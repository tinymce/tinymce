{
  "name": "tinymce",
<<<<<<< HEAD
  "version": "4.6.5",
  "license": "LGPL-2.1",
=======
  "version": "4.6.6",
>>>>>>> 72f34705
  "repository": {
    "type": "git",
    "url": "https://github.com/tinymce/tinymce.git"
  },
  "description": "TinyMCE rich text editor",
  "author": "Johan Sörlin <spocke@moxiecode.com>",
  "bugs": {
    "url": "http://www.tinymce.com/develop/bugtracker.php"
  },
  "private": true,
  "engines": {
    "node": ">=0.10.26"
  },
  "scripts": {
    "test": "grunt bedrock-manual"
  },
  "dependencies": {
    "@ephox/katamari": "^1.1.0",
    "@ephox/sand": "^1.1.1",
    "@ephox/sugar": "^3.1.0"
  },
  "devDependencies": {
    "@ephox/bedrock": "^1.5.0",
    "@ephox/bolt": "^1.6.0",
    "@ephox/imagetools": "2.0.0",
    "@ephox/mcagar": "^1.1.1",
    "grunt": "~1.0.1",
    "grunt-contrib-clean": "~1.0.0",
    "grunt-contrib-copy": "~1.0.0",
    "grunt-contrib-less": "~1.4.0",
    "grunt-contrib-uglify": "~2.0.0",
    "grunt-contrib-watch": "~1.0.0",
    "grunt-eslint": "~19.0.0",
    "grunt-nuget-pack": "^0.0.6",
    "jquery": "~1.11.3",
    "load-grunt-tasks": "~3.5.2",
    "moxie-zip": "~0.0.3"
  }
}<|MERGE_RESOLUTION|>--- conflicted
+++ resolved
@@ -1,11 +1,7 @@
 {
   "name": "tinymce",
-<<<<<<< HEAD
-  "version": "4.6.5",
+  "version": "4.6.6",
   "license": "LGPL-2.1",
-=======
-  "version": "4.6.6",
->>>>>>> 72f34705
   "repository": {
     "type": "git",
     "url": "https://github.com/tinymce/tinymce.git"
