--- conflicted
+++ resolved
@@ -1,13 +1,6 @@
 {
 	"name": "tinymce",
 	"version": "4.0.0",
-<<<<<<< HEAD
-	"private": true,
-	"description": "TinyMCE rich text editor",
-	"author": "Johan Sörlin <spocke@moxiecode.com>",
-	"bugs": { "url" : "http://www.tinymce.com/develop/bugtracker.php" },
-	"files": ["js", "tests", "changelog.txt", "LICENSE.TXT", "Jakefile.js"],
-=======
 	"repository": {
 		"type" : "git",
 		"url" : "https://github.com/tinymce/tinymce.git"
@@ -16,15 +9,11 @@
 	"author": "Johan Sörlin <spocke@moxiecode.com>",
 	"bugs": { "url" : "http://www.tinymce.com/develop/bugtracker.php" },
 	"private": true,
->>>>>>> 4c9a1986
 	"engines": {
 		"node" : ">=0.8.0"
 	},
 	"devDependencies": {
-<<<<<<< HEAD
-=======
 		"jake": ">= 0.7.0",
->>>>>>> 4c9a1986
 		"amdlc": ">= 0.0.2",
 		"jshint": ">= 2.1.4",
 		"uglify-js": ">= 2.0.0",
