{
  "name": "tinymce",
<<<<<<< HEAD
  "version": "4.5.10",
=======
  "version": "4.5.11",
>>>>>>> 3a6784e1
  "repository": {
    "type": "git",
    "url": "https://github.com/tinymce/tinymce.git"
  },
  "description": "TinyMCE rich text editor",
  "author": "Johan Sörlin <spocke@moxiecode.com>",
  "bugs": {
    "url": "http://www.tinymce.com/develop/bugtracker.php"
  },
  "private": true,
  "engines": {
    "node": ">=0.10.26"
  },
  "scripts": {
    "test": "grunt bedrock"
  },
  "devDependencies": {
    "@ephox/bolt": "^1.6.0",
    "@ephox/imagetools": "1.0.6",
    "@ephox/mcagar": "^1.0.0",
    "amdlc": "^0.1.8",
    "grunt": "~1.0.1",
    "grunt-contrib-clean": "~1.0.0",
    "grunt-contrib-copy": "~1.0.0",
    "grunt-contrib-less": "~1.4.0",
    "grunt-contrib-qunit": "~1.2.0",
    "grunt-contrib-uglify": "~2.0.0",
    "grunt-contrib-watch": "~1.0.0",
    "grunt-eslint": "~19.0.0",
    "grunt-nuget-pack": "^0.0.6",
    "jquery": "~1.11.3",
    "load-grunt-tasks": "~3.5.2",
    "moxie-zip": "~0.0.3"
  }
}<|MERGE_RESOLUTION|>--- conflicted
+++ resolved
@@ -1,10 +1,6 @@
 {
   "name": "tinymce",
-<<<<<<< HEAD
-  "version": "4.5.10",
-=======
   "version": "4.5.11",
->>>>>>> 3a6784e1
   "repository": {
     "type": "git",
     "url": "https://github.com/tinymce/tinymce.git"
