--- conflicted
+++ resolved
@@ -1,10 +1,7 @@
 Version 5.0.0-preview-2 (TBD)
     Fixed 'meta' shortcuts not translated into platform-specific text
-<<<<<<< HEAD
+    Fixed  tabbed dialogs (Charmap and Emoticons) shrinking when no search results returned.
     Fixed a bug where alert banner icons were not retrieved from icon pack. #AP-330
-=======
-    Fixed  tabbed dialogs (Charmap and Emoticons) shrinking when no search results returned.
->>>>>>> 079dc955
 Version 5.0.0-preview-1 (2018-10-01)
     Developer preview 1
     Initial list of features and changes is available at https://tiny.cloud/docs-preview/release-notes/new-features/
