Version 5.0.1 (TBD)
<<<<<<< HEAD
    Fixed an issue where uploading non-image files in the Image Plugin upload tab threw an error. #TINY-3244
    Fixed an issue with the Context Toolbar not being removed when clicking outside of the editor. #TINY-2804
    Fixed an issue where clicking 'Remove link' wouldn't remove the link in certain circumstances #TINY-3199
    Added the ability of the code sample toolbar button to highlight #TINY-3040
=======
    Fixed an issue where the media plugin would fail when parsing dialog data #TINY-3218 
>>>>>>> 77123084
    Fixed an issue where retrieving the selected content as text didn't create newlines #TINY-3197
    Fixed incorrect keyboard shortcuts in the Help dialog for Windows #TINY-3292
    Fixed an issue where JSON serialization could produce invalid JSON #TINY-3281
    Fixed production CSS including references to source maps #TINY-3920
    Fixed development CSS was not included in development zip #TINY-3920
    Added a new toolbar setting `toolbar_drawer` that, upon the toolbar running over one line of groups, the remaining groups will overflow into a collapsible drawer #TINY-2874
    Added a new help dialog setting `help_version` that allows providing a custom version panel #TINY-2875
    Fixed the autocompleter matches predicate not matching on the start of words by default #TINY-3306
    Added new settings to the emoticons plugin to allow additional emoticons to be added #TINY-3088
    Fixed an issue where the window could be scrolled with modal dialogs open #TINY-2252
Version 5.0.0 (2019-02-04)
    Full documentation for the version 5 features and changes is available at https://www.tiny.cloud/docs/release-notes/

    Changes since RC2:
    Fixed an issue where tab panel heights weren't sizing properly on smaller screens and weren't updating on resize #TINY-3242
    Added links and registered names with * to denote premium plugins in Plugins tab of Help dialog #TINY-3223
    Changed Tiny 5 mobile skin to look more uniform with desktop #TINY-2650
    Fixed image tools not having any padding between the label and slider #TINY-3220
    Blacklisted table, th and td as inline editor target #TINY-717
    Fixed context toolbar toggle buttons not showing the correct state #TINY-3022
    Fixed missing separators in the spellchecker context menu between the suggestions and actions #TINY-3217
    Fixed notification icon positioning in alert banners #TINY-2196
    Fixed a typo in the word count plugin name #TINY-3062
    Fixed charmap and emoticons dialogs not having a primary button #TINY-3233
    Fixed an issue where resizing wouldn't work correctly depending on the box-sizing model #TINY-3278
Version 5.0.0-rc-2 (2019-01-22)
    Fixed the link dialog such that it will now retain class attributes when updating links #TINY-2825
    Added screen reader accessibility for sidebar and statusbar #TINY-2699
    Updated Emoticons and Charmap dialogs to be screen reader accessible #TINY-2693
    Fixed "Find and replace" not showing in the "Edit" menu by default #TINY-3061
    Updated the textpattern plugin to properly support nested patterns and to allow running a command with a value for a pattern with a start and an end #TINY-2991
    Removed unnecessary 'flex' and unused 'colspan' properties from the new dialog APIs #TINY-2973
    Changed checkboxes to use a boolean for its state, instead of a string #TINY-2848
    Fixed dropdown buttons missing the 'type' attribute, which could cause forms to be incorrectly submitted #TINY-2826
    Fixed emoticon and charmap search not returning expected results in certain cases #TINY-3084
    Changed formatting menus so they are registered and made the align toolbar button use an icon instead of text #TINY-2880
    Fixed blank rel_list values throwing an exception in the link plugin #TINY-3149
Version 5.0.0-rc-1 (2019-01-08)
    Updated the font select dropdown logic to try to detect the system font stack and show "System Font" as the font name #TINY-2710
    Fixed readonly mode not fully disabling editing content #TINY-2287
    Updated the autocompleter to only show when it has matched items #TINY-2350
    Added editor settings functionality to specify title attributes for toolbar groups #TINY-2690
    Added icons instead of button text to improve Search and Replace dialog footer appearance #TINY-2654
    Added `tox-dialog__table` instead of `mce-table-striped` class to enhance Help dialog appearance #TINY-2360
    Added title attribute to iframes so, screen readers can announce iframe labels #TINY-2692
    Updated SizeInput labels to "Height" and "Width" instead of Dimensions #TINY-2833
    Fixed accessibility issues with the font select, font size, style select and format select toolbar dropdowns #TINY-2713
    Fixed accessibility issues with split dropdowns #TINY-2697
    Added a wordcount menu item, that defaults to appearing in the tools menu #TINY-2877
    Fixed the legacyoutput plugin to be compatible with TinyMCE 5.0 #TINY-2301
    Updated the build process to minify and generate ASCII only output for the emoticons database #TINY-2744
    Fixed icons not showing correctly in the autocompleter popup #TINY-3029
    Fixed an issue where preview wouldn't show anything in Edge under certain circumstances #TINY-3035
    Fixed the height being incorrectly calculated for the autoresize plugin #TINY-2807
Version 5.0.0-beta-1 (2018-11-30)
    Changed the name of the "inlite" plugin to "quickbars" #TINY-2831
    Fixed an inline mode issue where the save plugin upon saving can cause content loss #TINY-2659
    Changed the background color icon to highlight background icon #TINY-2258
    Added a new `addNestedMenuItem()` UI registry function and changed all nested menu items to use the new registry functions #TINY-2230
    Changed Help dialog to be accessible to screen readers #TINY-2687
    Changed the color swatch to save selected custom colors to local storage for use across sessions #TINY-2722
    Added title attribute to color swatch colors #TINY-2669
    Added anchorbar component to anchor inline toolbar dialogs to instead of the toolbar #TINY-2040
    Added support for toolbar<n> and toolbar array config options to be squashed into a single toolbar and not create multiple toolbars #TINY-2195
    Added error handling for when forced_root_block config option is set to true #TINY-2261
    Added functionality for the removed_menuitems config option #TINY-2184
    Fixed an issue in IE 11 where calling selection.getContent() would return an empty string when the editor didn't have focus #TINY-2325
    Added the ability to use a string to reference menu items in menu buttons and submenu items #TINY-2253
    Removed compat3x plugin #TINY-2815
    Changed `WindowManager` API - methods `getParams`, `setParams` and `getWindows`, and the legacy `windows` property, have been removed. `alert` and `confirm` dialogs are no longer tracked in the window list. #TINY-2603
Version 5.0.0-preview-4 (2018-11-12)
    Fixed distraction free plugin #AP-470
    Removed the tox-custom-editor class that was added to the wrapping element of codemirror #TINY-2211
    Fixed contents of the input field being selected on focus instead of just recieving an outline highlight #AP-464
    Added width and height placeholder text to image and media dialog dimensions input #AP-296
    Fixed styling issues with dialogs and menus in IE 11 #AP-456
    Fixed custom style format control not honoring custom formats #AP-393
    Fixed context menu not appearing when clicking an image with a caption #AP-382
    Fixed directionality of UI when using an RTL language #AP-423
    Fixed page responsiveness with multiple inline editors #AP-430
    Added the ability to keyboard navigate through menus, toolbars, sidebar and the status bar sequentially #AP-381
    Fixed empty toolbar groups appearing through invalid configuration of the `toolbar` property #AP-450
    Fixed text not being retained when updating links through the link dialog #AP-293
    Added translation capability back to the editor's UI #AP-282
    Fixed edit image context menu, context toolbar and toolbar items being incorrectly enabled when selecting invalid images #AP-323
    Fixed emoji type ahead being shown when typing URLs #AP-366
    Fixed toolbar configuration properties incorrectly expecting string arrays instead of strings #AP-342
    Changed the editor resize handle so that it should be disabled when the autoresize plugin is turned on #AP-424
    Fixed the block formatting toolbar item not showing a "Formatting" title when there is no selection #AP-321
    Fixed clicking disabled toolbar buttons hiding the toolbar in inline mode #AP-380
    Fixed `EditorResize` event not being fired upon editor resize #AP-327
    Fixed tables losing styles when updating through the dialog #AP-368
    Fixed context toolbar positioning to be more consistent near the edges of the editor #AP-318
    Added `label` component type for dialogs to group components under a label
    Fixed table of contents plugin now works with v5 toolbar APIs correctly #AP-347
    Fixed the `link_context_toolbar` configuration not disabling the context toolbar #AP-458
    Fixed the link context toolbar showing incorrect relative links #AP-435
    Fixed the alignment of the icon in alert banner dialog components #TINY-2220
    Changed UI text for microcopy improvements #TINY-2281
    Fixed the visual blocks and visual char menu options not displaying their toggled state #TINY-2238
    Fixed the editor not displaying as fullscreen when toggled #TINY-2237
Version 5.0.0-preview-3 (2018-10-18)
    Changed editor layout to use modern CSS properties over manually calculating dimensions #AP-324
    Changed `autoresize_min_height` and `autoresize_max_height` configurations to `min_height` and `max_height` #AP-324
    Fixed bugs with editor width jumping when resizing and the iframe not resizing to smaller than 150px in height #AP-324
    Fixed mobile theme bug that prevented the editor from loading #AP-404
    Fixed long toolbar groups extending outside of the editor instead of wrapping
    Changed `Whole word` label in Search and Replace dialog to `Find whole words only` #AP-387
    Fixed dialog titles so they are now proper case #AP-384
    Fixed color picker default to be #000000 instead of #ff00ff #AP-216
    Fixed "match case" option on the Find and Replace dialog is no longer selected by default #AP-298
    Fixed vertical alignment of toolbar icons #DES-134
    Fixed toolbar icons not appearing on IE11 #DES-133
Version 5.0.0-preview-2 (2018-10-10)
    Changed configuration of color options has been simplified to `color_map`, `color_cols`, and `custom_colors` #AP-328
    Added swatch is now shown for colorinput fields, instead of the colorpicker directly #AP-328
    Removed `colorpicker` plugin, it is now in the theme #AP-328
    Removed `textcolor` plugin, it is now in the theme #AP-328
    Fixed styleselect not updating the displayed item as the cursor moved #AP-388
    Changed `height` configuration to apply to the editor frame (including menubar, toolbar, status bar) instead of the content area #AP-324
    Added fontformats and fontsizes menu items #AP-390
    Fixed preview iframe not expanding to the dialog size #AP-252
    Fixed 'meta' shortcuts not translated into platform-specific text #AP-270
    Fixed tabbed dialogs (Charmap and Emoticons) shrinking when no search results returned
    Fixed a bug where alert banner icons were not retrieved from icon pack. #AP-330
    Fixed component styles to flex so they fill large dialogs. #AP-252
    Fixed editor flashing unstyled during load (still in progress). #AP-349
Version 5.0.0-preview-1 (2018-10-01)
    Developer preview 1
    Initial list of features and changes is available at https://tiny.cloud/docs-preview/release-notes/new-features/
Version 4.9.3 (2019-01-31)
    Added a visualchars_default_state setting to the Visualchars Plugin. Patch contributed by mat3e.
    Fixed a bug where scrolling on a page with more than one editor would cause a ResizeWindow event to fire. #TINY-3247
    Fixed a bug where if a plugin threw an error during initialisation the whole editor would fail to load. #TINY-3243
    Fixed a bug where getContent would include bogus elements when valid_elements setting was set up in a specific way. #TINY-3213
    Fixed a bug where only a few function key names could be used when creating keyboard shortcuts. #TINY-3146
    Fixed a bug where it wasn't possible to enter spaces into an editor after pressing shift+enter. #TINY-3099
    Fixed a bug where no caret would be rendered after backspacing to a contenteditable false element. #TINY-2998
    Fixed a bug where deletion to/from indented lists would leave list fragments in the editor. #TINY-2981
Version 4.9.2 (2018-12-17)
    Fixed a bug with pressing the space key on IE 11 would result in nbsp characters being inserted between words at the end of a block. #TINY-2996
    Fixed a bug where character composition using quote and space on US International keyboards would produce a space instead of a quote. #TINY-2999
    Fixed a bug where remove format wouldn't remove the inner most inline element in some situations. #TINY-2982
    Fixed a bug where outdenting an list item would affect attributes on other list items within the same list. #TINY-2971
    Fixed a bug where the DomParser filters wouldn't be applied for elements created when parsing invalid html. #TINY-2978
    Fixed a bug where setProgressState wouldn't automatically close floating ui elements like menus. #TINY-2896
    Fixed a bug where it wasn't possible to navigate out of a figcaption element using the arrow keys. #TINY-2894
    Fixed a bug where enter key before an image inside a link would remove the image. #TINY-2780
Version 4.9.1 (2018-12-04)
    Added functionality to insert html to the replacement feature of the Textpattern Plugin. #TINY-2839
    Fixed a bug where `editor.selection.getContent({format: 'text'})` didn't work as expected in IE11 on an unfocused editor. #TINY-2862
    Fixed a bug in the Textpattern Plugin where the editor would get an incorrect selection after inserting a text pattern on Safari. #TINY-2838
    Fixed a bug where the space bar didn't work correctly in editors with the forced_root_block setting set to false. #TINY-2816
Version 4.9.0 (2018-11-27)
    Added a replace feature to the Textpattern Plugin. #TINY-1908
    Added functionality to the Lists Plugin that improves the indentation logic. #TINY-1790
    Fixed a bug where it wasn't possible to delete/backspace when the caret was between a contentEditable=false element and a BR. #TINY-2372
    Fixed a bug where copying table cells without a text selection would fail to copy anything. #TINY-1789
    Implemented missing `autosave_restore_when_empty` functionality in the Autosave Plugin. Patch contributed by gzzo. #GH-4447
    Reduced insertion of unnecessary nonbreaking spaces in the editor. #TINY-1879
Version 4.8.5 (2018-10-30)
    Added a content_css_cors setting to the editor that adds the crossorigin="anonymous" attribute to link tags added by the StyleSheetLoader. #TINY-1909
    Fixed a bug where trying to remove formatting with a collapsed selection range would throw an exception. #GH-4636
    Fixed a bug in the image plugin that caused updating figures to split contenteditable elements. #GH-4563
    Fixed a bug that was causing incorrect viewport calculations for fixed position UI elements. #TINY-1897
    Fixed a bug where inline formatting would cause the delete key to do nothing. #TINY-1900
Version 4.8.4 (2018-10-23)
    Added support for the HTML5 `main` element. #TINY-1877
    Changed the keyboard shortcut to move focus to contextual toolbars to Ctrl+F9. #TINY-1812
    Fixed a bug where content css could not be loaded from another domain. #TINY-1891
    Fixed a bug on FireFox where the cursor would get stuck between two contenteditable false inline elements located inside of the same block element divided by a BR. #TINY-1878
    Fixed a bug with the insertContent method where nonbreaking spaces would be inserted incorrectly. #TINY-1868
    Fixed a bug where the toolbar of the inline editor would not be visible in some scenarios. #TINY-1862
    Fixed a bug where removing the editor while more than one notification was open would throw an error. #TINY-1845
    Fixed a bug where the menubutton would be rendered on top of the menu if the viewport didn't have enough height. #TINY-1678
    Fixed a bug with the annotations api where annotating collapsed selections caused problems. #TBS-2449
    Fixed a bug where wbr elements were being transformed into whitespace when using the Paste Plugin's paste as text setting. #GH-4638
    Fixed a bug where the Search and Replace didn't replace spaces correctly. #GH-4632
    Fixed a bug with sublist items not persisting selection. #GH-4628
    Fixed a bug with mceInsertRawHTML command not working as expected. #GH-4625
Version 4.8.3 (2018-09-13)
    Fixed a bug where the Wordcount Plugin didn't correctly count words within tables on IE11. #TINY-1770
    Fixed a bug where it wasn't possible to move the caret out of a table on IE11 and Firefox. #TINY-1682
    Fixed a bug where merging empty blocks didn't work as expected, sometimes causing content to be deleted. #TINY-1781
    Fixed a bug where the Textcolor Plugin didn't show the correct current color. #TINY-1810
    Fixed a bug where clear formatting with a collapsed selection would sometimes clear formatting from more content than expected. #TINY-1813 #TINY-1821
    Fixed a bug with the Table Plugin where it wasn't possible to keyboard navigate to the caption. #TINY-1818
Version 4.8.2 (2018-08-09)
    Moved annotator from "experimental" to "annotator" object on editor. #TBS-2398
    Improved the multiclick normalization across browsers. #TINY-1788
    Fixed a bug where running getSelectedBlocks with a collapsed selection between block elements would produce incorrect results. #TINY-1787
    Fixed a bug where the ScriptLoaders loadScript method would not work as expected in FireFox when loaded on the same page as a ShadowDOM polyfill. #TINY-1786
    Removed reference to ShadowDOM event.path as Blink based browsers now support event.composedPath. #TINY-1785
    Fixed a bug where a reference to localStorage would throw an "access denied" error in IE11 with strict security settings. #TINY-1782
    Fixed a bug where pasting using the toolbar button on an inline editor in IE11 would cause a looping behaviour. #TINY-1768
Version 4.8.1 (2018-07-26)
    Fixed a bug where the content of inline editors was being cleaned on every call of `editor.save()`. #TINY-1783
    Fixed a bug where the arrow of the Inlite Theme toolbar was being rendered incorrectly in RTL mode. #TINY-1776
    Fixed a bug with the Paste Plugin where pasting after inline contenteditable false elements moved the caret to the end of the line. #TINY-1758
Version 4.8.0 (2018-06-27)
    Added new "experimental" object in editor, with initial Annotator API. #TBS-2374
    Fixed a bug where deleting paragraphs inside of table cells would delete the whole table cell. #TINY-1759
    Fixed a bug in the Table Plugin where removing row height set on the row properties dialog did not update the table. #TINY-1730
    Fixed a bug with the font select toolbar item didn't update correctly. #TINY-1683
    Fixed a bug where all bogus elements would not be deleted when removing an inline editor. #TINY-1669
Version 4.7.13 (2018-05-16)
    Fixed a bug where Edge 17 wouldn't be able to select images or tables. #TINY-1679
    Fixed issue where whitespace wasn't preserved when the editor was initialized on pre elements. #TINY-1649
    Fixed a bug with the fontselect dropdowns throwing an error if the editor was hidden in Firefox. #TINY-1664
    Fixed a bug where it wasn't possible to merge table cells on IE 11. #TINY-1671
    Fixed a bug where textcolor wasn't applying properly on IE 11 in some situations. #TINY-1663
    Fixed a bug where the justifyfull command state wasn't working correctly. #TINY-1677
    Fixed a bug where the styles wasn't updated correctly when resizing some tables. #TINY-1668
    Added missing code menu item from the default menu config. #TINY-1648
    Added new align button for combining the separate align buttons into a menu button. #TINY-1652
Version 4.7.12 (2018-05-03)
    Added an option to filter out image svg data urls.
    Added support for html5 details and summary elements.
    Changed so the mce-abs-layout-item css rule targets html instead of body. Patch contributed by nazar-pc.
    Fixed a bug where the "read" step on the mobile theme was still present on android mobile browsers.
    Fixed a bug where all images in the editor document would reload on any editor change.
    Fixed a bug with the Table Plugin where ObjectResized event wasn't being triggered on column resize.
    Fixed so the selection is set to the first suitable caret position after editor.setContent called.
    Fixed so links with xlink:href attributes are filtered correctly to prevent XSS.
    Fixed a bug on IE11 where pasting content into an inline editor initialized on a heading element would create new editable elements.
    Fixed a bug where readonly mode would not work as expected when the editor contained contentEditable=true elements.
    Fixed a bug where the Link Plugin would throw an error when used together with the webcomponents polyfill. Patch contributed by 4esnog.
    Fixed a bug where the "Powered by TinyMCE" branding link would break on XHTML pages. Patch contributed by tistre.
    Fixed a bug where the same id would be used in the blobcache for all pasted images. Patch contributed by thorn0.
Version 4.7.11 (2018-04-11)
    Added a new imagetools_credentials_hosts option to the Imagetools Plugin.
    Fixed a bug where toggling a list containing empty LIs would throw an error. Patch contributed by bradleyke.
    Fixed a bug where applying block styles to a text with the caret at the end of the paragraph would select all text in the paragraph.
    Fixed a bug where toggling on the Spellchecker Plugin would trigger isDirty on the editor.
    Fixed a bug where it was possible to enter content into selection bookmark spans.
    Fixed a bug where if a non paragraph block was configured in forced_root_block the editor.getContent method would return incorrect values with an empty editor.
    Fixed a bug where dropdown menu panels stayed open and fixed in position when dragging dialog windows.
    Fixed a bug where it wasn't possible to extend table cells with the space button in Safari.
    Fixed a bug where the setupeditor event would thrown an error when using the Compat3x Plugin.
    Fixed a bug where an error was thrown in FontInfo when called on a detached element.
Version 4.7.10 (2018-04-03)
    Removed the "read" step from the mobile theme.
    Added normalization of triple clicks across browsers in the editor.
    Added a `hasFocus` method to the editor that checks if the editor has focus.
    Added correct icon to the Nonbreaking Plugin menu item.
    Fixed so the `getContent`/`setContent` methods work even if the editor is not initialized.
    Fixed a bug with the Media Plugin where query strings were being stripped from youtube links.
    Fixed a bug where image styles were changed/removed when opening and closing the Image Plugin dialog.
    Fixed a bug in the Table Plugin where some table cell styles were not correctly added to the content html.
    Fixed a bug in the Spellchecker Plugin where it wasn't possible to change the spellchecker language.
    Fixed so the the unlink action in the Link Plugin has a menu item and can be added to the contextmenu.
    Fixed a bug where it wasn't possible to keyboard navigate to the start of an inline element on a new line within the same block element.
    Fixed a bug with the Text Color Plugin where if used with an inline editor located at the bottom of the screen the colorpicker could appear off screen.
    Fixed a bug with the UndoManager where undo levels were being added for nbzwsp characters.
    Fixed a bug with the Table Plugin where the caret would sometimes be lost when keyboard navigating up through a table.
    Fixed a bug where FontInfo.getFontFamily would throw an error when called on a removed editor.
    Fixed a bug in Firefox where undo levels were not being added correctly for some specific operations.
    Fixed a bug where initializing an inline editor inside of a table would make the whole table resizeable.
    Fixed a bug where the fake cursor that appears next to tables on Firefox was positioned incorrectly when switching to fullscreen.
    Fixed a bug where zwsp's weren't trimmed from the output from `editor.getContent({ format: 'text' })`.
    Fixed a bug where the fontsizeselect/fontselect toolbar items showed the body info rather than the first possible caret position info on init.
    Fixed a bug where it wasn't possible to select all content if the editor only contained an inline boundary element.
    Fixed a bug where `content_css` urls with query strings wasn't working.
    Fixed a bug in the Table Plugin where some table row styles were removed when changing other styles in the row properties dialog.
Version 4.7.9 (2018-02-27)
    Fixed a bug where the editor target element didn't get the correct style when removing the editor.
Version 4.7.8 (2018-02-26)
    Fixed an issue with the Help Plugin where the menuitem name wasn't lowercase.
    Fixed an issue on MacOS where text and bold text did not have the same line-height in the autocomplete dropdown in the Link Plugin dialog.
    Fixed a bug where the "paste as text" option in the Paste Plugin didn't work.
    Fixed a bug where dialog list boxes didn't get positioned correctly in documents with scroll.
    Fixed a bug where the Inlite Theme didn't use the Table Plugin api to insert correct tables.
    Fixed a bug where the Inlite Theme panel didn't hide on blur in a correct way.
    Fixed a bug where placing the cursor before a table in Firefox would scroll to the bottom of the table.
    Fixed a bug where selecting partial text in table cells with rowspans and deleting would produce faulty tables.
    Fixed a bug where the Preview Plugin didn't work on Safari due to sandbox security.
    Fixed a bug where table cell selection using the keyboard threw an error.
    Fixed so the font size and font family doesn't toggle the text but only sets the selected format on the selected text.
    Fixed so the built-in spellchecking on Chrome and Safari creates an undo level when replacing words.
Version 4.7.7 (2018-02-19)
    Added a border style selector to the advanced tab of the Image Plugin.
    Added better controls for default table inserted by the Table Plugin.
    Added new `table_responsive_width` option to the Table Plugin that controls whether to use pixel or percentage widths.
    Fixed a bug where the Link Plugin text didn't update when a URL was pasted using the context menu.
    Fixed a bug with the Spellchecker Plugin where using "Add to dictionary" in the context menu threw an error.
    Fixed a bug in the Media Plugin where the preview node for iframes got default width and height attributes that interfered with width/height styles.
    Fixed a bug where backslashes were being added to some font family names in Firefox in the fontselect toolbar item.
    Fixed a bug where errors would be thrown when trying to remove an editor that had not yet been fully initialized.
    Fixed a bug where the Imagetools Plugin didn't update the images atomically.
    Fixed a bug where the Fullscreen Plugin was throwing errors when being used on an inline editor.
    Fixed a bug where drop down menus weren't positioned correctly in inline editors on scroll.
    Fixed a bug with a semicolon missing at the end of the bundled javascript files.
    Fixed a bug in the Table Plugin with cursor navigation inside of tables where the cursor would sometimes jump into an incorrect table cells.
    Fixed a bug where indenting a table that is a list item using the "Increase indent" button would create a nested table.
    Fixed a bug where text nodes containing only whitespace were being wrapped by paragraph elements.
    Fixed a bug where whitespace was being inserted after br tags inside of paragraph tags.
    Fixed a bug where converting an indented paragraph to a list item would cause the list item to have extra padding.
    Fixed a bug where Copy/Paste in an editor with a lot of content would cause the editor to scroll to the top of the content in IE11.
    Fixed a bug with a memory leak in the DragHelper. Path contributed by ben-mckernan.
    Fixed a bug where the advanced tab in the Media Plugin was being shown even if it didn't contain anything. Patch contributed by gabrieeel.
    Fixed an outdated eventname in the EventUtils. Patch contributed by nazar-pc.
    Fixed an issue where the Json.parse function would throw an error when being used on a page with strict CSP settings.
    Fixed so you can place the curser before and after table elements within the editor in Firefox and Edge/IE.
Version 4.7.6 (2018-01-29)
    Fixed a bug in the jquery integration where it threw an error saying that "global is not defined".
    Fixed a bug where deleting a table cell whose previous sibling was set to contenteditable false would create a corrupted table.
    Fixed a bug where highlighting text in an unfocused editor did not work correctly in IE11/Edge.
    Fixed a bug where the table resize handles were not being repositioned when activating the Fullscreen Plugin.
    Fixed a bug where the Imagetools Plugin dialog didn't honor editor RTL settings.
    Fixed a bug where block elements weren't being merged correctly if you deleted from after a contenteditable false element to the beginning of another block element.
    Fixed a bug where TinyMCE didn't work with module loaders like webpack.
Version 4.7.5 (2018-01-22)
    Fixed bug with the Codesample Plugin where it wasn't possible to edit codesamples when the editor was in inline mode.
    Fixed bug where focusing on the status bar broke the keyboard navigation functionality.
    Fixed bug where an error would be thrown on Edge by the Table Plugin when pasting using the PowerPaste Plugin.
    Fixed bug in the Table Plugin where selecting row border style from the dropdown menu in advanced row properties would throw an error.
    Fixed bug with icons being rendered incorrectly on Chrome on Mac OS.
    Fixed bug in the Textcolor Plugin where the font color and background color buttons wouldn't trigger an ExecCommand event.
    Fixed bug in the Link Plugin where the url field wasn't forced LTR.
    Fixed bug where the Nonbreaking Plugin incorrectly inserted spaces into tables.
    Fixed bug with the inline theme where the toolbar wasn't repositioned on window resize.
Version 4.7.4 (2017-12-05)
    Fixed bug in the Nonbreaking Plugin where the nonbreaking_force_tab setting was being ignored.
    Fixed bug in the Table Plugin where changing row height incorrectly converted column widths to pixels.
    Fixed bug in the Table Plugin on Edge and IE11 where resizing the last column after resizing the table would cause invalid column heights.
    Fixed bug in the Table Plugin where keyboard navigation was not normalized between browsers.
    Fixed bug in the Table Plugin where the colorpicker button would show even without defining the colorpicker_callback.
    Fixed bug in the Table Plugin where it wasn't possible to set the cell background color.
    Fixed bug where Firefox would throw an error when intialising an editor on an element that is hidden or not yet added to the DOM.
    Fixed bug where Firefox would throw an error when intialising an editor inside of a hidden iframe.
Version 4.7.3 (2017-11-23)
    Added functionality to open the Codesample Plugin dialog when double clicking on a codesample. Patch contributed by dakuzen.
    Fixed bug where undo/redo didn't work correctly with some formats and caret positions.
    Fixed bug where the color picker didn't show up in Table Plugin dialogs.
    Fixed bug where it wasn't possible to change the width of a table through the Table Plugin dialog.
    Fixed bug where the Charmap Plugin couldn't insert some special characters.
    Fixed bug where editing a newly inserted link would not actually edit the link but insert a new link next to it.
    Fixed bug where deleting all content in a table cell made it impossible to place the caret into it.
    Fixed bug where the vertical alignment field in the Table Plugin cell properties dialog didn't do anything.
    Fixed bug where an image with a caption showed two sets of resize handles in IE11.
    Fixed bug where pressing the enter button inside of an h1 with contenteditable set to true would sometimes produce a p tag.
    Fixed bug with backspace not working as expected before a noneditable element.
    Fixed bug where operating on tables with invalid rowspans would cause an error to be thrown.
    Fixed so a real base64 representation of the image is available on the blobInfo that the images_upload_handler gets called with.
    Fixed so the image upload tab is available when the images_upload_handler is defined (and not only when the images_upload_url is defined).
Version 4.7.2 (2017-11-07)
    Added newly rewritten Table Plugin.
    Added support for attributes with colon in valid_elements and addValidElements.
    Added support for dailymotion short url in the Media Plugin. Patch contributed by maat8.
    Added support for converting to half pt when converting font size from px to pt. Patch contributed by danny6514.
    Added support for location hash to the Autosave plugin to make it work better with SPAs using hash routing.
    Added support for merging table cells when pasting a table into another table.
    Changed so the language packs are only loaded once. Patch contributed by 0xor1.
    Simplified the css for inline boundaries selection by switching to an attribute selector.
    Fixed bug where an error would be thrown on editor initialization if the window.getSelection() returned null.
    Fixed bug where holding down control or alt keys made the keyboard navigation inside an inline boundary not work as expected.
    Fixed bug where applying formats in IE11 produced extra, empty paragraphs in the editor.
    Fixed bug where the Word Count Plugin didn't count some mathematical operators correctly.
    Fixed bug where removing an inline editor removed the element that the editor had been initialized on.
    Fixed bug where setting the selection to the end of an editable container caused some formatting problems.
    Fixed bug where an error would be thrown sometimes when an editor was removed because of the selection bookmark was being stored asynchronously.
    Fixed a bug where an editor initialized on an empty list did not contain any valid cursor positions.
    Fixed a bug with the Context Menu Plugin and webkit browsers on Mac where right-clicking inside a table would produce an incorrect selection.
    Fixed bug where the Image Plugin constrain proportions setting wasn't working as expected.
    Fixed bug where deleting the last character in a span with decorations produced an incorrect element when typing.
    Fixed bug where focusing on inline editors made the toolbar flicker when moving between elements quickly.
    Fixed bug where the selection would be stored incorrectly in inline editors when the mouseup event was fired outside the editor body.
    Fixed bug where toggling bold at the end of an inline boundary would toggle off the whole word.
    Fixed bug where setting the skin to false would not stop the loading of some skin css files.
    Fixed bug in mobile theme where pinch-to-zoom would break after exiting the editor.
    Fixed bug where sublists of a fully selected list would not be switched correctly when changing list style.
    Fixed bug where inserting media by source would break the UndoManager.
    Fixed bug where inserting some content into the editor with a specific selection would replace some content incorrectly.
    Fixed bug where selecting all content with ctrl+a in IE11 caused problems with untoggling some formatting.
    Fixed bug where the Search and Replace Plugin left some marker spans in the editor when undoing and redoing after replacing some content.
    Fixed bug where the editor would not get a scrollbar when using the Fullscreen and Autoresize plugins together.
    Fixed bug where the font selector would stop working correctly after selecting fonts three times.
    Fixed so pressing the enter key inside of an inline boundary inserts a br after the inline boundary element.
    Fixed a bug where it wasn't possible to use tab navigation inside of a table that was inside of a list.
    Fixed bug where end_container_on_empty_block would incorrectly remove elements.
    Fixed bug where content_styles weren't added to the Preview Plugin iframe.
    Fixed so the beforeSetContent/beforeGetContent events are preventable.
    Fixed bug where changing height value in Table Plugin advanced tab didn't do anything.
    Fixed bug where it wasn't possible to remove formatting from content in beginning of table cell.
Version 4.7.1 (2017-10-09)
    Fixed bug where theme set to false on an inline editor produced an extra div element after the target element.
    Fixed bug where the editor drag icon was misaligned with the branding set to false.
    Fixed bug where doubled menu items were not being removed as expected with the removed_menuitems setting.
    Fixed bug where the Table of contents plugin threw an error when initialized.
    Fixed bug where it wasn't possible to add inline formats to text selected right to left.
    Fixed bug where the paste from plain text mode did not work as expected.
    Fixed so the style previews do not set color and background color when selected.
    Fixed bug where the Autolink plugin didn't work as expected with some formats applied on an empty editor.
    Fixed bug where the Textpattern plugin were throwing errors on some patterns.
    Fixed bug where the Save plugin saved all editors instead of only the active editor. Patch contributed by dannoe.
Version 4.7.0 (2017-10-03)
    Added new mobile ui that is specifically designed for mobile devices.
    Updated the default skin to be more modern and white since white is preferred by most implementations.
    Restructured the default menus to be more similar to common office suites like Google Docs.
    Fixed so theme can be set to false on both inline and iframe editor modes.
    Fixed bug where inline editor would add/remove the visualblocks css multiple times.
    Fixed bug where selection wouldn't be properly restored when editor lost focus and commands where invoked.
    Fixed bug where toc plugin would generate id:s for headers even though a toc wasn't inserted into the content.
    Fixed bug where is wasn't possible to drag/drop contents within the editor if paste_data_images where set to true.
    Fixed bug where getParam and close in WindowManager would get the first opened window instead of the last opened window.
    Fixed bug where delete would delete between cells inside a table in Firefox.
Version 4.6.7 (2017-09-18)
    Fixed bug where paste wasn't working in IOS.
    Fixed bug where the Word Count Plugin didn't count some mathematical operators correctly.
    Fixed bug where inserting a list in a table caused the cell to expand in height.
    Fixed bug where pressing enter in a list located inside of a table deleted list items instead of inserting new list item.
    Fixed bug where copy and pasting table cells produced inconsistent results.
    Fixed bug where initializing an editor with an ID of 'length' would throw an exception.
    Fixed bug where it was possible to split a non merged table cell.
    Fixed bug where copy and pasting a list with a very specific selection into another list would produce a nested list.
    Fixed bug where copy and pasting ordered lists sometimes produced unordered lists.
    Fixed bug where padded elements inside other elements would be treated as empty.
    Added some missing translations to Image, Link and Help plugins.
    Fixed so you can resize images inside a figure element.
    Fixed bug where an inline TinyMCE editor initialized on a table did not set selection on load in Chrome.
    Fixed the positioning of the inlite toolbar when the target element wasn't big enough to fit the toolbar.
Version 4.6.6 (2017-08-30)
    Fixed so that notifications wrap long text content instead of bleeding outside the notification element.
    Fixed so the content_style css is added after the skin and custom stylesheets.
    Fixed bug where it wasn't possible to remove a table with the Cut button.
    Fixed bug where the center format wasn't getting the same font size as the other formats in the format preview.
    Fixed bug where the wordcount plugin wasn't counting hyphenated words correctly.
    Fixed bug where all content pasted into the editor was added to the end of the editor.
    Fixed bug where enter keydown on list item selection only deleted content and didn't create a new line.
    Fixed bug where destroying the editor while the content css was still loading caused error notifications on Firefox.
    Fixed bug where undoing cut operation in IE11 left some unwanted html in the editor content.
    Fixed bug where enter keydown would throw an error in IE11.
    Fixed bug where duplicate instances of an editor were added to the editors array when using the createEditor API.
    Fixed bug where the formatter applied formats on the wrong content when spellchecker was activated.
    Fixed bug where switching formats would reset font size on child nodes.
    Fixed bug where the table caption element weren't always the first descendant to the table tag.
    Fixed bug where pasting some content into the editor on chrome some newlines were removed.
    Fixed bug where it wasn't possible to remove a list if a list item was a table element.
    Fixed bug where copy/pasting partial selections of tables wouldn't produce a proper table.
    Fixed bug where the searchreplace plugin could not find consecutive spaces.
    Fixed bug where background color wasn't applied correctly on some partially selected contents.
Version 4.6.5 (2017-08-02)
    Added new inline_boundaries_selector that allows you to specify the elements that should have boundaries.
    Added new local upload feature this allows the user to upload images directly from the image dialog.
    Added a new api for providing meta data for plugins. It will show up in the help dialog if it's provided.
    Fixed so that the notifications created by the notification manager are more screen reader accessible.
    Fixed bug where changing the list format on multiple selected lists didn't change all of the lists.
    Fixed bug where the nonbreaking plugin would insert multiple undo levels when pressing the tab key.
    Fixed bug where delete/backspace wouldn't render a caret when all editor contents where deleted.
    Fixed bug where delete/backspace wouldn't render a caret if the deleted element was a single contentEditable false element.
    Fixed bug where the wordcount plugin wouldn't count words correctly if word where typed after applying a style format.
    Fixed bug where the wordcount plugin would count mathematical formulas as multiple words for example 1+1=2.
    Fixed bug where formatting of triple clicked blocks on Chrome/Safari would result in styles being added outside the visual selection.
    Fixed bug where paste would add the contents to the end of the editor area when inline mode was used.
    Fixed bug where toggling off bold formatting on text entered in a new paragraph would add an extra line break.
    Fixed bug where autolink plugin would only produce a link on every other consecutive link on Firefox.
    Fixed bug where it wasn't possible to select all contents if the content only had one pre element.
    Fixed bug where sizzle would produce lagging behavior on some sites due to repaints caused by feature detection.
    Fixed bug where toggling off inline formats wouldn't include the space on selected contents with leading or trailing spaces.
    Fixed bug where the cut operation in UI wouldn't work in Chrome.
    Fixed bug where some legacy editor initialization logic would throw exceptions about editor settings not being defined.
    Fixed bug where it wasn't possible to apply text color to links if they where part of a non collapsed selection.
    Fixed bug where an exception would be thrown if the user selected a video element and then moved the focus outside the editor.
    Fixed bug where list operations didn't work if there where block elements inside the list items.
    Fixed bug where applying block formats to lists wrapped in block elements would apply to all elements in that wrapped block.
Version 4.6.4 (2017-06-13)
    Fixed bug where the editor would move the caret when clicking on the scrollbar next to a content editable false block.
    Fixed bug where the text color select dropdowns wasn't placed correctly when they didn't fit the width of the screen.
    Fixed bug where the default editor line height wasn't working for mixed font size contents.
    Fixed bug where the content css files for inline editors were loaded multiple times for multiple editor instances.
    Fixed bug where the initial value of the font size/font family dropdowns wasn't displayed.
    Fixed bug where the I18n api was not supporting arrays as the translation replacement values.
    Fixed bug where chrome would display "The given range isn't in document." errors for invalid ranges passed to setRng.
    Fixed bug where the compat3x plugin wasn't working since the global tinymce references wasn't resolved correctly.
    Fixed bug where the preview plugin wasn't encoding the base url passed into the iframe contents producing a xss bug.
    Fixed bug where the dom parser/serializer wasn't handling some special elements like noframes, title and xmp.
    Fixed bug where the dom parser/serializer wasn't handling cdata sections with comments inside.
    Fixed bug where the editor would scroll to the top of the editable area if a dialog was closed in inline mode.
    Fixed bug where the link dialog would not display the right rel value if rel_list was configured.
    Fixed bug where the context menu would select images on some platforms but not others.
    Fixed bug where the filenames of images were not retained on dragged and drop into the editor from the desktop.
    Fixed bug where the paste plugin would misrepresent newlines when pasting plain text and having forced_root_block configured.
    Fixed so that the error messages for the imagetools plugin is more human readable.
    Fixed so the internal validate setting for the parser/serializer can't be set from editor initialization settings.
Version 4.6.3 (2017-05-30)
    Fixed bug where the arrow keys didn't work correctly when navigating on nested inline boundary elements.
    Fixed bug where delete/backspace didn't work correctly on nested inline boundary elements.
    Fixed bug where image editing didn't work on subsequent edits of the same image.
    Fixed bug where charmap descriptions wouldn't properly wrap if they exceeded the width of the box.
    Fixed bug where the default image upload handler only accepted 200 as a valid http status code.
    Fixed so rel on target=_blank links gets forced with only noopener instead of both noopener and noreferrer.
Version 4.6.2 (2017-05-23)
    Fixed bug where the SaxParser would run out of memory on very large documents.
    Fixed bug with formatting like font size wasn't applied to del elements.
    Fixed bug where various api calls would be throwing exceptions if they where invoked on a removed editor instance.
    Fixed bug where the branding position would be incorrect if the editor was inside a hidden tab and then later showed.
    Fixed bug where the color levels feature in the imagetools dialog wasn't working properly.
    Fixed bug where imagetools dialog wouldn't pre-load images from CORS domains, before trying to prepare them for editing.
    Fixed bug where the tab key would move the caret to the next table cell if being pressed inside a list inside a table.
    Fixed bug where the cut/copy operations would loose parent context like the current format etc.
    Fixed bug with format preview not working on invalid elements excluded by valid_elements.
    Fixed bug where blocks would be merged in incorrect order on backspace/delete.
    Fixed bug where zero length text nodes would cause issues with the undo logic if there where iframes present.
    Fixed bug where the font size/family select lists would throw errors if the first node was a comment.
    Fixed bug with csp having to allow local script evaluation since it was used to detect global scope.
    Fixed bug where CSP required a relaxed option for javascript: URLs in unsupported legacy browsers.
    Fixed bug where a fake caret would be rendered for td with the contenteditable=false.
    Fixed bug where typing would be blocked on IE 11 when within a nested contenteditable=true/false structure.
Version 4.6.1 (2017-05-10)
    Added configuration option to list plugin to disable tab indentation.
    Fixed bug where format change on very specific content could cause the selection to change.
    Fixed bug where TinyMCE could not be lazyloaded through jquery integration.
    Fixed bug where entities in style attributes weren't decoded correctly on paste in webkit.
    Fixed bug where fontsize_formats option had been renamed incorrectly.
    Fixed bug with broken backspace/delete behaviour between contenteditable=false blocks.
    Fixed bug where it wasn't possible to backspace to the previous line with the inline boundaries functionality turned on.
    Fixed bug where is wasn't possible to move caret left and right around a linked image with the inline boundaries functionality turned on.
    Fixed bug where pressing enter after/before hr element threw exception. Patch contributed bradleyke.
    Fixed so the CSS in the visualblocks plugin doesn't overwrite background color. Patch contributed by Christian Rank.
    Fixed bug where multibyte characters weren't encoded correctly. Patch contributed by James Tarkenton.
    Fixed bug where shift-click to select within contenteditable=true fields wasn't working.
Version 4.6.0 (2017-05-04)
    Dropped support for IE 8-10 due to market share and lack of support from Microsoft. See tinymce docs for details.
    Added an inline boundary caret position feature that makes it easier to type at the beginning/end of links/code elements.
    Added a help plugin that adds a button and a dialog showing the editor shortcuts and loaded plugins.
    Added an inline_boundaries option that allows you to disable the inline boundary feature if it's not desired.
    Added a new ScrollIntoView event that allows you to override the default scroll to element behavior.
    Added role and aria- attributes as valid elements in the default valid elements config.
    Added new internal flag for PastePreProcess/PastePostProcess this is useful to know if the paste was coming from an external source.
    Added new ignore function to UndoManager this works similar to transact except that it doesn't add an undo level by default.
    Fixed so that urls gets retained for images when being edited. This url is then passed on to the upload handler.
    Fixed so that the editors would be initialized on readyState interactive instead of complete.
    Fixed so that the init event of the editor gets fired once all contentCSS files have been properly loaded.
    Fixed so that width/height of the editor gets taken from the textarea element if it's explicitly specified in styles.
    Fixed so that keep_styles set to false no longer clones class/style from the previous paragraph on enter.
    Fixed so that the default line-height is 1.2em to avoid zwnbsp characters from producing text rendering glitches on Windows.
    Fixed so that loading errors of content css gets presented by a notification message.
    Fixed so figure image elements can be linked when selected this wraps the figure image in a anchor element.
    Fixed bug where it wasn't possible to copy/paste rows with colspans by using the table copy/paste feature.
    Fixed bug where the protect setting wasn't properly applied to header/footer parts when using the fullpage plugin.
    Fixed bug where custom formats that specified upper case element names where not applied correctly.
    Fixed bug where some screen readers weren't reading buttons due to an aria specific fix for IE 8.
    Fixed bug where cut wasn't working correctly on iOS due to it's clipboard API not working correctly.
    Fixed bug where Edge would paste div elements instead of paragraphs when pasting plain text.
    Fixed bug where the textpattern plugin wasn't dealing with trailing punctuations correctly.
    Fixed bug where image editing would some times change the image format from jpg to png.
    Fixed bug where some UI elements could be inserted into the toolbar even if they where not registered.
    Fixed bug where it was possible to click the TD instead of the character in the character map and that caused an exception.
    Fixed bug where the font size/font family dropdowns would sometimes show an incorrect value due to css not being loaded in time.
    Fixed bug with the media plugin inserting undefined instead of retaining size when media_dimensions was set to false.
    Fixed bug with deleting images when forced_root_blocks where set to false.
    Fixed bug where input focus wasn't properly handled on nested content editable elements.
    Fixed bug where Chrome/Firefox would throw an exception when selecting images due to recent change of setBaseAndExtent support.
    Fixed bug where malformed blobs would throw exceptions now they are simply ignored.
    Fixed bug where backspace/delete wouldn't work properly in some cases where all contents was selected in WebKit.
    Fixed bug with Angular producing errors since it was expecting events objects to be patched with their custom properties.
    Fixed bug where the formatter would apply formatting to spellchecker errors now all bogus elements are excluded.
    Fixed bug with backspace/delete inside table caption elements wouldn't behave properly on IE 11.
    Fixed bug where typing after a contenteditable false inline element could move the caret to the end of that element.
    Fixed bug where backspace before/after contenteditable false blocks wouldn't properly remove the right element.
    Fixed bug where backspace before/after contenteditable false inline elements wouldn't properly empty the current block element.
    Fixed bug where vertical caret navigation with a custom line-height would sometimes match incorrect positions.
    Fixed bug with paste on Edge where character encoding wasn't handled properly due to a browser bug.
    Fixed bug with paste on Edge where extra fragment data was inserted into the contents when pasting.
    Fixed bug with pasting contents when having a whole block element selected on WebKit could cause WebKit spans to appear.
    Fixed bug where the visualchars plugin wasn't working correctly showing invisible nbsp characters.
    Fixed bug where browsers would hang if you tried to load some malformed html contents.
    Fixed bug where the init call promise wouldn't resolve if the specified selector didn't find any matching elements.
    Fixed bug where the Schema isValidChild function was case sensitive.
Version 4.5.3 (2017-02-01)
    Added keyboard navigation for menu buttons when the menu is in focus.
    Added api to the list plugin for setting custom classes/attributes on lists.
    Added validation for the anchor plugin input field according to W3C id naming specifications.
    Fixed bug where media placeholders were removed after resize with the forced_root_block setting set to false.
    Fixed bug where deleting selections with similar sibling nodes sometimes deleted the whole document.
    Fixed bug with inlite theme where several toolbars would appear scrolling when more than one instance of the editor was in use.
    Fixed bug where the editor would throw error with the fontselect plugin on hidden editor instances in Firefox.
    Fixed bug where the background color would not stretch to the font size.
    Fixed bug where font size would be removed when changing background color.
    Fixed bug where the undomanager trimmed away whitespace between nodes on undo/redo.
    Fixed bug where media_dimensions=false in media plugin caused the editor to throw an error.
    Fixed bug where IE was producing font/u elements within links on paste.
    Fixed bug where some button tooltips were broken when compat3x was in use.
    Fixed bug where backspace/delete/typeover would remove the caption element.
    Fixed bug where powerspell failed to function when compat3x was enabled.
    Fixed bug where it wasn't possible to apply sub/sup on text with large font size.
    Fixed bug where pre tags with spaces weren't treated as content.
    Fixed bug where Meta+A would select the entire document instead of all contents in nested ce=true elements.
Version 4.5.2 (2017-01-04)
    Added missing keyboard shortcut description for the underline menu item in the format menu.
    Fixed bug where external blob urls wasn't properly handled by editor upload logic. Patch contributed by David Oviedo.
    Fixed bug where urls wasn't treated as a single word by the wordcount plugin.
    Fixed bug where nbsp characters wasn't treated as word delimiters by the wordcount plugin.
    Fixed bug where editor instance wasn't properly passed to the format preview logic. Patch contributed by NullQuery.
    Fixed bug where the fake caret wasn't hidden when you moved selection to a cE=false element.
    Fixed bug where it wasn't possible to edit existing code sample blocks.
    Fixed bug where it wasn't possible to delete editor contents if the selection included an empty block.
    Fixed bug where the formatter wasn't expanding words on some international characters. Patch contributed by Martin Larochelle.
    Fixed bug where the open link feature wasn't working correctly on IE 11.
    Fixed bug where enter before/after a cE=false block wouldn't properly padd the paragraph with an br element.
    Fixed so font size and font family select boxes always displays a value by using the runtime style as a fallback.
    Fixed so missing plugins will be logged to console as warnings rather than halting the initialization of the editor.
    Fixed so splitbuttons become normal buttons in advlist plugin if styles are empty. Patch contributed by René Schleusner.
    Fixed so you can multi insert rows/cols by selecting table cells and using insert rows/columns.
Version 4.5.1 (2016-12-07)
    Fixed bug where the lists plugin wouldn't initialize without the advlist plugins if served from cdn.
    Fixed bug where selectors with "*" would cause the style format preview to throw an error.
    Fixed bug with toggling lists off on lists with empty list items would throw an error.
    Fixed bug where editing images would produce non existing blob uris.
    Fixed bug where the offscreen toc selection would be treated as the real toc element.
    Fixed bug where the aria level attribute for element path would have an incorrect start index.
    Fixed bug where the offscreen selection of cE=false that where very wide would be shown onscreen. Patch contributed by Steven Bufton.
    Fixed so the default_link_target gets applied to links created by the autolink plugin.
    Fixed so that the name attribute gets removed by the anchor plugin if editing anchors.
Version 4.5.0 (2016-11-23)
    Added new toc plugin allows you to insert table of contents based on editor headings.
    Added new auto complete menu to all url fields. Adds history, link to anchors etc.
    Added new sidebar api that allows you to add custom sidebar panels and buttons to toggle these.
    Added new insert menu button that allows you to have multiple insert functions under the same menu button.
    Added new open link feature to ctrl+click, alt+enter and context menu.
    Added new media_embed_handler option to allow the media plugin to be populated with custom embeds.
    Added new support for editing transparent images using the image tools dialog.
    Added new images_reuse_filename option to allow filenames of images to be retained for upload.
    Added new security feature where links with target="_blank" will by default get rel="noopener noreferrer".
    Added new allow_unsafe_link_target to allow you to opt-out of the target="_blank" security feature.
    Added new style_formats_autohide option to automatically hide styles based on context.
    Added new codesample_content_css option to specify where the code sample prism css is loaded from.
    Added new support for Japanese/Chinese word count following the unicode standards on this.
    Added new fragmented undo levels this dramatically reduces flicker on contents with iframes.
    Added new live previews for complex elements like table or lists.
    Fixed bug where it wasn't possible to properly tab between controls in a dialog with a disabled form item control.
    Fixed bug where firefox would generate a rectangle on elements produced after/before a cE=false elements.
    Fixed bug with advlist plugin not switching list element format properly in some edge cases.
    Fixed bug where col/rowspans wasn't correctly computed by the table plugin in some cases.
    Fixed bug where the table plugin would thrown an error if object_resizing was disabled.
    Fixed bug where some invalid markup would cause issues when running in XHTML mode. Patch contributed by Charles Bourasseau.
    Fixed bug where the fullscreen class wouldn't be removed properly when closing dialogs.
    Fixed bug where the PastePlainTextToggle event wasn't fired by the paste plugin when the state changed.
    Fixed bug where table the row type wasn't properly updated in table row dialog. Patch contributed by Matthias Balmer.
    Fixed bug where select all and cut wouldn't place caret focus back to the editor in WebKit. Patch contributed by Daniel Jalkut.
    Fixed bug where applying cell/row properties to multiple cells/rows would reset other unchanged properties.
    Fixed bug where some elements in the schema would have redundant/incorrect children.
    Fixed bug where selector and target options would cause issues if used together.
    Fixed bug where drag/drop of images from desktop on chrome would thrown an error.
    Fixed bug where cut on WebKit/Blink wouldn't add an undo level.
    Fixed bug where IE 11 would scroll to the cE=false elements when they where selected.
    Fixed bug where keys like F5 wouldn't work when a cE=false element was selected.
    Fixed bug where the undo manager wouldn't stop the typing state when commands where executed.
    Fixed bug where unlink on wrapped links wouldn't work properly.
    Fixed bug with drag/drop of images on WebKit where the image would be deleted form the source editor.
    Fixed bug where the visual characters mode would be disabled when contents was extracted from the editor.
    Fixed bug where some browsers would toggle of formats applied to the caret when clicking in the editor toolbar.
    Fixed bug where the custom theme function wasn't working correctly.
    Fixed bug where image option for custom buttons required you to have icon specified as well.
    Fixed bug where the context menu and contextual toolbars would be visible at the same time and sometimes overlapping.
    Fixed bug where the noneditable plugin would double wrap elements when using the noneditable_regexp option.
    Fixed bug where tables would get padding instead of margin when you used the indent button.
    Fixed bug where the charmap plugin wouldn't properly insert non breaking spaces.
    Fixed bug where the color previews in color input boxes wasn't properly updated.
    Fixed bug where the list items of previous lists wasn't merged in the right order.
    Fixed bug where it wasn't possible to drag/drop inline-block cE=false elements on IE 11.
    Fixed bug where some table cell merges would produce incorrect rowspan/colspan.
    Fixed so the font size of the editor defaults to 14px instead of 11px this can be overridden by custom css.
    Fixed so wordcount is debounced to reduce cpu hogging on larger texts.
    Fixed so tinymce global gets properly exported as a module when used with some module bundlers.
    Fixed so it's possible to specify what css properties you want to preview on specific formats.
    Fixed so anchors are contentEditable=false while within the editor.
    Fixed so selected contents gets wrapped in a inline code element by the codesample plugin.
    Fixed so conditional comments gets properly stripped independent of case. Patch contributed by Georgii Dolzhykov.
    Fixed so some escaped css sequences gets properly handled. Patch contributed by Georgii Dolzhykov.
    Fixed so notifications with the same message doesn't get displayed at the same time.
    Fixed so F10 can be used as an alternative key to focus to the toolbar.
    Fixed various api documentation issues and typos.
    Removed layer plugin since it wasn't really ported from 3.x and there doesn't seem to be much use for it.
    Removed moxieplayer.swf from the media plugin since it wasn't used by the media plugin.
    Removed format state from the advlist plugin to be more consistent with common word processors.
Version 4.4.3 (2016-09-01)
    Fixed bug where copy would produce an exception on Chrome.
    Fixed bug where deleting lists on IE 11 would merge in correct text nodes.
    Fixed bug where deleting partial lists with indentation wouldn't cause proper normalization.
Version 4.4.2 (2016-08-25)
    Added new importcss_exclusive option to disable unique selectors per group.
    Added new group specific selector_converter option to importcss plugin.
    Added new codesample_languages option to apply custom languages to codesample plugin.
    Added new codesample_dialog_width/codesample_dialog_height options.
    Fixed bug where fullscreen button had an incorrect keyboard shortcut.
    Fixed bug where backspace/delete wouldn't work correctly from a block to a cE=false element.
    Fixed bug where smartpaste wasn't detecting links with special characters in them like tilde.
    Fixed bug where the editor wouldn't get proper focus if you clicked on a cE=false element.
    Fixed bug where it wasn't possible to copy/paste table rows that had merged cells.
    Fixed bug where merging cells could some times produce invalid col/rowspan attibute values.
    Fixed bug where getBody would sometimes thrown an exception now it just returns null if the iframe is clobbered.
    Fixed bug where drag/drop of cE=false element wasn't properly constrained to viewport.
    Fixed bug where contextmenu on Mac would collapse any selection to a caret.
    Fixed bug where rtl mode wasn't rendered properly when loading a language pack with the rtl flag.
    Fixed bug where Kamer word bounderies would be stripped from contents.
    Fixed bug where lists would sometimes render two dots or numbers on the same line.
    Fixed bug where the skin_url wasn't used by the inlite theme.
    Fixed so data attributes are ignored when comparing formats in the formatter.
    Fixed so it's possible to disable inline toolbars in the inlite theme.
    Fixed so template dialog gets resized if it doesn't fit the window viewport.
Version 4.4.1 (2016-07-26)
    Added smart_paste option to paste plugin to allow disabling the paste behavior if needed.
    Fixed bug where png urls wasn't properly detected by the smart paste logic.
    Fixed bug where the element path wasn't working properly when multiple editor instances where used.
    Fixed bug with creating lists out of multiple paragraphs would just create one list item instead of multiple.
    Fixed bug where scroll position wasn't properly handled by the inlite theme to place the toolbar properly.
    Fixed bug where multiple instances of the editor using the inlite theme didn't render the toolbar properly.
    Fixed bug where the shortcut label for fullscreen mode didn't match the actual shortcut key.
    Fixed bug where it wasn't possible to select cE=false blocks using touch devices on for example iOS.
    Fixed bug where it was possible to select the child image within a cE=false on IE 11.
    Fixed so inserts of html containing lists doesn't merge with any existing lists unless it's a paste operation.
Version 4.4.0 (2016-06-30)
    Added new inlite theme this is a more lightweight inline UI.
    Added smarter paste logic that auto detects urls in the clipboard and inserts images/links based on that.
    Added a better image resize algorithm for better image quality in the imagetools plugin.
    Fixed bug where it wasn't possible to drag/dropping cE=false elements on FF.
    Fixed bug where backspace/delete before/after a cE=false block would produce a new paragraph.
    Fixed bug where list style type css property wasn't preserved when indenting lists.
    Fixed bug where merging of lists where done even if the list style type was different.
    Fixed bug where the image_dataimg_filter function wasn't used when pasting images.
    Fixed bug where nested editable within a non editable element would cause scroll on focus in Chrome.
    Fixed so invalid targets for inline mode is blocked on initialization. We only support elements that can have children.
Version 4.3.13 (2016-06-08)
    Added characters with a diacritical mark to charmap plugin. Patch contributed by Dominik Schilling.
    Added better error handling if the image proxy service would produce errors.
    Fixed issue with pasting list items into list items would produce nested list rather than a merged list.
    Fixed bug where table selection could get stuck in selection mode for inline editors.
    Fixed bug where it was possible to place the caret inside the resize grid elements.
    Fixed bug where it wasn't possible to place in elements horizontally adjacent cE=false blocks.
    Fixed bug where multiple notifications wouldn't be properly placed on screen.
    Fixed bug where multiple editor instance of the same id could be produces in some specific integrations.
Version 4.3.12 (2016-05-10)
    Fixed bug where focus calls couldn't be made inside the editors PostRender event handler.
    Fixed bug where some translations wouldn't work as expected due to a bug in editor.translate.
    Fixed bug where the node change event could fire with a node out side the root of the editor.
    Fixed bug where Chrome wouldn't properly present the keyboard paste clipboard details when paste was clicked.
    Fixed bug where merged cells in tables couldn't be selected from right to left.
    Fixed bug where insert row wouldn't properly update a merged cells rowspan property.
    Fixed bug where the color input boxes preview field wasn't properly set on initialization.
    Fixed bug where IME composition inside table cells wouldn't work as expected on IE 11.
    Fixed so all shadow dom support is under and experimental flag due to flaky browser support.
Version 4.3.11 (2016-04-25)
    Fixed bug where it wasn't possible to insert empty blocks though the API unless they where padded.
    Fixed bug where you couldn't type the Euro character on Windows.
    Fixed bug where backspace/delete from a cE=false element to a text block didn't work properly.
    Fixed bug where the text color default grid would render incorrectly.
    Fixed bug where the codesample plugin wouldn't load the css in the editor for multiple editors.
    Fixed so the codesample plugin textarea gets focused by default.
Version 4.3.10 (2016-04-12)
    Fixed bug where the key "y" on WebKit couldn't be entered due to conflict with keycode for F10 on keypress.
Version 4.3.9 (2016-04-12)
    Added support for focusing the contextual toolbars using keyboard.
    Added keyboard support for slider UI controls. You can no increase/decrease using arrow keys.
    Added url pattern matching for Dailymotion to media plugin. Patch contributed by Bertrand Darbon.
    Added body_class to template plugin preview. Patch contributed by Milen Petrinski.
    Added options to better override textcolor pickers with custom colors. Patch contributed by Xavier Boubert.
    Added visual arrows to inline contextual toolbars so that they point to the element being active.
    Fixed so toolbars for tables or other larger elements get better positioned below the scrollable viewport.
    Fixed bug where it was possible to click links inside cE=false blocks.
    Fixed bug where event targets wasn't properly handled in Safari Technical Preview.
    Fixed bug where drag/drop text in FF 45 would make the editor caret invisible.
    Fixed bug where the remove state wasn't properly set on editor instances when detected as clobbered.
    Fixed bug where offscreen selection of some cE=false elements would render onscreen. Patch contributed by Steven Bufton
    Fixed bug where enter would clone styles out side the root on editors inside a span. Patch contributed by ChristophKaser.
    Fixed bug where drag/drop of images into the editor didn't work correctly in FF.
    Fixed so the first item in panels for the imagetools dialog gets proper keyboard focus.
    Changed the Meta+Shift+F shortcut to Ctrl+Shift+F since Czech, Slovak, Polish languages used the first one for input.
Version 4.3.8 (2016-03-15)
    Fixed bug where inserting HR at the end of a block element would produce an extra empty block.
    Fixed bug where links would be clickable when readonly mode was enabled.
    Fixed bug where the formatter would normalize to the wrong node on very specific content.
    Fixed bug where some nested list items couldn't be indented properly.
    Fixed bug where links where clickable in the preview dialog.
    Fixed so the alt attribute doesn't get padded with an empty value by default.
    Fixed so nested alignment works more correctly. You will now alter the alignment to the closest block parent.
Version 4.3.7 (2016-03-02)
    Fixed bug where incorrect icons would be rendered for imagetools edit and color levels.
    Fixed bug where navigation using arrow keys inside a SelectBox didn't move up/down.
    Fixed bug where the visualblocks plugin would render borders round internal UI elements.
Version 4.3.6 (2016-03-01)
    Added new paste_remember_plaintext_info option to allow a global disable of the plain text mode notification.
    Added new PastePlainTextToggle event that fires when plain text mode toggles on/off.
    Fixed bug where it wasn't possible to select media elements since the drag logic would snap it to mouse cursor.
    Fixed bug where it was hard to place the caret inside nested cE=true elements when the outer cE=false element was focused.
    Fixed bug where editors wouldn't properly initialize if both selector and mode where used.
    Fixed bug where IME input inside table cells would switch the IME off.
    Fixed bug where selection inside the first table cell would cause the whole table cell to get selected.
    Fixed bug where error handling of images being uploaded wouldn't properly handle faulty statuses.
    Fixed bug where inserting contents before a HR would cause an exception to be thrown.
    Fixed bug where copy/paste of Excel data would be inserted as an image.
    Fixed caret position issues with copy/paste of inline block cE=false elements.
    Fixed issues with various menu item focus bugs in Chrome. Where the focused menu bar item wasn't properly blurred.
    Fixed so the notifications have a solid background since it would be hard to read if there where text under it.
    Fixed so notifications gets animated similar to the ones used by dialogs.
    Fixed so larger images that gets pasted is handled better.
    Fixed so the window close button is more uniform on various platform and also increased it's hit area.
Version 4.3.5 (2016-02-11)
    Npm version bump due to package not being fully updated.
Version 4.3.4 (2016-02-11)
    Added new OpenWindow/CloseWindow events that gets fired when windows open/close.
    Added new NewCell/NewRow events that gets fired when table cells/rows are created.
    Added new Promise return value to tinymce.init makes it easier to handle initialization.
    Removed the jQuery version the jQuery plugin is now moved into the main package.
    Removed jscs from build process since eslint can now handle code style checking.
    Fixed various bugs with drag/drop of contentEditable:false elements.
    Fixed bug where deleting of very specific nested list items would result in an odd list.
    Fixed bug where lists would get merged with adjacent lists outside the editable inline root.
    Fixed bug where MS Edge would crash when closing a dialog then clicking a menu item.
    Fixed bug where table cell selection would add undo levels.
    Fixed bug where table cell selection wasn't removed when inline editor where removed.
    Fixed bug where table cell selection wouldn't work properly on nested tables.
    Fixed bug where table merge menu would be available when merging between thead and tbody.
    Fixed bug where table row/column resize wouldn't get properly removed when the editor was removed.
    Fixed bug where Chrome would scroll to the editor if there where a empty hash value in document url.
    Fixed bug where the cache suffix wouldn't work correctly with the importcss plugin.
    Fixed bug where selection wouldn't work properly on MS Edge on Windows Phone 10.
    Fixed so adjacent pre blocks gets joined into one pre block since that seems like the user intent.
    Fixed so events gets properly dispatched in shadow dom. Patch provided by Nazar Mokrynskyi.
Version 4.3.3 (2016-01-14)
    Added new table_resize_bars configuration setting.  This setting allows you to disable the table resize bars.
    Added new beforeInitialize event to tinymce.util.XHR lets you modify XHR properties before open. Patch contributed by Brent Clintel.
    Added new autolink_pattern setting to autolink plugin. Enables you to override the default autolink formats. Patch contributed by Ben Tiedt.
    Added new charmap option that lets you override the default charmap of the charmap plugin.
    Added new charmap_append option that lets you add new characters to the default charmap of the charmap plugin.
    Added new insertCustomChar event that gets fired when a character is inserted by the charmap plugin.
    Fixed bug where table cells started with a superfluous &nbsp; in IE10+.
    Fixed bug where table plugin would retain all BR tags when cells were merged.
    Fixed bug where media plugin would strip underscores from youtube urls.
    Fixed bug where IME input would fail on IE 11 if you typed within a table.
    Fixed bug where double click selection of a word would remove the space before the word on insert contents.
    Fixed bug where table plugin would produce exceptions when hovering tables with invalid structure.
    Fixed bug where fullscreen wouldn't scroll back to it's original position when untoggled.
    Fixed so the template plugins templates setting can be a function that gets a callback that can provide templates.
Version 4.3.2 (2015-12-14)
    Fixed bug where the resize bars for table cells were not affected by the object_resizing property.
    Fixed bug where the contextual table toolbar would appear incorrectly if TinyMCE was initialized inline inside a table.
    Fixed bug where resizing table cells did not fire a node change event or add an undo level.
    Fixed bug where double click selection of text on IE 11 wouldn't work properly.
    Fixed bug where codesample plugin would incorrectly produce br elements inside code elements.
    Fixed bug where media plugin would strip dashes from youtube urls.
    Fixed bug where it was possible to move the caret into the table resize bars.
    Fixed bug where drag/drop into a cE=false element was possible on IE.
Version 4.3.1 (2015-11-30)
    Fixed so it's possible to disable the table inline toolbar by setting it to false or an empty string.
    Fixed bug where it wasn't possible to resize some tables using the drag handles.
    Fixed bug where unique id:s would clash for multiple editor instances and cE=false selections.
    Fixed bug where the same plugin could be initialized multiple times.
    Fixed bug where the table inline toolbars would be displayed at the same time as the image toolbars.
    Fixed bug where the table selection rect wouldn't be removed when selecting another control element.
Version 4.3.0 (2015-11-23)
    Added new table column/row resize support. Makes it a lot more easy to resize the columns/rows in a table.
    Added new table inline toolbar. Makes it easier to for example add new rows or columns to a table.
    Added new notification API. Lets you display floating notifications to the end user.
    Added new codesample plugin that lets you insert syntax highlighted pre elements into the editor.
    Added new image_caption to images. Lets you create images with captions using a HTML5 figure/figcaption elements.
    Added new live previews of embeded videos. Lets you play the video right inside the editor.
    Added new setDirty method and "dirty" event to the editor. Makes it easier to track the dirty state change.
    Added new setMode method to Editor instances that lets you dynamically switch between design/readonly.
    Added new core support for contentEditable=false elements within the editor overrides the browsers broken behavior.
    Rewrote the noneditable plugin to use the new contentEditable false core logic.
    Fixed so the dirty state doesn't set to false automatically when the undo index is set to 0.
    Fixed the Selection.placeCaretAt so it works better on IE when the coordinate is between paragraphs.
    Fixed bug where data-mce-bogus="all" element contents where counted by the word count plugin.
    Fixed bug where contentEditable=false elements would be indented by the indent buttons.
    Fixed bug where images within contentEditable=false would be selected in WebKit on mouse click.
    Fixed bug in DOMUntils split method where the replacement parameter wouldn't work on specific cases.
    Fixed bug where the importcss plugin would import classes from the skin content css file.
    Fixed so all button variants have a wrapping span for it's text to make it easier to skin.
    Fixed so it's easier to exit pre block using the arrow keys.
    Fixed bug where listboxes with fix widths didn't render correctly.
Version 4.2.8 (2015-11-13)
    Fixed bug where it was possible to delete tables as the inline root element if all columns where selected.
    Fixed bug where the UI buttons active state wasn't properly updated due to recent refactoring of that logic.
Version 4.2.7 (2015-10-27)
    Fixed bug where backspace/delete would remove all formats on the last paragraph character in WebKit/Blink.
    Fixed bug where backspace within a inline format element with a bogus caret container would move the caret.
    Fixed bug where backspace/delete on selected table cells wouldn't add an undo level.
    Fixed bug where script tags embedded within the editor could sometimes get a mce- prefix prepended to them
    Fixed bug where validate: false option could produce an error to be thrown from the Serialization step.
    Fixed bug where inline editing of a table as the root element could let the user delete that table.
    Fixed bug where inline editing of a table as the root element wouldn't properly handle enter key.
    Fixed bug where inline editing of a table as the root element would normalize the selection incorrectly.
    Fixed bug where inline editing of a list as the root element could let the user delete that list.
    Fixed bug where inline editing of a list as the root element could let the user split that list.
    Fixed bug where resize handles would be rendered on editable root elements such as table.
Version 4.2.6 (2015-09-28)
    Added capability to set request headers when using XHRs.
    Added capability to upload local images automatically default delay is set to 30 seconds after editing images.
    Added commands ids mceEditImage, mceAchor and mceMedia to be avaiable from execCommand.
    Added Edge browser to saucelabs grunt task. Patch contributed by John-David Dalton.
    Fixed bug where blob uris not produced by tinymce would produce HTML invalid markup.
    Fixed bug where selection of contents of a nearly empty editor in Edge would sometimes fail.
    Fixed bug where color styles woudln't be retained on copy/paste in Blink/Webkit.
    Fixed bug where the table plugin would throw an error when inserting rows after a child table.
    Fixed bug where the template plugin wouldn't handle functions as variable replacements.
    Fixed bug where undo/redo sometimes wouldn't work properly when applying formatting collapsed ranges.
    Fixed bug where shift+delete wouldn't do a cut operation on Blink/WebKit.
    Fixed bug where cut action wouldn't properly store the before selection bookmark for the undo level.
    Fixed bug where backspace in side an empty list element on IE would loose editor focus.
    Fixed bug where the save plugin wouldn't enable the buttons when a change occurred.
    Fixed bug where Edge wouldn't initialize the editor if a document.domain was specified.
    Fixed bug where enter key before nested images would sometimes not properly expand the previous block.
    Fixed bug where the inline toolbars wouldn't get properly hidden when blurring the editor instance.
    Fixed bug where Edge would paste Chinese characters on some Windows 10 installations.
    Fixed bug where IME would loose focus on IE 11 due to the double trailing br bug fix.
    Fixed bug where the proxy url in imagetools was incorrect. Patch contributed by Wong Ho Wang.
Version 4.2.5 (2015-08-31)
    Added fullscreen capability to embedded youtube and vimeo videos.
    Fixed bug where the uploadImages call didn't work on IE 10.
    Fixed bug where image place holders would be uploaded by uploadImages call.
    Fixed bug where images marked with bogus would be uploaded by the uploadImages call.
    Fixed bug where multiple calls to uploadImages would result in decreased performance.
    Fixed bug where pagebreaks were editable to imagetools patch contributed by Rasmus Wallin.
    Fixed bug where the element path could cause too much recursion exception.
    Fixed bug for domains containing ".min". Patch contributed by Loïc Février.
    Fixed so validation of external links to accept a number after www. Patch contributed by Victor Carvalho.
    Fixed so the charmap is exposed though execCommand. Patch contributed by Matthew Will.
    Fixed so that the image uploads are concurrent for improved performance.
    Fixed various grammar problems in inline documentation. Patches provided by nikolas.
Version 4.2.4 (2015-08-17)
    Added picture as a valid element to the HTML 5 schema. Patch contributed by Adam Taylor.
    Fixed bug where contents would be duplicated on drag/drop within the same editor.
    Fixed bug where floating/alignment of images on Edge wouldn't work properly.
    Fixed bug where it wasn't possible to drag images on IE 11.
    Fixed bug where image selection on Edge would sometimes fail.
    Fixed bug where contextual toolbars icons wasn't rendered properly when using the toolbar_items_size.
    Fixed bug where searchreplace dialog doesn't get prefilled with the selected text.
    Fixed bug where fragmented matches wouldn't get properly replaced by the searchreplace plugin.
    Fixed bug where enter key wouldn't place the caret if was after a trailing space within an inline element.
    Fixed bug where the autolink plugin could produce multiple links for the same text on Gecko.
    Fixed bug where EditorUpload could sometimes throw an exception if the blob wasn't found.
    Fixed xss issues with media plugin not properly filtering out some script attributes.
Version 4.2.3 (2015-07-30)
    Fixed bug where image selection wasn't possible on Edge due to incompatible setBaseAndExtend API.
    Fixed bug where image blobs urls where not properly destroyed by the imagetools plugin.
    Fixed bug where keyboard shortcuts wasn't working correctly on IE 8.
    Fixed skin issue where the borders of panels where not visible on IE 8.
Version 4.2.2 (2015-07-22)
    Fixed bug where float panels were not being hidden on inline editor blur when fixed_toolbar_container config option was in use.
    Fixed bug where combobox states wasn't properly updated if contents where updated without keyboard.
    Fixed bug where pasting into textbox or combobox would move the caret to the end of text.
    Fixed bug where removal of bogus span elements before block elements would remove whitespace between nodes.
    Fixed bug where repositioning of inline toolbars where async and producing errors if the editor was removed from DOM to early. Patch by iseulde.
    Fixed bug where element path wasn't working correctly. Patch contributed by iseulde.
    Fixed bug where menus wasn't rendered correctly when custom images where added to a menu. Patch contributed by Naim Hammadi.
Version 4.2.1 (2015-06-29)
    Fixed bug where back/forward buttons in the browser would render blob images as broken images.
    Fixed bug where Firefox would throw regexp to big error when replacing huge base64 chunks.
    Fixed bug rendering issues with resize and context toolbars not being placed properly until next animation frame.
    Fixed bug where the rendering of the image while cropping would some times not be centered correctly.
    Fixed bug where listbox items with submenus would me selected as active.
    Fixed bug where context menu where throwing an error when rendering.
    Fixed bug where resize both option wasn't working due to resent addClass API change. Patch contributed by Jogai.
    Fixed bug where a hideAll call for container rendered inline toolbars would throw an error.
    Fixed bug where onclick event handler on combobox could cause issues if element.id was a function by some polluting libraries.
    Fixed bug where listboxes wouldn't get proper selected sub menu item when using link_list or image_list.
    Fixed so the UI controls are as wide as 4.1.x to avoid wrapping controls in toolbars.
    Fixed so the imagetools dialog is adaptive for smaller screen sizes.
Version 4.2.0 (2015-06-25)
    Added new flat default skin to make the UI more modern.
    Added new imagetools plugin, lets you crop/resize and apply filters to images.
    Added new contextual toolbars support to the API lets you add floating toolbars for specific CSS selectors.
    Added new promise feature fill as tinymce.util.Promise.
    Added new built in image upload feature lets you upload any base64 encoded image within the editor as files.
    Fixed bug where resize handles would appear in the right position in the wrong editor when switching between resizable content in different inline editors.
    Fixed bug where tables would not be inserted in inline mode due to previous float panel fix.
    Fixed bug where floating panels would remain open when focus was lost on inline editors.
    Fixed bug where cut command on Chrome would thrown a browser security exception.
    Fixed bug where IE 11 sometimes would report an incorrect size for images in the image dialog.
    Fixed bug where it wasn't possible to remove inline formatting at the end of block elements.
    Fixed bug where it wasn't possible to delete table cell contents when cell selection was vertical.
    Fixed bug where table cell wasn't emptied from block elements if delete/backspace where pressed in empty cell.
    Fixed bug where cmd+shift+arrow didn't work correctly on Firefox mac when selecting to start/end of line.
    Fixed bug where removal of bogus elements would sometimes remove whitespace between nodes.
    Fixed bug where the resize handles wasn't updated when the main window was resized.
    Fixed so script elements gets removed by default to prevent possible XSS issues in default config implementations.
    Fixed so the UI doesn't need manual reflows when using non native layout managers.
    Fixed so base64 encoded images doesn't slow down the editor on modern browsers while editing.
    Fixed so all UI elements uses touch events to improve mobile device support.
    Removed the touch click quirks patch for iOS since it did more harm than good.
    Removed the non proportional resize handles since. Unproportional resize can still be done by holding the shift key.
Version 4.1.10 (2015-05-05)
    Fixed bug where plugins loaded with compat3x would sometimes throw errors when loading using the jQuery version.
    Fixed bug where extra empty paragraphs would get deleted in WebKit/Blink due to recent Quriks fix.
    Fixed bug where the editor wouldn't work properly on IE 12 due to some required browser sniffing.
    Fixed bug where formatting shortcut keys where interfering with Mac OS X screenshot keys.
    Fixed bug where the caret wouldn't move to the next/previous line boundary on Cmd+Left/Right on Gecko.
    Fixed bug where it wasn't possible to remove formats from very specific nested contents.
    Fixed bug where undo levels wasn't produced when typing letters using the shift or alt+ctrl modifiers.
    Fixed bug where the dirty state wasn't properly updated when typing using the shift or alt+ctrl modifiers.
    Fixed bug where an error would be thrown if an autofocused editor was destroyed quickly after its initialization. Patch provided by thorn0.
    Fixed issue with dirty state not being properly updated on redo operation.
    Fixed issue with entity decoder not handling incorrectly written numeric entities.
    Fixed issue where some PI element values wouldn't be properly encoded.
Version 4.1.9 (2015-03-10)
    Fixed bug where indentation wouldn't work properly for non list elements.
    Fixed bug with image plugin not pulling the image dimensions out correctly if a custom document_base_url was used.
    Fixed bug where ctrl+alt+[1-9] would conflict with the AltGr+[1-9] on Windows. New shortcuts is ctrl+shift+[1-9].
    Fixed bug with removing formatting on nodes in inline mode would sometimes include nodes outside the editor body.
    Fixed bug where extra nbsp:s would be inserted when you replaced a word surrounded by spaces using insertContent.
    Fixed bug with pasting from Google Docs would produce extra strong elements and line feeds.
Version 4.1.8 (2015-03-05)
    Added new html5 sizes attribute to img elements used together with srcset.
    Added new elementpath option that makes it possible to disable the element path but keep the statusbar.
    Added new option table_style_by_css for the table plugin to set table styling with css rather than table attributes.
    Added new link_assume_external_targets option to prompt the user to prepend http:// prefix if the supplied link does not contain a protocol prefix.
    Added new image_prepend_url option to allow a custom base path/url to be added to images.
    Added new table_appearance_options option to make it possible to disable some options.
    Added new image_title option to make it possible to alter the title of the image, disabled by default.
    Fixed bug where selection starting from out side of the body wouldn't produce a proper selection range on IE 11.
    Fixed bug where pressing enter twice before a table moves the cursor in the table and causes a javascript error.
    Fixed bug where advanced image styles were not respected.
    Fixed bug where the less common Shift+Delete didn't produce a proper cut operation on WebKit browsers.
    Fixed bug where image/media size constrain logic would produce NaN when handling non number values.
    Fixed bug where internal classes where removed by the removeformat command.
    Fixed bug with creating links table cell contents with a specific selection would throw a exceptions on WebKit/Blink.
    Fixed bug where valid_classes option didn't work as expected according to docs. Patch provided by thorn0.
    Fixed bug where jQuery plugin would patch the internal methods multiple times. Patch provided by Drew Martin.
    Fixed bug where backspace key wouldn't delete the current selection of newly formatted content.
    Fixed bug where type over of inline formatting elements wouldn't properly keep the format on WebKit/Blink.
    Fixed bug where selection needed to be properly normalized on modern IE versions.
    Fixed bug where Command+Backspace didn't properly delete the whole line of text but the previous word.
    Fixed bug where UI active states wheren't properly updated on IE if you placed caret within the current range.
    Fixed bug where delete/backspace on WebKit/Blink would remove span elements created by the user.
    Fixed bug where delete/backspace would produce incorrect results when deleting between two text blocks with br elements.
    Fixed bug where captions where removed when pasting from MS Office.
    Fixed bug where lists plugin wouldn't properly remove fully selected nested lists.
    Fixed bug where the ttf font used for icons would throw an warning message on Gecko on Mac OS X.
    Fixed a bug where applying a color to text did not update the undo/redo history.
    Fixed so shy entities gets displayed when using the visualchars plugin.
    Fixed so removeformat removes ins/del by default since these might be used for strikethough.
    Fixed so multiple language packs can be loaded and added to the global I18n data structure.
    Fixed so transparent color selection gets treated as a normal color selection. Patch contributed by Alexander Hofbauer.
    Fixed so it's possible to disable autoresize_overflow_padding, autoresize_bottom_margin options by setting them to false.
    Fixed so the charmap plugin shows the description of the character in the dialog. Patch contributed by Jelle Hissink.
    Removed address from the default list of block formats since it tends to be missused.
    Fixed so the pre block format is called preformatted to make it more verbose.
    Fixed so it's possible to context scope translation strings this isn't needed most of the time.
    Fixed so the max length of the width/height input fields of the media dialog is 5 instead of 3.
    Fixed so drag/dropped contents gets properly processed by paste plugin since it's basically a paste. Patch contributed by Greg Fairbanks.
    Fixed so shortcut keys for headers is ctrl+alt+[1-9] instead of ctrl+[1-9] since these are for switching tabs in the browsers.
    Fixed so "u" doesn't get converted into a span element by the legacy input filter. Since this is now a valid HTML5 element.
    Fixed font families in order to provide appropriate web-safe fonts.
Version 4.1.7 (2014-11-27)
    Added HTML5 schema support for srcset, source and picture. Patch contributed by mattheu.
    Added new cache_suffix setting to enable cache busting by producing unique urls.
    Added new paste_convert_word_fake_lists option to enable users to disable the fake lists convert logic.
    Fixed so advlist style changes adds undo levels for each change.
    Fixed bug where WebKit would sometimes produce an exception when the autolink plugin where looking for URLs.
    Fixed bug where IE 7 wouldn't be rendered properly due to aggressive css compression.
    Fixed bug where DomQuery wouldn't accept window as constructor element.
    Fixed bug where the color picker in 3.x dialogs wouldn't work properly. Patch contributed by Callidior.
    Fixed bug where the image plugin wouldn't respect the document_base_url.
    Fixed bug where the jQuery plugin would fail to append to elements named array prototype names.
Version 4.1.6 (2014-10-08)
    Fixed bug with clicking on the scrollbar of the iframe would cause a JS error to be thrown.
    Fixed bug where null would produce an exception if you passed it to selection.setRng.
    Fixed bug where Ctrl/Cmd+Tab would indent the current list item if you switched tabs in the browser.
    Fixed bug where pasting empty cells from Excel would result in a broken table.
    Fixed bug where it wasn't possible to switch back to default list style type.
    Fixed issue where the select all quirk fix would fire for other modifiers than Ctrl/Cmd combinations.
    Replaced jake with grunt since it is more mainstream and has better plugin support.
Version 4.1.5 (2014-09-09)
    Fixed bug where sometimes the resize rectangles wouldn't properly render on images on WebKit/Blink.
    Fixed bug in list plugin where delete/backspace would merge empty LI elements in lists incorrectly.
    Fixed bug where empty list elements would result in empty LI elements without it's parent container.
    Fixed bug where backspace in empty caret formatted element could produce an type error exception of Gecko.
    Fixed bug where lists pasted from word with a custom start index above 9 wouldn't be properly handled.
    Fixed bug where tabfocus plugin would tab out of the editor instance even if the default action was prevented.
    Fixed bug where tabfocus wouldn't tab properly to other adjacent editor instances.
    Fixed bug where the DOMUtils setStyles wouldn't properly removed or update the data-mce-style attribute.
    Fixed bug where dialog select boxes would be placed incorrectly if document.body wasn't statically positioned.
    Fixed bug where pasting would sometimes scroll to the top of page if the user was using the autoresize plugin.
    Fixed bug where caret wouldn't be properly rendered by Chrome when clicking on the iframes documentElement.
    Fixed so custom images for menubutton/splitbutton can be provided. Patch contributed by Naim Hammadi.
    Fixed so the default action of windows closing can be prevented by blocking the default action of the close event.
    Fixed so nodeChange and focus of the editor isn't automatically performed when opening sub dialogs.
Version 4.1.4 (2014-08-21)
    Added new media_filter_html option to media plugin that blocks any conditional comments, scripts etc within a video element.
    Added new content_security_policy option allows you to set custom policy for iframe contents. Patch contributed by Francois Chagnon.
    Fixed bug where activate/deactivate events wasn't firing properly when switching between editors.
    Fixed bug where placing the caret on iOS was difficult due to a WebKit bug with touch events.
    Fixed bug where the resize helper wouldn't render properly on older IE versions.
    Fixed bug where resizing images inside tables on older IE versions would sometimes fail depending mouse position.
    Fixed bug where editor.insertContent would produce an exception when inserting select/option elements.
    Fixed bug where extra empty paragraphs would be produced if block elements where inserted inside span elements.
    Fixed bug where the spellchecker menu item wouldn't be properly checked if spell checking was started before it was rendered.
    Fixed bug where the DomQuery filter function wouldn't remove non elements from collection.
    Fixed bug where document with custom document.domain wouldn't properly render the editor.
    Fixed bug where IE 8 would throw exception when trying to enter invalid color values into colorboxes.
    Fixed bug where undo manager could incorrectly add an extra undo level when custom resize handles was removed.
    Fixed bug where it wouldn't be possible to alter cell properties properly on table cells on IE 8.
    Fixed so the color picker button in table dialog isn't shown unless you include the colorpicker plugin or add your own custom color picker.
    Fixed so activate/deactivate events fire when windowManager opens a window since.
    Fixed so the table advtab options isn't separated by an underscore to normalize naming with image_advtab option.
    Fixed so the table cell dialog has proper padding when the advanced tab in disabled.
Version 4.1.3 (2014-07-29)
    Added event binding logic to tinymce.util.XHR making it possible to override headers and settings before any request is made.
    Fixed bug where drag events wasn't fireing properly on older IE versions since the event handlers where bound to document.
    Fixed bug where drag/dropping contents within the editor on IE would force the contents into plain text mode even if it was internal content.
    Fixed bug where IE 7 wouldn't open menus properly due to a resize bug in the browser auto closing them immediately.
    Fixed bug where the DOMUtils getPos logic wouldn't produce a valid coordinate inside the body if the body was positioned non static.
    Fixed bug where the element path and format state wasn't properly updated if you had the wordcount plugin enabled.
    Fixed bug where a comment at the beginning of source would produce an exception in the formatter logic.
    Fixed bug where setAttrib/getAttrib on null would throw exception together with any hooked attributes like style.
    Fixed bug where table sizes wasn't properly retained when copy/pasting on WebKit/Blink.
    Fixed bug where WebKit/Blink would produce colors in RGB format instead of the forced HEX format when deleting contents.
    Fixed bug where the width attribute wasn't updated on tables if you changed the size inside the table dialog.
    Fixed bug where control selection wasn't properly handled when the caret was placed directly after an image.
    Fixed bug where selecting the contents of table cells using the selection.select method wouldn't place the caret properly.
    Fixed bug where the selection state for images wasn't removed when placing the caret right after an image on WebKit/Blink.
    Fixed bug where all events wasn't properly unbound when and editor instance was removed or destroyed by some external innerHTML call.
    Fixed bug where it wasn't possible or very hard to select images on iOS when the onscreen keyboard was visible.
    Fixed so auto_focus can take a boolean argument this will auto focus the last initialized editor might be useful for single inits.
    Fixed so word auto detect lists logic works better for faked lists that doesn't have specific markup.
    Fixed so nodeChange gets fired on mouseup as it used to before 4.1.1 we optimized that event to fire less often.
    Removed the finish menu item from spellchecker menu since it's redundant you can stop spellchecking by toggling menu item or button.
Version 4.1.2 (2014-07-15)
    Added offset/grep to DomQuery class works basically the same as it's jQuery equivalent.
    Fixed bug where backspace/delete or setContent with an empty string would remove header data when using the fullpage plugin.
    Fixed bug where tinymce.remove with a selector not matching any editors would remove all editors.
    Fixed bug where resizing of the editor didn't work since the theme was calling setStyles instead of setStyle.
    Fixed bug where IE 7 would fail to append html fragments to iframe document when using DomQuery.
    Fixed bug where the getStyle DOMUtils method would produce an exception if it was called with null as it's element.
    Fixed bug where the paste plugin would remove the element if the none of the paste_webkit_styles rules matched the current style.
    Fixed bug where contextmenu table items wouldn't work properly on IE since it would some times fire an incorrect selection change.
    Fixed bug where the padding/border values wasn't used in the size calculation for the body size when using autoresize. Patch contributed by Matt Whelan.
    Fixed bug where conditional word comments wouldn't be properly removed when pasting plain text.
    Fixed bug where resizing would sometime fail on IE 11 when the mouseup occurred inside the resizable element.
    Fixed so the iframe gets initialized without any inline event handlers for better CSP support. Patch contributed by Matt Whelan.
    Fixed so the tinymce.dom.Sizzle is the latest version of sizzle this resolves the document context bug.
Version 4.1.1 (2014-07-08)
    Fixed bug where pasting plain text on some WebKit versions would result in an empty line.
    Fixed bug where resizing images inside tables on IE 11 wouldn't work properly.
    Fixed bug where IE 11 would sometimes throw "Invalid argument" exception when editor contents was set to an empty string.
    Fixed bug where document.activeElement would throw exceptions on IE 9 when that element was hidden or removed from dom.
    Fixed bug where WebKit/Blink sometimes produced br elements with the Apple-interchange-newline class.
    Fixed bug where table cell selection wasn't properly removed when copy/pasting table cells.
    Fixed bug where pasting nested list items from Word wouldn't produce proper semantic nested lists.
    Fixed bug where right clicking using the contextmenu plugin on WebKit/Blink on Mac OS X would select the target current word or line.
    Fixed bug where it wasn't possible to alter table cell properties on IE 8 using the context menu.
    Fixed bug where the resize helper wouldn't be correctly positioned on older IE versions.
    Fixed bug where fullpage plugin would produce an error if you didn't specify a doctype encoding.
    Fixed bug where anchor plugin would get the name/id of the current element even if it wasn't anchor element.
    Fixed bug where visual aids for tables wouldn't be properly disabled when changing the border size.
    Fixed bug where some control selection events wasn't properly fired on older IE versions.
    Fixed bug where table cell selection on older IE versions would prevent resizing of images.
    Fixed bug with paste_data_images paste option not working properly on modern IE versions.
    Fixed bug where custom elements with underscores in the name wasn't properly parsed/serialized.
    Fixed bug where applying inline formats to nested list elements would produce an incorrect formatting result.
    Fixed so it's possible to hide items from elements path by using preventDefault/stopPropagation.
    Fixed so inline mode toolbar gets rendered right aligned if the editable element positioned to the documents right edge.
    Fixed so empty inline elements inside empty block elements doesn't get removed if configured to be kept intact.
    Fixed so DomQuery parentsUntil/prevUntil/nextUntil supports selectors/elements/filters etc.
    Fixed so legacyoutput plugin overrides fontselect and fontsizeselect controls and handles font elements properly.
Version 4.1.0 (2014-06-18)
    Added new file_picker_callback option to replace the old file_browser_callback the latter will still work though.
    Added new custom colors to textcolor plugin will be displayed if a color picker is provided also shows the latest colors.
    Added new color_picker_callback option to enable you to add custom color pickers to the editor.
    Added new advanced tabs to table/cell/row dialogs to enable you to select colors for border/background.
    Added new colorpicker plugin that lets you select colors from a hsv color picker.
    Added new tinymce.util.Color class to handle color parsing and converting.
    Added new colorpicker UI widget element lets you add a hsv color picker to any form/window.
    Added new textpattern plugin that allows you to use markdown like text patterns to format contents.
    Added new resize helper element that shows the current width & height while resizing.
    Added new "once" method to Editor and EventDispatcher enables since callback execution events.
    Added new jQuery like class under tinymce.dom.DomQuery it's exposed on editor instances (editor.$) and globally under (tinymce.$).
    Fixed so the default resize method for images are proportional shift/ctrl can be used to make an unproportional size.
    Fixed bug where the image_dimensions option of the image plugin would cause exceptions when it tried to update the size.
    Fixed bug where table cell dialog class field wasn't properly updated when editing an a table cell with an existing class.
    Fixed bug where Safari on Mac would produce webkit-fake-url for pasted images so these are now removed.
    Fixed bug where the nodeChange event would get fired before the selection was changed when clicking inside the current selection range.
    Fixed bug where valid_classes option would cause exception when it removed internal prefixed classes like mce-item-.
    Fixed bug where backspace would cause navigation in IE 8 on an inline element and after a caret formatting was applied.
    Fixed so placeholder images produced by the media plugin gets selected when inserted/edited.
    Fixed so it's possible to drag in images when the paste_data_images option is enabled. Might be useful for mail clients.
    Fixed so images doesn't get a width/height applied if the image_dimensions option is set to false useful for responsive contents.
    Fixed so it's possible to pass in an optional arguments object for the nodeChanged function to be passed to all nodechange event listeners.
    Fixed bug where media plugin embed code didn't update correctly.<|MERGE_RESOLUTION|>--- conflicted
+++ resolved
@@ -1,12 +1,9 @@
 Version 5.0.1 (TBD)
-<<<<<<< HEAD
     Fixed an issue where uploading non-image files in the Image Plugin upload tab threw an error. #TINY-3244
     Fixed an issue with the Context Toolbar not being removed when clicking outside of the editor. #TINY-2804
     Fixed an issue where clicking 'Remove link' wouldn't remove the link in certain circumstances #TINY-3199
     Added the ability of the code sample toolbar button to highlight #TINY-3040
-=======
     Fixed an issue where the media plugin would fail when parsing dialog data #TINY-3218 
->>>>>>> 77123084
     Fixed an issue where retrieving the selected content as text didn't create newlines #TINY-3197
     Fixed incorrect keyboard shortcuts in the Help dialog for Windows #TINY-3292
     Fixed an issue where JSON serialization could produce invalid JSON #TINY-3281
