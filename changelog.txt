Version 5.0.4 (TBD)
<<<<<<< HEAD
    Fixed image context menu items showing on placeholder images #TINY-3280
=======
    Fixed dialog labels and text color contrast within notifications/alert banners to satisfy WCAG 4.5:1 contrast ratio for accessibility #TINY-3351
>>>>>>> 2561f627
    Fixed selectbox and colorswatch items not being translated #TINY-3546
    Added linkchecker context menu items to default configuration #TINY-3543
    Fixed toolbar drawer sliding mode keyboard navigation incorrectly focusing the editor when tabbing #TINY-3533
    Added the new premium plugins to the Help dialog plugins tab #TINY-3496
    Fixed positioning of the styleselect menu in iOS while using mobile theme #TINY-3505
    Removed redundant mobile wrapper #TINY-3480
    Added missing throbber functionality when calling editor.setProgressState(true) #TINY-3453
    Fixed the menubutton onSetup callback not executing when menubuttons were rendered #TINY-3547
    Added back url dialog functionality, which is now available via `editor.windowManager.openUrl()` #TINY-3382
    Added the ability to set menu buttons as active #TINY-3274
Version 5.0.3 (2019-03-19)
    Changed empty nested-menu items within the style formats menu to be disabled or hidden if the value of `style_formats_autohide` is `true` #TINY-3310
    Changed the entire phrase 'Powered by Tiny' in the status bar to be a link instead of just the word 'Tiny' #TINY-3366
    Changed `formatselect`, `styleselect` and `align` menus to use the `mceToggleFormat` command internally #TINY-3428
    Fixed toolbar keyboard navigation to work as expected when `toolbar_drawer` is configured #TINY-3432
    Fixed text direction buttons to display the correct pressed state in selections that have no explicit `dir` property #TINY-3138
    Fixed the mobile editor to clean up properly when removed #TINY-3445
    Fixed quickbar toolbars to add an empty box to the screen when it is set to `false` #TINY-3439
    Fixed an issue where pressing the **Delete/Backspace** key at the edge of tables was creating incorrect selections #TINY-3371
    Fixed an issue where dialog collection items (emoticon and special character dialogs) couldn't be selected with touch devices #TINY-3444
    Fixed a type error introduced in TinyMCE version 5.0.2 when calling `editor.getContent()` with nested bookmarks #TINY-3400
    Fixed an issue that prevented default icons from being overridden #TINY-3449
    Fixed an issue where **Home/End** keys wouldn't move the caret correctly before or after `contenteditable=false` inline elements #TINY-2995
    Fixed styles to be preserved in IE 11 when editing via the `fullpage` plugin #TINY-3464
    Fixed the `link` plugin context toolbar missing the open link button #TINY-3461
    Fixed inconsistent dialog component spacing #TINY-3436
Version 5.0.2 (2019-03-05)
    Added presentation and document presets to `htmlpanel` dialog component #TINY-2694
    Added missing fixed_toolbar_container setting has been reimplemented in the Silver theme #TINY-2712
    Added a new toolbar setting `toolbar_drawer` that moves toolbar groups which overflow the editor width into either a `sliding` or `floating` toolbar section #TINY-2874
    Updated the build process to include package lock files in the dev distribution archive #TINY-2870
    Fixed inline dialogs did not have aria attributes #TINY-2694
    Fixed default icons are now available in the UI registry, allowing use outside of toolbar buttons #TINY-3307
    Fixed a memory leak related to select toolbar items #TINY-2874
    Fixed a memory leak due to format changed listeners that were never unbound #TINY-3191
    Fixed an issue where content may have been lost when using permanent bookmarks #TINY-3400
    Fixed the quicklink toolbar button not rendering in the quickbars plugin #TINY-3125
    Fixed an issue where menus were generating invalid HTML in some cases #TINY-3323
    Fixed an issue that could cause the mobile theme to show a blank white screen when the editor was inside an `overflow:hidden` element #TINY-3407
    Fixed mobile theme using a transparent background and not taking up the full width on iOS #TINY-3414
    Fixed the template plugin dialog missing the description field #TINY-3337
    Fixed input dialog components using an invalid default type attribute #TINY-3424
    Fixed an issue where backspace/delete keys after/before pagebreak elements wouldn't move the caret #TINY-3097
    Fixed an issue in the table plugin where menu items and toolbar buttons weren't showing correctly based on the selection #TINY-3423
    Fixed inconsistent button focus styles in Firefox #TINY-3377
    Fixed the resize icon floating left when all status bar elements were disabled #TINY-3340
    Fixed the resize handle to not show in fullscreen mode #TINY-3404
Version 5.0.1 (2019-02-21)
    Removed paste as text notification banner and paste_plaintext_inform setting #POW-102
    Fixed an issue where adding links to images would replace the image with text #TINY-3356
    Fixed an issue where the inline editor could use fractional pixels for positioning #TINY-3202
    Fixed an issue where uploading non-image files in the Image Plugin upload tab threw an error. #TINY-3244
    Added H1-H6 toggle button registration to the silver theme #TINY-3070
    Fixed an issue in the media plugin that was causing the source url and height/width to be lost in certain circumstances #TINY-2858
    Fixed an issue with the Context Toolbar not being removed when clicking outside of the editor #TINY-2804
    Fixed an issue where clicking 'Remove link' wouldn't remove the link in certain circumstances #TINY-3199
    Added code sample toolbar button will now toggle on when the cursor is in a code section #TINY-3040
    Fixed an issue where the media plugin would fail when parsing dialog data #TINY-3218
    Fixed an issue where retrieving the selected content as text didn't create newlines #TINY-3197
    Fixed incorrect keyboard shortcuts in the Help dialog for Windows #TINY-3292
    Fixed an issue where JSON serialization could produce invalid JSON #TINY-3281
    Fixed production CSS including references to source maps #TINY-3920
    Fixed development CSS was not included in the development zip #TINY-3920
    Fixed the autocompleter matches predicate not matching on the start of words by default #TINY-3306
    Added new settings to the emoticons plugin to allow additional emoticons to be added #TINY-3088
    Fixed an issue where the page could be scrolled with modal dialogs open #TINY-2252
    Fixed an issue where autocomplete menus would show an icon margin when no items had icons #TINY-3329
    Fixed an issue in the quickbars plugin where images incorrectly showed the text selection toolbar #TINY-3338
    Fixed an issue that caused the inline editor to fail to render when the target element already had focus #TINY-3353
Version 5.0.0 (2019-02-04)
    Full documentation for the version 5 features and changes is available at https://www.tiny.cloud/docs/release-notes/

    Changes since RC2:
    Fixed an issue where tab panel heights weren't sizing properly on smaller screens and weren't updating on resize #TINY-3242
    Added links and registered names with * to denote premium plugins in Plugins tab of Help dialog #TINY-3223
    Changed Tiny 5 mobile skin to look more uniform with desktop #TINY-2650
    Fixed image tools not having any padding between the label and slider #TINY-3220
    Blacklisted table, th and td as inline editor target #TINY-717
    Fixed context toolbar toggle buttons not showing the correct state #TINY-3022
    Fixed missing separators in the spellchecker context menu between the suggestions and actions #TINY-3217
    Fixed notification icon positioning in alert banners #TINY-2196
    Fixed a typo in the word count plugin name #TINY-3062
    Fixed charmap and emoticons dialogs not having a primary button #TINY-3233
    Fixed an issue where resizing wouldn't work correctly depending on the box-sizing model #TINY-3278
Version 5.0.0-rc-2 (2019-01-22)
    Fixed the link dialog such that it will now retain class attributes when updating links #TINY-2825
    Added screen reader accessibility for sidebar and statusbar #TINY-2699
    Updated Emoticons and Charmap dialogs to be screen reader accessible #TINY-2693
    Fixed "Find and replace" not showing in the "Edit" menu by default #TINY-3061
    Updated the textpattern plugin to properly support nested patterns and to allow running a command with a value for a pattern with a start and an end #TINY-2991
    Removed unnecessary 'flex' and unused 'colspan' properties from the new dialog APIs #TINY-2973
    Changed checkboxes to use a boolean for its state, instead of a string #TINY-2848
    Fixed dropdown buttons missing the 'type' attribute, which could cause forms to be incorrectly submitted #TINY-2826
    Fixed emoticon and charmap search not returning expected results in certain cases #TINY-3084
    Changed formatting menus so they are registered and made the align toolbar button use an icon instead of text #TINY-2880
    Fixed blank rel_list values throwing an exception in the link plugin #TINY-3149
Version 5.0.0-rc-1 (2019-01-08)
    Updated the font select dropdown logic to try to detect the system font stack and show "System Font" as the font name #TINY-2710
    Fixed readonly mode not fully disabling editing content #TINY-2287
    Updated the autocompleter to only show when it has matched items #TINY-2350
    Added editor settings functionality to specify title attributes for toolbar groups #TINY-2690
    Added icons instead of button text to improve Search and Replace dialog footer appearance #TINY-2654
    Added `tox-dialog__table` instead of `mce-table-striped` class to enhance Help dialog appearance #TINY-2360
    Added title attribute to iframes so, screen readers can announce iframe labels #TINY-2692
    Updated SizeInput labels to "Height" and "Width" instead of Dimensions #TINY-2833
    Fixed accessibility issues with the font select, font size, style select and format select toolbar dropdowns #TINY-2713
    Fixed accessibility issues with split dropdowns #TINY-2697
    Added a wordcount menu item, that defaults to appearing in the tools menu #TINY-2877
    Fixed the legacyoutput plugin to be compatible with TinyMCE 5.0 #TINY-2301
    Updated the build process to minify and generate ASCII only output for the emoticons database #TINY-2744
    Fixed icons not showing correctly in the autocompleter popup #TINY-3029
    Fixed an issue where preview wouldn't show anything in Edge under certain circumstances #TINY-3035
    Fixed the height being incorrectly calculated for the autoresize plugin #TINY-2807
Version 5.0.0-beta-1 (2018-11-30)
    Changed the name of the "inlite" plugin to "quickbars" #TINY-2831
    Fixed an inline mode issue where the save plugin upon saving can cause content loss #TINY-2659
    Changed the background color icon to highlight background icon #TINY-2258
    Added a new `addNestedMenuItem()` UI registry function and changed all nested menu items to use the new registry functions #TINY-2230
    Changed Help dialog to be accessible to screen readers #TINY-2687
    Changed the color swatch to save selected custom colors to local storage for use across sessions #TINY-2722
    Added title attribute to color swatch colors #TINY-2669
    Added anchorbar component to anchor inline toolbar dialogs to instead of the toolbar #TINY-2040
    Added support for toolbar<n> and toolbar array config options to be squashed into a single toolbar and not create multiple toolbars #TINY-2195
    Added error handling for when forced_root_block config option is set to true #TINY-2261
    Added functionality for the removed_menuitems config option #TINY-2184
    Fixed an issue in IE 11 where calling selection.getContent() would return an empty string when the editor didn't have focus #TINY-2325
    Added the ability to use a string to reference menu items in menu buttons and submenu items #TINY-2253
    Removed compat3x plugin #TINY-2815
    Changed `WindowManager` API - methods `getParams`, `setParams` and `getWindows`, and the legacy `windows` property, have been removed. `alert` and `confirm` dialogs are no longer tracked in the window list. #TINY-2603
Version 5.0.0-preview-4 (2018-11-12)
    Fixed distraction free plugin #AP-470
    Removed the tox-custom-editor class that was added to the wrapping element of codemirror #TINY-2211
    Fixed contents of the input field being selected on focus instead of just recieving an outline highlight #AP-464
    Added width and height placeholder text to image and media dialog dimensions input #AP-296
    Fixed styling issues with dialogs and menus in IE 11 #AP-456
    Fixed custom style format control not honoring custom formats #AP-393
    Fixed context menu not appearing when clicking an image with a caption #AP-382
    Fixed directionality of UI when using an RTL language #AP-423
    Fixed page responsiveness with multiple inline editors #AP-430
    Added the ability to keyboard navigate through menus, toolbars, sidebar and the status bar sequentially #AP-381
    Fixed empty toolbar groups appearing through invalid configuration of the `toolbar` property #AP-450
    Fixed text not being retained when updating links through the link dialog #AP-293
    Added translation capability back to the editor's UI #AP-282
    Fixed edit image context menu, context toolbar and toolbar items being incorrectly enabled when selecting invalid images #AP-323
    Fixed emoji type ahead being shown when typing URLs #AP-366
    Fixed toolbar configuration properties incorrectly expecting string arrays instead of strings #AP-342
    Changed the editor resize handle so that it should be disabled when the autoresize plugin is turned on #AP-424
    Fixed the block formatting toolbar item not showing a "Formatting" title when there is no selection #AP-321
    Fixed clicking disabled toolbar buttons hiding the toolbar in inline mode #AP-380
    Fixed `EditorResize` event not being fired upon editor resize #AP-327
    Fixed tables losing styles when updating through the dialog #AP-368
    Fixed context toolbar positioning to be more consistent near the edges of the editor #AP-318
    Added `label` component type for dialogs to group components under a label
    Fixed table of contents plugin now works with v5 toolbar APIs correctly #AP-347
    Fixed the `link_context_toolbar` configuration not disabling the context toolbar #AP-458
    Fixed the link context toolbar showing incorrect relative links #AP-435
    Fixed the alignment of the icon in alert banner dialog components #TINY-2220
    Changed UI text for microcopy improvements #TINY-2281
    Fixed the visual blocks and visual char menu options not displaying their toggled state #TINY-2238
    Fixed the editor not displaying as fullscreen when toggled #TINY-2237
Version 5.0.0-preview-3 (2018-10-18)
    Changed editor layout to use modern CSS properties over manually calculating dimensions #AP-324
    Changed `autoresize_min_height` and `autoresize_max_height` configurations to `min_height` and `max_height` #AP-324
    Fixed bugs with editor width jumping when resizing and the iframe not resizing to smaller than 150px in height #AP-324
    Fixed mobile theme bug that prevented the editor from loading #AP-404
    Fixed long toolbar groups extending outside of the editor instead of wrapping
    Changed `Whole word` label in Search and Replace dialog to `Find whole words only` #AP-387
    Fixed dialog titles so they are now proper case #AP-384
    Fixed color picker default to be #000000 instead of #ff00ff #AP-216
    Fixed "match case" option on the Find and Replace dialog is no longer selected by default #AP-298
    Fixed vertical alignment of toolbar icons #DES-134
    Fixed toolbar icons not appearing on IE11 #DES-133
Version 5.0.0-preview-2 (2018-10-10)
    Changed configuration of color options has been simplified to `color_map`, `color_cols`, and `custom_colors` #AP-328
    Added swatch is now shown for colorinput fields, instead of the colorpicker directly #AP-328
    Removed `colorpicker` plugin, it is now in the theme #AP-328
    Removed `textcolor` plugin, it is now in the theme #AP-328
    Fixed styleselect not updating the displayed item as the cursor moved #AP-388
    Changed `height` configuration to apply to the editor frame (including menubar, toolbar, status bar) instead of the content area #AP-324
    Added fontformats and fontsizes menu items #AP-390
    Fixed preview iframe not expanding to the dialog size #AP-252
    Fixed 'meta' shortcuts not translated into platform-specific text #AP-270
    Fixed tabbed dialogs (Charmap and Emoticons) shrinking when no search results returned
    Fixed a bug where alert banner icons were not retrieved from icon pack. #AP-330
    Fixed component styles to flex so they fill large dialogs. #AP-252
    Fixed editor flashing unstyled during load (still in progress). #AP-349
Version 5.0.0-preview-1 (2018-10-01)
    Developer preview 1
    Initial list of features and changes is available at https://tiny.cloud/docs-preview/release-notes/new-features/
Version 4.9.3 (2019-01-31)
    Added a visualchars_default_state setting to the Visualchars Plugin. Patch contributed by mat3e.
    Fixed a bug where scrolling on a page with more than one editor would cause a ResizeWindow event to fire. #TINY-3247
    Fixed a bug where if a plugin threw an error during initialisation the whole editor would fail to load. #TINY-3243
    Fixed a bug where getContent would include bogus elements when valid_elements setting was set up in a specific way. #TINY-3213
    Fixed a bug where only a few function key names could be used when creating keyboard shortcuts. #TINY-3146
    Fixed a bug where it wasn't possible to enter spaces into an editor after pressing shift+enter. #TINY-3099
    Fixed a bug where no caret would be rendered after backspacing to a contenteditable false element. #TINY-2998
    Fixed a bug where deletion to/from indented lists would leave list fragments in the editor. #TINY-2981
Version 4.9.2 (2018-12-17)
    Fixed a bug with pressing the space key on IE 11 would result in nbsp characters being inserted between words at the end of a block. #TINY-2996
    Fixed a bug where character composition using quote and space on US International keyboards would produce a space instead of a quote. #TINY-2999
    Fixed a bug where remove format wouldn't remove the inner most inline element in some situations. #TINY-2982
    Fixed a bug where outdenting an list item would affect attributes on other list items within the same list. #TINY-2971
    Fixed a bug where the DomParser filters wouldn't be applied for elements created when parsing invalid html. #TINY-2978
    Fixed a bug where setProgressState wouldn't automatically close floating ui elements like menus. #TINY-2896
    Fixed a bug where it wasn't possible to navigate out of a figcaption element using the arrow keys. #TINY-2894
    Fixed a bug where enter key before an image inside a link would remove the image. #TINY-2780
Version 4.9.1 (2018-12-04)
    Added functionality to insert html to the replacement feature of the Textpattern Plugin. #TINY-2839
    Fixed a bug where `editor.selection.getContent({format: 'text'})` didn't work as expected in IE11 on an unfocused editor. #TINY-2862
    Fixed a bug in the Textpattern Plugin where the editor would get an incorrect selection after inserting a text pattern on Safari. #TINY-2838
    Fixed a bug where the space bar didn't work correctly in editors with the forced_root_block setting set to false. #TINY-2816
Version 4.9.0 (2018-11-27)
    Added a replace feature to the Textpattern Plugin. #TINY-1908
    Added functionality to the Lists Plugin that improves the indentation logic. #TINY-1790
    Fixed a bug where it wasn't possible to delete/backspace when the caret was between a contentEditable=false element and a BR. #TINY-2372
    Fixed a bug where copying table cells without a text selection would fail to copy anything. #TINY-1789
    Implemented missing `autosave_restore_when_empty` functionality in the Autosave Plugin. Patch contributed by gzzo. #GH-4447
    Reduced insertion of unnecessary nonbreaking spaces in the editor. #TINY-1879
Version 4.8.5 (2018-10-30)
    Added a content_css_cors setting to the editor that adds the crossorigin="anonymous" attribute to link tags added by the StyleSheetLoader. #TINY-1909
    Fixed a bug where trying to remove formatting with a collapsed selection range would throw an exception. #GH-4636
    Fixed a bug in the image plugin that caused updating figures to split contenteditable elements. #GH-4563
    Fixed a bug that was causing incorrect viewport calculations for fixed position UI elements. #TINY-1897
    Fixed a bug where inline formatting would cause the delete key to do nothing. #TINY-1900
Version 4.8.4 (2018-10-23)
    Added support for the HTML5 `main` element. #TINY-1877
    Changed the keyboard shortcut to move focus to contextual toolbars to Ctrl+F9. #TINY-1812
    Fixed a bug where content css could not be loaded from another domain. #TINY-1891
    Fixed a bug on FireFox where the cursor would get stuck between two contenteditable false inline elements located inside of the same block element divided by a BR. #TINY-1878
    Fixed a bug with the insertContent method where nonbreaking spaces would be inserted incorrectly. #TINY-1868
    Fixed a bug where the toolbar of the inline editor would not be visible in some scenarios. #TINY-1862
    Fixed a bug where removing the editor while more than one notification was open would throw an error. #TINY-1845
    Fixed a bug where the menubutton would be rendered on top of the menu if the viewport didn't have enough height. #TINY-1678
    Fixed a bug with the annotations api where annotating collapsed selections caused problems. #TBS-2449
    Fixed a bug where wbr elements were being transformed into whitespace when using the Paste Plugin's paste as text setting. #GH-4638
    Fixed a bug where the Search and Replace didn't replace spaces correctly. #GH-4632
    Fixed a bug with sublist items not persisting selection. #GH-4628
    Fixed a bug with mceInsertRawHTML command not working as expected. #GH-4625
Version 4.8.3 (2018-09-13)
    Fixed a bug where the Wordcount Plugin didn't correctly count words within tables on IE11. #TINY-1770
    Fixed a bug where it wasn't possible to move the caret out of a table on IE11 and Firefox. #TINY-1682
    Fixed a bug where merging empty blocks didn't work as expected, sometimes causing content to be deleted. #TINY-1781
    Fixed a bug where the Textcolor Plugin didn't show the correct current color. #TINY-1810
    Fixed a bug where clear formatting with a collapsed selection would sometimes clear formatting from more content than expected. #TINY-1813 #TINY-1821
    Fixed a bug with the Table Plugin where it wasn't possible to keyboard navigate to the caption. #TINY-1818
Version 4.8.2 (2018-08-09)
    Moved annotator from "experimental" to "annotator" object on editor. #TBS-2398
    Improved the multiclick normalization across browsers. #TINY-1788
    Fixed a bug where running getSelectedBlocks with a collapsed selection between block elements would produce incorrect results. #TINY-1787
    Fixed a bug where the ScriptLoaders loadScript method would not work as expected in FireFox when loaded on the same page as a ShadowDOM polyfill. #TINY-1786
    Removed reference to ShadowDOM event.path as Blink based browsers now support event.composedPath. #TINY-1785
    Fixed a bug where a reference to localStorage would throw an "access denied" error in IE11 with strict security settings. #TINY-1782
    Fixed a bug where pasting using the toolbar button on an inline editor in IE11 would cause a looping behaviour. #TINY-1768
Version 4.8.1 (2018-07-26)
    Fixed a bug where the content of inline editors was being cleaned on every call of `editor.save()`. #TINY-1783
    Fixed a bug where the arrow of the Inlite Theme toolbar was being rendered incorrectly in RTL mode. #TINY-1776
    Fixed a bug with the Paste Plugin where pasting after inline contenteditable false elements moved the caret to the end of the line. #TINY-1758
Version 4.8.0 (2018-06-27)
    Added new "experimental" object in editor, with initial Annotator API. #TBS-2374
    Fixed a bug where deleting paragraphs inside of table cells would delete the whole table cell. #TINY-1759
    Fixed a bug in the Table Plugin where removing row height set on the row properties dialog did not update the table. #TINY-1730
    Fixed a bug with the font select toolbar item didn't update correctly. #TINY-1683
    Fixed a bug where all bogus elements would not be deleted when removing an inline editor. #TINY-1669
Version 4.7.13 (2018-05-16)
    Fixed a bug where Edge 17 wouldn't be able to select images or tables. #TINY-1679
    Fixed issue where whitespace wasn't preserved when the editor was initialized on pre elements. #TINY-1649
    Fixed a bug with the fontselect dropdowns throwing an error if the editor was hidden in Firefox. #TINY-1664
    Fixed a bug where it wasn't possible to merge table cells on IE 11. #TINY-1671
    Fixed a bug where textcolor wasn't applying properly on IE 11 in some situations. #TINY-1663
    Fixed a bug where the justifyfull command state wasn't working correctly. #TINY-1677
    Fixed a bug where the styles wasn't updated correctly when resizing some tables. #TINY-1668
    Added missing code menu item from the default menu config. #TINY-1648
    Added new align button for combining the separate align buttons into a menu button. #TINY-1652
Version 4.7.12 (2018-05-03)
    Added an option to filter out image svg data urls.
    Added support for html5 details and summary elements.
    Changed so the mce-abs-layout-item css rule targets html instead of body. Patch contributed by nazar-pc.
    Fixed a bug where the "read" step on the mobile theme was still present on android mobile browsers.
    Fixed a bug where all images in the editor document would reload on any editor change.
    Fixed a bug with the Table Plugin where ObjectResized event wasn't being triggered on column resize.
    Fixed so the selection is set to the first suitable caret position after editor.setContent called.
    Fixed so links with xlink:href attributes are filtered correctly to prevent XSS.
    Fixed a bug on IE11 where pasting content into an inline editor initialized on a heading element would create new editable elements.
    Fixed a bug where readonly mode would not work as expected when the editor contained contentEditable=true elements.
    Fixed a bug where the Link Plugin would throw an error when used together with the webcomponents polyfill. Patch contributed by 4esnog.
    Fixed a bug where the "Powered by TinyMCE" branding link would break on XHTML pages. Patch contributed by tistre.
    Fixed a bug where the same id would be used in the blobcache for all pasted images. Patch contributed by thorn0.
Version 4.7.11 (2018-04-11)
    Added a new imagetools_credentials_hosts option to the Imagetools Plugin.
    Fixed a bug where toggling a list containing empty LIs would throw an error. Patch contributed by bradleyke.
    Fixed a bug where applying block styles to a text with the caret at the end of the paragraph would select all text in the paragraph.
    Fixed a bug where toggling on the Spellchecker Plugin would trigger isDirty on the editor.
    Fixed a bug where it was possible to enter content into selection bookmark spans.
    Fixed a bug where if a non paragraph block was configured in forced_root_block the editor.getContent method would return incorrect values with an empty editor.
    Fixed a bug where dropdown menu panels stayed open and fixed in position when dragging dialog windows.
    Fixed a bug where it wasn't possible to extend table cells with the space button in Safari.
    Fixed a bug where the setupeditor event would thrown an error when using the Compat3x Plugin.
    Fixed a bug where an error was thrown in FontInfo when called on a detached element.
Version 4.7.10 (2018-04-03)
    Removed the "read" step from the mobile theme.
    Added normalization of triple clicks across browsers in the editor.
    Added a `hasFocus` method to the editor that checks if the editor has focus.
    Added correct icon to the Nonbreaking Plugin menu item.
    Fixed so the `getContent`/`setContent` methods work even if the editor is not initialized.
    Fixed a bug with the Media Plugin where query strings were being stripped from youtube links.
    Fixed a bug where image styles were changed/removed when opening and closing the Image Plugin dialog.
    Fixed a bug in the Table Plugin where some table cell styles were not correctly added to the content html.
    Fixed a bug in the Spellchecker Plugin where it wasn't possible to change the spellchecker language.
    Fixed so the the unlink action in the Link Plugin has a menu item and can be added to the contextmenu.
    Fixed a bug where it wasn't possible to keyboard navigate to the start of an inline element on a new line within the same block element.
    Fixed a bug with the Text Color Plugin where if used with an inline editor located at the bottom of the screen the colorpicker could appear off screen.
    Fixed a bug with the UndoManager where undo levels were being added for nbzwsp characters.
    Fixed a bug with the Table Plugin where the caret would sometimes be lost when keyboard navigating up through a table.
    Fixed a bug where FontInfo.getFontFamily would throw an error when called on a removed editor.
    Fixed a bug in Firefox where undo levels were not being added correctly for some specific operations.
    Fixed a bug where initializing an inline editor inside of a table would make the whole table resizeable.
    Fixed a bug where the fake cursor that appears next to tables on Firefox was positioned incorrectly when switching to fullscreen.
    Fixed a bug where zwsp's weren't trimmed from the output from `editor.getContent({ format: 'text' })`.
    Fixed a bug where the fontsizeselect/fontselect toolbar items showed the body info rather than the first possible caret position info on init.
    Fixed a bug where it wasn't possible to select all content if the editor only contained an inline boundary element.
    Fixed a bug where `content_css` urls with query strings wasn't working.
    Fixed a bug in the Table Plugin where some table row styles were removed when changing other styles in the row properties dialog.
Version 4.7.9 (2018-02-27)
    Fixed a bug where the editor target element didn't get the correct style when removing the editor.
Version 4.7.8 (2018-02-26)
    Fixed an issue with the Help Plugin where the menuitem name wasn't lowercase.
    Fixed an issue on MacOS where text and bold text did not have the same line-height in the autocomplete dropdown in the Link Plugin dialog.
    Fixed a bug where the "paste as text" option in the Paste Plugin didn't work.
    Fixed a bug where dialog list boxes didn't get positioned correctly in documents with scroll.
    Fixed a bug where the Inlite Theme didn't use the Table Plugin api to insert correct tables.
    Fixed a bug where the Inlite Theme panel didn't hide on blur in a correct way.
    Fixed a bug where placing the cursor before a table in Firefox would scroll to the bottom of the table.
    Fixed a bug where selecting partial text in table cells with rowspans and deleting would produce faulty tables.
    Fixed a bug where the Preview Plugin didn't work on Safari due to sandbox security.
    Fixed a bug where table cell selection using the keyboard threw an error.
    Fixed so the font size and font family doesn't toggle the text but only sets the selected format on the selected text.
    Fixed so the built-in spellchecking on Chrome and Safari creates an undo level when replacing words.
Version 4.7.7 (2018-02-19)
    Added a border style selector to the advanced tab of the Image Plugin.
    Added better controls for default table inserted by the Table Plugin.
    Added new `table_responsive_width` option to the Table Plugin that controls whether to use pixel or percentage widths.
    Fixed a bug where the Link Plugin text didn't update when a URL was pasted using the context menu.
    Fixed a bug with the Spellchecker Plugin where using "Add to dictionary" in the context menu threw an error.
    Fixed a bug in the Media Plugin where the preview node for iframes got default width and height attributes that interfered with width/height styles.
    Fixed a bug where backslashes were being added to some font family names in Firefox in the fontselect toolbar item.
    Fixed a bug where errors would be thrown when trying to remove an editor that had not yet been fully initialized.
    Fixed a bug where the Imagetools Plugin didn't update the images atomically.
    Fixed a bug where the Fullscreen Plugin was throwing errors when being used on an inline editor.
    Fixed a bug where drop down menus weren't positioned correctly in inline editors on scroll.
    Fixed a bug with a semicolon missing at the end of the bundled javascript files.
    Fixed a bug in the Table Plugin with cursor navigation inside of tables where the cursor would sometimes jump into an incorrect table cells.
    Fixed a bug where indenting a table that is a list item using the "Increase indent" button would create a nested table.
    Fixed a bug where text nodes containing only whitespace were being wrapped by paragraph elements.
    Fixed a bug where whitespace was being inserted after br tags inside of paragraph tags.
    Fixed a bug where converting an indented paragraph to a list item would cause the list item to have extra padding.
    Fixed a bug where Copy/Paste in an editor with a lot of content would cause the editor to scroll to the top of the content in IE11.
    Fixed a bug with a memory leak in the DragHelper. Path contributed by ben-mckernan.
    Fixed a bug where the advanced tab in the Media Plugin was being shown even if it didn't contain anything. Patch contributed by gabrieeel.
    Fixed an outdated eventname in the EventUtils. Patch contributed by nazar-pc.
    Fixed an issue where the Json.parse function would throw an error when being used on a page with strict CSP settings.
    Fixed so you can place the curser before and after table elements within the editor in Firefox and Edge/IE.
Version 4.7.6 (2018-01-29)
    Fixed a bug in the jquery integration where it threw an error saying that "global is not defined".
    Fixed a bug where deleting a table cell whose previous sibling was set to contenteditable false would create a corrupted table.
    Fixed a bug where highlighting text in an unfocused editor did not work correctly in IE11/Edge.
    Fixed a bug where the table resize handles were not being repositioned when activating the Fullscreen Plugin.
    Fixed a bug where the Imagetools Plugin dialog didn't honor editor RTL settings.
    Fixed a bug where block elements weren't being merged correctly if you deleted from after a contenteditable false element to the beginning of another block element.
    Fixed a bug where TinyMCE didn't work with module loaders like webpack.
Version 4.7.5 (2018-01-22)
    Fixed bug with the Codesample Plugin where it wasn't possible to edit codesamples when the editor was in inline mode.
    Fixed bug where focusing on the status bar broke the keyboard navigation functionality.
    Fixed bug where an error would be thrown on Edge by the Table Plugin when pasting using the PowerPaste Plugin.
    Fixed bug in the Table Plugin where selecting row border style from the dropdown menu in advanced row properties would throw an error.
    Fixed bug with icons being rendered incorrectly on Chrome on Mac OS.
    Fixed bug in the Textcolor Plugin where the font color and background color buttons wouldn't trigger an ExecCommand event.
    Fixed bug in the Link Plugin where the url field wasn't forced LTR.
    Fixed bug where the Nonbreaking Plugin incorrectly inserted spaces into tables.
    Fixed bug with the inline theme where the toolbar wasn't repositioned on window resize.
Version 4.7.4 (2017-12-05)
    Fixed bug in the Nonbreaking Plugin where the nonbreaking_force_tab setting was being ignored.
    Fixed bug in the Table Plugin where changing row height incorrectly converted column widths to pixels.
    Fixed bug in the Table Plugin on Edge and IE11 where resizing the last column after resizing the table would cause invalid column heights.
    Fixed bug in the Table Plugin where keyboard navigation was not normalized between browsers.
    Fixed bug in the Table Plugin where the colorpicker button would show even without defining the colorpicker_callback.
    Fixed bug in the Table Plugin where it wasn't possible to set the cell background color.
    Fixed bug where Firefox would throw an error when intialising an editor on an element that is hidden or not yet added to the DOM.
    Fixed bug where Firefox would throw an error when intialising an editor inside of a hidden iframe.
Version 4.7.3 (2017-11-23)
    Added functionality to open the Codesample Plugin dialog when double clicking on a codesample. Patch contributed by dakuzen.
    Fixed bug where undo/redo didn't work correctly with some formats and caret positions.
    Fixed bug where the color picker didn't show up in Table Plugin dialogs.
    Fixed bug where it wasn't possible to change the width of a table through the Table Plugin dialog.
    Fixed bug where the Charmap Plugin couldn't insert some special characters.
    Fixed bug where editing a newly inserted link would not actually edit the link but insert a new link next to it.
    Fixed bug where deleting all content in a table cell made it impossible to place the caret into it.
    Fixed bug where the vertical alignment field in the Table Plugin cell properties dialog didn't do anything.
    Fixed bug where an image with a caption showed two sets of resize handles in IE11.
    Fixed bug where pressing the enter button inside of an h1 with contenteditable set to true would sometimes produce a p tag.
    Fixed bug with backspace not working as expected before a noneditable element.
    Fixed bug where operating on tables with invalid rowspans would cause an error to be thrown.
    Fixed so a real base64 representation of the image is available on the blobInfo that the images_upload_handler gets called with.
    Fixed so the image upload tab is available when the images_upload_handler is defined (and not only when the images_upload_url is defined).
Version 4.7.2 (2017-11-07)
    Added newly rewritten Table Plugin.
    Added support for attributes with colon in valid_elements and addValidElements.
    Added support for dailymotion short url in the Media Plugin. Patch contributed by maat8.
    Added support for converting to half pt when converting font size from px to pt. Patch contributed by danny6514.
    Added support for location hash to the Autosave plugin to make it work better with SPAs using hash routing.
    Added support for merging table cells when pasting a table into another table.
    Changed so the language packs are only loaded once. Patch contributed by 0xor1.
    Simplified the css for inline boundaries selection by switching to an attribute selector.
    Fixed bug where an error would be thrown on editor initialization if the window.getSelection() returned null.
    Fixed bug where holding down control or alt keys made the keyboard navigation inside an inline boundary not work as expected.
    Fixed bug where applying formats in IE11 produced extra, empty paragraphs in the editor.
    Fixed bug where the Word Count Plugin didn't count some mathematical operators correctly.
    Fixed bug where removing an inline editor removed the element that the editor had been initialized on.
    Fixed bug where setting the selection to the end of an editable container caused some formatting problems.
    Fixed bug where an error would be thrown sometimes when an editor was removed because of the selection bookmark was being stored asynchronously.
    Fixed a bug where an editor initialized on an empty list did not contain any valid cursor positions.
    Fixed a bug with the Context Menu Plugin and webkit browsers on Mac where right-clicking inside a table would produce an incorrect selection.
    Fixed bug where the Image Plugin constrain proportions setting wasn't working as expected.
    Fixed bug where deleting the last character in a span with decorations produced an incorrect element when typing.
    Fixed bug where focusing on inline editors made the toolbar flicker when moving between elements quickly.
    Fixed bug where the selection would be stored incorrectly in inline editors when the mouseup event was fired outside the editor body.
    Fixed bug where toggling bold at the end of an inline boundary would toggle off the whole word.
    Fixed bug where setting the skin to false would not stop the loading of some skin css files.
    Fixed bug in mobile theme where pinch-to-zoom would break after exiting the editor.
    Fixed bug where sublists of a fully selected list would not be switched correctly when changing list style.
    Fixed bug where inserting media by source would break the UndoManager.
    Fixed bug where inserting some content into the editor with a specific selection would replace some content incorrectly.
    Fixed bug where selecting all content with ctrl+a in IE11 caused problems with untoggling some formatting.
    Fixed bug where the Search and Replace Plugin left some marker spans in the editor when undoing and redoing after replacing some content.
    Fixed bug where the editor would not get a scrollbar when using the Fullscreen and Autoresize plugins together.
    Fixed bug where the font selector would stop working correctly after selecting fonts three times.
    Fixed so pressing the enter key inside of an inline boundary inserts a br after the inline boundary element.
    Fixed a bug where it wasn't possible to use tab navigation inside of a table that was inside of a list.
    Fixed bug where end_container_on_empty_block would incorrectly remove elements.
    Fixed bug where content_styles weren't added to the Preview Plugin iframe.
    Fixed so the beforeSetContent/beforeGetContent events are preventable.
    Fixed bug where changing height value in Table Plugin advanced tab didn't do anything.
    Fixed bug where it wasn't possible to remove formatting from content in beginning of table cell.
Version 4.7.1 (2017-10-09)
    Fixed bug where theme set to false on an inline editor produced an extra div element after the target element.
    Fixed bug where the editor drag icon was misaligned with the branding set to false.
    Fixed bug where doubled menu items were not being removed as expected with the removed_menuitems setting.
    Fixed bug where the Table of contents plugin threw an error when initialized.
    Fixed bug where it wasn't possible to add inline formats to text selected right to left.
    Fixed bug where the paste from plain text mode did not work as expected.
    Fixed so the style previews do not set color and background color when selected.
    Fixed bug where the Autolink plugin didn't work as expected with some formats applied on an empty editor.
    Fixed bug where the Textpattern plugin were throwing errors on some patterns.
    Fixed bug where the Save plugin saved all editors instead of only the active editor. Patch contributed by dannoe.
Version 4.7.0 (2017-10-03)
    Added new mobile ui that is specifically designed for mobile devices.
    Updated the default skin to be more modern and white since white is preferred by most implementations.
    Restructured the default menus to be more similar to common office suites like Google Docs.
    Fixed so theme can be set to false on both inline and iframe editor modes.
    Fixed bug where inline editor would add/remove the visualblocks css multiple times.
    Fixed bug where selection wouldn't be properly restored when editor lost focus and commands where invoked.
    Fixed bug where toc plugin would generate id:s for headers even though a toc wasn't inserted into the content.
    Fixed bug where is wasn't possible to drag/drop contents within the editor if paste_data_images where set to true.
    Fixed bug where getParam and close in WindowManager would get the first opened window instead of the last opened window.
    Fixed bug where delete would delete between cells inside a table in Firefox.
Version 4.6.7 (2017-09-18)
    Fixed bug where paste wasn't working in IOS.
    Fixed bug where the Word Count Plugin didn't count some mathematical operators correctly.
    Fixed bug where inserting a list in a table caused the cell to expand in height.
    Fixed bug where pressing enter in a list located inside of a table deleted list items instead of inserting new list item.
    Fixed bug where copy and pasting table cells produced inconsistent results.
    Fixed bug where initializing an editor with an ID of 'length' would throw an exception.
    Fixed bug where it was possible to split a non merged table cell.
    Fixed bug where copy and pasting a list with a very specific selection into another list would produce a nested list.
    Fixed bug where copy and pasting ordered lists sometimes produced unordered lists.
    Fixed bug where padded elements inside other elements would be treated as empty.
    Added some missing translations to Image, Link and Help plugins.
    Fixed so you can resize images inside a figure element.
    Fixed bug where an inline TinyMCE editor initialized on a table did not set selection on load in Chrome.
    Fixed the positioning of the inlite toolbar when the target element wasn't big enough to fit the toolbar.
Version 4.6.6 (2017-08-30)
    Fixed so that notifications wrap long text content instead of bleeding outside the notification element.
    Fixed so the content_style css is added after the skin and custom stylesheets.
    Fixed bug where it wasn't possible to remove a table with the Cut button.
    Fixed bug where the center format wasn't getting the same font size as the other formats in the format preview.
    Fixed bug where the wordcount plugin wasn't counting hyphenated words correctly.
    Fixed bug where all content pasted into the editor was added to the end of the editor.
    Fixed bug where enter keydown on list item selection only deleted content and didn't create a new line.
    Fixed bug where destroying the editor while the content css was still loading caused error notifications on Firefox.
    Fixed bug where undoing cut operation in IE11 left some unwanted html in the editor content.
    Fixed bug where enter keydown would throw an error in IE11.
    Fixed bug where duplicate instances of an editor were added to the editors array when using the createEditor API.
    Fixed bug where the formatter applied formats on the wrong content when spellchecker was activated.
    Fixed bug where switching formats would reset font size on child nodes.
    Fixed bug where the table caption element weren't always the first descendant to the table tag.
    Fixed bug where pasting some content into the editor on chrome some newlines were removed.
    Fixed bug where it wasn't possible to remove a list if a list item was a table element.
    Fixed bug where copy/pasting partial selections of tables wouldn't produce a proper table.
    Fixed bug where the searchreplace plugin could not find consecutive spaces.
    Fixed bug where background color wasn't applied correctly on some partially selected contents.
Version 4.6.5 (2017-08-02)
    Added new inline_boundaries_selector that allows you to specify the elements that should have boundaries.
    Added new local upload feature this allows the user to upload images directly from the image dialog.
    Added a new api for providing meta data for plugins. It will show up in the help dialog if it's provided.
    Fixed so that the notifications created by the notification manager are more screen reader accessible.
    Fixed bug where changing the list format on multiple selected lists didn't change all of the lists.
    Fixed bug where the nonbreaking plugin would insert multiple undo levels when pressing the tab key.
    Fixed bug where delete/backspace wouldn't render a caret when all editor contents where deleted.
    Fixed bug where delete/backspace wouldn't render a caret if the deleted element was a single contentEditable false element.
    Fixed bug where the wordcount plugin wouldn't count words correctly if word where typed after applying a style format.
    Fixed bug where the wordcount plugin would count mathematical formulas as multiple words for example 1+1=2.
    Fixed bug where formatting of triple clicked blocks on Chrome/Safari would result in styles being added outside the visual selection.
    Fixed bug where paste would add the contents to the end of the editor area when inline mode was used.
    Fixed bug where toggling off bold formatting on text entered in a new paragraph would add an extra line break.
    Fixed bug where autolink plugin would only produce a link on every other consecutive link on Firefox.
    Fixed bug where it wasn't possible to select all contents if the content only had one pre element.
    Fixed bug where sizzle would produce lagging behavior on some sites due to repaints caused by feature detection.
    Fixed bug where toggling off inline formats wouldn't include the space on selected contents with leading or trailing spaces.
    Fixed bug where the cut operation in UI wouldn't work in Chrome.
    Fixed bug where some legacy editor initialization logic would throw exceptions about editor settings not being defined.
    Fixed bug where it wasn't possible to apply text color to links if they where part of a non collapsed selection.
    Fixed bug where an exception would be thrown if the user selected a video element and then moved the focus outside the editor.
    Fixed bug where list operations didn't work if there where block elements inside the list items.
    Fixed bug where applying block formats to lists wrapped in block elements would apply to all elements in that wrapped block.
Version 4.6.4 (2017-06-13)
    Fixed bug where the editor would move the caret when clicking on the scrollbar next to a content editable false block.
    Fixed bug where the text color select dropdowns wasn't placed correctly when they didn't fit the width of the screen.
    Fixed bug where the default editor line height wasn't working for mixed font size contents.
    Fixed bug where the content css files for inline editors were loaded multiple times for multiple editor instances.
    Fixed bug where the initial value of the font size/font family dropdowns wasn't displayed.
    Fixed bug where the I18n api was not supporting arrays as the translation replacement values.
    Fixed bug where chrome would display "The given range isn't in document." errors for invalid ranges passed to setRng.
    Fixed bug where the compat3x plugin wasn't working since the global tinymce references wasn't resolved correctly.
    Fixed bug where the preview plugin wasn't encoding the base url passed into the iframe contents producing a xss bug.
    Fixed bug where the dom parser/serializer wasn't handling some special elements like noframes, title and xmp.
    Fixed bug where the dom parser/serializer wasn't handling cdata sections with comments inside.
    Fixed bug where the editor would scroll to the top of the editable area if a dialog was closed in inline mode.
    Fixed bug where the link dialog would not display the right rel value if rel_list was configured.
    Fixed bug where the context menu would select images on some platforms but not others.
    Fixed bug where the filenames of images were not retained on dragged and drop into the editor from the desktop.
    Fixed bug where the paste plugin would misrepresent newlines when pasting plain text and having forced_root_block configured.
    Fixed so that the error messages for the imagetools plugin is more human readable.
    Fixed so the internal validate setting for the parser/serializer can't be set from editor initialization settings.
Version 4.6.3 (2017-05-30)
    Fixed bug where the arrow keys didn't work correctly when navigating on nested inline boundary elements.
    Fixed bug where delete/backspace didn't work correctly on nested inline boundary elements.
    Fixed bug where image editing didn't work on subsequent edits of the same image.
    Fixed bug where charmap descriptions wouldn't properly wrap if they exceeded the width of the box.
    Fixed bug where the default image upload handler only accepted 200 as a valid http status code.
    Fixed so rel on target=_blank links gets forced with only noopener instead of both noopener and noreferrer.
Version 4.6.2 (2017-05-23)
    Fixed bug where the SaxParser would run out of memory on very large documents.
    Fixed bug with formatting like font size wasn't applied to del elements.
    Fixed bug where various api calls would be throwing exceptions if they where invoked on a removed editor instance.
    Fixed bug where the branding position would be incorrect if the editor was inside a hidden tab and then later showed.
    Fixed bug where the color levels feature in the imagetools dialog wasn't working properly.
    Fixed bug where imagetools dialog wouldn't pre-load images from CORS domains, before trying to prepare them for editing.
    Fixed bug where the tab key would move the caret to the next table cell if being pressed inside a list inside a table.
    Fixed bug where the cut/copy operations would loose parent context like the current format etc.
    Fixed bug with format preview not working on invalid elements excluded by valid_elements.
    Fixed bug where blocks would be merged in incorrect order on backspace/delete.
    Fixed bug where zero length text nodes would cause issues with the undo logic if there where iframes present.
    Fixed bug where the font size/family select lists would throw errors if the first node was a comment.
    Fixed bug with csp having to allow local script evaluation since it was used to detect global scope.
    Fixed bug where CSP required a relaxed option for javascript: URLs in unsupported legacy browsers.
    Fixed bug where a fake caret would be rendered for td with the contenteditable=false.
    Fixed bug where typing would be blocked on IE 11 when within a nested contenteditable=true/false structure.
Version 4.6.1 (2017-05-10)
    Added configuration option to list plugin to disable tab indentation.
    Fixed bug where format change on very specific content could cause the selection to change.
    Fixed bug where TinyMCE could not be lazyloaded through jquery integration.
    Fixed bug where entities in style attributes weren't decoded correctly on paste in webkit.
    Fixed bug where fontsize_formats option had been renamed incorrectly.
    Fixed bug with broken backspace/delete behaviour between contenteditable=false blocks.
    Fixed bug where it wasn't possible to backspace to the previous line with the inline boundaries functionality turned on.
    Fixed bug where is wasn't possible to move caret left and right around a linked image with the inline boundaries functionality turned on.
    Fixed bug where pressing enter after/before hr element threw exception. Patch contributed bradleyke.
    Fixed so the CSS in the visualblocks plugin doesn't overwrite background color. Patch contributed by Christian Rank.
    Fixed bug where multibyte characters weren't encoded correctly. Patch contributed by James Tarkenton.
    Fixed bug where shift-click to select within contenteditable=true fields wasn't working.
Version 4.6.0 (2017-05-04)
    Dropped support for IE 8-10 due to market share and lack of support from Microsoft. See tinymce docs for details.
    Added an inline boundary caret position feature that makes it easier to type at the beginning/end of links/code elements.
    Added a help plugin that adds a button and a dialog showing the editor shortcuts and loaded plugins.
    Added an inline_boundaries option that allows you to disable the inline boundary feature if it's not desired.
    Added a new ScrollIntoView event that allows you to override the default scroll to element behavior.
    Added role and aria- attributes as valid elements in the default valid elements config.
    Added new internal flag for PastePreProcess/PastePostProcess this is useful to know if the paste was coming from an external source.
    Added new ignore function to UndoManager this works similar to transact except that it doesn't add an undo level by default.
    Fixed so that urls gets retained for images when being edited. This url is then passed on to the upload handler.
    Fixed so that the editors would be initialized on readyState interactive instead of complete.
    Fixed so that the init event of the editor gets fired once all contentCSS files have been properly loaded.
    Fixed so that width/height of the editor gets taken from the textarea element if it's explicitly specified in styles.
    Fixed so that keep_styles set to false no longer clones class/style from the previous paragraph on enter.
    Fixed so that the default line-height is 1.2em to avoid zwnbsp characters from producing text rendering glitches on Windows.
    Fixed so that loading errors of content css gets presented by a notification message.
    Fixed so figure image elements can be linked when selected this wraps the figure image in a anchor element.
    Fixed bug where it wasn't possible to copy/paste rows with colspans by using the table copy/paste feature.
    Fixed bug where the protect setting wasn't properly applied to header/footer parts when using the fullpage plugin.
    Fixed bug where custom formats that specified upper case element names where not applied correctly.
    Fixed bug where some screen readers weren't reading buttons due to an aria specific fix for IE 8.
    Fixed bug where cut wasn't working correctly on iOS due to it's clipboard API not working correctly.
    Fixed bug where Edge would paste div elements instead of paragraphs when pasting plain text.
    Fixed bug where the textpattern plugin wasn't dealing with trailing punctuations correctly.
    Fixed bug where image editing would some times change the image format from jpg to png.
    Fixed bug where some UI elements could be inserted into the toolbar even if they where not registered.
    Fixed bug where it was possible to click the TD instead of the character in the character map and that caused an exception.
    Fixed bug where the font size/font family dropdowns would sometimes show an incorrect value due to css not being loaded in time.
    Fixed bug with the media plugin inserting undefined instead of retaining size when media_dimensions was set to false.
    Fixed bug with deleting images when forced_root_blocks where set to false.
    Fixed bug where input focus wasn't properly handled on nested content editable elements.
    Fixed bug where Chrome/Firefox would throw an exception when selecting images due to recent change of setBaseAndExtent support.
    Fixed bug where malformed blobs would throw exceptions now they are simply ignored.
    Fixed bug where backspace/delete wouldn't work properly in some cases where all contents was selected in WebKit.
    Fixed bug with Angular producing errors since it was expecting events objects to be patched with their custom properties.
    Fixed bug where the formatter would apply formatting to spellchecker errors now all bogus elements are excluded.
    Fixed bug with backspace/delete inside table caption elements wouldn't behave properly on IE 11.
    Fixed bug where typing after a contenteditable false inline element could move the caret to the end of that element.
    Fixed bug where backspace before/after contenteditable false blocks wouldn't properly remove the right element.
    Fixed bug where backspace before/after contenteditable false inline elements wouldn't properly empty the current block element.
    Fixed bug where vertical caret navigation with a custom line-height would sometimes match incorrect positions.
    Fixed bug with paste on Edge where character encoding wasn't handled properly due to a browser bug.
    Fixed bug with paste on Edge where extra fragment data was inserted into the contents when pasting.
    Fixed bug with pasting contents when having a whole block element selected on WebKit could cause WebKit spans to appear.
    Fixed bug where the visualchars plugin wasn't working correctly showing invisible nbsp characters.
    Fixed bug where browsers would hang if you tried to load some malformed html contents.
    Fixed bug where the init call promise wouldn't resolve if the specified selector didn't find any matching elements.
    Fixed bug where the Schema isValidChild function was case sensitive.
Version 4.5.3 (2017-02-01)
    Added keyboard navigation for menu buttons when the menu is in focus.
    Added api to the list plugin for setting custom classes/attributes on lists.
    Added validation for the anchor plugin input field according to W3C id naming specifications.
    Fixed bug where media placeholders were removed after resize with the forced_root_block setting set to false.
    Fixed bug where deleting selections with similar sibling nodes sometimes deleted the whole document.
    Fixed bug with inlite theme where several toolbars would appear scrolling when more than one instance of the editor was in use.
    Fixed bug where the editor would throw error with the fontselect plugin on hidden editor instances in Firefox.
    Fixed bug where the background color would not stretch to the font size.
    Fixed bug where font size would be removed when changing background color.
    Fixed bug where the undomanager trimmed away whitespace between nodes on undo/redo.
    Fixed bug where media_dimensions=false in media plugin caused the editor to throw an error.
    Fixed bug where IE was producing font/u elements within links on paste.
    Fixed bug where some button tooltips were broken when compat3x was in use.
    Fixed bug where backspace/delete/typeover would remove the caption element.
    Fixed bug where powerspell failed to function when compat3x was enabled.
    Fixed bug where it wasn't possible to apply sub/sup on text with large font size.
    Fixed bug where pre tags with spaces weren't treated as content.
    Fixed bug where Meta+A would select the entire document instead of all contents in nested ce=true elements.
Version 4.5.2 (2017-01-04)
    Added missing keyboard shortcut description for the underline menu item in the format menu.
    Fixed bug where external blob urls wasn't properly handled by editor upload logic. Patch contributed by David Oviedo.
    Fixed bug where urls wasn't treated as a single word by the wordcount plugin.
    Fixed bug where nbsp characters wasn't treated as word delimiters by the wordcount plugin.
    Fixed bug where editor instance wasn't properly passed to the format preview logic. Patch contributed by NullQuery.
    Fixed bug where the fake caret wasn't hidden when you moved selection to a cE=false element.
    Fixed bug where it wasn't possible to edit existing code sample blocks.
    Fixed bug where it wasn't possible to delete editor contents if the selection included an empty block.
    Fixed bug where the formatter wasn't expanding words on some international characters. Patch contributed by Martin Larochelle.
    Fixed bug where the open link feature wasn't working correctly on IE 11.
    Fixed bug where enter before/after a cE=false block wouldn't properly padd the paragraph with an br element.
    Fixed so font size and font family select boxes always displays a value by using the runtime style as a fallback.
    Fixed so missing plugins will be logged to console as warnings rather than halting the initialization of the editor.
    Fixed so splitbuttons become normal buttons in advlist plugin if styles are empty. Patch contributed by René Schleusner.
    Fixed so you can multi insert rows/cols by selecting table cells and using insert rows/columns.
Version 4.5.1 (2016-12-07)
    Fixed bug where the lists plugin wouldn't initialize without the advlist plugins if served from cdn.
    Fixed bug where selectors with "*" would cause the style format preview to throw an error.
    Fixed bug with toggling lists off on lists with empty list items would throw an error.
    Fixed bug where editing images would produce non existing blob uris.
    Fixed bug where the offscreen toc selection would be treated as the real toc element.
    Fixed bug where the aria level attribute for element path would have an incorrect start index.
    Fixed bug where the offscreen selection of cE=false that where very wide would be shown onscreen. Patch contributed by Steven Bufton.
    Fixed so the default_link_target gets applied to links created by the autolink plugin.
    Fixed so that the name attribute gets removed by the anchor plugin if editing anchors.
Version 4.5.0 (2016-11-23)
    Added new toc plugin allows you to insert table of contents based on editor headings.
    Added new auto complete menu to all url fields. Adds history, link to anchors etc.
    Added new sidebar api that allows you to add custom sidebar panels and buttons to toggle these.
    Added new insert menu button that allows you to have multiple insert functions under the same menu button.
    Added new open link feature to ctrl+click, alt+enter and context menu.
    Added new media_embed_handler option to allow the media plugin to be populated with custom embeds.
    Added new support for editing transparent images using the image tools dialog.
    Added new images_reuse_filename option to allow filenames of images to be retained for upload.
    Added new security feature where links with target="_blank" will by default get rel="noopener noreferrer".
    Added new allow_unsafe_link_target to allow you to opt-out of the target="_blank" security feature.
    Added new style_formats_autohide option to automatically hide styles based on context.
    Added new codesample_content_css option to specify where the code sample prism css is loaded from.
    Added new support for Japanese/Chinese word count following the unicode standards on this.
    Added new fragmented undo levels this dramatically reduces flicker on contents with iframes.
    Added new live previews for complex elements like table or lists.
    Fixed bug where it wasn't possible to properly tab between controls in a dialog with a disabled form item control.
    Fixed bug where firefox would generate a rectangle on elements produced after/before a cE=false elements.
    Fixed bug with advlist plugin not switching list element format properly in some edge cases.
    Fixed bug where col/rowspans wasn't correctly computed by the table plugin in some cases.
    Fixed bug where the table plugin would thrown an error if object_resizing was disabled.
    Fixed bug where some invalid markup would cause issues when running in XHTML mode. Patch contributed by Charles Bourasseau.
    Fixed bug where the fullscreen class wouldn't be removed properly when closing dialogs.
    Fixed bug where the PastePlainTextToggle event wasn't fired by the paste plugin when the state changed.
    Fixed bug where table the row type wasn't properly updated in table row dialog. Patch contributed by Matthias Balmer.
    Fixed bug where select all and cut wouldn't place caret focus back to the editor in WebKit. Patch contributed by Daniel Jalkut.
    Fixed bug where applying cell/row properties to multiple cells/rows would reset other unchanged properties.
    Fixed bug where some elements in the schema would have redundant/incorrect children.
    Fixed bug where selector and target options would cause issues if used together.
    Fixed bug where drag/drop of images from desktop on chrome would thrown an error.
    Fixed bug where cut on WebKit/Blink wouldn't add an undo level.
    Fixed bug where IE 11 would scroll to the cE=false elements when they where selected.
    Fixed bug where keys like F5 wouldn't work when a cE=false element was selected.
    Fixed bug where the undo manager wouldn't stop the typing state when commands where executed.
    Fixed bug where unlink on wrapped links wouldn't work properly.
    Fixed bug with drag/drop of images on WebKit where the image would be deleted form the source editor.
    Fixed bug where the visual characters mode would be disabled when contents was extracted from the editor.
    Fixed bug where some browsers would toggle of formats applied to the caret when clicking in the editor toolbar.
    Fixed bug where the custom theme function wasn't working correctly.
    Fixed bug where image option for custom buttons required you to have icon specified as well.
    Fixed bug where the context menu and contextual toolbars would be visible at the same time and sometimes overlapping.
    Fixed bug where the noneditable plugin would double wrap elements when using the noneditable_regexp option.
    Fixed bug where tables would get padding instead of margin when you used the indent button.
    Fixed bug where the charmap plugin wouldn't properly insert non breaking spaces.
    Fixed bug where the color previews in color input boxes wasn't properly updated.
    Fixed bug where the list items of previous lists wasn't merged in the right order.
    Fixed bug where it wasn't possible to drag/drop inline-block cE=false elements on IE 11.
    Fixed bug where some table cell merges would produce incorrect rowspan/colspan.
    Fixed so the font size of the editor defaults to 14px instead of 11px this can be overridden by custom css.
    Fixed so wordcount is debounced to reduce cpu hogging on larger texts.
    Fixed so tinymce global gets properly exported as a module when used with some module bundlers.
    Fixed so it's possible to specify what css properties you want to preview on specific formats.
    Fixed so anchors are contentEditable=false while within the editor.
    Fixed so selected contents gets wrapped in a inline code element by the codesample plugin.
    Fixed so conditional comments gets properly stripped independent of case. Patch contributed by Georgii Dolzhykov.
    Fixed so some escaped css sequences gets properly handled. Patch contributed by Georgii Dolzhykov.
    Fixed so notifications with the same message doesn't get displayed at the same time.
    Fixed so F10 can be used as an alternative key to focus to the toolbar.
    Fixed various api documentation issues and typos.
    Removed layer plugin since it wasn't really ported from 3.x and there doesn't seem to be much use for it.
    Removed moxieplayer.swf from the media plugin since it wasn't used by the media plugin.
    Removed format state from the advlist plugin to be more consistent with common word processors.
Version 4.4.3 (2016-09-01)
    Fixed bug where copy would produce an exception on Chrome.
    Fixed bug where deleting lists on IE 11 would merge in correct text nodes.
    Fixed bug where deleting partial lists with indentation wouldn't cause proper normalization.
Version 4.4.2 (2016-08-25)
    Added new importcss_exclusive option to disable unique selectors per group.
    Added new group specific selector_converter option to importcss plugin.
    Added new codesample_languages option to apply custom languages to codesample plugin.
    Added new codesample_dialog_width/codesample_dialog_height options.
    Fixed bug where fullscreen button had an incorrect keyboard shortcut.
    Fixed bug where backspace/delete wouldn't work correctly from a block to a cE=false element.
    Fixed bug where smartpaste wasn't detecting links with special characters in them like tilde.
    Fixed bug where the editor wouldn't get proper focus if you clicked on a cE=false element.
    Fixed bug where it wasn't possible to copy/paste table rows that had merged cells.
    Fixed bug where merging cells could some times produce invalid col/rowspan attibute values.
    Fixed bug where getBody would sometimes thrown an exception now it just returns null if the iframe is clobbered.
    Fixed bug where drag/drop of cE=false element wasn't properly constrained to viewport.
    Fixed bug where contextmenu on Mac would collapse any selection to a caret.
    Fixed bug where rtl mode wasn't rendered properly when loading a language pack with the rtl flag.
    Fixed bug where Kamer word bounderies would be stripped from contents.
    Fixed bug where lists would sometimes render two dots or numbers on the same line.
    Fixed bug where the skin_url wasn't used by the inlite theme.
    Fixed so data attributes are ignored when comparing formats in the formatter.
    Fixed so it's possible to disable inline toolbars in the inlite theme.
    Fixed so template dialog gets resized if it doesn't fit the window viewport.
Version 4.4.1 (2016-07-26)
    Added smart_paste option to paste plugin to allow disabling the paste behavior if needed.
    Fixed bug where png urls wasn't properly detected by the smart paste logic.
    Fixed bug where the element path wasn't working properly when multiple editor instances where used.
    Fixed bug with creating lists out of multiple paragraphs would just create one list item instead of multiple.
    Fixed bug where scroll position wasn't properly handled by the inlite theme to place the toolbar properly.
    Fixed bug where multiple instances of the editor using the inlite theme didn't render the toolbar properly.
    Fixed bug where the shortcut label for fullscreen mode didn't match the actual shortcut key.
    Fixed bug where it wasn't possible to select cE=false blocks using touch devices on for example iOS.
    Fixed bug where it was possible to select the child image within a cE=false on IE 11.
    Fixed so inserts of html containing lists doesn't merge with any existing lists unless it's a paste operation.
Version 4.4.0 (2016-06-30)
    Added new inlite theme this is a more lightweight inline UI.
    Added smarter paste logic that auto detects urls in the clipboard and inserts images/links based on that.
    Added a better image resize algorithm for better image quality in the imagetools plugin.
    Fixed bug where it wasn't possible to drag/dropping cE=false elements on FF.
    Fixed bug where backspace/delete before/after a cE=false block would produce a new paragraph.
    Fixed bug where list style type css property wasn't preserved when indenting lists.
    Fixed bug where merging of lists where done even if the list style type was different.
    Fixed bug where the image_dataimg_filter function wasn't used when pasting images.
    Fixed bug where nested editable within a non editable element would cause scroll on focus in Chrome.
    Fixed so invalid targets for inline mode is blocked on initialization. We only support elements that can have children.
Version 4.3.13 (2016-06-08)
    Added characters with a diacritical mark to charmap plugin. Patch contributed by Dominik Schilling.
    Added better error handling if the image proxy service would produce errors.
    Fixed issue with pasting list items into list items would produce nested list rather than a merged list.
    Fixed bug where table selection could get stuck in selection mode for inline editors.
    Fixed bug where it was possible to place the caret inside the resize grid elements.
    Fixed bug where it wasn't possible to place in elements horizontally adjacent cE=false blocks.
    Fixed bug where multiple notifications wouldn't be properly placed on screen.
    Fixed bug where multiple editor instance of the same id could be produces in some specific integrations.
Version 4.3.12 (2016-05-10)
    Fixed bug where focus calls couldn't be made inside the editors PostRender event handler.
    Fixed bug where some translations wouldn't work as expected due to a bug in editor.translate.
    Fixed bug where the node change event could fire with a node out side the root of the editor.
    Fixed bug where Chrome wouldn't properly present the keyboard paste clipboard details when paste was clicked.
    Fixed bug where merged cells in tables couldn't be selected from right to left.
    Fixed bug where insert row wouldn't properly update a merged cells rowspan property.
    Fixed bug where the color input boxes preview field wasn't properly set on initialization.
    Fixed bug where IME composition inside table cells wouldn't work as expected on IE 11.
    Fixed so all shadow dom support is under and experimental flag due to flaky browser support.
Version 4.3.11 (2016-04-25)
    Fixed bug where it wasn't possible to insert empty blocks though the API unless they where padded.
    Fixed bug where you couldn't type the Euro character on Windows.
    Fixed bug where backspace/delete from a cE=false element to a text block didn't work properly.
    Fixed bug where the text color default grid would render incorrectly.
    Fixed bug where the codesample plugin wouldn't load the css in the editor for multiple editors.
    Fixed so the codesample plugin textarea gets focused by default.
Version 4.3.10 (2016-04-12)
    Fixed bug where the key "y" on WebKit couldn't be entered due to conflict with keycode for F10 on keypress.
Version 4.3.9 (2016-04-12)
    Added support for focusing the contextual toolbars using keyboard.
    Added keyboard support for slider UI controls. You can no increase/decrease using arrow keys.
    Added url pattern matching for Dailymotion to media plugin. Patch contributed by Bertrand Darbon.
    Added body_class to template plugin preview. Patch contributed by Milen Petrinski.
    Added options to better override textcolor pickers with custom colors. Patch contributed by Xavier Boubert.
    Added visual arrows to inline contextual toolbars so that they point to the element being active.
    Fixed so toolbars for tables or other larger elements get better positioned below the scrollable viewport.
    Fixed bug where it was possible to click links inside cE=false blocks.
    Fixed bug where event targets wasn't properly handled in Safari Technical Preview.
    Fixed bug where drag/drop text in FF 45 would make the editor caret invisible.
    Fixed bug where the remove state wasn't properly set on editor instances when detected as clobbered.
    Fixed bug where offscreen selection of some cE=false elements would render onscreen. Patch contributed by Steven Bufton
    Fixed bug where enter would clone styles out side the root on editors inside a span. Patch contributed by ChristophKaser.
    Fixed bug where drag/drop of images into the editor didn't work correctly in FF.
    Fixed so the first item in panels for the imagetools dialog gets proper keyboard focus.
    Changed the Meta+Shift+F shortcut to Ctrl+Shift+F since Czech, Slovak, Polish languages used the first one for input.
Version 4.3.8 (2016-03-15)
    Fixed bug where inserting HR at the end of a block element would produce an extra empty block.
    Fixed bug where links would be clickable when readonly mode was enabled.
    Fixed bug where the formatter would normalize to the wrong node on very specific content.
    Fixed bug where some nested list items couldn't be indented properly.
    Fixed bug where links where clickable in the preview dialog.
    Fixed so the alt attribute doesn't get padded with an empty value by default.
    Fixed so nested alignment works more correctly. You will now alter the alignment to the closest block parent.
Version 4.3.7 (2016-03-02)
    Fixed bug where incorrect icons would be rendered for imagetools edit and color levels.
    Fixed bug where navigation using arrow keys inside a SelectBox didn't move up/down.
    Fixed bug where the visualblocks plugin would render borders round internal UI elements.
Version 4.3.6 (2016-03-01)
    Added new paste_remember_plaintext_info option to allow a global disable of the plain text mode notification.
    Added new PastePlainTextToggle event that fires when plain text mode toggles on/off.
    Fixed bug where it wasn't possible to select media elements since the drag logic would snap it to mouse cursor.
    Fixed bug where it was hard to place the caret inside nested cE=true elements when the outer cE=false element was focused.
    Fixed bug where editors wouldn't properly initialize if both selector and mode where used.
    Fixed bug where IME input inside table cells would switch the IME off.
    Fixed bug where selection inside the first table cell would cause the whole table cell to get selected.
    Fixed bug where error handling of images being uploaded wouldn't properly handle faulty statuses.
    Fixed bug where inserting contents before a HR would cause an exception to be thrown.
    Fixed bug where copy/paste of Excel data would be inserted as an image.
    Fixed caret position issues with copy/paste of inline block cE=false elements.
    Fixed issues with various menu item focus bugs in Chrome. Where the focused menu bar item wasn't properly blurred.
    Fixed so the notifications have a solid background since it would be hard to read if there where text under it.
    Fixed so notifications gets animated similar to the ones used by dialogs.
    Fixed so larger images that gets pasted is handled better.
    Fixed so the window close button is more uniform on various platform and also increased it's hit area.
Version 4.3.5 (2016-02-11)
    Npm version bump due to package not being fully updated.
Version 4.3.4 (2016-02-11)
    Added new OpenWindow/CloseWindow events that gets fired when windows open/close.
    Added new NewCell/NewRow events that gets fired when table cells/rows are created.
    Added new Promise return value to tinymce.init makes it easier to handle initialization.
    Removed the jQuery version the jQuery plugin is now moved into the main package.
    Removed jscs from build process since eslint can now handle code style checking.
    Fixed various bugs with drag/drop of contentEditable:false elements.
    Fixed bug where deleting of very specific nested list items would result in an odd list.
    Fixed bug where lists would get merged with adjacent lists outside the editable inline root.
    Fixed bug where MS Edge would crash when closing a dialog then clicking a menu item.
    Fixed bug where table cell selection would add undo levels.
    Fixed bug where table cell selection wasn't removed when inline editor where removed.
    Fixed bug where table cell selection wouldn't work properly on nested tables.
    Fixed bug where table merge menu would be available when merging between thead and tbody.
    Fixed bug where table row/column resize wouldn't get properly removed when the editor was removed.
    Fixed bug where Chrome would scroll to the editor if there where a empty hash value in document url.
    Fixed bug where the cache suffix wouldn't work correctly with the importcss plugin.
    Fixed bug where selection wouldn't work properly on MS Edge on Windows Phone 10.
    Fixed so adjacent pre blocks gets joined into one pre block since that seems like the user intent.
    Fixed so events gets properly dispatched in shadow dom. Patch provided by Nazar Mokrynskyi.
Version 4.3.3 (2016-01-14)
    Added new table_resize_bars configuration setting.  This setting allows you to disable the table resize bars.
    Added new beforeInitialize event to tinymce.util.XHR lets you modify XHR properties before open. Patch contributed by Brent Clintel.
    Added new autolink_pattern setting to autolink plugin. Enables you to override the default autolink formats. Patch contributed by Ben Tiedt.
    Added new charmap option that lets you override the default charmap of the charmap plugin.
    Added new charmap_append option that lets you add new characters to the default charmap of the charmap plugin.
    Added new insertCustomChar event that gets fired when a character is inserted by the charmap plugin.
    Fixed bug where table cells started with a superfluous &nbsp; in IE10+.
    Fixed bug where table plugin would retain all BR tags when cells were merged.
    Fixed bug where media plugin would strip underscores from youtube urls.
    Fixed bug where IME input would fail on IE 11 if you typed within a table.
    Fixed bug where double click selection of a word would remove the space before the word on insert contents.
    Fixed bug where table plugin would produce exceptions when hovering tables with invalid structure.
    Fixed bug where fullscreen wouldn't scroll back to it's original position when untoggled.
    Fixed so the template plugins templates setting can be a function that gets a callback that can provide templates.
Version 4.3.2 (2015-12-14)
    Fixed bug where the resize bars for table cells were not affected by the object_resizing property.
    Fixed bug where the contextual table toolbar would appear incorrectly if TinyMCE was initialized inline inside a table.
    Fixed bug where resizing table cells did not fire a node change event or add an undo level.
    Fixed bug where double click selection of text on IE 11 wouldn't work properly.
    Fixed bug where codesample plugin would incorrectly produce br elements inside code elements.
    Fixed bug where media plugin would strip dashes from youtube urls.
    Fixed bug where it was possible to move the caret into the table resize bars.
    Fixed bug where drag/drop into a cE=false element was possible on IE.
Version 4.3.1 (2015-11-30)
    Fixed so it's possible to disable the table inline toolbar by setting it to false or an empty string.
    Fixed bug where it wasn't possible to resize some tables using the drag handles.
    Fixed bug where unique id:s would clash for multiple editor instances and cE=false selections.
    Fixed bug where the same plugin could be initialized multiple times.
    Fixed bug where the table inline toolbars would be displayed at the same time as the image toolbars.
    Fixed bug where the table selection rect wouldn't be removed when selecting another control element.
Version 4.3.0 (2015-11-23)
    Added new table column/row resize support. Makes it a lot more easy to resize the columns/rows in a table.
    Added new table inline toolbar. Makes it easier to for example add new rows or columns to a table.
    Added new notification API. Lets you display floating notifications to the end user.
    Added new codesample plugin that lets you insert syntax highlighted pre elements into the editor.
    Added new image_caption to images. Lets you create images with captions using a HTML5 figure/figcaption elements.
    Added new live previews of embeded videos. Lets you play the video right inside the editor.
    Added new setDirty method and "dirty" event to the editor. Makes it easier to track the dirty state change.
    Added new setMode method to Editor instances that lets you dynamically switch between design/readonly.
    Added new core support for contentEditable=false elements within the editor overrides the browsers broken behavior.
    Rewrote the noneditable plugin to use the new contentEditable false core logic.
    Fixed so the dirty state doesn't set to false automatically when the undo index is set to 0.
    Fixed the Selection.placeCaretAt so it works better on IE when the coordinate is between paragraphs.
    Fixed bug where data-mce-bogus="all" element contents where counted by the word count plugin.
    Fixed bug where contentEditable=false elements would be indented by the indent buttons.
    Fixed bug where images within contentEditable=false would be selected in WebKit on mouse click.
    Fixed bug in DOMUntils split method where the replacement parameter wouldn't work on specific cases.
    Fixed bug where the importcss plugin would import classes from the skin content css file.
    Fixed so all button variants have a wrapping span for it's text to make it easier to skin.
    Fixed so it's easier to exit pre block using the arrow keys.
    Fixed bug where listboxes with fix widths didn't render correctly.
Version 4.2.8 (2015-11-13)
    Fixed bug where it was possible to delete tables as the inline root element if all columns where selected.
    Fixed bug where the UI buttons active state wasn't properly updated due to recent refactoring of that logic.
Version 4.2.7 (2015-10-27)
    Fixed bug where backspace/delete would remove all formats on the last paragraph character in WebKit/Blink.
    Fixed bug where backspace within a inline format element with a bogus caret container would move the caret.
    Fixed bug where backspace/delete on selected table cells wouldn't add an undo level.
    Fixed bug where script tags embedded within the editor could sometimes get a mce- prefix prepended to them
    Fixed bug where validate: false option could produce an error to be thrown from the Serialization step.
    Fixed bug where inline editing of a table as the root element could let the user delete that table.
    Fixed bug where inline editing of a table as the root element wouldn't properly handle enter key.
    Fixed bug where inline editing of a table as the root element would normalize the selection incorrectly.
    Fixed bug where inline editing of a list as the root element could let the user delete that list.
    Fixed bug where inline editing of a list as the root element could let the user split that list.
    Fixed bug where resize handles would be rendered on editable root elements such as table.
Version 4.2.6 (2015-09-28)
    Added capability to set request headers when using XHRs.
    Added capability to upload local images automatically default delay is set to 30 seconds after editing images.
    Added commands ids mceEditImage, mceAchor and mceMedia to be avaiable from execCommand.
    Added Edge browser to saucelabs grunt task. Patch contributed by John-David Dalton.
    Fixed bug where blob uris not produced by tinymce would produce HTML invalid markup.
    Fixed bug where selection of contents of a nearly empty editor in Edge would sometimes fail.
    Fixed bug where color styles woudln't be retained on copy/paste in Blink/Webkit.
    Fixed bug where the table plugin would throw an error when inserting rows after a child table.
    Fixed bug where the template plugin wouldn't handle functions as variable replacements.
    Fixed bug where undo/redo sometimes wouldn't work properly when applying formatting collapsed ranges.
    Fixed bug where shift+delete wouldn't do a cut operation on Blink/WebKit.
    Fixed bug where cut action wouldn't properly store the before selection bookmark for the undo level.
    Fixed bug where backspace in side an empty list element on IE would loose editor focus.
    Fixed bug where the save plugin wouldn't enable the buttons when a change occurred.
    Fixed bug where Edge wouldn't initialize the editor if a document.domain was specified.
    Fixed bug where enter key before nested images would sometimes not properly expand the previous block.
    Fixed bug where the inline toolbars wouldn't get properly hidden when blurring the editor instance.
    Fixed bug where Edge would paste Chinese characters on some Windows 10 installations.
    Fixed bug where IME would loose focus on IE 11 due to the double trailing br bug fix.
    Fixed bug where the proxy url in imagetools was incorrect. Patch contributed by Wong Ho Wang.
Version 4.2.5 (2015-08-31)
    Added fullscreen capability to embedded youtube and vimeo videos.
    Fixed bug where the uploadImages call didn't work on IE 10.
    Fixed bug where image place holders would be uploaded by uploadImages call.
    Fixed bug where images marked with bogus would be uploaded by the uploadImages call.
    Fixed bug where multiple calls to uploadImages would result in decreased performance.
    Fixed bug where pagebreaks were editable to imagetools patch contributed by Rasmus Wallin.
    Fixed bug where the element path could cause too much recursion exception.
    Fixed bug for domains containing ".min". Patch contributed by Loïc Février.
    Fixed so validation of external links to accept a number after www. Patch contributed by Victor Carvalho.
    Fixed so the charmap is exposed though execCommand. Patch contributed by Matthew Will.
    Fixed so that the image uploads are concurrent for improved performance.
    Fixed various grammar problems in inline documentation. Patches provided by nikolas.
Version 4.2.4 (2015-08-17)
    Added picture as a valid element to the HTML 5 schema. Patch contributed by Adam Taylor.
    Fixed bug where contents would be duplicated on drag/drop within the same editor.
    Fixed bug where floating/alignment of images on Edge wouldn't work properly.
    Fixed bug where it wasn't possible to drag images on IE 11.
    Fixed bug where image selection on Edge would sometimes fail.
    Fixed bug where contextual toolbars icons wasn't rendered properly when using the toolbar_items_size.
    Fixed bug where searchreplace dialog doesn't get prefilled with the selected text.
    Fixed bug where fragmented matches wouldn't get properly replaced by the searchreplace plugin.
    Fixed bug where enter key wouldn't place the caret if was after a trailing space within an inline element.
    Fixed bug where the autolink plugin could produce multiple links for the same text on Gecko.
    Fixed bug where EditorUpload could sometimes throw an exception if the blob wasn't found.
    Fixed xss issues with media plugin not properly filtering out some script attributes.
Version 4.2.3 (2015-07-30)
    Fixed bug where image selection wasn't possible on Edge due to incompatible setBaseAndExtend API.
    Fixed bug where image blobs urls where not properly destroyed by the imagetools plugin.
    Fixed bug where keyboard shortcuts wasn't working correctly on IE 8.
    Fixed skin issue where the borders of panels where not visible on IE 8.
Version 4.2.2 (2015-07-22)
    Fixed bug where float panels were not being hidden on inline editor blur when fixed_toolbar_container config option was in use.
    Fixed bug where combobox states wasn't properly updated if contents where updated without keyboard.
    Fixed bug where pasting into textbox or combobox would move the caret to the end of text.
    Fixed bug where removal of bogus span elements before block elements would remove whitespace between nodes.
    Fixed bug where repositioning of inline toolbars where async and producing errors if the editor was removed from DOM to early. Patch by iseulde.
    Fixed bug where element path wasn't working correctly. Patch contributed by iseulde.
    Fixed bug where menus wasn't rendered correctly when custom images where added to a menu. Patch contributed by Naim Hammadi.
Version 4.2.1 (2015-06-29)
    Fixed bug where back/forward buttons in the browser would render blob images as broken images.
    Fixed bug where Firefox would throw regexp to big error when replacing huge base64 chunks.
    Fixed bug rendering issues with resize and context toolbars not being placed properly until next animation frame.
    Fixed bug where the rendering of the image while cropping would some times not be centered correctly.
    Fixed bug where listbox items with submenus would me selected as active.
    Fixed bug where context menu where throwing an error when rendering.
    Fixed bug where resize both option wasn't working due to resent addClass API change. Patch contributed by Jogai.
    Fixed bug where a hideAll call for container rendered inline toolbars would throw an error.
    Fixed bug where onclick event handler on combobox could cause issues if element.id was a function by some polluting libraries.
    Fixed bug where listboxes wouldn't get proper selected sub menu item when using link_list or image_list.
    Fixed so the UI controls are as wide as 4.1.x to avoid wrapping controls in toolbars.
    Fixed so the imagetools dialog is adaptive for smaller screen sizes.
Version 4.2.0 (2015-06-25)
    Added new flat default skin to make the UI more modern.
    Added new imagetools plugin, lets you crop/resize and apply filters to images.
    Added new contextual toolbars support to the API lets you add floating toolbars for specific CSS selectors.
    Added new promise feature fill as tinymce.util.Promise.
    Added new built in image upload feature lets you upload any base64 encoded image within the editor as files.
    Fixed bug where resize handles would appear in the right position in the wrong editor when switching between resizable content in different inline editors.
    Fixed bug where tables would not be inserted in inline mode due to previous float panel fix.
    Fixed bug where floating panels would remain open when focus was lost on inline editors.
    Fixed bug where cut command on Chrome would thrown a browser security exception.
    Fixed bug where IE 11 sometimes would report an incorrect size for images in the image dialog.
    Fixed bug where it wasn't possible to remove inline formatting at the end of block elements.
    Fixed bug where it wasn't possible to delete table cell contents when cell selection was vertical.
    Fixed bug where table cell wasn't emptied from block elements if delete/backspace where pressed in empty cell.
    Fixed bug where cmd+shift+arrow didn't work correctly on Firefox mac when selecting to start/end of line.
    Fixed bug where removal of bogus elements would sometimes remove whitespace between nodes.
    Fixed bug where the resize handles wasn't updated when the main window was resized.
    Fixed so script elements gets removed by default to prevent possible XSS issues in default config implementations.
    Fixed so the UI doesn't need manual reflows when using non native layout managers.
    Fixed so base64 encoded images doesn't slow down the editor on modern browsers while editing.
    Fixed so all UI elements uses touch events to improve mobile device support.
    Removed the touch click quirks patch for iOS since it did more harm than good.
    Removed the non proportional resize handles since. Unproportional resize can still be done by holding the shift key.
Version 4.1.10 (2015-05-05)
    Fixed bug where plugins loaded with compat3x would sometimes throw errors when loading using the jQuery version.
    Fixed bug where extra empty paragraphs would get deleted in WebKit/Blink due to recent Quriks fix.
    Fixed bug where the editor wouldn't work properly on IE 12 due to some required browser sniffing.
    Fixed bug where formatting shortcut keys where interfering with Mac OS X screenshot keys.
    Fixed bug where the caret wouldn't move to the next/previous line boundary on Cmd+Left/Right on Gecko.
    Fixed bug where it wasn't possible to remove formats from very specific nested contents.
    Fixed bug where undo levels wasn't produced when typing letters using the shift or alt+ctrl modifiers.
    Fixed bug where the dirty state wasn't properly updated when typing using the shift or alt+ctrl modifiers.
    Fixed bug where an error would be thrown if an autofocused editor was destroyed quickly after its initialization. Patch provided by thorn0.
    Fixed issue with dirty state not being properly updated on redo operation.
    Fixed issue with entity decoder not handling incorrectly written numeric entities.
    Fixed issue where some PI element values wouldn't be properly encoded.
Version 4.1.9 (2015-03-10)
    Fixed bug where indentation wouldn't work properly for non list elements.
    Fixed bug with image plugin not pulling the image dimensions out correctly if a custom document_base_url was used.
    Fixed bug where ctrl+alt+[1-9] would conflict with the AltGr+[1-9] on Windows. New shortcuts is ctrl+shift+[1-9].
    Fixed bug with removing formatting on nodes in inline mode would sometimes include nodes outside the editor body.
    Fixed bug where extra nbsp:s would be inserted when you replaced a word surrounded by spaces using insertContent.
    Fixed bug with pasting from Google Docs would produce extra strong elements and line feeds.
Version 4.1.8 (2015-03-05)
    Added new html5 sizes attribute to img elements used together with srcset.
    Added new elementpath option that makes it possible to disable the element path but keep the statusbar.
    Added new option table_style_by_css for the table plugin to set table styling with css rather than table attributes.
    Added new link_assume_external_targets option to prompt the user to prepend http:// prefix if the supplied link does not contain a protocol prefix.
    Added new image_prepend_url option to allow a custom base path/url to be added to images.
    Added new table_appearance_options option to make it possible to disable some options.
    Added new image_title option to make it possible to alter the title of the image, disabled by default.
    Fixed bug where selection starting from out side of the body wouldn't produce a proper selection range on IE 11.
    Fixed bug where pressing enter twice before a table moves the cursor in the table and causes a javascript error.
    Fixed bug where advanced image styles were not respected.
    Fixed bug where the less common Shift+Delete didn't produce a proper cut operation on WebKit browsers.
    Fixed bug where image/media size constrain logic would produce NaN when handling non number values.
    Fixed bug where internal classes where removed by the removeformat command.
    Fixed bug with creating links table cell contents with a specific selection would throw a exceptions on WebKit/Blink.
    Fixed bug where valid_classes option didn't work as expected according to docs. Patch provided by thorn0.
    Fixed bug where jQuery plugin would patch the internal methods multiple times. Patch provided by Drew Martin.
    Fixed bug where backspace key wouldn't delete the current selection of newly formatted content.
    Fixed bug where type over of inline formatting elements wouldn't properly keep the format on WebKit/Blink.
    Fixed bug where selection needed to be properly normalized on modern IE versions.
    Fixed bug where Command+Backspace didn't properly delete the whole line of text but the previous word.
    Fixed bug where UI active states wheren't properly updated on IE if you placed caret within the current range.
    Fixed bug where delete/backspace on WebKit/Blink would remove span elements created by the user.
    Fixed bug where delete/backspace would produce incorrect results when deleting between two text blocks with br elements.
    Fixed bug where captions where removed when pasting from MS Office.
    Fixed bug where lists plugin wouldn't properly remove fully selected nested lists.
    Fixed bug where the ttf font used for icons would throw an warning message on Gecko on Mac OS X.
    Fixed a bug where applying a color to text did not update the undo/redo history.
    Fixed so shy entities gets displayed when using the visualchars plugin.
    Fixed so removeformat removes ins/del by default since these might be used for strikethough.
    Fixed so multiple language packs can be loaded and added to the global I18n data structure.
    Fixed so transparent color selection gets treated as a normal color selection. Patch contributed by Alexander Hofbauer.
    Fixed so it's possible to disable autoresize_overflow_padding, autoresize_bottom_margin options by setting them to false.
    Fixed so the charmap plugin shows the description of the character in the dialog. Patch contributed by Jelle Hissink.
    Removed address from the default list of block formats since it tends to be missused.
    Fixed so the pre block format is called preformatted to make it more verbose.
    Fixed so it's possible to context scope translation strings this isn't needed most of the time.
    Fixed so the max length of the width/height input fields of the media dialog is 5 instead of 3.
    Fixed so drag/dropped contents gets properly processed by paste plugin since it's basically a paste. Patch contributed by Greg Fairbanks.
    Fixed so shortcut keys for headers is ctrl+alt+[1-9] instead of ctrl+[1-9] since these are for switching tabs in the browsers.
    Fixed so "u" doesn't get converted into a span element by the legacy input filter. Since this is now a valid HTML5 element.
    Fixed font families in order to provide appropriate web-safe fonts.
Version 4.1.7 (2014-11-27)
    Added HTML5 schema support for srcset, source and picture. Patch contributed by mattheu.
    Added new cache_suffix setting to enable cache busting by producing unique urls.
    Added new paste_convert_word_fake_lists option to enable users to disable the fake lists convert logic.
    Fixed so advlist style changes adds undo levels for each change.
    Fixed bug where WebKit would sometimes produce an exception when the autolink plugin where looking for URLs.
    Fixed bug where IE 7 wouldn't be rendered properly due to aggressive css compression.
    Fixed bug where DomQuery wouldn't accept window as constructor element.
    Fixed bug where the color picker in 3.x dialogs wouldn't work properly. Patch contributed by Callidior.
    Fixed bug where the image plugin wouldn't respect the document_base_url.
    Fixed bug where the jQuery plugin would fail to append to elements named array prototype names.
Version 4.1.6 (2014-10-08)
    Fixed bug with clicking on the scrollbar of the iframe would cause a JS error to be thrown.
    Fixed bug where null would produce an exception if you passed it to selection.setRng.
    Fixed bug where Ctrl/Cmd+Tab would indent the current list item if you switched tabs in the browser.
    Fixed bug where pasting empty cells from Excel would result in a broken table.
    Fixed bug where it wasn't possible to switch back to default list style type.
    Fixed issue where the select all quirk fix would fire for other modifiers than Ctrl/Cmd combinations.
    Replaced jake with grunt since it is more mainstream and has better plugin support.
Version 4.1.5 (2014-09-09)
    Fixed bug where sometimes the resize rectangles wouldn't properly render on images on WebKit/Blink.
    Fixed bug in list plugin where delete/backspace would merge empty LI elements in lists incorrectly.
    Fixed bug where empty list elements would result in empty LI elements without it's parent container.
    Fixed bug where backspace in empty caret formatted element could produce an type error exception of Gecko.
    Fixed bug where lists pasted from word with a custom start index above 9 wouldn't be properly handled.
    Fixed bug where tabfocus plugin would tab out of the editor instance even if the default action was prevented.
    Fixed bug where tabfocus wouldn't tab properly to other adjacent editor instances.
    Fixed bug where the DOMUtils setStyles wouldn't properly removed or update the data-mce-style attribute.
    Fixed bug where dialog select boxes would be placed incorrectly if document.body wasn't statically positioned.
    Fixed bug where pasting would sometimes scroll to the top of page if the user was using the autoresize plugin.
    Fixed bug where caret wouldn't be properly rendered by Chrome when clicking on the iframes documentElement.
    Fixed so custom images for menubutton/splitbutton can be provided. Patch contributed by Naim Hammadi.
    Fixed so the default action of windows closing can be prevented by blocking the default action of the close event.
    Fixed so nodeChange and focus of the editor isn't automatically performed when opening sub dialogs.
Version 4.1.4 (2014-08-21)
    Added new media_filter_html option to media plugin that blocks any conditional comments, scripts etc within a video element.
    Added new content_security_policy option allows you to set custom policy for iframe contents. Patch contributed by Francois Chagnon.
    Fixed bug where activate/deactivate events wasn't firing properly when switching between editors.
    Fixed bug where placing the caret on iOS was difficult due to a WebKit bug with touch events.
    Fixed bug where the resize helper wouldn't render properly on older IE versions.
    Fixed bug where resizing images inside tables on older IE versions would sometimes fail depending mouse position.
    Fixed bug where editor.insertContent would produce an exception when inserting select/option elements.
    Fixed bug where extra empty paragraphs would be produced if block elements where inserted inside span elements.
    Fixed bug where the spellchecker menu item wouldn't be properly checked if spell checking was started before it was rendered.
    Fixed bug where the DomQuery filter function wouldn't remove non elements from collection.
    Fixed bug where document with custom document.domain wouldn't properly render the editor.
    Fixed bug where IE 8 would throw exception when trying to enter invalid color values into colorboxes.
    Fixed bug where undo manager could incorrectly add an extra undo level when custom resize handles was removed.
    Fixed bug where it wouldn't be possible to alter cell properties properly on table cells on IE 8.
    Fixed so the color picker button in table dialog isn't shown unless you include the colorpicker plugin or add your own custom color picker.
    Fixed so activate/deactivate events fire when windowManager opens a window since.
    Fixed so the table advtab options isn't separated by an underscore to normalize naming with image_advtab option.
    Fixed so the table cell dialog has proper padding when the advanced tab in disabled.
Version 4.1.3 (2014-07-29)
    Added event binding logic to tinymce.util.XHR making it possible to override headers and settings before any request is made.
    Fixed bug where drag events wasn't fireing properly on older IE versions since the event handlers where bound to document.
    Fixed bug where drag/dropping contents within the editor on IE would force the contents into plain text mode even if it was internal content.
    Fixed bug where IE 7 wouldn't open menus properly due to a resize bug in the browser auto closing them immediately.
    Fixed bug where the DOMUtils getPos logic wouldn't produce a valid coordinate inside the body if the body was positioned non static.
    Fixed bug where the element path and format state wasn't properly updated if you had the wordcount plugin enabled.
    Fixed bug where a comment at the beginning of source would produce an exception in the formatter logic.
    Fixed bug where setAttrib/getAttrib on null would throw exception together with any hooked attributes like style.
    Fixed bug where table sizes wasn't properly retained when copy/pasting on WebKit/Blink.
    Fixed bug where WebKit/Blink would produce colors in RGB format instead of the forced HEX format when deleting contents.
    Fixed bug where the width attribute wasn't updated on tables if you changed the size inside the table dialog.
    Fixed bug where control selection wasn't properly handled when the caret was placed directly after an image.
    Fixed bug where selecting the contents of table cells using the selection.select method wouldn't place the caret properly.
    Fixed bug where the selection state for images wasn't removed when placing the caret right after an image on WebKit/Blink.
    Fixed bug where all events wasn't properly unbound when and editor instance was removed or destroyed by some external innerHTML call.
    Fixed bug where it wasn't possible or very hard to select images on iOS when the onscreen keyboard was visible.
    Fixed so auto_focus can take a boolean argument this will auto focus the last initialized editor might be useful for single inits.
    Fixed so word auto detect lists logic works better for faked lists that doesn't have specific markup.
    Fixed so nodeChange gets fired on mouseup as it used to before 4.1.1 we optimized that event to fire less often.
    Removed the finish menu item from spellchecker menu since it's redundant you can stop spellchecking by toggling menu item or button.
Version 4.1.2 (2014-07-15)
    Added offset/grep to DomQuery class works basically the same as it's jQuery equivalent.
    Fixed bug where backspace/delete or setContent with an empty string would remove header data when using the fullpage plugin.
    Fixed bug where tinymce.remove with a selector not matching any editors would remove all editors.
    Fixed bug where resizing of the editor didn't work since the theme was calling setStyles instead of setStyle.
    Fixed bug where IE 7 would fail to append html fragments to iframe document when using DomQuery.
    Fixed bug where the getStyle DOMUtils method would produce an exception if it was called with null as it's element.
    Fixed bug where the paste plugin would remove the element if the none of the paste_webkit_styles rules matched the current style.
    Fixed bug where contextmenu table items wouldn't work properly on IE since it would some times fire an incorrect selection change.
    Fixed bug where the padding/border values wasn't used in the size calculation for the body size when using autoresize. Patch contributed by Matt Whelan.
    Fixed bug where conditional word comments wouldn't be properly removed when pasting plain text.
    Fixed bug where resizing would sometime fail on IE 11 when the mouseup occurred inside the resizable element.
    Fixed so the iframe gets initialized without any inline event handlers for better CSP support. Patch contributed by Matt Whelan.
    Fixed so the tinymce.dom.Sizzle is the latest version of sizzle this resolves the document context bug.
Version 4.1.1 (2014-07-08)
    Fixed bug where pasting plain text on some WebKit versions would result in an empty line.
    Fixed bug where resizing images inside tables on IE 11 wouldn't work properly.
    Fixed bug where IE 11 would sometimes throw "Invalid argument" exception when editor contents was set to an empty string.
    Fixed bug where document.activeElement would throw exceptions on IE 9 when that element was hidden or removed from dom.
    Fixed bug where WebKit/Blink sometimes produced br elements with the Apple-interchange-newline class.
    Fixed bug where table cell selection wasn't properly removed when copy/pasting table cells.
    Fixed bug where pasting nested list items from Word wouldn't produce proper semantic nested lists.
    Fixed bug where right clicking using the contextmenu plugin on WebKit/Blink on Mac OS X would select the target current word or line.
    Fixed bug where it wasn't possible to alter table cell properties on IE 8 using the context menu.
    Fixed bug where the resize helper wouldn't be correctly positioned on older IE versions.
    Fixed bug where fullpage plugin would produce an error if you didn't specify a doctype encoding.
    Fixed bug where anchor plugin would get the name/id of the current element even if it wasn't anchor element.
    Fixed bug where visual aids for tables wouldn't be properly disabled when changing the border size.
    Fixed bug where some control selection events wasn't properly fired on older IE versions.
    Fixed bug where table cell selection on older IE versions would prevent resizing of images.
    Fixed bug with paste_data_images paste option not working properly on modern IE versions.
    Fixed bug where custom elements with underscores in the name wasn't properly parsed/serialized.
    Fixed bug where applying inline formats to nested list elements would produce an incorrect formatting result.
    Fixed so it's possible to hide items from elements path by using preventDefault/stopPropagation.
    Fixed so inline mode toolbar gets rendered right aligned if the editable element positioned to the documents right edge.
    Fixed so empty inline elements inside empty block elements doesn't get removed if configured to be kept intact.
    Fixed so DomQuery parentsUntil/prevUntil/nextUntil supports selectors/elements/filters etc.
    Fixed so legacyoutput plugin overrides fontselect and fontsizeselect controls and handles font elements properly.
Version 4.1.0 (2014-06-18)
    Added new file_picker_callback option to replace the old file_browser_callback the latter will still work though.
    Added new custom colors to textcolor plugin will be displayed if a color picker is provided also shows the latest colors.
    Added new color_picker_callback option to enable you to add custom color pickers to the editor.
    Added new advanced tabs to table/cell/row dialogs to enable you to select colors for border/background.
    Added new colorpicker plugin that lets you select colors from a hsv color picker.
    Added new tinymce.util.Color class to handle color parsing and converting.
    Added new colorpicker UI widget element lets you add a hsv color picker to any form/window.
    Added new textpattern plugin that allows you to use markdown like text patterns to format contents.
    Added new resize helper element that shows the current width & height while resizing.
    Added new "once" method to Editor and EventDispatcher enables since callback execution events.
    Added new jQuery like class under tinymce.dom.DomQuery it's exposed on editor instances (editor.$) and globally under (tinymce.$).
    Fixed so the default resize method for images are proportional shift/ctrl can be used to make an unproportional size.
    Fixed bug where the image_dimensions option of the image plugin would cause exceptions when it tried to update the size.
    Fixed bug where table cell dialog class field wasn't properly updated when editing an a table cell with an existing class.
    Fixed bug where Safari on Mac would produce webkit-fake-url for pasted images so these are now removed.
    Fixed bug where the nodeChange event would get fired before the selection was changed when clicking inside the current selection range.
    Fixed bug where valid_classes option would cause exception when it removed internal prefixed classes like mce-item-.
    Fixed bug where backspace would cause navigation in IE 8 on an inline element and after a caret formatting was applied.
    Fixed so placeholder images produced by the media plugin gets selected when inserted/edited.
    Fixed so it's possible to drag in images when the paste_data_images option is enabled. Might be useful for mail clients.
    Fixed so images doesn't get a width/height applied if the image_dimensions option is set to false useful for responsive contents.
    Fixed so it's possible to pass in an optional arguments object for the nodeChanged function to be passed to all nodechange event listeners.
    Fixed bug where media plugin embed code didn't update correctly.<|MERGE_RESOLUTION|>--- conflicted
+++ resolved
@@ -1,9 +1,6 @@
 Version 5.0.4 (TBD)
-<<<<<<< HEAD
     Fixed image context menu items showing on placeholder images #TINY-3280
-=======
     Fixed dialog labels and text color contrast within notifications/alert banners to satisfy WCAG 4.5:1 contrast ratio for accessibility #TINY-3351
->>>>>>> 2561f627
     Fixed selectbox and colorswatch items not being translated #TINY-3546
     Added linkchecker context menu items to default configuration #TINY-3543
     Fixed toolbar drawer sliding mode keyboard navigation incorrectly focusing the editor when tabbing #TINY-3533
