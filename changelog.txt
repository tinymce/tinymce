Version 5.0.3 (TBD)
    Fixed directionality buttons not displaying the correct pressed state in selections that have no explicit dir property #TINY-3138
    Changed the entire phrase 'Powered by Tiny' in the statusbar into a link, instead of just the word 'Tiny' #TINY-3366
    Fixed the mobile editor not cleaning up properly when removed #TINY-3445
    Fixed quickbar toolbars not being disabled when setting them to false #TINY-3439
    Fixed an issue where delete/backspace before and after tables would create incorrect selections #TINY-3371
    Fixed an issue where dialog collection items (eg: emojis, special chars) couldn't be selected with touch devices #TINY-3444
<<<<<<< HEAD
    Fixed an issue that prevented default icons from being overridden #TINY-3449
=======
    Fixed a type error introduced in 5.0.2 when calling editor.getContent() with nested bookmarks #TINY-3400
>>>>>>> b66938a6
Version 5.0.2 (2019-03-05)
    Added presentation and document presets to `htmlpanel` dialog component #TINY-2694
    Added missing fixed_toolbar_container setting has been reimplemented in the Silver theme #TINY-2712
    Added a new toolbar setting `toolbar_drawer` that moves toolbar groups which overflow the editor width into either a `sliding` or `floating` toolbar section #TINY-2874
    Updated the build process to include package lock files in the dev distribution archive #TINY-2870
    Fixed inline dialogs did not have aria attributes #TINY-2694
    Fixed default icons are now available in the UI registry, allowing use outside of toolbar buttons #TINY-3307
    Fixed a memory leak related to select toolbar items #TINY-2874
    Fixed a memory leak due to format changed listeners that were never unbound #TINY-3191
    Fixed an issue where content may have been lost when using permanent bookmarks #TINY-3400
    Fixed the quicklink toolbar button not rendering in the quickbars plugin #TINY-3125
    Fixed an issue where menus were generating invalid HTML in some cases #TINY-3323
    Fixed an issue that could cause the mobile theme to show a blank white screen when the editor was inside an `overflow:hidden` element #TINY-3407
    Fixed mobile theme using a transparent background and not taking up the full width on iOS #TINY-3414
    Fixed the template plugin dialog missing the description field #TINY-3337
    Fixed input dialog components using an invalid default type attribute #TINY-3424
    Fixed an issue where backspace/delete keys after/before pagebreak elements wouldn't move the caret #TINY-3097
    Fixed an issue in the table plugin where menu items and toolbar buttons weren't showing correctly based on the selection #TINY-3423
    Fixed inconsistent button focus styles in Firefox #TINY-3377
    Fixed the resize icon floating left when all status bar elements were disabled #TINY-3340
    Fixed the resize handle to not show in fullscreen mode #TINY-3404
Version 5.0.1 (2019-02-21)
    Removed paste as text notification banner and paste_plaintext_inform setting #POW-102
    Fixed an issue where adding links to images would replace the image with text #TINY-3356
    Fixed an issue where the inline editor could use fractional pixels for positioning #TINY-3202
    Fixed an issue where uploading non-image files in the Image Plugin upload tab threw an error. #TINY-3244
    Added H1-H6 toggle button registration to the silver theme #TINY-3070
    Fixed an issue in the media plugin that was causing the source url and height/width to be lost in certain circumstances #TINY-2858
    Fixed an issue with the Context Toolbar not being removed when clicking outside of the editor #TINY-2804
    Fixed an issue where clicking 'Remove link' wouldn't remove the link in certain circumstances #TINY-3199
    Added code sample toolbar button will now toggle on when the cursor is in a code section #TINY-3040
    Fixed an issue where the media plugin would fail when parsing dialog data #TINY-3218
    Fixed an issue where retrieving the selected content as text didn't create newlines #TINY-3197
    Fixed incorrect keyboard shortcuts in the Help dialog for Windows #TINY-3292
    Fixed an issue where JSON serialization could produce invalid JSON #TINY-3281
    Fixed production CSS including references to source maps #TINY-3920
    Fixed development CSS was not included in the development zip #TINY-3920
    Fixed the autocompleter matches predicate not matching on the start of words by default #TINY-3306
    Added new settings to the emoticons plugin to allow additional emoticons to be added #TINY-3088
    Fixed an issue where the page could be scrolled with modal dialogs open #TINY-2252
    Fixed an issue where autocomplete menus would show an icon margin when no items had icons #TINY-3329
    Fixed an issue in the quickbars plugin where images incorrectly showed the text selection toolbar #TINY-3338
    Fixed an issue that caused the inline editor to fail to render when the target element already had focus #TINY-3353
Version 5.0.0 (2019-02-04)
    Full documentation for the version 5 features and changes is available at https://www.tiny.cloud/docs/release-notes/

    Changes since RC2:
    Fixed an issue where tab panel heights weren't sizing properly on smaller screens and weren't updating on resize #TINY-3242
    Added links and registered names with * to denote premium plugins in Plugins tab of Help dialog #TINY-3223
    Changed Tiny 5 mobile skin to look more uniform with desktop #TINY-2650
    Fixed image tools not having any padding between the label and slider #TINY-3220
    Blacklisted table, th and td as inline editor target #TINY-717
    Fixed context toolbar toggle buttons not showing the correct state #TINY-3022
    Fixed missing separators in the spellchecker context menu between the suggestions and actions #TINY-3217
    Fixed notification icon positioning in alert banners #TINY-2196
    Fixed a typo in the word count plugin name #TINY-3062
    Fixed charmap and emoticons dialogs not having a primary button #TINY-3233
    Fixed an issue where resizing wouldn't work correctly depending on the box-sizing model #TINY-3278
Version 5.0.0-rc-2 (2019-01-22)
    Fixed the link dialog such that it will now retain class attributes when updating links #TINY-2825
    Added screen reader accessibility for sidebar and statusbar #TINY-2699
    Updated Emoticons and Charmap dialogs to be screen reader accessible #TINY-2693
    Fixed "Find and replace" not showing in the "Edit" menu by default #TINY-3061
    Updated the textpattern plugin to properly support nested patterns and to allow running a command with a value for a pattern with a start and an end #TINY-2991
    Removed unnecessary 'flex' and unused 'colspan' properties from the new dialog APIs #TINY-2973
    Changed checkboxes to use a boolean for its state, instead of a string #TINY-2848
    Fixed dropdown buttons missing the 'type' attribute, which could cause forms to be incorrectly submitted #TINY-2826
    Fixed emoticon and charmap search not returning expected results in certain cases #TINY-3084
    Changed formatting menus so they are registered and made the align toolbar button use an icon instead of text #TINY-2880
    Fixed blank rel_list values throwing an exception in the link plugin #TINY-3149
Version 5.0.0-rc-1 (2019-01-08)
    Updated the font select dropdown logic to try to detect the system font stack and show "System Font" as the font name #TINY-2710
    Fixed readonly mode not fully disabling editing content #TINY-2287
    Updated the autocompleter to only show when it has matched items #TINY-2350
    Added editor settings functionality to specify title attributes for toolbar groups #TINY-2690
    Added icons instead of button text to improve Search and Replace dialog footer appearance #TINY-2654
    Added `tox-dialog__table` instead of `mce-table-striped` class to enhance Help dialog appearance #TINY-2360
    Added title attribute to iframes so, screen readers can announce iframe labels #TINY-2692
    Updated SizeInput labels to "Height" and "Width" instead of Dimensions #TINY-2833
    Fixed accessibility issues with the font select, font size, style select and format select toolbar dropdowns #TINY-2713
    Fixed accessibility issues with split dropdowns #TINY-2697
    Added a wordcount menu item, that defaults to appearing in the tools menu #TINY-2877
    Fixed the legacyoutput plugin to be compatible with TinyMCE 5.0 #TINY-2301
    Updated the build process to minify and generate ASCII only output for the emoticons database #TINY-2744
    Fixed icons not showing correctly in the autocompleter popup #TINY-3029
    Fixed an issue where preview wouldn't show anything in Edge under certain circumstances #TINY-3035
    Fixed the height being incorrectly calculated for the autoresize plugin #TINY-2807
Version 5.0.0-beta-1 (2018-11-30)
    Changed the name of the "inlite" plugin to "quickbars" #TINY-2831
    Fixed an inline mode issue where the save plugin upon saving can cause content loss #TINY-2659
    Changed the background color icon to highlight background icon #TINY-2258
    Added a new `addNestedMenuItem()` UI registry function and changed all nested menu items to use the new registry functions #TINY-2230
    Changed Help dialog to be accessible to screen readers #TINY-2687
    Changed the color swatch to save selected custom colors to local storage for use across sessions #TINY-2722
    Added title attribute to color swatch colors #TINY-2669
    Added anchorbar component to anchor inline toolbar dialogs to instead of the toolbar #TINY-2040
    Added support for toolbar<n> and toolbar array config options to be squashed into a single toolbar and not create multiple toolbars #TINY-2195
    Added error handling for when forced_root_block config option is set to true #TINY-2261
    Added functionality for the removed_menuitems config option #TINY-2184
    Fixed an issue in IE 11 where calling selection.getContent() would return an empty string when the editor didn't have focus #TINY-2325
    Added the ability to use a string to reference menu items in menu buttons and submenu items #TINY-2253
    Removed compat3x plugin #TINY-2815
    Changed `WindowManager` API - methods `getParams`, `setParams` and `getWindows`, and the legacy `windows` property, have been removed. `alert` and `confirm` dialogs are no longer tracked in the window list. #TINY-2603
Version 5.0.0-preview-4 (2018-11-12)
    Fixed distraction free plugin #AP-470
    Removed the tox-custom-editor class that was added to the wrapping element of codemirror #TINY-2211
    Fixed contents of the input field being selected on focus instead of just recieving an outline highlight #AP-464
    Added width and height placeholder text to image and media dialog dimensions input #AP-296
    Fixed styling issues with dialogs and menus in IE 11 #AP-456
    Fixed custom style format control not honoring custom formats #AP-393
    Fixed context menu not appearing when clicking an image with a caption #AP-382
    Fixed directionality of UI when using an RTL language #AP-423
    Fixed page responsiveness with multiple inline editors #AP-430
    Added the ability to keyboard navigate through menus, toolbars, sidebar and the status bar sequentially #AP-381
    Fixed empty toolbar groups appearing through invalid configuration of the `toolbar` property #AP-450
    Fixed text not being retained when updating links through the link dialog #AP-293
    Added translation capability back to the editor's UI #AP-282
    Fixed edit image context menu, context toolbar and toolbar items being incorrectly enabled when selecting invalid images #AP-323
    Fixed emoji type ahead being shown when typing URLs #AP-366
    Fixed toolbar configuration properties incorrectly expecting string arrays instead of strings #AP-342
    Changed the editor resize handle so that it should be disabled when the autoresize plugin is turned on #AP-424
    Fixed the block formatting toolbar item not showing a "Formatting" title when there is no selection #AP-321
    Fixed clicking disabled toolbar buttons hiding the toolbar in inline mode #AP-380
    Fixed `EditorResize` event not being fired upon editor resize #AP-327
    Fixed tables losing styles when updating through the dialog #AP-368
    Fixed context toolbar positioning to be more consistent near the edges of the editor #AP-318
    Added `label` component type for dialogs to group components under a label
    Fixed table of contents plugin now works with v5 toolbar APIs correctly #AP-347
    Fixed the `link_context_toolbar` configuration not disabling the context toolbar #AP-458
    Fixed the link context toolbar showing incorrect relative links #AP-435
    Fixed the alignment of the icon in alert banner dialog components #TINY-2220
    Changed UI text for microcopy improvements #TINY-2281
    Fixed the visual blocks and visual char menu options not displaying their toggled state #TINY-2238
    Fixed the editor not displaying as fullscreen when toggled #TINY-2237
Version 5.0.0-preview-3 (2018-10-18)
    Changed editor layout to use modern CSS properties over manually calculating dimensions #AP-324
    Changed `autoresize_min_height` and `autoresize_max_height` configurations to `min_height` and `max_height` #AP-324
    Fixed bugs with editor width jumping when resizing and the iframe not resizing to smaller than 150px in height #AP-324
    Fixed mobile theme bug that prevented the editor from loading #AP-404
    Fixed long toolbar groups extending outside of the editor instead of wrapping
    Changed `Whole word` label in Search and Replace dialog to `Find whole words only` #AP-387
    Fixed dialog titles so they are now proper case #AP-384
    Fixed color picker default to be #000000 instead of #ff00ff #AP-216
    Fixed "match case" option on the Find and Replace dialog is no longer selected by default #AP-298
    Fixed vertical alignment of toolbar icons #DES-134
    Fixed toolbar icons not appearing on IE11 #DES-133
Version 5.0.0-preview-2 (2018-10-10)
    Changed configuration of color options has been simplified to `color_map`, `color_cols`, and `custom_colors` #AP-328
    Added swatch is now shown for colorinput fields, instead of the colorpicker directly #AP-328
    Removed `colorpicker` plugin, it is now in the theme #AP-328
    Removed `textcolor` plugin, it is now in the theme #AP-328
    Fixed styleselect not updating the displayed item as the cursor moved #AP-388
    Changed `height` configuration to apply to the editor frame (including menubar, toolbar, status bar) instead of the content area #AP-324
    Added fontformats and fontsizes menu items #AP-390
    Fixed preview iframe not expanding to the dialog size #AP-252
    Fixed 'meta' shortcuts not translated into platform-specific text #AP-270
    Fixed tabbed dialogs (Charmap and Emoticons) shrinking when no search results returned
    Fixed a bug where alert banner icons were not retrieved from icon pack. #AP-330
    Fixed component styles to flex so they fill large dialogs. #AP-252
    Fixed editor flashing unstyled during load (still in progress). #AP-349
Version 5.0.0-preview-1 (2018-10-01)
    Developer preview 1
    Initial list of features and changes is available at https://tiny.cloud/docs-preview/release-notes/new-features/
Version 4.9.3 (2019-01-31)
    Added a visualchars_default_state setting to the Visualchars Plugin. Patch contributed by mat3e.
    Fixed a bug where scrolling on a page with more than one editor would cause a ResizeWindow event to fire. #TINY-3247
    Fixed a bug where if a plugin threw an error during initialisation the whole editor would fail to load. #TINY-3243
    Fixed a bug where getContent would include bogus elements when valid_elements setting was set up in a specific way. #TINY-3213
    Fixed a bug where only a few function key names could be used when creating keyboard shortcuts. #TINY-3146
    Fixed a bug where it wasn't possible to enter spaces into an editor after pressing shift+enter. #TINY-3099
    Fixed a bug where no caret would be rendered after backspacing to a contenteditable false element. #TINY-2998
    Fixed a bug where deletion to/from indented lists would leave list fragments in the editor. #TINY-2981
Version 4.9.2 (2018-12-17)
    Fixed a bug with pressing the space key on IE 11 would result in nbsp characters being inserted between words at the end of a block. #TINY-2996
    Fixed a bug where character composition using quote and space on US International keyboards would produce a space instead of a quote. #TINY-2999
    Fixed a bug where remove format wouldn't remove the inner most inline element in some situations. #TINY-2982
    Fixed a bug where outdenting an list item would affect attributes on other list items within the same list. #TINY-2971
    Fixed a bug where the DomParser filters wouldn't be applied for elements created when parsing invalid html. #TINY-2978
    Fixed a bug where setProgressState wouldn't automatically close floating ui elements like menus. #TINY-2896
    Fixed a bug where it wasn't possible to navigate out of a figcaption element using the arrow keys. #TINY-2894
    Fixed a bug where enter key before an image inside a link would remove the image. #TINY-2780
Version 4.9.1 (2018-12-04)
    Added functionality to insert html to the replacement feature of the Textpattern Plugin. #TINY-2839
    Fixed a bug where `editor.selection.getContent({format: 'text'})` didn't work as expected in IE11 on an unfocused editor. #TINY-2862
    Fixed a bug in the Textpattern Plugin where the editor would get an incorrect selection after inserting a text pattern on Safari. #TINY-2838
    Fixed a bug where the space bar didn't work correctly in editors with the forced_root_block setting set to false. #TINY-2816
Version 4.9.0 (2018-11-27)
    Added a replace feature to the Textpattern Plugin. #TINY-1908
    Added functionality to the Lists Plugin that improves the indentation logic. #TINY-1790
    Fixed a bug where it wasn't possible to delete/backspace when the caret was between a contentEditable=false element and a BR. #TINY-2372
    Fixed a bug where copying table cells without a text selection would fail to copy anything. #TINY-1789
    Implemented missing `autosave_restore_when_empty` functionality in the Autosave Plugin. Patch contributed by gzzo. #GH-4447
    Reduced insertion of unnecessary nonbreaking spaces in the editor. #TINY-1879
Version 4.8.5 (2018-10-30)
    Added a content_css_cors setting to the editor that adds the crossorigin="anonymous" attribute to link tags added by the StyleSheetLoader. #TINY-1909
    Fixed a bug where trying to remove formatting with a collapsed selection range would throw an exception. #GH-4636
    Fixed a bug in the image plugin that caused updating figures to split contenteditable elements. #GH-4563
    Fixed a bug that was causing incorrect viewport calculations for fixed position UI elements. #TINY-1897
    Fixed a bug where inline formatting would cause the delete key to do nothing. #TINY-1900
Version 4.8.4 (2018-10-23)
    Added support for the HTML5 `main` element. #TINY-1877
    Changed the keyboard shortcut to move focus to contextual toolbars to Ctrl+F9. #TINY-1812
    Fixed a bug where content css could not be loaded from another domain. #TINY-1891
    Fixed a bug on FireFox where the cursor would get stuck between two contenteditable false inline elements located inside of the same block element divided by a BR. #TINY-1878
    Fixed a bug with the insertContent method where nonbreaking spaces would be inserted incorrectly. #TINY-1868
    Fixed a bug where the toolbar of the inline editor would not be visible in some scenarios. #TINY-1862
    Fixed a bug where removing the editor while more than one notification was open would throw an error. #TINY-1845
    Fixed a bug where the menubutton would be rendered on top of the menu if the viewport didn't have enough height. #TINY-1678
    Fixed a bug with the annotations api where annotating collapsed selections caused problems. #TBS-2449
    Fixed a bug where wbr elements were being transformed into whitespace when using the Paste Plugin's paste as text setting. #GH-4638
    Fixed a bug where the Search and Replace didn't replace spaces correctly. #GH-4632
    Fixed a bug with sublist items not persisting selection. #GH-4628
    Fixed a bug with mceInsertRawHTML command not working as expected. #GH-4625
Version 4.8.3 (2018-09-13)
    Fixed a bug where the Wordcount Plugin didn't correctly count words within tables on IE11. #TINY-1770
    Fixed a bug where it wasn't possible to move the caret out of a table on IE11 and Firefox. #TINY-1682
    Fixed a bug where merging empty blocks didn't work as expected, sometimes causing content to be deleted. #TINY-1781
    Fixed a bug where the Textcolor Plugin didn't show the correct current color. #TINY-1810
    Fixed a bug where clear formatting with a collapsed selection would sometimes clear formatting from more content than expected. #TINY-1813 #TINY-1821
    Fixed a bug with the Table Plugin where it wasn't possible to keyboard navigate to the caption. #TINY-1818
Version 4.8.2 (2018-08-09)
    Moved annotator from "experimental" to "annotator" object on editor. #TBS-2398
    Improved the multiclick normalization across browsers. #TINY-1788
    Fixed a bug where running getSelectedBlocks with a collapsed selection between block elements would produce incorrect results. #TINY-1787
    Fixed a bug where the ScriptLoaders loadScript method would not work as expected in FireFox when loaded on the same page as a ShadowDOM polyfill. #TINY-1786
    Removed reference to ShadowDOM event.path as Blink based browsers now support event.composedPath. #TINY-1785
    Fixed a bug where a reference to localStorage would throw an "access denied" error in IE11 with strict security settings. #TINY-1782
    Fixed a bug where pasting using the toolbar button on an inline editor in IE11 would cause a looping behaviour. #TINY-1768
Version 4.8.1 (2018-07-26)
    Fixed a bug where the content of inline editors was being cleaned on every call of `editor.save()`. #TINY-1783
    Fixed a bug where the arrow of the Inlite Theme toolbar was being rendered incorrectly in RTL mode. #TINY-1776
    Fixed a bug with the Paste Plugin where pasting after inline contenteditable false elements moved the caret to the end of the line. #TINY-1758
Version 4.8.0 (2018-06-27)
    Added new "experimental" object in editor, with initial Annotator API. #TBS-2374
    Fixed a bug where deleting paragraphs inside of table cells would delete the whole table cell. #TINY-1759
    Fixed a bug in the Table Plugin where removing row height set on the row properties dialog did not update the table. #TINY-1730
    Fixed a bug with the font select toolbar item didn't update correctly. #TINY-1683
    Fixed a bug where all bogus elements would not be deleted when removing an inline editor. #TINY-1669
Version 4.7.13 (2018-05-16)
    Fixed a bug where Edge 17 wouldn't be able to select images or tables. #TINY-1679
    Fixed issue where whitespace wasn't preserved when the editor was initialized on pre elements. #TINY-1649
    Fixed a bug with the fontselect dropdowns throwing an error if the editor was hidden in Firefox. #TINY-1664
    Fixed a bug where it wasn't possible to merge table cells on IE 11. #TINY-1671
    Fixed a bug where textcolor wasn't applying properly on IE 11 in some situations. #TINY-1663
    Fixed a bug where the justifyfull command state wasn't working correctly. #TINY-1677
    Fixed a bug where the styles wasn't updated correctly when resizing some tables. #TINY-1668
    Added missing code menu item from the default menu config. #TINY-1648
    Added new align button for combining the separate align buttons into a menu button. #TINY-1652
Version 4.7.12 (2018-05-03)
    Added an option to filter out image svg data urls.
    Added support for html5 details and summary elements.
    Changed so the mce-abs-layout-item css rule targets html instead of body. Patch contributed by nazar-pc.
    Fixed a bug where the "read" step on the mobile theme was still present on android mobile browsers.
    Fixed a bug where all images in the editor document would reload on any editor change.
    Fixed a bug with the Table Plugin where ObjectResized event wasn't being triggered on column resize.
    Fixed so the selection is set to the first suitable caret position after editor.setContent called.
    Fixed so links with xlink:href attributes are filtered correctly to prevent XSS.
    Fixed a bug on IE11 where pasting content into an inline editor initialized on a heading element would create new editable elements.
    Fixed a bug where readonly mode would not work as expected when the editor contained contentEditable=true elements.
    Fixed a bug where the Link Plugin would throw an error when used together with the webcomponents polyfill. Patch contributed by 4esnog.
    Fixed a bug where the "Powered by TinyMCE" branding link would break on XHTML pages. Patch contributed by tistre.
    Fixed a bug where the same id would be used in the blobcache for all pasted images. Patch contributed by thorn0.
Version 4.7.11 (2018-04-11)
    Added a new imagetools_credentials_hosts option to the Imagetools Plugin.
    Fixed a bug where toggling a list containing empty LIs would throw an error. Patch contributed by bradleyke.
    Fixed a bug where applying block styles to a text with the caret at the end of the paragraph would select all text in the paragraph.
    Fixed a bug where toggling on the Spellchecker Plugin would trigger isDirty on the editor.
    Fixed a bug where it was possible to enter content into selection bookmark spans.
    Fixed a bug where if a non paragraph block was configured in forced_root_block the editor.getContent method would return incorrect values with an empty editor.
    Fixed a bug where dropdown menu panels stayed open and fixed in position when dragging dialog windows.
    Fixed a bug where it wasn't possible to extend table cells with the space button in Safari.
    Fixed a bug where the setupeditor event would thrown an error when using the Compat3x Plugin.
    Fixed a bug where an error was thrown in FontInfo when called on a detached element.
Version 4.7.10 (2018-04-03)
    Removed the "read" step from the mobile theme.
    Added normalization of triple clicks across browsers in the editor.
    Added a `hasFocus` method to the editor that checks if the editor has focus.
    Added correct icon to the Nonbreaking Plugin menu item.
    Fixed so the `getContent`/`setContent` methods work even if the editor is not initialized.
    Fixed a bug with the Media Plugin where query strings were being stripped from youtube links.
    Fixed a bug where image styles were changed/removed when opening and closing the Image Plugin dialog.
    Fixed a bug in the Table Plugin where some table cell styles were not correctly added to the content html.
    Fixed a bug in the Spellchecker Plugin where it wasn't possible to change the spellchecker language.
    Fixed so the the unlink action in the Link Plugin has a menu item and can be added to the contextmenu.
    Fixed a bug where it wasn't possible to keyboard navigate to the start of an inline element on a new line within the same block element.
    Fixed a bug with the Text Color Plugin where if used with an inline editor located at the bottom of the screen the colorpicker could appear off screen.
    Fixed a bug with the UndoManager where undo levels were being added for nbzwsp characters.
    Fixed a bug with the Table Plugin where the caret would sometimes be lost when keyboard navigating up through a table.
    Fixed a bug where FontInfo.getFontFamily would throw an error when called on a removed editor.
    Fixed a bug in Firefox where undo levels were not being added correctly for some specific operations.
    Fixed a bug where initializing an inline editor inside of a table would make the whole table resizeable.
    Fixed a bug where the fake cursor that appears next to tables on Firefox was positioned incorrectly when switching to fullscreen.
    Fixed a bug where zwsp's weren't trimmed from the output from `editor.getContent({ format: 'text' })`.
    Fixed a bug where the fontsizeselect/fontselect toolbar items showed the body info rather than the first possible caret position info on init.
    Fixed a bug where it wasn't possible to select all content if the editor only contained an inline boundary element.
    Fixed a bug where `content_css` urls with query strings wasn't working.
    Fixed a bug in the Table Plugin where some table row styles were removed when changing other styles in the row properties dialog.
Version 4.7.9 (2018-02-27)
    Fixed a bug where the editor target element didn't get the correct style when removing the editor.
Version 4.7.8 (2018-02-26)
    Fixed an issue with the Help Plugin where the menuitem name wasn't lowercase.
    Fixed an issue on MacOS where text and bold text did not have the same line-height in the autocomplete dropdown in the Link Plugin dialog.
    Fixed a bug where the "paste as text" option in the Paste Plugin didn't work.
    Fixed a bug where dialog list boxes didn't get positioned correctly in documents with scroll.
    Fixed a bug where the Inlite Theme didn't use the Table Plugin api to insert correct tables.
    Fixed a bug where the Inlite Theme panel didn't hide on blur in a correct way.
    Fixed a bug where placing the cursor before a table in Firefox would scroll to the bottom of the table.
    Fixed a bug where selecting partial text in table cells with rowspans and deleting would produce faulty tables.
    Fixed a bug where the Preview Plugin didn't work on Safari due to sandbox security.
    Fixed a bug where table cell selection using the keyboard threw an error.
    Fixed so the font size and font family doesn't toggle the text but only sets the selected format on the selected text.
    Fixed so the built-in spellchecking on Chrome and Safari creates an undo level when replacing words.
Version 4.7.7 (2018-02-19)
    Added a border style selector to the advanced tab of the Image Plugin.
    Added better controls for default table inserted by the Table Plugin.
    Added new `table_responsive_width` option to the Table Plugin that controls whether to use pixel or percentage widths.
    Fixed a bug where the Link Plugin text didn't update when a URL was pasted using the context menu.
    Fixed a bug with the Spellchecker Plugin where using "Add to dictionary" in the context menu threw an error.
    Fixed a bug in the Media Plugin where the preview node for iframes got default width and height attributes that interfered with width/height styles.
    Fixed a bug where backslashes were being added to some font family names in Firefox in the fontselect toolbar item.
    Fixed a bug where errors would be thrown when trying to remove an editor that had not yet been fully initialized.
    Fixed a bug where the Imagetools Plugin didn't update the images atomically.
    Fixed a bug where the Fullscreen Plugin was throwing errors when being used on an inline editor.
    Fixed a bug where drop down menus weren't positioned correctly in inline editors on scroll.
    Fixed a bug with a semicolon missing at the end of the bundled javascript files.
    Fixed a bug in the Table Plugin with cursor navigation inside of tables where the cursor would sometimes jump into an incorrect table cells.
    Fixed a bug where indenting a table that is a list item using the "Increase indent" button would create a nested table.
    Fixed a bug where text nodes containing only whitespace were being wrapped by paragraph elements.
    Fixed a bug where whitespace was being inserted after br tags inside of paragraph tags.
    Fixed a bug where converting an indented paragraph to a list item would cause the list item to have extra padding.
    Fixed a bug where Copy/Paste in an editor with a lot of content would cause the editor to scroll to the top of the content in IE11.
    Fixed a bug with a memory leak in the DragHelper. Path contributed by ben-mckernan.
    Fixed a bug where the advanced tab in the Media Plugin was being shown even if it didn't contain anything. Patch contributed by gabrieeel.
    Fixed an outdated eventname in the EventUtils. Patch contributed by nazar-pc.
    Fixed an issue where the Json.parse function would throw an error when being used on a page with strict CSP settings.
    Fixed so you can place the curser before and after table elements within the editor in Firefox and Edge/IE.
Version 4.7.6 (2018-01-29)
    Fixed a bug in the jquery integration where it threw an error saying that "global is not defined".
    Fixed a bug where deleting a table cell whose previous sibling was set to contenteditable false would create a corrupted table.
    Fixed a bug where highlighting text in an unfocused editor did not work correctly in IE11/Edge.
    Fixed a bug where the table resize handles were not being repositioned when activating the Fullscreen Plugin.
    Fixed a bug where the Imagetools Plugin dialog didn't honor editor RTL settings.
    Fixed a bug where block elements weren't being merged correctly if you deleted from after a contenteditable false element to the beginning of another block element.
    Fixed a bug where TinyMCE didn't work with module loaders like webpack.
Version 4.7.5 (2018-01-22)
    Fixed bug with the Codesample Plugin where it wasn't possible to edit codesamples when the editor was in inline mode.
    Fixed bug where focusing on the status bar broke the keyboard navigation functionality.
    Fixed bug where an error would be thrown on Edge by the Table Plugin when pasting using the PowerPaste Plugin.
    Fixed bug in the Table Plugin where selecting row border style from the dropdown menu in advanced row properties would throw an error.
    Fixed bug with icons being rendered incorrectly on Chrome on Mac OS.
    Fixed bug in the Textcolor Plugin where the font color and background color buttons wouldn't trigger an ExecCommand event.
    Fixed bug in the Link Plugin where the url field wasn't forced LTR.
    Fixed bug where the Nonbreaking Plugin incorrectly inserted spaces into tables.
    Fixed bug with the inline theme where the toolbar wasn't repositioned on window resize.
Version 4.7.4 (2017-12-05)
    Fixed bug in the Nonbreaking Plugin where the nonbreaking_force_tab setting was being ignored.
    Fixed bug in the Table Plugin where changing row height incorrectly converted column widths to pixels.
    Fixed bug in the Table Plugin on Edge and IE11 where resizing the last column after resizing the table would cause invalid column heights.
    Fixed bug in the Table Plugin where keyboard navigation was not normalized between browsers.
    Fixed bug in the Table Plugin where the colorpicker button would show even without defining the colorpicker_callback.
    Fixed bug in the Table Plugin where it wasn't possible to set the cell background color.
    Fixed bug where Firefox would throw an error when intialising an editor on an element that is hidden or not yet added to the DOM.
    Fixed bug where Firefox would throw an error when intialising an editor inside of a hidden iframe.
Version 4.7.3 (2017-11-23)
    Added functionality to open the Codesample Plugin dialog when double clicking on a codesample. Patch contributed by dakuzen.
    Fixed bug where undo/redo didn't work correctly with some formats and caret positions.
    Fixed bug where the color picker didn't show up in Table Plugin dialogs.
    Fixed bug where it wasn't possible to change the width of a table through the Table Plugin dialog.
    Fixed bug where the Charmap Plugin couldn't insert some special characters.
    Fixed bug where editing a newly inserted link would not actually edit the link but insert a new link next to it.
    Fixed bug where deleting all content in a table cell made it impossible to place the caret into it.
    Fixed bug where the vertical alignment field in the Table Plugin cell properties dialog didn't do anything.
    Fixed bug where an image with a caption showed two sets of resize handles in IE11.
    Fixed bug where pressing the enter button inside of an h1 with contenteditable set to true would sometimes produce a p tag.
    Fixed bug with backspace not working as expected before a noneditable element.
    Fixed bug where operating on tables with invalid rowspans would cause an error to be thrown.
    Fixed so a real base64 representation of the image is available on the blobInfo that the images_upload_handler gets called with.
    Fixed so the image upload tab is available when the images_upload_handler is defined (and not only when the images_upload_url is defined).
Version 4.7.2 (2017-11-07)
    Added newly rewritten Table Plugin.
    Added support for attributes with colon in valid_elements and addValidElements.
    Added support for dailymotion short url in the Media Plugin. Patch contributed by maat8.
    Added support for converting to half pt when converting font size from px to pt. Patch contributed by danny6514.
    Added support for location hash to the Autosave plugin to make it work better with SPAs using hash routing.
    Added support for merging table cells when pasting a table into another table.
    Changed so the language packs are only loaded once. Patch contributed by 0xor1.
    Simplified the css for inline boundaries selection by switching to an attribute selector.
    Fixed bug where an error would be thrown on editor initialization if the window.getSelection() returned null.
    Fixed bug where holding down control or alt keys made the keyboard navigation inside an inline boundary not work as expected.
    Fixed bug where applying formats in IE11 produced extra, empty paragraphs in the editor.
    Fixed bug where the Word Count Plugin didn't count some mathematical operators correctly.
    Fixed bug where removing an inline editor removed the element that the editor had been initialized on.
    Fixed bug where setting the selection to the end of an editable container caused some formatting problems.
    Fixed bug where an error would be thrown sometimes when an editor was removed because of the selection bookmark was being stored asynchronously.
    Fixed a bug where an editor initialized on an empty list did not contain any valid cursor positions.
    Fixed a bug with the Context Menu Plugin and webkit browsers on Mac where right-clicking inside a table would produce an incorrect selection.
    Fixed bug where the Image Plugin constrain proportions setting wasn't working as expected.
    Fixed bug where deleting the last character in a span with decorations produced an incorrect element when typing.
    Fixed bug where focusing on inline editors made the toolbar flicker when moving between elements quickly.
    Fixed bug where the selection would be stored incorrectly in inline editors when the mouseup event was fired outside the editor body.
    Fixed bug where toggling bold at the end of an inline boundary would toggle off the whole word.
    Fixed bug where setting the skin to false would not stop the loading of some skin css files.
    Fixed bug in mobile theme where pinch-to-zoom would break after exiting the editor.
    Fixed bug where sublists of a fully selected list would not be switched correctly when changing list style.
    Fixed bug where inserting media by source would break the UndoManager.
    Fixed bug where inserting some content into the editor with a specific selection would replace some content incorrectly.
    Fixed bug where selecting all content with ctrl+a in IE11 caused problems with untoggling some formatting.
    Fixed bug where the Search and Replace Plugin left some marker spans in the editor when undoing and redoing after replacing some content.
    Fixed bug where the editor would not get a scrollbar when using the Fullscreen and Autoresize plugins together.
    Fixed bug where the font selector would stop working correctly after selecting fonts three times.
    Fixed so pressing the enter key inside of an inline boundary inserts a br after the inline boundary element.
    Fixed a bug where it wasn't possible to use tab navigation inside of a table that was inside of a list.
    Fixed bug where end_container_on_empty_block would incorrectly remove elements.
    Fixed bug where content_styles weren't added to the Preview Plugin iframe.
    Fixed so the beforeSetContent/beforeGetContent events are preventable.
    Fixed bug where changing height value in Table Plugin advanced tab didn't do anything.
    Fixed bug where it wasn't possible to remove formatting from content in beginning of table cell.
Version 4.7.1 (2017-10-09)
    Fixed bug where theme set to false on an inline editor produced an extra div element after the target element.
    Fixed bug where the editor drag icon was misaligned with the branding set to false.
    Fixed bug where doubled menu items were not being removed as expected with the removed_menuitems setting.
    Fixed bug where the Table of contents plugin threw an error when initialized.
    Fixed bug where it wasn't possible to add inline formats to text selected right to left.
    Fixed bug where the paste from plain text mode did not work as expected.
    Fixed so the style previews do not set color and background color when selected.
    Fixed bug where the Autolink plugin didn't work as expected with some formats applied on an empty editor.
    Fixed bug where the Textpattern plugin were throwing errors on some patterns.
    Fixed bug where the Save plugin saved all editors instead of only the active editor. Patch contributed by dannoe.
Version 4.7.0 (2017-10-03)
    Added new mobile ui that is specifically designed for mobile devices.
    Updated the default skin to be more modern and white since white is preferred by most implementations.
    Restructured the default menus to be more similar to common office suites like Google Docs.
    Fixed so theme can be set to false on both inline and iframe editor modes.
    Fixed bug where inline editor would add/remove the visualblocks css multiple times.
    Fixed bug where selection wouldn't be properly restored when editor lost focus and commands where invoked.
    Fixed bug where toc plugin would generate id:s for headers even though a toc wasn't inserted into the content.
    Fixed bug where is wasn't possible to drag/drop contents within the editor if paste_data_images where set to true.
    Fixed bug where getParam and close in WindowManager would get the first opened window instead of the last opened window.
    Fixed bug where delete would delete between cells inside a table in Firefox.
Version 4.6.7 (2017-09-18)
    Fixed bug where paste wasn't working in IOS.
    Fixed bug where the Word Count Plugin didn't count some mathematical operators correctly.
    Fixed bug where inserting a list in a table caused the cell to expand in height.
    Fixed bug where pressing enter in a list located inside of a table deleted list items instead of inserting new list item.
    Fixed bug where copy and pasting table cells produced inconsistent results.
    Fixed bug where initializing an editor with an ID of 'length' would throw an exception.
    Fixed bug where it was possible to split a non merged table cell.
    Fixed bug where copy and pasting a list with a very specific selection into another list would produce a nested list.
    Fixed bug where copy and pasting ordered lists sometimes produced unordered lists.
    Fixed bug where padded elements inside other elements would be treated as empty.
    Added some missing translations to Image, Link and Help plugins.
    Fixed so you can resize images inside a figure element.
    Fixed bug where an inline TinyMCE editor initialized on a table did not set selection on load in Chrome.
    Fixed the positioning of the inlite toolbar when the target element wasn't big enough to fit the toolbar.
Version 4.6.6 (2017-08-30)
    Fixed so that notifications wrap long text content instead of bleeding outside the notification element.
    Fixed so the content_style css is added after the skin and custom stylesheets.
    Fixed bug where it wasn't possible to remove a table with the Cut button.
    Fixed bug where the center format wasn't getting the same font size as the other formats in the format preview.
    Fixed bug where the wordcount plugin wasn't counting hyphenated words correctly.
    Fixed bug where all content pasted into the editor was added to the end of the editor.
    Fixed bug where enter keydown on list item selection only deleted content and didn't create a new line.
    Fixed bug where destroying the editor while the content css was still loading caused error notifications on Firefox.
    Fixed bug where undoing cut operation in IE11 left some unwanted html in the editor content.
    Fixed bug where enter keydown would throw an error in IE11.
    Fixed bug where duplicate instances of an editor were added to the editors array when using the createEditor API.
    Fixed bug where the formatter applied formats on the wrong content when spellchecker was activated.
    Fixed bug where switching formats would reset font size on child nodes.
    Fixed bug where the table caption element weren't always the first descendant to the table tag.
    Fixed bug where pasting some content into the editor on chrome some newlines were removed.
    Fixed bug where it wasn't possible to remove a list if a list item was a table element.
    Fixed bug where copy/pasting partial selections of tables wouldn't produce a proper table.
    Fixed bug where the searchreplace plugin could not find consecutive spaces.
    Fixed bug where background color wasn't applied correctly on some partially selected contents.
Version 4.6.5 (2017-08-02)
    Added new inline_boundaries_selector that allows you to specify the elements that should have boundaries.
    Added new local upload feature this allows the user to upload images directly from the image dialog.
    Added a new api for providing meta data for plugins. It will show up in the help dialog if it's provided.
    Fixed so that the notifications created by the notification manager are more screen reader accessible.
    Fixed bug where changing the list format on multiple selected lists didn't change all of the lists.
    Fixed bug where the nonbreaking plugin would insert multiple undo levels when pressing the tab key.
    Fixed bug where delete/backspace wouldn't render a caret when all editor contents where deleted.
    Fixed bug where delete/backspace wouldn't render a caret if the deleted element was a single contentEditable false element.
    Fixed bug where the wordcount plugin wouldn't count words correctly if word where typed after applying a style format.
    Fixed bug where the wordcount plugin would count mathematical formulas as multiple words for example 1+1=2.
    Fixed bug where formatting of triple clicked blocks on Chrome/Safari would result in styles being added outside the visual selection.
    Fixed bug where paste would add the contents to the end of the editor area when inline mode was used.
    Fixed bug where toggling off bold formatting on text entered in a new paragraph would add an extra line break.
    Fixed bug where autolink plugin would only produce a link on every other consecutive link on Firefox.
    Fixed bug where it wasn't possible to select all contents if the content only had one pre element.
    Fixed bug where sizzle would produce lagging behavior on some sites due to repaints caused by feature detection.
    Fixed bug where toggling off inline formats wouldn't include the space on selected contents with leading or trailing spaces.
    Fixed bug where the cut operation in UI wouldn't work in Chrome.
    Fixed bug where some legacy editor initialization logic would throw exceptions about editor settings not being defined.
    Fixed bug where it wasn't possible to apply text color to links if they where part of a non collapsed selection.
    Fixed bug where an exception would be thrown if the user selected a video element and then moved the focus outside the editor.
    Fixed bug where list operations didn't work if there where block elements inside the list items.
    Fixed bug where applying block formats to lists wrapped in block elements would apply to all elements in that wrapped block.
Version 4.6.4 (2017-06-13)
    Fixed bug where the editor would move the caret when clicking on the scrollbar next to a content editable false block.
    Fixed bug where the text color select dropdowns wasn't placed correctly when they didn't fit the width of the screen.
    Fixed bug where the default editor line height wasn't working for mixed font size contents.
    Fixed bug where the content css files for inline editors were loaded multiple times for multiple editor instances.
    Fixed bug where the initial value of the font size/font family dropdowns wasn't displayed.
    Fixed bug where the I18n api was not supporting arrays as the translation replacement values.
    Fixed bug where chrome would display "The given range isn't in document." errors for invalid ranges passed to setRng.
    Fixed bug where the compat3x plugin wasn't working since the global tinymce references wasn't resolved correctly.
    Fixed bug where the preview plugin wasn't encoding the base url passed into the iframe contents producing a xss bug.
    Fixed bug where the dom parser/serializer wasn't handling some special elements like noframes, title and xmp.
    Fixed bug where the dom parser/serializer wasn't handling cdata sections with comments inside.
    Fixed bug where the editor would scroll to the top of the editable area if a dialog was closed in inline mode.
    Fixed bug where the link dialog would not display the right rel value if rel_list was configured.
    Fixed bug where the context menu would select images on some platforms but not others.
    Fixed bug where the filenames of images were not retained on dragged and drop into the editor from the desktop.
    Fixed bug where the paste plugin would misrepresent newlines when pasting plain text and having forced_root_block configured.
    Fixed so that the error messages for the imagetools plugin is more human readable.
    Fixed so the internal validate setting for the parser/serializer can't be set from editor initialization settings.
Version 4.6.3 (2017-05-30)
    Fixed bug where the arrow keys didn't work correctly when navigating on nested inline boundary elements.
    Fixed bug where delete/backspace didn't work correctly on nested inline boundary elements.
    Fixed bug where image editing didn't work on subsequent edits of the same image.
    Fixed bug where charmap descriptions wouldn't properly wrap if they exceeded the width of the box.
    Fixed bug where the default image upload handler only accepted 200 as a valid http status code.
    Fixed so rel on target=_blank links gets forced with only noopener instead of both noopener and noreferrer.
Version 4.6.2 (2017-05-23)
    Fixed bug where the SaxParser would run out of memory on very large documents.
    Fixed bug with formatting like font size wasn't applied to del elements.
    Fixed bug where various api calls would be throwing exceptions if they where invoked on a removed editor instance.
    Fixed bug where the branding position would be incorrect if the editor was inside a hidden tab and then later showed.
    Fixed bug where the color levels feature in the imagetools dialog wasn't working properly.
    Fixed bug where imagetools dialog wouldn't pre-load images from CORS domains, before trying to prepare them for editing.
    Fixed bug where the tab key would move the caret to the next table cell if being pressed inside a list inside a table.
    Fixed bug where the cut/copy operations would loose parent context like the current format etc.
    Fixed bug with format preview not working on invalid elements excluded by valid_elements.
    Fixed bug where blocks would be merged in incorrect order on backspace/delete.
    Fixed bug where zero length text nodes would cause issues with the undo logic if there where iframes present.
    Fixed bug where the font size/family select lists would throw errors if the first node was a comment.
    Fixed bug with csp having to allow local script evaluation since it was used to detect global scope.
    Fixed bug where CSP required a relaxed option for javascript: URLs in unsupported legacy browsers.
    Fixed bug where a fake caret would be rendered for td with the contenteditable=false.
    Fixed bug where typing would be blocked on IE 11 when within a nested contenteditable=true/false structure.
Version 4.6.1 (2017-05-10)
    Added configuration option to list plugin to disable tab indentation.
    Fixed bug where format change on very specific content could cause the selection to change.
    Fixed bug where TinyMCE could not be lazyloaded through jquery integration.
    Fixed bug where entities in style attributes weren't decoded correctly on paste in webkit.
    Fixed bug where fontsize_formats option had been renamed incorrectly.
    Fixed bug with broken backspace/delete behaviour between contenteditable=false blocks.
    Fixed bug where it wasn't possible to backspace to the previous line with the inline boundaries functionality turned on.
    Fixed bug where is wasn't possible to move caret left and right around a linked image with the inline boundaries functionality turned on.
    Fixed bug where pressing enter after/before hr element threw exception. Patch contributed bradleyke.
    Fixed so the CSS in the visualblocks plugin doesn't overwrite background color. Patch contributed by Christian Rank.
    Fixed bug where multibyte characters weren't encoded correctly. Patch contributed by James Tarkenton.
    Fixed bug where shift-click to select within contenteditable=true fields wasn't working.
Version 4.6.0 (2017-05-04)
    Dropped support for IE 8-10 due to market share and lack of support from Microsoft. See tinymce docs for details.
    Added an inline boundary caret position feature that makes it easier to type at the beginning/end of links/code elements.
    Added a help plugin that adds a button and a dialog showing the editor shortcuts and loaded plugins.
    Added an inline_boundaries option that allows you to disable the inline boundary feature if it's not desired.
    Added a new ScrollIntoView event that allows you to override the default scroll to element behavior.
    Added role and aria- attributes as valid elements in the default valid elements config.
    Added new internal flag for PastePreProcess/PastePostProcess this is useful to know if the paste was coming from an external source.
    Added new ignore function to UndoManager this works similar to transact except that it doesn't add an undo level by default.
    Fixed so that urls gets retained for images when being edited. This url is then passed on to the upload handler.
    Fixed so that the editors would be initialized on readyState interactive instead of complete.
    Fixed so that the init event of the editor gets fired once all contentCSS files have been properly loaded.
    Fixed so that width/height of the editor gets taken from the textarea element if it's explicitly specified in styles.
    Fixed so that keep_styles set to false no longer clones class/style from the previous paragraph on enter.
    Fixed so that the default line-height is 1.2em to avoid zwnbsp characters from producing text rendering glitches on Windows.
    Fixed so that loading errors of content css gets presented by a notification message.
    Fixed so figure image elements can be linked when selected this wraps the figure image in a anchor element.
    Fixed bug where it wasn't possible to copy/paste rows with colspans by using the table copy/paste feature.
    Fixed bug where the protect setting wasn't properly applied to header/footer parts when using the fullpage plugin.
    Fixed bug where custom formats that specified upper case element names where not applied correctly.
    Fixed bug where some screen readers weren't reading buttons due to an aria specific fix for IE 8.
    Fixed bug where cut wasn't working correctly on iOS due to it's clipboard API not working correctly.
    Fixed bug where Edge would paste div elements instead of paragraphs when pasting plain text.
    Fixed bug where the textpattern plugin wasn't dealing with trailing punctuations correctly.
    Fixed bug where image editing would some times change the image format from jpg to png.
    Fixed bug where some UI elements could be inserted into the toolbar even if they where not registered.
    Fixed bug where it was possible to click the TD instead of the character in the character map and that caused an exception.
    Fixed bug where the font size/font family dropdowns would sometimes show an incorrect value due to css not being loaded in time.
    Fixed bug with the media plugin inserting undefined instead of retaining size when media_dimensions was set to false.
    Fixed bug with deleting images when forced_root_blocks where set to false.
    Fixed bug where input focus wasn't properly handled on nested content editable elements.
    Fixed bug where Chrome/Firefox would throw an exception when selecting images due to recent change of setBaseAndExtent support.
    Fixed bug where malformed blobs would throw exceptions now they are simply ignored.
    Fixed bug where backspace/delete wouldn't work properly in some cases where all contents was selected in WebKit.
    Fixed bug with Angular producing errors since it was expecting events objects to be patched with their custom properties.
    Fixed bug where the formatter would apply formatting to spellchecker errors now all bogus elements are excluded.
    Fixed bug with backspace/delete inside table caption elements wouldn't behave properly on IE 11.
    Fixed bug where typing after a contenteditable false inline element could move the caret to the end of that element.
    Fixed bug where backspace before/after contenteditable false blocks wouldn't properly remove the right element.
    Fixed bug where backspace before/after contenteditable false inline elements wouldn't properly empty the current block element.
    Fixed bug where vertical caret navigation with a custom line-height would sometimes match incorrect positions.
    Fixed bug with paste on Edge where character encoding wasn't handled properly due to a browser bug.
    Fixed bug with paste on Edge where extra fragment data was inserted into the contents when pasting.
    Fixed bug with pasting contents when having a whole block element selected on WebKit could cause WebKit spans to appear.
    Fixed bug where the visualchars plugin wasn't working correctly showing invisible nbsp characters.
    Fixed bug where browsers would hang if you tried to load some malformed html contents.
    Fixed bug where the init call promise wouldn't resolve if the specified selector didn't find any matching elements.
    Fixed bug where the Schema isValidChild function was case sensitive.
Version 4.5.3 (2017-02-01)
    Added keyboard navigation for menu buttons when the menu is in focus.
    Added api to the list plugin for setting custom classes/attributes on lists.
    Added validation for the anchor plugin input field according to W3C id naming specifications.
    Fixed bug where media placeholders were removed after resize with the forced_root_block setting set to false.
    Fixed bug where deleting selections with similar sibling nodes sometimes deleted the whole document.
    Fixed bug with inlite theme where several toolbars would appear scrolling when more than one instance of the editor was in use.
    Fixed bug where the editor would throw error with the fontselect plugin on hidden editor instances in Firefox.
    Fixed bug where the background color would not stretch to the font size.
    Fixed bug where font size would be removed when changing background color.
    Fixed bug where the undomanager trimmed away whitespace between nodes on undo/redo.
    Fixed bug where media_dimensions=false in media plugin caused the editor to throw an error.
    Fixed bug where IE was producing font/u elements within links on paste.
    Fixed bug where some button tooltips were broken when compat3x was in use.
    Fixed bug where backspace/delete/typeover would remove the caption element.
    Fixed bug where powerspell failed to function when compat3x was enabled.
    Fixed bug where it wasn't possible to apply sub/sup on text with large font size.
    Fixed bug where pre tags with spaces weren't treated as content.
    Fixed bug where Meta+A would select the entire document instead of all contents in nested ce=true elements.
Version 4.5.2 (2017-01-04)
    Added missing keyboard shortcut description for the underline menu item in the format menu.
    Fixed bug where external blob urls wasn't properly handled by editor upload logic. Patch contributed by David Oviedo.
    Fixed bug where urls wasn't treated as a single word by the wordcount plugin.
    Fixed bug where nbsp characters wasn't treated as word delimiters by the wordcount plugin.
    Fixed bug where editor instance wasn't properly passed to the format preview logic. Patch contributed by NullQuery.
    Fixed bug where the fake caret wasn't hidden when you moved selection to a cE=false element.
    Fixed bug where it wasn't possible to edit existing code sample blocks.
    Fixed bug where it wasn't possible to delete editor contents if the selection included an empty block.
    Fixed bug where the formatter wasn't expanding words on some international characters. Patch contributed by Martin Larochelle.
    Fixed bug where the open link feature wasn't working correctly on IE 11.
    Fixed bug where enter before/after a cE=false block wouldn't properly padd the paragraph with an br element.
    Fixed so font size and font family select boxes always displays a value by using the runtime style as a fallback.
    Fixed so missing plugins will be logged to console as warnings rather than halting the initialization of the editor.
    Fixed so splitbuttons become normal buttons in advlist plugin if styles are empty. Patch contributed by René Schleusner.
    Fixed so you can multi insert rows/cols by selecting table cells and using insert rows/columns.
Version 4.5.1 (2016-12-07)
    Fixed bug where the lists plugin wouldn't initialize without the advlist plugins if served from cdn.
    Fixed bug where selectors with "*" would cause the style format preview to throw an error.
    Fixed bug with toggling lists off on lists with empty list items would throw an error.
    Fixed bug where editing images would produce non existing blob uris.
    Fixed bug where the offscreen toc selection would be treated as the real toc element.
    Fixed bug where the aria level attribute for element path would have an incorrect start index.
    Fixed bug where the offscreen selection of cE=false that where very wide would be shown onscreen. Patch contributed by Steven Bufton.
    Fixed so the default_link_target gets applied to links created by the autolink plugin.
    Fixed so that the name attribute gets removed by the anchor plugin if editing anchors.
Version 4.5.0 (2016-11-23)
    Added new toc plugin allows you to insert table of contents based on editor headings.
    Added new auto complete menu to all url fields. Adds history, link to anchors etc.
    Added new sidebar api that allows you to add custom sidebar panels and buttons to toggle these.
    Added new insert menu button that allows you to have multiple insert functions under the same menu button.
    Added new open link feature to ctrl+click, alt+enter and context menu.
    Added new media_embed_handler option to allow the media plugin to be populated with custom embeds.
    Added new support for editing transparent images using the image tools dialog.
    Added new images_reuse_filename option to allow filenames of images to be retained for upload.
    Added new security feature where links with target="_blank" will by default get rel="noopener noreferrer".
    Added new allow_unsafe_link_target to allow you to opt-out of the target="_blank" security feature.
    Added new style_formats_autohide option to automatically hide styles based on context.
    Added new codesample_content_css option to specify where the code sample prism css is loaded from.
    Added new support for Japanese/Chinese word count following the unicode standards on this.
    Added new fragmented undo levels this dramatically reduces flicker on contents with iframes.
    Added new live previews for complex elements like table or lists.
    Fixed bug where it wasn't possible to properly tab between controls in a dialog with a disabled form item control.
    Fixed bug where firefox would generate a rectangle on elements produced after/before a cE=false elements.
    Fixed bug with advlist plugin not switching list element format properly in some edge cases.
    Fixed bug where col/rowspans wasn't correctly computed by the table plugin in some cases.
    Fixed bug where the table plugin would thrown an error if object_resizing was disabled.
    Fixed bug where some invalid markup would cause issues when running in XHTML mode. Patch contributed by Charles Bourasseau.
    Fixed bug where the fullscreen class wouldn't be removed properly when closing dialogs.
    Fixed bug where the PastePlainTextToggle event wasn't fired by the paste plugin when the state changed.
    Fixed bug where table the row type wasn't properly updated in table row dialog. Patch contributed by Matthias Balmer.
    Fixed bug where select all and cut wouldn't place caret focus back to the editor in WebKit. Patch contributed by Daniel Jalkut.
    Fixed bug where applying cell/row properties to multiple cells/rows would reset other unchanged properties.
    Fixed bug where some elements in the schema would have redundant/incorrect children.
    Fixed bug where selector and target options would cause issues if used together.
    Fixed bug where drag/drop of images from desktop on chrome would thrown an error.
    Fixed bug where cut on WebKit/Blink wouldn't add an undo level.
    Fixed bug where IE 11 would scroll to the cE=false elements when they where selected.
    Fixed bug where keys like F5 wouldn't work when a cE=false element was selected.
    Fixed bug where the undo manager wouldn't stop the typing state when commands where executed.
    Fixed bug where unlink on wrapped links wouldn't work properly.
    Fixed bug with drag/drop of images on WebKit where the image would be deleted form the source editor.
    Fixed bug where the visual characters mode would be disabled when contents was extracted from the editor.
    Fixed bug where some browsers would toggle of formats applied to the caret when clicking in the editor toolbar.
    Fixed bug where the custom theme function wasn't working correctly.
    Fixed bug where image option for custom buttons required you to have icon specified as well.
    Fixed bug where the context menu and contextual toolbars would be visible at the same time and sometimes overlapping.
    Fixed bug where the noneditable plugin would double wrap elements when using the noneditable_regexp option.
    Fixed bug where tables would get padding instead of margin when you used the indent button.
    Fixed bug where the charmap plugin wouldn't properly insert non breaking spaces.
    Fixed bug where the color previews in color input boxes wasn't properly updated.
    Fixed bug where the list items of previous lists wasn't merged in the right order.
    Fixed bug where it wasn't possible to drag/drop inline-block cE=false elements on IE 11.
    Fixed bug where some table cell merges would produce incorrect rowspan/colspan.
    Fixed so the font size of the editor defaults to 14px instead of 11px this can be overridden by custom css.
    Fixed so wordcount is debounced to reduce cpu hogging on larger texts.
    Fixed so tinymce global gets properly exported as a module when used with some module bundlers.
    Fixed so it's possible to specify what css properties you want to preview on specific formats.
    Fixed so anchors are contentEditable=false while within the editor.
    Fixed so selected contents gets wrapped in a inline code element by the codesample plugin.
    Fixed so conditional comments gets properly stripped independent of case. Patch contributed by Georgii Dolzhykov.
    Fixed so some escaped css sequences gets properly handled. Patch contributed by Georgii Dolzhykov.
    Fixed so notifications with the same message doesn't get displayed at the same time.
    Fixed so F10 can be used as an alternative key to focus to the toolbar.
    Fixed various api documentation issues and typos.
    Removed layer plugin since it wasn't really ported from 3.x and there doesn't seem to be much use for it.
    Removed moxieplayer.swf from the media plugin since it wasn't used by the media plugin.
    Removed format state from the advlist plugin to be more consistent with common word processors.
Version 4.4.3 (2016-09-01)
    Fixed bug where copy would produce an exception on Chrome.
    Fixed bug where deleting lists on IE 11 would merge in correct text nodes.
    Fixed bug where deleting partial lists with indentation wouldn't cause proper normalization.
Version 4.4.2 (2016-08-25)
    Added new importcss_exclusive option to disable unique selectors per group.
    Added new group specific selector_converter option to importcss plugin.
    Added new codesample_languages option to apply custom languages to codesample plugin.
    Added new codesample_dialog_width/codesample_dialog_height options.
    Fixed bug where fullscreen button had an incorrect keyboard shortcut.
    Fixed bug where backspace/delete wouldn't work correctly from a block to a cE=false element.
    Fixed bug where smartpaste wasn't detecting links with special characters in them like tilde.
    Fixed bug where the editor wouldn't get proper focus if you clicked on a cE=false element.
    Fixed bug where it wasn't possible to copy/paste table rows that had merged cells.
    Fixed bug where merging cells could some times produce invalid col/rowspan attibute values.
    Fixed bug where getBody would sometimes thrown an exception now it just returns null if the iframe is clobbered.
    Fixed bug where drag/drop of cE=false element wasn't properly constrained to viewport.
    Fixed bug where contextmenu on Mac would collapse any selection to a caret.
    Fixed bug where rtl mode wasn't rendered properly when loading a language pack with the rtl flag.
    Fixed bug where Kamer word bounderies would be stripped from contents.
    Fixed bug where lists would sometimes render two dots or numbers on the same line.
    Fixed bug where the skin_url wasn't used by the inlite theme.
    Fixed so data attributes are ignored when comparing formats in the formatter.
    Fixed so it's possible to disable inline toolbars in the inlite theme.
    Fixed so template dialog gets resized if it doesn't fit the window viewport.
Version 4.4.1 (2016-07-26)
    Added smart_paste option to paste plugin to allow disabling the paste behavior if needed.
    Fixed bug where png urls wasn't properly detected by the smart paste logic.
    Fixed bug where the element path wasn't working properly when multiple editor instances where used.
    Fixed bug with creating lists out of multiple paragraphs would just create one list item instead of multiple.
    Fixed bug where scroll position wasn't properly handled by the inlite theme to place the toolbar properly.
    Fixed bug where multiple instances of the editor using the inlite theme didn't render the toolbar properly.
    Fixed bug where the shortcut label for fullscreen mode didn't match the actual shortcut key.
    Fixed bug where it wasn't possible to select cE=false blocks using touch devices on for example iOS.
    Fixed bug where it was possible to select the child image within a cE=false on IE 11.
    Fixed so inserts of html containing lists doesn't merge with any existing lists unless it's a paste operation.
Version 4.4.0 (2016-06-30)
    Added new inlite theme this is a more lightweight inline UI.
    Added smarter paste logic that auto detects urls in the clipboard and inserts images/links based on that.
    Added a better image resize algorithm for better image quality in the imagetools plugin.
    Fixed bug where it wasn't possible to drag/dropping cE=false elements on FF.
    Fixed bug where backspace/delete before/after a cE=false block would produce a new paragraph.
    Fixed bug where list style type css property wasn't preserved when indenting lists.
    Fixed bug where merging of lists where done even if the list style type was different.
    Fixed bug where the image_dataimg_filter function wasn't used when pasting images.
    Fixed bug where nested editable within a non editable element would cause scroll on focus in Chrome.
    Fixed so invalid targets for inline mode is blocked on initialization. We only support elements that can have children.
Version 4.3.13 (2016-06-08)
    Added characters with a diacritical mark to charmap plugin. Patch contributed by Dominik Schilling.
    Added better error handling if the image proxy service would produce errors.
    Fixed issue with pasting list items into list items would produce nested list rather than a merged list.
    Fixed bug where table selection could get stuck in selection mode for inline editors.
    Fixed bug where it was possible to place the caret inside the resize grid elements.
    Fixed bug where it wasn't possible to place in elements horizontally adjacent cE=false blocks.
    Fixed bug where multiple notifications wouldn't be properly placed on screen.
    Fixed bug where multiple editor instance of the same id could be produces in some specific integrations.
Version 4.3.12 (2016-05-10)
    Fixed bug where focus calls couldn't be made inside the editors PostRender event handler.
    Fixed bug where some translations wouldn't work as expected due to a bug in editor.translate.
    Fixed bug where the node change event could fire with a node out side the root of the editor.
    Fixed bug where Chrome wouldn't properly present the keyboard paste clipboard details when paste was clicked.
    Fixed bug where merged cells in tables couldn't be selected from right to left.
    Fixed bug where insert row wouldn't properly update a merged cells rowspan property.
    Fixed bug where the color input boxes preview field wasn't properly set on initialization.
    Fixed bug where IME composition inside table cells wouldn't work as expected on IE 11.
    Fixed so all shadow dom support is under and experimental flag due to flaky browser support.
Version 4.3.11 (2016-04-25)
    Fixed bug where it wasn't possible to insert empty blocks though the API unless they where padded.
    Fixed bug where you couldn't type the Euro character on Windows.
    Fixed bug where backspace/delete from a cE=false element to a text block didn't work properly.
    Fixed bug where the text color default grid would render incorrectly.
    Fixed bug where the codesample plugin wouldn't load the css in the editor for multiple editors.
    Fixed so the codesample plugin textarea gets focused by default.
Version 4.3.10 (2016-04-12)
    Fixed bug where the key "y" on WebKit couldn't be entered due to conflict with keycode for F10 on keypress.
Version 4.3.9 (2016-04-12)
    Added support for focusing the contextual toolbars using keyboard.
    Added keyboard support for slider UI controls. You can no increase/decrease using arrow keys.
    Added url pattern matching for Dailymotion to media plugin. Patch contributed by Bertrand Darbon.
    Added body_class to template plugin preview. Patch contributed by Milen Petrinski.
    Added options to better override textcolor pickers with custom colors. Patch contributed by Xavier Boubert.
    Added visual arrows to inline contextual toolbars so that they point to the element being active.
    Fixed so toolbars for tables or other larger elements get better positioned below the scrollable viewport.
    Fixed bug where it was possible to click links inside cE=false blocks.
    Fixed bug where event targets wasn't properly handled in Safari Technical Preview.
    Fixed bug where drag/drop text in FF 45 would make the editor caret invisible.
    Fixed bug where the remove state wasn't properly set on editor instances when detected as clobbered.
    Fixed bug where offscreen selection of some cE=false elements would render onscreen. Patch contributed by Steven Bufton
    Fixed bug where enter would clone styles out side the root on editors inside a span. Patch contributed by ChristophKaser.
    Fixed bug where drag/drop of images into the editor didn't work correctly in FF.
    Fixed so the first item in panels for the imagetools dialog gets proper keyboard focus.
    Changed the Meta+Shift+F shortcut to Ctrl+Shift+F since Czech, Slovak, Polish languages used the first one for input.
Version 4.3.8 (2016-03-15)
    Fixed bug where inserting HR at the end of a block element would produce an extra empty block.
    Fixed bug where links would be clickable when readonly mode was enabled.
    Fixed bug where the formatter would normalize to the wrong node on very specific content.
    Fixed bug where some nested list items couldn't be indented properly.
    Fixed bug where links where clickable in the preview dialog.
    Fixed so the alt attribute doesn't get padded with an empty value by default.
    Fixed so nested alignment works more correctly. You will now alter the alignment to the closest block parent.
Version 4.3.7 (2016-03-02)
    Fixed bug where incorrect icons would be rendered for imagetools edit and color levels.
    Fixed bug where navigation using arrow keys inside a SelectBox didn't move up/down.
    Fixed bug where the visualblocks plugin would render borders round internal UI elements.
Version 4.3.6 (2016-03-01)
    Added new paste_remember_plaintext_info option to allow a global disable of the plain text mode notification.
    Added new PastePlainTextToggle event that fires when plain text mode toggles on/off.
    Fixed bug where it wasn't possible to select media elements since the drag logic would snap it to mouse cursor.
    Fixed bug where it was hard to place the caret inside nested cE=true elements when the outer cE=false element was focused.
    Fixed bug where editors wouldn't properly initialize if both selector and mode where used.
    Fixed bug where IME input inside table cells would switch the IME off.
    Fixed bug where selection inside the first table cell would cause the whole table cell to get selected.
    Fixed bug where error handling of images being uploaded wouldn't properly handle faulty statuses.
    Fixed bug where inserting contents before a HR would cause an exception to be thrown.
    Fixed bug where copy/paste of Excel data would be inserted as an image.
    Fixed caret position issues with copy/paste of inline block cE=false elements.
    Fixed issues with various menu item focus bugs in Chrome. Where the focused menu bar item wasn't properly blurred.
    Fixed so the notifications have a solid background since it would be hard to read if there where text under it.
    Fixed so notifications gets animated similar to the ones used by dialogs.
    Fixed so larger images that gets pasted is handled better.
    Fixed so the window close button is more uniform on various platform and also increased it's hit area.
Version 4.3.5 (2016-02-11)
    Npm version bump due to package not being fully updated.
Version 4.3.4 (2016-02-11)
    Added new OpenWindow/CloseWindow events that gets fired when windows open/close.
    Added new NewCell/NewRow events that gets fired when table cells/rows are created.
    Added new Promise return value to tinymce.init makes it easier to handle initialization.
    Removed the jQuery version the jQuery plugin is now moved into the main package.
    Removed jscs from build process since eslint can now handle code style checking.
    Fixed various bugs with drag/drop of contentEditable:false elements.
    Fixed bug where deleting of very specific nested list items would result in an odd list.
    Fixed bug where lists would get merged with adjacent lists outside the editable inline root.
    Fixed bug where MS Edge would crash when closing a dialog then clicking a menu item.
    Fixed bug where table cell selection would add undo levels.
    Fixed bug where table cell selection wasn't removed when inline editor where removed.
    Fixed bug where table cell selection wouldn't work properly on nested tables.
    Fixed bug where table merge menu would be available when merging between thead and tbody.
    Fixed bug where table row/column resize wouldn't get properly removed when the editor was removed.
    Fixed bug where Chrome would scroll to the editor if there where a empty hash value in document url.
    Fixed bug where the cache suffix wouldn't work correctly with the importcss plugin.
    Fixed bug where selection wouldn't work properly on MS Edge on Windows Phone 10.
    Fixed so adjacent pre blocks gets joined into one pre block since that seems like the user intent.
    Fixed so events gets properly dispatched in shadow dom. Patch provided by Nazar Mokrynskyi.
Version 4.3.3 (2016-01-14)
    Added new table_resize_bars configuration setting.  This setting allows you to disable the table resize bars.
    Added new beforeInitialize event to tinymce.util.XHR lets you modify XHR properties before open. Patch contributed by Brent Clintel.
    Added new autolink_pattern setting to autolink plugin. Enables you to override the default autolink formats. Patch contributed by Ben Tiedt.
    Added new charmap option that lets you override the default charmap of the charmap plugin.
    Added new charmap_append option that lets you add new characters to the default charmap of the charmap plugin.
    Added new insertCustomChar event that gets fired when a character is inserted by the charmap plugin.
    Fixed bug where table cells started with a superfluous &nbsp; in IE10+.
    Fixed bug where table plugin would retain all BR tags when cells were merged.
    Fixed bug where media plugin would strip underscores from youtube urls.
    Fixed bug where IME input would fail on IE 11 if you typed within a table.
    Fixed bug where double click selection of a word would remove the space before the word on insert contents.
    Fixed bug where table plugin would produce exceptions when hovering tables with invalid structure.
    Fixed bug where fullscreen wouldn't scroll back to it's original position when untoggled.
    Fixed so the template plugins templates setting can be a function that gets a callback that can provide templates.
Version 4.3.2 (2015-12-14)
    Fixed bug where the resize bars for table cells were not affected by the object_resizing property.
    Fixed bug where the contextual table toolbar would appear incorrectly if TinyMCE was initialized inline inside a table.
    Fixed bug where resizing table cells did not fire a node change event or add an undo level.
    Fixed bug where double click selection of text on IE 11 wouldn't work properly.
    Fixed bug where codesample plugin would incorrectly produce br elements inside code elements.
    Fixed bug where media plugin would strip dashes from youtube urls.
    Fixed bug where it was possible to move the caret into the table resize bars.
    Fixed bug where drag/drop into a cE=false element was possible on IE.
Version 4.3.1 (2015-11-30)
    Fixed so it's possible to disable the table inline toolbar by setting it to false or an empty string.
    Fixed bug where it wasn't possible to resize some tables using the drag handles.
    Fixed bug where unique id:s would clash for multiple editor instances and cE=false selections.
    Fixed bug where the same plugin could be initialized multiple times.
    Fixed bug where the table inline toolbars would be displayed at the same time as the image toolbars.
    Fixed bug where the table selection rect wouldn't be removed when selecting another control element.
Version 4.3.0 (2015-11-23)
    Added new table column/row resize support. Makes it a lot more easy to resize the columns/rows in a table.
    Added new table inline toolbar. Makes it easier to for example add new rows or columns to a table.
    Added new notification API. Lets you display floating notifications to the end user.
    Added new codesample plugin that lets you insert syntax highlighted pre elements into the editor.
    Added new image_caption to images. Lets you create images with captions using a HTML5 figure/figcaption elements.
    Added new live previews of embeded videos. Lets you play the video right inside the editor.
    Added new setDirty method and "dirty" event to the editor. Makes it easier to track the dirty state change.
    Added new setMode method to Editor instances that lets you dynamically switch between design/readonly.
    Added new core support for contentEditable=false elements within the editor overrides the browsers broken behavior.
    Rewrote the noneditable plugin to use the new contentEditable false core logic.
    Fixed so the dirty state doesn't set to false automatically when the undo index is set to 0.
    Fixed the Selection.placeCaretAt so it works better on IE when the coordinate is between paragraphs.
    Fixed bug where data-mce-bogus="all" element contents where counted by the word count plugin.
    Fixed bug where contentEditable=false elements would be indented by the indent buttons.
    Fixed bug where images within contentEditable=false would be selected in WebKit on mouse click.
    Fixed bug in DOMUntils split method where the replacement parameter wouldn't work on specific cases.
    Fixed bug where the importcss plugin would import classes from the skin content css file.
    Fixed so all button variants have a wrapping span for it's text to make it easier to skin.
    Fixed so it's easier to exit pre block using the arrow keys.
    Fixed bug where listboxes with fix widths didn't render correctly.
Version 4.2.8 (2015-11-13)
    Fixed bug where it was possible to delete tables as the inline root element if all columns where selected.
    Fixed bug where the UI buttons active state wasn't properly updated due to recent refactoring of that logic.
Version 4.2.7 (2015-10-27)
    Fixed bug where backspace/delete would remove all formats on the last paragraph character in WebKit/Blink.
    Fixed bug where backspace within a inline format element with a bogus caret container would move the caret.
    Fixed bug where backspace/delete on selected table cells wouldn't add an undo level.
    Fixed bug where script tags embedded within the editor could sometimes get a mce- prefix prepended to them
    Fixed bug where validate: false option could produce an error to be thrown from the Serialization step.
    Fixed bug where inline editing of a table as the root element could let the user delete that table.
    Fixed bug where inline editing of a table as the root element wouldn't properly handle enter key.
    Fixed bug where inline editing of a table as the root element would normalize the selection incorrectly.
    Fixed bug where inline editing of a list as the root element could let the user delete that list.
    Fixed bug where inline editing of a list as the root element could let the user split that list.
    Fixed bug where resize handles would be rendered on editable root elements such as table.
Version 4.2.6 (2015-09-28)
    Added capability to set request headers when using XHRs.
    Added capability to upload local images automatically default delay is set to 30 seconds after editing images.
    Added commands ids mceEditImage, mceAchor and mceMedia to be avaiable from execCommand.
    Added Edge browser to saucelabs grunt task. Patch contributed by John-David Dalton.
    Fixed bug where blob uris not produced by tinymce would produce HTML invalid markup.
    Fixed bug where selection of contents of a nearly empty editor in Edge would sometimes fail.
    Fixed bug where color styles woudln't be retained on copy/paste in Blink/Webkit.
    Fixed bug where the table plugin would throw an error when inserting rows after a child table.
    Fixed bug where the template plugin wouldn't handle functions as variable replacements.
    Fixed bug where undo/redo sometimes wouldn't work properly when applying formatting collapsed ranges.
    Fixed bug where shift+delete wouldn't do a cut operation on Blink/WebKit.
    Fixed bug where cut action wouldn't properly store the before selection bookmark for the undo level.
    Fixed bug where backspace in side an empty list element on IE would loose editor focus.
    Fixed bug where the save plugin wouldn't enable the buttons when a change occurred.
    Fixed bug where Edge wouldn't initialize the editor if a document.domain was specified.
    Fixed bug where enter key before nested images would sometimes not properly expand the previous block.
    Fixed bug where the inline toolbars wouldn't get properly hidden when blurring the editor instance.
    Fixed bug where Edge would paste Chinese characters on some Windows 10 installations.
    Fixed bug where IME would loose focus on IE 11 due to the double trailing br bug fix.
    Fixed bug where the proxy url in imagetools was incorrect. Patch contributed by Wong Ho Wang.
Version 4.2.5 (2015-08-31)
    Added fullscreen capability to embedded youtube and vimeo videos.
    Fixed bug where the uploadImages call didn't work on IE 10.
    Fixed bug where image place holders would be uploaded by uploadImages call.
    Fixed bug where images marked with bogus would be uploaded by the uploadImages call.
    Fixed bug where multiple calls to uploadImages would result in decreased performance.
    Fixed bug where pagebreaks were editable to imagetools patch contributed by Rasmus Wallin.
    Fixed bug where the element path could cause too much recursion exception.
    Fixed bug for domains containing ".min". Patch contributed by Loïc Février.
    Fixed so validation of external links to accept a number after www. Patch contributed by Victor Carvalho.
    Fixed so the charmap is exposed though execCommand. Patch contributed by Matthew Will.
    Fixed so that the image uploads are concurrent for improved performance.
    Fixed various grammar problems in inline documentation. Patches provided by nikolas.
Version 4.2.4 (2015-08-17)
    Added picture as a valid element to the HTML 5 schema. Patch contributed by Adam Taylor.
    Fixed bug where contents would be duplicated on drag/drop within the same editor.
    Fixed bug where floating/alignment of images on Edge wouldn't work properly.
    Fixed bug where it wasn't possible to drag images on IE 11.
    Fixed bug where image selection on Edge would sometimes fail.
    Fixed bug where contextual toolbars icons wasn't rendered properly when using the toolbar_items_size.
    Fixed bug where searchreplace dialog doesn't get prefilled with the selected text.
    Fixed bug where fragmented matches wouldn't get properly replaced by the searchreplace plugin.
    Fixed bug where enter key wouldn't place the caret if was after a trailing space within an inline element.
    Fixed bug where the autolink plugin could produce multiple links for the same text on Gecko.
    Fixed bug where EditorUpload could sometimes throw an exception if the blob wasn't found.
    Fixed xss issues with media plugin not properly filtering out some script attributes.
Version 4.2.3 (2015-07-30)
    Fixed bug where image selection wasn't possible on Edge due to incompatible setBaseAndExtend API.
    Fixed bug where image blobs urls where not properly destroyed by the imagetools plugin.
    Fixed bug where keyboard shortcuts wasn't working correctly on IE 8.
    Fixed skin issue where the borders of panels where not visible on IE 8.
Version 4.2.2 (2015-07-22)
    Fixed bug where float panels were not being hidden on inline editor blur when fixed_toolbar_container config option was in use.
    Fixed bug where combobox states wasn't properly updated if contents where updated without keyboard.
    Fixed bug where pasting into textbox or combobox would move the caret to the end of text.
    Fixed bug where removal of bogus span elements before block elements would remove whitespace between nodes.
    Fixed bug where repositioning of inline toolbars where async and producing errors if the editor was removed from DOM to early. Patch by iseulde.
    Fixed bug where element path wasn't working correctly. Patch contributed by iseulde.
    Fixed bug where menus wasn't rendered correctly when custom images where added to a menu. Patch contributed by Naim Hammadi.
Version 4.2.1 (2015-06-29)
    Fixed bug where back/forward buttons in the browser would render blob images as broken images.
    Fixed bug where Firefox would throw regexp to big error when replacing huge base64 chunks.
    Fixed bug rendering issues with resize and context toolbars not being placed properly until next animation frame.
    Fixed bug where the rendering of the image while cropping would some times not be centered correctly.
    Fixed bug where listbox items with submenus would me selected as active.
    Fixed bug where context menu where throwing an error when rendering.
    Fixed bug where resize both option wasn't working due to resent addClass API change. Patch contributed by Jogai.
    Fixed bug where a hideAll call for container rendered inline toolbars would throw an error.
    Fixed bug where onclick event handler on combobox could cause issues if element.id was a function by some polluting libraries.
    Fixed bug where listboxes wouldn't get proper selected sub menu item when using link_list or image_list.
    Fixed so the UI controls are as wide as 4.1.x to avoid wrapping controls in toolbars.
    Fixed so the imagetools dialog is adaptive for smaller screen sizes.
Version 4.2.0 (2015-06-25)
    Added new flat default skin to make the UI more modern.
    Added new imagetools plugin, lets you crop/resize and apply filters to images.
    Added new contextual toolbars support to the API lets you add floating toolbars for specific CSS selectors.
    Added new promise feature fill as tinymce.util.Promise.
    Added new built in image upload feature lets you upload any base64 encoded image within the editor as files.
    Fixed bug where resize handles would appear in the right position in the wrong editor when switching between resizable content in different inline editors.
    Fixed bug where tables would not be inserted in inline mode due to previous float panel fix.
    Fixed bug where floating panels would remain open when focus was lost on inline editors.
    Fixed bug where cut command on Chrome would thrown a browser security exception.
    Fixed bug where IE 11 sometimes would report an incorrect size for images in the image dialog.
    Fixed bug where it wasn't possible to remove inline formatting at the end of block elements.
    Fixed bug where it wasn't possible to delete table cell contents when cell selection was vertical.
    Fixed bug where table cell wasn't emptied from block elements if delete/backspace where pressed in empty cell.
    Fixed bug where cmd+shift+arrow didn't work correctly on Firefox mac when selecting to start/end of line.
    Fixed bug where removal of bogus elements would sometimes remove whitespace between nodes.
    Fixed bug where the resize handles wasn't updated when the main window was resized.
    Fixed so script elements gets removed by default to prevent possible XSS issues in default config implementations.
    Fixed so the UI doesn't need manual reflows when using non native layout managers.
    Fixed so base64 encoded images doesn't slow down the editor on modern browsers while editing.
    Fixed so all UI elements uses touch events to improve mobile device support.
    Removed the touch click quirks patch for iOS since it did more harm than good.
    Removed the non proportional resize handles since. Unproportional resize can still be done by holding the shift key.
Version 4.1.10 (2015-05-05)
    Fixed bug where plugins loaded with compat3x would sometimes throw errors when loading using the jQuery version.
    Fixed bug where extra empty paragraphs would get deleted in WebKit/Blink due to recent Quriks fix.
    Fixed bug where the editor wouldn't work properly on IE 12 due to some required browser sniffing.
    Fixed bug where formatting shortcut keys where interfering with Mac OS X screenshot keys.
    Fixed bug where the caret wouldn't move to the next/previous line boundary on Cmd+Left/Right on Gecko.
    Fixed bug where it wasn't possible to remove formats from very specific nested contents.
    Fixed bug where undo levels wasn't produced when typing letters using the shift or alt+ctrl modifiers.
    Fixed bug where the dirty state wasn't properly updated when typing using the shift or alt+ctrl modifiers.
    Fixed bug where an error would be thrown if an autofocused editor was destroyed quickly after its initialization. Patch provided by thorn0.
    Fixed issue with dirty state not being properly updated on redo operation.
    Fixed issue with entity decoder not handling incorrectly written numeric entities.
    Fixed issue where some PI element values wouldn't be properly encoded.
Version 4.1.9 (2015-03-10)
    Fixed bug where indentation wouldn't work properly for non list elements.
    Fixed bug with image plugin not pulling the image dimensions out correctly if a custom document_base_url was used.
    Fixed bug where ctrl+alt+[1-9] would conflict with the AltGr+[1-9] on Windows. New shortcuts is ctrl+shift+[1-9].
    Fixed bug with removing formatting on nodes in inline mode would sometimes include nodes outside the editor body.
    Fixed bug where extra nbsp:s would be inserted when you replaced a word surrounded by spaces using insertContent.
    Fixed bug with pasting from Google Docs would produce extra strong elements and line feeds.
Version 4.1.8 (2015-03-05)
    Added new html5 sizes attribute to img elements used together with srcset.
    Added new elementpath option that makes it possible to disable the element path but keep the statusbar.
    Added new option table_style_by_css for the table plugin to set table styling with css rather than table attributes.
    Added new link_assume_external_targets option to prompt the user to prepend http:// prefix if the supplied link does not contain a protocol prefix.
    Added new image_prepend_url option to allow a custom base path/url to be added to images.
    Added new table_appearance_options option to make it possible to disable some options.
    Added new image_title option to make it possible to alter the title of the image, disabled by default.
    Fixed bug where selection starting from out side of the body wouldn't produce a proper selection range on IE 11.
    Fixed bug where pressing enter twice before a table moves the cursor in the table and causes a javascript error.
    Fixed bug where advanced image styles were not respected.
    Fixed bug where the less common Shift+Delete didn't produce a proper cut operation on WebKit browsers.
    Fixed bug where image/media size constrain logic would produce NaN when handling non number values.
    Fixed bug where internal classes where removed by the removeformat command.
    Fixed bug with creating links table cell contents with a specific selection would throw a exceptions on WebKit/Blink.
    Fixed bug where valid_classes option didn't work as expected according to docs. Patch provided by thorn0.
    Fixed bug where jQuery plugin would patch the internal methods multiple times. Patch provided by Drew Martin.
    Fixed bug where backspace key wouldn't delete the current selection of newly formatted content.
    Fixed bug where type over of inline formatting elements wouldn't properly keep the format on WebKit/Blink.
    Fixed bug where selection needed to be properly normalized on modern IE versions.
    Fixed bug where Command+Backspace didn't properly delete the whole line of text but the previous word.
    Fixed bug where UI active states wheren't properly updated on IE if you placed caret within the current range.
    Fixed bug where delete/backspace on WebKit/Blink would remove span elements created by the user.
    Fixed bug where delete/backspace would produce incorrect results when deleting between two text blocks with br elements.
    Fixed bug where captions where removed when pasting from MS Office.
    Fixed bug where lists plugin wouldn't properly remove fully selected nested lists.
    Fixed bug where the ttf font used for icons would throw an warning message on Gecko on Mac OS X.
    Fixed a bug where applying a color to text did not update the undo/redo history.
    Fixed so shy entities gets displayed when using the visualchars plugin.
    Fixed so removeformat removes ins/del by default since these might be used for strikethough.
    Fixed so multiple language packs can be loaded and added to the global I18n data structure.
    Fixed so transparent color selection gets treated as a normal color selection. Patch contributed by Alexander Hofbauer.
    Fixed so it's possible to disable autoresize_overflow_padding, autoresize_bottom_margin options by setting them to false.
    Fixed so the charmap plugin shows the description of the character in the dialog. Patch contributed by Jelle Hissink.
    Removed address from the default list of block formats since it tends to be missused.
    Fixed so the pre block format is called preformatted to make it more verbose.
    Fixed so it's possible to context scope translation strings this isn't needed most of the time.
    Fixed so the max length of the width/height input fields of the media dialog is 5 instead of 3.
    Fixed so drag/dropped contents gets properly processed by paste plugin since it's basically a paste. Patch contributed by Greg Fairbanks.
    Fixed so shortcut keys for headers is ctrl+alt+[1-9] instead of ctrl+[1-9] since these are for switching tabs in the browsers.
    Fixed so "u" doesn't get converted into a span element by the legacy input filter. Since this is now a valid HTML5 element.
    Fixed font families in order to provide appropriate web-safe fonts.
Version 4.1.7 (2014-11-27)
    Added HTML5 schema support for srcset, source and picture. Patch contributed by mattheu.
    Added new cache_suffix setting to enable cache busting by producing unique urls.
    Added new paste_convert_word_fake_lists option to enable users to disable the fake lists convert logic.
    Fixed so advlist style changes adds undo levels for each change.
    Fixed bug where WebKit would sometimes produce an exception when the autolink plugin where looking for URLs.
    Fixed bug where IE 7 wouldn't be rendered properly due to aggressive css compression.
    Fixed bug where DomQuery wouldn't accept window as constructor element.
    Fixed bug where the color picker in 3.x dialogs wouldn't work properly. Patch contributed by Callidior.
    Fixed bug where the image plugin wouldn't respect the document_base_url.
    Fixed bug where the jQuery plugin would fail to append to elements named array prototype names.
Version 4.1.6 (2014-10-08)
    Fixed bug with clicking on the scrollbar of the iframe would cause a JS error to be thrown.
    Fixed bug where null would produce an exception if you passed it to selection.setRng.
    Fixed bug where Ctrl/Cmd+Tab would indent the current list item if you switched tabs in the browser.
    Fixed bug where pasting empty cells from Excel would result in a broken table.
    Fixed bug where it wasn't possible to switch back to default list style type.
    Fixed issue where the select all quirk fix would fire for other modifiers than Ctrl/Cmd combinations.
    Replaced jake with grunt since it is more mainstream and has better plugin support.
Version 4.1.5 (2014-09-09)
    Fixed bug where sometimes the resize rectangles wouldn't properly render on images on WebKit/Blink.
    Fixed bug in list plugin where delete/backspace would merge empty LI elements in lists incorrectly.
    Fixed bug where empty list elements would result in empty LI elements without it's parent container.
    Fixed bug where backspace in empty caret formatted element could produce an type error exception of Gecko.
    Fixed bug where lists pasted from word with a custom start index above 9 wouldn't be properly handled.
    Fixed bug where tabfocus plugin would tab out of the editor instance even if the default action was prevented.
    Fixed bug where tabfocus wouldn't tab properly to other adjacent editor instances.
    Fixed bug where the DOMUtils setStyles wouldn't properly removed or update the data-mce-style attribute.
    Fixed bug where dialog select boxes would be placed incorrectly if document.body wasn't statically positioned.
    Fixed bug where pasting would sometimes scroll to the top of page if the user was using the autoresize plugin.
    Fixed bug where caret wouldn't be properly rendered by Chrome when clicking on the iframes documentElement.
    Fixed so custom images for menubutton/splitbutton can be provided. Patch contributed by Naim Hammadi.
    Fixed so the default action of windows closing can be prevented by blocking the default action of the close event.
    Fixed so nodeChange and focus of the editor isn't automatically performed when opening sub dialogs.
Version 4.1.4 (2014-08-21)
    Added new media_filter_html option to media plugin that blocks any conditional comments, scripts etc within a video element.
    Added new content_security_policy option allows you to set custom policy for iframe contents. Patch contributed by Francois Chagnon.
    Fixed bug where activate/deactivate events wasn't firing properly when switching between editors.
    Fixed bug where placing the caret on iOS was difficult due to a WebKit bug with touch events.
    Fixed bug where the resize helper wouldn't render properly on older IE versions.
    Fixed bug where resizing images inside tables on older IE versions would sometimes fail depending mouse position.
    Fixed bug where editor.insertContent would produce an exception when inserting select/option elements.
    Fixed bug where extra empty paragraphs would be produced if block elements where inserted inside span elements.
    Fixed bug where the spellchecker menu item wouldn't be properly checked if spell checking was started before it was rendered.
    Fixed bug where the DomQuery filter function wouldn't remove non elements from collection.
    Fixed bug where document with custom document.domain wouldn't properly render the editor.
    Fixed bug where IE 8 would throw exception when trying to enter invalid color values into colorboxes.
    Fixed bug where undo manager could incorrectly add an extra undo level when custom resize handles was removed.
    Fixed bug where it wouldn't be possible to alter cell properties properly on table cells on IE 8.
    Fixed so the color picker button in table dialog isn't shown unless you include the colorpicker plugin or add your own custom color picker.
    Fixed so activate/deactivate events fire when windowManager opens a window since.
    Fixed so the table advtab options isn't separated by an underscore to normalize naming with image_advtab option.
    Fixed so the table cell dialog has proper padding when the advanced tab in disabled.
Version 4.1.3 (2014-07-29)
    Added event binding logic to tinymce.util.XHR making it possible to override headers and settings before any request is made.
    Fixed bug where drag events wasn't fireing properly on older IE versions since the event handlers where bound to document.
    Fixed bug where drag/dropping contents within the editor on IE would force the contents into plain text mode even if it was internal content.
    Fixed bug where IE 7 wouldn't open menus properly due to a resize bug in the browser auto closing them immediately.
    Fixed bug where the DOMUtils getPos logic wouldn't produce a valid coordinate inside the body if the body was positioned non static.
    Fixed bug where the element path and format state wasn't properly updated if you had the wordcount plugin enabled.
    Fixed bug where a comment at the beginning of source would produce an exception in the formatter logic.
    Fixed bug where setAttrib/getAttrib on null would throw exception together with any hooked attributes like style.
    Fixed bug where table sizes wasn't properly retained when copy/pasting on WebKit/Blink.
    Fixed bug where WebKit/Blink would produce colors in RGB format instead of the forced HEX format when deleting contents.
    Fixed bug where the width attribute wasn't updated on tables if you changed the size inside the table dialog.
    Fixed bug where control selection wasn't properly handled when the caret was placed directly after an image.
    Fixed bug where selecting the contents of table cells using the selection.select method wouldn't place the caret properly.
    Fixed bug where the selection state for images wasn't removed when placing the caret right after an image on WebKit/Blink.
    Fixed bug where all events wasn't properly unbound when and editor instance was removed or destroyed by some external innerHTML call.
    Fixed bug where it wasn't possible or very hard to select images on iOS when the onscreen keyboard was visible.
    Fixed so auto_focus can take a boolean argument this will auto focus the last initialized editor might be useful for single inits.
    Fixed so word auto detect lists logic works better for faked lists that doesn't have specific markup.
    Fixed so nodeChange gets fired on mouseup as it used to before 4.1.1 we optimized that event to fire less often.
    Removed the finish menu item from spellchecker menu since it's redundant you can stop spellchecking by toggling menu item or button.
Version 4.1.2 (2014-07-15)
    Added offset/grep to DomQuery class works basically the same as it's jQuery equivalent.
    Fixed bug where backspace/delete or setContent with an empty string would remove header data when using the fullpage plugin.
    Fixed bug where tinymce.remove with a selector not matching any editors would remove all editors.
    Fixed bug where resizing of the editor didn't work since the theme was calling setStyles instead of setStyle.
    Fixed bug where IE 7 would fail to append html fragments to iframe document when using DomQuery.
    Fixed bug where the getStyle DOMUtils method would produce an exception if it was called with null as it's element.
    Fixed bug where the paste plugin would remove the element if the none of the paste_webkit_styles rules matched the current style.
    Fixed bug where contextmenu table items wouldn't work properly on IE since it would some times fire an incorrect selection change.
    Fixed bug where the padding/border values wasn't used in the size calculation for the body size when using autoresize. Patch contributed by Matt Whelan.
    Fixed bug where conditional word comments wouldn't be properly removed when pasting plain text.
    Fixed bug where resizing would sometime fail on IE 11 when the mouseup occurred inside the resizable element.
    Fixed so the iframe gets initialized without any inline event handlers for better CSP support. Patch contributed by Matt Whelan.
    Fixed so the tinymce.dom.Sizzle is the latest version of sizzle this resolves the document context bug.
Version 4.1.1 (2014-07-08)
    Fixed bug where pasting plain text on some WebKit versions would result in an empty line.
    Fixed bug where resizing images inside tables on IE 11 wouldn't work properly.
    Fixed bug where IE 11 would sometimes throw "Invalid argument" exception when editor contents was set to an empty string.
    Fixed bug where document.activeElement would throw exceptions on IE 9 when that element was hidden or removed from dom.
    Fixed bug where WebKit/Blink sometimes produced br elements with the Apple-interchange-newline class.
    Fixed bug where table cell selection wasn't properly removed when copy/pasting table cells.
    Fixed bug where pasting nested list items from Word wouldn't produce proper semantic nested lists.
    Fixed bug where right clicking using the contextmenu plugin on WebKit/Blink on Mac OS X would select the target current word or line.
    Fixed bug where it wasn't possible to alter table cell properties on IE 8 using the context menu.
    Fixed bug where the resize helper wouldn't be correctly positioned on older IE versions.
    Fixed bug where fullpage plugin would produce an error if you didn't specify a doctype encoding.
    Fixed bug where anchor plugin would get the name/id of the current element even if it wasn't anchor element.
    Fixed bug where visual aids for tables wouldn't be properly disabled when changing the border size.
    Fixed bug where some control selection events wasn't properly fired on older IE versions.
    Fixed bug where table cell selection on older IE versions would prevent resizing of images.
    Fixed bug with paste_data_images paste option not working properly on modern IE versions.
    Fixed bug where custom elements with underscores in the name wasn't properly parsed/serialized.
    Fixed bug where applying inline formats to nested list elements would produce an incorrect formatting result.
    Fixed so it's possible to hide items from elements path by using preventDefault/stopPropagation.
    Fixed so inline mode toolbar gets rendered right aligned if the editable element positioned to the documents right edge.
    Fixed so empty inline elements inside empty block elements doesn't get removed if configured to be kept intact.
    Fixed so DomQuery parentsUntil/prevUntil/nextUntil supports selectors/elements/filters etc.
    Fixed so legacyoutput plugin overrides fontselect and fontsizeselect controls and handles font elements properly.
Version 4.1.0 (2014-06-18)
    Added new file_picker_callback option to replace the old file_browser_callback the latter will still work though.
    Added new custom colors to textcolor plugin will be displayed if a color picker is provided also shows the latest colors.
    Added new color_picker_callback option to enable you to add custom color pickers to the editor.
    Added new advanced tabs to table/cell/row dialogs to enable you to select colors for border/background.
    Added new colorpicker plugin that lets you select colors from a hsv color picker.
    Added new tinymce.util.Color class to handle color parsing and converting.
    Added new colorpicker UI widget element lets you add a hsv color picker to any form/window.
    Added new textpattern plugin that allows you to use markdown like text patterns to format contents.
    Added new resize helper element that shows the current width & height while resizing.
    Added new "once" method to Editor and EventDispatcher enables since callback execution events.
    Added new jQuery like class under tinymce.dom.DomQuery it's exposed on editor instances (editor.$) and globally under (tinymce.$).
    Fixed so the default resize method for images are proportional shift/ctrl can be used to make an unproportional size.
    Fixed bug where the image_dimensions option of the image plugin would cause exceptions when it tried to update the size.
    Fixed bug where table cell dialog class field wasn't properly updated when editing an a table cell with an existing class.
    Fixed bug where Safari on Mac would produce webkit-fake-url for pasted images so these are now removed.
    Fixed bug where the nodeChange event would get fired before the selection was changed when clicking inside the current selection range.
    Fixed bug where valid_classes option would cause exception when it removed internal prefixed classes like mce-item-.
    Fixed bug where backspace would cause navigation in IE 8 on an inline element and after a caret formatting was applied.
    Fixed so placeholder images produced by the media plugin gets selected when inserted/edited.
    Fixed so it's possible to drag in images when the paste_data_images option is enabled. Might be useful for mail clients.
    Fixed so images doesn't get a width/height applied if the image_dimensions option is set to false useful for responsive contents.
    Fixed so it's possible to pass in an optional arguments object for the nodeChanged function to be passed to all nodechange event listeners.
    Fixed bug where media plugin embed code didn't update correctly.<|MERGE_RESOLUTION|>--- conflicted
+++ resolved
@@ -5,11 +5,8 @@
     Fixed quickbar toolbars not being disabled when setting them to false #TINY-3439
     Fixed an issue where delete/backspace before and after tables would create incorrect selections #TINY-3371
     Fixed an issue where dialog collection items (eg: emojis, special chars) couldn't be selected with touch devices #TINY-3444
-<<<<<<< HEAD
+    Fixed a type error introduced in 5.0.2 when calling editor.getContent() with nested bookmarks #TINY-3400
     Fixed an issue that prevented default icons from being overridden #TINY-3449
-=======
-    Fixed a type error introduced in 5.0.2 when calling editor.getContent() with nested bookmarks #TINY-3400
->>>>>>> b66938a6
 Version 5.0.2 (2019-03-05)
     Added presentation and document presets to `htmlpanel` dialog component #TINY-2694
     Added missing fixed_toolbar_container setting has been reimplemented in the Silver theme #TINY-2712
