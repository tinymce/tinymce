--- conflicted
+++ resolved
@@ -10,11 +10,8 @@
     Fixed the autoresize plugin not firing ResizeEditor events #TINY-3587
     Fixed editor in fullscreen mode not extending to the bottom of the screen #TINY-3701
     Fixed list removal when pressing backspace after the start of the list item #TINY-3697
-<<<<<<< HEAD
+    Fixed autocomplete not triggering from compositionend events #TINY-3711
     Fixed an exception being thrown when a file or number input has focus during initialization. Patch contributed by t00 #GH-2194
-=======
-    Fixed autocomplete not triggering from compositionend events #TINY-3711
->>>>>>> 77924075
 Version 5.0.6 (2019-05-22)
     Added `icons_url` editor settings to enable icon packs to be loaded from a custom url #TINY-3585
     Added `image_uploadtab` editor setting to control the visibility of the upload tab in the image dialog #TINY-3606
