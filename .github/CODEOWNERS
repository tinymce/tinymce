<<<<<<< HEAD
* @spocke @metricjs @lnewson @ltrouton @HAFRMO @trevorjay @ashfordneil

# Oxide changes should include the design team as well
/modules/oxide/ @lostkeys @spocke @metricjs @lnewson @ltrouton @HAFRMO @trevorjay @ashfordneil
/modules/oxide-icons-default/ @lostkeys @spocke @metricjs @lnewson @ltrouton @HAFRMO @trevorjay @ashfordneil
=======
* @spocke @metricjs @lnewson @ltrouton @HAFRMO @ashfordneil

# Oxide changes should include the design team as well
/modules/oxide/ @lostkeys @spocke @metricjs @lnewson @ltrouton @HAFRMO @ashfordneil
/modules/oxide-icons-default/ @lostkeys @spocke @metricjs @lnewson @ltrouton @HAFRMO @ashfordneil
>>>>>>> d580ac10
<|MERGE_RESOLUTION|>--- conflicted
+++ resolved
@@ -1,13 +1,5 @@
-<<<<<<< HEAD
-* @spocke @metricjs @lnewson @ltrouton @HAFRMO @trevorjay @ashfordneil
-
-# Oxide changes should include the design team as well
-/modules/oxide/ @lostkeys @spocke @metricjs @lnewson @ltrouton @HAFRMO @trevorjay @ashfordneil
-/modules/oxide-icons-default/ @lostkeys @spocke @metricjs @lnewson @ltrouton @HAFRMO @trevorjay @ashfordneil
-=======
 * @spocke @metricjs @lnewson @ltrouton @HAFRMO @ashfordneil
 
 # Oxide changes should include the design team as well
 /modules/oxide/ @lostkeys @spocke @metricjs @lnewson @ltrouton @HAFRMO @ashfordneil
-/modules/oxide-icons-default/ @lostkeys @spocke @metricjs @lnewson @ltrouton @HAFRMO @ashfordneil
->>>>>>> d580ac10
+/modules/oxide-icons-default/ @lostkeys @spocke @metricjs @lnewson @ltrouton @HAFRMO @ashfordneil