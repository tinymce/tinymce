# List of packages to bump:
# Format: [package_name]@[new_version]
<<<<<<< HEAD
acid@5.0.0
agar@7.0.0
alloy@10.0.0
boss@6.0.0
boulder@7.0.0
bridge@4.0.0
darwin@8.0.0
dragster@7.0.0
imagetools@6.0.0
jax@7.0.0
katamari@9.0.0
katamari-assertions@4.0.0
mcagar@8.0.0
phoenix@8.0.0
polaris@6.0.0
porkbun@7.0.0
robin@10.0.0
sand@6.0.0
=======

imagetools@5.1.0
katamari@8.1.0
>>>>>>> 631ad1d1
snooker@10.0.0
sugar@9.0.0<|MERGE_RESOLUTION|>--- conflicted
+++ resolved
@@ -1,6 +1,6 @@
 # List of packages to bump:
 # Format: [package_name]@[new_version]
-<<<<<<< HEAD
+
 acid@5.0.0
 agar@7.0.0
 alloy@10.0.0
@@ -19,10 +19,5 @@
 porkbun@7.0.0
 robin@10.0.0
 sand@6.0.0
-=======
-
-imagetools@5.1.0
-katamari@8.1.0
->>>>>>> 631ad1d1
 snooker@10.0.0
 sugar@9.0.0