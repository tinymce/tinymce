--- conflicted
+++ resolved
@@ -1,9 +1,6 @@
 # List of packages to bump:
 # Format: [package_name]@[new_version]
 mcagar@8.4.0
-<<<<<<< HEAD
-oxide@2.4.3
-=======
+oxide@2.5.0
 polaris@6.2.0
-robin@10.2.0
->>>>>>> 025ce4de
+robin@10.2.0