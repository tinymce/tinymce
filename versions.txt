--- conflicted
+++ resolved
@@ -1,9 +1,5 @@
 # List of packages to bump:
 # Format: [package_name]@[new_version]
 
-<<<<<<< HEAD
 snooker@12.0.0
-=======
-snooker@11.2.1
-polaris@6.4.0
->>>>>>> 8d8dd3de
+polaris@6.4.0