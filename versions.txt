--- conflicted
+++ resolved
@@ -1,8 +1,5 @@
 # List of packages to bump:
 # Format: [package_name]@[new_version]
-<<<<<<< HEAD
-=======
 alloy@12.3.0
 oxide-icons-default@2.5.0
->>>>>>> 3a9889b3
 bridge@4.5.0