# List of packages to bump:
# Format: [package_name]@[new_version]

<<<<<<< HEAD
alloy@10.1.0
=======
agar@7.1.0
>>>>>>> 17e6c328
<|MERGE_RESOLUTION|>--- conflicted
+++ resolved
@@ -1,8 +1,5 @@
 # List of packages to bump:
 # Format: [package_name]@[new_version]
 
-<<<<<<< HEAD
 alloy@10.1.0
-=======
-agar@7.1.0
->>>>>>> 17e6c328
+agar@7.1.0