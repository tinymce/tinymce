# List of packages to bump:
# Format: [package_name]@[new_version]
<<<<<<< HEAD

polaris@6.2.2
bridge@4.6.0
=======
>>>>>>> 84930dd3
<|MERGE_RESOLUTION|>--- conflicted
+++ resolved
@@ -1,8 +1,4 @@
 # List of packages to bump:
 # Format: [package_name]@[new_version]
-<<<<<<< HEAD
 
-polaris@6.2.2
-bridge@4.6.0
-=======
->>>>>>> 84930dd3
+bridge@4.7.0