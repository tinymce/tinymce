--- conflicted
+++ resolved
@@ -68,11 +68,7 @@
 def runTestPod(String cacheName, String name, String testname, String browser, String provider, String platform, String version, String bucket, String buckets, Boolean runAll) {
   return {
     stage("${name}") {
-<<<<<<< HEAD
-      bedrockRemoteTools.nodeConsumerPod(
-=======
       devPods.nodeConsumer(
->>>>>>> af133fd1
         nodeOpts: [
           resourceRequestCpu: '2',
           resourceRequestMemory: '4Gi',
@@ -163,26 +159,6 @@
         ]
   return {
     stage("Headless-chrome") {
-<<<<<<< HEAD
-      bedrockRemoteTools.nodeConsumerPod(
-        nodeOpts: [
-          resourceRequestCpu: '2',
-          resourceRequestMemory: '4Gi',
-          resourceRequestEphemeralStorage: '16Gi',
-          resourceLimitCpu: '7',
-          resourceLimitMemory: '4Gi',
-          resourceLimitEphemeralStorage: '16Gi'
-        ],
-        tag: '20',
-        seleniumOpts: [
-          image: "selenium/standalone-chrome:127.0",
-        ],
-        build: cacheName
-      ) {
-        yarnInstall()
-        grunt('list-changed-headless')
-        runHeadlessTests(runAll)
-=======
       devPods.customConsumer(
         containers: [
           node,
@@ -197,7 +173,6 @@
           grunt('list-changed-headless')
           runHeadlessTests(runAll)
         }
->>>>>>> af133fd1
       }
     }
   }
@@ -243,27 +218,16 @@
       // cancel build if primary branch doesn't merge cleanly
       gitMerge(primaryBranch)
       yarnInstall()
-<<<<<<< HEAD
-      // we use a changelog to run changie
-      exec("yarn changie-merge")
-    }
-
-    stage('Build') {
-=======
     }
 
     stage('Build') {
       // verify no errors in changelog merge
       exec("yarn changie-merge")
->>>>>>> af133fd1
       withEnv(["NODE_OPTIONS=--max-old-space-size=1936"]) {
         // type check and build TinyMCE
         exec("yarn ci-all-seq")
-<<<<<<< HEAD
-=======
 
         // validate documentation generator
->>>>>>> af133fd1
         exec("yarn tinymce-grunt shell:moxiedoc")
       }
     }
