--- conflicted
+++ resolved
@@ -14,14 +14,12 @@
   readonly shadowRoot: () => SugarElement<ShadowRoot>;
 }
 
-<<<<<<< HEAD
 export interface SetupElement {
   readonly element: SugarElement<HTMLElement>;
   readonly teardown: () => void;
 }
-=======
+
 const hookNotRun = Fun.die('The setup hooks have not run yet');
->>>>>>> b86cc733
 
 const setupHooks = <T extends EditorType = EditorType>(
   settings: Record<string, any>,
@@ -121,11 +119,7 @@
     };
   });
 
-<<<<<<< HEAD
-  const hooks = setupHooks<T>(settings, setupModules, focusOnInit, () => Optional.from(editorDiv).map((element) => ({ element, teardown })));
-=======
-  const hooks = setupHooks<T>(settings, setupModules, focusOnInit, () => editorDiv, () => teardown());
->>>>>>> b86cc733
+  const hooks = setupHooks<T>(settings, setupModules, focusOnInit, () => editorDiv.map((element) => ({ element, teardown })));
 
   return {
     ...hooks,
