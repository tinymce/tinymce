<<<<<<< HEAD
import { Assertions, Chain, Cursors, Step, StructAssert, UiFinder, Waiter } from '@ephox/agar';
import { Hierarchy, Html, SugarElement } from '@ephox/sugar';
=======
import { Assertions, Chain, Cursors, FocusTools, Step, StructAssert, UiFinder, Waiter } from '@ephox/agar';
import { Optional } from '@ephox/katamari';
import { Hierarchy, Html, SugarElement, SugarShadowDom } from '@ephox/sugar';
>>>>>>> 97624358
import { Editor } from '../alien/EditorTypes';
import * as TinySelections from '../selection/TinySelections';

export interface Presence {
  [selector: string]: number;
}

export interface TinyApis {
  sSetContent: <T> (html: string) => Step<T, T>;
  sSetRawContent: <T> (html: string) => Step<T, T>;
  sFocus: <T> () => Step<T, T>;
  sHasFocus: <T> (expected: boolean) => Step<T, T>;
  sNodeChanged: <T> () => Step<T, T>;
  sAssertContent: <T> (expected: string) => Step<T, T>;
  sAssertContentPresence: <T> (expected: Presence) => Step<T, T>;
  sAssertContentStructure: <T> (expected: StructAssert) => Step<T, T>;
  sAssertSelection: <T> (startPath: number[], soffset: number, finishPath: number[], foffset: number) => Step<T, T>;
  sSetCursor: <T> (elementPath: number[], offset: number) => Step<T, T>;
  sSetSelectionFrom: <T> (spec: Cursors.CursorSpec | Cursors.RangeSpec) => Step<T, T>;
  sSetSelection: <T> (startPath: number[], soffset: number, finishPath: number[], foffset: number) => Step<T, T>;
  sSelect: <T> (selector: string, path: number[]) => Step<T, T>;
  sDeleteSetting: <T> (key: string) => Step<T, T>;
  sSetSetting: <T> (key: string, value: any) => Step<T, T>;
  sExecCommand: <T> (command: string, value?: any) => Step<T, T>;
  sTryAssertFocus: <T> () => Step<T, T>;

  cNodeChanged: <T> () => Chain<T, T>;
  cGetContent: <T> () => Chain<T, string>;
}

export const TinyApis = function (editor: Editor): TinyApis {
  const dos = SugarShadowDom.getRootNode(SugarElement.fromDom(editor.getElement()));

  const setContent = function (html: string): void {
    editor.setContent(html);
  };

  const sSetContent = function <T> (html: string) {
    return Step.sync<T>(function () {
      setContent(html);
    });
  };

  const sSetRawContent = function <T> (html: string) {
    return Step.sync<T>(function () {
      editor.getBody().innerHTML = html;
    });
  };

  const lazyBody = function (): SugarElement {
    return SugarElement.fromDom(editor.getBody());
  };

  // Has to be thunked, so it can remain polymorphic
  const cNodeChanged = <T> () => Chain.op<T>(function () {
    editor.nodeChanged();
  });

  const cSetDomSelection = Chain.op<Range>(function (range: Range) {
    editor.selection.setRng(range);
  });

  const cSelectElement: Chain<SugarElement, SugarElement> = Chain.op(function (target: SugarElement) {
    editor.selection.select(target.dom);
  });

  const sSetSelectionFrom = function <T> (spec: Cursors.CursorSpec | Cursors.RangeSpec) {
    const path = Cursors.pathFrom(spec);
    return sSetSelection<T>(path.startPath, path.soffset, path.finishPath, path.foffset);
  };

  const sSetCursor = function <T> (elementPath: number[], offset: number) {
    return sSetSelection<T>(elementPath, offset, elementPath, offset);
  };

  const sSetSelection = function <T> (startPath: number[], soffset: number, finishPath: number[], foffset: number): Step<T, T> {
    return Chain.asStep<T, SugarElement>(lazyBody(), [
      TinySelections.cCreateDomSelection(startPath, soffset, finishPath, foffset),
      cSetDomSelection,
      cNodeChanged()
    ]);
  };

  const sSetSetting = function <T> (key: string, value: any): Step<T, T> {
    return Step.sync(function () {
      editor.settings[key] = value;
    });
  };

  const sDeleteSetting = function <T> (key: string): Step<T, T> {
    return Step.sync<T>(function () {
      delete editor.settings[key];
    });
  };

  const sSelect = function <T> (selector: string, path: number[]) {
    return Chain.asStep<T, SugarElement>(lazyBody(), [
      UiFinder.cFindIn(selector),
      Cursors.cFollow(path),
      cSelectElement
    ]);
  };

  const cGetContent = <T> () => Chain.injectThunked<T, string>(() => editor.getContent());

  const sExecCommand = function <T> (command: string, value?: any) {
    return Step.sync<T>(function () {
      editor.execCommand(command, false, value);
    });
  };

  const sAssertContent = function <T> (expected: string) {
    return Chain.asStep<T, any>({}, [
      cGetContent(),
      Assertions.cAssertHtml('Checking TinyMCE content', expected)
    ]);
  };

  const sAssertContentPresence = function <T> (expected: Presence) {
    return Assertions.sAssertPresence<T>(
      () => 'Asserting the presence of selectors inside tiny content. Complete list: ' + JSON.stringify(expected) + '\n',
      expected,
      lazyBody()
    );
  };

  const sAssertContentStructure = function <T> (expected: StructAssert) {
    return Assertions.sAssertStructure<T>(
      'Asserting the structure of tiny content.',
      expected,
      lazyBody()
    );
  };

  // const sAssertSelectionFrom = function (expected) {
  // TODO
  // };

  const assertPath = function (label: string, root: SugarElement, expPath: number[], expOffset: number, actElement: Node, actOffset: number) {
    const expected = Cursors.calculateOne(root, expPath);
    const message = function () {
      const actual = SugarElement.fromDom(actElement);
      const actPath = Hierarchy.path(root, actual).getOrDie('could not find path to root');
      return 'Expected path: ' + JSON.stringify(expPath) + '.\nActual path: ' + JSON.stringify(actPath);
    };
    Assertions.assertEq(() => 'Assert incorrect for ' + label + '.\n' + message(), true, expected.dom === actElement);
    Assertions.assertEq(() => 'Offset mismatch for ' + label + ' in :\n' + Html.getOuter(expected), expOffset, actOffset);
  };

  const sAssertSelection = function <T> (startPath: number[], soffset: number, finishPath: number[], foffset: number) {
    return Step.sync<T>(function () {
      const actual = Optional.from(editor.selection.getRng()).getOrDie('Failed to get range');
      assertPath('start', lazyBody(), startPath, soffset, actual.startContainer, actual.startOffset);
      assertPath('finish', lazyBody(), finishPath, foffset, actual.endContainer, actual.endOffset);
    });
  };

  const sFocus = <T> () => Step.sync<T>(function () {
    editor.focus();
  });

  const sHasFocus = <T> (expected: boolean) => Step.sync<T>(() => {
    Assertions.assertEq('Assert whether editor hasFocus', expected, editor.hasFocus());
  });

  const sNodeChanged = <T> () => Step.sync<T>(function () {
    editor.nodeChanged();
  });

<<<<<<< HEAD
  const sTryAssertFocus = <T> (waitTime?: number) => Waiter.sTryUntil<T, T>(
    'Waiting for focus',
    sHasFocus(true),
    50,
    waitTime,
=======
  const sTryAssertFocus = <T> () => Waiter.sTryUntil<T, T>(
    'Waiting for focus on tinymce editor',
    FocusTools.sIsOnSelector(
      'iframe focus',
      dos,
      'iframe'
    ),
    100,
    1000
>>>>>>> 97624358
  );

  return {
    sSetContent,
    cGetContent,
    sSetRawContent,
    cNodeChanged,

    sAssertContent,
    sAssertContentPresence,
    sAssertContentStructure,
    sSetSelectionFrom,
    sSetSelection,
    sSetSetting,
    sDeleteSetting,
    sSetCursor,
    sSelect,
    sExecCommand,
    // sAssertSelectionFrom: sAssertSelectionFrom,
    sAssertSelection,
    sTryAssertFocus,
    sFocus,
    sHasFocus,
    sNodeChanged
  };
};<|MERGE_RESOLUTION|>--- conflicted
+++ resolved
@@ -1,11 +1,6 @@
-<<<<<<< HEAD
 import { Assertions, Chain, Cursors, Step, StructAssert, UiFinder, Waiter } from '@ephox/agar';
+import { Optional } from '@ephox/katamari';
 import { Hierarchy, Html, SugarElement } from '@ephox/sugar';
-=======
-import { Assertions, Chain, Cursors, FocusTools, Step, StructAssert, UiFinder, Waiter } from '@ephox/agar';
-import { Optional } from '@ephox/katamari';
-import { Hierarchy, Html, SugarElement, SugarShadowDom } from '@ephox/sugar';
->>>>>>> 97624358
 import { Editor } from '../alien/EditorTypes';
 import * as TinySelections from '../selection/TinySelections';
 
@@ -37,8 +32,6 @@
 }
 
 export const TinyApis = function (editor: Editor): TinyApis {
-  const dos = SugarShadowDom.getRootNode(SugarElement.fromDom(editor.getElement()));
-
   const setContent = function (html: string): void {
     editor.setContent(html);
   };
@@ -175,23 +168,11 @@
     editor.nodeChanged();
   });
 
-<<<<<<< HEAD
   const sTryAssertFocus = <T> (waitTime?: number) => Waiter.sTryUntil<T, T>(
     'Waiting for focus',
     sHasFocus(true),
     50,
     waitTime,
-=======
-  const sTryAssertFocus = <T> () => Waiter.sTryUntil<T, T>(
-    'Waiting for focus on tinymce editor',
-    FocusTools.sIsOnSelector(
-      'iframe focus',
-      dos,
-      'iframe'
-    ),
-    100,
-    1000
->>>>>>> 97624358
   );
 
   return {
