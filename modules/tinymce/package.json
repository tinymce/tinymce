--- conflicted
+++ resolved
@@ -1,10 +1,6 @@
 {
   "name": "tinymce",
-<<<<<<< HEAD
   "version": "7.0.0",
-=======
-  "version": "6.8.3",
->>>>>>> e7d6eaf9
   "private": true,
   "repository": {
     "type": "git",
@@ -35,15 +31,6 @@
     "tslib": "^2.0.0"
   },
   "devDependencies": {
-<<<<<<< HEAD
-    "@ephox/acid": "^6.0.0",
-    "@ephox/agar": "^8.0.0",
-    "@ephox/alloy": "^14.0.0",
-    "@ephox/bridge": "^4.7.0",
-    "@ephox/darwin": "^8.2.0",
-    "@tinymce/oxide": "^2.7.0",
-    "@tinymce/oxide-icons-default": "^2.6.0"
-=======
     "@ephox/acid": "^6.0.3",
     "@ephox/agar": "^8.0.1",
     "@ephox/alloy": "^14.0.3",
@@ -51,6 +38,5 @@
     "@ephox/darwin": "^8.2.1",
     "@tinymce/oxide": "^2.8.2",
     "@tinymce/oxide-icons-default": "^2.6.1"
->>>>>>> e7d6eaf9
   }
 }