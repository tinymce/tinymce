--- conflicted
+++ resolved
@@ -1,10 +1,6 @@
 {
   "name": "tinymce",
-<<<<<<< HEAD
   "version": "7.5.0",
-=======
-  "version": "7.4.1",
->>>>>>> b35f0fae
   "private": true,
   "repository": {
     "type": "git",
