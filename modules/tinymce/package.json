{
  "name": "tinymce",
  "version": "6.0.0",
  "private": true,
  "repository": {
    "type": "git",
    "url": "https://github.com/tinymce/tinymce"
  },
  "description": "TinyMCE rich text editor",
  "author": "Tiny Technologies, Inc",
  "bugs": {
    "url": "https://github.com/tinymce/tinymce/issues"
  },
  "license": "LGPL-2.1",
  "engines": {
    "node": ">=0.10.26"
  },
  "main": "tinymce.js",
  "scripts": {
    "test": "grunt test",
    "lint": "grunt eslint",
    "silver-test": "grunt bedrock-auto:silver",
    "silver-test-manual": "grunt bedrock-manual:silver"
  },
  "dependencies": {
<<<<<<< HEAD
    "prismjs": "^1.26.0",
=======
    "dompurify": "^2.3.4",
    "prismjs": "^1.25.0",
>>>>>>> b69238eb
    "tslib": "^2.0.0"
  }
}<|MERGE_RESOLUTION|>--- conflicted
+++ resolved
@@ -23,12 +23,8 @@
     "silver-test-manual": "grunt bedrock-manual:silver"
   },
   "dependencies": {
-<<<<<<< HEAD
+    "dompurify": "^2.3.4",
     "prismjs": "^1.26.0",
-=======
-    "dompurify": "^2.3.4",
-    "prismjs": "^1.25.0",
->>>>>>> b69238eb
     "tslib": "^2.0.0"
   }
 }