--- conflicted
+++ resolved
@@ -1,10 +1,6 @@
 {
   "name": "tinymce",
-<<<<<<< HEAD
-  "version": "8.0.3",
-=======
   "version": "8.1.0",
->>>>>>> edced5b8
   "private": true,
   "repository": {
     "type": "git",
