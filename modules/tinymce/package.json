--- conflicted
+++ resolved
@@ -1,10 +1,6 @@
 {
   "name": "tinymce",
-<<<<<<< HEAD
-  "version": "7.6.2",
-=======
   "version": "7.7.0",
->>>>>>> bf620a4c
   "private": true,
   "repository": {
     "type": "git",
