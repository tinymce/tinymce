{
  "name": "tinymce",
<<<<<<< HEAD
  "version": "7.8.1",
=======
  "version": "7.9.0",
>>>>>>> faf434e1
  "private": true,
  "repository": {
    "type": "git",
    "url": "https://github.com/tinymce/tinymce"
  },
  "description": "TinyMCE rich text editor",
  "author": "Ephox Corporation DBA Tiny Technologies, Inc",
  "bugs": {
    "url": "https://github.com/tinymce/tinymce/issues"
  },
  "license": "GPL-2.0-or-later",
  "engines": {
    "node": ">=0.10.26"
  },
  "main": "js/tinymce/tinymce.js",
  "types": "src/core/main/ts/api/PublicApi.ts",
  "scripts": {
    "build": "grunt buildOnly",
    "test": "grunt test",
    "test-manual": "grunt test-manual",
    "lint": "eslint --max-warnings=0 src/**/*.ts",
    "silver-test": "grunt bedrock-auto:silver",
    "silver-test-manual": "grunt bedrock-manual:silver"
  },
  "dependencies": {
    "@ephox/acid": "^7.0.0",
    "@ephox/agar": "^9.0.0",
    "@ephox/alloy": "^15.0.0",
    "@ephox/bridge": "^5.0.0",
    "@ephox/darwin": "^9.0.0",
    "@tinymce/oxide": "^3.0.0",
    "@tinymce/oxide-icons-default": "^3.0.0",
    "dompurify": "3.2.4"
  },
  "devDependencies": {
    "@rollup/plugin-alias": "^5.1.1",
    "@rollup/plugin-node-resolve": "^16.0.1"
  }
}<|MERGE_RESOLUTION|>--- conflicted
+++ resolved
@@ -1,10 +1,6 @@
 {
   "name": "tinymce",
-<<<<<<< HEAD
-  "version": "7.8.1",
-=======
   "version": "7.9.0",
->>>>>>> faf434e1
   "private": true,
   "repository": {
     "type": "git",
