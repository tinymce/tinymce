--- conflicted
+++ resolved
@@ -6,18 +6,14 @@
 
 ## Unreleased
 
-<<<<<<< HEAD
 ### Added
 - Added `force_hex_color` editor option. Option `'always'` converts all RGB & RGBA colours to hex, `'rgb_only'` will only convert RGB and *not* RGBA colours to hex, `'off'` won't convert any colours to hex. #TINY-9819
 
-### Fixed
-=======
 ### Improved
 - Colorpicker now includes the Brightness/Saturation selector and hue slider in the keyboard navigable items. #TINY-9287
 - Improved the tooltips of picker buttons for the urlinput components in the "Insert/Edit Image" and "Insert/Edit Link" dialogs. #TINY-10155
 - Inline dialog will now respect `size: 'large'` argument in the dialog spec. #TINY-10209
 - SVG elements and their children are now retained when configured as valid elements. #TINY-10237
->>>>>>> ebbad538
 
 ### Fixed
 - Editor would convert urls that are not http/s or relative resulting in broken links. #TINY-10153
