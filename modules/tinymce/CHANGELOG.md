# Changelog
All notable changes to this project will be documented in this file.

The format is based on [Keep a Changelog](https://keepachangelog.com/en/1.0.0/),
and this project adheres to [Semantic Versioning](https://semver.org/spec/v2.0.0.html).

## Unreleased

### Added
- New `editor.options` API to replace the old `editor.settings` and `editor.getParam` APIs #TINY-8206
- The `tabindex` attribute is now copied from the target element to the iframe #TINY-8315
- New `AutocompleterStart`, `AutocompleterUpdate` and `AutocompleterEnd` events #TINY-8279
- New `mceAutocompleterClose`, `mceAutocompleterReload` commands #TINY-8279
- New `FakeClipboard` API on the `tinymce` global #TINY-8353
- New `slider` dialog component #TINY-8304
- New `buttonType` property on dialog button components, supporting `toolbar` style in addition to `primary` and `secondary` #TINY-8304
- New `imagepreview` dialog component, allowing preview and zoom of any image URL #TINY-8333
- New `editor.annotator.removeAll` API to remove all annotations by name #TINY-8195

### Improved
- The `ScriptLoader`, `StyleSheetLoader`, `AddOnManager`, `PluginManager` and `ThemeManager` APIs will now return a `Promise` when loading resources instead of using callbacks #TINY-8325
- A `ThemeLoadError` event is now fired if the theme fails to load #TINY-8325
- The upload results returned from the `editor.uploadImages()` API now includes a `removed` flag, reflecting if the image was removed after a failed upload #TINY-7735
- The `emoticon` plugin dialog, toolbar and menu item has been updated to use the more accurate `Emojis` term #TINY-7631
- The dialog `redial` API will now only rerender the changed components instead of the whole dialog #TINY-8334
- The dialog API `setData` method now uses a deep merge algorithm to support partial nested objects #TINY-8333
- The dialog spec `initialData` type is now `Partial<T>` to match the underlying implementation details #TINY-8334
- Improved support for placing the caret before or after noneditable elements within the editor #TINY-8169

### Changed
- The `DomParser` API no longer uses a custom parser internally and instead uses the native `DOMParser` API #TINY-4627
- The `editor.getContent()` API can provide custom content by preventing and overriding `content` in the `BeforeGetContent` event. This makes it consistent with the `editor.selection.getContent()` API #TINY-8018
- The `images_upload_handler` option is no longer passed a `success` or `failure` callback and instead requires a `Promise` to be returned with the upload result #TINY-8325
- RGB colors are no longer converted to hex values when parsing or serializing content #TINY-8163
- The `tinymce.Env.os.isOSX` API has been renamed to `tinymce.Env.os.isMacOS` #TINY-8175
- The `tinymce.Env.browser.isChrome` API has been renamed to `tinymce.Env.browser.isChromium` to better reflect its functionality #TINY-8300
- The `editor.setContent()` API can now be prevented using the `BeforeSetContent` event. This makes it consistent with the `editor.selection.setContent()` API #TINY-8018
- Aligning a table to the left or right will now use margin styling instead of float styling #TINY-6558
- The `tinymce.settings` global property is no longer set upon initialization #TINY-7359
- Add-ons such as plugins and themes are no longer constructed using the `new` operator #TINY-8256
- A number of APIs that were not proper classes, are no longer constructed using the `new` operator #TINY-8322
- The `mceAddEditor` and `mceToggleEditor` commands now take an object as their value to specify the id and editor options #TINY-8138
- The `default_link_target` option has been renamed to `link_default_target` for both `link` and `autolink` plugins #TINY-4603
- The `rel_list` option has been renamed to `link_rel_list` for the `link` plugin #TINY-4603
- The `target_list` option has been renamed to `link_target_list` for the `link` plugin #TINY-4603
- The `element_format` option has been set to `html` by default #TINY-8263
- The `schema` option has been set to `html5` by default #TINY-8261
- The `primary` property on dialog buttons has been deprecated. Use the new `buttonType` property instead #TINY-8304
- The default value for the `link_default_protocol` option has been changed to `https` instead of `http` #TINY-7824
- Moved the `paste` plugin's functionality to TinyMCE core #TINY-8310
- The `paste_data_images` option now defaults to `true` #TINY-8310
- The `mceInsertClipboardContent` command `content` property has been renamed to `html` to better reflect what data is passed #TINY-8310
- Moved the `noneditable` plugin to TinyMCE core #TINY-8311
- Renamed the `noneditable_noneditable_class` and `noneditable_editable_class` options to `noneditable_class` and `editable_class` #TINY-8311
- Moved the `textpattern` plugin to TinyMCE core #TINY-8312
- Renamed the `textpattern_patterns` option to `text_patterns` #TINY-8312
- Moved the `hr` plugin's functionality to TinyMCE core #TINY-8313
- Moved the `print` plugin's functionality to TinyMCE core #TINY-8314
<<<<<<< HEAD
- Replaced 'Powered by Tiny' link text with logo #TINY-8371
=======
- The `media` plugin no longer treats `iframe`, `video`, `audio` or `object` elements as "special" and will validate the contents against the schema #TINY-8382
- Renamed the `getShortEndedElements` Schema API to `getVoidElements` #TINY-8344
- Changed the default statusbar element path delimiter from `»` to `›` #TINY-8372
- Renamed the `font_formats` option to `font_family_formats` #TINY-8328
- Renamed the `fontselect` toolbar button and `fontformats` menu item to `fontfamily` #TINY-8328
- Renamed the `fontsize_formats` option to `font_size_formats` #TINY-8328
- Renamed the `fontsizeselect` toolbar button and `fontsizes` menu item to `fontsize` #TINY-8328
- Renamed the `formatselect` toolbar button and `blockformats` menu item to `blocks` #TINY-8328
- Renamed the `styleselect` toolbar button and `formats` menu item to `styles` #TINY-8328
- Renamed the `lineheight_formats` option to `line_height_formats` #TINY-8328
>>>>>>> bcfff073

### Fixed
- The object returned from the `editor.fire()` API was incorrect if the editor had been removed #TINY-8018
- The `editor.selection.getContent()` API did not respect the `no_events` argument #TINY-8018
- The `GetContent` event was not fired when getting `tree` or `text` formats using the `editor.selection.getContent()` API #TINY-8018
- The `table` plugin would sometimes not correctly handle headers in the `tfoot` section #TINY-8104
- The aria labels for the color picker dialog were not translated #TINY-8381
- The `editor.annotator.remove` did not keep selection when removing the annotation #TINY-8195
- Dialog labels and other text-based UI properties did not escape HTML markup #TINY-7524

### Removed
- Removed the deprecated `$`, `Class`, `DomQuery` and `Sizzle` APIs #TINY-4520 #TINY-8326
- Removed the deprecated `Color`, `JSON`, `JSONP` and `JSONRequest` #TINY-8162
- Removed the deprecated `XHR` API #TINY-8164
- Removed the legacy browser detection properties from `Env` #TINY-8162
- Removed the deprecated `setIconStroke` Split Toolbar Button API #TINY-8162
- Removed the deprecated `editors` property from `EditorManager` #TINY-8162
- Removed the deprecated `execCallback` and `setMode` APIs from `Editor` #TINY-8162
- Removed the deprecated `addComponents` and `dependencies` APIs from `AddOnManager` #TINY-8162
- Removed the deprecated `clearInterval`, `clearTimeout`, `debounce`, `requestAnimationFrame`, `setInterval`, `setTimeout` and `throttle` APIs from `Delay` #TINY-8162
- Removed the deprecated `Schema` settings #TINY-7821
- Removed the deprecated `file_browser_callback_types`, `force_hex_style_colors` and `images_dataimg_filter` settings #TINY-7823
- Removed the deprecated `filepicker_validator_handler`, `force_p_newlines`, `gecko_spellcheck`, `tab_focus`, `table_responsive_width` and `toolbar_drawer` settings #TINY-7820
- Removed the deprecated `media_scripts` option in the `media` plugin #TINY-8421
- Removed the deprecated `editor_deselector`, `editor_selector`, `elements`, `mode` and `types` legacy TinyMCE init settings #TINY-7822
- Removed the deprecated `content_editable_state` and `padd_empty_with_br` options #TINY-8400
- Removed the deprecated `autoresize_on_init` option from the `autoresize` plugin #TINY-8400
- Removed support for the deprecated `false` value for the `forced_root_block` option #TINY-8260
- Removed the callback for the `EditorUpload` APIs #TINY-8325
- The legacy `mobile` theme has been removed #TINY-7832
- Removed support for Microsoft Internet Explorer 11 #TINY-8194 #TINY-8241
- Removed the deprecated `fullpage`, `spellchecker`, `bbcode`, `legacyoutput`, `colorpicker`, `contextmenu` and `textcolor` plugins #TINY-8192
- Removed support for Word from the `paste` plugin #TINY-7493
- Removed the `imagetools` plugin, which is now classified as a Premium plugin #TINY-8209
- Removed the `imagetools` dialog component #TINY-8333
- Removed the `filterNode` method from `DomParser` #TINY-8249
- Removed the `toc` plugin, which is now classified as a Premium plugin #TINY-8250
- Removed the `tinymce.utils.Promise` API #TINY-8241
- Removed the `toHex` function for the `DOMUtils` and `Styles` APIs #TINY-8163
- Removed the `tabfocus` plugin #TINY-8315
- Removed the `textpattern` plugin's API as part of moving it to core #TINY-8312
- Removed the `editor.settings` property as it's been replaced by the new Options API #TINY-8236
- Removed the `shortEnded` and `fixed` properties on `tinymce.html.Node` class #TINY-8205
- Removed the `mceInsertRawHTML` command #TINY-8214

### Deprecated
- The dialog button component `primary` property has been deprecated in favour of the new `buttonType` property #TINY-8304

## 5.10.2 - 2021-11-17

### Fixed
- Internal selectors were appearing in the style list when using the `importcss` plugin #TINY-8238

## 5.10.1 - 2021-11-03

### Fixed
- The iframe aria help text was not read by some screen readers #TINY-8171
- Clicking the `forecolor` or `backcolor` toolbar buttons would do nothing until selecting a color #TINY-7836
- Crop functionality did not work in the `imagetools` plugin when the editor was rendered in a shadow root #TINY-6387
- Fixed an exception thrown on Safari when closing the `searchreplace` plugin dialog #TINY-8166
- The `autolink` plugin did not convert URLs to links when starting with a bracket #TINY-8091
- The `autolink` plugin incorrectly created nested links in some cases #TINY-8091
- Tables could have an incorrect height set on rows when rendered outside of the editor #TINY-7699
- In certain circumstances, the table of contents plugin would incorrectly add an extra empty list item #TINY-4636
- The insert table grid menu displayed an incorrect size when re-opening the grid #TINY-6532
- The word count plugin was treating the zero width space character (`&#8203;`) as a word #TINY-7484

## 5.10.0 - 2021-10-11

### Added
- Added a new `URI.isDomSafe(uri)` API to check if a URI is considered safe to be inserted into the DOM #TINY-7998
- Added the `ESC` key code constant to the `VK` API #TINY-7917
- Added a new `deprecation_warnings` setting for turning off deprecation console warning messages #TINY-8049

### Improved
- The `element` argument of the `editor.selection.scrollIntoView()` API is now optional, and if it is not provided the current selection will be scrolled into view #TINY-7291

### Changed
- The deprecated `scope` attribute is no longer added to `td` cells when converting a row to a header row #TINY-7731
- The number of `col` elements is normalized to match the number of columns in a table after a table action #TINY-8011

### Fixed
- Fixed a regression that caused block wrapper formats to apply and remove incorrectly when using a collapsed selection with multiple words #TINY-8036
- Resizing table columns in some scenarios would resize the column to an incorrect position #TINY-7731
- Inserting a table where the parent element had padding would cause the table width to be incorrect #TINY-7991
- The resize backdrop element did not have the `data-mce-bogus="all"` attribute set to prevent it being included in output #TINY-7854
- Resize handles appeared on top of dialogs and menus when using an inline editor #TINY-3263
- Fixed the `autoresize` plugin incorrectly scrolling to the top of the editor content in some cases when changing content #TINY-7291
- Fixed the `editor.selection.scrollIntoView()` type signature, as it incorrectly required an `Element` instead of `HTMLElement` #TINY-7291
- Table cells that were both row and column headers did not retain the correct state when converting back to a regular row or column #TINY-7709
- Clicking beside a non-editable element could cause the editor to incorrectly scroll to the top of the content #TINY-7062
- Clicking in a table cell, with a non-editable element in an adjacent cell, incorrectly caused the non-editable element to be selected #TINY-7736
- Split toolbar buttons incorrectly had nested `tabindex="-1"` attributes #TINY-7879
- Fixed notifications rendering in the wrong place initially and when the page was scrolled #TINY-7894
- Fixed an exception getting thrown when the number of `col` elements didn't match the number of columns in a table #TINY-7041 #TINY-8011
- The table selection state could become incorrect after selecting a noneditable table cell #TINY-8053
- As of Mozilla Firefox 91, toggling fullscreen mode with `toolbar_sticky` enabled would cause the toolbar to disappear #TINY-7873
- Fixed URLs not cleaned correctly in some cases in the `link` and `image` plugins #TINY-7998
- Fixed the `image` and `media` toolbar buttons incorrectly appearing to be in an inactive state in some cases #TINY-3463
- Fixed the `editor.selection.selectorChanged` API not firing if the selector matched the current selection when registered in some cases #TINY-3463
- Inserting content into a `contenteditable="true"` element that was contained within a `contenteditable="false"` element would move the selection to an incorrect location #TINY-7842
- Dragging and dropping `contenteditable="false"` elements could result in the element being placed in an unexpected location #TINY-7917
- Pressing the Escape key would not cancel a drag action that started on a `contenteditable="false"` element within the editor #TINY-7917
- `video` and `audio` elements were unable to be played when the `media` plugin live embeds were enabled in some cases #TINY-7674
- Pasting images would throw an exception if the clipboard `items` were not files (for example, screenshots taken from gnome-software). Patch contributed by cedric-anne #TINY-8079

### Deprecated
- Several APIs have been deprecated. See the release notes section for information #TINY-8023 #TINY-8063
- Several Editor settings have been deprecated. See the release notes section for information #TINY-8086
- The Table of Contents and Image Tools plugins will be classified as Premium plugins in the next major release #TINY-8087
- Word support in the `paste` plugin has been deprecated and will be removed in the next major release #TINY-8087

## 5.9.2 - 2021-09-08

### Fixed
- Fixed an exception getting thrown when disabling events and setting content #TINY-7956
- Delete operations could behave incorrectly if the selection crossed a table boundary #TINY-7596

## 5.9.1 - 2021-08-27

### Fixed
- Published TinyMCE types failed to compile in strict mode #TINY-7915
- The `TableModified` event sometimes didn't fire when performing certain table actions #TINY-7916

## 5.9.0 - 2021-08-26

### Added
- Added a new `mceFocus` command that focuses the editor. Equivalent to using `editor.focus()` #TINY-7373
- Added a new `mceTableToggleClass` command which toggles the provided class on the currently selected table #TINY-7476
- Added a new `mceTableCellToggleClass` command which toggles the provided class on the currently selected table cells #TINY-7476
- Added a new `tablecellvalign` toolbar button and menu item for vertical table cell alignment #TINY-7477
- Added a new `tablecellborderwidth` toolbar button and menu item to change table cell border width #TINY-7478
- Added a new `tablecellborderstyle` toolbar button and menu item to change table cell border style #TINY-7478
- Added a new `tablecaption` toolbar button and menu item to toggle captions on tables #TINY-7479
- Added a new `mceTableToggleCaption` command that toggles captions on a selected table #TINY-7479
- Added a new `tablerowheader` toolbar button and menu item to toggle the header state of row cells #TINY-7478
- Added a new `tablecolheader` toolbar button and menu item to toggle the header state of column cells #TINY-7482
- Added a new `tablecellbordercolor` toolbar button and menu item to select table cell border colors, with an accompanying setting `table_border_color_map` to customize the available values #TINY-7480
- Added a new `tablecellbackgroundcolor` toolbar button and menu item to select table cell background colors, with an accompanying setting `table_background_color_map` to customize the available values #TINY-7480
- Added a new `language` menu item and toolbar button to add `lang` attributes to content, with an accompanying `content_langs` setting to specify the languages available #TINY-6149
- A new `lang` format is now available that can be used with `editor.formatter`, or applied with the `Lang` editor command #TINY-6149
- Added a new `language` icon for the `language` toolbar button #TINY-7670
- Added a new `table-row-numbering` icon #TINY-7327
- Added new plugin commands: `mceEmoticons` (Emoticons), `mceWordCount` (Word Count), and `mceTemplate` (Template) #TINY-7619
- Added a new `iframe_aria_text` setting to set the iframe title attribute #TINY-1264
- Added a new DomParser `Node.children()` API to return all the children of a `Node` #TINY-7756

### Improved
- Sticky toolbars can now be offset from the top of the page using the new `toolbar_sticky_offset` setting #TINY-7337
- Fancy menu items now accept an `initData` property to allow custom initialization data #TINY-7480
- Improved the load time of the `fullpage` plugin by using the existing editor schema rather than creating a new one #TINY-6504
- Improved the performance when UI components are rendered #TINY-7572
- The context toolbar no longer unnecessarily repositions to the top of large elements when scrolling #TINY-7545
- The context toolbar will now move out of the way when it overlaps with the selection, such as in table cells #TINY-7192
- The context toolbar now uses a short animation when transitioning between different locations #TINY-7740
- `Env.browser` now uses the User-Agent Client Hints API where it is available #TINY-7785
- Icons with a `-rtl` suffix in their name will now automatically be used when the UI is rendered in right-to-left mode #TINY-7782
- The `formatter.match` API now accepts an optional `similar` parameter to check if the format partially matches #TINY-7712
- The `formatter.formatChanged` API now supports providing format variables when listening for changes #TINY-7713
- The formatter will now fire `FormatApply` and `FormatRemove` events for the relevant actions #TINY-7713
- The `autolink` plugin link detection now permits custom protocols #TINY-7714
- The `autolink` plugin valid link detection has been improved #TINY-7714

### Changed
- Changed the load order so content CSS is loaded before the editor is populated with content #TINY-7249
- Changed the `emoticons`, `wordcount`, `code`, `codesample`, and `template` plugins to open dialogs using commands #TINY-7619
- The context toolbar will no longer show an arrow when it overlaps the content, such as in table cells #TINY-7665
- The context toolbar will no longer overlap the statusbar for toolbars using `node` or `selection` positions #TINY-7666

### Fixed
- The `editor.fire` API was incorrectly mutating the original `args` provided #TINY-3254
- Unbinding an event handler did not take effect immediately while the event was firing #TINY-7436
- Binding an event handler incorrectly took effect immediately while the event was firing #TINY-7436
- Unbinding a native event handler inside the `remove` event caused an exception that blocked editor removal #TINY-7730
- The `SetContent` event contained the incorrect `content` when using the `editor.selection.setContent()` API #TINY-3254
- The editor content could be edited after calling `setProgressState(true)` in iframe mode #TINY-7373
- Tabbing out of the editor after calling `setProgressState(true)` behaved inconsistently in iframe mode #TINY-7373
- Flash of unstyled content while loading the editor because the content CSS was loaded after the editor content was rendered #TINY-7249
- Partially transparent RGBA values provided in the `color_map` setting were given the wrong hex value #TINY-7163
- HTML comments with mismatched quotes were parsed incorrectly under certain circumstances #TINY-7589
- The editor could crash when inserting certain HTML content #TINY-7756
- Inserting certain HTML content into the editor could result in invalid HTML once parsed #TINY-7756
- Links in notification text did not show the correct mouse pointer #TINY-7661
- Using the Tab key to navigate into the editor on Microsoft Internet Explorer 11 would incorrectly focus the toolbar #TINY-3707
- The editor selection could be placed in an incorrect location when undoing or redoing changes in a document containing `contenteditable="false"` elements #TINY-7663
- Menus and context menus were not closed when clicking into a different editor #TINY-7399
- Context menus on Android were not displayed when more than one HTML element was selected #TINY-7688
- Disabled nested menu items could still be opened #TINY-7700
- The nested menu item chevron icon was not fading when the menu item was disabled #TINY-7700
- `imagetools` buttons were incorrectly enabled for remote images without `imagetools_proxy` set #TINY-7772
- Only table content would be deleted when partially selecting a table and content outside the table #TINY-6044
- The table cell selection handling was incorrect in some cases when dealing with nested tables #TINY-6298
- Removing a table row or column could result in the cursor getting placed in an invalid location #TINY-7695
- Pressing the Tab key to navigate through table cells did not skip noneditable cells #TINY-7705
- Clicking on a noneditable table cell did not show a visual selection like other noneditable elements #TINY-7724
- Some table operations would incorrectly cause table row attributes and styles to be lost #TINY-6666
- The selection was incorrectly lost when using the `mceTableCellType` and `mceTableRowType` commands #TINY-6666
- The `mceTableRowType` was reversing the order of the rows when converting multiple header rows back to body rows #TINY-6666
- The table dialog did not always respect the `table_style_with_css` option #TINY-4926
- Pasting into a table with multiple cells selected could cause the content to be pasted in the wrong location #TINY-7485
- The `TableModified` event was not fired when pasting cells into a table #TINY-6939
- The table paste column before and after icons were not flipped in RTL mode #TINY-7851
- Fixed table corruption when deleting a `contenteditable="false"` cell #TINY-7891
- The `dir` attribute was being incorrectly applied to list items #TINY-4589
- Applying selector formats would sometimes not apply the format correctly to elements in a list #TINY-7393
- For formats that specify an attribute or style that should be removed, the formatter `match` API incorrectly returned `false` #TINY-6149
- The type signature on the `formatter.matchNode` API had the wrong return type (was `boolean` but should have been `Formatter | undefined`) #TINY-6149
- The `formatter.formatChanged` API would ignore the `similar` parameter if another callback had already been registered for the same format #TINY-7713
- The `formatter.formatChanged` API would sometimes not run the callback the first time the format was removed #TINY-7713
- Base64 encoded images with spaces or line breaks in the data URI were not displayed correctly. Patch contributed by RoboBurned

### Deprecated
- The `bbcode`, `fullpage`, `legacyoutput`, and `spellchecker` plugins have been deprecated and marked for removal in the next major release #TINY-7260

## 5.8.2 - 2021-06-23

### Fixed
- Fixed an issue when pasting cells from tables containing `colgroup`s into tables without `colgroup`s #TINY-6675
- Fixed an issue that could cause an invalid toolbar button state when multiple inline editors were on a single page #TINY-6297

## 5.8.1 - 2021-05-20

### Fixed
- An unexpected exception was thrown when switching to readonly mode and adjusting the editor width #TINY-6383
- Content could be lost when the `pagebreak_split_block` setting was enabled #TINY-3388
- The `list-style-type: none;` style on nested list items was incorrectly removed when clearing formatting #TINY-6264
- URLs were not always detected when pasting over a selection. Patch contributed by jwcooper #TINY-6997
- Properties on the `OpenNotification` event were incorrectly namespaced #TINY-7486

## 5.8.0 - 2021-05-06

### Added
- Added the `PAGE_UP` and `PAGE_DOWN` key code constants to the `VK` API #TINY-4612
- The editor resize handle can now be controlled using the keyboard #TINY-4823
- Added a new `fixed_toolbar_container_target` setting which renders the toolbar in the specified `HTMLElement`. Patch contributed by pvrobays

### Improved
- The `inline_boundaries` feature now supports the `home`, `end`, `pageup`, and `pagedown` keys #TINY-4612
- Updated the `formatter.matchFormat` API to support matching formats with variables in the `classes` property #TINY-7227
- Added HTML5 `audio` and `video` elements to the default alignment formats #TINY-6633
- Added support for alpha list numbering to the list properties dialog #TINY-6891

### Changed
- Updated the `image` dialog to display the class list dropdown as full-width if the caption checkbox is not present #TINY-6400
- Renamed the "H Align" and "V Align" input labels in the Table Cell Properties dialog to "Horizontal align" and "Vertical align" respectively #TINY-7285

### Deprecated
- The undocumented `setIconStroke` Split Toolbar Button API has been deprecated and will be removed in a future release #TINY-3551

### Fixed
- Fixed a bug where it wasn't possible to align nested list items #TINY-6567
- The RGB fields in the color picker dialog were not staying in sync with the color palette and hue slider #TINY-6952
- The color preview box in the color picker dialog was not correctly displaying the saturation and value of the chosen color #TINY-6952
- The color picker dialog will now show an alert if it is submitted with an invalid hex color code #TINY-2814
- Fixed a bug where the `TableModified` event was not fired when adding a table row with the Tab key #TINY-7006
- Added missing `images_file_types` setting to the exported TypeScript types #GH-6607
- Fixed a bug where lists pasted from Word with Roman numeral markers were not displayed correctly. Patch contributed by aautio #GH-6620
- The `editor.insertContent` API was incorrectly handling nested `span` elements with matching styles #TINY-6263
- The HTML5 `small` element could not be removed when clearing text formatting #TINY-6633
- The Oxide button text transform variable was incorrectly using `capitalize` instead of `none`. Patch contributed by dakur #GH-6341
- Fix dialog button text that was using title-style capitalization #TINY-6816
- Table plugin could perform operations on tables containing the inline editor #TINY-6625
- Fixed Tab key navigation inside table cells with a ranged selection #TINY-6638
- The foreground and background toolbar button color indicator is no longer blurry #TINY-3551
- Fixed a regression in the `tinymce.create()` API that caused issues when multiple objects were created #TINY-7358
- Fixed the `LineHeight` command causing the `change` event to be fired inconsistently #TINY-7048

## 5.7.1 - 2021-03-17

### Fixed
- Fixed the `help` dialog incorrectly linking to the changelog of TinyMCE 4 instead of TinyMCE 5 #TINY-7031
- Fixed a bug where error messages were displayed incorrectly in the image dialog #TINY-7099
- Fixed an issue where URLs were not correctly filtered in some cases #TINY-7025
- Fixed a bug where context menu items with names that contained uppercase characters were not displayed #TINY-7072
- Fixed context menu items lacking support for the `disabled` and `shortcut` properties #TINY-7073
- Fixed a regression where the width and height were incorrectly set when embedding content using the `media` dialog #TINY-7074

## 5.7.0 - 2021-02-10

### Added
- Added IPv6 address support to the URI API. Patch contributed by dev7355608 #GH-4409
- Added new `structure` and `style` properties to the `TableModified` event to indicate what kinds of modifications were made #TINY-6643
- Added `video` and `audio` live embed support for the `media` plugin #TINY-6229
- Added the ability to resize `video` and `iframe` media elements #TINY-6229
- Added a new `font_css` setting for adding fonts to both the editor and the parent document #TINY-6199
- Added a new `ImageUploader` API to simplify uploading image data to the configured `images_upload_url` or `images_upload_handler` #TINY-4601
- Added an Oxide variable to define the container background color in fullscreen mode #TINY-6903
- Added Oxide variables for setting the toolbar background colors for inline and sticky toolbars #TINY-6009
- Added a new `AfterProgressState` event that is fired after `editor.setProgressState` calls complete #TINY-6686
- Added support for `table_column_resizing` when inserting or deleting columns #TINY-6711

### Changed
- Changed table and table column copy behavior to retain an appropriate width when pasted #TINY-6664
- Changed the `lists` plugin to apply list styles to all text blocks within a selection #TINY-3755
- Changed the `advlist` plugin to log a console error message when the `list` plugin isn't enabled #TINY-6585
- Changed the z-index of the `setProgressState(true)` throbber so it does not hide notifications #TINY-6686
- Changed the type signature for `editor.selection.getRng()` incorrectly returning `null` #TINY-6843
- Changed some `SaxParser` regular expressions to improve performance #TINY-6823
- Changed `editor.setProgressState(true)` to close any open popups #TINY-6686

### Fixed
- Fixed `codesample` highlighting performance issues for some languages #TINY-6996
- Fixed an issue where cell widths were lost when merging table cells #TINY-6901
- Fixed `col` elements incorrectly transformed to `th` elements when converting columns to header columns #TINY-6715
- Fixed a number of table operations not working when selecting 2 table cells on Mozilla Firefox #TINY-3897
- Fixed a memory leak by backporting an upstream Sizzle fix #TINY-6859
- Fixed table `width` style was removed when copying #TINY-6664
- Fixed focus lost while typing in the `charmap` or `emoticons` dialogs when the editor is rendered in a shadow root #TINY-6904
- Fixed corruption of base64 URLs used in style attributes when parsing HTML #TINY-6828
- Fixed the order of CSS precedence of `content_style` and `content_css` in the `preview` and `template` plugins. `content_style` now has precedence #TINY-6529
- Fixed an issue where the image dialog tried to calculate image dimensions for an empty image URL #TINY-6611
- Fixed an issue where `scope` attributes on table cells would not change as expected when merging or unmerging cells #TINY-6486
- Fixed the plugin documentation links in the `help` plugin #DOC-703
- Fixed events bound using `DOMUtils` not returning the correct result for `isDefaultPrevented` in some cases #TINY-6834
- Fixed the "Dropped file type is not supported" notification incorrectly showing when using an inline editor #TINY-6834
- Fixed an issue with external styles bleeding into TinyMCE #TINY-6735
- Fixed an issue where parsing malformed comments could cause an infinite loop #TINY-6864
- Fixed incorrect return types on `editor.selection.moveToBookmark` #TINY-6504
- Fixed the type signature for `editor.selection.setCursorLocation()` incorrectly allowing a node with no `offset` #TINY-6843
- Fixed incorrect behavior when editor is destroyed while loading stylesheets #INT-2282
- Fixed figure elements incorrectly splitting from a valid parent element when editing the image within #TINY-6592
- Fixed inserting multiple rows or columns in a table cloning from the incorrect source row or column #TINY-6906
- Fixed an issue where new lines were not scrolled into view when pressing Shift+Enter or Shift+Return #TINY-6964
- Fixed an issue where list elements would not be removed when outdenting using the Enter or Return key #TINY-5974
- Fixed an issue where file extensions with uppercase characters were treated as invalid #TINY-6940
- Fixed dialog block messages were not passed through TinyMCE's translation system #TINY-6971

## 5.6.2 - 2020-12-08

### Fixed
- Fixed a UI rendering regression when the document body is using `display: flex` #TINY-6783

## 5.6.1 - 2020-11-25

### Fixed
- Fixed the `mceTableRowType` and `mceTableCellType` commands were not firing the `newCell` event #TINY-6692
- Fixed the HTML5 `s` element was not recognized when editing or clearing text formatting #TINY-6681
- Fixed an issue where copying and pasting table columns resulted in invalid HTML when using colgroups #TINY-6684
- Fixed an issue where the toolbar would render with the wrong width for inline editors in some situations #TINY-6683

## 5.6.0 - 2020-11-18

### Added
- Added new `BeforeOpenNotification` and `OpenNotification` events which allow internal notifications to be captured and modified before display #TINY-6528
- Added support for `block` and `unblock` methods on inline dialogs #TINY-6487
- Added new `TableModified` event which is fired whenever changes are made to a table #TINY-6629
- Added new `images_file_types` setting to determine which image file formats will be automatically processed into `img` tags on paste when using the `paste` plugin #TINY-6306
- Added support for `images_file_types` setting in the image file uploader to determine which image file extensions are valid for upload #TINY-6224
- Added new `format_empty_lines` setting to control if empty lines are formatted in a ranged selection #TINY-6483
- Added template support to the `autocompleter` for customizing the autocompleter items #TINY-6505
- Added new user interface `enable`, `disable`, and `isDisabled` methods #TINY-6397
- Added new `closest` formatter API to get the closest matching selection format from a set of formats #TINY-6479
- Added new `emojiimages` emoticons database that uses the twemoji CDN by default #TINY-6021
- Added new `emoticons_database` setting to configure which emoji database to use #TINY-6021
- Added new `name` field to the `style_formats` setting object to enable specifying a name for the format #TINY-4239

### Changed
- Changed `readonly` mode to allow hyperlinks to be clickable #TINY-6248

### Fixed
- Fixed the `change` event not firing after a successful image upload #TINY-6586
- Fixed the type signature for the `entity_encoding` setting not accepting delimited lists #TINY-6648
- Fixed layout issues when empty `tr` elements were incorrectly removed from tables #TINY-4679
- Fixed image file extensions lost when uploading an image with an alternative extension, such as `.jfif` #TINY-6622
- Fixed a security issue where URLs in attributes weren't correctly sanitized #TINY-6518
- Fixed `DOMUtils.getParents` incorrectly including the shadow root in the array of elements returned #TINY-6540
- Fixed an issue where the root document could be scrolled while an editor dialog was open inside a shadow root #TINY-6363
- Fixed `getContent` with text format returning a new line when the editor is empty #TINY-6281
- Fixed table column and row resizers not respecting the `data-mce-resize` attribute #TINY-6600
- Fixed inserting a table via the `mceInsertTable` command incorrectly creating 2 undo levels #TINY-6656
- Fixed nested tables with `colgroup` elements incorrectly always resizing the inner table #TINY-6623
- Fixed the `visualchars` plugin causing the editor to steal focus when initialized #TINY-6282
- Fixed `fullpage` plugin altering text content in `editor.getContent()` #TINY-6541
- Fixed `fullscreen` plugin not working correctly with multiple editors and shadow DOM #TINY-6280
- Fixed font size keywords such as `medium` not displaying correctly in font size menus #TINY-6291
- Fixed an issue where some attributes in table cells were not copied over to new rows or columns #TINY-6485
- Fixed incorrectly removing formatting on adjacent spaces when removing formatting on a ranged selection #TINY-6268
- Fixed the `Cut` menu item not working in the latest version of Mozilla Firefox #TINY-6615
- Fixed some incorrect types in the new TypeScript declaration file #TINY-6413
- Fixed a regression where a fake offscreen selection element was incorrectly created for the editor root node #TINY-6555
- Fixed an issue where menus would incorrectly collapse in small containers #TINY-3321
- Fixed an issue where only one table column at a time could be converted to a header #TINY-6326
- Fixed some minor memory leaks that prevented garbage collection for editor instances #TINY-6570
- Fixed resizing a `responsive` table not working when using the column resize handles #TINY-6601
- Fixed incorrectly calculating table `col` widths when resizing responsive tables #TINY-6646
- Fixed an issue where spaces were not preserved in pre-blocks when getting text content #TINY-6448
- Fixed a regression that caused the selection to be difficult to see in tables with backgrounds #TINY-6495
- Fixed content pasted multiple times in the editor when using Microsoft Internet Explorer 11. Patch contributed by mattford #GH-4905

## 5.5.1 - 2020-10-01

### Fixed
- Fixed pressing the down key near the end of a document incorrectly raising an exception #TINY-6471
- Fixed incorrect Typescript types for the `Tools` API #TINY-6475

## 5.5.0 - 2020-09-29

### Added
- Added a TypeScript declaration file to the bundle output for TinyMCE core #TINY-3785
- Added new `table_column_resizing` setting to control how table columns are resized when using the resize bars #TINY-6001
- Added the ability to remove images on a failed upload using the `images_upload_handler` failure callback #TINY-6011
- Added `hasPlugin` function to the editor API to determine if a plugin exists or not #TINY-766
- Added new `ToggleToolbarDrawer` command and query state handler to allow the toolbar drawer to be programmatically toggled and the toggle state to be checked #TINY-6032
- Added the ability to use `colgroup` elements in tables #TINY-6050
- Added a new setting `table_use_colgroups` for toggling whether colgroups are used in new tables #TINY-6050
- Added the ability to delete and navigate HTML media elements without the `media` plugin #TINY-4211
- Added `fullscreen_native` setting to the `fullscreen` plugin to enable use of the entire monitor #TINY-6284
- Added table related oxide variables to the Style API for more granular control over table cell selection appearance #TINY-6311
- Added new `toolbar_persist` setting to control the visibility of the inline toolbar #TINY-4847
- Added new APIs to allow for programmatic control of the inline toolbar visibility #TINY-4847
- Added the `origin` property to the `ObjectResized` and `ObjectResizeStart` events, to specify which handle the resize was performed on #TINY-6242
- Added new StyleSheetLoader `unload` and `unloadAll` APIs to allow loaded stylesheets to be removed #TINY-3926
- Added the `LineHeight` query command and action to the editor #TINY-4843
- Added the `lineheight` toolbar and menu items, and added `lineheight` to the default format menu #TINY-4843
- Added a new `contextmenu_avoid_overlap` setting to allow context menus to avoid overlapping matched nodes #TINY-6036
- Added new listbox dialog UI component for rendering a dropdown that allows nested options #TINY-2236
- Added back the ability to use nested items in the `image_class_list`, `link_class_list`, `link_list`, `table_class_list`, `table_cell_class_list`, and `table_row_class_list` settings #TINY-2236

### Changed
- Changed how CSS manipulates table cells when selecting multiple cells to achieve a semi-transparent selection #TINY-6311
- Changed the `target` property on fired events to use the native event target. The original target for an open shadow root can be obtained using `event.getComposedPath()` #TINY-6128
- Changed the editor to clean-up loaded CSS stylesheets when all editors using the stylesheet have been removed #TINY-3926
- Changed `imagetools` context menu icon for accessing the `image` dialog to use the `image` icon #TINY-4141
- Changed the `editor.insertContent()` and `editor.selection.setContent()` APIs to retain leading and trailing whitespace #TINY-5966
- Changed the `table` plugin `Column` menu to include the cut, copy and paste column menu items #TINY-6374
- Changed the default table styles in the content CSS files to better support the styling options available in the `table` dialog #TINY-6179

### Deprecated
- Deprecated the `Env.experimentalShadowDom` flag #TINY-6128

### Fixed
- Fixed tables with no borders displaying with the default border styles in the `preview` dialog #TINY-6179
- Fixed loss of whitespace when inserting content after a non-breaking space #TINY-5966
- Fixed the `event.getComposedPath()` function throwing an exception for events fired from the editor #TINY-6128
- Fixed notifications not appearing when the editor is within a ShadowRoot #TINY-6354
- Fixed focus issues with inline dialogs when the editor is within a ShadowRoot #TINY-6360
- Fixed the `template` plugin previews missing some content styles #TINY-6115
- Fixed the `media` plugin not saving the alternative source url in some situations #TINY-4113
- Fixed an issue where column resizing using the resize bars was inconsistent between fixed and relative table widths #TINY-6001
- Fixed an issue where dragging and dropping within a table would select table cells #TINY-5950
- Fixed up and down keyboard navigation not working for inline `contenteditable="false"` elements #TINY-6226
- Fixed dialog not retrieving `close` icon from icon pack #TINY-6445
- Fixed the `unlink` toolbar button not working when selecting multiple links #TINY-4867
- Fixed the `link` dialog not showing the "Text to display" field in some valid cases #TINY-5205
- Fixed the `DOMUtils.split()` API incorrectly removing some content #TINY-6294
- Fixed pressing the escape key not focusing the editor when using multiple toolbars #TINY-6230
- Fixed the `dirty` flag not being correctly set during an `AddUndo` event #TINY-4707
- Fixed `editor.selection.setCursorLocation` incorrectly placing the cursor outside `pre` elements in some circumstances #TINY-4058
- Fixed an exception being thrown when pressing the enter key inside pre elements while `br_in_pre` setting is false #TINY-4058

## 5.4.2 - 2020-08-17

### Fixed
- Fixed the editor not resizing when resizing the browser window in fullscreen mode #TINY-3511
- Fixed clicking on notifications causing inline editors to hide #TINY-6058
- Fixed an issue where link URLs could not be deleted or edited in the link dialog in some cases #TINY-4706
- Fixed a regression where setting the `anchor_top` or `anchor_bottom` options to `false` was not working #TINY-6256
- Fixed the `anchor` plugin not supporting the `allow_html_in_named_anchor` option #TINY-6236
- Fixed an exception thrown when removing inline formats that contained additional styles or classes #TINY-6288
- Fixed an exception thrown when positioning the context toolbar on Internet Explorer 11 in some edge cases #TINY-6271
- Fixed inline formats not removed when more than one `removeformat` format rule existed #TINY-6216
- Fixed an issue where spaces were sometimes removed when removing formating on nearby text #TINY-6251
- Fixed the list toolbar buttons not showing as active when a list is selected #TINY-6286
- Fixed an issue where the UI would sometimes not be shown or hidden when calling the show or hide API methods on the editor #TINY-6048
- Fixed the list type style not retained when copying list items #TINY-6289
- Fixed the Paste plugin converting tabs in plain text to a single space character. A `paste_tab_spaces` option has been included for setting the number of spaces used to replace a tab character #TINY-6237

## 5.4.1 - 2020-07-08

### Fixed
- Fixed the Search and Replace plugin incorrectly including zero-width caret characters in search results #TINY-4599
- Fixed dragging and dropping unsupported files navigating the browser away from the editor #TINY-6027
- Fixed undo levels not created on browser handled drop or paste events #TINY-6027
- Fixed content in an iframe element parsing as DOM elements instead of text content #TINY-5943
- Fixed Oxide checklist styles not showing when printing #TINY-5139
- Fixed bug with `scope` attribute not being added to the cells of header rows #TINY-6206

## 5.4.0 - 2020-06-30

### Added
- Added keyboard navigation support to menus and toolbars when the editor is in a ShadowRoot #TINY-6152
- Added the ability for menus to be clicked when the editor is in an open shadow root #TINY-6091
- Added the `Editor.ui.styleSheetLoader` API for loading stylesheets within the Document or ShadowRoot containing the editor UI #TINY-6089
- Added the `StyleSheetLoader` module to the public API #TINY-6100
- Added Oxide variables for styling the `select` element and headings in dialog content #TINY-6070
- Added icons for `table` column and row cut, copy, and paste toolbar buttons #TINY-6062
- Added all `table` menu items to the UI registry, so they can be used by name in other menus #TINY-4866
- Added new `mceTableApplyCellStyle` command to the `table` plugin #TINY-6004
- Added new `table` cut, copy, and paste column editor commands and menu items #TINY-6006
- Added font related Oxide variables for secondary buttons, allowing for custom styling #TINY-6061
- Added new `table_header_type` setting to control how table header rows are structured #TINY-6007
- Added new `table_sizing_mode` setting to replace the `table_responsive_width` setting, which has now been deprecated #TINY-6051
- Added new `mceTableSizingMode` command for changing the sizing mode of a table #TINY-6000
- Added new `mceTableRowType`, `mceTableColType`, and `mceTableCellType` commands and value queries #TINY-6150

### Changed
- Changed `advlist` toolbar buttons to only show a dropdown list if there is more than one option #TINY-3194
- Changed `mceInsertTable` command and `insertTable` API method to take optional header rows and columns arguments #TINY-6012
- Changed stylesheet loading, so that UI skin stylesheets can load in a ShadowRoot if required #TINY-6089
- Changed the DOM location of menus so that they display correctly when the editor is in a ShadowRoot #TINY-6093
- Changed the table plugin to correctly detect all valid header row structures #TINY-6007

### Fixed
- Fixed tables with no defined width being converted to a `fixed` width table when modifying the table #TINY-6051
- Fixed the `autosave` `isEmpty` API incorrectly detecting non-empty content as empty #TINY-5953
- Fixed table `Paste row after` and `Paste row before` menu items not disabled when nothing was available to paste #TINY-6006
- Fixed a selection performance issue with large tables on Microsoft Internet Explorer and Edge #TINY-6057
- Fixed filters for screening commands from the undo stack to be case-insensitive #TINY-5946
- Fixed `fullscreen` plugin now removes all classes when the editor is closed #TINY-4048
- Fixed handling of mixed-case icon identifiers (names) for UI elements #TINY-3854
- Fixed leading and trailing spaces lost when using `editor.selection.getContent({ format: 'text' })` #TINY-5986
- Fixed an issue where changing the URL with the quicklink toolbar caused unexpected undo behavior #TINY-5952
- Fixed an issue where removing formatting within a table cell would cause Internet Explorer 11 to scroll to the end of the table #TINY-6049
- Fixed an issue where the `allow_html_data_urls` setting was not correctly applied #TINY-5951
- Fixed the `autolink` feature so that it no longer treats a string with multiple "@" characters as an email address #TINY-4773
- Fixed an issue where removing the editor would leave unexpected attributes on the target element #TINY-4001
- Fixed the `link` plugin now suggest `mailto:` when the text contains an '@' and no slashes (`/`) #TINY-5941
- Fixed the `valid_children` check of custom elements now allows a wider range of characters in names #TINY-5971

## 5.3.2 - 2020-06-10

### Fixed
- Fixed a regression introduced in 5.3.0, where `images_dataimg_filter` was no-longer called #TINY-6086

## 5.3.1 - 2020-05-27

### Fixed
- Fixed the image upload error alert also incorrectly closing the image dialog #TINY-6020
- Fixed editor content scrolling incorrectly on focus in Firefox by reverting default content CSS html and body heights added in 5.3.0 #TINY-6019

## 5.3.0 - 2020-05-21

### Added
- Added html and body height styles to the default oxide content CSS #TINY-5978
- Added `uploadUri` and `blobInfo` to the data returned by `editor.uploadImages()` #TINY-4579
- Added a new function to the `BlobCache` API to lookup a blob based on the base64 data and mime type #TINY-5988
- Added the ability to search and replace within a selection #TINY-4549
- Added the ability to set the list start position for ordered lists and added new `lists` context menu item #TINY-3915
- Added `icon` as an optional config option to the toggle menu item API #TINY-3345
- Added `auto` mode for `toolbar_location` which positions the toolbar and menu bar at the bottom if there is no space at the top #TINY-3161

### Changed
- Changed the default `toolbar_location` to `auto` #TINY-3161
- Changed toggle menu items and choice menu items to have a dedicated icon with the checkmark displayed on the far right side of the menu item #TINY-3345
- Changed the `link`, `image`, and `paste` plugins to use Promises to reduce the bundle size #TINY-4710
- Changed the default icons to be lazy loaded during initialization #TINY-4729
- Changed the parsing of content so base64 encoded urls are converted to blob urls #TINY-4727
- Changed context toolbars so they concatenate when more than one is suitable for the current selection #TINY-4495
- Changed inline style element formats (strong, b, em, i, u, strike) to convert to a span on format removal if a `style` or `class` attribute is present #TINY-4741

### Fixed
- Fixed the `selection.setContent()` API not running parser filters #TINY-4002
- Fixed formats incorrectly applied or removed when table cells were selected #TINY-4709
- Fixed the `quickimage` button not restricting the file types to images #TINY-4715
- Fixed search and replace ignoring text in nested contenteditable elements #TINY-5967
- Fixed resize handlers displaying in the wrong location sometimes for remote images #TINY-4732
- Fixed table picker breaking in Firefox on low zoom levels #TINY-4728
- Fixed issue with loading or pasting contents with large base64 encoded images on Safari #TINY-4715
- Fixed supplementary special characters being truncated when inserted into the editor. Patch contributed by mlitwin. #TINY-4791
- Fixed toolbar buttons not set to disabled when the editor is in readonly mode #TINY-4592
- Fixed the editor selection incorrectly changing when removing caret format containers #TINY-3438
- Fixed bug where title, width, and height would be set to empty string values when updating an image and removing those attributes using the image dialog #TINY-4786
- Fixed `ObjectResized` event firing when an object wasn't resized #TINY-4161
- Fixed `ObjectResized` and `ObjectResizeStart` events incorrectly fired when adding or removing table rows and columns #TINY-4829
- Fixed the placeholder not hiding when pasting content into the editor #TINY-4828
- Fixed an issue where the editor would fail to load if local storage was disabled #TINY-5935
- Fixed an issue where an uploaded image would reuse a cached image with a different mime type #TINY-5988
- Fixed bug where toolbars and dialogs would not show if the body element was replaced (e.g. with Turbolinks). Patch contributed by spohlenz #GH-5653
- Fixed an issue where multiple formats would be removed when removing a single format at the end of lines or on empty lines #TINY-1170
- Fixed zero-width spaces incorrectly included in the `wordcount` plugin character count #TINY-5991
- Fixed a regression introduced in 5.2.0 whereby the desktop `toolbar_mode` setting would incorrectly override the mobile default setting #TINY-5998
- Fixed an issue where deleting all content in a single cell table would delete the entire table #TINY-1044

## 5.2.2 - 2020-04-23

### Fixed
- Fixed an issue where anchors could not be inserted on empty lines #TINY-2788
- Fixed text decorations (underline, strikethrough) not consistently inheriting the text color #TINY-4757
- Fixed `format` menu alignment buttons inconsistently applying to images #TINY-4057
- Fixed the floating toolbar drawer height collapsing when the editor is rendered in modal dialogs or floating containers #TINY-4837
- Fixed `media` embed content not processing safely in some cases #TINY-4857

## 5.2.1 - 2020-03-25

### Fixed
- Fixed the "is decorative" checkbox in the image dialog clearing after certain dialog events #FOAM-11
- Fixed possible uncaught exception when a `style` attribute is removed using a content filter on `setContent` #TINY-4742
- Fixed the table selection not functioning correctly in Microsoft Edge 44 or higher #TINY-3862
- Fixed the table resize handles not functioning correctly in Microsoft Edge 44 or higher #TINY-4160
- Fixed the floating toolbar drawer disconnecting from the toolbar when adding content in inline mode #TINY-4725 #TINY-4765
- Fixed `readonly` mode not returning the appropriate boolean value #TINY-3948
- Fixed the `forced_root_block_attrs` setting not applying attributes to new blocks consistently #TINY-4564
- Fixed the editor incorrectly stealing focus during initialization in Microsoft Internet Explorer #TINY-4697
- Fixed dialogs stealing focus when opening an alert or confirm dialog using an `onAction` callback #TINY-4014
- Fixed inline dialogs incorrectly closing when clicking on an opened alert or confirm dialog #TINY-4012
- Fixed the context toolbar overlapping the menu bar and toolbar #TINY-4586
- Fixed notification and inline dialog positioning issues when using `toolbar_location: 'bottom'` #TINY-4586
- Fixed the `colorinput` popup appearing offscreen on mobile devices #TINY-4711
- Fixed special characters not being found when searching by "whole words only" #TINY-4522
- Fixed an issue where dragging images could cause them to be duplicated #TINY-4195
- Fixed context toolbars activating without the editor having focus #TINY-4754
- Fixed an issue where removing the background color of text did not always work #TINY-4770
- Fixed an issue where new rows and columns in a table did not retain the style of the previous row or column #TINY-4788

## 5.2.0 - 2020-02-13

### Added
- Added the ability to apply formats to spaces #TINY-4200
- Added new `toolbar_location` setting to allow for positioning the menu and toolbar at the bottom of the editor #TINY-4210
- Added new `toolbar_groups` setting to allow a custom floating toolbar group to be added to the toolbar when using `floating` toolbar mode #TINY-4229
- Added new `link_default_protocol` setting to `link` and `autolink` plugin to allow a protocol to be used by default #TINY-3328
- Added new `placeholder` setting to allow a placeholder to be shown when the editor is empty #TINY-3917
- Added new `tinymce.dom.TextSeeker` API to allow searching text across different DOM nodes #TINY-4200
- Added a drop shadow below the toolbar while in sticky mode and introduced Oxide variables to customize it when creating a custom skin #TINY-4343
- Added `quickbars_image_toolbar` setting to allow for the image quickbar to be turned off #TINY-4398
- Added iframe and img `loading` attribute to the default schema. Patch contributed by ataylor32. #GH-5112
- Added new `getNodeFilters`/`getAttributeFilters` functions to the `editor.serializer` instance #TINY-4344
- Added new `a11y_advanced_options` setting to allow additional accessibility options to be added #FOAM-11
- Added new accessibility options and behaviours to the image dialog using `a11y_advanced_options` #FOAM-11
- Added the ability to use the window `PrismJS` instance for the `codesample` plugin instead of the bundled version to allow for styling custom languages #TINY-4504
- Added error message events that fire when a resource loading error occurs #TINY-4509

### Changed
- Changed the default schema to disallow `onchange` for select elements #TINY-4614
- Changed default `toolbar_mode` value from false to `wrap`. The value false has been deprecated #TINY-4617
- Changed `toolbar_drawer` setting to `toolbar_mode`. `toolbar_drawer` has been deprecated #TINY-4416
- Changed iframe mode to set selection on content init if selection doesn't exist #TINY-4139
- Changed table related icons to align them with the visual style of the other icons #TINY-4341
- Changed and improved the visual appearance of the color input field #TINY-2917
- Changed fake caret container to use `forced_root_block` when possible #TINY-4190
- Changed the `requireLangPack` API to wait until the plugin has been loaded before loading the language pack #TINY-3716
- Changed the formatter so `style_formats` are registered before the initial content is loaded into the editor #TINY-4238
- Changed media plugin to use https protocol for media urls by default #TINY-4577
- Changed the parser to treat CDATA nodes as bogus HTML comments to match the HTML parsing spec. A new `preserve_cdata` setting has been added to preserve CDATA nodes if required #TINY-4625

### Fixed
- Fixed incorrect parsing of malformed/bogus HTML comments #TINY-4625
- Fixed `quickbars` selection toolbar appearing on non-editable elements #TINY-4359
- Fixed bug with alignment toolbar buttons sometimes not changing state correctly #TINY-4139
- Fixed the `codesample` toolbar button not toggling when selecting code samples other than HTML #TINY-4504
- Fixed content incorrectly scrolling to the top or bottom when pressing enter if when the content was already in view #TINY-4162
- Fixed `scrollIntoView` potentially hiding elements behind the toolbar #TINY-4162
- Fixed editor not respecting the `resize_img_proportional` setting due to legacy code #TINY-4236
- Fixed flickering floating toolbar drawer in inline mode #TINY-4210
- Fixed an issue where the template plugin dialog would be indefinitely blocked on a failed template load #TINY-2766
- Fixed the `mscontrolselect` event not being unbound on IE/Edge #TINY-4196
- Fixed Confirm dialog footer buttons so only the "Yes" button is highlighted #TINY-4310
- Fixed `file_picker_callback` functionality for Image, Link and Media plugins #TINY-4163
- Fixed issue where floating toolbar drawer sometimes would break if the editor is resized while the drawer is open #TINY-4439
- Fixed incorrect `external_plugins` loading error message #TINY-4503
- Fixed resize handler was not hidden for ARIA purposes. Patch contributed by Parent5446. #GH-5195
- Fixed an issue where content could be lost if a misspelled word was selected and spellchecking was disabled #TINY-3899
- Fixed validation errors in the CSS where certain properties had the wrong default value #TINY-4491
- Fixed an issue where forced root block attributes were not applied when removing a list #TINY-4272
- Fixed an issue where the element path isn't being cleared when there are no parents #TINY-4412
- Fixed an issue where width and height in svg icons containing `rect` elements were overridden by the CSS reset #TINY-4408
- Fixed an issue where uploading images with `images_reuse_filename` enabled and that included a query parameter would generate an invalid URL #TINY-4638
- Fixed the `closeButton` property not working when opening notifications #TINY-4674
- Fixed keyboard flicker when opening a context menu on mobile #TINY-4540
- Fixed issue where plus icon svg contained strokes #TINY-4681

## 5.1.6 - 2020-01-28

### Fixed
- Fixed `readonly` mode not blocking all clicked links #TINY-4572
- Fixed legacy font sizes being calculated inconsistently for the `FontSize` query command value #TINY-4555
- Fixed changing a tables row from `Header` to `Body` incorrectly moving the row to the bottom of the table #TINY-4593
- Fixed the context menu not showing in certain cases with hybrid devices #TINY-4569
- Fixed the context menu opening in the wrong location when the target is the editor body #TINY-4568
- Fixed the `image` plugin not respecting the `automatic_uploads` setting when uploading local images #TINY-4287
- Fixed security issue related to parsing HTML comments and CDATA #TINY-4544

## 5.1.5 - 2019-12-19

### Fixed
- Fixed the UI not working with hybrid devices that accept both touch and mouse events #TNY-4521
- Fixed the `charmap` dialog initially focusing the first tab of the dialog instead of the search input field #TINY-4342
- Fixed an exception being raised when inserting content if the caret was directly before or after a `contenteditable="false"` element #TINY-4528
- Fixed a bug with pasting image URLs when paste as text is enabled #TINY-4523

## 5.1.4 - 2019-12-11

### Fixed
- Fixed dialog contents disappearing when clicking a checkbox for right-to-left languages #TINY-4518
- Fixed the `legacyoutput` plugin registering legacy formats after editor initialization, causing legacy content to be stripped on the initial load #TINY-4447
- Fixed search and replace not cycling through results when searching using special characters #TINY-4506
- Fixed the `visualchars` plugin converting HTML-like text to DOM elements in certain cases #TINY-4507
- Fixed an issue with the `paste` plugin not sanitizing content in some cases #TINY-4510
- Fixed HTML comments incorrectly being parsed in certain cases #TINY-4511

## 5.1.3 - 2019-12-04

### Fixed
- Fixed sticky toolbar not undocking when fullscreen mode is activated #TINY-4390
- Fixed the "Current Window" target not applying when updating links using the link dialog #TINY-4063
- Fixed disabled menu items not highlighting when focused #TINY-4339
- Fixed touch events passing through dialog collection items to the content underneath on Android devices #TINY-4431
- Fixed keyboard navigation of the Help dialog's Keyboard Navigation tab #TINY-4391
- Fixed search and replace dialog disappearing when finding offscreen matches on iOS devices #TINY-4350
- Fixed performance issues where sticky toolbar was jumping while scrolling on slower browsers #TINY-4475

## 5.1.2 - 2019-11-19

### Fixed
- Fixed desktop touch devices using `mobile` configuration overrides #TINY-4345
- Fixed unable to disable the new scrolling toolbar feature #TINY-4345
- Fixed touch events passing through any pop-up items to the content underneath on Android devices #TINY-4367
- Fixed the table selector handles throwing JavaScript exceptions for non-table selections #TINY-4338
- Fixed `cut` operations not removing selected content on Android devices when the `paste` plugin is enabled #TINY-4362
- Fixed inline toolbar not constrained to the window width by default #TINY-4314
- Fixed context toolbar split button chevrons pointing right when they should be pointing down #TINY-4257
- Fixed unable to access the dialog footer in tabbed dialogs on small screens #TINY-4360
- Fixed mobile table selectors were hard to select with touch by increasing the size #TINY-4366
- Fixed mobile table selectors moving when moving outside the editor #TINY-4366
- Fixed inline toolbars collapsing when using sliding toolbars #TINY-4389
- Fixed block textpatterns not treating NBSPs as spaces #TINY-4378
- Fixed backspace not merging blocks when the last element in the preceding block was a `contenteditable="false"` element #TINY-4235
- Fixed toolbar buttons that only contain text labels overlapping on mobile devices #TINY-4395
- Fixed quickbars quickimage picker not working on mobile #TINY-4377
- Fixed fullscreen not resizing in an iOS WKWebView component #TINY-4413

## 5.1.1 - 2019-10-28

### Fixed
- Fixed font formats containing spaces being wrapped in `&quot;` entities instead of single quotes #TINY-4275
- Fixed alert and confirm dialogs losing focus when clicked #TINY-4248
- Fixed clicking outside a modal dialog focusing on the document body #TINY-4249
- Fixed the context toolbar not hiding when scrolled out of view #TINY-4265

## 5.1.0 - 2019-10-17

### Added
- Added touch selector handles for table selections on touch devices #TINY-4097
- Added border width field to Table Cell dialog #TINY-4028
- Added touch event listener to media plugin to make embeds playable #TINY-4093
- Added oxide styling options to notifications and tweaked the default variables #TINY-4153
- Added additional padding to split button chevrons on touch devices, to make them easier to interact with #TINY-4223
- Added new platform detection functions to `Env` and deprecated older detection properties #TINY-4184
- Added `inputMode` config field to specify inputmode attribute of `input` dialog components #TINY-4062
- Added new `inputMode` property to relevant plugins/dialogs #TINY-4102
- Added new `toolbar_sticky` setting to allow the iframe menubar/toolbar to stick to the top of the window when scrolling #TINY-3982

### Changed
- Changed default setting for `toolbar_drawer` to `floating` #TINY-3634
- Changed mobile phones to use the `silver` theme by default #TINY-3634
- Changed some editor settings to default to `false` on touch devices:
  - `menubar`(phones only) #TINY-4077
  - `table_grid` #TINY-4075
  - `resize` #TINY-4157
  - `object_resizing` #TINY-4157
- Changed toolbars and context toolbars to sidescroll on mobile #TINY-3894 #TINY-4107
- Changed context menus to render as horizontal menus on touch devices #TINY-4107
- Changed the editor to use the `VisualViewport` API of the browser where possible #TINY-4078
- Changed visualblocks toolbar button icon and renamed `paragraph` icon to `visualchars` #TINY-4074
- Changed Oxide default for `@toolbar-button-chevron-color` to follow toolbar button icon color #TINY-4153
- Changed the `urlinput` dialog component to use the `url` type attribute #TINY-4102

### Fixed
- Fixed Safari desktop visual viewport fires resize on fullscreen breaking the restore function #TINY-3976
- Fixed scroll issues on mobile devices #TINY-3976
- Fixed context toolbar unable to refresh position on iOS12 #TINY-4107
- Fixed ctrl+left click not opening links on readonly mode and the preview dialog #TINY-4138
- Fixed Slider UI component not firing `onChange` event on touch devices #TINY-4092
- Fixed notifications overlapping instead of stacking #TINY-3478
- Fixed inline dialogs positioning incorrectly when the page is scrolled #TINY-4018
- Fixed inline dialogs and menus not repositioning when resizing #TINY-3227
- Fixed inline toolbar incorrectly stretching to the full width when a width value was provided #TINY-4066
- Fixed menu chevrons color to follow the menu text color #TINY-4153
- Fixed table menu selection grid from staying black when using dark skins, now follows border color #TINY-4153
- Fixed Oxide using the wrong text color variable for menubar button focused state #TINY-4146
- Fixed the autoresize plugin not keeping the selection in view when resizing #TINY-4094
- Fixed textpattern plugin throwing exceptions when using `forced_root_block: false` #TINY-4172
- Fixed missing CSS fill styles for toolbar button icon active state #TINY-4147
- Fixed an issue where the editor selection could end up inside a short ended element (such as `br`) #TINY-3999
- Fixed browser selection being lost in inline mode when opening split dropdowns #TINY-4197
- Fixed backspace throwing an exception when using `forced_root_block: false` #TINY-4099
- Fixed floating toolbar drawer expanding outside the bounds of the editor #TINY-3941
- Fixed the autocompleter not activating immediately after a `br` or `contenteditable=false` element #TINY-4194
- Fixed an issue where the autocompleter would incorrectly close on IE 11 in certain edge cases #TINY-4205

## 5.0.16 - 2019-09-24

### Added
- Added new `referrer_policy` setting to add the `referrerpolicy` attribute when loading scripts or stylesheets #TINY-3978
- Added a slight background color to dialog tab links when focused to aid keyboard navigation #TINY-3877

### Fixed
- Fixed media poster value not updating on change #TINY-4013
- Fixed openlink was not registered as a toolbar button #TINY-4024
- Fixed failing to initialize if a script tag was used inside a SVG #TINY-4087
- Fixed double top border showing on toolbar without menubar when toolbar_drawer is enabled #TINY-4118
- Fixed unable to drag inline dialogs to the bottom of the screen when scrolled #TINY-4154
- Fixed notifications appearing on top of the toolbar when scrolled in inline mode #TINY-4159
- Fixed notifications displaying incorrectly on IE 11 #TINY-4169

## 5.0.15 - 2019-09-02

### Added
- Added a dark `content_css` skin to go with the dark UI skin #TINY-3743

### Changed
- Changed the enabled state on toolbar buttons so they don't get the hover effect #TINY-3974

### Fixed
- Fixed missing CSS active state on toolbar buttons #TINY-3966
- Fixed `onChange` callback not firing for the colorinput dialog component #TINY-3968
- Fixed context toolbars not showing in fullscreen mode #TINY-4023

## 5.0.14 - 2019-08-19

### Added
- Added an API to reload the autocompleter menu with additional fetch metadata #MENTIONS-17

### Fixed
- Fixed missing toolbar button border styling options #TINY-3965
- Fixed image upload progress notification closing before the upload is complete #TINY-3963
- Fixed inline dialogs not closing on escape when no dialog component is in focus #TINY-3936
- Fixed plugins not being filtered when defaulting to mobile on phones #TINY-3537
- Fixed toolbar more drawer showing the content behind it when transitioning between opened and closed states #TINY-3878
- Fixed focus not returning to the dialog after pressing the "Replace all" button in the search and replace dialog #TINY-3961

### Removed
- Removed Oxide variable `@menubar-select-disabled-border-color` and replaced it with `@menubar-select-disabled-border` #TINY-3965

## 5.0.13 - 2019-08-06

### Changed
- Changed modal dialogs to prevent dragging by default and added new `draggable_modal` setting to restore dragging #TINY-3873
- Changed the nonbreaking plugin to insert nbsp characters wrapped in spans to aid in filtering. This can be disabled using the `nonbreaking_wrap` setting #TINY-3647
- Changed backspace behaviour in lists to outdent nested list items when the cursor is at the start of the list item #TINY-3651

### Fixed
- Fixed sidebar growing beyond editor bounds in IE 11 #TINY-3937
- Fixed issue with being unable to keyboard navigate disabled toolbar buttons #TINY-3350
- Fixed issues with backspace and delete in nested contenteditable true and false elements #TINY-3868
- Fixed issue with losing keyboard navigation in dialogs due to disabled buttons #TINY-3914
- Fixed `MouseEvent.mozPressure is deprecated` warning in Firefox #TINY-3919
- Fixed `default_link_target` not being respected when `target_list` is disabled #TINY-3757
- Fixed mobile plugin filter to only apply to the mobile theme, rather than all mobile platforms #TINY-3405
- Fixed focus switching to another editor during mode changes #TINY-3852
- Fixed an exception being thrown when clicking on an uninitialized inline editor #TINY-3925
- Fixed unable to keyboard navigate to dialog menu buttons #TINY-3933
- Fixed dialogs being able to be dragged outside the window viewport #TINY-3787
- Fixed inline dialogs appearing above modal dialogs #TINY-3932

## 5.0.12 - 2019-07-18

### Added
- Added ability to utilize UI dialog panels inside other panels #TINY-3305
- Added help dialog tab explaining keyboard navigation of the editor #TINY-3603

### Changed
- Changed the "Find and Replace" design to an inline dialog #TINY-3054

### Fixed
- Fixed issue where autolink spacebar event was not being fired on Edge #TINY-3891
- Fixed table selection missing the background color #TINY-3892
- Fixed removing shortcuts not working for function keys #TINY-3871
- Fixed non-descriptive UI component type names #TINY-3349
- Fixed UI registry components rendering as the wrong type when manually specifying a different type #TINY-3385
- Fixed an issue where dialog checkbox, input, selectbox, textarea and urlinput components couldn't be disabled #TINY-3708
- Fixed the context toolbar not using viable screen space in inline/distraction free mode #TINY-3717
- Fixed the context toolbar overlapping the toolbar in various conditions #TINY-3205
- Fixed IE11 edge case where items were being inserted into the wrong location #TINY-3884

## 5.0.11 - 2019-07-04

### Fixed
- Fixed packaging errors caused by a rollup treeshaking bug (https://github.com/rollup/rollup/issues/2970) #TINY-3866
- Fixed the customeditor component not able to get data from the dialog api #TINY-3866
- Fixed collection component tooltips not being translated #TINY-3855

## 5.0.10 - 2019-07-02

### Added
- Added support for all HTML color formats in `color_map` setting #TINY-3837

### Changed
- Changed backspace key handling to outdent content in appropriate circumstances #TINY-3685
- Changed default palette for forecolor and backcolor to include some lighter colors suitable for highlights #TINY-2865
- Changed the search and replace plugin to cycle through results #TINY-3800

### Fixed
- Fixed inconsistent types causing some properties to be unable to be used in dialog components #TINY-3778
- Fixed an issue in the Oxide skin where dialog content like outlines and shadows were clipped because of overflow hidden #TINY-3566
- Fixed the search and replace plugin not resetting state when changing the search query #TINY-3800
- Fixed backspace in lists not creating an undo level #TINY-3814
- Fixed the editor to cancel loading in quirks mode where the UI is not supported #TINY-3391
- Fixed applying fonts not working when the name contained spaces and numbers #TINY-3801
- Fixed so that initial content is retained when initializing on list items #TINY-3796
- Fixed inefficient font name and font size current value lookup during rendering #TINY-3813
- Fixed mobile font copied into the wrong folder for the oxide-dark skin #TINY-3816
- Fixed an issue where resizing the width of tables would produce inaccurate results #TINY-3827
- Fixed a memory leak in the Silver theme #TINY-3797
- Fixed alert and confirm dialogs using incorrect markup causing inconsistent padding #TINY-3835
- Fixed an issue in the Table plugin with `table_responsive_width` not enforcing units when resizing #TINY-3790
- Fixed leading, trailing and sequential spaces being lost when pasting plain text #TINY-3726
- Fixed exception being thrown when creating relative URIs #TINY-3851
- Fixed focus is no longer set to the editor content during mode changes unless the editor already had focus #TINY-3852

## 5.0.9 - 2019-06-26

### Fixed
- Fixed print plugin not working in Firefox #TINY-3834

## 5.0.8 - 2019-06-18

### Added
- Added back support for multiple toolbars #TINY-2195
- Added support for .m4a files to the media plugin #TINY-3750
- Added new base_url and suffix editor init options #TINY-3681

### Fixed
- Fixed incorrect padding for select boxes with visible values #TINY-3780
- Fixed selection incorrectly changing when programmatically setting selection on contenteditable false elements #TINY-3766
- Fixed sidebar background being transparent #TINY-3727
- Fixed the build to remove duplicate iife wrappers #TINY-3689
- Fixed bogus autocompleter span appearing in content when the autocompleter menu is shown #TINY-3752
- Fixed toolbar font size select not working with legacyoutput plugin #TINY-2921
- Fixed the legacyoutput plugin incorrectly aligning images #TINY-3660
- Fixed remove color not working when using the legacyoutput plugin #TINY-3756
- Fixed the font size menu applying incorrect sizes when using the legacyoutput plugin #TINY-3773
- Fixed scrollIntoView not working when the parent window was out of view #TINY-3663
- Fixed the print plugin printing from the wrong window in IE11 #TINY-3762
- Fixed content CSS loaded over CORS not loading in the preview plugin with content_css_cors enabled #TINY-3769
- Fixed the link plugin missing the default "None" option for link list #TINY-3738
- Fixed small dot visible with menubar and toolbar disabled in inline mode #TINY-3623
- Fixed space key properly inserts a nbsp before/after block elements #TINY-3745
- Fixed native context menu not showing with images in IE11 #TINY-3392
- Fixed inconsistent browser context menu image selection #TINY-3789

## 5.0.7 - 2019-06-05

### Added
- Added new toolbar button and menu item for inserting tables via dialog #TINY-3636
- Added new API for adding/removing/changing tabs in the Help dialog #TINY-3535
- Added highlighting of matched text in autocompleter items #TINY-3687
- Added the ability for autocompleters to work with matches that include spaces #TINY-3704
- Added new `imagetools_fetch_image` callback to allow custom implementations for cors loading of images #TINY-3658
- Added `'http'` and `https` options to `link_assume_external_targets` to prepend `http://` or `https://` prefixes when URL does not contain a protocol prefix. Patch contributed by francoisfreitag. #GH-4335

### Changed
- Changed annotations navigation to work the same as inline boundaries #TINY-3396
- Changed tabpanel API by adding a `name` field and changing relevant methods to use it #TINY-3535

### Fixed
- Fixed text color not updating all color buttons when choosing a color #TINY-3602
- Fixed the autocompleter not working with fragmented text #TINY-3459
- Fixed the autosave plugin no longer overwrites window.onbeforeunload #TINY-3688
- Fixed infinite loop in the paste plugin when IE11 takes a long time to process paste events. Patch contributed by lRawd. #GH-4987
- Fixed image handle locations when using `fixed_toolbar_container`. Patch contributed by t00. #GH-4966
- Fixed the autoresize plugin not firing `ResizeEditor` events #TINY-3587
- Fixed editor in fullscreen mode not extending to the bottom of the screen #TINY-3701
- Fixed list removal when pressing backspace after the start of the list item #TINY-3697
- Fixed autocomplete not triggering from compositionend events #TINY-3711
- Fixed `file_picker_callback` could not set the caption field on the insert image dialog #TINY-3172
- Fixed the autocompleter menu showing up after a selection had been made #TINY-3718
- Fixed an exception being thrown when a file or number input has focus during initialization. Patch contributed by t00 #GH-2194

## 5.0.6 - 2019-05-22

### Added
- Added `icons_url` editor settings to enable icon packs to be loaded from a custom url #TINY-3585
- Added `image_uploadtab` editor setting to control the visibility of the upload tab in the image dialog #TINY-3606
- Added new api endpoints to the wordcount plugin and improved character count logic #TINY-3578

### Changed
- Changed plugin, language and icon loading errors to log in the console instead of a notification #TINY-3585

### Fixed
- Fixed the textpattern plugin not working with fragmented text #TINY-3089
- Fixed various toolbar drawer accessibility issues and added an animation #TINY-3554
- Fixed issues with selection and ui components when toggling readonly mode #TINY-3592
- Fixed so readonly mode works with inline editors #TINY-3592
- Fixed docked inline toolbar positioning when scrolled #TINY-3621
- Fixed initial value not being set on bespoke select in quickbars and toolbar drawer #TINY-3591
- Fixed so that nbsp entities aren't trimmed in white-space: pre-line elements #TINY-3642
- Fixed `mceInsertLink` command inserting spaces instead of url encoded characters #GH-4990
- Fixed text content floating on top of dialogs in IE11 #TINY-3640

## 5.0.5 - 2019-05-09

### Added
- Added menu items to match the forecolor/backcolor toolbar buttons #TINY-2878
- Added default directionality based on the configured language #TINY-2621
- Added styles, icons and tests for rtl mode #TINY-2621

### Fixed
- Fixed autoresize not working with floating elements or when media elements finished loading #TINY-3545
- Fixed incorrect vertical caret positioning in IE 11 #TINY-3188
- Fixed submenu anchoring hiding overflowed content #TINY-3564

### Removed
- Removed unused and hidden validation icons to avoid displaying phantom tooltips #TINY-2329

## 5.0.4 - 2019-04-23

### Added
- Added back URL dialog functionality, which is now available via `editor.windowManager.openUrl()` #TINY-3382
- Added the missing throbber functionality when calling `editor.setProgressState(true)` #TINY-3453
- Added function to reset the editor content and undo/dirty state via `editor.resetContent()` #TINY-3435
- Added the ability to set menu buttons as active #TINY-3274
- Added `editor.mode` API, featuring a custom editor mode API #TINY-3406
- Added better styling to floating toolbar drawer #TINY-3479
- Added the new premium plugins to the Help dialog plugins tab #TINY-3496
- Added the linkchecker context menu items to the default configuration #TINY-3543

### Fixed
- Fixed image context menu items showing on placeholder images #TINY-3280
- Fixed dialog labels and text color contrast within notifications/alert banners to satisfy WCAG 4.5:1 contrast ratio for accessibility #TINY-3351
- Fixed selectbox and colorpicker items not being translated #TINY-3546
- Fixed toolbar drawer sliding mode to correctly focus the editor when tabbing via keyboard navigation #TINY-3533
- Fixed positioning of the styleselect menu in iOS while using the mobile theme #TINY-3505
- Fixed the menubutton `onSetup` callback to be correctly executed when rendering the menu buttons #TINY-3547
- Fixed `default_link_target` setting to be correctly utilized when creating a link #TINY-3508
- Fixed colorpicker floating marginally outside its container #TINY-3026
- Fixed disabled menu items displaying as active when hovered #TINY-3027

### Removed
- Removed redundant mobile wrapper #TINY-3480

## 5.0.3 - 2019-03-19

### Changed
- Changed empty nested-menu items within the style formats menu to be disabled or hidden if the value of `style_formats_autohide` is `true` #TINY-3310
- Changed the entire phrase 'Powered by Tiny' in the status bar to be a link instead of just the word 'Tiny' #TINY-3366
- Changed `formatselect`, `styleselect` and `align` menus to use the `mceToggleFormat` command internally #TINY-3428

### Fixed
- Fixed toolbar keyboard navigation to work as expected when `toolbar_drawer` is configured #TINY-3432
- Fixed text direction buttons to display the correct pressed state in selections that have no explicit `dir` property #TINY-3138
- Fixed the mobile editor to clean up properly when removed #TINY-3445
- Fixed quickbar toolbars to add an empty box to the screen when it is set to `false` #TINY-3439
- Fixed an issue where pressing the **Delete/Backspace** key at the edge of tables was creating incorrect selections #TINY-3371
- Fixed an issue where dialog collection items (emoticon and special character dialogs) couldn't be selected with touch devices #TINY-3444
- Fixed a type error introduced in TinyMCE version 5.0.2 when calling `editor.getContent()` with nested bookmarks #TINY-3400
- Fixed an issue that prevented default icons from being overridden #TINY-3449
- Fixed an issue where **Home/End** keys wouldn't move the caret correctly before or after `contenteditable=false` inline elements #TINY-2995
- Fixed styles to be preserved in IE 11 when editing via the `fullpage` plugin #TINY-3464
- Fixed the `link` plugin context toolbar missing the open link button #TINY-3461
- Fixed inconsistent dialog component spacing #TINY-3436

## 5.0.2 - 2019-03-05

### Added
- Added presentation and document presets to `htmlpanel` dialog component #TINY-2694
- Added missing fixed_toolbar_container setting has been reimplemented in the Silver theme #TINY-2712
- Added a new toolbar setting `toolbar_drawer` that moves toolbar groups which overflow the editor width into either a `sliding` or `floating` toolbar section #TINY-2874

### Changed
- Updated the build process to include package lock files in the dev distribution archive #TINY-2870

### Fixed
- Fixed inline dialogs did not have aria attributes #TINY-2694
- Fixed default icons are now available in the UI registry, allowing use outside of toolbar buttons #TINY-3307
- Fixed a memory leak related to select toolbar items #TINY-2874
- Fixed a memory leak due to format changed listeners that were never unbound #TINY-3191
- Fixed an issue where content may have been lost when using permanent bookmarks #TINY-3400
- Fixed the quicklink toolbar button not rendering in the quickbars plugin #TINY-3125
- Fixed an issue where menus were generating invalid HTML in some cases #TINY-3323
- Fixed an issue that could cause the mobile theme to show a blank white screen when the editor was inside an `overflow:hidden` element #TINY-3407
- Fixed mobile theme using a transparent background and not taking up the full width on iOS #TINY-3414
- Fixed the template plugin dialog missing the description field #TINY-3337
- Fixed input dialog components using an invalid default type attribute #TINY-3424
- Fixed an issue where backspace/delete keys after/before pagebreak elements wouldn't move the caret #TINY-3097
- Fixed an issue in the table plugin where menu items and toolbar buttons weren't showing correctly based on the selection #TINY-3423
- Fixed inconsistent button focus styles in Firefox #TINY-3377
- Fixed the resize icon floating left when all status bar elements were disabled #TINY-3340
- Fixed the resize handle to not show in fullscreen mode #TINY-3404

## 5.0.1 - 2019-02-21

### Added
- Added H1-H6 toggle button registration to the silver theme #TINY-3070
- Added code sample toolbar button will now toggle on when the cursor is in a code section #TINY-3040
- Added new settings to the emoticons plugin to allow additional emoticons to be added #TINY-3088

### Fixed
- Fixed an issue where adding links to images would replace the image with text #TINY-3356
- Fixed an issue where the inline editor could use fractional pixels for positioning #TINY-3202
- Fixed an issue where uploading non-image files in the Image Plugin upload tab threw an error. #TINY-3244
- Fixed an issue in the media plugin that was causing the source url and height/width to be lost in certain circumstances #TINY-2858
- Fixed an issue with the Context Toolbar not being removed when clicking outside of the editor #TINY-2804
- Fixed an issue where clicking 'Remove link' wouldn't remove the link in certain circumstances #TINY-3199
- Fixed an issue where the media plugin would fail when parsing dialog data #TINY-3218
- Fixed an issue where retrieving the selected content as text didn't create newlines #TINY-3197
- Fixed incorrect keyboard shortcuts in the Help dialog for Windows #TINY-3292
- Fixed an issue where JSON serialization could produce invalid JSON #TINY-3281
- Fixed production CSS including references to source maps #TINY-3920
- Fixed development CSS was not included in the development zip #TINY-3920
- Fixed the autocompleter matches predicate not matching on the start of words by default #TINY-3306
- Fixed an issue where the page could be scrolled with modal dialogs open #TINY-2252
- Fixed an issue where autocomplete menus would show an icon margin when no items had icons #TINY-3329
- Fixed an issue in the quickbars plugin where images incorrectly showed the text selection toolbar #TINY-3338
- Fixed an issue that caused the inline editor to fail to render when the target element already had focus #TINY-3353

### Removed
- Removed paste as text notification banner and paste_plaintext_inform setting #POW-102

## 5.0.0 - 2019-02-04

Full documentation for the version 5 features and changes is available at https://www.tiny.cloud/docs/release-notes/

### Added
- Added links and registered names with * to denote premium plugins in Plugins tab of Help dialog #TINY-3223

### Changed
- Changed Tiny 5 mobile skin to look more uniform with desktop #TINY-2650
- Blacklisted table, th and td as inline editor target #TINY-717

### Fixed
- Fixed an issue where tab panel heights weren't sizing properly on smaller screens and weren't updating on resize #TINY-3242
- Fixed image tools not having any padding between the label and slider #TINY-3220
- Fixed context toolbar toggle buttons not showing the correct state #TINY-3022
- Fixed missing separators in the spellchecker context menu between the suggestions and actions #TINY-3217
- Fixed notification icon positioning in alert banners #TINY-2196
- Fixed a typo in the word count plugin name #TINY-3062
- Fixed charmap and emoticons dialogs not having a primary button #TINY-3233
- Fixed an issue where resizing wouldn't work correctly depending on the box-sizing model #TINY-3278

## 5.0.0-rc-2 - 2019-01-22

### Added
- Added screen reader accessibility for sidebar and statusbar #TINY-2699

### Changed
- Changed formatting menus so they are registered and made the align toolbar button use an icon instead of text #TINY-2880
- Changed checkboxes to use a boolean for its state, instead of a string #TINY-2848
- Updated the textpattern plugin to properly support nested patterns and to allow running a command with a value for a pattern with a start and an end #TINY-2991
- Updated Emoticons and Charmap dialogs to be screen reader accessible #TINY-2693

### Fixed
- Fixed the link dialog such that it will now retain class attributes when updating links #TINY-2825
- Fixed "Find and replace" not showing in the "Edit" menu by default #TINY-3061
- Fixed dropdown buttons missing the 'type' attribute, which could cause forms to be incorrectly submitted #TINY-2826
- Fixed emoticon and charmap search not returning expected results in certain cases #TINY-3084
- Fixed blank rel_list values throwing an exception in the link plugin #TINY-3149

### Removed
- Removed unnecessary 'flex' and unused 'colspan' properties from the new dialog APIs #TINY-2973

## 5.0.0-rc-1 - 2019-01-08

### Added
- Added editor settings functionality to specify title attributes for toolbar groups #TINY-2690
- Added icons instead of button text to improve Search and Replace dialog footer appearance #TINY-2654
- Added `tox-dialog__table` instead of `mce-table-striped` class to enhance Help dialog appearance #TINY-2360
- Added title attribute to iframes so, screen readers can announce iframe labels #TINY-2692
- Added a wordcount menu item, that defaults to appearing in the tools menu #TINY-2877

### Changed
- Updated the font select dropdown logic to try to detect the system font stack and show "System Font" as the font name #TINY-2710
- Updated the autocompleter to only show when it has matched items #TINY-2350
- Updated SizeInput labels to "Height" and "Width" instead of Dimensions #TINY-2833
- Updated the build process to minify and generate ASCII only output for the emoticons database #TINY-2744

### Fixed
- Fixed readonly mode not fully disabling editing content #TINY-2287
- Fixed accessibility issues with the font select, font size, style select and format select toolbar dropdowns #TINY-2713
- Fixed accessibility issues with split dropdowns #TINY-2697
- Fixed the legacyoutput plugin to be compatible with TinyMCE 5.0 #TINY-2301
- Fixed icons not showing correctly in the autocompleter popup #TINY-3029
- Fixed an issue where preview wouldn't show anything in Edge under certain circumstances #TINY-3035
- Fixed the height being incorrectly calculated for the autoresize plugin #TINY-2807

## 5.0.0-beta-1 - 2018-11-30

### Added
- Added a new `addNestedMenuItem()` UI registry function and changed all nested menu items to use the new registry functions #TINY-2230
- Added title attribute to color swatch colors #TINY-2669
- Added anchorbar component to anchor inline toolbar dialogs to instead of the toolbar #TINY-2040
- Added support for toolbar<n> and toolbar array config options to be squashed into a single toolbar and not create multiple toolbars #TINY-2195
- Added error handling for when forced_root_block config option is set to true #TINY-2261
- Added functionality for the removed_menuitems config option #TINY-2184
- Added the ability to use a string to reference menu items in menu buttons and submenu items #TINY-2253

### Changed
- Changed the name of the "inlite" plugin to "quickbars" #TINY-2831
- Changed the background color icon to highlight background icon #TINY-2258
- Changed Help dialog to be accessible to screen readers #TINY-2687
- Changed the color swatch to save selected custom colors to local storage for use across sessions #TINY-2722
- Changed `WindowManager` API - methods `getParams`, `setParams` and `getWindows`, and the legacy `windows` property, have been removed. `alert` and `confirm` dialogs are no longer tracked in the window list. #TINY-2603

### Fixed
- Fixed an inline mode issue where the save plugin upon saving can cause content loss #TINY-2659
- Fixed an issue in IE 11 where calling selection.getContent() would return an empty string when the editor didn't have focus #TINY-2325

### Removed
- Removed compat3x plugin #TINY-2815

## 5.0.0-preview-4 - 2018-11-12

### Added
- Added width and height placeholder text to image and media dialog dimensions input #AP-296
- Added the ability to keyboard navigate through menus, toolbars, sidebar and the status bar sequentially #AP-381
- Added translation capability back to the editor's UI #AP-282
- Added `label` component type for dialogs to group components under a label

### Changed
- Changed the editor resize handle so that it should be disabled when the autoresize plugin is turned on #AP-424
- Changed UI text for microcopy improvements #TINY-2281

### Fixed
- Fixed distraction free plugin #AP-470
- Fixed contents of the input field being selected on focus instead of just recieving an outline highlight #AP-464
- Fixed styling issues with dialogs and menus in IE 11 #AP-456
- Fixed custom style format control not honoring custom formats #AP-393
- Fixed context menu not appearing when clicking an image with a caption #AP-382
- Fixed directionality of UI when using an RTL language #AP-423
- Fixed page responsiveness with multiple inline editors #AP-430
- Fixed empty toolbar groups appearing through invalid configuration of the `toolbar` property #AP-450
- Fixed text not being retained when updating links through the link dialog #AP-293
- Fixed edit image context menu, context toolbar and toolbar items being incorrectly enabled when selecting invalid images #AP-323
- Fixed emoji type ahead being shown when typing URLs #AP-366
- Fixed toolbar configuration properties incorrectly expecting string arrays instead of strings #AP-342
- Fixed the block formatting toolbar item not showing a "Formatting" title when there is no selection #AP-321
- Fixed clicking disabled toolbar buttons hiding the toolbar in inline mode #AP-380
- Fixed `EditorResize` event not being fired upon editor resize #AP-327
- Fixed tables losing styles when updating through the dialog #AP-368
- Fixed context toolbar positioning to be more consistent near the edges of the editor #AP-318
- Fixed table of contents plugin now works with v5 toolbar APIs correctly #AP-347
- Fixed the `link_context_toolbar` configuration not disabling the context toolbar #AP-458
- Fixed the link context toolbar showing incorrect relative links #AP-435
- Fixed the alignment of the icon in alert banner dialog components #TINY-2220
- Fixed the visual blocks and visual char menu options not displaying their toggled state #TINY-2238
- Fixed the editor not displaying as fullscreen when toggled #TINY-2237

### Removed
- Removed the tox-custom-editor class that was added to the wrapping element of codemirror #TINY-2211

## 5.0.0-preview-3 - 2018-10-18

### Changed
- Changed editor layout to use modern CSS properties over manually calculating dimensions #AP-324
- Changed `autoresize_min_height` and `autoresize_max_height` configurations to `min_height` and `max_height` #AP-324
- Changed `Whole word` label in Search and Replace dialog to `Find whole words only` #AP-387

### Fixed
- Fixed bugs with editor width jumping when resizing and the iframe not resizing to smaller than 150px in height #AP-324
- Fixed mobile theme bug that prevented the editor from loading #AP-404
- Fixed long toolbar groups extending outside of the editor instead of wrapping
- Fixed dialog titles so they are now proper case #AP-384
- Fixed color picker default to be #000000 instead of #ff00ff #AP-216
- Fixed "match case" option on the Find and Replace dialog is no longer selected by default #AP-298
- Fixed vertical alignment of toolbar icons #DES-134
- Fixed toolbar icons not appearing on IE11 #DES-133

## 5.0.0-preview-2 - 2018-10-10

### Added
- Added swatch is now shown for colorinput fields, instead of the colorpicker directly #AP-328
- Added fontformats and fontsizes menu items #AP-390

### Changed
- Changed configuration of color options has been simplified to `color_map`, `color_cols`, and `custom_colors` #AP-328
- Changed `height` configuration to apply to the editor frame (including menubar, toolbar, status bar) instead of the content area #AP-324

### Fixed
- Fixed styleselect not updating the displayed item as the cursor moved #AP-388
- Fixed preview iframe not expanding to the dialog size #AP-252
- Fixed 'meta' shortcuts not translated into platform-specific text #AP-270
- Fixed tabbed dialogs (Charmap and Emoticons) shrinking when no search results returned
- Fixed a bug where alert banner icons were not retrieved from icon pack. #AP-330
- Fixed component styles to flex so they fill large dialogs. #AP-252
- Fixed editor flashing unstyled during load (still in progress). #AP-349

### Removed
- Removed `colorpicker` plugin, it is now in the theme #AP-328
- Removed `textcolor` plugin, it is now in the theme #AP-328

## 5.0.0-preview-1 - 2018-10-01

Developer preview 1

Initial list of features and changes is available at https://tiny.cloud/docs-preview/release-notes/new-features/

## 4.9.11 - 2020-07-13

### Fixed
- Fixed the `selection.setContent()` API not running parser filters #TINY-4002
- Fixed content in an iframe element parsing as DOM elements instead of text content #TINY-5943
- Fixed up and down keyboard navigation not working for inline `contenteditable="false"` elements #TINY-6226

## 4.9.10 - 2020-04-23

### Fixed
- Fixed an issue where the editor selection could end up inside a short ended element (eg br) #TINY-3999
- Fixed a security issue related to CDATA sanitization during parsing #TINY-4669
- Fixed `media` embed content not processing safely in some cases #TINY-4857

## 4.9.9 - 2020-03-25

### Fixed
- Fixed the table selection not functioning correctly in Microsoft Edge 44 or higher #TINY-3862
- Fixed the table resize handles not functioning correctly in Microsoft Edge 44 or higher #TINY-4160
- Fixed the `forced_root_block_attrs` setting not applying attributes to new blocks consistently #TINY-4564
- Fixed the editor failing to initialize if a script tag was used inside an SVG #TINY-4087

## 4.9.8 - 2020-01-28

### Fixed
- Fixed the `mobile` theme failing to load due to a bundling issue #TINY-4613
- Fixed security issue related to parsing HTML comments and CDATA #TINY-4544

## 4.9.7 - 2019-12-19

### Fixed
- Fixed the `visualchars` plugin converting HTML-like text to DOM elements in certain cases #TINY-4507
- Fixed an issue with the `paste` plugin not sanitizing content in some cases #TINY-4510
- Fixed HTML comments incorrectly being parsed in certain cases #TINY-4511

## 4.9.6 - 2019-09-02

### Fixed
- Fixed image browse button sometimes displaying the browse window twice #TINY-3959

## 4.9.5 - 2019-07-02

### Changed
- Changed annotations navigation to work the same as inline boundaries #TINY-3396

### Fixed
- Fixed the print plugin printing from the wrong window in IE11 #TINY-3762
- Fixed an exception being thrown when a file or number input has focus during initialization. Patch contributed by t00 #GH-2194
- Fixed positioning of the styleselect menu in iOS while using the mobile theme #TINY-3505
- Fixed native context menu not showing with images in IE11 #TINY-3392
- Fixed selection incorrectly changing when programmatically setting selection on contenteditable false elements #TINY-3766
- Fixed image browse button not working on touch devices #TINY-3751
- Fixed so that nbsp entities aren't trimmed in white-space: pre-line elements #TINY-3642
- Fixed space key properly inserts a nbsp before/after block elements #TINY-3745
- Fixed infinite loop in the paste plugin when IE11 takes a long time to process paste events. Patch contributed by lRawd. #GH-4987

## 4.9.4 - 2019-03-20

### Fixed
- Fixed an issue where **Home/End** keys wouldn't move the caret correctly before or after `contenteditable=false` inline elements #TINY-2995
- Fixed an issue where content may have been lost when using permanent bookmarks #TINY-3400
- Fixed the mobile editor to clean up properly when removed #TINY-3445
- Fixed an issue where retrieving the selected content as text didn't create newlines #TINY-3197
- Fixed an issue where typing space between images would cause issues with nbsp not being inserted. #TINY-3346

## 4.9.3 - 2019-01-31

### Added
- Added a visualchars_default_state setting to the Visualchars Plugin. Patch contributed by mat3e.

### Fixed
- Fixed a bug where scrolling on a page with more than one editor would cause a ResizeWindow event to fire. #TINY-3247
- Fixed a bug where if a plugin threw an error during initialisation the whole editor would fail to load. #TINY-3243
- Fixed a bug where getContent would include bogus elements when valid_elements setting was set up in a specific way. #TINY-3213
- Fixed a bug where only a few function key names could be used when creating keyboard shortcuts. #TINY-3146
- Fixed a bug where it wasn't possible to enter spaces into an editor after pressing shift+enter. #TINY-3099
- Fixed a bug where no caret would be rendered after backspacing to a contenteditable false element. #TINY-2998
- Fixed a bug where deletion to/from indented lists would leave list fragments in the editor. #TINY-2981

## 4.9.2 - 2018-12-17

### Fixed
- Fixed a bug with pressing the space key on IE 11 would result in nbsp characters being inserted between words at the end of a block. #TINY-2996
- Fixed a bug where character composition using quote and space on US International keyboards would produce a space instead of a quote. #TINY-2999
- Fixed a bug where remove format wouldn't remove the inner most inline element in some situations. #TINY-2982
- Fixed a bug where outdenting an list item would affect attributes on other list items within the same list. #TINY-2971
- Fixed a bug where the DomParser filters wouldn't be applied for elements created when parsing invalid html. #TINY-2978
- Fixed a bug where setProgressState wouldn't automatically close floating ui elements like menus. #TINY-2896
- Fixed a bug where it wasn't possible to navigate out of a figcaption element using the arrow keys. #TINY-2894
- Fixed a bug where enter key before an image inside a link would remove the image. #TINY-2780

## 4.9.1 - 2018-12-04

### Added
- Added functionality to insert html to the replacement feature of the Textpattern Plugin. #TINY-2839

### Fixed
- Fixed a bug where `editor.selection.getContent({format: 'text'})` didn't work as expected in IE11 on an unfocused editor. #TINY-2862
- Fixed a bug in the Textpattern Plugin where the editor would get an incorrect selection after inserting a text pattern on Safari. #TINY-2838
- Fixed a bug where the space bar didn't work correctly in editors with the forced_root_block setting set to false. #TINY-2816

## 4.9.0 - 2018-11-27

### Added
- Added a replace feature to the Textpattern Plugin. #TINY-1908
- Added functionality to the Lists Plugin that improves the indentation logic. #TINY-1790

### Fixed
- Fixed a bug where it wasn't possible to delete/backspace when the caret was between a contentEditable=false element and a BR. #TINY-2372
- Fixed a bug where copying table cells without a text selection would fail to copy anything. #TINY-1789
- Implemented missing `autosave_restore_when_empty` functionality in the Autosave Plugin. Patch contributed by gzzo. #GH-4447
- Reduced insertion of unnecessary nonbreaking spaces in the editor. #TINY-1879

## 4.8.5 - 2018-10-30

### Added
- Added a content_css_cors setting to the editor that adds the crossorigin="anonymous" attribute to link tags added by the StyleSheetLoader. #TINY-1909

### Fixed
- Fixed a bug where trying to remove formatting with a collapsed selection range would throw an exception. #GH-4636
- Fixed a bug in the image plugin that caused updating figures to split contenteditable elements. #GH-4563
- Fixed a bug that was causing incorrect viewport calculations for fixed position UI elements. #TINY-1897
- Fixed a bug where inline formatting would cause the delete key to do nothing. #TINY-1900

## 4.8.4 - 2018-10-23

### Added
- Added support for the HTML5 `main` element. #TINY-1877

### Changed
- Changed the keyboard shortcut to move focus to contextual toolbars to Ctrl+F9. #TINY-1812

### Fixed
- Fixed a bug where content css could not be loaded from another domain. #TINY-1891
- Fixed a bug on FireFox where the cursor would get stuck between two contenteditable false inline elements located inside of the same block element divided by a BR. #TINY-1878
- Fixed a bug with the insertContent method where nonbreaking spaces would be inserted incorrectly. #TINY-1868
- Fixed a bug where the toolbar of the inline editor would not be visible in some scenarios. #TINY-1862
- Fixed a bug where removing the editor while more than one notification was open would throw an error. #TINY-1845
- Fixed a bug where the menubutton would be rendered on top of the menu if the viewport didn't have enough height. #TINY-1678
- Fixed a bug with the annotations api where annotating collapsed selections caused problems. #TBS-2449
- Fixed a bug where wbr elements were being transformed into whitespace when using the Paste Plugin's paste as text setting. #GH-4638
- Fixed a bug where the Search and Replace didn't replace spaces correctly. #GH-4632
- Fixed a bug with sublist items not persisting selection. #GH-4628
- Fixed a bug with mceInsertRawHTML command not working as expected. #GH-4625

## 4.8.3 - 2018-09-13

### Fixed
- Fixed a bug where the Wordcount Plugin didn't correctly count words within tables on IE11. #TINY-1770
- Fixed a bug where it wasn't possible to move the caret out of a table on IE11 and Firefox. #TINY-1682
- Fixed a bug where merging empty blocks didn't work as expected, sometimes causing content to be deleted. #TINY-1781
- Fixed a bug where the Textcolor Plugin didn't show the correct current color. #TINY-1810
- Fixed a bug where clear formatting with a collapsed selection would sometimes clear formatting from more content than expected. #TINY-1813 #TINY-1821
- Fixed a bug with the Table Plugin where it wasn't possible to keyboard navigate to the caption. #TINY-1818

## 4.8.2 - 2018-08-09

### Changed
- Moved annotator from "experimental" to "annotator" object on editor. #TBS-2398
- Improved the multiclick normalization across browsers. #TINY-1788

### Fixed
- Fixed a bug where running getSelectedBlocks with a collapsed selection between block elements would produce incorrect results. #TINY-1787
- Fixed a bug where the ScriptLoaders loadScript method would not work as expected in FireFox when loaded on the same page as a ShadowDOM polyfill. #TINY-1786
- Removed reference to ShadowDOM event.path as Blink based browsers now support event.composedPath. #TINY-1785
- Fixed a bug where a reference to localStorage would throw an "access denied" error in IE11 with strict security settings. #TINY-1782
- Fixed a bug where pasting using the toolbar button on an inline editor in IE11 would cause a looping behaviour. #TINY-1768

## 4.8.1 - 2018-07-26

### Fixed
- Fixed a bug where the content of inline editors was being cleaned on every call of `editor.save()`. #TINY-1783
- Fixed a bug where the arrow of the Inlite Theme toolbar was being rendered incorrectly in RTL mode. #TINY-1776
- Fixed a bug with the Paste Plugin where pasting after inline contenteditable false elements moved the caret to the end of the line. #TINY-1758

## 4.8.0 - 2018-06-27

### Added
- Added new "experimental" object in editor, with initial Annotator API. #TBS-2374

### Fixed
- Fixed a bug where deleting paragraphs inside of table cells would delete the whole table cell. #TINY-1759
- Fixed a bug in the Table Plugin where removing row height set on the row properties dialog did not update the table. #TINY-1730
- Fixed a bug with the font select toolbar item didn't update correctly. #TINY-1683
- Fixed a bug where all bogus elements would not be deleted when removing an inline editor. #TINY-1669

## 4.7.13 - 2018-05-16

### Added
- Added missing code menu item from the default menu config. #TINY-1648
- Added new align button for combining the separate align buttons into a menu button. #TINY-1652

### Fixed
- Fixed a bug where Edge 17 wouldn't be able to select images or tables. #TINY-1679
- Fixed issue where whitespace wasn't preserved when the editor was initialized on pre elements. #TINY-1649
- Fixed a bug with the fontselect dropdowns throwing an error if the editor was hidden in Firefox. #TINY-1664
- Fixed a bug where it wasn't possible to merge table cells on IE 11. #TINY-1671
- Fixed a bug where textcolor wasn't applying properly on IE 11 in some situations. #TINY-1663
- Fixed a bug where the justifyfull command state wasn't working correctly. #TINY-1677
- Fixed a bug where the styles wasn't updated correctly when resizing some tables. #TINY-1668

## 4.7.12 - 2018-05-03

### Added
- Added an option to filter out image svg data urls.
- Added support for html5 details and summary elements.

### Changed
- Changed so the mce-abs-layout-item css rule targets html instead of body. Patch contributed by nazar-pc.

### Fixed
- Fixed a bug where the "read" step on the mobile theme was still present on android mobile browsers.
- Fixed a bug where all images in the editor document would reload on any editor change.
- Fixed a bug with the Table Plugin where ObjectResized event wasn't being triggered on column resize.
- Fixed so the selection is set to the first suitable caret position after editor.setContent called.
- Fixed so links with xlink:href attributes are filtered correctly to prevent XSS.
- Fixed a bug on IE11 where pasting content into an inline editor initialized on a heading element would create new editable elements.
- Fixed a bug where readonly mode would not work as expected when the editor contained contentEditable=true elements.
- Fixed a bug where the Link Plugin would throw an error when used together with the webcomponents polyfill. Patch contributed by 4esnog.
- Fixed a bug where the "Powered by TinyMCE" branding link would break on XHTML pages. Patch contributed by tistre.
- Fixed a bug where the same id would be used in the blobcache for all pasted images. Patch contributed by thorn0.

## 4.7.11 - 2018-04-11

### Added
- Added a new imagetools_credentials_hosts option to the Imagetools Plugin.

### Fixed
- Fixed a bug where toggling a list containing empty LIs would throw an error. Patch contributed by bradleyke.
- Fixed a bug where applying block styles to a text with the caret at the end of the paragraph would select all text in the paragraph.
- Fixed a bug where toggling on the Spellchecker Plugin would trigger isDirty on the editor.
- Fixed a bug where it was possible to enter content into selection bookmark spans.
- Fixed a bug where if a non paragraph block was configured in forced_root_block the editor.getContent method would return incorrect values with an empty editor.
- Fixed a bug where dropdown menu panels stayed open and fixed in position when dragging dialog windows.
- Fixed a bug where it wasn't possible to extend table cells with the space button in Safari.
- Fixed a bug where the setupeditor event would thrown an error when using the Compat3x Plugin.
- Fixed a bug where an error was thrown in FontInfo when called on a detached element.

## 4.7.10 - 2018-04-03

### Added
- Added normalization of triple clicks across browsers in the editor.
- Added a `hasFocus` method to the editor that checks if the editor has focus.
- Added correct icon to the Nonbreaking Plugin menu item.

### Fixed
- Fixed so the `getContent`/`setContent` methods work even if the editor is not initialized.
- Fixed a bug with the Media Plugin where query strings were being stripped from youtube links.
- Fixed a bug where image styles were changed/removed when opening and closing the Image Plugin dialog.
- Fixed a bug in the Table Plugin where some table cell styles were not correctly added to the content html.
- Fixed a bug in the Spellchecker Plugin where it wasn't possible to change the spellchecker language.
- Fixed so the the unlink action in the Link Plugin has a menu item and can be added to the contextmenu.
- Fixed a bug where it wasn't possible to keyboard navigate to the start of an inline element on a new line within the same block element.
- Fixed a bug with the Text Color Plugin where if used with an inline editor located at the bottom of the screen the colorpicker could appear off screen.
- Fixed a bug with the UndoManager where undo levels were being added for nbzwsp characters.
- Fixed a bug with the Table Plugin where the caret would sometimes be lost when keyboard navigating up through a table.
- Fixed a bug where FontInfo.getFontFamily would throw an error when called on a removed editor.
- Fixed a bug in Firefox where undo levels were not being added correctly for some specific operations.
- Fixed a bug where initializing an inline editor inside of a table would make the whole table resizeable.
- Fixed a bug where the fake cursor that appears next to tables on Firefox was positioned incorrectly when switching to fullscreen.
- Fixed a bug where zwsp's weren't trimmed from the output from `editor.getContent({ format: 'text' })`.
- Fixed a bug where the fontsizeselect/fontselect toolbar items showed the body info rather than the first possible caret position info on init.
- Fixed a bug where it wasn't possible to select all content if the editor only contained an inline boundary element.
- Fixed a bug where `content_css` urls with query strings wasn't working.
- Fixed a bug in the Table Plugin where some table row styles were removed when changing other styles in the row properties dialog.

### Removed
- Removed the "read" step from the mobile theme.

## 4.7.9 - 2018-02-27

### Fixed
- Fixed a bug where the editor target element didn't get the correct style when removing the editor.

## 4.7.8 - 2018-02-26

### Fixed
- Fixed an issue with the Help Plugin where the menuitem name wasn't lowercase.
- Fixed an issue on MacOS where text and bold text did not have the same line-height in the autocomplete dropdown in the Link Plugin dialog.
- Fixed a bug where the "paste as text" option in the Paste Plugin didn't work.
- Fixed a bug where dialog list boxes didn't get positioned correctly in documents with scroll.
- Fixed a bug where the Inlite Theme didn't use the Table Plugin api to insert correct tables.
- Fixed a bug where the Inlite Theme panel didn't hide on blur in a correct way.
- Fixed a bug where placing the cursor before a table in Firefox would scroll to the bottom of the table.
- Fixed a bug where selecting partial text in table cells with rowspans and deleting would produce faulty tables.
- Fixed a bug where the Preview Plugin didn't work on Safari due to sandbox security.
- Fixed a bug where table cell selection using the keyboard threw an error.
- Fixed so the font size and font family doesn't toggle the text but only sets the selected format on the selected text.
- Fixed so the built-in spellchecking on Chrome and Safari creates an undo level when replacing words.

## 4.7.7 - 2018-02-19

### Added
- Added a border style selector to the advanced tab of the Image Plugin.
- Added better controls for default table inserted by the Table Plugin.
- Added new `table_responsive_width` option to the Table Plugin that controls whether to use pixel or percentage widths.

### Fixed
- Fixed a bug where the Link Plugin text didn't update when a URL was pasted using the context menu.
- Fixed a bug with the Spellchecker Plugin where using "Add to dictionary" in the context menu threw an error.
- Fixed a bug in the Media Plugin where the preview node for iframes got default width and height attributes that interfered with width/height styles.
- Fixed a bug where backslashes were being added to some font family names in Firefox in the fontselect toolbar item.
- Fixed a bug where errors would be thrown when trying to remove an editor that had not yet been fully initialized.
- Fixed a bug where the Imagetools Plugin didn't update the images atomically.
- Fixed a bug where the Fullscreen Plugin was throwing errors when being used on an inline editor.
- Fixed a bug where drop down menus weren't positioned correctly in inline editors on scroll.
- Fixed a bug with a semicolon missing at the end of the bundled javascript files.
- Fixed a bug in the Table Plugin with cursor navigation inside of tables where the cursor would sometimes jump into an incorrect table cells.
- Fixed a bug where indenting a table that is a list item using the "Increase indent" button would create a nested table.
- Fixed a bug where text nodes containing only whitespace were being wrapped by paragraph elements.
- Fixed a bug where whitespace was being inserted after br tags inside of paragraph tags.
- Fixed a bug where converting an indented paragraph to a list item would cause the list item to have extra padding.
- Fixed a bug where Copy/Paste in an editor with a lot of content would cause the editor to scroll to the top of the content in IE11.
- Fixed a bug with a memory leak in the DragHelper. Path contributed by ben-mckernan.
- Fixed a bug where the advanced tab in the Media Plugin was being shown even if it didn't contain anything. Patch contributed by gabrieeel.
- Fixed an outdated eventname in the EventUtils. Patch contributed by nazar-pc.
- Fixed an issue where the Json.parse function would throw an error when being used on a page with strict CSP settings.
- Fixed so you can place the curser before and after table elements within the editor in Firefox and Edge/IE.

## 4.7.6 - 2018-01-29

### Fixed
- Fixed a bug in the jquery integration where it threw an error saying that "global is not defined".
- Fixed a bug where deleting a table cell whose previous sibling was set to contenteditable false would create a corrupted table.
- Fixed a bug where highlighting text in an unfocused editor did not work correctly in IE11/Edge.
- Fixed a bug where the table resize handles were not being repositioned when activating the Fullscreen Plugin.
- Fixed a bug where the Imagetools Plugin dialog didn't honor editor RTL settings.
- Fixed a bug where block elements weren't being merged correctly if you deleted from after a contenteditable false element to the beginning of another block element.
- Fixed a bug where TinyMCE didn't work with module loaders like webpack.

## 4.7.5 - 2018-01-22

### Fixed
- Fixed bug with the Codesample Plugin where it wasn't possible to edit codesamples when the editor was in inline mode.
- Fixed bug where focusing on the status bar broke the keyboard navigation functionality.
- Fixed bug where an error would be thrown on Edge by the Table Plugin when pasting using the PowerPaste Plugin.
- Fixed bug in the Table Plugin where selecting row border style from the dropdown menu in advanced row properties would throw an error.
- Fixed bug with icons being rendered incorrectly on Chrome on Mac OS.
- Fixed bug in the Textcolor Plugin where the font color and background color buttons wouldn't trigger an ExecCommand event.
- Fixed bug in the Link Plugin where the url field wasn't forced LTR.
- Fixed bug where the Nonbreaking Plugin incorrectly inserted spaces into tables.
- Fixed bug with the inline theme where the toolbar wasn't repositioned on window resize.

## 4.7.4 - 2017-12-05

### Fixed
- Fixed bug in the Nonbreaking Plugin where the nonbreaking_force_tab setting was being ignored.
- Fixed bug in the Table Plugin where changing row height incorrectly converted column widths to pixels.
- Fixed bug in the Table Plugin on Edge and IE11 where resizing the last column after resizing the table would cause invalid column heights.
- Fixed bug in the Table Plugin where keyboard navigation was not normalized between browsers.
- Fixed bug in the Table Plugin where the colorpicker button would show even without defining the colorpicker_callback.
- Fixed bug in the Table Plugin where it wasn't possible to set the cell background color.
- Fixed bug where Firefox would throw an error when intialising an editor on an element that is hidden or not yet added to the DOM.
- Fixed bug where Firefox would throw an error when intialising an editor inside of a hidden iframe.

## 4.7.3 - 2017-11-23

### Added
- Added functionality to open the Codesample Plugin dialog when double clicking on a codesample. Patch contributed by dakuzen.

### Fixed
- Fixed bug where undo/redo didn't work correctly with some formats and caret positions.
- Fixed bug where the color picker didn't show up in Table Plugin dialogs.
- Fixed bug where it wasn't possible to change the width of a table through the Table Plugin dialog.
- Fixed bug where the Charmap Plugin couldn't insert some special characters.
- Fixed bug where editing a newly inserted link would not actually edit the link but insert a new link next to it.
- Fixed bug where deleting all content in a table cell made it impossible to place the caret into it.
- Fixed bug where the vertical alignment field in the Table Plugin cell properties dialog didn't do anything.
- Fixed bug where an image with a caption showed two sets of resize handles in IE11.
- Fixed bug where pressing the enter button inside of an h1 with contenteditable set to true would sometimes produce a p tag.
- Fixed bug with backspace not working as expected before a noneditable element.
- Fixed bug where operating on tables with invalid rowspans would cause an error to be thrown.
- Fixed so a real base64 representation of the image is available on the blobInfo that the images_upload_handler gets called with.
- Fixed so the image upload tab is available when the images_upload_handler is defined (and not only when the images_upload_url is defined).

## 4.7.2 - 2017-11-07

### Added
- Added newly rewritten Table Plugin.
- Added support for attributes with colon in valid_elements and addValidElements.
- Added support for dailymotion short url in the Media Plugin. Patch contributed by maat8.
- Added support for converting to half pt when converting font size from px to pt. Patch contributed by danny6514.
- Added support for location hash to the Autosave plugin to make it work better with SPAs using hash routing.
- Added support for merging table cells when pasting a table into another table.

### Changed
- Changed so the language packs are only loaded once. Patch contributed by 0xor1.
- Simplified the css for inline boundaries selection by switching to an attribute selector.

### Fixed
- Fixed bug where an error would be thrown on editor initialization if the window.getSelection() returned null.
- Fixed bug where holding down control or alt keys made the keyboard navigation inside an inline boundary not work as expected.
- Fixed bug where applying formats in IE11 produced extra, empty paragraphs in the editor.
- Fixed bug where the Word Count Plugin didn't count some mathematical operators correctly.
- Fixed bug where removing an inline editor removed the element that the editor had been initialized on.
- Fixed bug where setting the selection to the end of an editable container caused some formatting problems.
- Fixed bug where an error would be thrown sometimes when an editor was removed because of the selection bookmark was being stored asynchronously.
- Fixed a bug where an editor initialized on an empty list did not contain any valid cursor positions.
- Fixed a bug with the Context Menu Plugin and webkit browsers on Mac where right-clicking inside a table would produce an incorrect selection.
- Fixed bug where the Image Plugin constrain proportions setting wasn't working as expected.
- Fixed bug where deleting the last character in a span with decorations produced an incorrect element when typing.
- Fixed bug where focusing on inline editors made the toolbar flicker when moving between elements quickly.
- Fixed bug where the selection would be stored incorrectly in inline editors when the mouseup event was fired outside the editor body.
- Fixed bug where toggling bold at the end of an inline boundary would toggle off the whole word.
- Fixed bug where setting the skin to false would not stop the loading of some skin css files.
- Fixed bug in mobile theme where pinch-to-zoom would break after exiting the editor.
- Fixed bug where sublists of a fully selected list would not be switched correctly when changing list style.
- Fixed bug where inserting media by source would break the UndoManager.
- Fixed bug where inserting some content into the editor with a specific selection would replace some content incorrectly.
- Fixed bug where selecting all content with ctrl+a in IE11 caused problems with untoggling some formatting.
- Fixed bug where the Search and Replace Plugin left some marker spans in the editor when undoing and redoing after replacing some content.
- Fixed bug where the editor would not get a scrollbar when using the Fullscreen and Autoresize plugins together.
- Fixed bug where the font selector would stop working correctly after selecting fonts three times.
- Fixed so pressing the enter key inside of an inline boundary inserts a br after the inline boundary element.
- Fixed a bug where it wasn't possible to use tab navigation inside of a table that was inside of a list.
- Fixed bug where end_container_on_empty_block would incorrectly remove elements.
- Fixed bug where content_styles weren't added to the Preview Plugin iframe.
- Fixed so the beforeSetContent/beforeGetContent events are preventable.
- Fixed bug where changing height value in Table Plugin advanced tab didn't do anything.
- Fixed bug where it wasn't possible to remove formatting from content in beginning of table cell.

## 4.7.1 - 2017-10-09

### Fixed
- Fixed bug where theme set to false on an inline editor produced an extra div element after the target element.
- Fixed bug where the editor drag icon was misaligned with the branding set to false.
- Fixed bug where doubled menu items were not being removed as expected with the removed_menuitems setting.
- Fixed bug where the Table of contents plugin threw an error when initialized.
- Fixed bug where it wasn't possible to add inline formats to text selected right to left.
- Fixed bug where the paste from plain text mode did not work as expected.
- Fixed so the style previews do not set color and background color when selected.
- Fixed bug where the Autolink plugin didn't work as expected with some formats applied on an empty editor.
- Fixed bug where the Textpattern plugin were throwing errors on some patterns.
- Fixed bug where the Save plugin saved all editors instead of only the active editor. Patch contributed by dannoe.

## 4.7.0 - 2017-10-03

### Added
- Added new mobile ui that is specifically designed for mobile devices.

### Changed
- Updated the default skin to be more modern and white since white is preferred by most implementations.
- Restructured the default menus to be more similar to common office suites like Google Docs.

### Fixed
- Fixed so theme can be set to false on both inline and iframe editor modes.
- Fixed bug where inline editor would add/remove the visualblocks css multiple times.
- Fixed bug where selection wouldn't be properly restored when editor lost focus and commands where invoked.
- Fixed bug where toc plugin would generate id:s for headers even though a toc wasn't inserted into the content.
- Fixed bug where is wasn't possible to drag/drop contents within the editor if paste_data_images where set to true.
- Fixed bug where getParam and close in WindowManager would get the first opened window instead of the last opened window.
- Fixed bug where delete would delete between cells inside a table in Firefox.

## 4.6.7 - 2017-09-18

### Added
- Added some missing translations to Image, Link and Help plugins.

### Fixed
- Fixed bug where paste wasn't working in IOS.
- Fixed bug where the Word Count Plugin didn't count some mathematical operators correctly.
- Fixed bug where inserting a list in a table caused the cell to expand in height.
- Fixed bug where pressing enter in a list located inside of a table deleted list items instead of inserting new list item.
- Fixed bug where copy and pasting table cells produced inconsistent results.
- Fixed bug where initializing an editor with an ID of 'length' would throw an exception.
- Fixed bug where it was possible to split a non merged table cell.
- Fixed bug where copy and pasting a list with a very specific selection into another list would produce a nested list.
- Fixed bug where copy and pasting ordered lists sometimes produced unordered lists.
- Fixed bug where padded elements inside other elements would be treated as empty.
- Fixed so you can resize images inside a figure element.
- Fixed bug where an inline TinyMCE editor initialized on a table did not set selection on load in Chrome.
- Fixed the positioning of the inlite toolbar when the target element wasn't big enough to fit the toolbar.

## 4.6.6 - 2017-08-30

### Fixed
- Fixed so that notifications wrap long text content instead of bleeding outside the notification element.
- Fixed so the content_style css is added after the skin and custom stylesheets.
- Fixed bug where it wasn't possible to remove a table with the Cut button.
- Fixed bug where the center format wasn't getting the same font size as the other formats in the format preview.
- Fixed bug where the wordcount plugin wasn't counting hyphenated words correctly.
- Fixed bug where all content pasted into the editor was added to the end of the editor.
- Fixed bug where enter keydown on list item selection only deleted content and didn't create a new line.
- Fixed bug where destroying the editor while the content css was still loading caused error notifications on Firefox.
- Fixed bug where undoing cut operation in IE11 left some unwanted html in the editor content.
- Fixed bug where enter keydown would throw an error in IE11.
- Fixed bug where duplicate instances of an editor were added to the editors array when using the createEditor API.
- Fixed bug where the formatter applied formats on the wrong content when spellchecker was activated.
- Fixed bug where switching formats would reset font size on child nodes.
- Fixed bug where the table caption element weren't always the first descendant to the table tag.
- Fixed bug where pasting some content into the editor on chrome some newlines were removed.
- Fixed bug where it wasn't possible to remove a list if a list item was a table element.
- Fixed bug where copy/pasting partial selections of tables wouldn't produce a proper table.
- Fixed bug where the searchreplace plugin could not find consecutive spaces.
- Fixed bug where background color wasn't applied correctly on some partially selected contents.

## 4.6.5 - 2017-08-02

### Added
- Added new inline_boundaries_selector that allows you to specify the elements that should have boundaries.
- Added new local upload feature this allows the user to upload images directly from the image dialog.
- Added a new api for providing meta data for plugins. It will show up in the help dialog if it's provided.

### Fixed
- Fixed so that the notifications created by the notification manager are more screen reader accessible.
- Fixed bug where changing the list format on multiple selected lists didn't change all of the lists.
- Fixed bug where the nonbreaking plugin would insert multiple undo levels when pressing the tab key.
- Fixed bug where delete/backspace wouldn't render a caret when all editor contents where deleted.
- Fixed bug where delete/backspace wouldn't render a caret if the deleted element was a single contentEditable false element.
- Fixed bug where the wordcount plugin wouldn't count words correctly if word where typed after applying a style format.
- Fixed bug where the wordcount plugin would count mathematical formulas as multiple words for example 1+1=2.
- Fixed bug where formatting of triple clicked blocks on Chrome/Safari would result in styles being added outside the visual selection.
- Fixed bug where paste would add the contents to the end of the editor area when inline mode was used.
- Fixed bug where toggling off bold formatting on text entered in a new paragraph would add an extra line break.
- Fixed bug where autolink plugin would only produce a link on every other consecutive link on Firefox.
- Fixed bug where it wasn't possible to select all contents if the content only had one pre element.
- Fixed bug where sizzle would produce lagging behavior on some sites due to repaints caused by feature detection.
- Fixed bug where toggling off inline formats wouldn't include the space on selected contents with leading or trailing spaces.
- Fixed bug where the cut operation in UI wouldn't work in Chrome.
- Fixed bug where some legacy editor initialization logic would throw exceptions about editor settings not being defined.
- Fixed bug where it wasn't possible to apply text color to links if they where part of a non collapsed selection.
- Fixed bug where an exception would be thrown if the user selected a video element and then moved the focus outside the editor.
- Fixed bug where list operations didn't work if there where block elements inside the list items.
- Fixed bug where applying block formats to lists wrapped in block elements would apply to all elements in that wrapped block.

## 4.6.4 - 2017-06-13

### Fixed
- Fixed bug where the editor would move the caret when clicking on the scrollbar next to a content editable false block.
- Fixed bug where the text color select dropdowns wasn't placed correctly when they didn't fit the width of the screen.
- Fixed bug where the default editor line height wasn't working for mixed font size contents.
- Fixed bug where the content css files for inline editors were loaded multiple times for multiple editor instances.
- Fixed bug where the initial value of the font size/font family dropdowns wasn't displayed.
- Fixed bug where the I18n api was not supporting arrays as the translation replacement values.
- Fixed bug where chrome would display "The given range isn't in document." errors for invalid ranges passed to setRng.
- Fixed bug where the compat3x plugin wasn't working since the global tinymce references wasn't resolved correctly.
- Fixed bug where the preview plugin wasn't encoding the base url passed into the iframe contents producing a xss bug.
- Fixed bug where the dom parser/serializer wasn't handling some special elements like noframes, title and xmp.
- Fixed bug where the dom parser/serializer wasn't handling cdata sections with comments inside.
- Fixed bug where the editor would scroll to the top of the editable area if a dialog was closed in inline mode.
- Fixed bug where the link dialog would not display the right rel value if rel_list was configured.
- Fixed bug where the context menu would select images on some platforms but not others.
- Fixed bug where the filenames of images were not retained on dragged and drop into the editor from the desktop.
- Fixed bug where the paste plugin would misrepresent newlines when pasting plain text and having forced_root_block configured.
- Fixed so that the error messages for the imagetools plugin is more human readable.
- Fixed so the internal validate setting for the parser/serializer can't be set from editor initialization settings.

## 4.6.3 - 2017-05-30

### Fixed
- Fixed bug where the arrow keys didn't work correctly when navigating on nested inline boundary elements.
- Fixed bug where delete/backspace didn't work correctly on nested inline boundary elements.
- Fixed bug where image editing didn't work on subsequent edits of the same image.
- Fixed bug where charmap descriptions wouldn't properly wrap if they exceeded the width of the box.
- Fixed bug where the default image upload handler only accepted 200 as a valid http status code.
- Fixed so rel on target=_blank links gets forced with only noopener instead of both noopener and noreferrer.

## 4.6.2 - 2017-05-23

### Fixed
- Fixed bug where the SaxParser would run out of memory on very large documents.
- Fixed bug with formatting like font size wasn't applied to del elements.
- Fixed bug where various api calls would be throwing exceptions if they where invoked on a removed editor instance.
- Fixed bug where the branding position would be incorrect if the editor was inside a hidden tab and then later showed.
- Fixed bug where the color levels feature in the imagetools dialog wasn't working properly.
- Fixed bug where imagetools dialog wouldn't pre-load images from CORS domains, before trying to prepare them for editing.
- Fixed bug where the tab key would move the caret to the next table cell if being pressed inside a list inside a table.
- Fixed bug where the cut/copy operations would loose parent context like the current format etc.
- Fixed bug with format preview not working on invalid elements excluded by valid_elements.
- Fixed bug where blocks would be merged in incorrect order on backspace/delete.
- Fixed bug where zero length text nodes would cause issues with the undo logic if there where iframes present.
- Fixed bug where the font size/family select lists would throw errors if the first node was a comment.
- Fixed bug with csp having to allow local script evaluation since it was used to detect global scope.
- Fixed bug where CSP required a relaxed option for javascript: URLs in unsupported legacy browsers.
- Fixed bug where a fake caret would be rendered for td with the contenteditable=false.
- Fixed bug where typing would be blocked on IE 11 when within a nested contenteditable=true/false structure.

## 4.6.1 - 2017-05-10

### Added
- Added configuration option to list plugin to disable tab indentation.

### Fixed
- Fixed bug where format change on very specific content could cause the selection to change.
- Fixed bug where TinyMCE could not be lazyloaded through jquery integration.
- Fixed bug where entities in style attributes weren't decoded correctly on paste in webkit.
- Fixed bug where fontsize_formats option had been renamed incorrectly.
- Fixed bug with broken backspace/delete behaviour between contenteditable=false blocks.
- Fixed bug where it wasn't possible to backspace to the previous line with the inline boundaries functionality turned on.
- Fixed bug where is wasn't possible to move caret left and right around a linked image with the inline boundaries functionality turned on.
- Fixed bug where pressing enter after/before hr element threw exception. Patch contributed bradleyke.
- Fixed so the CSS in the visualblocks plugin doesn't overwrite background color. Patch contributed by Christian Rank.
- Fixed bug where multibyte characters weren't encoded correctly. Patch contributed by James Tarkenton.
- Fixed bug where shift-click to select within contenteditable=true fields wasn't working.

## 4.6.0 - 2017-05-04

### Added
- Added an inline boundary caret position feature that makes it easier to type at the beginning/end of links/code elements.
- Added a help plugin that adds a button and a dialog showing the editor shortcuts and loaded plugins.
- Added an inline_boundaries option that allows you to disable the inline boundary feature if it's not desired.
- Added a new ScrollIntoView event that allows you to override the default scroll to element behavior.
- Added role and aria- attributes as valid elements in the default valid elements config.
- Added new internal flag for PastePreProcess/PastePostProcess this is useful to know if the paste was coming from an external source.
- Added new ignore function to UndoManager this works similar to transact except that it doesn't add an undo level by default.

### Fixed
- Fixed so that urls gets retained for images when being edited. This url is then passed on to the upload handler.
- Fixed so that the editors would be initialized on readyState interactive instead of complete.
- Fixed so that the init event of the editor gets fired once all contentCSS files have been properly loaded.
- Fixed so that width/height of the editor gets taken from the textarea element if it's explicitly specified in styles.
- Fixed so that keep_styles set to false no longer clones class/style from the previous paragraph on enter.
- Fixed so that the default line-height is 1.2em to avoid zwnbsp characters from producing text rendering glitches on Windows.
- Fixed so that loading errors of content css gets presented by a notification message.
- Fixed so figure image elements can be linked when selected this wraps the figure image in a anchor element.
- Fixed bug where it wasn't possible to copy/paste rows with colspans by using the table copy/paste feature.
- Fixed bug where the protect setting wasn't properly applied to header/footer parts when using the fullpage plugin.
- Fixed bug where custom formats that specified upper case element names where not applied correctly.
- Fixed bug where some screen readers weren't reading buttons due to an aria specific fix for IE 8.
- Fixed bug where cut wasn't working correctly on iOS due to it's clipboard API not working correctly.
- Fixed bug where Edge would paste div elements instead of paragraphs when pasting plain text.
- Fixed bug where the textpattern plugin wasn't dealing with trailing punctuations correctly.
- Fixed bug where image editing would some times change the image format from jpg to png.
- Fixed bug where some UI elements could be inserted into the toolbar even if they where not registered.
- Fixed bug where it was possible to click the TD instead of the character in the character map and that caused an exception.
- Fixed bug where the font size/font family dropdowns would sometimes show an incorrect value due to css not being loaded in time.
- Fixed bug with the media plugin inserting undefined instead of retaining size when media_dimensions was set to false.
- Fixed bug with deleting images when forced_root_blocks where set to false.
- Fixed bug where input focus wasn't properly handled on nested content editable elements.
- Fixed bug where Chrome/Firefox would throw an exception when selecting images due to recent change of setBaseAndExtent support.
- Fixed bug where malformed blobs would throw exceptions now they are simply ignored.
- Fixed bug where backspace/delete wouldn't work properly in some cases where all contents was selected in WebKit.
- Fixed bug with Angular producing errors since it was expecting events objects to be patched with their custom properties.
- Fixed bug where the formatter would apply formatting to spellchecker errors now all bogus elements are excluded.
- Fixed bug with backspace/delete inside table caption elements wouldn't behave properly on IE 11.
- Fixed bug where typing after a contenteditable false inline element could move the caret to the end of that element.
- Fixed bug where backspace before/after contenteditable false blocks wouldn't properly remove the right element.
- Fixed bug where backspace before/after contenteditable false inline elements wouldn't properly empty the current block element.
- Fixed bug where vertical caret navigation with a custom line-height would sometimes match incorrect positions.
- Fixed bug with paste on Edge where character encoding wasn't handled properly due to a browser bug.
- Fixed bug with paste on Edge where extra fragment data was inserted into the contents when pasting.
- Fixed bug with pasting contents when having a whole block element selected on WebKit could cause WebKit spans to appear.
- Fixed bug where the visualchars plugin wasn't working correctly showing invisible nbsp characters.
- Fixed bug where browsers would hang if you tried to load some malformed html contents.
- Fixed bug where the init call promise wouldn't resolve if the specified selector didn't find any matching elements.
- Fixed bug where the Schema isValidChild function was case sensitive.

### Removed
- Dropped support for IE 8-10 due to market share and lack of support from Microsoft. See tinymce docs for details.

## 4.5.3 - 2017-02-01

### Added
- Added keyboard navigation for menu buttons when the menu is in focus.
- Added api to the list plugin for setting custom classes/attributes on lists.
- Added validation for the anchor plugin input field according to W3C id naming specifications.

### Fixed
- Fixed bug where media placeholders were removed after resize with the forced_root_block setting set to false.
- Fixed bug where deleting selections with similar sibling nodes sometimes deleted the whole document.
- Fixed bug with inlite theme where several toolbars would appear scrolling when more than one instance of the editor was in use.
- Fixed bug where the editor would throw error with the fontselect plugin on hidden editor instances in Firefox.
- Fixed bug where the background color would not stretch to the font size.
- Fixed bug where font size would be removed when changing background color.
- Fixed bug where the undomanager trimmed away whitespace between nodes on undo/redo.
- Fixed bug where media_dimensions=false in media plugin caused the editor to throw an error.
- Fixed bug where IE was producing font/u elements within links on paste.
- Fixed bug where some button tooltips were broken when compat3x was in use.
- Fixed bug where backspace/delete/typeover would remove the caption element.
- Fixed bug where powerspell failed to function when compat3x was enabled.
- Fixed bug where it wasn't possible to apply sub/sup on text with large font size.
- Fixed bug where pre tags with spaces weren't treated as content.
- Fixed bug where Meta+A would select the entire document instead of all contents in nested ce=true elements.

## 4.5.2 - 2017-01-04

### Fixed
- Added missing keyboard shortcut description for the underline menu item in the format menu.
- Fixed bug where external blob urls wasn't properly handled by editor upload logic. Patch contributed by David Oviedo.
- Fixed bug where urls wasn't treated as a single word by the wordcount plugin.
- Fixed bug where nbsp characters wasn't treated as word delimiters by the wordcount plugin.
- Fixed bug where editor instance wasn't properly passed to the format preview logic. Patch contributed by NullQuery.
- Fixed bug where the fake caret wasn't hidden when you moved selection to a cE=false element.
- Fixed bug where it wasn't possible to edit existing code sample blocks.
- Fixed bug where it wasn't possible to delete editor contents if the selection included an empty block.
- Fixed bug where the formatter wasn't expanding words on some international characters. Patch contributed by Martin Larochelle.
- Fixed bug where the open link feature wasn't working correctly on IE 11.
- Fixed bug where enter before/after a cE=false block wouldn't properly padd the paragraph with an br element.
- Fixed so font size and font family select boxes always displays a value by using the runtime style as a fallback.
- Fixed so missing plugins will be logged to console as warnings rather than halting the initialization of the editor.
- Fixed so splitbuttons become normal buttons in advlist plugin if styles are empty. Patch contributed by René Schleusner.
- Fixed so you can multi insert rows/cols by selecting table cells and using insert rows/columns.

## 4.5.1 - 2016-12-07

### Fixed
- Fixed bug where the lists plugin wouldn't initialize without the advlist plugins if served from cdn.
- Fixed bug where selectors with "*" would cause the style format preview to throw an error.
- Fixed bug with toggling lists off on lists with empty list items would throw an error.
- Fixed bug where editing images would produce non existing blob uris.
- Fixed bug where the offscreen toc selection would be treated as the real toc element.
- Fixed bug where the aria level attribute for element path would have an incorrect start index.
- Fixed bug where the offscreen selection of cE=false that where very wide would be shown onscreen. Patch contributed by Steven Bufton.
- Fixed so the default_link_target gets applied to links created by the autolink plugin.
- Fixed so that the name attribute gets removed by the anchor plugin if editing anchors.

## 4.5.0 - 2016-11-23

### Added
- Added new toc plugin allows you to insert table of contents based on editor headings.
- Added new auto complete menu to all url fields. Adds history, link to anchors etc.
- Added new sidebar api that allows you to add custom sidebar panels and buttons to toggle these.
- Added new insert menu button that allows you to have multiple insert functions under the same menu button.
- Added new open link feature to ctrl+click, alt+enter and context menu.
- Added new media_embed_handler option to allow the media plugin to be populated with custom embeds.
- Added new support for editing transparent images using the image tools dialog.
- Added new images_reuse_filename option to allow filenames of images to be retained for upload.
- Added new security feature where links with target="_blank" will by default get rel="noopener noreferrer".
- Added new allow_unsafe_link_target to allow you to opt-out of the target="_blank" security feature.
- Added new style_formats_autohide option to automatically hide styles based on context.
- Added new codesample_content_css option to specify where the code sample prism css is loaded from.
- Added new support for Japanese/Chinese word count following the unicode standards on this.
- Added new fragmented undo levels this dramatically reduces flicker on contents with iframes.
- Added new live previews for complex elements like table or lists.

### Fixed
- Fixed bug where it wasn't possible to properly tab between controls in a dialog with a disabled form item control.
- Fixed bug where firefox would generate a rectangle on elements produced after/before a cE=false elements.
- Fixed bug with advlist plugin not switching list element format properly in some edge cases.
- Fixed bug where col/rowspans wasn't correctly computed by the table plugin in some cases.
- Fixed bug where the table plugin would thrown an error if object_resizing was disabled.
- Fixed bug where some invalid markup would cause issues when running in XHTML mode. Patch contributed by Charles Bourasseau.
- Fixed bug where the fullscreen class wouldn't be removed properly when closing dialogs.
- Fixed bug where the PastePlainTextToggle event wasn't fired by the paste plugin when the state changed.
- Fixed bug where table the row type wasn't properly updated in table row dialog. Patch contributed by Matthias Balmer.
- Fixed bug where select all and cut wouldn't place caret focus back to the editor in WebKit. Patch contributed by Daniel Jalkut.
- Fixed bug where applying cell/row properties to multiple cells/rows would reset other unchanged properties.
- Fixed bug where some elements in the schema would have redundant/incorrect children.
- Fixed bug where selector and target options would cause issues if used together.
- Fixed bug where drag/drop of images from desktop on chrome would thrown an error.
- Fixed bug where cut on WebKit/Blink wouldn't add an undo level.
- Fixed bug where IE 11 would scroll to the cE=false elements when they where selected.
- Fixed bug where keys like F5 wouldn't work when a cE=false element was selected.
- Fixed bug where the undo manager wouldn't stop the typing state when commands where executed.
- Fixed bug where unlink on wrapped links wouldn't work properly.
- Fixed bug with drag/drop of images on WebKit where the image would be deleted form the source editor.
- Fixed bug where the visual characters mode would be disabled when contents was extracted from the editor.
- Fixed bug where some browsers would toggle of formats applied to the caret when clicking in the editor toolbar.
- Fixed bug where the custom theme function wasn't working correctly.
- Fixed bug where image option for custom buttons required you to have icon specified as well.
- Fixed bug where the context menu and contextual toolbars would be visible at the same time and sometimes overlapping.
- Fixed bug where the noneditable plugin would double wrap elements when using the noneditable_regexp option.
- Fixed bug where tables would get padding instead of margin when you used the indent button.
- Fixed bug where the charmap plugin wouldn't properly insert non breaking spaces.
- Fixed bug where the color previews in color input boxes wasn't properly updated.
- Fixed bug where the list items of previous lists wasn't merged in the right order.
- Fixed bug where it wasn't possible to drag/drop inline-block cE=false elements on IE 11.
- Fixed bug where some table cell merges would produce incorrect rowspan/colspan.
- Fixed so the font size of the editor defaults to 14px instead of 11px this can be overridden by custom css.
- Fixed so wordcount is debounced to reduce cpu hogging on larger texts.
- Fixed so tinymce global gets properly exported as a module when used with some module bundlers.
- Fixed so it's possible to specify what css properties you want to preview on specific formats.
- Fixed so anchors are contentEditable=false while within the editor.
- Fixed so selected contents gets wrapped in a inline code element by the codesample plugin.
- Fixed so conditional comments gets properly stripped independent of case. Patch contributed by Georgii Dolzhykov.
- Fixed so some escaped css sequences gets properly handled. Patch contributed by Georgii Dolzhykov.
- Fixed so notifications with the same message doesn't get displayed at the same time.
- Fixed so F10 can be used as an alternative key to focus to the toolbar.
- Fixed various api documentation issues and typos.

### Removed
- Removed layer plugin since it wasn't really ported from 3.x and there doesn't seem to be much use for it.
- Removed moxieplayer.swf from the media plugin since it wasn't used by the media plugin.
- Removed format state from the advlist plugin to be more consistent with common word processors.

## 4.4.3 - 2016-09-01

### Fixed
- Fixed bug where copy would produce an exception on Chrome.
- Fixed bug where deleting lists on IE 11 would merge in correct text nodes.
- Fixed bug where deleting partial lists with indentation wouldn't cause proper normalization.

## 4.4.2 - 2016-08-25

### Added
- Added new importcss_exclusive option to disable unique selectors per group.
- Added new group specific selector_converter option to importcss plugin.
- Added new codesample_languages option to apply custom languages to codesample plugin.
- Added new codesample_dialog_width/codesample_dialog_height options.

### Fixed
- Fixed bug where fullscreen button had an incorrect keyboard shortcut.
- Fixed bug where backspace/delete wouldn't work correctly from a block to a cE=false element.
- Fixed bug where smartpaste wasn't detecting links with special characters in them like tilde.
- Fixed bug where the editor wouldn't get proper focus if you clicked on a cE=false element.
- Fixed bug where it wasn't possible to copy/paste table rows that had merged cells.
- Fixed bug where merging cells could some times produce invalid col/rowspan attibute values.
- Fixed bug where getBody would sometimes thrown an exception now it just returns null if the iframe is clobbered.
- Fixed bug where drag/drop of cE=false element wasn't properly constrained to viewport.
- Fixed bug where contextmenu on Mac would collapse any selection to a caret.
- Fixed bug where rtl mode wasn't rendered properly when loading a language pack with the rtl flag.
- Fixed bug where Kamer word bounderies would be stripped from contents.
- Fixed bug where lists would sometimes render two dots or numbers on the same line.
- Fixed bug where the skin_url wasn't used by the inlite theme.
- Fixed so data attributes are ignored when comparing formats in the formatter.
- Fixed so it's possible to disable inline toolbars in the inlite theme.
- Fixed so template dialog gets resized if it doesn't fit the window viewport.

## 4.4.1 - 2016-07-26

### Added
- Added smart_paste option to paste plugin to allow disabling the paste behavior if needed.

### Fixed
- Fixed bug where png urls wasn't properly detected by the smart paste logic.
- Fixed bug where the element path wasn't working properly when multiple editor instances where used.
- Fixed bug with creating lists out of multiple paragraphs would just create one list item instead of multiple.
- Fixed bug where scroll position wasn't properly handled by the inlite theme to place the toolbar properly.
- Fixed bug where multiple instances of the editor using the inlite theme didn't render the toolbar properly.
- Fixed bug where the shortcut label for fullscreen mode didn't match the actual shortcut key.
- Fixed bug where it wasn't possible to select cE=false blocks using touch devices on for example iOS.
- Fixed bug where it was possible to select the child image within a cE=false on IE 11.
- Fixed so inserts of html containing lists doesn't merge with any existing lists unless it's a paste operation.

## 4.4.0 - 2016-06-30

### Added
- Added new inlite theme this is a more lightweight inline UI.
- Added smarter paste logic that auto detects urls in the clipboard and inserts images/links based on that.
- Added a better image resize algorithm for better image quality in the imagetools plugin.

### Fixed
- Fixed bug where it wasn't possible to drag/dropping cE=false elements on FF.
- Fixed bug where backspace/delete before/after a cE=false block would produce a new paragraph.
- Fixed bug where list style type css property wasn't preserved when indenting lists.
- Fixed bug where merging of lists where done even if the list style type was different.
- Fixed bug where the image_dataimg_filter function wasn't used when pasting images.
- Fixed bug where nested editable within a non editable element would cause scroll on focus in Chrome.
- Fixed so invalid targets for inline mode is blocked on initialization. We only support elements that can have children.

## 4.3.13 - 2016-06-08

### Added
- Added characters with a diacritical mark to charmap plugin. Patch contributed by Dominik Schilling.
- Added better error handling if the image proxy service would produce errors.

### Fixed
- Fixed issue with pasting list items into list items would produce nested list rather than a merged list.
- Fixed bug where table selection could get stuck in selection mode for inline editors.
- Fixed bug where it was possible to place the caret inside the resize grid elements.
- Fixed bug where it wasn't possible to place in elements horizontally adjacent cE=false blocks.
- Fixed bug where multiple notifications wouldn't be properly placed on screen.
- Fixed bug where multiple editor instance of the same id could be produces in some specific integrations.

## 4.3.12 - 2016-05-10

### Fixed
- Fixed bug where focus calls couldn't be made inside the editors PostRender event handler.
- Fixed bug where some translations wouldn't work as expected due to a bug in editor.translate.
- Fixed bug where the node change event could fire with a node out side the root of the editor.
- Fixed bug where Chrome wouldn't properly present the keyboard paste clipboard details when paste was clicked.
- Fixed bug where merged cells in tables couldn't be selected from right to left.
- Fixed bug where insert row wouldn't properly update a merged cells rowspan property.
- Fixed bug where the color input boxes preview field wasn't properly set on initialization.
- Fixed bug where IME composition inside table cells wouldn't work as expected on IE 11.
- Fixed so all shadow dom support is under and experimental flag due to flaky browser support.

## 4.3.11 - 2016-04-25

### Fixed
- Fixed bug where it wasn't possible to insert empty blocks though the API unless they where padded.
- Fixed bug where you couldn't type the Euro character on Windows.
- Fixed bug where backspace/delete from a cE=false element to a text block didn't work properly.
- Fixed bug where the text color default grid would render incorrectly.
- Fixed bug where the codesample plugin wouldn't load the css in the editor for multiple editors.
- Fixed so the codesample plugin textarea gets focused by default.

## 4.3.10 - 2016-04-12

### Fixed
- Fixed bug where the key "y" on WebKit couldn't be entered due to conflict with keycode for F10 on keypress.

## 4.3.9 - 2016-04-12

### Added
- Added support for focusing the contextual toolbars using keyboard.
- Added keyboard support for slider UI controls. You can no increase/decrease using arrow keys.
- Added url pattern matching for Dailymotion to media plugin. Patch contributed by Bertrand Darbon.
- Added body_class to template plugin preview. Patch contributed by Milen Petrinski.
- Added options to better override textcolor pickers with custom colors. Patch contributed by Xavier Boubert.
- Added visual arrows to inline contextual toolbars so that they point to the element being active.

### Changed
- Changed the Meta+Shift+F shortcut to Ctrl+Shift+F since Czech, Slovak, Polish languages used the first one for input.

### Fixed
- Fixed so toolbars for tables or other larger elements get better positioned below the scrollable viewport.
- Fixed bug where it was possible to click links inside cE=false blocks.
- Fixed bug where event targets wasn't properly handled in Safari Technical Preview.
- Fixed bug where drag/drop text in FF 45 would make the editor caret invisible.
- Fixed bug where the remove state wasn't properly set on editor instances when detected as clobbered.
- Fixed bug where offscreen selection of some cE=false elements would render onscreen. Patch contributed by Steven Bufton
- Fixed bug where enter would clone styles out side the root on editors inside a span. Patch contributed by ChristophKaser.
- Fixed bug where drag/drop of images into the editor didn't work correctly in FF.
- Fixed so the first item in panels for the imagetools dialog gets proper keyboard focus.

## 4.3.8 - 2016-03-15

### Fixed
- Fixed bug where inserting HR at the end of a block element would produce an extra empty block.
- Fixed bug where links would be clickable when readonly mode was enabled.
- Fixed bug where the formatter would normalize to the wrong node on very specific content.
- Fixed bug where some nested list items couldn't be indented properly.
- Fixed bug where links where clickable in the preview dialog.
- Fixed so the alt attribute doesn't get padded with an empty value by default.
- Fixed so nested alignment works more correctly. You will now alter the alignment to the closest block parent.

## 4.3.7 - 2016-03-02

### Fixed
- Fixed bug where incorrect icons would be rendered for imagetools edit and color levels.
- Fixed bug where navigation using arrow keys inside a SelectBox didn't move up/down.
- Fixed bug where the visualblocks plugin would render borders round internal UI elements.

## 4.3.6 - 2016-03-01

### Added
- Added new paste_remember_plaintext_info option to allow a global disable of the plain text mode notification.
- Added new PastePlainTextToggle event that fires when plain text mode toggles on/off.

### Fixed
- Fixed bug where it wasn't possible to select media elements since the drag logic would snap it to mouse cursor.
- Fixed bug where it was hard to place the caret inside nested cE=true elements when the outer cE=false element was focused.
- Fixed bug where editors wouldn't properly initialize if both selector and mode where used.
- Fixed bug where IME input inside table cells would switch the IME off.
- Fixed bug where selection inside the first table cell would cause the whole table cell to get selected.
- Fixed bug where error handling of images being uploaded wouldn't properly handle faulty statuses.
- Fixed bug where inserting contents before a HR would cause an exception to be thrown.
- Fixed bug where copy/paste of Excel data would be inserted as an image.
- Fixed caret position issues with copy/paste of inline block cE=false elements.
- Fixed issues with various menu item focus bugs in Chrome. Where the focused menu bar item wasn't properly blurred.
- Fixed so the notifications have a solid background since it would be hard to read if there where text under it.
- Fixed so notifications gets animated similar to the ones used by dialogs.
- Fixed so larger images that gets pasted is handled better.
- Fixed so the window close button is more uniform on various platform and also increased it's hit area.

## 4.3.5 - 2016-02-11

Npm version bump due to package not being fully updated.

## 4.3.4 - 2016-02-11

### Added
- Added new OpenWindow/CloseWindow events that gets fired when windows open/close.
- Added new NewCell/NewRow events that gets fired when table cells/rows are created.
- Added new Promise return value to tinymce.init makes it easier to handle initialization.

### Fixed
- Fixed various bugs with drag/drop of contentEditable:false elements.
- Fixed bug where deleting of very specific nested list items would result in an odd list.
- Fixed bug where lists would get merged with adjacent lists outside the editable inline root.
- Fixed bug where MS Edge would crash when closing a dialog then clicking a menu item.
- Fixed bug where table cell selection would add undo levels.
- Fixed bug where table cell selection wasn't removed when inline editor where removed.
- Fixed bug where table cell selection wouldn't work properly on nested tables.
- Fixed bug where table merge menu would be available when merging between thead and tbody.
- Fixed bug where table row/column resize wouldn't get properly removed when the editor was removed.
- Fixed bug where Chrome would scroll to the editor if there where a empty hash value in document url.
- Fixed bug where the cache suffix wouldn't work correctly with the importcss plugin.
- Fixed bug where selection wouldn't work properly on MS Edge on Windows Phone 10.
- Fixed so adjacent pre blocks gets joined into one pre block since that seems like the user intent.
- Fixed so events gets properly dispatched in shadow dom. Patch provided by Nazar Mokrynskyi.

### Removed
- Removed the jQuery version the jQuery plugin is now moved into the main package.
- Removed jscs from build process since eslint can now handle code style checking.

## 4.3.3 - 2016-01-14

### Added
- Added new table_resize_bars configuration setting.  This setting allows you to disable the table resize bars.
- Added new beforeInitialize event to tinymce.util.XHR lets you modify XHR properties before open. Patch contributed by Brent Clintel.
- Added new autolink_pattern setting to autolink plugin. Enables you to override the default autolink formats. Patch contributed by Ben Tiedt.
- Added new charmap option that lets you override the default charmap of the charmap plugin.
- Added new charmap_append option that lets you add new characters to the default charmap of the charmap plugin.
- Added new insertCustomChar event that gets fired when a character is inserted by the charmap plugin.

### Fixed
- Fixed bug where table cells started with a superfluous &nbsp; in IE10+.
- Fixed bug where table plugin would retain all BR tags when cells were merged.
- Fixed bug where media plugin would strip underscores from youtube urls.
- Fixed bug where IME input would fail on IE 11 if you typed within a table.
- Fixed bug where double click selection of a word would remove the space before the word on insert contents.
- Fixed bug where table plugin would produce exceptions when hovering tables with invalid structure.
- Fixed bug where fullscreen wouldn't scroll back to it's original position when untoggled.
- Fixed so the template plugins templates setting can be a function that gets a callback that can provide templates.

## 4.3.2 - 2015-12-14

### Fixed
- Fixed bug where the resize bars for table cells were not affected by the object_resizing property.
- Fixed bug where the contextual table toolbar would appear incorrectly if TinyMCE was initialized inline inside a table.
- Fixed bug where resizing table cells did not fire a node change event or add an undo level.
- Fixed bug where double click selection of text on IE 11 wouldn't work properly.
- Fixed bug where codesample plugin would incorrectly produce br elements inside code elements.
- Fixed bug where media plugin would strip dashes from youtube urls.
- Fixed bug where it was possible to move the caret into the table resize bars.
- Fixed bug where drag/drop into a cE=false element was possible on IE.

## 4.3.1 - 2015-11-30

### Fixed
- Fixed so it's possible to disable the table inline toolbar by setting it to false or an empty string.
- Fixed bug where it wasn't possible to resize some tables using the drag handles.
- Fixed bug where unique id:s would clash for multiple editor instances and cE=false selections.
- Fixed bug where the same plugin could be initialized multiple times.
- Fixed bug where the table inline toolbars would be displayed at the same time as the image toolbars.
- Fixed bug where the table selection rect wouldn't be removed when selecting another control element.

## 4.3.0 - 2015-11-23

### Added
- Added new table column/row resize support. Makes it a lot more easy to resize the columns/rows in a table.
- Added new table inline toolbar. Makes it easier to for example add new rows or columns to a table.
- Added new notification API. Lets you display floating notifications to the end user.
- Added new codesample plugin that lets you insert syntax highlighted pre elements into the editor.
- Added new image_caption to images. Lets you create images with captions using a HTML5 figure/figcaption elements.
- Added new live previews of embeded videos. Lets you play the video right inside the editor.
- Added new setDirty method and "dirty" event to the editor. Makes it easier to track the dirty state change.
- Added new setMode method to Editor instances that lets you dynamically switch between design/readonly.
- Added new core support for contentEditable=false elements within the editor overrides the browsers broken behavior.

### Changed
- Rewrote the noneditable plugin to use the new contentEditable false core logic.

### Fixed
- Fixed so the dirty state doesn't set to false automatically when the undo index is set to 0.
- Fixed the Selection.placeCaretAt so it works better on IE when the coordinate is between paragraphs.
- Fixed bug where data-mce-bogus="all" element contents where counted by the word count plugin.
- Fixed bug where contentEditable=false elements would be indented by the indent buttons.
- Fixed bug where images within contentEditable=false would be selected in WebKit on mouse click.
- Fixed bug in DOMUntils split method where the replacement parameter wouldn't work on specific cases.
- Fixed bug where the importcss plugin would import classes from the skin content css file.
- Fixed so all button variants have a wrapping span for it's text to make it easier to skin.
- Fixed so it's easier to exit pre block using the arrow keys.
- Fixed bug where listboxes with fix widths didn't render correctly.

## 4.2.8 - 2015-11-13

### Fixed
- Fixed bug where it was possible to delete tables as the inline root element if all columns where selected.
- Fixed bug where the UI buttons active state wasn't properly updated due to recent refactoring of that logic.

## 4.2.7 - 2015-10-27

### Fixed
- Fixed bug where backspace/delete would remove all formats on the last paragraph character in WebKit/Blink.
- Fixed bug where backspace within a inline format element with a bogus caret container would move the caret.
- Fixed bug where backspace/delete on selected table cells wouldn't add an undo level.
- Fixed bug where script tags embedded within the editor could sometimes get a mce- prefix prepended to them
- Fixed bug where validate: false option could produce an error to be thrown from the Serialization step.
- Fixed bug where inline editing of a table as the root element could let the user delete that table.
- Fixed bug where inline editing of a table as the root element wouldn't properly handle enter key.
- Fixed bug where inline editing of a table as the root element would normalize the selection incorrectly.
- Fixed bug where inline editing of a list as the root element could let the user delete that list.
- Fixed bug where inline editing of a list as the root element could let the user split that list.
- Fixed bug where resize handles would be rendered on editable root elements such as table.

## 4.2.6 - 2015-09-28

### Added
- Added capability to set request headers when using XHRs.
- Added capability to upload local images automatically default delay is set to 30 seconds after editing images.
- Added commands ids mceEditImage, mceAchor and mceMedia to be avaiable from execCommand.
- Added Edge browser to saucelabs grunt task. Patch contributed by John-David Dalton.

### Fixed
- Fixed bug where blob uris not produced by tinymce would produce HTML invalid markup.
- Fixed bug where selection of contents of a nearly empty editor in Edge would sometimes fail.
- Fixed bug where color styles woudln't be retained on copy/paste in Blink/Webkit.
- Fixed bug where the table plugin would throw an error when inserting rows after a child table.
- Fixed bug where the template plugin wouldn't handle functions as variable replacements.
- Fixed bug where undo/redo sometimes wouldn't work properly when applying formatting collapsed ranges.
- Fixed bug where shift+delete wouldn't do a cut operation on Blink/WebKit.
- Fixed bug where cut action wouldn't properly store the before selection bookmark for the undo level.
- Fixed bug where backspace in side an empty list element on IE would loose editor focus.
- Fixed bug where the save plugin wouldn't enable the buttons when a change occurred.
- Fixed bug where Edge wouldn't initialize the editor if a document.domain was specified.
- Fixed bug where enter key before nested images would sometimes not properly expand the previous block.
- Fixed bug where the inline toolbars wouldn't get properly hidden when blurring the editor instance.
- Fixed bug where Edge would paste Chinese characters on some Windows 10 installations.
- Fixed bug where IME would loose focus on IE 11 due to the double trailing br bug fix.
- Fixed bug where the proxy url in imagetools was incorrect. Patch contributed by Wong Ho Wang.

## 4.2.5 - 2015-08-31

### Added
- Added fullscreen capability to embedded youtube and vimeo videos.

### Fixed
- Fixed bug where the uploadImages call didn't work on IE 10.
- Fixed bug where image place holders would be uploaded by uploadImages call.
- Fixed bug where images marked with bogus would be uploaded by the uploadImages call.
- Fixed bug where multiple calls to uploadImages would result in decreased performance.
- Fixed bug where pagebreaks were editable to imagetools patch contributed by Rasmus Wallin.
- Fixed bug where the element path could cause too much recursion exception.
- Fixed bug for domains containing ".min". Patch contributed by Loïc Février.
- Fixed so validation of external links to accept a number after www. Patch contributed by Victor Carvalho.
- Fixed so the charmap is exposed though execCommand. Patch contributed by Matthew Will.
- Fixed so that the image uploads are concurrent for improved performance.
- Fixed various grammar problems in inline documentation. Patches provided by nikolas.

## 4.2.4 - 2015-08-17

### Added
- Added picture as a valid element to the HTML 5 schema. Patch contributed by Adam Taylor.

### Fixed
- Fixed bug where contents would be duplicated on drag/drop within the same editor.
- Fixed bug where floating/alignment of images on Edge wouldn't work properly.
- Fixed bug where it wasn't possible to drag images on IE 11.
- Fixed bug where image selection on Edge would sometimes fail.
- Fixed bug where contextual toolbars icons wasn't rendered properly when using the toolbar_items_size.
- Fixed bug where searchreplace dialog doesn't get prefilled with the selected text.
- Fixed bug where fragmented matches wouldn't get properly replaced by the searchreplace plugin.
- Fixed bug where enter key wouldn't place the caret if was after a trailing space within an inline element.
- Fixed bug where the autolink plugin could produce multiple links for the same text on Gecko.
- Fixed bug where EditorUpload could sometimes throw an exception if the blob wasn't found.
- Fixed xss issues with media plugin not properly filtering out some script attributes.

## 4.2.3 - 2015-07-30

### Fixed
- Fixed bug where image selection wasn't possible on Edge due to incompatible setBaseAndExtend API.
- Fixed bug where image blobs urls where not properly destroyed by the imagetools plugin.
- Fixed bug where keyboard shortcuts wasn't working correctly on IE 8.
- Fixed skin issue where the borders of panels where not visible on IE 8.

## 4.2.2 - 2015-07-22

### Fixed
- Fixed bug where float panels were not being hidden on inline editor blur when fixed_toolbar_container config option was in use.
- Fixed bug where combobox states wasn't properly updated if contents where updated without keyboard.
- Fixed bug where pasting into textbox or combobox would move the caret to the end of text.
- Fixed bug where removal of bogus span elements before block elements would remove whitespace between nodes.
- Fixed bug where repositioning of inline toolbars where async and producing errors if the editor was removed from DOM to early. Patch by iseulde.
- Fixed bug where element path wasn't working correctly. Patch contributed by iseulde.
- Fixed bug where menus wasn't rendered correctly when custom images where added to a menu. Patch contributed by Naim Hammadi.

## 4.2.1 - 2015-06-29

### Fixed
- Fixed bug where back/forward buttons in the browser would render blob images as broken images.
- Fixed bug where Firefox would throw regexp to big error when replacing huge base64 chunks.
- Fixed bug rendering issues with resize and context toolbars not being placed properly until next animation frame.
- Fixed bug where the rendering of the image while cropping would some times not be centered correctly.
- Fixed bug where listbox items with submenus would me selected as active.
- Fixed bug where context menu where throwing an error when rendering.
- Fixed bug where resize both option wasn't working due to resent addClass API change. Patch contributed by Jogai.
- Fixed bug where a hideAll call for container rendered inline toolbars would throw an error.
- Fixed bug where onclick event handler on combobox could cause issues if element.id was a function by some polluting libraries.
- Fixed bug where listboxes wouldn't get proper selected sub menu item when using link_list or image_list.
- Fixed so the UI controls are as wide as 4.1.x to avoid wrapping controls in toolbars.
- Fixed so the imagetools dialog is adaptive for smaller screen sizes.

## 4.2.0 - 2015-06-25

### Added
- Added new flat default skin to make the UI more modern.
- Added new imagetools plugin, lets you crop/resize and apply filters to images.
- Added new contextual toolbars support to the API lets you add floating toolbars for specific CSS selectors.
- Added new promise feature fill as tinymce.util.Promise.
- Added new built in image upload feature lets you upload any base64 encoded image within the editor as files.

### Fixed
- Fixed bug where resize handles would appear in the right position in the wrong editor when switching between resizable content in different inline editors.
- Fixed bug where tables would not be inserted in inline mode due to previous float panel fix.
- Fixed bug where floating panels would remain open when focus was lost on inline editors.
- Fixed bug where cut command on Chrome would thrown a browser security exception.
- Fixed bug where IE 11 sometimes would report an incorrect size for images in the image dialog.
- Fixed bug where it wasn't possible to remove inline formatting at the end of block elements.
- Fixed bug where it wasn't possible to delete table cell contents when cell selection was vertical.
- Fixed bug where table cell wasn't emptied from block elements if delete/backspace where pressed in empty cell.
- Fixed bug where cmd+shift+arrow didn't work correctly on Firefox mac when selecting to start/end of line.
- Fixed bug where removal of bogus elements would sometimes remove whitespace between nodes.
- Fixed bug where the resize handles wasn't updated when the main window was resized.
- Fixed so script elements gets removed by default to prevent possible XSS issues in default config implementations.
- Fixed so the UI doesn't need manual reflows when using non native layout managers.
- Fixed so base64 encoded images doesn't slow down the editor on modern browsers while editing.
- Fixed so all UI elements uses touch events to improve mobile device support.
- Removed the touch click quirks patch for iOS since it did more harm than good.
- Removed the non proportional resize handles since. Unproportional resize can still be done by holding the shift key.

## 4.1.10 - 2015-05-05

### Fixed
- Fixed bug where plugins loaded with compat3x would sometimes throw errors when loading using the jQuery version.
- Fixed bug where extra empty paragraphs would get deleted in WebKit/Blink due to recent Quriks fix.
- Fixed bug where the editor wouldn't work properly on IE 12 due to some required browser sniffing.
- Fixed bug where formatting shortcut keys where interfering with Mac OS X screenshot keys.
- Fixed bug where the caret wouldn't move to the next/previous line boundary on Cmd+Left/Right on Gecko.
- Fixed bug where it wasn't possible to remove formats from very specific nested contents.
- Fixed bug where undo levels wasn't produced when typing letters using the shift or alt+ctrl modifiers.
- Fixed bug where the dirty state wasn't properly updated when typing using the shift or alt+ctrl modifiers.
- Fixed bug where an error would be thrown if an autofocused editor was destroyed quickly after its initialization. Patch provided by thorn0.
- Fixed issue with dirty state not being properly updated on redo operation.
- Fixed issue with entity decoder not handling incorrectly written numeric entities.
- Fixed issue where some PI element values wouldn't be properly encoded.

## 4.1.9 - 2015-03-10

### Fixed
- Fixed bug where indentation wouldn't work properly for non list elements.
- Fixed bug with image plugin not pulling the image dimensions out correctly if a custom document_base_url was used.
- Fixed bug where ctrl+alt+[1-9] would conflict with the AltGr+[1-9] on Windows. New shortcuts is ctrl+shift+[1-9].
- Fixed bug with removing formatting on nodes in inline mode would sometimes include nodes outside the editor body.
- Fixed bug where extra nbsp:s would be inserted when you replaced a word surrounded by spaces using insertContent.
- Fixed bug with pasting from Google Docs would produce extra strong elements and line feeds.

## 4.1.8 - 2015-03-05

### Added
- Added new html5 sizes attribute to img elements used together with srcset.
- Added new elementpath option that makes it possible to disable the element path but keep the statusbar.
- Added new option table_style_by_css for the table plugin to set table styling with css rather than table attributes.
- Added new link_assume_external_targets option to prompt the user to prepend http:// prefix if the supplied link does not contain a protocol prefix.
- Added new image_prepend_url option to allow a custom base path/url to be added to images.
- Added new table_appearance_options option to make it possible to disable some options.
- Added new image_title option to make it possible to alter the title of the image, disabled by default.

### Fixed
- Fixed bug where selection starting from out side of the body wouldn't produce a proper selection range on IE 11.
- Fixed bug where pressing enter twice before a table moves the cursor in the table and causes a javascript error.
- Fixed bug where advanced image styles were not respected.
- Fixed bug where the less common Shift+Delete didn't produce a proper cut operation on WebKit browsers.
- Fixed bug where image/media size constrain logic would produce NaN when handling non number values.
- Fixed bug where internal classes where removed by the removeformat command.
- Fixed bug with creating links table cell contents with a specific selection would throw a exceptions on WebKit/Blink.
- Fixed bug where valid_classes option didn't work as expected according to docs. Patch provided by thorn0.
- Fixed bug where jQuery plugin would patch the internal methods multiple times. Patch provided by Drew Martin.
- Fixed bug where backspace key wouldn't delete the current selection of newly formatted content.
- Fixed bug where type over of inline formatting elements wouldn't properly keep the format on WebKit/Blink.
- Fixed bug where selection needed to be properly normalized on modern IE versions.
- Fixed bug where Command+Backspace didn't properly delete the whole line of text but the previous word.
- Fixed bug where UI active states wheren't properly updated on IE if you placed caret within the current range.
- Fixed bug where delete/backspace on WebKit/Blink would remove span elements created by the user.
- Fixed bug where delete/backspace would produce incorrect results when deleting between two text blocks with br elements.
- Fixed bug where captions where removed when pasting from MS Office.
- Fixed bug where lists plugin wouldn't properly remove fully selected nested lists.
- Fixed bug where the ttf font used for icons would throw an warning message on Gecko on Mac OS X.
- Fixed a bug where applying a color to text did not update the undo/redo history.
- Fixed so shy entities gets displayed when using the visualchars plugin.
- Fixed so removeformat removes ins/del by default since these might be used for strikethough.
- Fixed so multiple language packs can be loaded and added to the global I18n data structure.
- Fixed so transparent color selection gets treated as a normal color selection. Patch contributed by Alexander Hofbauer.
- Fixed so it's possible to disable autoresize_overflow_padding, autoresize_bottom_margin options by setting them to false.
- Fixed so the charmap plugin shows the description of the character in the dialog. Patch contributed by Jelle Hissink.
- Removed address from the default list of block formats since it tends to be missused.
- Fixed so the pre block format is called preformatted to make it more verbose.
- Fixed so it's possible to context scope translation strings this isn't needed most of the time.
- Fixed so the max length of the width/height input fields of the media dialog is 5 instead of 3.
- Fixed so drag/dropped contents gets properly processed by paste plugin since it's basically a paste. Patch contributed by Greg Fairbanks.
- Fixed so shortcut keys for headers is ctrl+alt+[1-9] instead of ctrl+[1-9] since these are for switching tabs in the browsers.
- Fixed so "u" doesn't get converted into a span element by the legacy input filter. Since this is now a valid HTML5 element.
- Fixed font families in order to provide appropriate web-safe fonts.

## 4.1.7 - 2014-11-27

### Added
- Added HTML5 schema support for srcset, source and picture. Patch contributed by mattheu.
- Added new cache_suffix setting to enable cache busting by producing unique urls.
- Added new paste_convert_word_fake_lists option to enable users to disable the fake lists convert logic.

### Fixed
- Fixed so advlist style changes adds undo levels for each change.
- Fixed bug where WebKit would sometimes produce an exception when the autolink plugin where looking for URLs.
- Fixed bug where IE 7 wouldn't be rendered properly due to aggressive css compression.
- Fixed bug where DomQuery wouldn't accept window as constructor element.
- Fixed bug where the color picker in 3.x dialogs wouldn't work properly. Patch contributed by Callidior.
- Fixed bug where the image plugin wouldn't respect the document_base_url.
- Fixed bug where the jQuery plugin would fail to append to elements named array prototype names.

## 4.1.6 - 2014-10-08

### Changed
- Replaced jake with grunt since it is more mainstream and has better plugin support.

### Fixed
- Fixed bug with clicking on the scrollbar of the iframe would cause a JS error to be thrown.
- Fixed bug where null would produce an exception if you passed it to selection.setRng.
- Fixed bug where Ctrl/Cmd+Tab would indent the current list item if you switched tabs in the browser.
- Fixed bug where pasting empty cells from Excel would result in a broken table.
- Fixed bug where it wasn't possible to switch back to default list style type.
- Fixed issue where the select all quirk fix would fire for other modifiers than Ctrl/Cmd combinations.


## 4.1.5 - 2014-09-09

### Fixed
- Fixed bug where sometimes the resize rectangles wouldn't properly render on images on WebKit/Blink.
- Fixed bug in list plugin where delete/backspace would merge empty LI elements in lists incorrectly.
- Fixed bug where empty list elements would result in empty LI elements without it's parent container.
- Fixed bug where backspace in empty caret formatted element could produce an type error exception of Gecko.
- Fixed bug where lists pasted from word with a custom start index above 9 wouldn't be properly handled.
- Fixed bug where tabfocus plugin would tab out of the editor instance even if the default action was prevented.
- Fixed bug where tabfocus wouldn't tab properly to other adjacent editor instances.
- Fixed bug where the DOMUtils setStyles wouldn't properly removed or update the data-mce-style attribute.
- Fixed bug where dialog select boxes would be placed incorrectly if document.body wasn't statically positioned.
- Fixed bug where pasting would sometimes scroll to the top of page if the user was using the autoresize plugin.
- Fixed bug where caret wouldn't be properly rendered by Chrome when clicking on the iframes documentElement.
- Fixed so custom images for menubutton/splitbutton can be provided. Patch contributed by Naim Hammadi.
- Fixed so the default action of windows closing can be prevented by blocking the default action of the close event.
- Fixed so nodeChange and focus of the editor isn't automatically performed when opening sub dialogs.

## 4.1.4 - 2014-08-21

### Added
- Added new media_filter_html option to media plugin that blocks any conditional comments, scripts etc within a video element.
- Added new content_security_policy option allows you to set custom policy for iframe contents. Patch contributed by Francois Chagnon.

### Fixed
- Fixed bug where activate/deactivate events wasn't firing properly when switching between editors.
- Fixed bug where placing the caret on iOS was difficult due to a WebKit bug with touch events.
- Fixed bug where the resize helper wouldn't render properly on older IE versions.
- Fixed bug where resizing images inside tables on older IE versions would sometimes fail depending mouse position.
- Fixed bug where editor.insertContent would produce an exception when inserting select/option elements.
- Fixed bug where extra empty paragraphs would be produced if block elements where inserted inside span elements.
- Fixed bug where the spellchecker menu item wouldn't be properly checked if spell checking was started before it was rendered.
- Fixed bug where the DomQuery filter function wouldn't remove non elements from collection.
- Fixed bug where document with custom document.domain wouldn't properly render the editor.
- Fixed bug where IE 8 would throw exception when trying to enter invalid color values into colorboxes.
- Fixed bug where undo manager could incorrectly add an extra undo level when custom resize handles was removed.
- Fixed bug where it wouldn't be possible to alter cell properties properly on table cells on IE 8.
- Fixed so the color picker button in table dialog isn't shown unless you include the colorpicker plugin or add your own custom color picker.
- Fixed so activate/deactivate events fire when windowManager opens a window since.
- Fixed so the table advtab options isn't separated by an underscore to normalize naming with image_advtab option.
- Fixed so the table cell dialog has proper padding when the advanced tab in disabled.

## 4.1.3 - 2014-07-29

### Added
- Added event binding logic to tinymce.util.XHR making it possible to override headers and settings before any request is made.

### Fixed
- Fixed bug where drag events wasn't fireing properly on older IE versions since the event handlers where bound to document.
- Fixed bug where drag/dropping contents within the editor on IE would force the contents into plain text mode even if it was internal content.
- Fixed bug where IE 7 wouldn't open menus properly due to a resize bug in the browser auto closing them immediately.
- Fixed bug where the DOMUtils getPos logic wouldn't produce a valid coordinate inside the body if the body was positioned non static.
- Fixed bug where the element path and format state wasn't properly updated if you had the wordcount plugin enabled.
- Fixed bug where a comment at the beginning of source would produce an exception in the formatter logic.
- Fixed bug where setAttrib/getAttrib on null would throw exception together with any hooked attributes like style.
- Fixed bug where table sizes wasn't properly retained when copy/pasting on WebKit/Blink.
- Fixed bug where WebKit/Blink would produce colors in RGB format instead of the forced HEX format when deleting contents.
- Fixed bug where the width attribute wasn't updated on tables if you changed the size inside the table dialog.
- Fixed bug where control selection wasn't properly handled when the caret was placed directly after an image.
- Fixed bug where selecting the contents of table cells using the selection.select method wouldn't place the caret properly.
- Fixed bug where the selection state for images wasn't removed when placing the caret right after an image on WebKit/Blink.
- Fixed bug where all events wasn't properly unbound when and editor instance was removed or destroyed by some external innerHTML call.
- Fixed bug where it wasn't possible or very hard to select images on iOS when the onscreen keyboard was visible.
- Fixed so auto_focus can take a boolean argument this will auto focus the last initialized editor might be useful for single inits.
- Fixed so word auto detect lists logic works better for faked lists that doesn't have specific markup.
- Fixed so nodeChange gets fired on mouseup as it used to before 4.1.1 we optimized that event to fire less often.

### Removed
- Removed the finish menu item from spellchecker menu since it's redundant you can stop spellchecking by toggling menu item or button.

## 4.1.2 - 2014-07-15

### Added
- Added offset/grep to DomQuery class works basically the same as it's jQuery equivalent.

### Fixed
- Fixed bug where backspace/delete or setContent with an empty string would remove header data when using the fullpage plugin.
- Fixed bug where tinymce.remove with a selector not matching any editors would remove all editors.
- Fixed bug where resizing of the editor didn't work since the theme was calling setStyles instead of setStyle.
- Fixed bug where IE 7 would fail to append html fragments to iframe document when using DomQuery.
- Fixed bug where the getStyle DOMUtils method would produce an exception if it was called with null as it's element.
- Fixed bug where the paste plugin would remove the element if the none of the paste_webkit_styles rules matched the current style.
- Fixed bug where contextmenu table items wouldn't work properly on IE since it would some times fire an incorrect selection change.
- Fixed bug where the padding/border values wasn't used in the size calculation for the body size when using autoresize. Patch contributed by Matt Whelan.
- Fixed bug where conditional word comments wouldn't be properly removed when pasting plain text.
- Fixed bug where resizing would sometime fail on IE 11 when the mouseup occurred inside the resizable element.
- Fixed so the iframe gets initialized without any inline event handlers for better CSP support. Patch contributed by Matt Whelan.
- Fixed so the tinymce.dom.Sizzle is the latest version of sizzle this resolves the document context bug.

## 4.1.1 - 2014-07-08

### Fixed
- Fixed bug where pasting plain text on some WebKit versions would result in an empty line.
- Fixed bug where resizing images inside tables on IE 11 wouldn't work properly.
- Fixed bug where IE 11 would sometimes throw "Invalid argument" exception when editor contents was set to an empty string.
- Fixed bug where document.activeElement would throw exceptions on IE 9 when that element was hidden or removed from dom.
- Fixed bug where WebKit/Blink sometimes produced br elements with the Apple-interchange-newline class.
- Fixed bug where table cell selection wasn't properly removed when copy/pasting table cells.
- Fixed bug where pasting nested list items from Word wouldn't produce proper semantic nested lists.
- Fixed bug where right clicking using the contextmenu plugin on WebKit/Blink on Mac OS X would select the target current word or line.
- Fixed bug where it wasn't possible to alter table cell properties on IE 8 using the context menu.
- Fixed bug where the resize helper wouldn't be correctly positioned on older IE versions.
- Fixed bug where fullpage plugin would produce an error if you didn't specify a doctype encoding.
- Fixed bug where anchor plugin would get the name/id of the current element even if it wasn't anchor element.
- Fixed bug where visual aids for tables wouldn't be properly disabled when changing the border size.
- Fixed bug where some control selection events wasn't properly fired on older IE versions.
- Fixed bug where table cell selection on older IE versions would prevent resizing of images.
- Fixed bug with paste_data_images paste option not working properly on modern IE versions.
- Fixed bug where custom elements with underscores in the name wasn't properly parsed/serialized.
- Fixed bug where applying inline formats to nested list elements would produce an incorrect formatting result.
- Fixed so it's possible to hide items from elements path by using preventDefault/stopPropagation.
- Fixed so inline mode toolbar gets rendered right aligned if the editable element positioned to the documents right edge.
- Fixed so empty inline elements inside empty block elements doesn't get removed if configured to be kept intact.
- Fixed so DomQuery parentsUntil/prevUntil/nextUntil supports selectors/elements/filters etc.
- Fixed so legacyoutput plugin overrides fontselect and fontsizeselect controls and handles font elements properly.

## 4.1.0 - 2014-06-18

### Added
- Added new file_picker_callback option to replace the old file_browser_callback the latter will still work though.
- Added new custom colors to textcolor plugin will be displayed if a color picker is provided also shows the latest colors.
- Added new color_picker_callback option to enable you to add custom color pickers to the editor.
- Added new advanced tabs to table/cell/row dialogs to enable you to select colors for border/background.
- Added new colorpicker plugin that lets you select colors from a hsv color picker.
- Added new tinymce.util.Color class to handle color parsing and converting.
- Added new colorpicker UI widget element lets you add a hsv color picker to any form/window.
- Added new textpattern plugin that allows you to use markdown like text patterns to format contents.
- Added new resize helper element that shows the current width & height while resizing.
- Added new "once" method to Editor and EventDispatcher enables since callback execution events.
- Added new jQuery like class under tinymce.dom.DomQuery it's exposed on editor instances (editor.$) and globally under (tinymce.$).

### Fixed
- Fixed so the default resize method for images are proportional shift/ctrl can be used to make an unproportional size.
- Fixed bug where the image_dimensions option of the image plugin would cause exceptions when it tried to update the size.
- Fixed bug where table cell dialog class field wasn't properly updated when editing an a table cell with an existing class.
- Fixed bug where Safari on Mac would produce webkit-fake-url for pasted images so these are now removed.
- Fixed bug where the nodeChange event would get fired before the selection was changed when clicking inside the current selection range.
- Fixed bug where valid_classes option would cause exception when it removed internal prefixed classes like mce-item-.
- Fixed bug where backspace would cause navigation in IE 8 on an inline element and after a caret formatting was applied.
- Fixed so placeholder images produced by the media plugin gets selected when inserted/edited.
- Fixed so it's possible to drag in images when the paste_data_images option is enabled. Might be useful for mail clients.
- Fixed so images doesn't get a width/height applied if the image_dimensions option is set to false useful for responsive contents.
- Fixed so it's possible to pass in an optional arguments object for the nodeChanged function to be passed to all nodechange event listeners.
- Fixed bug where media plugin embed code didn't update correctly.<|MERGE_RESOLUTION|>--- conflicted
+++ resolved
@@ -56,9 +56,6 @@
 - Renamed the `textpattern_patterns` option to `text_patterns` #TINY-8312
 - Moved the `hr` plugin's functionality to TinyMCE core #TINY-8313
 - Moved the `print` plugin's functionality to TinyMCE core #TINY-8314
-<<<<<<< HEAD
-- Replaced 'Powered by Tiny' link text with logo #TINY-8371
-=======
 - The `media` plugin no longer treats `iframe`, `video`, `audio` or `object` elements as "special" and will validate the contents against the schema #TINY-8382
 - Renamed the `getShortEndedElements` Schema API to `getVoidElements` #TINY-8344
 - Changed the default statusbar element path delimiter from `»` to `›` #TINY-8372
@@ -69,7 +66,7 @@
 - Renamed the `formatselect` toolbar button and `blockformats` menu item to `blocks` #TINY-8328
 - Renamed the `styleselect` toolbar button and `formats` menu item to `styles` #TINY-8328
 - Renamed the `lineheight_formats` option to `line_height_formats` #TINY-8328
->>>>>>> bcfff073
+- Replaced 'Powered by Tiny' link text with logo #TINY-8371
 
 ### Fixed
 - The object returned from the `editor.fire()` API was incorrect if the editor had been removed #TINY-8018
