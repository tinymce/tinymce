--- conflicted
+++ resolved
@@ -16,11 +16,8 @@
 - Resize handles would not appear on editable images in a non-editable context. #TINY-10118
 - The dialog size was not updated when the `size` argument was changed when redialling a dialog. #TINY-10209
 - Toggling a list that contains an LI element having another list as its first child would remove the remaining content within that LI element. #TINY-10213
-<<<<<<< HEAD
+- Custom block element wasn't considered block element in some cases. #TINY-10139
 - An empty element with a `contenteditable="true"` attribute within a table cell would not be treated as content and get removed if backspace or delete was being pressed. #TINY-10010
-=======
-- Custom block element wasn't considered block element in some cases. #TINY-10139
->>>>>>> 229a3cc6
 
 ### Improved
 - Colorpicker now includes the Brightness/Saturation selector and hue slider in the keyboard navigable items. #TINY-9287
