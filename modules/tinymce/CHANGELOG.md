--- conflicted
+++ resolved
@@ -6,9 +6,6 @@
 
 ## Unreleased
 
-<<<<<<< HEAD
-### Fixed
-=======
 ### Added
 - New `pad_empty_with_br` option that can be set to `true` to pad empty block elements with `<br>` tag instead of nbsp character. #TINY-9861
 
@@ -26,7 +23,6 @@
 - It was possible to break summary elements if contents containing blocks was dropped inside them. #TINY-9960
 - Contents would not be removed from the drag start source if dragging and dropping internally into a transparent block element. #TINY-9960
 - In some cases pressing enter would scroll the entire page. #TINY-9828
->>>>>>> 416526e1
 - Corrected the implementation of the size parameter in inline dialog. #TINY-10015
 
 ## 6.5.1 - 2023-06-19
