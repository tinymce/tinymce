# Changelog
All notable changes to this project will be documented in this file.

The format is based on [Keep a Changelog](https://keepachangelog.com/en/1.0.0/),
and this project adheres to [Semantic Versioning](https://semver.org/spec/v2.0.0.html).

## Unreleased

### Added
- New `expand` function added to `tinymce.selection` which expands the selection around the nearest word. #TINY-9001
- New `expand` function added to `tinymce.dom.RangeUtils` to return a new range expanded around the nearest word. #TINY-9001
- New `color_map_background` and `color_map_foreground` option which sets the base colors used in the `backcolor` and `forecolor` toolbar buttons and menu items. #TINY-9184
- Added optional `storageKey` property to `colorinput` component and `colorswatch` fancy menu item. #TINY-9184
- New `addView` function added to `editor.ui.registry` which makes it possible to register custom editor views. #TINY-9210
- New `ToggleView` command which makes it possible to hide or show registered custom views. #TINY-9210
- New `color_default_foreground` and `color_default_background` options to set the initial default color for the `forecolor` and `backcolor` toolbar buttons and menu items. #TINY-9183
- New `getTransparentElements` function added to `tinymce.html.Schema` to return a map object of transparent HTML elements. #TINY-9172

### Changed
- Transparent elements, like anchors, are now allowed in the root of the editor body if they contain blocks. #TINY-9172
- `setContent` is now allowed to accept any custom keys and values as a second options argument. #TINY-9143

### Improved
- Transparent elements, like anchors, can now contain block elements. #TINY-9172
- Color picker dialog now starts on the appropriate color for the cursor position. #TINY-9213

### Fixed
- Parsing media content would cause a memory leak, which for example occurred when using the `getContent` API. #TINY-9186
- Dragging a noneditable element toward the bottom edge would cause the page to scroll up. #TINY-9025
- Range expanding capabilities would behave inconsistently depending on where the cursor was placed. #TINY-9029
- Compilation errors were thrown when using TypeScript 4.8. #TINY-9161
- Line separator scrolling in floating toolbars. #TINY-8948
- A double bottom border appeared on inline mode editor for the `tinymce-5` skin. #TINY-9108
- The editor header showed up even with no menubar and toolbar configured. #TINY-8819
- Inline text pattern no longer triggers if it matches only the end but not the start. #TINY-8947
- Matches of inline text patterns that are similar are now managed correctly. #TINY-8949
- Using `editor.selection.getContent({ format: 'text' })` or `editor.getContent({ format: 'text' })` would sometimes deselect selected radio buttons. #TINY-9213
- The context toolbar prevented the user from placing the cursor at the edges of the editor. #TINY-8890
- The Quick Insert context toolbar provided by the `quickbars` plugin showed when the cursor was in a fake block caret. #TINY-9190
- The `editor.selection.getRng()` API was not returning a proper range on hidden editors in Firefox. #TINY-9259
- The `editor.selection.getBookmark()` API was not returning a proper bookmark on hidden editors in Firefox. #TINY-9259
- Dragging a noneditable element before or after another noneditable element now works correctly. #TINY-9253
<<<<<<< HEAD
- The caret was moved to the previous line when the inline text pattern have been executed on Enter key pressing in Firefox. #TINY-9193
=======
- The restored selection after a redo or undo action was not scrolled into view. #TINY-9222
- A newline could not be inserted when the selection was restored from a bookmark after an inline `contenteditable="false"` element. #TINY-9194
>>>>>>> a32f9263

## 6.2.0 - 2022-09-08

### Added
- New `text_patterns_lookup` option to provide additional text patterns dynamically. #TINY-8778
- New promotion element has been added to the default UI. It can be disabled using the new `promotion` option. #TINY-8840
- New `format_noneditable_selector` option to specify the `contenteditable="false"` elements that can be wrapped in a format. #TINY-8905
- Added `allow` as a valid attribute for the `iframe` element in the editor schema. #TINY-8939
- New `search` field in the `MenuButton` that shows a search field at the top of the menu, and refetches items when the search field updates. #TINY-8952

### Improved
- The formatter can now apply a format to a `contenteditable="false"` element by wrapping it. Configurable using the `format_noneditable_selector` option. #TINY-8905
- The autocompleter now supports a multiple character trigger using the new `trigger` configuration. #TINY-8887
- The formatter now applies some inline formats, such as color and font size, to list item elements when the entire item content is selected. #TINY-8961
- The installed and available plugin lists in the Help dialog are now sorted alphabetically. #TINY-9019
- Alignment can now be applied to more types of embedded media elements. #TINY-8687

### Changed
- The `@menubar-row-separator-color` oxide variable no longer affects the divider between the Menubar and Toolbar. It only controls the color of the separator lines drawn in multiline Menubars. #TINY-8632
- The `@toolbar-separator-color` oxide variable now affects the color of the separator between the Menubar and Toolbar only. #TINY-8632
- Available Premium plugins, which are listed by name in the Help dialog, are no longer translated. #TINY-9019

### Fixed
- The Autolink plugin did not work when text nodes in the content were fragmented. #TINY-3723
- Fixed multiple incorrect types on public APIs found while enabling TypeScript strict mode. #TINY-8806
- The number of blank lines returned from `editor.getContent({format: 'text'})` differed between browsers. #TINY-8579
- The editor focused via the `auto_focus` option was not scrolled into the viewport. #TINY-8785
- Adding spaces immediately after a `contenteditable="false"` block did not work properly in some circumstances. #TINY-8814
- Elements with only `data-*` custom attributes were sometimes removed when they should not be removed. #TINY-8755
- Selecting a figure with `class="image"` incorrectly highlighted the link toolbar button. #TINY-8832
- Specifying a single, non-default list style for the `advlist_bullet_styles` and `advlist_number_styles` options was not respected. #TINY-8721
- Fixed multiple issues that occurred when formatting `contenteditable` elements. #TINY-8905
- Spaces could be incorrectly added to `urlinput` dialog components (commonly but not exclusively presented in the *Insert/Edit Link* dialog) in certain cases. #TINY-8775
- The text patterns logic threw an error when there were fragmented text nodes in a paragraph. #TINY-8779
- Dragging a `contentEditable=false` element towards a document’s edge did not cause scrolling. #TINY-8874
- Parsing large documents no longer throws a `Maximum call stack size exceeded` exception. #TINY-6945
- DomParser filter matching was not checked between filters, which could lead to an exception in the parser. #TINY-8888
- `contenteditable="false"` lists can no longer be toggled; and `contenteditable="true"` list elements within these lists can no longer be indented, split into another list element, or appended to the previous list element by deletion. #TINY-8920
- Removed extra bottom padding in the context toolbar of the `tinymce-5` skin. #TINY-8980
- Fixed a regression where pressing **Enter** added or deleted content outside the selection. #TINY-9101
- Fixed a bug where pressing **Enter** deleted selected `contenteditable="false"` `<pre>` elements. #TINY-9101
- The `editor.insertContent()` API did not respect the `no_events` argument. #TINY-9140

### Deprecated
- The autocompleter configuration property, `ch`, has been deprecated. It will be removed in the next major release. Use the `trigger` property instead. #TINY-8887

## 6.1.2 - 2022-07-29

### Fixed
- Reverted the undo level fix in the `autolink` plugin as it caused duplicated content in some edge cases. #TINY-8936

## 6.1.1 - 2022-07-27

### Fixed
- Invalid special elements were not cleaned up correctly during sanitization. #TINY-8780
- An exception was thrown when deleting all content if the start or end of the document had a `contenteditable="false"` element. #TINY-8877
- When a sidebar was opened using the `sidebar_show` option, its associated toolbar button was not highlighted. #TINY-8873
- When converting a URL to a link, the `autolink` plugin did not fire an `ExecCommand` event, nor did it create an undo level. #TINY-8896
- Worked around a Firefox bug which resulted in cookies not being available inside the editor content. #TINY-8916
- `<pre>` content pasted into a `<pre>` block that had inline styles or was `noneditable` now merges correctly with the surrounding content. #TINY-8860
- After a `codesample` was pasted, the insertion point was placed incorrectly. #TINY-8861

## 6.1.0 - 2022-06-29

### Added
- New `sidebar_show` option to show the specified sidebar on initialization. #TINY-8710
- New `newline_behavior` option controls what happens when the Return or Enter key is pressed or the `mceInsertNewLine` command is used. #TINY-8458
- New `iframe_template_callback` option in the Media plugin. Patch provided by Namstel. #TINY-8684
- New `transparent` property for `iframe` dialog component. #TINY-8534
- New `removeAttributeFilter` and `removeNodeFilter` functions added to the DomParser and DOM Serializer APIs. #TINY-7847
- New `dispatchChange` function added to the UndoManager API to fire the change with current editor status as level and current undoManager layer as lastLevel. #TINY-8641

### Improved
- Clearer focus states for buttons while navigating with a keyboard. #TINY-8557
- Support annotating certain block elements directly when using the editor's Annotation API. #TINY-8698
- The `mceLink` command can now take the value `{ dialog: true }` to always open the link dialog. #TINY-8057
- All help dialog links to `https://www.tiny.cloud` now include `rel="noopener"` to avoid potential security issues. #TINY-8834

### Changed
- The `end_container_on_empty_block` option can now take a string of blocks, allowing the exiting of a blockquote element by pressing Enter or Return twice. #TINY-6559
- The default value for `end_container_on_empty_block` option has been changed to `'blockquote'`. #TINY-6559
- Link menu and toolbar buttons now always execute the `mceLink` command. #TINY-8057
- Toggling fullscreen mode when using the Fullscreen plugin now also fires the `ResizeEditor` event. #TINY-8701
- Getting the editor's text content now returns newlines instead of an empty string if more than one empty paragraph exists. #TINY-8578
- Custom elements are now treated as non-empty elements by the schema. #TINY-4784
- The autocompleter's menu HTML element is now positioned instead of the wrapper. #TINY-6476
- Choice menu items will now use the `'menuitemradio'` aria role to better reflect that only a single item can be active. #TINY-8602

### Fixed
- Some Template plugin option values were not escaped properly when doing replacement lookups with Regular Expressions. #TINY-7433
- Copy events were not dispatched in readonly mode. #TINY-6800
- `<pre>` tags were not preserved when copying and pasting. #TINY-7719
- The URL detection used for autolink and smart paste did not work if a path segment contained valid characters such as `!` and `:`. #TINY-8069
- In some cases pressing the Backspace or Delete key would incorrectly step into tables rather than remain outside. #TINY-8592
- Links opened when Alt+Enter or Option+Return was typed even when `preventDefault()` was called on the keydown event. #TINY-8661
- Inconsistent visual behavior between choosing Edit -> Select All and typing Ctrl+A or Cmd+A when a document contained an image. #TINY-4550
- Ctrl+Shift+Home/End or Cmd+Shift+Up-arrow/Down-arrow did not expand the selection to a `contenteditable="false"` element if the element was at the beginning or end of a document. #TINY-7795
- Triple-clicking did not select a paragraph in Google Chrome in some circumstances. #TINY-8215
- Images were not showing as selected when selected along with other content. #TINY-5947
- Selection direction was not stored or restored when getting or setting selection bookmarks. #TINY-8599
- When text within an inline boundary element was selected and the right-arrow key was pressed, the insertion point incorrectly moved to the left. #TINY-8601
- In some versions of Safari, the `editor.selection.isForward()` API could throw an exception due to an invalid selection. #TINY-8686
- The selection is no longer incorrectly moved inside a comment by the `editor.selection.normalize()` API. #TINY-7817
- The `InsertParagraph` or `mceInsertNewLine` commands did not delete the current selection like the native command does. #TINY-8606
- The `InsertLineBreak` command did not replace selected content. #TINY-8458
- If selected content straddled a parent and nested list, cutting the selection did not always set the list style to `'none'` on the parent list. #TINY-8078
- Delete operations could behave incorrectly if the selection contains a `contenteditable="false"` element located at the edge of content. #TINY-8729
- Spaces were not added correctly on some browsers when the insertion point was immediately before or after a `contenteditable="false"` block element. #TINY-8588
- Images that used a Data URI were corrupted when the data wasn't base64 encoded. #TINY-8337
- `uploadImages` no longer triggers two change events if there is a removal of images on upload. #TINY-8641
- Preview and Insert Template dialogs now display the correct content background color when using dark skins. #TINY-8534
- Dialogs no longer exceed window height on smaller screens. #TINY-8146
- UI components, such as dialogs, would in some cases cause the Esc keyup event to incorrectly trigger inside the editor. #TINY-7005
- Fixed incorrect word breaks in menus when the menu presented with a scrollbar. #TINY-8572
- Notifications did not properly reposition when toggling fullscreen mode. #TINY-8701
- Text alignments, such as flush left and centered, could not be applied to `<pre>` elements. #TINY-7715
- Indenting or outdenting list items inside a block element that was inside another list item did not work. #TINY-7209
- Changing the list type of a list within another block element altered the parent element that contained that list. #TINY-8068
- Pasting columns in tables could, in some circumstances, result in an invalid table. #TINY-8040
- Copying columns in tables could sometimes result in an invalid copy. #TINY-8040
- Changing table properties with the `table_style_by_css` option set to `false` would sometimes reset the table width. #TINY-8758
- Custom elements added to otherwise blank lines were removed during serialization. #TINY-4784
- The editor's autocompleter was not triggered at the start of nested list items. #TINY-8759
- Some function types in the TreeWalker API missed that it could return `undefined`. #TINY-8592
- Nuget packages for .NET and .NET Core are now configured to copy TinyMCE into `/wwwroot/lib/` when TinyMCE is installed into a project. #TINY-8611

## 6.0.3 - 2022-05-25

### Fixed
- Could not remove values when multiple cells were selected with the cell properties dialog. #TINY-8625
- Could not remove values when multiple rows were selected with the row properties dialog. #TINY-8625
- Empty lines that were formatted in a ranged selection using the `format_empty_lines` option were not kept in the serialized content. #TINY-8639
- The `s` element was missing from the default schema text inline elements. #TINY-8639
- Some text inline elements specified via the schema were not removed when empty by default. #TINY-8639

## 6.0.2 - 2022-04-27

### Fixed
- Some media elements wouldn't update when changing the source URL. #TINY-8660
- Inline toolbars flickered when switching between editors. #TINY-8594
- Multiple inline toolbars were shown if focused too quickly. #TINY-8503
- Added background and additional spacing for the text labeled buttons in the toolbar to improve visual clarity. #TINY-8617
- Toolbar split buttons with text used an incorrect width on touch devices. #TINY-8647

## 6.0.1 - 2022-03-23

### Fixed
- Fixed the dev ZIP missing the required `bin` scripts to build from the source. #TINY-8542
- Fixed a regression whereby text patterns couldn't be updated at runtime. #TINY-8540
- Fixed an issue where tables with colgroups could be copied incorrectly in some cases. #TINY-8568
- Naked buttons better adapt to various background colors, improved text contrast in notifications. #TINY-8533
- The autocompleter would not fire the `AutocompleterStart` event nor close the menu in some cases. #TINY-8552
- It wasn't possible to select text right after an inline noneditable element. #TINY-8567
- Fixed a double border showing for the `tinymce-5` skin when using `toolbar_location: 'bottom'`. #TINY-8564
- Clipboard content was not generated correctly when cutting and copying `contenteditable="false"` elements. #TINY-8563
- Fixed the box-shadow getting clipped in autocompletor popups. #TINY-8573
- The `buttonType` property did not work for dialog footer buttons. #TINY-8582
- Fix contrast ratio for error messages. #TINY-8586

## 6.0.0 - 2022-03-03

### Added
- New `editor.options` API to replace the old `editor.settings` and `editor.getParam` APIs. #TINY-8206
- New `editor.annotator.removeAll` API to remove all annotations by name. #TINY-8195
- New `Resource.unload` API to make it possible to unload resources. #TINY-8431
- New `FakeClipboard` API on the `tinymce` global. #TINY-8353
- New `dispatch()` function to replace the now deprecated `fire()` function in various APIs. #TINY-8102
- New `AutocompleterStart`, `AutocompleterUpdate` and `AutocompleterEnd` events. #TINY-8279
- New `mceAutocompleterClose`, `mceAutocompleterReload` commands. #TINY-8279
- New `mceInsertTableDialog` command to open the insert table dialog. #TINY-8273
- New `slider` dialog component. #TINY-8304
- New `imagepreview` dialog component, allowing preview and zoom of any image URL. #TINY-8333
- New `buttonType` property on dialog button components, supporting `toolbar` style in addition to `primary` and `secondary`. #TINY-8304
- The `tabindex` attribute is now copied from the target element to the iframe. #TINY-8315

### Improved
- New default theme styling for TinyMCE 6 facelift with old skin available as `tinymce-5` and `tinymce-5-dark`. #TINY-8373
- The default height of editor has been increased from `200px` to `400px` to improve the usability of the editor. #TINY-6860
- The upload results returned from the `editor.uploadImages()` API now includes a `removed` flag, reflecting if the image was removed after a failed upload. #TINY-7735
- The `ScriptLoader`, `StyleSheetLoader`, `AddOnManager`, `PluginManager` and `ThemeManager` APIs will now return a `Promise` when loading resources instead of using callbacks. #TINY-8325
- A `ThemeLoadError` event is now fired if the theme fails to load. #TINY-8325
- The `BeforeSetContent` event will now include the actual serialized content when passing in an `AstNode` to the `editor.setContent` API. #TINY-7996
- Improved support for placing the caret before or after noneditable elements within the editor. #TINY-8169
- Calls to `editor.selection.setRng` now update the caret position bookmark used when focus is returned to the editor. #TINY-8450
- The `emoticon` plugin dialog, toolbar and menu item has been updated to use the more accurate `Emojis` term. #TINY-7631
- The dialog `redial` API will now only rerender the changed components instead of the whole dialog. #TINY-8334
- The dialog API `setData` method now uses a deep merge algorithm to support partial nested objects. #TINY-8333
- The dialog spec `initialData` type is now `Partial<T>` to match the underlying implementation details. #TINY-8334
- Notifications no longer require a timeout to disable the close button. #TINY-6679
- The editor theme is now fetched in parallel with the icons, language pack and plugins. #TINY-8453

### Changed
- TinyMCE is now MIT licensed. #TINY-2316
- Moved the `paste` plugin's functionality to TinyMCE core. #TINY-8310
- The `paste_data_images` option now defaults to `true`. #TINY-8310
- Moved the `noneditable` plugin to TinyMCE core. #TINY-8311
- Renamed the `noneditable_noneditable_class` option to `noneditable_class`. #TINY-8311
- Renamed the `noneditable_editable_class` option to `editable_class`. #TINY-8311
- Moved the `textpattern` plugin to TinyMCE core. #TINY-8312
- Renamed the `textpattern_patterns` option to `text_patterns`. #TINY-8312
- Moved the `hr` plugin's functionality to TinyMCE core. #TINY-8313
- Moved the `print` plugin's functionality to TinyMCE core. #TINY-8314
- Moved non-UI table functionality to core. #TINY-8273
- The `DomParser` API no longer uses a custom parser internally and instead uses the native `DOMParser` API. #TINY-4627
- The `editor.getContent()` API can provide custom content by preventing and overriding `content` in the `BeforeGetContent` event. This makes it consistent with the `editor.selection.getContent()` API. #TINY-8018
- The `editor.setContent()` API can now be prevented using the `BeforeSetContent` event. This makes it consistent with the `editor.selection.setContent()` API. #TINY-8018
- Add-ons such as plugins and themes are no longer constructed using the `new` operator. #TINY-8256
- A number of APIs that were not proper classes, are no longer constructed using the `new` operator. #TINY-8322
- The Editor commands APIs will no longer fallback to executing the browsers native command functionality. #TINY-7829
- The Editor query command APIs will now return `false` or an empty string on removed editors. #TINY-7829
- The `mceAddEditor` and `mceToggleEditor` commands now take an object as their value to specify the id and editor options. #TINY-8138
- The `mceInsertTable` command can no longer open the insert table dialog. Use the `mceInsertTableDialog` command instead. #TINY-8273
- The `plugins` option now returns a `string` array instead of a space separated string. #TINY-8455
- The `media` plugin no longer treats `iframe`, `video`, `audio` or `object` elements as "special" and will validate the contents against the schema. #TINY-8382
- The `images_upload_handler` option is no longer passed a `success` or `failure` callback and instead requires a `Promise` to be returned with the upload result. #TINY-8325
- The `tinymce.settings` global property is no longer set upon initialization. #TINY-7359
- The `change` event is no longer fired on first modification. #TINY-6920
- The `GetContent` event will now always pass a `string` for the `content` property. #TINY-7996
- Changed the default tag for the strikethrough format to the `s` tag when using a html 5 schema. #TINY-8262
- The `strike` tag is automatically converted to the `s` tag when using a html 5 schema. #TINY-8262
- Aligning a table to the left or right will now use margin styling instead of float styling. #TINY-6558
- The `:` control character has been changed to `~` for the schema `valid_elements` and `extended_valid_elements` options. #TINY-6726
- The `primary` property on dialog buttons has been deprecated. Use the new `buttonType` property instead. #TINY-8304
- Changed the default statusbar element path delimiter from `»` to `›`. #TINY-8372
- Replaced the `Powered by Tiny` branding text with the Tiny logo. #TINY-8371
- The default minimum height of editor has been changed to 100px to prevent the UI disappearing while resizing. #TINY-6860
- RGB colors are no longer converted to hex values when parsing or serializing content. #TINY-8163
- Replaced the `isDisabled()` function with an `isEnabled()` function for various APIs. #TINY-8101
- Replaced the `enable()` and `disable()` functions with a `setEnabled(state)` function in various APIs. #TINY-8101
- Replaced the `disabled` property with an `enabled` property in various APIs. #TINY-8101
- Replaced the `disable(name)` and `enable(name)` functions with a `setEnabled(name, state)` function in the Dialog APIs. #TINY-8101
- Renamed the `tinymce.Env.os.isOSX` API to `tinymce.Env.os.isMacOS`. #TINY-8175
- Renamed the `tinymce.Env.browser.isChrome` API to `tinymce.Env.browser.isChromium` to better reflect its functionality. #TINY-8300
- Renamed the `getShortEndedElements` Schema API to `getVoidElements`. #TINY-8344
- Renamed the `font_formats` option to `font_family_formats`. #TINY-8328
- Renamed the `fontselect` toolbar button and `fontformats` menu item to `fontfamily`. #TINY-8328
- Renamed the `fontsize_formats` option to `font_size_formats`. #TINY-8328
- Renamed the `fontsizeselect` toolbar button and `fontsizes` menu item to `fontsize`. #TINY-8328
- Renamed the `formatselect` toolbar button and `blockformats` menu item to `blocks`. #TINY-8328
- Renamed the `styleselect` toolbar button and `formats` menu item to `styles`. #TINY-8328
- Renamed the `lineheight_formats` option to `line_height_formats`. #TINY-8328
- Renamed the `getWhiteSpaceElements()` function to `getWhitespaceElements()` in the `Schema` API. #TINY-8102
- Renamed the `mceInsertClipboardContent` command `content` property to `html` to better reflect what data is passed. #TINY-8310
- Renamed the `default_link_target` option to `link_default_target` for both `link` and `autolink` plugins. #TINY-4603
- Renamed the `rel_list` option to `link_rel_list` for the `link` plugin. #TINY-4603
- Renamed the `target_list` option to `link_target_list` for the `link` plugin. #TINY-4603
- The default value for the `link_default_protocol` option has been changed to `https` instead of `http`. #TINY-7824
- The default value for the `element_format` option has been changed to `html`. #TINY-8263
- The default value for the `schema` option has been changed to `html5`. #TINY-8261
- The default value for the `table_style_by_css` option has been changed to `true`. #TINY-8259
- The default value for the `table_use_colgroups` option has been changed to `true`. #TINY-8259

### Fixed
- The object returned from the `editor.fire()` API was incorrect if the editor had been removed. #TINY-8018
- The `editor.selection.getContent()` API did not respect the `no_events` argument. #TINY-8018
- The `editor.annotator.remove` API did not keep selection when removing the annotation. #TINY-8195
- The `GetContent` event was not fired when getting `tree` or `text` formats using the `editor.selection.getContent()` API. #TINY-8018
- The `beforeinput` and `input` events would sometimes not fire as expected when deleting content. #TINY-8168 #TINY-8329
- The `table` plugin would sometimes not correctly handle headers in the `tfoot` section. #TINY-8104
- The `silver` theme UI was incorrectly rendered before plugins had initialized. #TINY-8288
- The aria labels for the color picker dialog were not translated. #TINY-8381
- Fixed sub-menu items not read by screen readers. Patch contributed by westonkd. #TINY-8417
- Dialog labels and other text-based UI properties did not escape HTML markup. #TINY-7524
- Anchor elements would render incorrectly when using the `allow_html_in_named_anchor` option. #TINY-3799
- The `AstNode` HTML serializer did not serialize `pre` or `textarea` elements correctly when they contained newlines. #TINY-8446
- Fixed sub-menu items not read by screen readers. Patch contributed by westonkd. #TINY-8417
- The Home or End keys would move out of a editable element contained within a noneditable element. #TINY-8201
- Dialogs could not be opened in inline mode before the editor had been rendered. #TINY-8397
- Clicking on menu items could cause an unexpected console warning if the `onAction` function caused the menu to close. #TINY-8513
- Fixed various color and contrast issues for the dark skins. #TINY-8527

### Removed
- Removed support for Microsoft Internet Explorer 11. #TINY-8194 #TINY-8241
- Removed support for Microsoft Word from the opensource paste functionality. #TINY-7493
- Removed support for the `plugins` option allowing a mixture of a string array and of space separated strings. #TINY-8399
- Removed support for the deprecated `false` value for the `forced_root_block` option. #TINY-8260
- Removed the jQuery integration. #TINY-4519
- Removed the `imagetools` plugin, which is now classified as a Premium plugin. #TINY-8209
- Removed the `imagetools` dialog component. #TINY-8333
- Removed the `toc` plugin, which is now classified as a Premium plugin. #TINY-8250
- Removed the `tabfocus` plugin. #TINY-8315
- Removed the `textpattern` plugin's API as part of moving it to core. #TINY-8312
- Removed the `table` plugin's API. #TINY-8273
- Removed the callback for the `EditorUpload` API. #TINY-8325
- Removed the legacy browser detection properties from the `Env` API. #TINY-8162
- Removed the `filterNode` method from the `DomParser` API. #TINY-8249
- Removed the `SaxParser` API. #TINY-8218
- Removed the `tinymce.utils.Promise` API. #TINY-8241
- Removed the `toHex` function for the `DOMUtils` and `Styles` APIs. #TINY-8163
- Removed the `execCommand` handler function from the plugin and theme interfaces. #TINY-7829
- Removed the `editor.settings` property as it has been replaced by the new Options API. #TINY-8236
- Removed the `shortEnded` and `fixed` properties on `tinymce.html.Node` class. #TINY-8205
- Removed the `mceInsertRawHTML` command. #TINY-8214
- Removed the style field from the `image` plugin dialog advanced tab. #TINY-3422
- Removed the `paste_filter_drop` option as native drag and drop handling is no longer supported. #TINY-8511
- Removed the legacy `mobile` theme. #TINY-7832
- Removed the deprecated `$`, `Class`, `DomQuery` and `Sizzle` APIs. #TINY-4520 #TINY-8326
- Removed the deprecated `Color`, `JSON`, `JSONP` and `JSONRequest`. #TINY-8162
- Removed the deprecated `XHR` API. #TINY-8164
- Removed the deprecated `setIconStroke` Split Toolbar Button API. #TINY-8162
- Removed the deprecated `editors` property from `EditorManager`. #TINY-8162
- Removed the deprecated `execCallback` and `setMode` APIs from `Editor`. #TINY-8162
- Removed the deprecated `addComponents` and `dependencies` APIs from `AddOnManager`. #TINY-8162
- Removed the deprecated `clearInterval`, `clearTimeout`, `debounce`, `requestAnimationFrame`, `setInterval`, `setTimeout` and `throttle` APIs from `Delay`. #TINY-8162
- Removed the deprecated `Schema` options. #TINY-7821
- Removed the deprecated `file_browser_callback_types`, `force_hex_style_colors` and `images_dataimg_filter` options. #TINY-7823
- Removed the deprecated `filepicker_validator_handler`, `force_p_newlines`, `gecko_spellcheck`, `tab_focus`, `table_responsive_width` and `toolbar_drawer` options. #TINY-7820
- Removed the deprecated `media_scripts` option in the `media` plugin. #TINY-8421
- Removed the deprecated `editor_deselector`, `editor_selector`, `elements`, `mode` and `types` legacy TinyMCE init options. #TINY-7822
- Removed the deprecated `content_editable_state` and `padd_empty_with_br` options. #TINY-8400
- Removed the deprecated `autoresize_on_init` option from the `autoresize` plugin. #TINY-8400
- Removed the deprecated `fullpage`, `spellchecker`, `bbcode`, `legacyoutput`, `colorpicker`, `contextmenu` and `textcolor` plugins. #TINY-8192
- Removed the undocumented `editor.editorCommands.hasCustomCommand` API. #TINY-7829
- Removed the undocumented `mceResetDesignMode`, `mceRepaint` and `mceBeginUndoLevel` commands. #TINY-7829

### Deprecated
- The dialog button component's `primary` property has been deprecated and will be removed in the next major release. Use the new `buttonType` property instead. #TINY-8304
- The `fire()` function of `tinymce.Editor`, `tinymce.dom.EventUtils`, `tinymce.dom.DOMUtils`, `tinymce.util.Observable` and `tinymce.util.EventDispatcher` has been deprecated and will be removed in the next major release. Use the `dispatch()` function instead. #TINY-8102
- The `content` property on the `SetContent` event has been deprecated and will be removed in the next major release. #TINY-8457
- The return value of the `editor.setContent` API has been deprecated and will be removed in the next major release. #TINY-8457

## 5.10.3 - 2022-02-09

### Fixed
- Alignment would sometimes be removed on parent elements when changing alignment on certain inline nodes, such as images. #TINY-8308
- The `fullscreen` plugin would reset the scroll position when exiting fullscreen mode. #TINY-8418

## 5.10.2 - 2021-11-17

### Fixed
- Internal selectors were appearing in the style list when using the `importcss` plugin. #TINY-8238

## 5.10.1 - 2021-11-03

### Fixed
- The iframe aria help text was not read by some screen readers. #TINY-8171
- Clicking the `forecolor` or `backcolor` toolbar buttons would do nothing until selecting a color. #TINY-7836
- Crop functionality did not work in the `imagetools` plugin when the editor was rendered in a shadow root. #TINY-6387
- Fixed an exception thrown on Safari when closing the `searchreplace` plugin dialog. #TINY-8166
- The `autolink` plugin did not convert URLs to links when starting with a bracket. #TINY-8091
- The `autolink` plugin incorrectly created nested links in some cases. #TINY-8091
- Tables could have an incorrect height set on rows when rendered outside of the editor. #TINY-7699
- In certain circumstances, the table of contents plugin would incorrectly add an extra empty list item. #TINY-4636
- The insert table grid menu displayed an incorrect size when re-opening the grid. #TINY-6532
- The word count plugin was treating the zero width space character (`&#8203;`) as a word. #TINY-7484

## 5.10.0 - 2021-10-11

### Added
- Added a new `URI.isDomSafe(uri)` API to check if a URI is considered safe to be inserted into the DOM. #TINY-7998
- Added the `ESC` key code constant to the `VK` API. #TINY-7917
- Added a new `deprecation_warnings` setting for turning off deprecation console warning messages. #TINY-8049

### Improved
- The `element` argument of the `editor.selection.scrollIntoView()` API is now optional, and if it is not provided the current selection will be scrolled into view. #TINY-7291

### Changed
- The deprecated `scope` attribute is no longer added to `td` cells when converting a row to a header row. #TINY-7731
- The number of `col` elements is normalized to match the number of columns in a table after a table action. #TINY-8011

### Fixed
- Fixed a regression that caused block wrapper formats to apply and remove incorrectly when using a collapsed selection with multiple words. #TINY-8036
- Resizing table columns in some scenarios would resize the column to an incorrect position. #TINY-7731
- Inserting a table where the parent element had padding would cause the table width to be incorrect. #TINY-7991
- The resize backdrop element did not have the `data-mce-bogus="all"` attribute set to prevent it being included in output. #TINY-7854
- Resize handles appeared on top of dialogs and menus when using an inline editor. #TINY-3263
- Fixed the `autoresize` plugin incorrectly scrolling to the top of the editor content in some cases when changing content. #TINY-7291
- Fixed the `editor.selection.scrollIntoView()` type signature, as it incorrectly required an `Element` instead of `HTMLElement`. #TINY-7291
- Table cells that were both row and column headers did not retain the correct state when converting back to a regular row or column. #TINY-7709
- Clicking beside a non-editable element could cause the editor to incorrectly scroll to the top of the content. #TINY-7062
- Clicking in a table cell, with a non-editable element in an adjacent cell, incorrectly caused the non-editable element to be selected. #TINY-7736
- Split toolbar buttons incorrectly had nested `tabindex="-1"` attributes. #TINY-7879
- Fixed notifications rendering in the wrong place initially and when the page was scrolled. #TINY-7894
- Fixed an exception getting thrown when the number of `col` elements didn't match the number of columns in a table. #TINY-7041 #TINY-8011
- The table selection state could become incorrect after selecting a noneditable table cell. #TINY-8053
- As of Mozilla Firefox 91, toggling fullscreen mode with `toolbar_sticky` enabled would cause the toolbar to disappear. #TINY-7873
- Fixed URLs not cleaned correctly in some cases in the `link` and `image` plugins. #TINY-7998
- Fixed the `image` and `media` toolbar buttons incorrectly appearing to be in an inactive state in some cases. #TINY-3463
- Fixed the `editor.selection.selectorChanged` API not firing if the selector matched the current selection when registered in some cases. #TINY-3463
- Inserting content into a `contenteditable="true"` element that was contained within a `contenteditable="false"` element would move the selection to an incorrect location. #TINY-7842
- Dragging and dropping `contenteditable="false"` elements could result in the element being placed in an unexpected location. #TINY-7917
- Pressing the Escape key would not cancel a drag action that started on a `contenteditable="false"` element within the editor. #TINY-7917
- `video` and `audio` elements were unable to be played when the `media` plugin live embeds were enabled in some cases. #TINY-7674
- Pasting images would throw an exception if the clipboard `items` were not files (for example, screenshots taken from gnome-software). Patch contributed by cedric-anne. #TINY-8079

### Deprecated
- Several APIs have been deprecated. See the release notes section for information. #TINY-8023 #TINY-8063
- Several Editor settings have been deprecated. See the release notes section for information. #TINY-8086
- The Table of Contents and Image Tools plugins will be classified as Premium plugins in the next major release. #TINY-8087
- Word support in the `paste` plugin has been deprecated and will be removed in the next major release. #TINY-8087

## 5.9.2 - 2021-09-08

### Fixed
- Fixed an exception getting thrown when disabling events and setting content. #TINY-7956
- Delete operations could behave incorrectly if the selection crossed a table boundary. #TINY-7596

## 5.9.1 - 2021-08-27

### Fixed
- Published TinyMCE types failed to compile in strict mode. #TINY-7915
- The `TableModified` event sometimes didn't fire when performing certain table actions. #TINY-7916

## 5.9.0 - 2021-08-26

### Added
- Added a new `mceFocus` command that focuses the editor. Equivalent to using `editor.focus()`. #TINY-7373
- Added a new `mceTableToggleClass` command which toggles the provided class on the currently selected table. #TINY-7476
- Added a new `mceTableCellToggleClass` command which toggles the provided class on the currently selected table cells. #TINY-7476
- Added a new `tablecellvalign` toolbar button and menu item for vertical table cell alignment. #TINY-7477
- Added a new `tablecellborderwidth` toolbar button and menu item to change table cell border width. #TINY-7478
- Added a new `tablecellborderstyle` toolbar button and menu item to change table cell border style. #TINY-7478
- Added a new `tablecaption` toolbar button and menu item to toggle captions on tables. #TINY-7479
- Added a new `mceTableToggleCaption` command that toggles captions on a selected table. #TINY-7479
- Added a new `tablerowheader` toolbar button and menu item to toggle the header state of row cells. #TINY-7478
- Added a new `tablecolheader` toolbar button and menu item to toggle the header state of column cells. #TINY-7482
- Added a new `tablecellbordercolor` toolbar button and menu item to select table cell border colors, with an accompanying setting `table_border_color_map` to customize the available values. #TINY-7480
- Added a new `tablecellbackgroundcolor` toolbar button and menu item to select table cell background colors, with an accompanying setting `table_background_color_map` to customize the available values. #TINY-7480
- Added a new `language` menu item and toolbar button to add `lang` attributes to content, with an accompanying `content_langs` setting to specify the languages available. #TINY-6149
- A new `lang` format is now available that can be used with `editor.formatter`, or applied with the `Lang` editor command. #TINY-6149
- Added a new `language` icon for the `language` toolbar button. #TINY-7670
- Added a new `table-row-numbering` icon. #TINY-7327
- Added new plugin commands: `mceEmoticons` (Emoticons), `mceWordCount` (Word Count), and `mceTemplate` (Template). #TINY-7619
- Added a new `iframe_aria_text` setting to set the iframe title attribute. #TINY-1264
- Added a new DomParser `Node.children()` API to return all the children of a `Node`. #TINY-7756

### Improved
- Sticky toolbars can now be offset from the top of the page using the new `toolbar_sticky_offset` setting. #TINY-7337
- Fancy menu items now accept an `initData` property to allow custom initialization data. #TINY-7480
- Improved the load time of the `fullpage` plugin by using the existing editor schema rather than creating a new one. #TINY-6504
- Improved the performance when UI components are rendered. #TINY-7572
- The context toolbar no longer unnecessarily repositions to the top of large elements when scrolling. #TINY-7545
- The context toolbar will now move out of the way when it overlaps with the selection, such as in table cells. #TINY-7192
- The context toolbar now uses a short animation when transitioning between different locations. #TINY-7740
- `Env.browser` now uses the User-Agent Client Hints API where it is available. #TINY-7785
- Icons with a `-rtl` suffix in their name will now automatically be used when the UI is rendered in right-to-left mode. #TINY-7782
- The `formatter.match` API now accepts an optional `similar` parameter to check if the format partially matches. #TINY-7712
- The `formatter.formatChanged` API now supports providing format variables when listening for changes. #TINY-7713
- The formatter will now fire `FormatApply` and `FormatRemove` events for the relevant actions. #TINY-7713
- The `autolink` plugin link detection now permits custom protocols. #TINY-7714
- The `autolink` plugin valid link detection has been improved. #TINY-7714

### Changed
- Changed the load order so content CSS is loaded before the editor is populated with content. #TINY-7249
- Changed the `emoticons`, `wordcount`, `code`, `codesample`, and `template` plugins to open dialogs using commands. #TINY-7619
- The context toolbar will no longer show an arrow when it overlaps the content, such as in table cells. #TINY-7665
- The context toolbar will no longer overlap the statusbar for toolbars using `node` or `selection` positions. #TINY-7666

### Fixed
- The `editor.fire` API was incorrectly mutating the original `args` provided. #TINY-3254
- Unbinding an event handler did not take effect immediately while the event was firing. #TINY-7436
- Binding an event handler incorrectly took effect immediately while the event was firing. #TINY-7436
- Unbinding a native event handler inside the `remove` event caused an exception that blocked editor removal. #TINY-7730
- The `SetContent` event contained the incorrect `content` when using the `editor.selection.setContent()` API. #TINY-3254
- The editor content could be edited after calling `setProgressState(true)` in iframe mode. #TINY-7373
- Tabbing out of the editor after calling `setProgressState(true)` behaved inconsistently in iframe mode. #TINY-7373
- Flash of unstyled content while loading the editor because the content CSS was loaded after the editor content was rendered. #TINY-7249
- Partially transparent RGBA values provided in the `color_map` setting were given the wrong hex value. #TINY-7163
- HTML comments with mismatched quotes were parsed incorrectly under certain circumstances. #TINY-7589
- The editor could crash when inserting certain HTML content. #TINY-7756
- Inserting certain HTML content into the editor could result in invalid HTML once parsed. #TINY-7756
- Links in notification text did not show the correct mouse pointer. #TINY-7661
- Using the Tab key to navigate into the editor on Microsoft Internet Explorer 11 would incorrectly focus the toolbar. #TINY-3707
- The editor selection could be placed in an incorrect location when undoing or redoing changes in a document containing `contenteditable="false"` elements. #TINY-7663
- Menus and context menus were not closed when clicking into a different editor. #TINY-7399
- Context menus on Android were not displayed when more than one HTML element was selected. #TINY-7688
- Disabled nested menu items could still be opened. #TINY-7700
- The nested menu item chevron icon was not fading when the menu item was disabled. #TINY-7700
- `imagetools` buttons were incorrectly enabled for remote images without `imagetools_proxy` set. #TINY-7772
- Only table content would be deleted when partially selecting a table and content outside the table. #TINY-6044
- The table cell selection handling was incorrect in some cases when dealing with nested tables. #TINY-6298
- Removing a table row or column could result in the cursor getting placed in an invalid location. #TINY-7695
- Pressing the Tab key to navigate through table cells did not skip noneditable cells. #TINY-7705
- Clicking on a noneditable table cell did not show a visual selection like other noneditable elements. #TINY-7724
- Some table operations would incorrectly cause table row attributes and styles to be lost. #TINY-6666
- The selection was incorrectly lost when using the `mceTableCellType` and `mceTableRowType` commands. #TINY-6666
- The `mceTableRowType` was reversing the order of the rows when converting multiple header rows back to body rows. #TINY-6666
- The table dialog did not always respect the `table_style_with_css` option. #TINY-4926
- Pasting into a table with multiple cells selected could cause the content to be pasted in the wrong location. #TINY-7485
- The `TableModified` event was not fired when pasting cells into a table. #TINY-6939
- The table paste column before and after icons were not flipped in RTL mode. #TINY-7851
- Fixed table corruption when deleting a `contenteditable="false"` cell. #TINY-7891
- The `dir` attribute was being incorrectly applied to list items. #TINY-4589
- Applying selector formats would sometimes not apply the format correctly to elements in a list. #TINY-7393
- For formats that specify an attribute or style that should be removed, the formatter `match` API incorrectly returned `false`. #TINY-6149
- The type signature on the `formatter.matchNode` API had the wrong return type (was `boolean` but should have been `Formatter | undefined`). #TINY-6149
- The `formatter.formatChanged` API would ignore the `similar` parameter if another callback had already been registered for the same format. #TINY-7713
- The `formatter.formatChanged` API would sometimes not run the callback the first time the format was removed. #TINY-7713
- Base64 encoded images with spaces or line breaks in the data URI were not displayed correctly. Patch contributed by RoboBurned.

### Deprecated
- The `bbcode`, `fullpage`, `legacyoutput`, and `spellchecker` plugins have been deprecated and marked for removal in the next major release. #TINY-7260

## 5.8.2 - 2021-06-23

### Fixed
- Fixed an issue when pasting cells from tables containing `colgroup`s into tables without `colgroup`s. #TINY-6675
- Fixed an issue that could cause an invalid toolbar button state when multiple inline editors were on a single page. #TINY-6297

## 5.8.1 - 2021-05-20

### Fixed
- An unexpected exception was thrown when switching to readonly mode and adjusting the editor width. #TINY-6383
- Content could be lost when the `pagebreak_split_block` setting was enabled. #TINY-3388
- The `list-style-type: none;` style on nested list items was incorrectly removed when clearing formatting. #TINY-6264
- URLs were not always detected when pasting over a selection. Patch contributed by jwcooper. #TINY-6997
- Properties on the `OpenNotification` event were incorrectly namespaced. #TINY-7486

## 5.8.0 - 2021-05-06

### Added
- Added the `PAGE_UP` and `PAGE_DOWN` key code constants to the `VK` API. #TINY-4612
- The editor resize handle can now be controlled using the keyboard. #TINY-4823
- Added a new `fixed_toolbar_container_target` setting which renders the toolbar in the specified `HTMLElement`. Patch contributed by pvrobays.

### Improved
- The `inline_boundaries` feature now supports the `home`, `end`, `pageup`, and `pagedown` keys. #TINY-4612
- Updated the `formatter.matchFormat` API to support matching formats with variables in the `classes` property. #TINY-7227
- Added HTML5 `audio` and `video` elements to the default alignment formats. #TINY-6633
- Added support for alpha list numbering to the list properties dialog. #TINY-6891

### Changed
- Updated the `image` dialog to display the class list dropdown as full-width if the caption checkbox is not present. #TINY-6400
- Renamed the "H Align" and "V Align" input labels in the Table Cell Properties dialog to "Horizontal align" and "Vertical align" respectively. #TINY-7285

### Deprecated
- The undocumented `setIconStroke` Split Toolbar Button API has been deprecated and will be removed in a future release. #TINY-3551

### Fixed
- Fixed a bug where it wasn't possible to align nested list items. #TINY-6567
- The RGB fields in the color picker dialog were not staying in sync with the color palette and hue slider. #TINY-6952
- The color preview box in the color picker dialog was not correctly displaying the saturation and value of the chosen color. #TINY-6952
- The color picker dialog will now show an alert if it is submitted with an invalid hex color code. #TINY-2814
- Fixed a bug where the `TableModified` event was not fired when adding a table row with the Tab key. #TINY-7006
- Added missing `images_file_types` setting to the exported TypeScript types. #GH-6607
- Fixed a bug where lists pasted from Word with Roman numeral markers were not displayed correctly. Patch contributed by aautio. #GH-6620
- The `editor.insertContent` API was incorrectly handling nested `span` elements with matching styles. #TINY-6263
- The HTML5 `small` element could not be removed when clearing text formatting. #TINY-6633
- The Oxide button text transform variable was incorrectly using `capitalize` instead of `none`. Patch contributed by dakur. #GH-6341
- Fix dialog button text that was using title-style capitalization. #TINY-6816
- Table plugin could perform operations on tables containing the inline editor. #TINY-6625
- Fixed Tab key navigation inside table cells with a ranged selection. #TINY-6638
- The foreground and background toolbar button color indicator is no longer blurry. #TINY-3551
- Fixed a regression in the `tinymce.create()` API that caused issues when multiple objects were created. #TINY-7358
- Fixed the `LineHeight` command causing the `change` event to be fired inconsistently. #TINY-7048

## 5.7.1 - 2021-03-17

### Fixed
- Fixed the `help` dialog incorrectly linking to the changelog of TinyMCE 4 instead of TinyMCE 5. #TINY-7031
- Fixed a bug where error messages were displayed incorrectly in the image dialog. #TINY-7099
- Fixed an issue where URLs were not correctly filtered in some cases. #TINY-7025
- Fixed a bug where context menu items with names that contained uppercase characters were not displayed. #TINY-7072
- Fixed context menu items lacking support for the `disabled` and `shortcut` properties. #TINY-7073
- Fixed a regression where the width and height were incorrectly set when embedding content using the `media` dialog. #TINY-7074

## 5.7.0 - 2021-02-10

### Added
- Added IPv6 address support to the URI API. Patch contributed by dev7355608. #GH-4409
- Added new `structure` and `style` properties to the `TableModified` event to indicate what kinds of modifications were made. #TINY-6643
- Added `video` and `audio` live embed support for the `media` plugin. #TINY-6229
- Added the ability to resize `video` and `iframe` media elements. #TINY-6229
- Added a new `font_css` setting for adding fonts to both the editor and the parent document. #TINY-6199
- Added a new `ImageUploader` API to simplify uploading image data to the configured `images_upload_url` or `images_upload_handler`. #TINY-4601
- Added an Oxide variable to define the container background color in fullscreen mode. #TINY-6903
- Added Oxide variables for setting the toolbar background colors for inline and sticky toolbars. #TINY-6009
- Added a new `AfterProgressState` event that is fired after `editor.setProgressState` calls complete. #TINY-6686
- Added support for `table_column_resizing` when inserting or deleting columns. #TINY-6711

### Changed
- Changed table and table column copy behavior to retain an appropriate width when pasted. #TINY-6664
- Changed the `lists` plugin to apply list styles to all text blocks within a selection. #TINY-3755
- Changed the `advlist` plugin to log a console error message when the `list` plugin isn't enabled. #TINY-6585
- Changed the z-index of the `setProgressState(true)` throbber so it does not hide notifications. #TINY-6686
- Changed the type signature for `editor.selection.getRng()` incorrectly returning `null`. #TINY-6843
- Changed some `SaxParser` regular expressions to improve performance. #TINY-6823
- Changed `editor.setProgressState(true)` to close any open popups. #TINY-6686

### Fixed
- Fixed `codesample` highlighting performance issues for some languages. #TINY-6996
- Fixed an issue where cell widths were lost when merging table cells. #TINY-6901
- Fixed `col` elements incorrectly transformed to `th` elements when converting columns to header columns. #TINY-6715
- Fixed a number of table operations not working when selecting 2 table cells on Mozilla Firefox. #TINY-3897
- Fixed a memory leak by backporting an upstream Sizzle fix. #TINY-6859
- Fixed table `width` style was removed when copying. #TINY-6664
- Fixed focus lost while typing in the `charmap` or `emoticons` dialogs when the editor is rendered in a shadow root. #TINY-6904
- Fixed corruption of base64 URLs used in style attributes when parsing HTML. #TINY-6828
- Fixed the order of CSS precedence of `content_style` and `content_css` in the `preview` and `template` plugins. `content_style` now has precedence. #TINY-6529
- Fixed an issue where the image dialog tried to calculate image dimensions for an empty image URL. #TINY-6611
- Fixed an issue where `scope` attributes on table cells would not change as expected when merging or unmerging cells. #TINY-6486
- Fixed the plugin documentation links in the `help` plugin. #DOC-703
- Fixed events bound using `DOMUtils` not returning the correct result for `isDefaultPrevented` in some cases. #TINY-6834
- Fixed the "Dropped file type is not supported" notification incorrectly showing when using an inline editor. #TINY-6834
- Fixed an issue with external styles bleeding into TinyMCE. #TINY-6735
- Fixed an issue where parsing malformed comments could cause an infinite loop. #TINY-6864
- Fixed incorrect return types on `editor.selection.moveToBookmark`. #TINY-6504
- Fixed the type signature for `editor.selection.setCursorLocation()` incorrectly allowing a node with no `offset`. #TINY-6843
- Fixed incorrect behavior when editor is destroyed while loading stylesheets. #INT-2282
- Fixed figure elements incorrectly splitting from a valid parent element when editing the image within. #TINY-6592
- Fixed inserting multiple rows or columns in a table cloning from the incorrect source row or column. #TINY-6906
- Fixed an issue where new lines were not scrolled into view when pressing Shift+Enter or Shift+Return. #TINY-6964
- Fixed an issue where list elements would not be removed when outdenting using the Enter or Return key. #TINY-5974
- Fixed an issue where file extensions with uppercase characters were treated as invalid. #TINY-6940
- Fixed dialog block messages were not passed through TinyMCE's translation system. #TINY-6971

## 5.6.2 - 2020-12-08

### Fixed
- Fixed a UI rendering regression when the document body is using `display: flex`. #TINY-6783

## 5.6.1 - 2020-11-25

### Fixed
- Fixed the `mceTableRowType` and `mceTableCellType` commands were not firing the `newCell` event. #TINY-6692
- Fixed the HTML5 `s` element was not recognized when editing or clearing text formatting. #TINY-6681
- Fixed an issue where copying and pasting table columns resulted in invalid HTML when using colgroups. #TINY-6684
- Fixed an issue where the toolbar would render with the wrong width for inline editors in some situations. #TINY-6683

## 5.6.0 - 2020-11-18

### Added
- Added new `BeforeOpenNotification` and `OpenNotification` events which allow internal notifications to be captured and modified before display. #TINY-6528
- Added support for `block` and `unblock` methods on inline dialogs. #TINY-6487
- Added new `TableModified` event which is fired whenever changes are made to a table. #TINY-6629
- Added new `images_file_types` setting to determine which image file formats will be automatically processed into `img` tags on paste when using the `paste` plugin. #TINY-6306
- Added support for `images_file_types` setting in the image file uploader to determine which image file extensions are valid for upload. #TINY-6224
- Added new `format_empty_lines` setting to control if empty lines are formatted in a ranged selection. #TINY-6483
- Added template support to the `autocompleter` for customizing the autocompleter items. #TINY-6505
- Added new user interface `enable`, `disable`, and `isDisabled` methods. #TINY-6397
- Added new `closest` formatter API to get the closest matching selection format from a set of formats. #TINY-6479
- Added new `emojiimages` emoticons database that uses the twemoji CDN by default. #TINY-6021
- Added new `emoticons_database` setting to configure which emoji database to use. #TINY-6021
- Added new `name` field to the `style_formats` setting object to enable specifying a name for the format. #TINY-4239

### Changed
- Changed `readonly` mode to allow hyperlinks to be clickable. #TINY-6248

### Fixed
- Fixed the `change` event not firing after a successful image upload. #TINY-6586
- Fixed the type signature for the `entity_encoding` setting not accepting delimited lists. #TINY-6648
- Fixed layout issues when empty `tr` elements were incorrectly removed from tables. #TINY-4679
- Fixed image file extensions lost when uploading an image with an alternative extension, such as `.jfif`. #TINY-6622
- Fixed a security issue where URLs in attributes weren't correctly sanitized. #TINY-6518
- Fixed `DOMUtils.getParents` incorrectly including the shadow root in the array of elements returned. #TINY-6540
- Fixed an issue where the root document could be scrolled while an editor dialog was open inside a shadow root. #TINY-6363
- Fixed `getContent` with text format returning a new line when the editor is empty. #TINY-6281
- Fixed table column and row resizers not respecting the `data-mce-resize` attribute. #TINY-6600
- Fixed inserting a table via the `mceInsertTable` command incorrectly creating 2 undo levels. #TINY-6656
- Fixed nested tables with `colgroup` elements incorrectly always resizing the inner table. #TINY-6623
- Fixed the `visualchars` plugin causing the editor to steal focus when initialized. #TINY-6282
- Fixed `fullpage` plugin altering text content in `editor.getContent()`. #TINY-6541
- Fixed `fullscreen` plugin not working correctly with multiple editors and shadow DOM. #TINY-6280
- Fixed font size keywords such as `medium` not displaying correctly in font size menus. #TINY-6291
- Fixed an issue where some attributes in table cells were not copied over to new rows or columns. #TINY-6485
- Fixed incorrectly removing formatting on adjacent spaces when removing formatting on a ranged selection. #TINY-6268
- Fixed the `Cut` menu item not working in the latest version of Mozilla Firefox. #TINY-6615
- Fixed some incorrect types in the new TypeScript declaration file. #TINY-6413
- Fixed a regression where a fake offscreen selection element was incorrectly created for the editor root node. #TINY-6555
- Fixed an issue where menus would incorrectly collapse in small containers. #TINY-3321
- Fixed an issue where only one table column at a time could be converted to a header. #TINY-6326
- Fixed some minor memory leaks that prevented garbage collection for editor instances. #TINY-6570
- Fixed resizing a `responsive` table not working when using the column resize handles. #TINY-6601
- Fixed incorrectly calculating table `col` widths when resizing responsive tables. #TINY-6646
- Fixed an issue where spaces were not preserved in pre-blocks when getting text content. #TINY-6448
- Fixed a regression that caused the selection to be difficult to see in tables with backgrounds. #TINY-6495
- Fixed content pasted multiple times in the editor when using Microsoft Internet Explorer 11. Patch contributed by mattford. #GH-4905

## 5.5.1 - 2020-10-01

### Fixed
- Fixed pressing the down key near the end of a document incorrectly raising an exception. #TINY-6471
- Fixed incorrect Typescript types for the `Tools` API. #TINY-6475

## 5.5.0 - 2020-09-29

### Added
- Added a TypeScript declaration file to the bundle output for TinyMCE core. #TINY-3785
- Added new `table_column_resizing` setting to control how table columns are resized when using the resize bars. #TINY-6001
- Added the ability to remove images on a failed upload using the `images_upload_handler` failure callback. #TINY-6011
- Added `hasPlugin` function to the editor API to determine if a plugin exists or not. #TINY-766
- Added new `ToggleToolbarDrawer` command and query state handler to allow the toolbar drawer to be programmatically toggled and the toggle state to be checked. #TINY-6032
- Added the ability to use `colgroup` elements in tables. #TINY-6050
- Added a new setting `table_use_colgroups` for toggling whether colgroups are used in new tables. #TINY-6050
- Added the ability to delete and navigate HTML media elements without the `media` plugin. #TINY-4211
- Added `fullscreen_native` setting to the `fullscreen` plugin to enable use of the entire monitor. #TINY-6284
- Added table related oxide variables to the Style API for more granular control over table cell selection appearance. #TINY-6311
- Added new `toolbar_persist` setting to control the visibility of the inline toolbar. #TINY-4847
- Added new APIs to allow for programmatic control of the inline toolbar visibility. #TINY-4847
- Added the `origin` property to the `ObjectResized` and `ObjectResizeStart` events, to specify which handle the resize was performed on. #TINY-6242
- Added new StyleSheetLoader `unload` and `unloadAll` APIs to allow loaded stylesheets to be removed. #TINY-3926
- Added the `LineHeight` query command and action to the editor. #TINY-4843
- Added the `lineheight` toolbar and menu items, and added `lineheight` to the default format menu. #TINY-4843
- Added a new `contextmenu_avoid_overlap` setting to allow context menus to avoid overlapping matched nodes. #TINY-6036
- Added new listbox dialog UI component for rendering a dropdown that allows nested options. #TINY-2236
- Added back the ability to use nested items in the `image_class_list`, `link_class_list`, `link_list`, `table_class_list`, `table_cell_class_list`, and `table_row_class_list` settings. #TINY-2236

### Changed
- Changed how CSS manipulates table cells when selecting multiple cells to achieve a semi-transparent selection. #TINY-6311
- Changed the `target` property on fired events to use the native event target. The original target for an open shadow root can be obtained using `event.getComposedPath()`. #TINY-6128
- Changed the editor to clean-up loaded CSS stylesheets when all editors using the stylesheet have been removed. #TINY-3926
- Changed `imagetools` context menu icon for accessing the `image` dialog to use the `image` icon. #TINY-4141
- Changed the `editor.insertContent()` and `editor.selection.setContent()` APIs to retain leading and trailing whitespace. #TINY-5966
- Changed the `table` plugin `Column` menu to include the cut, copy and paste column menu items. #TINY-6374
- Changed the default table styles in the content CSS files to better support the styling options available in the `table` dialog. #TINY-6179

### Deprecated
- Deprecated the `Env.experimentalShadowDom` flag. #TINY-6128

### Fixed
- Fixed tables with no borders displaying with the default border styles in the `preview` dialog. #TINY-6179
- Fixed loss of whitespace when inserting content after a non-breaking space. #TINY-5966
- Fixed the `event.getComposedPath()` function throwing an exception for events fired from the editor. #TINY-6128
- Fixed notifications not appearing when the editor is within a ShadowRoot. #TINY-6354
- Fixed focus issues with inline dialogs when the editor is within a ShadowRoot. #TINY-6360
- Fixed the `template` plugin previews missing some content styles. #TINY-6115
- Fixed the `media` plugin not saving the alternative source url in some situations. #TINY-4113
- Fixed an issue where column resizing using the resize bars was inconsistent between fixed and relative table widths. #TINY-6001
- Fixed an issue where dragging and dropping within a table would select table cells. #TINY-5950
- Fixed up and down keyboard navigation not working for inline `contenteditable="false"` elements. #TINY-6226
- Fixed dialog not retrieving `close` icon from icon pack. #TINY-6445
- Fixed the `unlink` toolbar button not working when selecting multiple links. #TINY-4867
- Fixed the `link` dialog not showing the "Text to display" field in some valid cases. #TINY-5205
- Fixed the `DOMUtils.split()` API incorrectly removing some content. #TINY-6294
- Fixed pressing the escape key not focusing the editor when using multiple toolbars. #TINY-6230
- Fixed the `dirty` flag not being correctly set during an `AddUndo` event. #TINY-4707
- Fixed `editor.selection.setCursorLocation` incorrectly placing the cursor outside `pre` elements in some circumstances. #TINY-4058
- Fixed an exception being thrown when pressing the enter key inside pre elements while `br_in_pre` setting is false. #TINY-4058

## 5.4.2 - 2020-08-17

### Fixed
- Fixed the editor not resizing when resizing the browser window in fullscreen mode. #TINY-3511
- Fixed clicking on notifications causing inline editors to hide. #TINY-6058
- Fixed an issue where link URLs could not be deleted or edited in the link dialog in some cases. #TINY-4706
- Fixed a regression where setting the `anchor_top` or `anchor_bottom` options to `false` was not working. #TINY-6256
- Fixed the `anchor` plugin not supporting the `allow_html_in_named_anchor` option. #TINY-6236
- Fixed an exception thrown when removing inline formats that contained additional styles or classes. #TINY-6288
- Fixed an exception thrown when positioning the context toolbar on Internet Explorer 11 in some edge cases. #TINY-6271
- Fixed inline formats not removed when more than one `removeformat` format rule existed. #TINY-6216
- Fixed an issue where spaces were sometimes removed when removing formating on nearby text. #TINY-6251
- Fixed the list toolbar buttons not showing as active when a list is selected. #TINY-6286
- Fixed an issue where the UI would sometimes not be shown or hidden when calling the show or hide API methods on the editor. #TINY-6048
- Fixed the list type style not retained when copying list items. #TINY-6289
- Fixed the Paste plugin converting tabs in plain text to a single space character. A `paste_tab_spaces` option has been included for setting the number of spaces used to replace a tab character. #TINY-6237

## 5.4.1 - 2020-07-08

### Fixed
- Fixed the Search and Replace plugin incorrectly including zero-width caret characters in search results. #TINY-4599
- Fixed dragging and dropping unsupported files navigating the browser away from the editor. #TINY-6027
- Fixed undo levels not created on browser handled drop or paste events. #TINY-6027
- Fixed content in an iframe element parsing as DOM elements instead of text content. #TINY-5943
- Fixed Oxide checklist styles not showing when printing. #TINY-5139
- Fixed bug with `scope` attribute not being added to the cells of header rows. #TINY-6206

## 5.4.0 - 2020-06-30

### Added
- Added keyboard navigation support to menus and toolbars when the editor is in a ShadowRoot. #TINY-6152
- Added the ability for menus to be clicked when the editor is in an open shadow root. #TINY-6091
- Added the `Editor.ui.styleSheetLoader` API for loading stylesheets within the Document or ShadowRoot containing the editor UI. #TINY-6089
- Added the `StyleSheetLoader` module to the public API. #TINY-6100
- Added Oxide variables for styling the `select` element and headings in dialog content. #TINY-6070
- Added icons for `table` column and row cut, copy, and paste toolbar buttons. #TINY-6062
- Added all `table` menu items to the UI registry, so they can be used by name in other menus. #TINY-4866
- Added new `mceTableApplyCellStyle` command to the `table` plugin. #TINY-6004
- Added new `table` cut, copy, and paste column editor commands and menu items. #TINY-6006
- Added font related Oxide variables for secondary buttons, allowing for custom styling. #TINY-6061
- Added new `table_header_type` setting to control how table header rows are structured. #TINY-6007
- Added new `table_sizing_mode` setting to replace the `table_responsive_width` setting, which has now been deprecated. #TINY-6051
- Added new `mceTableSizingMode` command for changing the sizing mode of a table. #TINY-6000
- Added new `mceTableRowType`, `mceTableColType`, and `mceTableCellType` commands and value queries. #TINY-6150

### Changed
- Changed `advlist` toolbar buttons to only show a dropdown list if there is more than one option. #TINY-3194
- Changed `mceInsertTable` command and `insertTable` API method to take optional header rows and columns arguments. #TINY-6012
- Changed stylesheet loading, so that UI skin stylesheets can load in a ShadowRoot if required. #TINY-6089
- Changed the DOM location of menus so that they display correctly when the editor is in a ShadowRoot. #TINY-6093
- Changed the table plugin to correctly detect all valid header row structures. #TINY-6007

### Fixed
- Fixed tables with no defined width being converted to a `fixed` width table when modifying the table. #TINY-6051
- Fixed the `autosave` `isEmpty` API incorrectly detecting non-empty content as empty. #TINY-5953
- Fixed table `Paste row after` and `Paste row before` menu items not disabled when nothing was available to paste. #TINY-6006
- Fixed a selection performance issue with large tables on Microsoft Internet Explorer and Edge. #TINY-6057
- Fixed filters for screening commands from the undo stack to be case-insensitive. #TINY-5946
- Fixed `fullscreen` plugin now removes all classes when the editor is closed. #TINY-4048
- Fixed handling of mixed-case icon identifiers (names) for UI elements. #TINY-3854
- Fixed leading and trailing spaces lost when using `editor.selection.getContent({ format: 'text' })`. #TINY-5986
- Fixed an issue where changing the URL with the quicklink toolbar caused unexpected undo behavior. #TINY-5952
- Fixed an issue where removing formatting within a table cell would cause Internet Explorer 11 to scroll to the end of the table. #TINY-6049
- Fixed an issue where the `allow_html_data_urls` setting was not correctly applied. #TINY-5951
- Fixed the `autolink` feature so that it no longer treats a string with multiple "@" characters as an email address. #TINY-4773
- Fixed an issue where removing the editor would leave unexpected attributes on the target element. #TINY-4001
- Fixed the `link` plugin now suggest `mailto:` when the text contains an '@' and no slashes (`/`). #TINY-5941
- Fixed the `valid_children` check of custom elements now allows a wider range of characters in names. #TINY-5971

## 5.3.2 - 2020-06-10

### Fixed
- Fixed a regression introduced in 5.3.0, where `images_dataimg_filter` was no-longer called. #TINY-6086

## 5.3.1 - 2020-05-27

### Fixed
- Fixed the image upload error alert also incorrectly closing the image dialog. #TINY-6020
- Fixed editor content scrolling incorrectly on focus in Firefox by reverting default content CSS html and body heights added in 5.3.0. #TINY-6019

## 5.3.0 - 2020-05-21

### Added
- Added html and body height styles to the default oxide content CSS. #TINY-5978
- Added `uploadUri` and `blobInfo` to the data returned by `editor.uploadImages()`. #TINY-4579
- Added a new function to the `BlobCache` API to lookup a blob based on the base64 data and mime type. #TINY-5988
- Added the ability to search and replace within a selection. #TINY-4549
- Added the ability to set the list start position for ordered lists and added new `lists` context menu item. #TINY-3915
- Added `icon` as an optional config option to the toggle menu item API. #TINY-3345
- Added `auto` mode for `toolbar_location` which positions the toolbar and menu bar at the bottom if there is no space at the top. #TINY-3161

### Changed
- Changed the default `toolbar_location` to `auto`. #TINY-3161
- Changed toggle menu items and choice menu items to have a dedicated icon with the checkmark displayed on the far right side of the menu item. #TINY-3345
- Changed the `link`, `image`, and `paste` plugins to use Promises to reduce the bundle size. #TINY-4710
- Changed the default icons to be lazy loaded during initialization. #TINY-4729
- Changed the parsing of content so base64 encoded urls are converted to blob urls. #TINY-4727
- Changed context toolbars so they concatenate when more than one is suitable for the current selection. #TINY-4495
- Changed inline style element formats (strong, b, em, i, u, strike) to convert to a span on format removal if a `style` or `class` attribute is present. #TINY-4741

### Fixed
- Fixed the `selection.setContent()` API not running parser filters. #TINY-4002
- Fixed formats incorrectly applied or removed when table cells were selected. #TINY-4709
- Fixed the `quickimage` button not restricting the file types to images. #TINY-4715
- Fixed search and replace ignoring text in nested contenteditable elements. #TINY-5967
- Fixed resize handlers displaying in the wrong location sometimes for remote images. #TINY-4732
- Fixed table picker breaking in Firefox on low zoom levels. #TINY-4728
- Fixed issue with loading or pasting contents with large base64 encoded images on Safari. #TINY-4715
- Fixed supplementary special characters being truncated when inserted into the editor. Patch contributed by mlitwin. #TINY-4791
- Fixed toolbar buttons not set to disabled when the editor is in readonly mode. #TINY-4592
- Fixed the editor selection incorrectly changing when removing caret format containers. #TINY-3438
- Fixed bug where title, width, and height would be set to empty string values when updating an image and removing those attributes using the image dialog. #TINY-4786
- Fixed `ObjectResized` event firing when an object wasn't resized. #TINY-4161
- Fixed `ObjectResized` and `ObjectResizeStart` events incorrectly fired when adding or removing table rows and columns. #TINY-4829
- Fixed the placeholder not hiding when pasting content into the editor. #TINY-4828
- Fixed an issue where the editor would fail to load if local storage was disabled. #TINY-5935
- Fixed an issue where an uploaded image would reuse a cached image with a different mime type. #TINY-5988
- Fixed bug where toolbars and dialogs would not show if the body element was replaced (e.g. with Turbolinks). Patch contributed by spohlenz. #GH-5653
- Fixed an issue where multiple formats would be removed when removing a single format at the end of lines or on empty lines. #TINY-1170
- Fixed zero-width spaces incorrectly included in the `wordcount` plugin character count. #TINY-5991
- Fixed a regression introduced in 5.2.0 whereby the desktop `toolbar_mode` setting would incorrectly override the mobile default setting. #TINY-5998
- Fixed an issue where deleting all content in a single cell table would delete the entire table. #TINY-1044

## 5.2.2 - 2020-04-23

### Fixed
- Fixed an issue where anchors could not be inserted on empty lines. #TINY-2788
- Fixed text decorations (underline, strikethrough) not consistently inheriting the text color. #TINY-4757
- Fixed `format` menu alignment buttons inconsistently applying to images. #TINY-4057
- Fixed the floating toolbar drawer height collapsing when the editor is rendered in modal dialogs or floating containers. #TINY-4837
- Fixed `media` embed content not processing safely in some cases. #TINY-4857

## 5.2.1 - 2020-03-25

### Fixed
- Fixed the "is decorative" checkbox in the image dialog clearing after certain dialog events. #FOAM-11
- Fixed possible uncaught exception when a `style` attribute is removed using a content filter on `setContent`. #TINY-4742
- Fixed the table selection not functioning correctly in Microsoft Edge 44 or higher. #TINY-3862
- Fixed the table resize handles not functioning correctly in Microsoft Edge 44 or higher. #TINY-4160
- Fixed the floating toolbar drawer disconnecting from the toolbar when adding content in inline mode. #TINY-4725 #TINY-4765
- Fixed `readonly` mode not returning the appropriate boolean value. #TINY-3948
- Fixed the `forced_root_block_attrs` setting not applying attributes to new blocks consistently. #TINY-4564
- Fixed the editor incorrectly stealing focus during initialization in Microsoft Internet Explorer. #TINY-4697
- Fixed dialogs stealing focus when opening an alert or confirm dialog using an `onAction` callback. #TINY-4014
- Fixed inline dialogs incorrectly closing when clicking on an opened alert or confirm dialog. #TINY-4012
- Fixed the context toolbar overlapping the menu bar and toolbar. #TINY-4586
- Fixed notification and inline dialog positioning issues when using `toolbar_location: 'bottom'`. #TINY-4586
- Fixed the `colorinput` popup appearing offscreen on mobile devices. #TINY-4711
- Fixed special characters not being found when searching by "whole words only". #TINY-4522
- Fixed an issue where dragging images could cause them to be duplicated. #TINY-4195
- Fixed context toolbars activating without the editor having focus. #TINY-4754
- Fixed an issue where removing the background color of text did not always work. #TINY-4770
- Fixed an issue where new rows and columns in a table did not retain the style of the previous row or column. #TINY-4788

## 5.2.0 - 2020-02-13

### Added
- Added the ability to apply formats to spaces. #TINY-4200
- Added new `toolbar_location` setting to allow for positioning the menu and toolbar at the bottom of the editor. #TINY-4210
- Added new `toolbar_groups` setting to allow a custom floating toolbar group to be added to the toolbar when using `floating` toolbar mode. #TINY-4229
- Added new `link_default_protocol` setting to `link` and `autolink` plugin to allow a protocol to be used by default. #TINY-3328
- Added new `placeholder` setting to allow a placeholder to be shown when the editor is empty. #TINY-3917
- Added new `tinymce.dom.TextSeeker` API to allow searching text across different DOM nodes. #TINY-4200
- Added a drop shadow below the toolbar while in sticky mode and introduced Oxide variables to customize it when creating a custom skin. #TINY-4343
- Added `quickbars_image_toolbar` setting to allow for the image quickbar to be turned off. #TINY-4398
- Added iframe and img `loading` attribute to the default schema. Patch contributed by ataylor32. #GH-5112
- Added new `getNodeFilters`/`getAttributeFilters` functions to the `editor.serializer` instance. #TINY-4344
- Added new `a11y_advanced_options` setting to allow additional accessibility options to be added. #FOAM-11
- Added new accessibility options and behaviours to the image dialog using `a11y_advanced_options`. #FOAM-11
- Added the ability to use the window `PrismJS` instance for the `codesample` plugin instead of the bundled version to allow for styling custom languages. #TINY-4504
- Added error message events that fire when a resource loading error occurs. #TINY-4509

### Changed
- Changed the default schema to disallow `onchange` for select elements. #TINY-4614
- Changed default `toolbar_mode` value from false to `wrap`. The value false has been deprecated. #TINY-4617
- Changed `toolbar_drawer` setting to `toolbar_mode`. `toolbar_drawer` has been deprecated. #TINY-4416
- Changed iframe mode to set selection on content init if selection doesn't exist. #TINY-4139
- Changed table related icons to align them with the visual style of the other icons. #TINY-4341
- Changed and improved the visual appearance of the color input field. #TINY-2917
- Changed fake caret container to use `forced_root_block` when possible. #TINY-4190
- Changed the `requireLangPack` API to wait until the plugin has been loaded before loading the language pack. #TINY-3716
- Changed the formatter so `style_formats` are registered before the initial content is loaded into the editor. #TINY-4238
- Changed media plugin to use https protocol for media urls by default. #TINY-4577
- Changed the parser to treat CDATA nodes as bogus HTML comments to match the HTML parsing spec. A new `preserve_cdata` setting has been added to preserve CDATA nodes if required. #TINY-4625

### Fixed
- Fixed incorrect parsing of malformed/bogus HTML comments. #TINY-4625
- Fixed `quickbars` selection toolbar appearing on non-editable elements. #TINY-4359
- Fixed bug with alignment toolbar buttons sometimes not changing state correctly. #TINY-4139
- Fixed the `codesample` toolbar button not toggling when selecting code samples other than HTML. #TINY-4504
- Fixed content incorrectly scrolling to the top or bottom when pressing enter if when the content was already in view. #TINY-4162
- Fixed `scrollIntoView` potentially hiding elements behind the toolbar. #TINY-4162
- Fixed editor not respecting the `resize_img_proportional` setting due to legacy code. #TINY-4236
- Fixed flickering floating toolbar drawer in inline mode. #TINY-4210
- Fixed an issue where the template plugin dialog would be indefinitely blocked on a failed template load. #TINY-2766
- Fixed the `mscontrolselect` event not being unbound on IE/Edge. #TINY-4196
- Fixed Confirm dialog footer buttons so only the "Yes" button is highlighted. #TINY-4310
- Fixed `file_picker_callback` functionality for Image, Link and Media plugins. #TINY-4163
- Fixed issue where floating toolbar drawer sometimes would break if the editor is resized while the drawer is open. #TINY-4439
- Fixed incorrect `external_plugins` loading error message. #TINY-4503
- Fixed resize handler was not hidden for ARIA purposes. Patch contributed by Parent5446. #GH-5195
- Fixed an issue where content could be lost if a misspelled word was selected and spellchecking was disabled. #TINY-3899
- Fixed validation errors in the CSS where certain properties had the wrong default value. #TINY-4491
- Fixed an issue where forced root block attributes were not applied when removing a list. #TINY-4272
- Fixed an issue where the element path isn't being cleared when there are no parents. #TINY-4412
- Fixed an issue where width and height in svg icons containing `rect` elements were overridden by the CSS reset. #TINY-4408
- Fixed an issue where uploading images with `images_reuse_filename` enabled and that included a query parameter would generate an invalid URL. #TINY-4638
- Fixed the `closeButton` property not working when opening notifications. #TINY-4674
- Fixed keyboard flicker when opening a context menu on mobile. #TINY-4540
- Fixed issue where plus icon svg contained strokes. #TINY-4681

## 5.1.6 - 2020-01-28

### Fixed
- Fixed `readonly` mode not blocking all clicked links. #TINY-4572
- Fixed legacy font sizes being calculated inconsistently for the `FontSize` query command value. #TINY-4555
- Fixed changing a tables row from `Header` to `Body` incorrectly moving the row to the bottom of the table. #TINY-4593
- Fixed the context menu not showing in certain cases with hybrid devices. #TINY-4569
- Fixed the context menu opening in the wrong location when the target is the editor body. #TINY-4568
- Fixed the `image` plugin not respecting the `automatic_uploads` setting when uploading local images. #TINY-4287
- Fixed security issue related to parsing HTML comments and CDATA. #TINY-4544

## 5.1.5 - 2019-12-19

### Fixed
- Fixed the UI not working with hybrid devices that accept both touch and mouse events. #TNY-4521
- Fixed the `charmap` dialog initially focusing the first tab of the dialog instead of the search input field. #TINY-4342
- Fixed an exception being raised when inserting content if the caret was directly before or after a `contenteditable="false"` element. #TINY-4528
- Fixed a bug with pasting image URLs when paste as text is enabled. #TINY-4523

## 5.1.4 - 2019-12-11

### Fixed
- Fixed dialog contents disappearing when clicking a checkbox for right-to-left languages. #TINY-4518
- Fixed the `legacyoutput` plugin registering legacy formats after editor initialization, causing legacy content to be stripped on the initial load. #TINY-4447
- Fixed search and replace not cycling through results when searching using special characters. #TINY-4506
- Fixed the `visualchars` plugin converting HTML-like text to DOM elements in certain cases. #TINY-4507
- Fixed an issue with the `paste` plugin not sanitizing content in some cases. #TINY-4510
- Fixed HTML comments incorrectly being parsed in certain cases. #TINY-4511

## 5.1.3 - 2019-12-04

### Fixed
- Fixed sticky toolbar not undocking when fullscreen mode is activated. #TINY-4390
- Fixed the "Current Window" target not applying when updating links using the link dialog. #TINY-4063
- Fixed disabled menu items not highlighting when focused. #TINY-4339
- Fixed touch events passing through dialog collection items to the content underneath on Android devices. #TINY-4431
- Fixed keyboard navigation of the Help dialog's Keyboard Navigation tab. #TINY-4391
- Fixed search and replace dialog disappearing when finding offscreen matches on iOS devices. #TINY-4350
- Fixed performance issues where sticky toolbar was jumping while scrolling on slower browsers. #TINY-4475

## 5.1.2 - 2019-11-19

### Fixed
- Fixed desktop touch devices using `mobile` configuration overrides. #TINY-4345
- Fixed unable to disable the new scrolling toolbar feature. #TINY-4345
- Fixed touch events passing through any pop-up items to the content underneath on Android devices. #TINY-4367
- Fixed the table selector handles throwing JavaScript exceptions for non-table selections. #TINY-4338
- Fixed `cut` operations not removing selected content on Android devices when the `paste` plugin is enabled. #TINY-4362
- Fixed inline toolbar not constrained to the window width by default. #TINY-4314
- Fixed context toolbar split button chevrons pointing right when they should be pointing down. #TINY-4257
- Fixed unable to access the dialog footer in tabbed dialogs on small screens. #TINY-4360
- Fixed mobile table selectors were hard to select with touch by increasing the size. #TINY-4366
- Fixed mobile table selectors moving when moving outside the editor. #TINY-4366
- Fixed inline toolbars collapsing when using sliding toolbars. #TINY-4389
- Fixed block textpatterns not treating NBSPs as spaces. #TINY-4378
- Fixed backspace not merging blocks when the last element in the preceding block was a `contenteditable="false"` element. #TINY-4235
- Fixed toolbar buttons that only contain text labels overlapping on mobile devices. #TINY-4395
- Fixed quickbars quickimage picker not working on mobile. #TINY-4377
- Fixed fullscreen not resizing in an iOS WKWebView component. #TINY-4413

## 5.1.1 - 2019-10-28

### Fixed
- Fixed font formats containing spaces being wrapped in `&quot;` entities instead of single quotes. #TINY-4275
- Fixed alert and confirm dialogs losing focus when clicked. #TINY-4248
- Fixed clicking outside a modal dialog focusing on the document body. #TINY-4249
- Fixed the context toolbar not hiding when scrolled out of view. #TINY-4265

## 5.1.0 - 2019-10-17

### Added
- Added touch selector handles for table selections on touch devices. #TINY-4097
- Added border width field to Table Cell dialog. #TINY-4028
- Added touch event listener to media plugin to make embeds playable. #TINY-4093
- Added oxide styling options to notifications and tweaked the default variables. #TINY-4153
- Added additional padding to split button chevrons on touch devices, to make them easier to interact with. #TINY-4223
- Added new platform detection functions to `Env` and deprecated older detection properties. #TINY-4184
- Added `inputMode` config field to specify inputmode attribute of `input` dialog components. #TINY-4062
- Added new `inputMode` property to relevant plugins/dialogs. #TINY-4102
- Added new `toolbar_sticky` setting to allow the iframe menubar/toolbar to stick to the top of the window when scrolling. #TINY-3982

### Changed
- Changed default setting for `toolbar_drawer` to `floating`. #TINY-3634
- Changed mobile phones to use the `silver` theme by default. #TINY-3634
- Changed some editor settings to default to `false` on touch devices:
  - `menubar`(phones only). #TINY-4077
  - `table_grid`. #TINY-4075
  - `resize`. #TINY-4157
  - `object_resizing`. #TINY-4157
- Changed toolbars and context toolbars to sidescroll on mobile. #TINY-3894 #TINY-4107
- Changed context menus to render as horizontal menus on touch devices. #TINY-4107
- Changed the editor to use the `VisualViewport` API of the browser where possible. #TINY-4078
- Changed visualblocks toolbar button icon and renamed `paragraph` icon to `visualchars`. #TINY-4074
- Changed Oxide default for `@toolbar-button-chevron-color` to follow toolbar button icon color. #TINY-4153
- Changed the `urlinput` dialog component to use the `url` type attribute. #TINY-4102

### Fixed
- Fixed Safari desktop visual viewport fires resize on fullscreen breaking the restore function. #TINY-3976
- Fixed scroll issues on mobile devices. #TINY-3976
- Fixed context toolbar unable to refresh position on iOS12. #TINY-4107
- Fixed ctrl+left click not opening links on readonly mode and the preview dialog. #TINY-4138
- Fixed Slider UI component not firing `onChange` event on touch devices. #TINY-4092
- Fixed notifications overlapping instead of stacking. #TINY-3478
- Fixed inline dialogs positioning incorrectly when the page is scrolled. #TINY-4018
- Fixed inline dialogs and menus not repositioning when resizing. #TINY-3227
- Fixed inline toolbar incorrectly stretching to the full width when a width value was provided. #TINY-4066
- Fixed menu chevrons color to follow the menu text color. #TINY-4153
- Fixed table menu selection grid from staying black when using dark skins, now follows border color. #TINY-4153
- Fixed Oxide using the wrong text color variable for menubar button focused state. #TINY-4146
- Fixed the autoresize plugin not keeping the selection in view when resizing. #TINY-4094
- Fixed textpattern plugin throwing exceptions when using `forced_root_block: false`. #TINY-4172
- Fixed missing CSS fill styles for toolbar button icon active state. #TINY-4147
- Fixed an issue where the editor selection could end up inside a short ended element (such as `br`). #TINY-3999
- Fixed browser selection being lost in inline mode when opening split dropdowns. #TINY-4197
- Fixed backspace throwing an exception when using `forced_root_block: false`. #TINY-4099
- Fixed floating toolbar drawer expanding outside the bounds of the editor. #TINY-3941
- Fixed the autocompleter not activating immediately after a `br` or `contenteditable=false` element. #TINY-4194
- Fixed an issue where the autocompleter would incorrectly close on IE 11 in certain edge cases. #TINY-4205

## 5.0.16 - 2019-09-24

### Added
- Added new `referrer_policy` setting to add the `referrerpolicy` attribute when loading scripts or stylesheets. #TINY-3978
- Added a slight background color to dialog tab links when focused to aid keyboard navigation. #TINY-3877

### Fixed
- Fixed media poster value not updating on change. #TINY-4013
- Fixed openlink was not registered as a toolbar button. #TINY-4024
- Fixed failing to initialize if a script tag was used inside a SVG. #TINY-4087
- Fixed double top border showing on toolbar without menubar when toolbar_drawer is enabled. #TINY-4118
- Fixed unable to drag inline dialogs to the bottom of the screen when scrolled. #TINY-4154
- Fixed notifications appearing on top of the toolbar when scrolled in inline mode. #TINY-4159
- Fixed notifications displaying incorrectly on IE 11. #TINY-4169

## 5.0.15 - 2019-09-02

### Added
- Added a dark `content_css` skin to go with the dark UI skin. #TINY-3743

### Changed
- Changed the enabled state on toolbar buttons so they don't get the hover effect. #TINY-3974

### Fixed
- Fixed missing CSS active state on toolbar buttons. #TINY-3966
- Fixed `onChange` callback not firing for the colorinput dialog component. #TINY-3968
- Fixed context toolbars not showing in fullscreen mode. #TINY-4023

## 5.0.14 - 2019-08-19

### Added
- Added an API to reload the autocompleter menu with additional fetch metadata #MENTIONS-17

### Fixed
- Fixed missing toolbar button border styling options. #TINY-3965
- Fixed image upload progress notification closing before the upload is complete. #TINY-3963
- Fixed inline dialogs not closing on escape when no dialog component is in focus. #TINY-3936
- Fixed plugins not being filtered when defaulting to mobile on phones. #TINY-3537
- Fixed toolbar more drawer showing the content behind it when transitioning between opened and closed states. #TINY-3878
- Fixed focus not returning to the dialog after pressing the "Replace all" button in the search and replace dialog. #TINY-3961

### Removed
- Removed Oxide variable `@menubar-select-disabled-border-color` and replaced it with `@menubar-select-disabled-border`. #TINY-3965

## 5.0.13 - 2019-08-06

### Changed
- Changed modal dialogs to prevent dragging by default and added new `draggable_modal` setting to restore dragging. #TINY-3873
- Changed the nonbreaking plugin to insert nbsp characters wrapped in spans to aid in filtering. This can be disabled using the `nonbreaking_wrap` setting. #TINY-3647
- Changed backspace behaviour in lists to outdent nested list items when the cursor is at the start of the list item. #TINY-3651

### Fixed
- Fixed sidebar growing beyond editor bounds in IE 11. #TINY-3937
- Fixed issue with being unable to keyboard navigate disabled toolbar buttons. #TINY-3350
- Fixed issues with backspace and delete in nested contenteditable true and false elements. #TINY-3868
- Fixed issue with losing keyboard navigation in dialogs due to disabled buttons. #TINY-3914
- Fixed `MouseEvent.mozPressure is deprecated` warning in Firefox. #TINY-3919
- Fixed `default_link_target` not being respected when `target_list` is disabled. #TINY-3757
- Fixed mobile plugin filter to only apply to the mobile theme, rather than all mobile platforms. #TINY-3405
- Fixed focus switching to another editor during mode changes. #TINY-3852
- Fixed an exception being thrown when clicking on an uninitialized inline editor. #TINY-3925
- Fixed unable to keyboard navigate to dialog menu buttons. #TINY-3933
- Fixed dialogs being able to be dragged outside the window viewport. #TINY-3787
- Fixed inline dialogs appearing above modal dialogs. #TINY-3932

## 5.0.12 - 2019-07-18

### Added
- Added ability to utilize UI dialog panels inside other panels. #TINY-3305
- Added help dialog tab explaining keyboard navigation of the editor. #TINY-3603

### Changed
- Changed the "Find and Replace" design to an inline dialog. #TINY-3054

### Fixed
- Fixed issue where autolink spacebar event was not being fired on Edge. #TINY-3891
- Fixed table selection missing the background color. #TINY-3892
- Fixed removing shortcuts not working for function keys. #TINY-3871
- Fixed non-descriptive UI component type names. #TINY-3349
- Fixed UI registry components rendering as the wrong type when manually specifying a different type. #TINY-3385
- Fixed an issue where dialog checkbox, input, selectbox, textarea and urlinput components couldn't be disabled. #TINY-3708
- Fixed the context toolbar not using viable screen space in inline/distraction free mode. #TINY-3717
- Fixed the context toolbar overlapping the toolbar in various conditions. #TINY-3205
- Fixed IE11 edge case where items were being inserted into the wrong location. #TINY-3884

## 5.0.11 - 2019-07-04

### Fixed
- Fixed packaging errors caused by a rollup treeshaking bug (https://github.com/rollup/rollup/issues/2970). #TINY-3866
- Fixed the customeditor component not able to get data from the dialog api. #TINY-3866
- Fixed collection component tooltips not being translated. #TINY-3855

## 5.0.10 - 2019-07-02

### Added
- Added support for all HTML color formats in `color_map` setting. #TINY-3837

### Changed
- Changed backspace key handling to outdent content in appropriate circumstances. #TINY-3685
- Changed default palette for forecolor and backcolor to include some lighter colors suitable for highlights. #TINY-2865
- Changed the search and replace plugin to cycle through results. #TINY-3800

### Fixed
- Fixed inconsistent types causing some properties to be unable to be used in dialog components. #TINY-3778
- Fixed an issue in the Oxide skin where dialog content like outlines and shadows were clipped because of overflow hidden. #TINY-3566
- Fixed the search and replace plugin not resetting state when changing the search query. #TINY-3800
- Fixed backspace in lists not creating an undo level. #TINY-3814
- Fixed the editor to cancel loading in quirks mode where the UI is not supported. #TINY-3391
- Fixed applying fonts not working when the name contained spaces and numbers. #TINY-3801
- Fixed so that initial content is retained when initializing on list items. #TINY-3796
- Fixed inefficient font name and font size current value lookup during rendering. #TINY-3813
- Fixed mobile font copied into the wrong folder for the oxide-dark skin. #TINY-3816
- Fixed an issue where resizing the width of tables would produce inaccurate results. #TINY-3827
- Fixed a memory leak in the Silver theme. #TINY-3797
- Fixed alert and confirm dialogs using incorrect markup causing inconsistent padding. #TINY-3835
- Fixed an issue in the Table plugin with `table_responsive_width` not enforcing units when resizing. #TINY-3790
- Fixed leading, trailing and sequential spaces being lost when pasting plain text. #TINY-3726
- Fixed exception being thrown when creating relative URIs. #TINY-3851
- Fixed focus is no longer set to the editor content during mode changes unless the editor already had focus. #TINY-3852

## 5.0.9 - 2019-06-26

### Fixed
- Fixed print plugin not working in Firefox. #TINY-3834

## 5.0.8 - 2019-06-18

### Added
- Added back support for multiple toolbars. #TINY-2195
- Added support for .m4a files to the media plugin. #TINY-3750
- Added new base_url and suffix editor init options. #TINY-3681

### Fixed
- Fixed incorrect padding for select boxes with visible values. #TINY-3780
- Fixed selection incorrectly changing when programmatically setting selection on contenteditable false elements. #TINY-3766
- Fixed sidebar background being transparent. #TINY-3727
- Fixed the build to remove duplicate iife wrappers. #TINY-3689
- Fixed bogus autocompleter span appearing in content when the autocompleter menu is shown. #TINY-3752
- Fixed toolbar font size select not working with legacyoutput plugin. #TINY-2921
- Fixed the legacyoutput plugin incorrectly aligning images. #TINY-3660
- Fixed remove color not working when using the legacyoutput plugin. #TINY-3756
- Fixed the font size menu applying incorrect sizes when using the legacyoutput plugin. #TINY-3773
- Fixed scrollIntoView not working when the parent window was out of view. #TINY-3663
- Fixed the print plugin printing from the wrong window in IE11. #TINY-3762
- Fixed content CSS loaded over CORS not loading in the preview plugin with content_css_cors enabled. #TINY-3769
- Fixed the link plugin missing the default "None" option for link list. #TINY-3738
- Fixed small dot visible with menubar and toolbar disabled in inline mode. #TINY-3623
- Fixed space key properly inserts a nbsp before/after block elements. #TINY-3745
- Fixed native context menu not showing with images in IE11. #TINY-3392
- Fixed inconsistent browser context menu image selection. #TINY-3789

## 5.0.7 - 2019-06-05

### Added
- Added new toolbar button and menu item for inserting tables via dialog. #TINY-3636
- Added new API for adding/removing/changing tabs in the Help dialog. #TINY-3535
- Added highlighting of matched text in autocompleter items. #TINY-3687
- Added the ability for autocompleters to work with matches that include spaces. #TINY-3704
- Added new `imagetools_fetch_image` callback to allow custom implementations for cors loading of images. #TINY-3658
- Added `'http'` and `https` options to `link_assume_external_targets` to prepend `http://` or `https://` prefixes when URL does not contain a protocol prefix. Patch contributed by francoisfreitag. #GH-4335

### Changed
- Changed annotations navigation to work the same as inline boundaries. #TINY-3396
- Changed tabpanel API by adding a `name` field and changing relevant methods to use it. #TINY-3535

### Fixed
- Fixed text color not updating all color buttons when choosing a color. #TINY-3602
- Fixed the autocompleter not working with fragmented text. #TINY-3459
- Fixed the autosave plugin no longer overwrites window.onbeforeunload. #TINY-3688
- Fixed infinite loop in the paste plugin when IE11 takes a long time to process paste events. Patch contributed by lRawd. #GH-4987
- Fixed image handle locations when using `fixed_toolbar_container`. Patch contributed by t00. #GH-4966
- Fixed the autoresize plugin not firing `ResizeEditor` events. #TINY-3587
- Fixed editor in fullscreen mode not extending to the bottom of the screen. #TINY-3701
- Fixed list removal when pressing backspace after the start of the list item. #TINY-3697
- Fixed autocomplete not triggering from compositionend events. #TINY-3711
- Fixed `file_picker_callback` could not set the caption field on the insert image dialog. #TINY-3172
- Fixed the autocompleter menu showing up after a selection had been made. #TINY-3718
- Fixed an exception being thrown when a file or number input has focus during initialization. Patch contributed by t00. #GH-2194

## 5.0.6 - 2019-05-22

### Added
- Added `icons_url` editor settings to enable icon packs to be loaded from a custom url. #TINY-3585
- Added `image_uploadtab` editor setting to control the visibility of the upload tab in the image dialog. #TINY-3606
- Added new api endpoints to the wordcount plugin and improved character count logic. #TINY-3578

### Changed
- Changed plugin, language and icon loading errors to log in the console instead of a notification. #TINY-3585

### Fixed
- Fixed the textpattern plugin not working with fragmented text. #TINY-3089
- Fixed various toolbar drawer accessibility issues and added an animation. #TINY-3554
- Fixed issues with selection and ui components when toggling readonly mode. #TINY-3592
- Fixed so readonly mode works with inline editors. #TINY-3592
- Fixed docked inline toolbar positioning when scrolled. #TINY-3621
- Fixed initial value not being set on bespoke select in quickbars and toolbar drawer. #TINY-3591
- Fixed so that nbsp entities aren't trimmed in white-space: pre-line elements. #TINY-3642
- Fixed `mceInsertLink` command inserting spaces instead of url encoded characters. #GH-4990
- Fixed text content floating on top of dialogs in IE11. #TINY-3640

## 5.0.5 - 2019-05-09

### Added
- Added menu items to match the forecolor/backcolor toolbar buttons. #TINY-2878
- Added default directionality based on the configured language. #TINY-2621
- Added styles, icons and tests for rtl mode. #TINY-2621

### Fixed
- Fixed autoresize not working with floating elements or when media elements finished loading. #TINY-3545
- Fixed incorrect vertical caret positioning in IE 11. #TINY-3188
- Fixed submenu anchoring hiding overflowed content. #TINY-3564

### Removed
- Removed unused and hidden validation icons to avoid displaying phantom tooltips. #TINY-2329

## 5.0.4 - 2019-04-23

### Added
- Added back URL dialog functionality, which is now available via `editor.windowManager.openUrl()`. #TINY-3382
- Added the missing throbber functionality when calling `editor.setProgressState(true)`. #TINY-3453
- Added function to reset the editor content and undo/dirty state via `editor.resetContent()`. #TINY-3435
- Added the ability to set menu buttons as active. #TINY-3274
- Added `editor.mode` API, featuring a custom editor mode API. #TINY-3406
- Added better styling to floating toolbar drawer. #TINY-3479
- Added the new premium plugins to the Help dialog plugins tab. #TINY-3496
- Added the linkchecker context menu items to the default configuration. #TINY-3543

### Fixed
- Fixed image context menu items showing on placeholder images. #TINY-3280
- Fixed dialog labels and text color contrast within notifications/alert banners to satisfy WCAG 4.5:1 contrast ratio for accessibility. #TINY-3351
- Fixed selectbox and colorpicker items not being translated. #TINY-3546
- Fixed toolbar drawer sliding mode to correctly focus the editor when tabbing via keyboard navigation. #TINY-3533
- Fixed positioning of the styleselect menu in iOS while using the mobile theme. #TINY-3505
- Fixed the menubutton `onSetup` callback to be correctly executed when rendering the menu buttons. #TINY-3547
- Fixed `default_link_target` setting to be correctly utilized when creating a link. #TINY-3508
- Fixed colorpicker floating marginally outside its container. #TINY-3026
- Fixed disabled menu items displaying as active when hovered. #TINY-3027

### Removed
- Removed redundant mobile wrapper. #TINY-3480

## 5.0.3 - 2019-03-19

### Changed
- Changed empty nested-menu items within the style formats menu to be disabled or hidden if the value of `style_formats_autohide` is `true`. #TINY-3310
- Changed the entire phrase 'Powered by Tiny' in the status bar to be a link instead of just the word 'Tiny'. #TINY-3366
- Changed `formatselect`, `styleselect` and `align` menus to use the `mceToggleFormat` command internally. #TINY-3428

### Fixed
- Fixed toolbar keyboard navigation to work as expected when `toolbar_drawer` is configured. #TINY-3432
- Fixed text direction buttons to display the correct pressed state in selections that have no explicit `dir` property. #TINY-3138
- Fixed the mobile editor to clean up properly when removed. #TINY-3445
- Fixed quickbar toolbars to add an empty box to the screen when it is set to `false`. #TINY-3439
- Fixed an issue where pressing the **Delete/Backspace** key at the edge of tables was creating incorrect selections. #TINY-3371
- Fixed an issue where dialog collection items (emoticon and special character dialogs) couldn't be selected with touch devices. #TINY-3444
- Fixed a type error introduced in TinyMCE version 5.0.2 when calling `editor.getContent()` with nested bookmarks. #TINY-3400
- Fixed an issue that prevented default icons from being overridden. #TINY-3449
- Fixed an issue where **Home/End** keys wouldn't move the caret correctly before or after `contenteditable=false` inline elements. #TINY-2995
- Fixed styles to be preserved in IE 11 when editing via the `fullpage` plugin. #TINY-3464
- Fixed the `link` plugin context toolbar missing the open link button. #TINY-3461
- Fixed inconsistent dialog component spacing. #TINY-3436

## 5.0.2 - 2019-03-05

### Added
- Added presentation and document presets to `htmlpanel` dialog component. #TINY-2694
- Added missing fixed_toolbar_container setting has been reimplemented in the Silver theme. #TINY-2712
- Added a new toolbar setting `toolbar_drawer` that moves toolbar groups which overflow the editor width into either a `sliding` or `floating` toolbar section. #TINY-2874

### Changed
- Updated the build process to include package lock files in the dev distribution archive. #TINY-2870

### Fixed
- Fixed inline dialogs did not have aria attributes. #TINY-2694
- Fixed default icons are now available in the UI registry, allowing use outside of toolbar buttons. #TINY-3307
- Fixed a memory leak related to select toolbar items. #TINY-2874
- Fixed a memory leak due to format changed listeners that were never unbound. #TINY-3191
- Fixed an issue where content may have been lost when using permanent bookmarks. #TINY-3400
- Fixed the quicklink toolbar button not rendering in the quickbars plugin. #TINY-3125
- Fixed an issue where menus were generating invalid HTML in some cases. #TINY-3323
- Fixed an issue that could cause the mobile theme to show a blank white screen when the editor was inside an `overflow:hidden` element. #TINY-3407
- Fixed mobile theme using a transparent background and not taking up the full width on iOS. #TINY-3414
- Fixed the template plugin dialog missing the description field. #TINY-3337
- Fixed input dialog components using an invalid default type attribute. #TINY-3424
- Fixed an issue where backspace/delete keys after/before pagebreak elements wouldn't move the caret. #TINY-3097
- Fixed an issue in the table plugin where menu items and toolbar buttons weren't showing correctly based on the selection. #TINY-3423
- Fixed inconsistent button focus styles in Firefox. #TINY-3377
- Fixed the resize icon floating left when all status bar elements were disabled. #TINY-3340
- Fixed the resize handle to not show in fullscreen mode. #TINY-3404

## 5.0.1 - 2019-02-21

### Added
- Added H1-H6 toggle button registration to the silver theme. #TINY-3070
- Added code sample toolbar button will now toggle on when the cursor is in a code section. #TINY-3040
- Added new settings to the emoticons plugin to allow additional emoticons to be added. #TINY-3088

### Fixed
- Fixed an issue where adding links to images would replace the image with text. #TINY-3356
- Fixed an issue where the inline editor could use fractional pixels for positioning. #TINY-3202
- Fixed an issue where uploading non-image files in the Image Plugin upload tab threw an error. #TINY-3244
- Fixed an issue in the media plugin that was causing the source url and height/width to be lost in certain circumstances. #TINY-2858
- Fixed an issue with the Context Toolbar not being removed when clicking outside of the editor. #TINY-2804
- Fixed an issue where clicking 'Remove link' wouldn't remove the link in certain circumstances. #TINY-3199
- Fixed an issue where the media plugin would fail when parsing dialog data. #TINY-3218
- Fixed an issue where retrieving the selected content as text didn't create newlines. #TINY-3197
- Fixed incorrect keyboard shortcuts in the Help dialog for Windows. #TINY-3292
- Fixed an issue where JSON serialization could produce invalid JSON. #TINY-3281
- Fixed production CSS including references to source maps. #TINY-3920
- Fixed development CSS was not included in the development zip. #TINY-3920
- Fixed the autocompleter matches predicate not matching on the start of words by default. #TINY-3306
- Fixed an issue where the page could be scrolled with modal dialogs open. #TINY-2252
- Fixed an issue where autocomplete menus would show an icon margin when no items had icons. #TINY-3329
- Fixed an issue in the quickbars plugin where images incorrectly showed the text selection toolbar. #TINY-3338
- Fixed an issue that caused the inline editor to fail to render when the target element already had focus. #TINY-3353

### Removed
- Removed paste as text notification banner and paste_plaintext_inform setting. #POW-102

## 5.0.0 - 2019-02-04

Full documentation for the version 5 features and changes is available at https://www.tiny.cloud/docs/tinymce/5/release-notes/release-notes50/

### Added
- Added links and registered names with * to denote premium plugins in Plugins tab of Help dialog. #TINY-3223

### Changed
- Changed Tiny 5 mobile skin to look more uniform with desktop. #TINY-2650
- Blacklisted table, th and td as inline editor target. #TINY-717

### Fixed
- Fixed an issue where tab panel heights weren't sizing properly on smaller screens and weren't updating on resize. #TINY-3242
- Fixed image tools not having any padding between the label and slider. #TINY-3220
- Fixed context toolbar toggle buttons not showing the correct state. #TINY-3022
- Fixed missing separators in the spellchecker context menu between the suggestions and actions. #TINY-3217
- Fixed notification icon positioning in alert banners. #TINY-2196
- Fixed a typo in the word count plugin name. #TINY-3062
- Fixed charmap and emoticons dialogs not having a primary button. #TINY-3233
- Fixed an issue where resizing wouldn't work correctly depending on the box-sizing model. #TINY-3278

## 5.0.0-rc-2 - 2019-01-22

### Added
- Added screen reader accessibility for sidebar and statusbar. #TINY-2699

### Changed
- Changed formatting menus so they are registered and made the align toolbar button use an icon instead of text. #TINY-2880
- Changed checkboxes to use a boolean for its state, instead of a string. #TINY-2848
- Updated the textpattern plugin to properly support nested patterns and to allow running a command with a value for a pattern with a start and an end. #TINY-2991
- Updated Emoticons and Charmap dialogs to be screen reader accessible. #TINY-2693

### Fixed
- Fixed the link dialog such that it will now retain class attributes when updating links. #TINY-2825
- Fixed "Find and replace" not showing in the "Edit" menu by default. #TINY-3061
- Fixed dropdown buttons missing the 'type' attribute, which could cause forms to be incorrectly submitted. #TINY-2826
- Fixed emoticon and charmap search not returning expected results in certain cases. #TINY-3084
- Fixed blank rel_list values throwing an exception in the link plugin. #TINY-3149

### Removed
- Removed unnecessary 'flex' and unused 'colspan' properties from the new dialog APIs. #TINY-2973

## 5.0.0-rc-1 - 2019-01-08

### Added
- Added editor settings functionality to specify title attributes for toolbar groups. #TINY-2690
- Added icons instead of button text to improve Search and Replace dialog footer appearance. #TINY-2654
- Added `tox-dialog__table` instead of `mce-table-striped` class to enhance Help dialog appearance. #TINY-2360
- Added title attribute to iframes so, screen readers can announce iframe labels. #TINY-2692
- Added a wordcount menu item, that defaults to appearing in the tools menu. #TINY-2877

### Changed
- Updated the font select dropdown logic to try to detect the system font stack and show "System Font" as the font name. #TINY-2710
- Updated the autocompleter to only show when it has matched items. #TINY-2350
- Updated SizeInput labels to "Height" and "Width" instead of Dimensions. #TINY-2833
- Updated the build process to minify and generate ASCII only output for the emoticons database. #TINY-2744

### Fixed
- Fixed readonly mode not fully disabling editing content. #TINY-2287
- Fixed accessibility issues with the font select, font size, style select and format select toolbar dropdowns. #TINY-2713
- Fixed accessibility issues with split dropdowns. #TINY-2697
- Fixed the legacyoutput plugin to be compatible with TinyMCE 5.0. #TINY-2301
- Fixed icons not showing correctly in the autocompleter popup. #TINY-3029
- Fixed an issue where preview wouldn't show anything in Edge under certain circumstances. #TINY-3035
- Fixed the height being incorrectly calculated for the autoresize plugin. #TINY-2807

## 5.0.0-beta-1 - 2018-11-30

### Added
- Added a new `addNestedMenuItem()` UI registry function and changed all nested menu items to use the new registry functions. #TINY-2230
- Added title attribute to color swatch colors. #TINY-2669
- Added anchorbar component to anchor inline toolbar dialogs to instead of the toolbar. #TINY-2040
- Added support for toolbar<n> and toolbar array config options to be squashed into a single toolbar and not create multiple toolbars. #TINY-2195
- Added error handling for when forced_root_block config option is set to true. #TINY-2261
- Added functionality for the removed_menuitems config option. #TINY-2184
- Added the ability to use a string to reference menu items in menu buttons and submenu items. #TINY-2253

### Changed
- Changed the name of the "inlite" plugin to "quickbars". #TINY-2831
- Changed the background color icon to highlight background icon. #TINY-2258
- Changed Help dialog to be accessible to screen readers. #TINY-2687
- Changed the color swatch to save selected custom colors to local storage for use across sessions. #TINY-2722
- Changed `WindowManager` API - methods `getParams`, `setParams` and `getWindows`, and the legacy `windows` property, have been removed. `alert` and `confirm` dialogs are no longer tracked in the window list. #TINY-2603

### Fixed
- Fixed an inline mode issue where the save plugin upon saving can cause content loss. #TINY-2659
- Fixed an issue in IE 11 where calling selection.getContent() would return an empty string when the editor didn't have focus. #TINY-2325

### Removed
- Removed compat3x plugin. #TINY-2815

## 5.0.0-preview-4 - 2018-11-12

### Added
- Added width and height placeholder text to image and media dialog dimensions input. #AP-296
- Added the ability to keyboard navigate through menus, toolbars, sidebar and the status bar sequentially. #AP-381
- Added translation capability back to the editor's UI. #AP-282
- Added `label` component type for dialogs to group components under a label.

### Changed
- Changed the editor resize handle so that it should be disabled when the autoresize plugin is turned on. #AP-424
- Changed UI text for microcopy improvements. #TINY-2281

### Fixed
- Fixed distraction free plugin. #AP-470
- Fixed contents of the input field being selected on focus instead of just recieving an outline highlight. #AP-464
- Fixed styling issues with dialogs and menus in IE 11. #AP-456
- Fixed custom style format control not honoring custom formats. #AP-393
- Fixed context menu not appearing when clicking an image with a caption. #AP-382
- Fixed directionality of UI when using an RTL language. #AP-423
- Fixed page responsiveness with multiple inline editors. #AP-430
- Fixed empty toolbar groups appearing through invalid configuration of the `toolbar` property. #AP-450
- Fixed text not being retained when updating links through the link dialog. #AP-293
- Fixed edit image context menu, context toolbar and toolbar items being incorrectly enabled when selecting invalid images. #AP-323
- Fixed emoji type ahead being shown when typing URLs. #AP-366
- Fixed toolbar configuration properties incorrectly expecting string arrays instead of strings. #AP-342
- Fixed the block formatting toolbar item not showing a "Formatting" title when there is no selection. #AP-321
- Fixed clicking disabled toolbar buttons hiding the toolbar in inline mode. #AP-380
- Fixed `EditorResize` event not being fired upon editor resize. #AP-327
- Fixed tables losing styles when updating through the dialog. #AP-368
- Fixed context toolbar positioning to be more consistent near the edges of the editor. #AP-318
- Fixed table of contents plugin now works with v5 toolbar APIs correctly. #AP-347
- Fixed the `link_context_toolbar` configuration not disabling the context toolbar. #AP-458
- Fixed the link context toolbar showing incorrect relative links. #AP-435
- Fixed the alignment of the icon in alert banner dialog components. #TINY-2220
- Fixed the visual blocks and visual char menu options not displaying their toggled state. #TINY-2238
- Fixed the editor not displaying as fullscreen when toggled. #TINY-2237

### Removed
- Removed the tox-custom-editor class that was added to the wrapping element of codemirror. #TINY-2211

## 5.0.0-preview-3 - 2018-10-18

### Changed
- Changed editor layout to use modern CSS properties over manually calculating dimensions. #AP-324
- Changed `autoresize_min_height` and `autoresize_max_height` configurations to `min_height` and `max_height`. #AP-324
- Changed `Whole word` label in Search and Replace dialog to `Find whole words only`. #AP-387

### Fixed
- Fixed bugs with editor width jumping when resizing and the iframe not resizing to smaller than 150px in height. #AP-324
- Fixed mobile theme bug that prevented the editor from loading. #AP-404
- Fixed long toolbar groups extending outside of the editor instead of wrapping.
- Fixed dialog titles so they are now proper case. #AP-384
- Fixed color picker default to be #000000 instead of #ff00ff. #AP-216
- Fixed "match case" option on the Find and Replace dialog is no longer selected by default. #AP-298
- Fixed vertical alignment of toolbar icons. #DES-134
- Fixed toolbar icons not appearing on IE11. #DES-133

## 5.0.0-preview-2 - 2018-10-10

### Added
- Added swatch is now shown for colorinput fields, instead of the colorpicker directly. #AP-328
- Added fontformats and fontsizes menu items. #AP-390

### Changed
- Changed configuration of color options has been simplified to `color_map`, `color_cols`, and `custom_colors`. #AP-328
- Changed `height` configuration to apply to the editor frame (including menubar, toolbar, status bar) instead of the content area. #AP-324

### Fixed
- Fixed styleselect not updating the displayed item as the cursor moved. #AP-388
- Fixed preview iframe not expanding to the dialog size. #AP-252
- Fixed 'meta' shortcuts not translated into platform-specific text. #AP-270
- Fixed tabbed dialogs (Charmap and Emoticons) shrinking when no search results returned.
- Fixed a bug where alert banner icons were not retrieved from icon pack. #AP-330
- Fixed component styles to flex so they fill large dialogs. #AP-252
- Fixed editor flashing unstyled during load (still in progress). #AP-349

### Removed
- Removed `colorpicker` plugin, it is now in the theme. #AP-328
- Removed `textcolor` plugin, it is now in the theme. #AP-328

## 5.0.0-preview-1 - 2018-10-01

Developer preview 1.

Initial list of features and changes is available at https://www.tiny.cloud/docs/tinymce/5/release-notes/release-notes50/.

## 4.9.11 - 2020-07-13

### Fixed
- Fixed the `selection.setContent()` API not running parser filters. #TINY-4002
- Fixed content in an iframe element parsing as DOM elements instead of text content. #TINY-5943
- Fixed up and down keyboard navigation not working for inline `contenteditable="false"` elements. #TINY-6226

## 4.9.10 - 2020-04-23

### Fixed
- Fixed an issue where the editor selection could end up inside a short ended element (eg br). #TINY-3999
- Fixed a security issue related to CDATA sanitization during parsing. #TINY-4669
- Fixed `media` embed content not processing safely in some cases. #TINY-4857

## 4.9.9 - 2020-03-25

### Fixed
- Fixed the table selection not functioning correctly in Microsoft Edge 44 or higher. #TINY-3862
- Fixed the table resize handles not functioning correctly in Microsoft Edge 44 or higher. #TINY-4160
- Fixed the `forced_root_block_attrs` setting not applying attributes to new blocks consistently. #TINY-4564
- Fixed the editor failing to initialize if a script tag was used inside an SVG. #TINY-4087

## 4.9.8 - 2020-01-28

### Fixed
- Fixed the `mobile` theme failing to load due to a bundling issue. #TINY-4613
- Fixed security issue related to parsing HTML comments and CDATA. #TINY-4544

## 4.9.7 - 2019-12-19

### Fixed
- Fixed the `visualchars` plugin converting HTML-like text to DOM elements in certain cases. #TINY-4507
- Fixed an issue with the `paste` plugin not sanitizing content in some cases. #TINY-4510
- Fixed HTML comments incorrectly being parsed in certain cases. #TINY-4511

## 4.9.6 - 2019-09-02

### Fixed
- Fixed image browse button sometimes displaying the browse window twice. #TINY-3959

## 4.9.5 - 2019-07-02

### Changed
- Changed annotations navigation to work the same as inline boundaries. #TINY-3396

### Fixed
- Fixed the print plugin printing from the wrong window in IE11. #TINY-3762
- Fixed an exception being thrown when a file or number input has focus during initialization. Patch contributed by t00. #GH-2194
- Fixed positioning of the styleselect menu in iOS while using the mobile theme. #TINY-3505
- Fixed native context menu not showing with images in IE11. #TINY-3392
- Fixed selection incorrectly changing when programmatically setting selection on contenteditable false elements. #TINY-3766
- Fixed image browse button not working on touch devices. #TINY-3751
- Fixed so that nbsp entities aren't trimmed in white-space: pre-line elements. #TINY-3642
- Fixed space key properly inserts a nbsp before/after block elements. #TINY-3745
- Fixed infinite loop in the paste plugin when IE11 takes a long time to process paste events. Patch contributed by lRawd. #GH-4987

## 4.9.4 - 2019-03-20

### Fixed
- Fixed an issue where **Home/End** keys wouldn't move the caret correctly before or after `contenteditable=false` inline elements. #TINY-2995
- Fixed an issue where content may have been lost when using permanent bookmarks. #TINY-3400
- Fixed the mobile editor to clean up properly when removed. #TINY-3445
- Fixed an issue where retrieving the selected content as text didn't create newlines. #TINY-3197
- Fixed an issue where typing space between images would cause issues with nbsp not being inserted. #TINY-3346

## 4.9.3 - 2019-01-31

### Added
- Added a visualchars_default_state setting to the Visualchars Plugin. Patch contributed by mat3e.

### Fixed
- Fixed a bug where scrolling on a page with more than one editor would cause a ResizeWindow event to fire. #TINY-3247
- Fixed a bug where if a plugin threw an error during initialisation the whole editor would fail to load. #TINY-3243
- Fixed a bug where getContent would include bogus elements when valid_elements setting was set up in a specific way. #TINY-3213
- Fixed a bug where only a few function key names could be used when creating keyboard shortcuts. #TINY-3146
- Fixed a bug where it wasn't possible to enter spaces into an editor after pressing shift+enter. #TINY-3099
- Fixed a bug where no caret would be rendered after backspacing to a contenteditable false element. #TINY-2998
- Fixed a bug where deletion to/from indented lists would leave list fragments in the editor. #TINY-2981

## 4.9.2 - 2018-12-17

### Fixed
- Fixed a bug with pressing the space key on IE 11 would result in nbsp characters being inserted between words at the end of a block. #TINY-2996
- Fixed a bug where character composition using quote and space on US International keyboards would produce a space instead of a quote. #TINY-2999
- Fixed a bug where remove format wouldn't remove the inner most inline element in some situations. #TINY-2982
- Fixed a bug where outdenting an list item would affect attributes on other list items within the same list. #TINY-2971
- Fixed a bug where the DomParser filters wouldn't be applied for elements created when parsing invalid html. #TINY-2978
- Fixed a bug where setProgressState wouldn't automatically close floating ui elements like menus. #TINY-2896
- Fixed a bug where it wasn't possible to navigate out of a figcaption element using the arrow keys. #TINY-2894
- Fixed a bug where enter key before an image inside a link would remove the image. #TINY-2780

## 4.9.1 - 2018-12-04

### Added
- Added functionality to insert html to the replacement feature of the Textpattern Plugin. #TINY-2839

### Fixed
- Fixed a bug where `editor.selection.getContent({format: 'text'})` didn't work as expected in IE11 on an unfocused editor. #TINY-2862
- Fixed a bug in the Textpattern Plugin where the editor would get an incorrect selection after inserting a text pattern on Safari. #TINY-2838
- Fixed a bug where the space bar didn't work correctly in editors with the forced_root_block setting set to false. #TINY-2816

## 4.9.0 - 2018-11-27

### Added
- Added a replace feature to the Textpattern Plugin. #TINY-1908
- Added functionality to the Lists Plugin that improves the indentation logic. #TINY-1790

### Fixed
- Fixed a bug where it wasn't possible to delete/backspace when the caret was between a contentEditable=false element and a BR. #TINY-2372
- Fixed a bug where copying table cells without a text selection would fail to copy anything. #TINY-1789
- Implemented missing `autosave_restore_when_empty` functionality in the Autosave Plugin. Patch contributed by gzzo. #GH-4447
- Reduced insertion of unnecessary nonbreaking spaces in the editor. #TINY-1879

## 4.8.5 - 2018-10-30

### Added
- Added a content_css_cors setting to the editor that adds the crossorigin="anonymous" attribute to link tags added by the StyleSheetLoader. #TINY-1909

### Fixed
- Fixed a bug where trying to remove formatting with a collapsed selection range would throw an exception. #GH-4636
- Fixed a bug in the image plugin that caused updating figures to split contenteditable elements. #GH-4563
- Fixed a bug that was causing incorrect viewport calculations for fixed position UI elements. #TINY-1897
- Fixed a bug where inline formatting would cause the delete key to do nothing. #TINY-1900

## 4.8.4 - 2018-10-23

### Added
- Added support for the HTML5 `main` element. #TINY-1877

### Changed
- Changed the keyboard shortcut to move focus to contextual toolbars to Ctrl+F9. #TINY-1812

### Fixed
- Fixed a bug where content css could not be loaded from another domain. #TINY-1891
- Fixed a bug on FireFox where the cursor would get stuck between two contenteditable false inline elements located inside of the same block element divided by a BR. #TINY-1878
- Fixed a bug with the insertContent method where nonbreaking spaces would be inserted incorrectly. #TINY-1868
- Fixed a bug where the toolbar of the inline editor would not be visible in some scenarios. #TINY-1862
- Fixed a bug where removing the editor while more than one notification was open would throw an error. #TINY-1845
- Fixed a bug where the menubutton would be rendered on top of the menu if the viewport didn't have enough height. #TINY-1678
- Fixed a bug with the annotations api where annotating collapsed selections caused problems. #TBS-2449
- Fixed a bug where wbr elements were being transformed into whitespace when using the Paste Plugin's paste as text setting. #GH-4638
- Fixed a bug where the Search and Replace didn't replace spaces correctly. #GH-4632
- Fixed a bug with sublist items not persisting selection. #GH-4628
- Fixed a bug with mceInsertRawHTML command not working as expected. #GH-4625

## 4.8.3 - 2018-09-13

### Fixed
- Fixed a bug where the Wordcount Plugin didn't correctly count words within tables on IE11. #TINY-1770
- Fixed a bug where it wasn't possible to move the caret out of a table on IE11 and Firefox. #TINY-1682
- Fixed a bug where merging empty blocks didn't work as expected, sometimes causing content to be deleted. #TINY-1781
- Fixed a bug where the Textcolor Plugin didn't show the correct current color. #TINY-1810
- Fixed a bug where clear formatting with a collapsed selection would sometimes clear formatting from more content than expected. #TINY-1813 #TINY-1821
- Fixed a bug with the Table Plugin where it wasn't possible to keyboard navigate to the caption. #TINY-1818

## 4.8.2 - 2018-08-09

### Changed
- Moved annotator from "experimental" to "annotator" object on editor. #TBS-2398
- Improved the multiclick normalization across browsers. #TINY-1788

### Fixed
- Fixed a bug where running getSelectedBlocks with a collapsed selection between block elements would produce incorrect results. #TINY-1787
- Fixed a bug where the ScriptLoaders loadScript method would not work as expected in FireFox when loaded on the same page as a ShadowDOM polyfill. #TINY-1786
- Removed reference to ShadowDOM event.path as Blink based browsers now support event.composedPath. #TINY-1785
- Fixed a bug where a reference to localStorage would throw an "access denied" error in IE11 with strict security settings. #TINY-1782
- Fixed a bug where pasting using the toolbar button on an inline editor in IE11 would cause a looping behaviour. #TINY-1768

## 4.8.1 - 2018-07-26

### Fixed
- Fixed a bug where the content of inline editors was being cleaned on every call of `editor.save()`. #TINY-1783
- Fixed a bug where the arrow of the Inlite Theme toolbar was being rendered incorrectly in RTL mode. #TINY-1776
- Fixed a bug with the Paste Plugin where pasting after inline contenteditable false elements moved the caret to the end of the line. #TINY-1758

## 4.8.0 - 2018-06-27

### Added
- Added new "experimental" object in editor, with initial Annotator API. #TBS-2374

### Fixed
- Fixed a bug where deleting paragraphs inside of table cells would delete the whole table cell. #TINY-1759
- Fixed a bug in the Table Plugin where removing row height set on the row properties dialog did not update the table. #TINY-1730
- Fixed a bug with the font select toolbar item didn't update correctly. #TINY-1683
- Fixed a bug where all bogus elements would not be deleted when removing an inline editor. #TINY-1669

## 4.7.13 - 2018-05-16

### Added
- Added missing code menu item from the default menu config. #TINY-1648
- Added new align button for combining the separate align buttons into a menu button. #TINY-1652

### Fixed
- Fixed a bug where Edge 17 wouldn't be able to select images or tables. #TINY-1679
- Fixed issue where whitespace wasn't preserved when the editor was initialized on pre elements. #TINY-1649
- Fixed a bug with the fontselect dropdowns throwing an error if the editor was hidden in Firefox. #TINY-1664
- Fixed a bug where it wasn't possible to merge table cells on IE 11. #TINY-1671
- Fixed a bug where textcolor wasn't applying properly on IE 11 in some situations. #TINY-1663
- Fixed a bug where the justifyfull command state wasn't working correctly. #TINY-1677
- Fixed a bug where the styles wasn't updated correctly when resizing some tables. #TINY-1668

## 4.7.12 - 2018-05-03

### Added
- Added an option to filter out image svg data urls.
- Added support for html5 details and summary elements.

### Changed
- Changed so the mce-abs-layout-item css rule targets html instead of body. Patch contributed by nazar-pc.

### Fixed
- Fixed a bug where the "read" step on the mobile theme was still present on android mobile browsers.
- Fixed a bug where all images in the editor document would reload on any editor change.
- Fixed a bug with the Table Plugin where ObjectResized event wasn't being triggered on column resize.
- Fixed so the selection is set to the first suitable caret position after editor.setContent called.
- Fixed so links with xlink:href attributes are filtered correctly to prevent XSS.
- Fixed a bug on IE11 where pasting content into an inline editor initialized on a heading element would create new editable elements.
- Fixed a bug where readonly mode would not work as expected when the editor contained contentEditable=true elements.
- Fixed a bug where the Link Plugin would throw an error when used together with the webcomponents polyfill. Patch contributed by 4esnog.
- Fixed a bug where the "Powered by TinyMCE" branding link would break on XHTML pages. Patch contributed by tistre.
- Fixed a bug where the same id would be used in the blobcache for all pasted images. Patch contributed by thorn0.

## 4.7.11 - 2018-04-11

### Added
- Added a new imagetools_credentials_hosts option to the Imagetools Plugin.

### Fixed
- Fixed a bug where toggling a list containing empty LIs would throw an error. Patch contributed by bradleyke.
- Fixed a bug where applying block styles to a text with the caret at the end of the paragraph would select all text in the paragraph.
- Fixed a bug where toggling on the Spellchecker Plugin would trigger isDirty on the editor.
- Fixed a bug where it was possible to enter content into selection bookmark spans.
- Fixed a bug where if a non paragraph block was configured in forced_root_block the editor.getContent method would return incorrect values with an empty editor.
- Fixed a bug where dropdown menu panels stayed open and fixed in position when dragging dialog windows.
- Fixed a bug where it wasn't possible to extend table cells with the space button in Safari.
- Fixed a bug where the setupeditor event would thrown an error when using the Compat3x Plugin.
- Fixed a bug where an error was thrown in FontInfo when called on a detached element.

## 4.7.10 - 2018-04-03

### Added
- Added normalization of triple clicks across browsers in the editor.
- Added a `hasFocus` method to the editor that checks if the editor has focus.
- Added correct icon to the Nonbreaking Plugin menu item.

### Fixed
- Fixed so the `getContent`/`setContent` methods work even if the editor is not initialized.
- Fixed a bug with the Media Plugin where query strings were being stripped from youtube links.
- Fixed a bug where image styles were changed/removed when opening and closing the Image Plugin dialog.
- Fixed a bug in the Table Plugin where some table cell styles were not correctly added to the content html.
- Fixed a bug in the Spellchecker Plugin where it wasn't possible to change the spellchecker language.
- Fixed so the the unlink action in the Link Plugin has a menu item and can be added to the contextmenu.
- Fixed a bug where it wasn't possible to keyboard navigate to the start of an inline element on a new line within the same block element.
- Fixed a bug with the Text Color Plugin where if used with an inline editor located at the bottom of the screen the colorpicker could appear off screen.
- Fixed a bug with the UndoManager where undo levels were being added for nbzwsp characters.
- Fixed a bug with the Table Plugin where the caret would sometimes be lost when keyboard navigating up through a table.
- Fixed a bug where FontInfo.getFontFamily would throw an error when called on a removed editor.
- Fixed a bug in Firefox where undo levels were not being added correctly for some specific operations.
- Fixed a bug where initializing an inline editor inside of a table would make the whole table resizeable.
- Fixed a bug where the fake cursor that appears next to tables on Firefox was positioned incorrectly when switching to fullscreen.
- Fixed a bug where zwsp's weren't trimmed from the output from `editor.getContent({ format: 'text' })`.
- Fixed a bug where the fontsizeselect/fontselect toolbar items showed the body info rather than the first possible caret position info on init.
- Fixed a bug where it wasn't possible to select all content if the editor only contained an inline boundary element.
- Fixed a bug where `content_css` urls with query strings wasn't working.
- Fixed a bug in the Table Plugin where some table row styles were removed when changing other styles in the row properties dialog.

### Removed
- Removed the "read" step from the mobile theme.

## 4.7.9 - 2018-02-27

### Fixed
- Fixed a bug where the editor target element didn't get the correct style when removing the editor.

## 4.7.8 - 2018-02-26

### Fixed
- Fixed an issue with the Help Plugin where the menuitem name wasn't lowercase.
- Fixed an issue on MacOS where text and bold text did not have the same line-height in the autocomplete dropdown in the Link Plugin dialog.
- Fixed a bug where the "paste as text" option in the Paste Plugin didn't work.
- Fixed a bug where dialog list boxes didn't get positioned correctly in documents with scroll.
- Fixed a bug where the Inlite Theme didn't use the Table Plugin api to insert correct tables.
- Fixed a bug where the Inlite Theme panel didn't hide on blur in a correct way.
- Fixed a bug where placing the cursor before a table in Firefox would scroll to the bottom of the table.
- Fixed a bug where selecting partial text in table cells with rowspans and deleting would produce faulty tables.
- Fixed a bug where the Preview Plugin didn't work on Safari due to sandbox security.
- Fixed a bug where table cell selection using the keyboard threw an error.
- Fixed so the font size and font family doesn't toggle the text but only sets the selected format on the selected text.
- Fixed so the built-in spellchecking on Chrome and Safari creates an undo level when replacing words.

## 4.7.7 - 2018-02-19

### Added
- Added a border style selector to the advanced tab of the Image Plugin.
- Added better controls for default table inserted by the Table Plugin.
- Added new `table_responsive_width` option to the Table Plugin that controls whether to use pixel or percentage widths.

### Fixed
- Fixed a bug where the Link Plugin text didn't update when a URL was pasted using the context menu.
- Fixed a bug with the Spellchecker Plugin where using "Add to dictionary" in the context menu threw an error.
- Fixed a bug in the Media Plugin where the preview node for iframes got default width and height attributes that interfered with width/height styles.
- Fixed a bug where backslashes were being added to some font family names in Firefox in the fontselect toolbar item.
- Fixed a bug where errors would be thrown when trying to remove an editor that had not yet been fully initialized.
- Fixed a bug where the Imagetools Plugin didn't update the images atomically.
- Fixed a bug where the Fullscreen Plugin was throwing errors when being used on an inline editor.
- Fixed a bug where drop down menus weren't positioned correctly in inline editors on scroll.
- Fixed a bug with a semicolon missing at the end of the bundled javascript files.
- Fixed a bug in the Table Plugin with cursor navigation inside of tables where the cursor would sometimes jump into an incorrect table cells.
- Fixed a bug where indenting a table that is a list item using the "Increase indent" button would create a nested table.
- Fixed a bug where text nodes containing only whitespace were being wrapped by paragraph elements.
- Fixed a bug where whitespace was being inserted after br tags inside of paragraph tags.
- Fixed a bug where converting an indented paragraph to a list item would cause the list item to have extra padding.
- Fixed a bug where Copy/Paste in an editor with a lot of content would cause the editor to scroll to the top of the content in IE11.
- Fixed a bug with a memory leak in the DragHelper. Path contributed by ben-mckernan.
- Fixed a bug where the advanced tab in the Media Plugin was being shown even if it didn't contain anything. Patch contributed by gabrieeel.
- Fixed an outdated eventname in the EventUtils. Patch contributed by nazar-pc.
- Fixed an issue where the Json.parse function would throw an error when being used on a page with strict CSP settings.
- Fixed so you can place the curser before and after table elements within the editor in Firefox and Edge/IE.

## 4.7.6 - 2018-01-29

### Fixed
- Fixed a bug in the jquery integration where it threw an error saying that "global is not defined".
- Fixed a bug where deleting a table cell whose previous sibling was set to contenteditable false would create a corrupted table.
- Fixed a bug where highlighting text in an unfocused editor did not work correctly in IE11/Edge.
- Fixed a bug where the table resize handles were not being repositioned when activating the Fullscreen Plugin.
- Fixed a bug where the Imagetools Plugin dialog didn't honor editor RTL settings.
- Fixed a bug where block elements weren't being merged correctly if you deleted from after a contenteditable false element to the beginning of another block element.
- Fixed a bug where TinyMCE didn't work with module loaders like webpack.

## 4.7.5 - 2018-01-22

### Fixed
- Fixed bug with the Codesample Plugin where it wasn't possible to edit codesamples when the editor was in inline mode.
- Fixed bug where focusing on the status bar broke the keyboard navigation functionality.
- Fixed bug where an error would be thrown on Edge by the Table Plugin when pasting using the PowerPaste Plugin.
- Fixed bug in the Table Plugin where selecting row border style from the dropdown menu in advanced row properties would throw an error.
- Fixed bug with icons being rendered incorrectly on Chrome on Mac OS.
- Fixed bug in the Textcolor Plugin where the font color and background color buttons wouldn't trigger an ExecCommand event.
- Fixed bug in the Link Plugin where the url field wasn't forced LTR.
- Fixed bug where the Nonbreaking Plugin incorrectly inserted spaces into tables.
- Fixed bug with the inline theme where the toolbar wasn't repositioned on window resize.

## 4.7.4 - 2017-12-05

### Fixed
- Fixed bug in the Nonbreaking Plugin where the nonbreaking_force_tab setting was being ignored.
- Fixed bug in the Table Plugin where changing row height incorrectly converted column widths to pixels.
- Fixed bug in the Table Plugin on Edge and IE11 where resizing the last column after resizing the table would cause invalid column heights.
- Fixed bug in the Table Plugin where keyboard navigation was not normalized between browsers.
- Fixed bug in the Table Plugin where the colorpicker button would show even without defining the colorpicker_callback.
- Fixed bug in the Table Plugin where it wasn't possible to set the cell background color.
- Fixed bug where Firefox would throw an error when intialising an editor on an element that is hidden or not yet added to the DOM.
- Fixed bug where Firefox would throw an error when intialising an editor inside of a hidden iframe.

## 4.7.3 - 2017-11-23

### Added
- Added functionality to open the Codesample Plugin dialog when double clicking on a codesample. Patch contributed by dakuzen.

### Fixed
- Fixed bug where undo/redo didn't work correctly with some formats and caret positions.
- Fixed bug where the color picker didn't show up in Table Plugin dialogs.
- Fixed bug where it wasn't possible to change the width of a table through the Table Plugin dialog.
- Fixed bug where the Charmap Plugin couldn't insert some special characters.
- Fixed bug where editing a newly inserted link would not actually edit the link but insert a new link next to it.
- Fixed bug where deleting all content in a table cell made it impossible to place the caret into it.
- Fixed bug where the vertical alignment field in the Table Plugin cell properties dialog didn't do anything.
- Fixed bug where an image with a caption showed two sets of resize handles in IE11.
- Fixed bug where pressing the enter button inside of an h1 with contenteditable set to true would sometimes produce a p tag.
- Fixed bug with backspace not working as expected before a noneditable element.
- Fixed bug where operating on tables with invalid rowspans would cause an error to be thrown.
- Fixed so a real base64 representation of the image is available on the blobInfo that the images_upload_handler gets called with.
- Fixed so the image upload tab is available when the images_upload_handler is defined (and not only when the images_upload_url is defined).

## 4.7.2 - 2017-11-07

### Added
- Added newly rewritten Table Plugin.
- Added support for attributes with colon in valid_elements and addValidElements.
- Added support for dailymotion short url in the Media Plugin. Patch contributed by maat8.
- Added support for converting to half pt when converting font size from px to pt. Patch contributed by danny6514.
- Added support for location hash to the Autosave plugin to make it work better with SPAs using hash routing.
- Added support for merging table cells when pasting a table into another table.

### Changed
- Changed so the language packs are only loaded once. Patch contributed by 0xor1.
- Simplified the css for inline boundaries selection by switching to an attribute selector.

### Fixed
- Fixed bug where an error would be thrown on editor initialization if the window.getSelection() returned null.
- Fixed bug where holding down control or alt keys made the keyboard navigation inside an inline boundary not work as expected.
- Fixed bug where applying formats in IE11 produced extra, empty paragraphs in the editor.
- Fixed bug where the Word Count Plugin didn't count some mathematical operators correctly.
- Fixed bug where removing an inline editor removed the element that the editor had been initialized on.
- Fixed bug where setting the selection to the end of an editable container caused some formatting problems.
- Fixed bug where an error would be thrown sometimes when an editor was removed because of the selection bookmark was being stored asynchronously.
- Fixed a bug where an editor initialized on an empty list did not contain any valid cursor positions.
- Fixed a bug with the Context Menu Plugin and webkit browsers on Mac where right-clicking inside a table would produce an incorrect selection.
- Fixed bug where the Image Plugin constrain proportions setting wasn't working as expected.
- Fixed bug where deleting the last character in a span with decorations produced an incorrect element when typing.
- Fixed bug where focusing on inline editors made the toolbar flicker when moving between elements quickly.
- Fixed bug where the selection would be stored incorrectly in inline editors when the mouseup event was fired outside the editor body.
- Fixed bug where toggling bold at the end of an inline boundary would toggle off the whole word.
- Fixed bug where setting the skin to false would not stop the loading of some skin css files.
- Fixed bug in mobile theme where pinch-to-zoom would break after exiting the editor.
- Fixed bug where sublists of a fully selected list would not be switched correctly when changing list style.
- Fixed bug where inserting media by source would break the UndoManager.
- Fixed bug where inserting some content into the editor with a specific selection would replace some content incorrectly.
- Fixed bug where selecting all content with ctrl+a in IE11 caused problems with untoggling some formatting.
- Fixed bug where the Search and Replace Plugin left some marker spans in the editor when undoing and redoing after replacing some content.
- Fixed bug where the editor would not get a scrollbar when using the Fullscreen and Autoresize plugins together.
- Fixed bug where the font selector would stop working correctly after selecting fonts three times.
- Fixed so pressing the enter key inside of an inline boundary inserts a br after the inline boundary element.
- Fixed a bug where it wasn't possible to use tab navigation inside of a table that was inside of a list.
- Fixed bug where end_container_on_empty_block would incorrectly remove elements.
- Fixed bug where content_styles weren't added to the Preview Plugin iframe.
- Fixed so the beforeSetContent/beforeGetContent events are preventable.
- Fixed bug where changing height value in Table Plugin advanced tab didn't do anything.
- Fixed bug where it wasn't possible to remove formatting from content in beginning of table cell.

## 4.7.1 - 2017-10-09

### Fixed
- Fixed bug where theme set to false on an inline editor produced an extra div element after the target element.
- Fixed bug where the editor drag icon was misaligned with the branding set to false.
- Fixed bug where doubled menu items were not being removed as expected with the removed_menuitems setting.
- Fixed bug where the Table of contents plugin threw an error when initialized.
- Fixed bug where it wasn't possible to add inline formats to text selected right to left.
- Fixed bug where the paste from plain text mode did not work as expected.
- Fixed so the style previews do not set color and background color when selected.
- Fixed bug where the Autolink plugin didn't work as expected with some formats applied on an empty editor.
- Fixed bug where the Textpattern plugin were throwing errors on some patterns.
- Fixed bug where the Save plugin saved all editors instead of only the active editor. Patch contributed by dannoe.

## 4.7.0 - 2017-10-03

### Added
- Added new mobile ui that is specifically designed for mobile devices.

### Changed
- Updated the default skin to be more modern and white since white is preferred by most implementations.
- Restructured the default menus to be more similar to common office suites like Google Docs.

### Fixed
- Fixed so theme can be set to false on both inline and iframe editor modes.
- Fixed bug where inline editor would add/remove the visualblocks css multiple times.
- Fixed bug where selection wouldn't be properly restored when editor lost focus and commands where invoked.
- Fixed bug where toc plugin would generate id:s for headers even though a toc wasn't inserted into the content.
- Fixed bug where is wasn't possible to drag/drop contents within the editor if paste_data_images where set to true.
- Fixed bug where getParam and close in WindowManager would get the first opened window instead of the last opened window.
- Fixed bug where delete would delete between cells inside a table in Firefox.

## 4.6.7 - 2017-09-18

### Added
- Added some missing translations to Image, Link and Help plugins.

### Fixed
- Fixed bug where paste wasn't working in IOS.
- Fixed bug where the Word Count Plugin didn't count some mathematical operators correctly.
- Fixed bug where inserting a list in a table caused the cell to expand in height.
- Fixed bug where pressing enter in a list located inside of a table deleted list items instead of inserting new list item.
- Fixed bug where copy and pasting table cells produced inconsistent results.
- Fixed bug where initializing an editor with an ID of 'length' would throw an exception.
- Fixed bug where it was possible to split a non merged table cell.
- Fixed bug where copy and pasting a list with a very specific selection into another list would produce a nested list.
- Fixed bug where copy and pasting ordered lists sometimes produced unordered lists.
- Fixed bug where padded elements inside other elements would be treated as empty.
- Fixed so you can resize images inside a figure element.
- Fixed bug where an inline TinyMCE editor initialized on a table did not set selection on load in Chrome.
- Fixed the positioning of the inlite toolbar when the target element wasn't big enough to fit the toolbar.

## 4.6.6 - 2017-08-30

### Fixed
- Fixed so that notifications wrap long text content instead of bleeding outside the notification element.
- Fixed so the content_style css is added after the skin and custom stylesheets.
- Fixed bug where it wasn't possible to remove a table with the Cut button.
- Fixed bug where the center format wasn't getting the same font size as the other formats in the format preview.
- Fixed bug where the wordcount plugin wasn't counting hyphenated words correctly.
- Fixed bug where all content pasted into the editor was added to the end of the editor.
- Fixed bug where enter keydown on list item selection only deleted content and didn't create a new line.
- Fixed bug where destroying the editor while the content css was still loading caused error notifications on Firefox.
- Fixed bug where undoing cut operation in IE11 left some unwanted html in the editor content.
- Fixed bug where enter keydown would throw an error in IE11.
- Fixed bug where duplicate instances of an editor were added to the editors array when using the createEditor API.
- Fixed bug where the formatter applied formats on the wrong content when spellchecker was activated.
- Fixed bug where switching formats would reset font size on child nodes.
- Fixed bug where the table caption element weren't always the first descendant to the table tag.
- Fixed bug where pasting some content into the editor on chrome some newlines were removed.
- Fixed bug where it wasn't possible to remove a list if a list item was a table element.
- Fixed bug where copy/pasting partial selections of tables wouldn't produce a proper table.
- Fixed bug where the searchreplace plugin could not find consecutive spaces.
- Fixed bug where background color wasn't applied correctly on some partially selected contents.

## 4.6.5 - 2017-08-02

### Added
- Added new inline_boundaries_selector that allows you to specify the elements that should have boundaries.
- Added new local upload feature this allows the user to upload images directly from the image dialog.
- Added a new api for providing meta data for plugins. It will show up in the help dialog if it's provided.

### Fixed
- Fixed so that the notifications created by the notification manager are more screen reader accessible.
- Fixed bug where changing the list format on multiple selected lists didn't change all of the lists.
- Fixed bug where the nonbreaking plugin would insert multiple undo levels when pressing the tab key.
- Fixed bug where delete/backspace wouldn't render a caret when all editor contents where deleted.
- Fixed bug where delete/backspace wouldn't render a caret if the deleted element was a single contentEditable false element.
- Fixed bug where the wordcount plugin wouldn't count words correctly if word where typed after applying a style format.
- Fixed bug where the wordcount plugin would count mathematical formulas as multiple words for example 1+1=2.
- Fixed bug where formatting of triple clicked blocks on Chrome/Safari would result in styles being added outside the visual selection.
- Fixed bug where paste would add the contents to the end of the editor area when inline mode was used.
- Fixed bug where toggling off bold formatting on text entered in a new paragraph would add an extra line break.
- Fixed bug where autolink plugin would only produce a link on every other consecutive link on Firefox.
- Fixed bug where it wasn't possible to select all contents if the content only had one pre element.
- Fixed bug where sizzle would produce lagging behavior on some sites due to repaints caused by feature detection.
- Fixed bug where toggling off inline formats wouldn't include the space on selected contents with leading or trailing spaces.
- Fixed bug where the cut operation in UI wouldn't work in Chrome.
- Fixed bug where some legacy editor initialization logic would throw exceptions about editor settings not being defined.
- Fixed bug where it wasn't possible to apply text color to links if they where part of a non collapsed selection.
- Fixed bug where an exception would be thrown if the user selected a video element and then moved the focus outside the editor.
- Fixed bug where list operations didn't work if there where block elements inside the list items.
- Fixed bug where applying block formats to lists wrapped in block elements would apply to all elements in that wrapped block.

## 4.6.4 - 2017-06-13

### Fixed
- Fixed bug where the editor would move the caret when clicking on the scrollbar next to a content editable false block.
- Fixed bug where the text color select dropdowns wasn't placed correctly when they didn't fit the width of the screen.
- Fixed bug where the default editor line height wasn't working for mixed font size contents.
- Fixed bug where the content css files for inline editors were loaded multiple times for multiple editor instances.
- Fixed bug where the initial value of the font size/font family dropdowns wasn't displayed.
- Fixed bug where the I18n api was not supporting arrays as the translation replacement values.
- Fixed bug where chrome would display "The given range isn't in document." errors for invalid ranges passed to setRng.
- Fixed bug where the compat3x plugin wasn't working since the global tinymce references wasn't resolved correctly.
- Fixed bug where the preview plugin wasn't encoding the base url passed into the iframe contents producing a xss bug.
- Fixed bug where the dom parser/serializer wasn't handling some special elements like noframes, title and xmp.
- Fixed bug where the dom parser/serializer wasn't handling cdata sections with comments inside.
- Fixed bug where the editor would scroll to the top of the editable area if a dialog was closed in inline mode.
- Fixed bug where the link dialog would not display the right rel value if rel_list was configured.
- Fixed bug where the context menu would select images on some platforms but not others.
- Fixed bug where the filenames of images were not retained on dragged and drop into the editor from the desktop.
- Fixed bug where the paste plugin would misrepresent newlines when pasting plain text and having forced_root_block configured.
- Fixed so that the error messages for the imagetools plugin is more human readable.
- Fixed so the internal validate setting for the parser/serializer can't be set from editor initialization settings.

## 4.6.3 - 2017-05-30

### Fixed
- Fixed bug where the arrow keys didn't work correctly when navigating on nested inline boundary elements.
- Fixed bug where delete/backspace didn't work correctly on nested inline boundary elements.
- Fixed bug where image editing didn't work on subsequent edits of the same image.
- Fixed bug where charmap descriptions wouldn't properly wrap if they exceeded the width of the box.
- Fixed bug where the default image upload handler only accepted 200 as a valid http status code.
- Fixed so rel on target=_blank links gets forced with only noopener instead of both noopener and noreferrer.

## 4.6.2 - 2017-05-23

### Fixed
- Fixed bug where the SaxParser would run out of memory on very large documents.
- Fixed bug with formatting like font size wasn't applied to del elements.
- Fixed bug where various api calls would be throwing exceptions if they where invoked on a removed editor instance.
- Fixed bug where the branding position would be incorrect if the editor was inside a hidden tab and then later showed.
- Fixed bug where the color levels feature in the imagetools dialog wasn't working properly.
- Fixed bug where imagetools dialog wouldn't pre-load images from CORS domains, before trying to prepare them for editing.
- Fixed bug where the tab key would move the caret to the next table cell if being pressed inside a list inside a table.
- Fixed bug where the cut/copy operations would loose parent context like the current format etc.
- Fixed bug with format preview not working on invalid elements excluded by valid_elements.
- Fixed bug where blocks would be merged in incorrect order on backspace/delete.
- Fixed bug where zero length text nodes would cause issues with the undo logic if there where iframes present.
- Fixed bug where the font size/family select lists would throw errors if the first node was a comment.
- Fixed bug with csp having to allow local script evaluation since it was used to detect global scope.
- Fixed bug where CSP required a relaxed option for javascript: URLs in unsupported legacy browsers.
- Fixed bug where a fake caret would be rendered for td with the contenteditable=false.
- Fixed bug where typing would be blocked on IE 11 when within a nested contenteditable=true/false structure.

## 4.6.1 - 2017-05-10

### Added
- Added configuration option to list plugin to disable tab indentation.

### Fixed
- Fixed bug where format change on very specific content could cause the selection to change.
- Fixed bug where TinyMCE could not be lazyloaded through jquery integration.
- Fixed bug where entities in style attributes weren't decoded correctly on paste in webkit.
- Fixed bug where fontsize_formats option had been renamed incorrectly.
- Fixed bug with broken backspace/delete behaviour between contenteditable=false blocks.
- Fixed bug where it wasn't possible to backspace to the previous line with the inline boundaries functionality turned on.
- Fixed bug where is wasn't possible to move caret left and right around a linked image with the inline boundaries functionality turned on.
- Fixed bug where pressing enter after/before hr element threw exception. Patch contributed bradleyke.
- Fixed so the CSS in the visualblocks plugin doesn't overwrite background color. Patch contributed by Christian Rank.
- Fixed bug where multibyte characters weren't encoded correctly. Patch contributed by James Tarkenton.
- Fixed bug where shift-click to select within contenteditable=true fields wasn't working.

## 4.6.0 - 2017-05-04

### Added
- Added an inline boundary caret position feature that makes it easier to type at the beginning/end of links/code elements.
- Added a help plugin that adds a button and a dialog showing the editor shortcuts and loaded plugins.
- Added an inline_boundaries option that allows you to disable the inline boundary feature if it's not desired.
- Added a new ScrollIntoView event that allows you to override the default scroll to element behavior.
- Added role and aria- attributes as valid elements in the default valid elements config.
- Added new internal flag for PastePreProcess/PastePostProcess this is useful to know if the paste was coming from an external source.
- Added new ignore function to UndoManager this works similar to transact except that it doesn't add an undo level by default.

### Fixed
- Fixed so that urls gets retained for images when being edited. This url is then passed on to the upload handler.
- Fixed so that the editors would be initialized on readyState interactive instead of complete.
- Fixed so that the init event of the editor gets fired once all contentCSS files have been properly loaded.
- Fixed so that width/height of the editor gets taken from the textarea element if it's explicitly specified in styles.
- Fixed so that keep_styles set to false no longer clones class/style from the previous paragraph on enter.
- Fixed so that the default line-height is 1.2em to avoid zwnbsp characters from producing text rendering glitches on Windows.
- Fixed so that loading errors of content css gets presented by a notification message.
- Fixed so figure image elements can be linked when selected this wraps the figure image in a anchor element.
- Fixed bug where it wasn't possible to copy/paste rows with colspans by using the table copy/paste feature.
- Fixed bug where the protect setting wasn't properly applied to header/footer parts when using the fullpage plugin.
- Fixed bug where custom formats that specified upper case element names where not applied correctly.
- Fixed bug where some screen readers weren't reading buttons due to an aria specific fix for IE 8.
- Fixed bug where cut wasn't working correctly on iOS due to it's clipboard API not working correctly.
- Fixed bug where Edge would paste div elements instead of paragraphs when pasting plain text.
- Fixed bug where the textpattern plugin wasn't dealing with trailing punctuations correctly.
- Fixed bug where image editing would some times change the image format from jpg to png.
- Fixed bug where some UI elements could be inserted into the toolbar even if they where not registered.
- Fixed bug where it was possible to click the TD instead of the character in the character map and that caused an exception.
- Fixed bug where the font size/font family dropdowns would sometimes show an incorrect value due to css not being loaded in time.
- Fixed bug with the media plugin inserting undefined instead of retaining size when media_dimensions was set to false.
- Fixed bug with deleting images when forced_root_blocks where set to false.
- Fixed bug where input focus wasn't properly handled on nested content editable elements.
- Fixed bug where Chrome/Firefox would throw an exception when selecting images due to recent change of setBaseAndExtent support.
- Fixed bug where malformed blobs would throw exceptions now they are simply ignored.
- Fixed bug where backspace/delete wouldn't work properly in some cases where all contents was selected in WebKit.
- Fixed bug with Angular producing errors since it was expecting events objects to be patched with their custom properties.
- Fixed bug where the formatter would apply formatting to spellchecker errors now all bogus elements are excluded.
- Fixed bug with backspace/delete inside table caption elements wouldn't behave properly on IE 11.
- Fixed bug where typing after a contenteditable false inline element could move the caret to the end of that element.
- Fixed bug where backspace before/after contenteditable false blocks wouldn't properly remove the right element.
- Fixed bug where backspace before/after contenteditable false inline elements wouldn't properly empty the current block element.
- Fixed bug where vertical caret navigation with a custom line-height would sometimes match incorrect positions.
- Fixed bug with paste on Edge where character encoding wasn't handled properly due to a browser bug.
- Fixed bug with paste on Edge where extra fragment data was inserted into the contents when pasting.
- Fixed bug with pasting contents when having a whole block element selected on WebKit could cause WebKit spans to appear.
- Fixed bug where the visualchars plugin wasn't working correctly showing invisible nbsp characters.
- Fixed bug where browsers would hang if you tried to load some malformed html contents.
- Fixed bug where the init call promise wouldn't resolve if the specified selector didn't find any matching elements.
- Fixed bug where the Schema isValidChild function was case sensitive.

### Removed
- Dropped support for IE 8-10 due to market share and lack of support from Microsoft. See tinymce docs for details.

## 4.5.3 - 2017-02-01

### Added
- Added keyboard navigation for menu buttons when the menu is in focus.
- Added api to the list plugin for setting custom classes/attributes on lists.
- Added validation for the anchor plugin input field according to W3C id naming specifications.

### Fixed
- Fixed bug where media placeholders were removed after resize with the forced_root_block setting set to false.
- Fixed bug where deleting selections with similar sibling nodes sometimes deleted the whole document.
- Fixed bug with inlite theme where several toolbars would appear scrolling when more than one instance of the editor was in use.
- Fixed bug where the editor would throw error with the fontselect plugin on hidden editor instances in Firefox.
- Fixed bug where the background color would not stretch to the font size.
- Fixed bug where font size would be removed when changing background color.
- Fixed bug where the undomanager trimmed away whitespace between nodes on undo/redo.
- Fixed bug where media_dimensions=false in media plugin caused the editor to throw an error.
- Fixed bug where IE was producing font/u elements within links on paste.
- Fixed bug where some button tooltips were broken when compat3x was in use.
- Fixed bug where backspace/delete/typeover would remove the caption element.
- Fixed bug where powerspell failed to function when compat3x was enabled.
- Fixed bug where it wasn't possible to apply sub/sup on text with large font size.
- Fixed bug where pre tags with spaces weren't treated as content.
- Fixed bug where Meta+A would select the entire document instead of all contents in nested ce=true elements.

## 4.5.2 - 2017-01-04

### Fixed
- Added missing keyboard shortcut description for the underline menu item in the format menu.
- Fixed bug where external blob urls wasn't properly handled by editor upload logic. Patch contributed by David Oviedo.
- Fixed bug where urls wasn't treated as a single word by the wordcount plugin.
- Fixed bug where nbsp characters wasn't treated as word delimiters by the wordcount plugin.
- Fixed bug where editor instance wasn't properly passed to the format preview logic. Patch contributed by NullQuery.
- Fixed bug where the fake caret wasn't hidden when you moved selection to a cE=false element.
- Fixed bug where it wasn't possible to edit existing code sample blocks.
- Fixed bug where it wasn't possible to delete editor contents if the selection included an empty block.
- Fixed bug where the formatter wasn't expanding words on some international characters. Patch contributed by Martin Larochelle.
- Fixed bug where the open link feature wasn't working correctly on IE 11.
- Fixed bug where enter before/after a cE=false block wouldn't properly padd the paragraph with an br element.
- Fixed so font size and font family select boxes always displays a value by using the runtime style as a fallback.
- Fixed so missing plugins will be logged to console as warnings rather than halting the initialization of the editor.
- Fixed so splitbuttons become normal buttons in advlist plugin if styles are empty. Patch contributed by René Schleusner.
- Fixed so you can multi insert rows/cols by selecting table cells and using insert rows/columns.

## 4.5.1 - 2016-12-07

### Fixed
- Fixed bug where the lists plugin wouldn't initialize without the advlist plugins if served from cdn.
- Fixed bug where selectors with "*" would cause the style format preview to throw an error.
- Fixed bug with toggling lists off on lists with empty list items would throw an error.
- Fixed bug where editing images would produce non existing blob uris.
- Fixed bug where the offscreen toc selection would be treated as the real toc element.
- Fixed bug where the aria level attribute for element path would have an incorrect start index.
- Fixed bug where the offscreen selection of cE=false that where very wide would be shown onscreen. Patch contributed by Steven Bufton.
- Fixed so the default_link_target gets applied to links created by the autolink plugin.
- Fixed so that the name attribute gets removed by the anchor plugin if editing anchors.

## 4.5.0 - 2016-11-23

### Added
- Added new toc plugin allows you to insert table of contents based on editor headings.
- Added new auto complete menu to all url fields. Adds history, link to anchors etc.
- Added new sidebar api that allows you to add custom sidebar panels and buttons to toggle these.
- Added new insert menu button that allows you to have multiple insert functions under the same menu button.
- Added new open link feature to ctrl+click, alt+enter and context menu.
- Added new media_embed_handler option to allow the media plugin to be populated with custom embeds.
- Added new support for editing transparent images using the image tools dialog.
- Added new images_reuse_filename option to allow filenames of images to be retained for upload.
- Added new security feature where links with target="_blank" will by default get rel="noopener noreferrer".
- Added new allow_unsafe_link_target to allow you to opt-out of the target="_blank" security feature.
- Added new style_formats_autohide option to automatically hide styles based on context.
- Added new codesample_content_css option to specify where the code sample prism css is loaded from.
- Added new support for Japanese/Chinese word count following the unicode standards on this.
- Added new fragmented undo levels this dramatically reduces flicker on contents with iframes.
- Added new live previews for complex elements like table or lists.

### Fixed
- Fixed bug where it wasn't possible to properly tab between controls in a dialog with a disabled form item control.
- Fixed bug where firefox would generate a rectangle on elements produced after/before a cE=false elements.
- Fixed bug with advlist plugin not switching list element format properly in some edge cases.
- Fixed bug where col/rowspans wasn't correctly computed by the table plugin in some cases.
- Fixed bug where the table plugin would thrown an error if object_resizing was disabled.
- Fixed bug where some invalid markup would cause issues when running in XHTML mode. Patch contributed by Charles Bourasseau.
- Fixed bug where the fullscreen class wouldn't be removed properly when closing dialogs.
- Fixed bug where the PastePlainTextToggle event wasn't fired by the paste plugin when the state changed.
- Fixed bug where table the row type wasn't properly updated in table row dialog. Patch contributed by Matthias Balmer.
- Fixed bug where select all and cut wouldn't place caret focus back to the editor in WebKit. Patch contributed by Daniel Jalkut.
- Fixed bug where applying cell/row properties to multiple cells/rows would reset other unchanged properties.
- Fixed bug where some elements in the schema would have redundant/incorrect children.
- Fixed bug where selector and target options would cause issues if used together.
- Fixed bug where drag/drop of images from desktop on chrome would thrown an error.
- Fixed bug where cut on WebKit/Blink wouldn't add an undo level.
- Fixed bug where IE 11 would scroll to the cE=false elements when they where selected.
- Fixed bug where keys like F5 wouldn't work when a cE=false element was selected.
- Fixed bug where the undo manager wouldn't stop the typing state when commands where executed.
- Fixed bug where unlink on wrapped links wouldn't work properly.
- Fixed bug with drag/drop of images on WebKit where the image would be deleted form the source editor.
- Fixed bug where the visual characters mode would be disabled when contents was extracted from the editor.
- Fixed bug where some browsers would toggle of formats applied to the caret when clicking in the editor toolbar.
- Fixed bug where the custom theme function wasn't working correctly.
- Fixed bug where image option for custom buttons required you to have icon specified as well.
- Fixed bug where the context menu and contextual toolbars would be visible at the same time and sometimes overlapping.
- Fixed bug where the noneditable plugin would double wrap elements when using the noneditable_regexp option.
- Fixed bug where tables would get padding instead of margin when you used the indent button.
- Fixed bug where the charmap plugin wouldn't properly insert non breaking spaces.
- Fixed bug where the color previews in color input boxes wasn't properly updated.
- Fixed bug where the list items of previous lists wasn't merged in the right order.
- Fixed bug where it wasn't possible to drag/drop inline-block cE=false elements on IE 11.
- Fixed bug where some table cell merges would produce incorrect rowspan/colspan.
- Fixed so the font size of the editor defaults to 14px instead of 11px this can be overridden by custom css.
- Fixed so wordcount is debounced to reduce cpu hogging on larger texts.
- Fixed so tinymce global gets properly exported as a module when used with some module bundlers.
- Fixed so it's possible to specify what css properties you want to preview on specific formats.
- Fixed so anchors are contentEditable=false while within the editor.
- Fixed so selected contents gets wrapped in a inline code element by the codesample plugin.
- Fixed so conditional comments gets properly stripped independent of case. Patch contributed by Georgii Dolzhykov.
- Fixed so some escaped css sequences gets properly handled. Patch contributed by Georgii Dolzhykov.
- Fixed so notifications with the same message doesn't get displayed at the same time.
- Fixed so F10 can be used as an alternative key to focus to the toolbar.
- Fixed various api documentation issues and typos.

### Removed
- Removed layer plugin since it wasn't really ported from 3.x and there doesn't seem to be much use for it.
- Removed moxieplayer.swf from the media plugin since it wasn't used by the media plugin.
- Removed format state from the advlist plugin to be more consistent with common word processors.

## 4.4.3 - 2016-09-01

### Fixed
- Fixed bug where copy would produce an exception on Chrome.
- Fixed bug where deleting lists on IE 11 would merge in correct text nodes.
- Fixed bug where deleting partial lists with indentation wouldn't cause proper normalization.

## 4.4.2 - 2016-08-25

### Added
- Added new importcss_exclusive option to disable unique selectors per group.
- Added new group specific selector_converter option to importcss plugin.
- Added new codesample_languages option to apply custom languages to codesample plugin.
- Added new codesample_dialog_width/codesample_dialog_height options.

### Fixed
- Fixed bug where fullscreen button had an incorrect keyboard shortcut.
- Fixed bug where backspace/delete wouldn't work correctly from a block to a cE=false element.
- Fixed bug where smartpaste wasn't detecting links with special characters in them like tilde.
- Fixed bug where the editor wouldn't get proper focus if you clicked on a cE=false element.
- Fixed bug where it wasn't possible to copy/paste table rows that had merged cells.
- Fixed bug where merging cells could some times produce invalid col/rowspan attibute values.
- Fixed bug where getBody would sometimes thrown an exception now it just returns null if the iframe is clobbered.
- Fixed bug where drag/drop of cE=false element wasn't properly constrained to viewport.
- Fixed bug where contextmenu on Mac would collapse any selection to a caret.
- Fixed bug where rtl mode wasn't rendered properly when loading a language pack with the rtl flag.
- Fixed bug where Kamer word bounderies would be stripped from contents.
- Fixed bug where lists would sometimes render two dots or numbers on the same line.
- Fixed bug where the skin_url wasn't used by the inlite theme.
- Fixed so data attributes are ignored when comparing formats in the formatter.
- Fixed so it's possible to disable inline toolbars in the inlite theme.
- Fixed so template dialog gets resized if it doesn't fit the window viewport.

## 4.4.1 - 2016-07-26

### Added
- Added smart_paste option to paste plugin to allow disabling the paste behavior if needed.

### Fixed
- Fixed bug where png urls wasn't properly detected by the smart paste logic.
- Fixed bug where the element path wasn't working properly when multiple editor instances where used.
- Fixed bug with creating lists out of multiple paragraphs would just create one list item instead of multiple.
- Fixed bug where scroll position wasn't properly handled by the inlite theme to place the toolbar properly.
- Fixed bug where multiple instances of the editor using the inlite theme didn't render the toolbar properly.
- Fixed bug where the shortcut label for fullscreen mode didn't match the actual shortcut key.
- Fixed bug where it wasn't possible to select cE=false blocks using touch devices on for example iOS.
- Fixed bug where it was possible to select the child image within a cE=false on IE 11.
- Fixed so inserts of html containing lists doesn't merge with any existing lists unless it's a paste operation.

## 4.4.0 - 2016-06-30

### Added
- Added new inlite theme this is a more lightweight inline UI.
- Added smarter paste logic that auto detects urls in the clipboard and inserts images/links based on that.
- Added a better image resize algorithm for better image quality in the imagetools plugin.

### Fixed
- Fixed bug where it wasn't possible to drag/dropping cE=false elements on FF.
- Fixed bug where backspace/delete before/after a cE=false block would produce a new paragraph.
- Fixed bug where list style type css property wasn't preserved when indenting lists.
- Fixed bug where merging of lists where done even if the list style type was different.
- Fixed bug where the image_dataimg_filter function wasn't used when pasting images.
- Fixed bug where nested editable within a non editable element would cause scroll on focus in Chrome.
- Fixed so invalid targets for inline mode is blocked on initialization. We only support elements that can have children.

## 4.3.13 - 2016-06-08

### Added
- Added characters with a diacritical mark to charmap plugin. Patch contributed by Dominik Schilling.
- Added better error handling if the image proxy service would produce errors.

### Fixed
- Fixed issue with pasting list items into list items would produce nested list rather than a merged list.
- Fixed bug where table selection could get stuck in selection mode for inline editors.
- Fixed bug where it was possible to place the caret inside the resize grid elements.
- Fixed bug where it wasn't possible to place in elements horizontally adjacent cE=false blocks.
- Fixed bug where multiple notifications wouldn't be properly placed on screen.
- Fixed bug where multiple editor instance of the same id could be produces in some specific integrations.

## 4.3.12 - 2016-05-10

### Fixed
- Fixed bug where focus calls couldn't be made inside the editors PostRender event handler.
- Fixed bug where some translations wouldn't work as expected due to a bug in editor.translate.
- Fixed bug where the node change event could fire with a node out side the root of the editor.
- Fixed bug where Chrome wouldn't properly present the keyboard paste clipboard details when paste was clicked.
- Fixed bug where merged cells in tables couldn't be selected from right to left.
- Fixed bug where insert row wouldn't properly update a merged cells rowspan property.
- Fixed bug where the color input boxes preview field wasn't properly set on initialization.
- Fixed bug where IME composition inside table cells wouldn't work as expected on IE 11.
- Fixed so all shadow dom support is under and experimental flag due to flaky browser support.

## 4.3.11 - 2016-04-25

### Fixed
- Fixed bug where it wasn't possible to insert empty blocks though the API unless they where padded.
- Fixed bug where you couldn't type the Euro character on Windows.
- Fixed bug where backspace/delete from a cE=false element to a text block didn't work properly.
- Fixed bug where the text color default grid would render incorrectly.
- Fixed bug where the codesample plugin wouldn't load the css in the editor for multiple editors.
- Fixed so the codesample plugin textarea gets focused by default.

## 4.3.10 - 2016-04-12

### Fixed
- Fixed bug where the key "y" on WebKit couldn't be entered due to conflict with keycode for F10 on keypress.

## 4.3.9 - 2016-04-12

### Added
- Added support for focusing the contextual toolbars using keyboard.
- Added keyboard support for slider UI controls. You can no increase/decrease using arrow keys.
- Added url pattern matching for Dailymotion to media plugin. Patch contributed by Bertrand Darbon.
- Added body_class to template plugin preview. Patch contributed by Milen Petrinski.
- Added options to better override textcolor pickers with custom colors. Patch contributed by Xavier Boubert.
- Added visual arrows to inline contextual toolbars so that they point to the element being active.

### Changed
- Changed the Meta+Shift+F shortcut to Ctrl+Shift+F since Czech, Slovak, Polish languages used the first one for input.

### Fixed
- Fixed so toolbars for tables or other larger elements get better positioned below the scrollable viewport.
- Fixed bug where it was possible to click links inside cE=false blocks.
- Fixed bug where event targets wasn't properly handled in Safari Technical Preview.
- Fixed bug where drag/drop text in FF 45 would make the editor caret invisible.
- Fixed bug where the remove state wasn't properly set on editor instances when detected as clobbered.
- Fixed bug where offscreen selection of some cE=false elements would render onscreen. Patch contributed by Steven Bufton
- Fixed bug where enter would clone styles out side the root on editors inside a span. Patch contributed by ChristophKaser.
- Fixed bug where drag/drop of images into the editor didn't work correctly in FF.
- Fixed so the first item in panels for the imagetools dialog gets proper keyboard focus.

## 4.3.8 - 2016-03-15

### Fixed
- Fixed bug where inserting HR at the end of a block element would produce an extra empty block.
- Fixed bug where links would be clickable when readonly mode was enabled.
- Fixed bug where the formatter would normalize to the wrong node on very specific content.
- Fixed bug where some nested list items couldn't be indented properly.
- Fixed bug where links where clickable in the preview dialog.
- Fixed so the alt attribute doesn't get padded with an empty value by default.
- Fixed so nested alignment works more correctly. You will now alter the alignment to the closest block parent.

## 4.3.7 - 2016-03-02

### Fixed
- Fixed bug where incorrect icons would be rendered for imagetools edit and color levels.
- Fixed bug where navigation using arrow keys inside a SelectBox didn't move up/down.
- Fixed bug where the visualblocks plugin would render borders round internal UI elements.

## 4.3.6 - 2016-03-01

### Added
- Added new paste_remember_plaintext_info option to allow a global disable of the plain text mode notification.
- Added new PastePlainTextToggle event that fires when plain text mode toggles on/off.

### Fixed
- Fixed bug where it wasn't possible to select media elements since the drag logic would snap it to mouse cursor.
- Fixed bug where it was hard to place the caret inside nested cE=true elements when the outer cE=false element was focused.
- Fixed bug where editors wouldn't properly initialize if both selector and mode where used.
- Fixed bug where IME input inside table cells would switch the IME off.
- Fixed bug where selection inside the first table cell would cause the whole table cell to get selected.
- Fixed bug where error handling of images being uploaded wouldn't properly handle faulty statuses.
- Fixed bug where inserting contents before a HR would cause an exception to be thrown.
- Fixed bug where copy/paste of Excel data would be inserted as an image.
- Fixed caret position issues with copy/paste of inline block cE=false elements.
- Fixed issues with various menu item focus bugs in Chrome. Where the focused menu bar item wasn't properly blurred.
- Fixed so the notifications have a solid background since it would be hard to read if there where text under it.
- Fixed so notifications gets animated similar to the ones used by dialogs.
- Fixed so larger images that gets pasted is handled better.
- Fixed so the window close button is more uniform on various platform and also increased it's hit area.

## 4.3.5 - 2016-02-11

Npm version bump due to package not being fully updated.

## 4.3.4 - 2016-02-11

### Added
- Added new OpenWindow/CloseWindow events that gets fired when windows open/close.
- Added new NewCell/NewRow events that gets fired when table cells/rows are created.
- Added new Promise return value to tinymce.init makes it easier to handle initialization.

### Fixed
- Fixed various bugs with drag/drop of contentEditable:false elements.
- Fixed bug where deleting of very specific nested list items would result in an odd list.
- Fixed bug where lists would get merged with adjacent lists outside the editable inline root.
- Fixed bug where MS Edge would crash when closing a dialog then clicking a menu item.
- Fixed bug where table cell selection would add undo levels.
- Fixed bug where table cell selection wasn't removed when inline editor where removed.
- Fixed bug where table cell selection wouldn't work properly on nested tables.
- Fixed bug where table merge menu would be available when merging between thead and tbody.
- Fixed bug where table row/column resize wouldn't get properly removed when the editor was removed.
- Fixed bug where Chrome would scroll to the editor if there where a empty hash value in document url.
- Fixed bug where the cache suffix wouldn't work correctly with the importcss plugin.
- Fixed bug where selection wouldn't work properly on MS Edge on Windows Phone 10.
- Fixed so adjacent pre blocks gets joined into one pre block since that seems like the user intent.
- Fixed so events gets properly dispatched in shadow dom. Patch provided by Nazar Mokrynskyi.

### Removed
- Removed the jQuery version the jQuery plugin is now moved into the main package.
- Removed jscs from build process since eslint can now handle code style checking.

## 4.3.3 - 2016-01-14

### Added
- Added new table_resize_bars configuration setting.  This setting allows you to disable the table resize bars.
- Added new beforeInitialize event to tinymce.util.XHR lets you modify XHR properties before open. Patch contributed by Brent Clintel.
- Added new autolink_pattern setting to autolink plugin. Enables you to override the default autolink formats. Patch contributed by Ben Tiedt.
- Added new charmap option that lets you override the default charmap of the charmap plugin.
- Added new charmap_append option that lets you add new characters to the default charmap of the charmap plugin.
- Added new insertCustomChar event that gets fired when a character is inserted by the charmap plugin.

### Fixed
- Fixed bug where table cells started with a superfluous &nbsp; in IE10+.
- Fixed bug where table plugin would retain all BR tags when cells were merged.
- Fixed bug where media plugin would strip underscores from youtube urls.
- Fixed bug where IME input would fail on IE 11 if you typed within a table.
- Fixed bug where double click selection of a word would remove the space before the word on insert contents.
- Fixed bug where table plugin would produce exceptions when hovering tables with invalid structure.
- Fixed bug where fullscreen wouldn't scroll back to it's original position when untoggled.
- Fixed so the template plugins templates setting can be a function that gets a callback that can provide templates.

## 4.3.2 - 2015-12-14

### Fixed
- Fixed bug where the resize bars for table cells were not affected by the object_resizing property.
- Fixed bug where the contextual table toolbar would appear incorrectly if TinyMCE was initialized inline inside a table.
- Fixed bug where resizing table cells did not fire a node change event or add an undo level.
- Fixed bug where double click selection of text on IE 11 wouldn't work properly.
- Fixed bug where codesample plugin would incorrectly produce br elements inside code elements.
- Fixed bug where media plugin would strip dashes from youtube urls.
- Fixed bug where it was possible to move the caret into the table resize bars.
- Fixed bug where drag/drop into a cE=false element was possible on IE.

## 4.3.1 - 2015-11-30

### Fixed
- Fixed so it's possible to disable the table inline toolbar by setting it to false or an empty string.
- Fixed bug where it wasn't possible to resize some tables using the drag handles.
- Fixed bug where unique id:s would clash for multiple editor instances and cE=false selections.
- Fixed bug where the same plugin could be initialized multiple times.
- Fixed bug where the table inline toolbars would be displayed at the same time as the image toolbars.
- Fixed bug where the table selection rect wouldn't be removed when selecting another control element.

## 4.3.0 - 2015-11-23

### Added
- Added new table column/row resize support. Makes it a lot more easy to resize the columns/rows in a table.
- Added new table inline toolbar. Makes it easier to for example add new rows or columns to a table.
- Added new notification API. Lets you display floating notifications to the end user.
- Added new codesample plugin that lets you insert syntax highlighted pre elements into the editor.
- Added new image_caption to images. Lets you create images with captions using a HTML5 figure/figcaption elements.
- Added new live previews of embeded videos. Lets you play the video right inside the editor.
- Added new setDirty method and "dirty" event to the editor. Makes it easier to track the dirty state change.
- Added new setMode method to Editor instances that lets you dynamically switch between design/readonly.
- Added new core support for contentEditable=false elements within the editor overrides the browsers broken behavior.

### Changed
- Rewrote the noneditable plugin to use the new contentEditable false core logic.

### Fixed
- Fixed so the dirty state doesn't set to false automatically when the undo index is set to 0.
- Fixed the Selection.placeCaretAt so it works better on IE when the coordinate is between paragraphs.
- Fixed bug where data-mce-bogus="all" element contents where counted by the word count plugin.
- Fixed bug where contentEditable=false elements would be indented by the indent buttons.
- Fixed bug where images within contentEditable=false would be selected in WebKit on mouse click.
- Fixed bug in DOMUntils split method where the replacement parameter wouldn't work on specific cases.
- Fixed bug where the importcss plugin would import classes from the skin content css file.
- Fixed so all button variants have a wrapping span for it's text to make it easier to skin.
- Fixed so it's easier to exit pre block using the arrow keys.
- Fixed bug where listboxes with fix widths didn't render correctly.

## 4.2.8 - 2015-11-13

### Fixed
- Fixed bug where it was possible to delete tables as the inline root element if all columns where selected.
- Fixed bug where the UI buttons active state wasn't properly updated due to recent refactoring of that logic.

## 4.2.7 - 2015-10-27

### Fixed
- Fixed bug where backspace/delete would remove all formats on the last paragraph character in WebKit/Blink.
- Fixed bug where backspace within a inline format element with a bogus caret container would move the caret.
- Fixed bug where backspace/delete on selected table cells wouldn't add an undo level.
- Fixed bug where script tags embedded within the editor could sometimes get a mce- prefix prepended to them
- Fixed bug where validate: false option could produce an error to be thrown from the Serialization step.
- Fixed bug where inline editing of a table as the root element could let the user delete that table.
- Fixed bug where inline editing of a table as the root element wouldn't properly handle enter key.
- Fixed bug where inline editing of a table as the root element would normalize the selection incorrectly.
- Fixed bug where inline editing of a list as the root element could let the user delete that list.
- Fixed bug where inline editing of a list as the root element could let the user split that list.
- Fixed bug where resize handles would be rendered on editable root elements such as table.

## 4.2.6 - 2015-09-28

### Added
- Added capability to set request headers when using XHRs.
- Added capability to upload local images automatically default delay is set to 30 seconds after editing images.
- Added commands ids mceEditImage, mceAchor and mceMedia to be avaiable from execCommand.
- Added Edge browser to saucelabs grunt task. Patch contributed by John-David Dalton.

### Fixed
- Fixed bug where blob uris not produced by tinymce would produce HTML invalid markup.
- Fixed bug where selection of contents of a nearly empty editor in Edge would sometimes fail.
- Fixed bug where color styles woudln't be retained on copy/paste in Blink/Webkit.
- Fixed bug where the table plugin would throw an error when inserting rows after a child table.
- Fixed bug where the template plugin wouldn't handle functions as variable replacements.
- Fixed bug where undo/redo sometimes wouldn't work properly when applying formatting collapsed ranges.
- Fixed bug where shift+delete wouldn't do a cut operation on Blink/WebKit.
- Fixed bug where cut action wouldn't properly store the before selection bookmark for the undo level.
- Fixed bug where backspace in side an empty list element on IE would loose editor focus.
- Fixed bug where the save plugin wouldn't enable the buttons when a change occurred.
- Fixed bug where Edge wouldn't initialize the editor if a document.domain was specified.
- Fixed bug where enter key before nested images would sometimes not properly expand the previous block.
- Fixed bug where the inline toolbars wouldn't get properly hidden when blurring the editor instance.
- Fixed bug where Edge would paste Chinese characters on some Windows 10 installations.
- Fixed bug where IME would loose focus on IE 11 due to the double trailing br bug fix.
- Fixed bug where the proxy url in imagetools was incorrect. Patch contributed by Wong Ho Wang.

## 4.2.5 - 2015-08-31

### Added
- Added fullscreen capability to embedded youtube and vimeo videos.

### Fixed
- Fixed bug where the uploadImages call didn't work on IE 10.
- Fixed bug where image place holders would be uploaded by uploadImages call.
- Fixed bug where images marked with bogus would be uploaded by the uploadImages call.
- Fixed bug where multiple calls to uploadImages would result in decreased performance.
- Fixed bug where pagebreaks were editable to imagetools patch contributed by Rasmus Wallin.
- Fixed bug where the element path could cause too much recursion exception.
- Fixed bug for domains containing ".min". Patch contributed by Loïc Février.
- Fixed so validation of external links to accept a number after www. Patch contributed by Victor Carvalho.
- Fixed so the charmap is exposed though execCommand. Patch contributed by Matthew Will.
- Fixed so that the image uploads are concurrent for improved performance.
- Fixed various grammar problems in inline documentation. Patches provided by nikolas.

## 4.2.4 - 2015-08-17

### Added
- Added picture as a valid element to the HTML 5 schema. Patch contributed by Adam Taylor.

### Fixed
- Fixed bug where contents would be duplicated on drag/drop within the same editor.
- Fixed bug where floating/alignment of images on Edge wouldn't work properly.
- Fixed bug where it wasn't possible to drag images on IE 11.
- Fixed bug where image selection on Edge would sometimes fail.
- Fixed bug where contextual toolbars icons wasn't rendered properly when using the toolbar_items_size.
- Fixed bug where searchreplace dialog doesn't get prefilled with the selected text.
- Fixed bug where fragmented matches wouldn't get properly replaced by the searchreplace plugin.
- Fixed bug where enter key wouldn't place the caret if was after a trailing space within an inline element.
- Fixed bug where the autolink plugin could produce multiple links for the same text on Gecko.
- Fixed bug where EditorUpload could sometimes throw an exception if the blob wasn't found.
- Fixed xss issues with media plugin not properly filtering out some script attributes.

## 4.2.3 - 2015-07-30

### Fixed
- Fixed bug where image selection wasn't possible on Edge due to incompatible setBaseAndExtend API.
- Fixed bug where image blobs urls where not properly destroyed by the imagetools plugin.
- Fixed bug where keyboard shortcuts wasn't working correctly on IE 8.
- Fixed skin issue where the borders of panels where not visible on IE 8.

## 4.2.2 - 2015-07-22

### Fixed
- Fixed bug where float panels were not being hidden on inline editor blur when fixed_toolbar_container config option was in use.
- Fixed bug where combobox states wasn't properly updated if contents where updated without keyboard.
- Fixed bug where pasting into textbox or combobox would move the caret to the end of text.
- Fixed bug where removal of bogus span elements before block elements would remove whitespace between nodes.
- Fixed bug where repositioning of inline toolbars where async and producing errors if the editor was removed from DOM to early. Patch by iseulde.
- Fixed bug where element path wasn't working correctly. Patch contributed by iseulde.
- Fixed bug where menus wasn't rendered correctly when custom images where added to a menu. Patch contributed by Naim Hammadi.

## 4.2.1 - 2015-06-29

### Fixed
- Fixed bug where back/forward buttons in the browser would render blob images as broken images.
- Fixed bug where Firefox would throw regexp to big error when replacing huge base64 chunks.
- Fixed bug rendering issues with resize and context toolbars not being placed properly until next animation frame.
- Fixed bug where the rendering of the image while cropping would some times not be centered correctly.
- Fixed bug where listbox items with submenus would me selected as active.
- Fixed bug where context menu where throwing an error when rendering.
- Fixed bug where resize both option wasn't working due to resent addClass API change. Patch contributed by Jogai.
- Fixed bug where a hideAll call for container rendered inline toolbars would throw an error.
- Fixed bug where onclick event handler on combobox could cause issues if element.id was a function by some polluting libraries.
- Fixed bug where listboxes wouldn't get proper selected sub menu item when using link_list or image_list.
- Fixed so the UI controls are as wide as 4.1.x to avoid wrapping controls in toolbars.
- Fixed so the imagetools dialog is adaptive for smaller screen sizes.

## 4.2.0 - 2015-06-25

### Added
- Added new flat default skin to make the UI more modern.
- Added new imagetools plugin, lets you crop/resize and apply filters to images.
- Added new contextual toolbars support to the API lets you add floating toolbars for specific CSS selectors.
- Added new promise feature fill as tinymce.util.Promise.
- Added new built in image upload feature lets you upload any base64 encoded image within the editor as files.

### Fixed
- Fixed bug where resize handles would appear in the right position in the wrong editor when switching between resizable content in different inline editors.
- Fixed bug where tables would not be inserted in inline mode due to previous float panel fix.
- Fixed bug where floating panels would remain open when focus was lost on inline editors.
- Fixed bug where cut command on Chrome would thrown a browser security exception.
- Fixed bug where IE 11 sometimes would report an incorrect size for images in the image dialog.
- Fixed bug where it wasn't possible to remove inline formatting at the end of block elements.
- Fixed bug where it wasn't possible to delete table cell contents when cell selection was vertical.
- Fixed bug where table cell wasn't emptied from block elements if delete/backspace where pressed in empty cell.
- Fixed bug where cmd+shift+arrow didn't work correctly on Firefox mac when selecting to start/end of line.
- Fixed bug where removal of bogus elements would sometimes remove whitespace between nodes.
- Fixed bug where the resize handles wasn't updated when the main window was resized.
- Fixed so script elements gets removed by default to prevent possible XSS issues in default config implementations.
- Fixed so the UI doesn't need manual reflows when using non native layout managers.
- Fixed so base64 encoded images doesn't slow down the editor on modern browsers while editing.
- Fixed so all UI elements uses touch events to improve mobile device support.
- Removed the touch click quirks patch for iOS since it did more harm than good.
- Removed the non proportional resize handles since. Unproportional resize can still be done by holding the shift key.

## 4.1.10 - 2015-05-05

### Fixed
- Fixed bug where plugins loaded with compat3x would sometimes throw errors when loading using the jQuery version.
- Fixed bug where extra empty paragraphs would get deleted in WebKit/Blink due to recent Quriks fix.
- Fixed bug where the editor wouldn't work properly on IE 12 due to some required browser sniffing.
- Fixed bug where formatting shortcut keys where interfering with Mac OS X screenshot keys.
- Fixed bug where the caret wouldn't move to the next/previous line boundary on Cmd+Left/Right on Gecko.
- Fixed bug where it wasn't possible to remove formats from very specific nested contents.
- Fixed bug where undo levels wasn't produced when typing letters using the shift or alt+ctrl modifiers.
- Fixed bug where the dirty state wasn't properly updated when typing using the shift or alt+ctrl modifiers.
- Fixed bug where an error would be thrown if an autofocused editor was destroyed quickly after its initialization. Patch provided by thorn0.
- Fixed issue with dirty state not being properly updated on redo operation.
- Fixed issue with entity decoder not handling incorrectly written numeric entities.
- Fixed issue where some PI element values wouldn't be properly encoded.

## 4.1.9 - 2015-03-10

### Fixed
- Fixed bug where indentation wouldn't work properly for non list elements.
- Fixed bug with image plugin not pulling the image dimensions out correctly if a custom document_base_url was used.
- Fixed bug where ctrl+alt+[1-9] would conflict with the AltGr+[1-9] on Windows. New shortcuts is ctrl+shift+[1-9].
- Fixed bug with removing formatting on nodes in inline mode would sometimes include nodes outside the editor body.
- Fixed bug where extra nbsp:s would be inserted when you replaced a word surrounded by spaces using insertContent.
- Fixed bug with pasting from Google Docs would produce extra strong elements and line feeds.

## 4.1.8 - 2015-03-05

### Added
- Added new html5 sizes attribute to img elements used together with srcset.
- Added new elementpath option that makes it possible to disable the element path but keep the statusbar.
- Added new option table_style_by_css for the table plugin to set table styling with css rather than table attributes.
- Added new link_assume_external_targets option to prompt the user to prepend http:// prefix if the supplied link does not contain a protocol prefix.
- Added new image_prepend_url option to allow a custom base path/url to be added to images.
- Added new table_appearance_options option to make it possible to disable some options.
- Added new image_title option to make it possible to alter the title of the image, disabled by default.

### Fixed
- Fixed bug where selection starting from out side of the body wouldn't produce a proper selection range on IE 11.
- Fixed bug where pressing enter twice before a table moves the cursor in the table and causes a javascript error.
- Fixed bug where advanced image styles were not respected.
- Fixed bug where the less common Shift+Delete didn't produce a proper cut operation on WebKit browsers.
- Fixed bug where image/media size constrain logic would produce NaN when handling non number values.
- Fixed bug where internal classes where removed by the removeformat command.
- Fixed bug with creating links table cell contents with a specific selection would throw a exceptions on WebKit/Blink.
- Fixed bug where valid_classes option didn't work as expected according to docs. Patch provided by thorn0.
- Fixed bug where jQuery plugin would patch the internal methods multiple times. Patch provided by Drew Martin.
- Fixed bug where backspace key wouldn't delete the current selection of newly formatted content.
- Fixed bug where type over of inline formatting elements wouldn't properly keep the format on WebKit/Blink.
- Fixed bug where selection needed to be properly normalized on modern IE versions.
- Fixed bug where Command+Backspace didn't properly delete the whole line of text but the previous word.
- Fixed bug where UI active states wheren't properly updated on IE if you placed caret within the current range.
- Fixed bug where delete/backspace on WebKit/Blink would remove span elements created by the user.
- Fixed bug where delete/backspace would produce incorrect results when deleting between two text blocks with br elements.
- Fixed bug where captions where removed when pasting from MS Office.
- Fixed bug where lists plugin wouldn't properly remove fully selected nested lists.
- Fixed bug where the ttf font used for icons would throw an warning message on Gecko on Mac OS X.
- Fixed a bug where applying a color to text did not update the undo/redo history.
- Fixed so shy entities gets displayed when using the visualchars plugin.
- Fixed so removeformat removes ins/del by default since these might be used for strikethough.
- Fixed so multiple language packs can be loaded and added to the global I18n data structure.
- Fixed so transparent color selection gets treated as a normal color selection. Patch contributed by Alexander Hofbauer.
- Fixed so it's possible to disable autoresize_overflow_padding, autoresize_bottom_margin options by setting them to false.
- Fixed so the charmap plugin shows the description of the character in the dialog. Patch contributed by Jelle Hissink.
- Removed address from the default list of block formats since it tends to be missused.
- Fixed so the pre block format is called preformatted to make it more verbose.
- Fixed so it's possible to context scope translation strings this isn't needed most of the time.
- Fixed so the max length of the width/height input fields of the media dialog is 5 instead of 3.
- Fixed so drag/dropped contents gets properly processed by paste plugin since it's basically a paste. Patch contributed by Greg Fairbanks.
- Fixed so shortcut keys for headers is ctrl+alt+[1-9] instead of ctrl+[1-9] since these are for switching tabs in the browsers.
- Fixed so "u" doesn't get converted into a span element by the legacy input filter. Since this is now a valid HTML5 element.
- Fixed font families in order to provide appropriate web-safe fonts.

## 4.1.7 - 2014-11-27

### Added
- Added HTML5 schema support for srcset, source and picture. Patch contributed by mattheu.
- Added new cache_suffix setting to enable cache busting by producing unique urls.
- Added new paste_convert_word_fake_lists option to enable users to disable the fake lists convert logic.

### Fixed
- Fixed so advlist style changes adds undo levels for each change.
- Fixed bug where WebKit would sometimes produce an exception when the autolink plugin where looking for URLs.
- Fixed bug where IE 7 wouldn't be rendered properly due to aggressive css compression.
- Fixed bug where DomQuery wouldn't accept window as constructor element.
- Fixed bug where the color picker in 3.x dialogs wouldn't work properly. Patch contributed by Callidior.
- Fixed bug where the image plugin wouldn't respect the document_base_url.
- Fixed bug where the jQuery plugin would fail to append to elements named array prototype names.

## 4.1.6 - 2014-10-08

### Changed
- Replaced jake with grunt since it is more mainstream and has better plugin support.

### Fixed
- Fixed bug with clicking on the scrollbar of the iframe would cause a JS error to be thrown.
- Fixed bug where null would produce an exception if you passed it to selection.setRng.
- Fixed bug where Ctrl/Cmd+Tab would indent the current list item if you switched tabs in the browser.
- Fixed bug where pasting empty cells from Excel would result in a broken table.
- Fixed bug where it wasn't possible to switch back to default list style type.
- Fixed issue where the select all quirk fix would fire for other modifiers than Ctrl/Cmd combinations.


## 4.1.5 - 2014-09-09

### Fixed
- Fixed bug where sometimes the resize rectangles wouldn't properly render on images on WebKit/Blink.
- Fixed bug in list plugin where delete/backspace would merge empty LI elements in lists incorrectly.
- Fixed bug where empty list elements would result in empty LI elements without it's parent container.
- Fixed bug where backspace in empty caret formatted element could produce an type error exception of Gecko.
- Fixed bug where lists pasted from word with a custom start index above 9 wouldn't be properly handled.
- Fixed bug where tabfocus plugin would tab out of the editor instance even if the default action was prevented.
- Fixed bug where tabfocus wouldn't tab properly to other adjacent editor instances.
- Fixed bug where the DOMUtils setStyles wouldn't properly removed or update the data-mce-style attribute.
- Fixed bug where dialog select boxes would be placed incorrectly if document.body wasn't statically positioned.
- Fixed bug where pasting would sometimes scroll to the top of page if the user was using the autoresize plugin.
- Fixed bug where caret wouldn't be properly rendered by Chrome when clicking on the iframes documentElement.
- Fixed so custom images for menubutton/splitbutton can be provided. Patch contributed by Naim Hammadi.
- Fixed so the default action of windows closing can be prevented by blocking the default action of the close event.
- Fixed so nodeChange and focus of the editor isn't automatically performed when opening sub dialogs.

## 4.1.4 - 2014-08-21

### Added
- Added new media_filter_html option to media plugin that blocks any conditional comments, scripts etc within a video element.
- Added new content_security_policy option allows you to set custom policy for iframe contents. Patch contributed by Francois Chagnon.

### Fixed
- Fixed bug where activate/deactivate events wasn't firing properly when switching between editors.
- Fixed bug where placing the caret on iOS was difficult due to a WebKit bug with touch events.
- Fixed bug where the resize helper wouldn't render properly on older IE versions.
- Fixed bug where resizing images inside tables on older IE versions would sometimes fail depending mouse position.
- Fixed bug where editor.insertContent would produce an exception when inserting select/option elements.
- Fixed bug where extra empty paragraphs would be produced if block elements where inserted inside span elements.
- Fixed bug where the spellchecker menu item wouldn't be properly checked if spell checking was started before it was rendered.
- Fixed bug where the DomQuery filter function wouldn't remove non elements from collection.
- Fixed bug where document with custom document.domain wouldn't properly render the editor.
- Fixed bug where IE 8 would throw exception when trying to enter invalid color values into colorboxes.
- Fixed bug where undo manager could incorrectly add an extra undo level when custom resize handles was removed.
- Fixed bug where it wouldn't be possible to alter cell properties properly on table cells on IE 8.
- Fixed so the color picker button in table dialog isn't shown unless you include the colorpicker plugin or add your own custom color picker.
- Fixed so activate/deactivate events fire when windowManager opens a window since.
- Fixed so the table advtab options isn't separated by an underscore to normalize naming with image_advtab option.
- Fixed so the table cell dialog has proper padding when the advanced tab in disabled.

## 4.1.3 - 2014-07-29

### Added
- Added event binding logic to tinymce.util.XHR making it possible to override headers and settings before any request is made.

### Fixed
- Fixed bug where drag events wasn't fireing properly on older IE versions since the event handlers where bound to document.
- Fixed bug where drag/dropping contents within the editor on IE would force the contents into plain text mode even if it was internal content.
- Fixed bug where IE 7 wouldn't open menus properly due to a resize bug in the browser auto closing them immediately.
- Fixed bug where the DOMUtils getPos logic wouldn't produce a valid coordinate inside the body if the body was positioned non static.
- Fixed bug where the element path and format state wasn't properly updated if you had the wordcount plugin enabled.
- Fixed bug where a comment at the beginning of source would produce an exception in the formatter logic.
- Fixed bug where setAttrib/getAttrib on null would throw exception together with any hooked attributes like style.
- Fixed bug where table sizes wasn't properly retained when copy/pasting on WebKit/Blink.
- Fixed bug where WebKit/Blink would produce colors in RGB format instead of the forced HEX format when deleting contents.
- Fixed bug where the width attribute wasn't updated on tables if you changed the size inside the table dialog.
- Fixed bug where control selection wasn't properly handled when the caret was placed directly after an image.
- Fixed bug where selecting the contents of table cells using the selection.select method wouldn't place the caret properly.
- Fixed bug where the selection state for images wasn't removed when placing the caret right after an image on WebKit/Blink.
- Fixed bug where all events wasn't properly unbound when and editor instance was removed or destroyed by some external innerHTML call.
- Fixed bug where it wasn't possible or very hard to select images on iOS when the onscreen keyboard was visible.
- Fixed so auto_focus can take a boolean argument this will auto focus the last initialized editor might be useful for single inits.
- Fixed so word auto detect lists logic works better for faked lists that doesn't have specific markup.
- Fixed so nodeChange gets fired on mouseup as it used to before 4.1.1 we optimized that event to fire less often.

### Removed
- Removed the finish menu item from spellchecker menu since it's redundant you can stop spellchecking by toggling menu item or button.

## 4.1.2 - 2014-07-15

### Added
- Added offset/grep to DomQuery class works basically the same as it's jQuery equivalent.

### Fixed
- Fixed bug where backspace/delete or setContent with an empty string would remove header data when using the fullpage plugin.
- Fixed bug where tinymce.remove with a selector not matching any editors would remove all editors.
- Fixed bug where resizing of the editor didn't work since the theme was calling setStyles instead of setStyle.
- Fixed bug where IE 7 would fail to append html fragments to iframe document when using DomQuery.
- Fixed bug where the getStyle DOMUtils method would produce an exception if it was called with null as it's element.
- Fixed bug where the paste plugin would remove the element if the none of the paste_webkit_styles rules matched the current style.
- Fixed bug where contextmenu table items wouldn't work properly on IE since it would some times fire an incorrect selection change.
- Fixed bug where the padding/border values wasn't used in the size calculation for the body size when using autoresize. Patch contributed by Matt Whelan.
- Fixed bug where conditional word comments wouldn't be properly removed when pasting plain text.
- Fixed bug where resizing would sometime fail on IE 11 when the mouseup occurred inside the resizable element.
- Fixed so the iframe gets initialized without any inline event handlers for better CSP support. Patch contributed by Matt Whelan.
- Fixed so the tinymce.dom.Sizzle is the latest version of sizzle this resolves the document context bug.

## 4.1.1 - 2014-07-08

### Fixed
- Fixed bug where pasting plain text on some WebKit versions would result in an empty line.
- Fixed bug where resizing images inside tables on IE 11 wouldn't work properly.
- Fixed bug where IE 11 would sometimes throw "Invalid argument" exception when editor contents was set to an empty string.
- Fixed bug where document.activeElement would throw exceptions on IE 9 when that element was hidden or removed from dom.
- Fixed bug where WebKit/Blink sometimes produced br elements with the Apple-interchange-newline class.
- Fixed bug where table cell selection wasn't properly removed when copy/pasting table cells.
- Fixed bug where pasting nested list items from Word wouldn't produce proper semantic nested lists.
- Fixed bug where right clicking using the contextmenu plugin on WebKit/Blink on Mac OS X would select the target current word or line.
- Fixed bug where it wasn't possible to alter table cell properties on IE 8 using the context menu.
- Fixed bug where the resize helper wouldn't be correctly positioned on older IE versions.
- Fixed bug where fullpage plugin would produce an error if you didn't specify a doctype encoding.
- Fixed bug where anchor plugin would get the name/id of the current element even if it wasn't anchor element.
- Fixed bug where visual aids for tables wouldn't be properly disabled when changing the border size.
- Fixed bug where some control selection events wasn't properly fired on older IE versions.
- Fixed bug where table cell selection on older IE versions would prevent resizing of images.
- Fixed bug with paste_data_images paste option not working properly on modern IE versions.
- Fixed bug where custom elements with underscores in the name wasn't properly parsed/serialized.
- Fixed bug where applying inline formats to nested list elements would produce an incorrect formatting result.
- Fixed so it's possible to hide items from elements path by using preventDefault/stopPropagation.
- Fixed so inline mode toolbar gets rendered right aligned if the editable element positioned to the documents right edge.
- Fixed so empty inline elements inside empty block elements doesn't get removed if configured to be kept intact.
- Fixed so DomQuery parentsUntil/prevUntil/nextUntil supports selectors/elements/filters etc.
- Fixed so legacyoutput plugin overrides fontselect and fontsizeselect controls and handles font elements properly.

## 4.1.0 - 2014-06-18

### Added
- Added new file_picker_callback option to replace the old file_browser_callback the latter will still work though.
- Added new custom colors to textcolor plugin will be displayed if a color picker is provided also shows the latest colors.
- Added new color_picker_callback option to enable you to add custom color pickers to the editor.
- Added new advanced tabs to table/cell/row dialogs to enable you to select colors for border/background.
- Added new colorpicker plugin that lets you select colors from a hsv color picker.
- Added new tinymce.util.Color class to handle color parsing and converting.
- Added new colorpicker UI widget element lets you add a hsv color picker to any form/window.
- Added new textpattern plugin that allows you to use markdown like text patterns to format contents.
- Added new resize helper element that shows the current width & height while resizing.
- Added new "once" method to Editor and EventDispatcher enables since callback execution events.
- Added new jQuery like class under tinymce.dom.DomQuery it's exposed on editor instances (editor.$) and globally under (tinymce.$).

### Fixed
- Fixed so the default resize method for images are proportional shift/ctrl can be used to make an unproportional size.
- Fixed bug where the image_dimensions option of the image plugin would cause exceptions when it tried to update the size.
- Fixed bug where table cell dialog class field wasn't properly updated when editing an a table cell with an existing class.
- Fixed bug where Safari on Mac would produce webkit-fake-url for pasted images so these are now removed.
- Fixed bug where the nodeChange event would get fired before the selection was changed when clicking inside the current selection range.
- Fixed bug where valid_classes option would cause exception when it removed internal prefixed classes like mce-item-.
- Fixed bug where backspace would cause navigation in IE 8 on an inline element and after a caret formatting was applied.
- Fixed so placeholder images produced by the media plugin gets selected when inserted/edited.
- Fixed so it's possible to drag in images when the paste_data_images option is enabled. Might be useful for mail clients.
- Fixed so images doesn't get a width/height applied if the image_dimensions option is set to false useful for responsive contents.
- Fixed so it's possible to pass in an optional arguments object for the nodeChanged function to be passed to all nodechange event listeners.
- Fixed bug where media plugin embed code didn't update correctly.<|MERGE_RESOLUTION|>--- conflicted
+++ resolved
@@ -40,12 +40,9 @@
 - The `editor.selection.getRng()` API was not returning a proper range on hidden editors in Firefox. #TINY-9259
 - The `editor.selection.getBookmark()` API was not returning a proper bookmark on hidden editors in Firefox. #TINY-9259
 - Dragging a noneditable element before or after another noneditable element now works correctly. #TINY-9253
-<<<<<<< HEAD
-- The caret was moved to the previous line when the inline text pattern have been executed on Enter key pressing in Firefox. #TINY-9193
-=======
 - The restored selection after a redo or undo action was not scrolled into view. #TINY-9222
 - A newline could not be inserted when the selection was restored from a bookmark after an inline `contenteditable="false"` element. #TINY-9194
->>>>>>> a32f9263
+- The caret was moved to the previous line when the inline text pattern have been executed on Enter key pressing in Firefox. #TINY-9193
 
 ## 6.2.0 - 2022-09-08
 
