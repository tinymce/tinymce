--- conflicted
+++ resolved
@@ -6,14 +6,6 @@
 
 ## Unreleased
 
-<<<<<<< HEAD
-### Fixed
-- Normalize merge tag highlighting across browsers on right click. #TINY-9848
-- Typing after deleting formatted content could remove a space at the start of the typing. #TINY-9310
-- Invalid markup in Notification and Dialog close buttons. #TINY-9849
-
-=======
->>>>>>> 1162bcbd
 ### Added
 - New `table_merge_content_on_paste` option which disables the merging behaviour when pasting a table inside an existing table. #TINY-9808
 - New optional `defaultExpandedIds` and `onToggleExpand` options to the `tree` component config. #TINY-9653
@@ -39,6 +31,7 @@
 - The `a` elements were allowed to have non-inline child elements when the editor schema was set to `html4`. #TINY-9805
 
 ### Fixed
+- Right clicking on a merge tag would result in different highlighting across browsers. #TINY-9848
 - Command + backspace would not add an undo level on Mac. #TINY-8910
 - Ctrl + backspace and Ctrl + delete would not restore correct caret position after redo. #TINY-8910
 - In the tree component, a selected item in a directory would not stay selected after collapsing the directory. #TINY-9715
