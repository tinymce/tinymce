--- conflicted
+++ resolved
@@ -6,13 +6,11 @@
 
 ## Unreleased
 
-<<<<<<< HEAD
 ### Fixed
 - Corrected the implementation of the `size` parameter in inline dialogs. #TINY-10015
-=======
+
 ### Added
 - Added new `bottom` to inline dialog type. This new inline dialog option allows the inline dialog to be positioned at the bottom of the editor. #TINY-9888
->>>>>>> cadc1575
 
 ## 6.5.1 - 2023-06-19
 
