# Changelog
All notable changes to this project will be documented in this file.

The format is based on [Keep a Changelog](https://keepachangelog.com/en/1.0.0/),
and this project adheres to [Semantic Versioning](https://semver.org/spec/v2.0.0.html).

## Unreleased

## 6.2 - 2022-09-08

### Added
- New `text_patterns_lookup` option to provide additional text patterns dynamically. #TINY-8778
- New promotion element has been added to the default UI. It can be disabled using the new `promotion` option. #TINY-8840
- New `format_noneditable_selector` option to specify the `contenteditable="false"` elements that can be wrapped in a format. #TINY-8905
- Added `allow` as a valid attribute for the `iframe` element in the editor schema. #TINY-8939
- New `search` field in the `MenuButton` that shows a search field at the top of the menu, and refetches items when the search field updates. #TINY-8952

### Improved
- The formatter can now apply a format to a `contenteditable="false"` element by wrapping it. Configurable using the `format_noneditable_selector` option. #TINY-8905
- The autocompleter now supports a multiple character trigger using the new `trigger` configuration. #TINY-8887
- The formatter now applies some inline formats, such as color and font size, to list item elements when the entire item content is selected. #TINY-8961
- The installed and available plugin lists in the Help dialog are now sorted alphabetically. #TINY-9019
- Alignment can now be applied to more types of embedded media elements. #TINY-8687

### Changed
- The `@menubar-row-separator-color` oxide variable no longer affects the divider between the Menubar and Toolbar. It only controls the color of the separator lines drawn in multiline Menubars. #TINY-8632
- The `@toolbar-separator-color` oxide variable now affects the color of the separator between the Menubar and Toolbar only. #TINY-8632
- Available Premium plugins, which are listed by name in the Help dialog, are no longer translated. #TINY-9019

### Fixed
- The Autolink plugin did not work when text nodes in the content were fragmented. #TINY-3723
- Fixed multiple incorrect types on public APIs found while enabling TypeScript strict mode. #TINY-8806
- The number of blank lines returned from `editor.getContent({format: 'text'})` differed between browsers. #TINY-8579
- The editor focused via the `auto_focus` option was not scrolled into the viewport. #TINY-8785
- Adding spaces immediately after a `contenteditable="false"` block did not work properly in some circumstances. #TINY-8814
- Elements with only `data-*` custom attributes were sometimes removed when they should not be removed. #TINY-8755
- Selecting a figure with `class="image"` incorrectly highlighted the link toolbar button. #TINY-8832
- Specifying a single, non-default list style for the `advlist_bullet_styles` and `advlist_number_styles` options was not respected. #TINY-8721
<<<<<<< HEAD
- Fixed multiple issues that occurred when formatting `contenteditable` elements. #TINY-8905
- Spaces could be incorrectly added to *Insert/Edit Link* dialog components in certain cases. #TINY-8775
- The text patterns logic threw an error when there were fragmented text nodes in a paragraph. #TINY-8779
- Dragging a `contentEditable=false` element towards a document’s edge did not cause scrolling. #TINY-8874
- Parsing large documents no longer throws a `Maximum call stack size exceeded` exception. #TINY-6945
- DomParser filter matching was not checked between filters, which could lead to an exception in the parser. #TINY-8888
- `contenteditable="false"` lists can no longer be toggled; and `contenteditable="true"` list elements within these lists can no longer be indented, split into another list element, or appended to the previous list element by deletion. #TINY-8920
- Removed extra bottom padding in the context toolbar of the `tinymce-5` skin. #TINY-8980
- Fixed a regression where pressing **Enter** added or deleted content outside the selection. #TINY-9101
- Fixed a bug where pressing **Enter** deleted selected `contenteditable="false"` `<pre>` elements. #TINY-9101
=======
- Fixed various issues that occurred when formatting `contenteditable` elements. #TINY-8905
- Spaces could be incorrectly added to urlinput dialog components in certain cases #TINY-8775
- The text pattern logic threw an error when there were fragmented text nodes in a paragraph #TINY-8779
- Dragging a `contentEditable=false` element towards the edges would not cause scrolling #TINY-8874
- Parsing large documents no longer throws a `Maximum call stack size exceeded` exception #TINY-6945
- DomParser filter matching was not checked between filters, which could lead to an exception in the parser #TINY-8888
- Lists with `contenteditable="false"` can no longer be toggled, and `contenteditable="true"` list elements within them can no longer be indented, split into another list element, or appended to the previous list element by deletion. #TINY-8920
- Removed extra padding for the context toolbar in the `tinymce-5` skin. #TINY-8980
- Fixed a regression where pressing Enter caused content outside the selection to be added or deleted unexpectedly. #TINY-9101
- Fixed a bug where pressing Enter deleted selected "contenteditable="false" pre elements. #TINY-9101
- The `editor.insertContent()` API did not respect the `no_events` argument. #TINY-9140
>>>>>>> 48e94527

### Deprecated
- The autocompleter configuration property, `ch`, has been deprecated. It will be removed in the next major release. Use the `trigger` property instead. #TINY-8887

## 6.1.2 - 2022-07-29

### Fixed
- Reverted the undo level fix in the `autolink` plugin as it caused duplicated content in some edge cases. #TINY-8936

## 6.1.1 - 2022-07-27

### Fixed
- Invalid special elements were not cleaned up correctly during sanitization. #TINY-8780
- An exception was thrown when deleting all content if the start or end of the document had a `contenteditable="false"` element. #TINY-8877
- When a sidebar was opened using the `sidebar_show` option, its associated toolbar button was not highlighted. #TINY-8873
- When converting a URL to a link, the `autolink` plugin did not fire an `ExecCommand` event, nor did it create an undo level. #TINY-8896
- Worked around a Firefox bug which resulted in cookies not being available inside the editor content. #TINY-8916
- `<pre>` content pasted into a `<pre>` block that had inline styles or was `noneditable` now merges correctly with the surrounding content. #TINY-8860
- After a `codesample` was pasted, the insertion point was placed incorrectly. #TINY-8861

## 6.1.0 - 2022-06-29

### Added
- New `sidebar_show` option to show the specified sidebar on initialization. #TINY-8710
- New `newline_behavior` option controls what happens when the Return or Enter key is pressed or the `mceInsertNewLine` command is used. #TINY-8458
- New `iframe_template_callback` option in the Media plugin. Patch provided by Namstel. #TINY-8684
- New `transparent` property for `iframe` dialog component. #TINY-8534
- New `removeAttributeFilter` and `removeNodeFilter` functions added to the DomParser and DOM Serializer APIs. #TINY-7847
- New `dispatchChange` function added to the UndoManager API to fire the change with current editor status as level and current undoManager layer as lastLevel. #TINY-8641

### Improved
- Clearer focus states for buttons while navigating with a keyboard. #TINY-8557
- Support annotating certain block elements directly when using the editor's Annotation API. #TINY-8698
- The `mceLink` command can now take the value `{ dialog: true }` to always open the link dialog. #TINY-8057
- All help dialog links to `https://www.tiny.cloud` now include `rel="noopener"` to avoid potential security issues. #TINY-8834

### Changed
- The `end_container_on_empty_block` option can now take a string of blocks, allowing the exiting of a blockquote element by pressing Enter or Return twice. #TINY-6559
- The default value for `end_container_on_empty_block` option has been changed to `'blockquote'`. #TINY-6559
- Link menu and toolbar buttons now always execute the `mceLink` command. #TINY-8057
- Toggling fullscreen mode when using the Fullscreen plugin now also fires the `ResizeEditor` event. #TINY-8701
- Getting the editor's text content now returns newlines instead of an empty string if more than one empty paragraph exists. #TINY-8578
- Custom elements are now treated as non-empty elements by the schema. #TINY-4784
- The autocompleter's menu HTML element is now positioned instead of the wrapper. #TINY-6476
- Choice menu items will now use the `'menuitemradio'` aria role to better reflect that only a single item can be active. #TINY-8602

### Fixed
- Some Template plugin option values were not escaped properly when doing replacement lookups with Regular Expressions. #TINY-7433
- Copy events were not dispatched in readonly mode. #TINY-6800
- `<pre>` tags were not preserved when copying and pasting. #TINY-7719
- The URL detection used for autolink and smart paste did not work if a path segment contained valid characters such as `!` and `:`. #TINY-8069
- In some cases pressing the Backspace or Delete key would incorrectly step into tables rather than remain outside. #TINY-8592
- Links opened when Alt+Enter or Option+Return was typed even when `preventDefault()` was called on the keydown event. #TINY-8661
- Inconsistent visual behavior between choosing Edit -> Select All and typing Ctrl+A or Cmd+A when a document contained an image. #TINY-4550
- Ctrl+Shift+Home/End or Cmd+Shift+Up-arrow/Down-arrow did not expand the selection to a `contenteditable="false"` element if the element was at the beginning or end of a document. #TINY-7795
- Triple-clicking did not select a paragraph in Google Chrome in some circumstances. #TINY-8215
- Images were not showing as selected when selected along with other content. #TINY-5947
- Selection direction was not stored or restored when getting or setting selection bookmarks. #TINY-8599
- When text within an inline boundary element was selected and the right-arrow key was pressed, the insertion point incorrectly moved to the left. #TINY-8601
- In some versions of Safari, the `editor.selection.isForward()` API could throw an exception due to an invalid selection. #TINY-8686
- The selection is no longer incorrectly moved inside a comment by the `editor.selection.normalize()` API. #TINY-7817
- The `InsertParagraph` or `mceInsertNewLine` commands did not delete the current selection like the native command does. #TINY-8606
- The `InsertLineBreak` command did not replace selected content. #TINY-8458
- If selected content straddled a parent and nested list, cutting the selection did not always set the list style to `'none'` on the parent list. #TINY-8078
- Delete operations could behave incorrectly if the selection contains a `contenteditable="false"` element located at the edge of content. #TINY-8729
- Spaces were not added correctly on some browsers when the insertion point was immediately before or after a `contenteditable="false"` block element. #TINY-8588
- Images that used a Data URI were corrupted when the data wasn't base64 encoded. #TINY-8337
- `uploadImages` no longer triggers two change events if there is a removal of images on upload. #TINY-8641
- Preview and Insert Template dialogs now display the correct content background color when using dark skins. #TINY-8534
- Dialogs no longer exceed window height on smaller screens. #TINY-8146
- UI components, such as dialogs, would in some cases cause the Esc keyup event to incorrectly trigger inside the editor. #TINY-7005
- Fixed incorrect word breaks in menus when the menu presented with a scrollbar. #TINY-8572
- Notifications did not properly reposition when toggling fullscreen mode. #TINY-8701
- Text alignments, such as flush left and centered, could not be applied to `<pre>` elements. #TINY-7715
- Indenting or outdenting list items inside a block element that was inside another list item did not work. #TINY-7209
- Changing the list type of a list within another block element altered the parent element that contained that list. #TINY-8068
- Pasting columns in tables could, in some circumstances, result in an invalid table. #TINY-8040
- Copying columns in tables could sometimes result in an invalid copy. #TINY-8040
- Changing table properties with the `table_style_by_css` option set to `false` would sometimes reset the table width. #TINY-8758
- Custom elements added to otherwise blank lines were removed during serialization. #TINY-4784
- The editor's autocompleter was not triggered at the start of nested list items. #TINY-8759
- Some function types in the TreeWalker API missed that it could return `undefined`. #TINY-8592
- Nuget packages for .NET and .NET Core are now configured to copy TinyMCE into `/wwwroot/lib/` when TinyMCE is installed into a project. #TINY-8611

## 6.0.3 - 2022-05-25

### Fixed
- Could not remove values when multiple cells were selected with the cell properties dialog. #TINY-8625
- Could not remove values when multiple rows were selected with the row properties dialog. #TINY-8625
- Empty lines that were formatted in a ranged selection using the `format_empty_lines` option were not kept in the serialized content. #TINY-8639
- The `s` element was missing from the default schema text inline elements. #TINY-8639
- Some text inline elements specified via the schema were not removed when empty by default. #TINY-8639

## 6.0.2 - 2022-04-27

### Fixed
- Some media elements wouldn't update when changing the source URL. #TINY-8660
- Inline toolbars flickered when switching between editors. #TINY-8594
- Multiple inline toolbars were shown if focused too quickly. #TINY-8503
- Added background and additional spacing for the text labeled buttons in the toolbar to improve visual clarity. #TINY-8617
- Toolbar split buttons with text used an incorrect width on touch devices. #TINY-8647

## 6.0.1 - 2022-03-23

### Fixed
- Fixed the dev ZIP missing the required `bin` scripts to build from the source. #TINY-8542
- Fixed a regression whereby text patterns couldn't be updated at runtime. #TINY-8540
- Fixed an issue where tables with colgroups could be copied incorrectly in some cases. #TINY-8568
- Naked buttons better adapt to various background colors, improved text contrast in notifications. #TINY-8533
- The autocompleter would not fire the `AutocompleterStart` event nor close the menu in some cases. #TINY-8552
- It wasn't possible to select text right after an inline noneditable element. #TINY-8567
- Fixed a double border showing for the `tinymce-5` skin when using `toolbar_location: 'bottom'`. #TINY-8564
- Clipboard content was not generated correctly when cutting and copying `contenteditable="false"` elements. #TINY-8563
- Fixed the box-shadow getting clipped in autocompletor popups. #TINY-8573
- The `buttonType` property did not work for dialog footer buttons. #TINY-8582
- Fix contrast ratio for error messages. #TINY-8586

## 6.0.0 - 2022-03-03

### Added
- New `editor.options` API to replace the old `editor.settings` and `editor.getParam` APIs. #TINY-8206
- New `editor.annotator.removeAll` API to remove all annotations by name. #TINY-8195
- New `Resource.unload` API to make it possible to unload resources. #TINY-8431
- New `FakeClipboard` API on the `tinymce` global. #TINY-8353
- New `dispatch()` function to replace the now deprecated `fire()` function in various APIs. #TINY-8102
- New `AutocompleterStart`, `AutocompleterUpdate` and `AutocompleterEnd` events. #TINY-8279
- New `mceAutocompleterClose`, `mceAutocompleterReload` commands. #TINY-8279
- New `mceInsertTableDialog` command to open the insert table dialog. #TINY-8273
- New `slider` dialog component. #TINY-8304
- New `imagepreview` dialog component, allowing preview and zoom of any image URL. #TINY-8333
- New `buttonType` property on dialog button components, supporting `toolbar` style in addition to `primary` and `secondary`. #TINY-8304
- The `tabindex` attribute is now copied from the target element to the iframe. #TINY-8315

### Improved
- New default theme styling for TinyMCE 6 facelift with old skin available as `tinymce-5` and `tinymce-5-dark`. #TINY-8373
- The default height of editor has been increased from `200px` to `400px` to improve the usability of the editor. #TINY-6860
- The upload results returned from the `editor.uploadImages()` API now includes a `removed` flag, reflecting if the image was removed after a failed upload. #TINY-7735
- The `ScriptLoader`, `StyleSheetLoader`, `AddOnManager`, `PluginManager` and `ThemeManager` APIs will now return a `Promise` when loading resources instead of using callbacks. #TINY-8325
- A `ThemeLoadError` event is now fired if the theme fails to load. #TINY-8325
- The `BeforeSetContent` event will now include the actual serialized content when passing in an `AstNode` to the `editor.setContent` API. #TINY-7996
- Improved support for placing the caret before or after noneditable elements within the editor. #TINY-8169
- Calls to `editor.selection.setRng` now update the caret position bookmark used when focus is returned to the editor. #TINY-8450
- The `emoticon` plugin dialog, toolbar and menu item has been updated to use the more accurate `Emojis` term. #TINY-7631
- The dialog `redial` API will now only rerender the changed components instead of the whole dialog. #TINY-8334
- The dialog API `setData` method now uses a deep merge algorithm to support partial nested objects. #TINY-8333
- The dialog spec `initialData` type is now `Partial<T>` to match the underlying implementation details. #TINY-8334
- Notifications no longer require a timeout to disable the close button. #TINY-6679
- The editor theme is now fetched in parallel with the icons, language pack and plugins. #TINY-8453

### Changed
- TinyMCE is now MIT licensed. #TINY-2316
- Moved the `paste` plugin's functionality to TinyMCE core. #TINY-8310
- The `paste_data_images` option now defaults to `true`. #TINY-8310
- Moved the `noneditable` plugin to TinyMCE core. #TINY-8311
- Renamed the `noneditable_noneditable_class` option to `noneditable_class`. #TINY-8311
- Renamed the `noneditable_editable_class` option to `editable_class`. #TINY-8311
- Moved the `textpattern` plugin to TinyMCE core. #TINY-8312
- Renamed the `textpattern_patterns` option to `text_patterns`. #TINY-8312
- Moved the `hr` plugin's functionality to TinyMCE core. #TINY-8313
- Moved the `print` plugin's functionality to TinyMCE core. #TINY-8314
- Moved non-UI table functionality to core. #TINY-8273
- The `DomParser` API no longer uses a custom parser internally and instead uses the native `DOMParser` API. #TINY-4627
- The `editor.getContent()` API can provide custom content by preventing and overriding `content` in the `BeforeGetContent` event. This makes it consistent with the `editor.selection.getContent()` API. #TINY-8018
- The `editor.setContent()` API can now be prevented using the `BeforeSetContent` event. This makes it consistent with the `editor.selection.setContent()` API. #TINY-8018
- Add-ons such as plugins and themes are no longer constructed using the `new` operator. #TINY-8256
- A number of APIs that were not proper classes, are no longer constructed using the `new` operator. #TINY-8322
- The Editor commands APIs will no longer fallback to executing the browsers native command functionality. #TINY-7829
- The Editor query command APIs will now return `false` or an empty string on removed editors. #TINY-7829
- The `mceAddEditor` and `mceToggleEditor` commands now take an object as their value to specify the id and editor options. #TINY-8138
- The `mceInsertTable` command can no longer open the insert table dialog. Use the `mceInsertTableDialog` command instead. #TINY-8273
- The `plugins` option now returns a `string` array instead of a space separated string. #TINY-8455
- The `media` plugin no longer treats `iframe`, `video`, `audio` or `object` elements as "special" and will validate the contents against the schema. #TINY-8382
- The `images_upload_handler` option is no longer passed a `success` or `failure` callback and instead requires a `Promise` to be returned with the upload result. #TINY-8325
- The `tinymce.settings` global property is no longer set upon initialization. #TINY-7359
- The `change` event is no longer fired on first modification. #TINY-6920
- The `GetContent` event will now always pass a `string` for the `content` property. #TINY-7996
- Changed the default tag for the strikethrough format to the `s` tag when using a html 5 schema. #TINY-8262
- The `strike` tag is automatically converted to the `s` tag when using a html 5 schema. #TINY-8262
- Aligning a table to the left or right will now use margin styling instead of float styling. #TINY-6558
- The `:` control character has been changed to `~` for the schema `valid_elements` and `extended_valid_elements` options. #TINY-6726
- The `primary` property on dialog buttons has been deprecated. Use the new `buttonType` property instead. #TINY-8304
- Changed the default statusbar element path delimiter from `»` to `›`. #TINY-8372
- Replaced the `Powered by Tiny` branding text with the Tiny logo. #TINY-8371
- The default minimum height of editor has been changed to 100px to prevent the UI disappearing while resizing. #TINY-6860
- RGB colors are no longer converted to hex values when parsing or serializing content. #TINY-8163
- Replaced the `isDisabled()` function with an `isEnabled()` function for various APIs. #TINY-8101
- Replaced the `enable()` and `disable()` functions with a `setEnabled(state)` function in various APIs. #TINY-8101
- Replaced the `disabled` property with an `enabled` property in various APIs. #TINY-8101
- Replaced the `disable(name)` and `enable(name)` functions with a `setEnabled(name, state)` function in the Dialog APIs. #TINY-8101
- Renamed the `tinymce.Env.os.isOSX` API to `tinymce.Env.os.isMacOS`. #TINY-8175
- Renamed the `tinymce.Env.browser.isChrome` API to `tinymce.Env.browser.isChromium` to better reflect its functionality. #TINY-8300
- Renamed the `getShortEndedElements` Schema API to `getVoidElements`. #TINY-8344
- Renamed the `font_formats` option to `font_family_formats`. #TINY-8328
- Renamed the `fontselect` toolbar button and `fontformats` menu item to `fontfamily`. #TINY-8328
- Renamed the `fontsize_formats` option to `font_size_formats`. #TINY-8328
- Renamed the `fontsizeselect` toolbar button and `fontsizes` menu item to `fontsize`. #TINY-8328
- Renamed the `formatselect` toolbar button and `blockformats` menu item to `blocks`. #TINY-8328
- Renamed the `styleselect` toolbar button and `formats` menu item to `styles`. #TINY-8328
- Renamed the `lineheight_formats` option to `line_height_formats`. #TINY-8328
- Renamed the `getWhiteSpaceElements()` function to `getWhitespaceElements()` in the `Schema` API. #TINY-8102
- Renamed the `mceInsertClipboardContent` command `content` property to `html` to better reflect what data is passed. #TINY-8310
- Renamed the `default_link_target` option to `link_default_target` for both `link` and `autolink` plugins. #TINY-4603
- Renamed the `rel_list` option to `link_rel_list` for the `link` plugin. #TINY-4603
- Renamed the `target_list` option to `link_target_list` for the `link` plugin. #TINY-4603
- The default value for the `link_default_protocol` option has been changed to `https` instead of `http`. #TINY-7824
- The default value for the `element_format` option has been changed to `html`. #TINY-8263
- The default value for the `schema` option has been changed to `html5`. #TINY-8261
- The default value for the `table_style_by_css` option has been changed to `true`. #TINY-8259
- The default value for the `table_use_colgroups` option has been changed to `true`. #TINY-8259

### Fixed
- The object returned from the `editor.fire()` API was incorrect if the editor had been removed. #TINY-8018
- The `editor.selection.getContent()` API did not respect the `no_events` argument. #TINY-8018
- The `editor.annotator.remove` API did not keep selection when removing the annotation. #TINY-8195
- The `GetContent` event was not fired when getting `tree` or `text` formats using the `editor.selection.getContent()` API. #TINY-8018
- The `beforeinput` and `input` events would sometimes not fire as expected when deleting content. #TINY-8168 #TINY-8329
- The `table` plugin would sometimes not correctly handle headers in the `tfoot` section. #TINY-8104
- The `silver` theme UI was incorrectly rendered before plugins had initialized. #TINY-8288
- The aria labels for the color picker dialog were not translated. #TINY-8381
- Fixed sub-menu items not read by screen readers. Patch contributed by westonkd. #TINY-8417
- Dialog labels and other text-based UI properties did not escape HTML markup. #TINY-7524
- Anchor elements would render incorrectly when using the `allow_html_in_named_anchor` option. #TINY-3799
- The `AstNode` HTML serializer did not serialize `pre` or `textarea` elements correctly when they contained newlines. #TINY-8446
- Fixed sub-menu items not read by screen readers. Patch contributed by westonkd. #TINY-8417
- The Home or End keys would move out of a editable element contained within a noneditable element. #TINY-8201
- Dialogs could not be opened in inline mode before the editor had been rendered. #TINY-8397
- Clicking on menu items could cause an unexpected console warning if the `onAction` function caused the menu to close. #TINY-8513
- Fixed various color and contrast issues for the dark skins. #TINY-8527

### Removed
- Removed support for Microsoft Internet Explorer 11. #TINY-8194 #TINY-8241
- Removed support for Microsoft Word from the opensource paste functionality. #TINY-7493
- Removed support for the `plugins` option allowing a mixture of a string array and of space separated strings. #TINY-8399
- Removed support for the deprecated `false` value for the `forced_root_block` option. #TINY-8260
- Removed the jQuery integration. #TINY-4519
- Removed the `imagetools` plugin, which is now classified as a Premium plugin. #TINY-8209
- Removed the `imagetools` dialog component. #TINY-8333
- Removed the `toc` plugin, which is now classified as a Premium plugin. #TINY-8250
- Removed the `tabfocus` plugin. #TINY-8315
- Removed the `textpattern` plugin's API as part of moving it to core. #TINY-8312
- Removed the `table` plugin's API. #TINY-8273
- Removed the callback for the `EditorUpload` API. #TINY-8325
- Removed the legacy browser detection properties from the `Env` API. #TINY-8162
- Removed the `filterNode` method from the `DomParser` API. #TINY-8249
- Removed the `SaxParser` API. #TINY-8218
- Removed the `tinymce.utils.Promise` API. #TINY-8241
- Removed the `toHex` function for the `DOMUtils` and `Styles` APIs. #TINY-8163
- Removed the `execCommand` handler function from the plugin and theme interfaces. #TINY-7829
- Removed the `editor.settings` property as it has been replaced by the new Options API. #TINY-8236
- Removed the `shortEnded` and `fixed` properties on `tinymce.html.Node` class. #TINY-8205
- Removed the `mceInsertRawHTML` command. #TINY-8214
- Removed the style field from the `image` plugin dialog advanced tab. #TINY-3422
- Removed the `paste_filter_drop` option as native drag and drop handling is no longer supported. #TINY-8511
- Removed the legacy `mobile` theme. #TINY-7832
- Removed the deprecated `$`, `Class`, `DomQuery` and `Sizzle` APIs. #TINY-4520 #TINY-8326
- Removed the deprecated `Color`, `JSON`, `JSONP` and `JSONRequest`. #TINY-8162
- Removed the deprecated `XHR` API. #TINY-8164
- Removed the deprecated `setIconStroke` Split Toolbar Button API. #TINY-8162
- Removed the deprecated `editors` property from `EditorManager`. #TINY-8162
- Removed the deprecated `execCallback` and `setMode` APIs from `Editor`. #TINY-8162
- Removed the deprecated `addComponents` and `dependencies` APIs from `AddOnManager`. #TINY-8162
- Removed the deprecated `clearInterval`, `clearTimeout`, `debounce`, `requestAnimationFrame`, `setInterval`, `setTimeout` and `throttle` APIs from `Delay`. #TINY-8162
- Removed the deprecated `Schema` options. #TINY-7821
- Removed the deprecated `file_browser_callback_types`, `force_hex_style_colors` and `images_dataimg_filter` options. #TINY-7823
- Removed the deprecated `filepicker_validator_handler`, `force_p_newlines`, `gecko_spellcheck`, `tab_focus`, `table_responsive_width` and `toolbar_drawer` options. #TINY-7820
- Removed the deprecated `media_scripts` option in the `media` plugin. #TINY-8421
- Removed the deprecated `editor_deselector`, `editor_selector`, `elements`, `mode` and `types` legacy TinyMCE init options. #TINY-7822
- Removed the deprecated `content_editable_state` and `padd_empty_with_br` options. #TINY-8400
- Removed the deprecated `autoresize_on_init` option from the `autoresize` plugin. #TINY-8400
- Removed the deprecated `fullpage`, `spellchecker`, `bbcode`, `legacyoutput`, `colorpicker`, `contextmenu` and `textcolor` plugins. #TINY-8192
- Removed the undocumented `editor.editorCommands.hasCustomCommand` API. #TINY-7829
- Removed the undocumented `mceResetDesignMode`, `mceRepaint` and `mceBeginUndoLevel` commands. #TINY-7829

### Deprecated
- The dialog button component's `primary` property has been deprecated and will be removed in the next major release. Use the new `buttonType` property instead. #TINY-8304
- The `fire()` function of `tinymce.Editor`, `tinymce.dom.EventUtils`, `tinymce.dom.DOMUtils`, `tinymce.util.Observable` and `tinymce.util.EventDispatcher` has been deprecated and will be removed in the next major release. Use the `dispatch()` function instead. #TINY-8102
- The `content` property on the `SetContent` event has been deprecated and will be removed in the next major release. #TINY-8457
- The return value of the `editor.setContent` API has been deprecated and will be removed in the next major release. #TINY-8457

## 5.10.3 - 2022-02-09

### Fixed
- Alignment would sometimes be removed on parent elements when changing alignment on certain inline nodes, such as images. #TINY-8308
- The `fullscreen` plugin would reset the scroll position when exiting fullscreen mode. #TINY-8418

## 5.10.2 - 2021-11-17

### Fixed
- Internal selectors were appearing in the style list when using the `importcss` plugin. #TINY-8238

## 5.10.1 - 2021-11-03

### Fixed
- The iframe aria help text was not read by some screen readers. #TINY-8171
- Clicking the `forecolor` or `backcolor` toolbar buttons would do nothing until selecting a color. #TINY-7836
- Crop functionality did not work in the `imagetools` plugin when the editor was rendered in a shadow root. #TINY-6387
- Fixed an exception thrown on Safari when closing the `searchreplace` plugin dialog. #TINY-8166
- The `autolink` plugin did not convert URLs to links when starting with a bracket. #TINY-8091
- The `autolink` plugin incorrectly created nested links in some cases. #TINY-8091
- Tables could have an incorrect height set on rows when rendered outside of the editor. #TINY-7699
- In certain circumstances, the table of contents plugin would incorrectly add an extra empty list item. #TINY-4636
- The insert table grid menu displayed an incorrect size when re-opening the grid. #TINY-6532
- The word count plugin was treating the zero width space character (`&#8203;`) as a word. #TINY-7484

## 5.10.0 - 2021-10-11

### Added
- Added a new `URI.isDomSafe(uri)` API to check if a URI is considered safe to be inserted into the DOM. #TINY-7998
- Added the `ESC` key code constant to the `VK` API. #TINY-7917
- Added a new `deprecation_warnings` setting for turning off deprecation console warning messages. #TINY-8049

### Improved
- The `element` argument of the `editor.selection.scrollIntoView()` API is now optional, and if it is not provided the current selection will be scrolled into view. #TINY-7291

### Changed
- The deprecated `scope` attribute is no longer added to `td` cells when converting a row to a header row. #TINY-7731
- The number of `col` elements is normalized to match the number of columns in a table after a table action. #TINY-8011

### Fixed
- Fixed a regression that caused block wrapper formats to apply and remove incorrectly when using a collapsed selection with multiple words. #TINY-8036
- Resizing table columns in some scenarios would resize the column to an incorrect position. #TINY-7731
- Inserting a table where the parent element had padding would cause the table width to be incorrect. #TINY-7991
- The resize backdrop element did not have the `data-mce-bogus="all"` attribute set to prevent it being included in output. #TINY-7854
- Resize handles appeared on top of dialogs and menus when using an inline editor. #TINY-3263
- Fixed the `autoresize` plugin incorrectly scrolling to the top of the editor content in some cases when changing content. #TINY-7291
- Fixed the `editor.selection.scrollIntoView()` type signature, as it incorrectly required an `Element` instead of `HTMLElement`. #TINY-7291
- Table cells that were both row and column headers did not retain the correct state when converting back to a regular row or column. #TINY-7709
- Clicking beside a non-editable element could cause the editor to incorrectly scroll to the top of the content. #TINY-7062
- Clicking in a table cell, with a non-editable element in an adjacent cell, incorrectly caused the non-editable element to be selected. #TINY-7736
- Split toolbar buttons incorrectly had nested `tabindex="-1"` attributes. #TINY-7879
- Fixed notifications rendering in the wrong place initially and when the page was scrolled. #TINY-7894
- Fixed an exception getting thrown when the number of `col` elements didn't match the number of columns in a table. #TINY-7041 #TINY-8011
- The table selection state could become incorrect after selecting a noneditable table cell. #TINY-8053
- As of Mozilla Firefox 91, toggling fullscreen mode with `toolbar_sticky` enabled would cause the toolbar to disappear. #TINY-7873
- Fixed URLs not cleaned correctly in some cases in the `link` and `image` plugins. #TINY-7998
- Fixed the `image` and `media` toolbar buttons incorrectly appearing to be in an inactive state in some cases. #TINY-3463
- Fixed the `editor.selection.selectorChanged` API not firing if the selector matched the current selection when registered in some cases. #TINY-3463
- Inserting content into a `contenteditable="true"` element that was contained within a `contenteditable="false"` element would move the selection to an incorrect location. #TINY-7842
- Dragging and dropping `contenteditable="false"` elements could result in the element being placed in an unexpected location. #TINY-7917
- Pressing the Escape key would not cancel a drag action that started on a `contenteditable="false"` element within the editor. #TINY-7917
- `video` and `audio` elements were unable to be played when the `media` plugin live embeds were enabled in some cases. #TINY-7674
- Pasting images would throw an exception if the clipboard `items` were not files (for example, screenshots taken from gnome-software). Patch contributed by cedric-anne. #TINY-8079

### Deprecated
- Several APIs have been deprecated. See the release notes section for information. #TINY-8023 #TINY-8063
- Several Editor settings have been deprecated. See the release notes section for information. #TINY-8086
- The Table of Contents and Image Tools plugins will be classified as Premium plugins in the next major release. #TINY-8087
- Word support in the `paste` plugin has been deprecated and will be removed in the next major release. #TINY-8087

## 5.9.2 - 2021-09-08

### Fixed
- Fixed an exception getting thrown when disabling events and setting content. #TINY-7956
- Delete operations could behave incorrectly if the selection crossed a table boundary. #TINY-7596

## 5.9.1 - 2021-08-27

### Fixed
- Published TinyMCE types failed to compile in strict mode. #TINY-7915
- The `TableModified` event sometimes didn't fire when performing certain table actions. #TINY-7916

## 5.9.0 - 2021-08-26

### Added
- Added a new `mceFocus` command that focuses the editor. Equivalent to using `editor.focus()`. #TINY-7373
- Added a new `mceTableToggleClass` command which toggles the provided class on the currently selected table. #TINY-7476
- Added a new `mceTableCellToggleClass` command which toggles the provided class on the currently selected table cells. #TINY-7476
- Added a new `tablecellvalign` toolbar button and menu item for vertical table cell alignment. #TINY-7477
- Added a new `tablecellborderwidth` toolbar button and menu item to change table cell border width. #TINY-7478
- Added a new `tablecellborderstyle` toolbar button and menu item to change table cell border style. #TINY-7478
- Added a new `tablecaption` toolbar button and menu item to toggle captions on tables. #TINY-7479
- Added a new `mceTableToggleCaption` command that toggles captions on a selected table. #TINY-7479
- Added a new `tablerowheader` toolbar button and menu item to toggle the header state of row cells. #TINY-7478
- Added a new `tablecolheader` toolbar button and menu item to toggle the header state of column cells. #TINY-7482
- Added a new `tablecellbordercolor` toolbar button and menu item to select table cell border colors, with an accompanying setting `table_border_color_map` to customize the available values. #TINY-7480
- Added a new `tablecellbackgroundcolor` toolbar button and menu item to select table cell background colors, with an accompanying setting `table_background_color_map` to customize the available values. #TINY-7480
- Added a new `language` menu item and toolbar button to add `lang` attributes to content, with an accompanying `content_langs` setting to specify the languages available. #TINY-6149
- A new `lang` format is now available that can be used with `editor.formatter`, or applied with the `Lang` editor command. #TINY-6149
- Added a new `language` icon for the `language` toolbar button. #TINY-7670
- Added a new `table-row-numbering` icon. #TINY-7327
- Added new plugin commands: `mceEmoticons` (Emoticons), `mceWordCount` (Word Count), and `mceTemplate` (Template). #TINY-7619
- Added a new `iframe_aria_text` setting to set the iframe title attribute. #TINY-1264
- Added a new DomParser `Node.children()` API to return all the children of a `Node`. #TINY-7756

### Improved
- Sticky toolbars can now be offset from the top of the page using the new `toolbar_sticky_offset` setting. #TINY-7337
- Fancy menu items now accept an `initData` property to allow custom initialization data. #TINY-7480
- Improved the load time of the `fullpage` plugin by using the existing editor schema rather than creating a new one. #TINY-6504
- Improved the performance when UI components are rendered. #TINY-7572
- The context toolbar no longer unnecessarily repositions to the top of large elements when scrolling. #TINY-7545
- The context toolbar will now move out of the way when it overlaps with the selection, such as in table cells. #TINY-7192
- The context toolbar now uses a short animation when transitioning between different locations. #TINY-7740
- `Env.browser` now uses the User-Agent Client Hints API where it is available. #TINY-7785
- Icons with a `-rtl` suffix in their name will now automatically be used when the UI is rendered in right-to-left mode. #TINY-7782
- The `formatter.match` API now accepts an optional `similar` parameter to check if the format partially matches. #TINY-7712
- The `formatter.formatChanged` API now supports providing format variables when listening for changes. #TINY-7713
- The formatter will now fire `FormatApply` and `FormatRemove` events for the relevant actions. #TINY-7713
- The `autolink` plugin link detection now permits custom protocols. #TINY-7714
- The `autolink` plugin valid link detection has been improved. #TINY-7714

### Changed
- Changed the load order so content CSS is loaded before the editor is populated with content. #TINY-7249
- Changed the `emoticons`, `wordcount`, `code`, `codesample`, and `template` plugins to open dialogs using commands. #TINY-7619
- The context toolbar will no longer show an arrow when it overlaps the content, such as in table cells. #TINY-7665
- The context toolbar will no longer overlap the statusbar for toolbars using `node` or `selection` positions. #TINY-7666

### Fixed
- The `editor.fire` API was incorrectly mutating the original `args` provided. #TINY-3254
- Unbinding an event handler did not take effect immediately while the event was firing. #TINY-7436
- Binding an event handler incorrectly took effect immediately while the event was firing. #TINY-7436
- Unbinding a native event handler inside the `remove` event caused an exception that blocked editor removal. #TINY-7730
- The `SetContent` event contained the incorrect `content` when using the `editor.selection.setContent()` API. #TINY-3254
- The editor content could be edited after calling `setProgressState(true)` in iframe mode. #TINY-7373
- Tabbing out of the editor after calling `setProgressState(true)` behaved inconsistently in iframe mode. #TINY-7373
- Flash of unstyled content while loading the editor because the content CSS was loaded after the editor content was rendered. #TINY-7249
- Partially transparent RGBA values provided in the `color_map` setting were given the wrong hex value. #TINY-7163
- HTML comments with mismatched quotes were parsed incorrectly under certain circumstances. #TINY-7589
- The editor could crash when inserting certain HTML content. #TINY-7756
- Inserting certain HTML content into the editor could result in invalid HTML once parsed. #TINY-7756
- Links in notification text did not show the correct mouse pointer. #TINY-7661
- Using the Tab key to navigate into the editor on Microsoft Internet Explorer 11 would incorrectly focus the toolbar. #TINY-3707
- The editor selection could be placed in an incorrect location when undoing or redoing changes in a document containing `contenteditable="false"` elements. #TINY-7663
- Menus and context menus were not closed when clicking into a different editor. #TINY-7399
- Context menus on Android were not displayed when more than one HTML element was selected. #TINY-7688
- Disabled nested menu items could still be opened. #TINY-7700
- The nested menu item chevron icon was not fading when the menu item was disabled. #TINY-7700
- `imagetools` buttons were incorrectly enabled for remote images without `imagetools_proxy` set. #TINY-7772
- Only table content would be deleted when partially selecting a table and content outside the table. #TINY-6044
- The table cell selection handling was incorrect in some cases when dealing with nested tables. #TINY-6298
- Removing a table row or column could result in the cursor getting placed in an invalid location. #TINY-7695
- Pressing the Tab key to navigate through table cells did not skip noneditable cells. #TINY-7705
- Clicking on a noneditable table cell did not show a visual selection like other noneditable elements. #TINY-7724
- Some table operations would incorrectly cause table row attributes and styles to be lost. #TINY-6666
- The selection was incorrectly lost when using the `mceTableCellType` and `mceTableRowType` commands. #TINY-6666
- The `mceTableRowType` was reversing the order of the rows when converting multiple header rows back to body rows. #TINY-6666
- The table dialog did not always respect the `table_style_with_css` option. #TINY-4926
- Pasting into a table with multiple cells selected could cause the content to be pasted in the wrong location. #TINY-7485
- The `TableModified` event was not fired when pasting cells into a table. #TINY-6939
- The table paste column before and after icons were not flipped in RTL mode. #TINY-7851
- Fixed table corruption when deleting a `contenteditable="false"` cell. #TINY-7891
- The `dir` attribute was being incorrectly applied to list items. #TINY-4589
- Applying selector formats would sometimes not apply the format correctly to elements in a list. #TINY-7393
- For formats that specify an attribute or style that should be removed, the formatter `match` API incorrectly returned `false`. #TINY-6149
- The type signature on the `formatter.matchNode` API had the wrong return type (was `boolean` but should have been `Formatter | undefined`). #TINY-6149
- The `formatter.formatChanged` API would ignore the `similar` parameter if another callback had already been registered for the same format. #TINY-7713
- The `formatter.formatChanged` API would sometimes not run the callback the first time the format was removed. #TINY-7713
- Base64 encoded images with spaces or line breaks in the data URI were not displayed correctly. Patch contributed by RoboBurned.

### Deprecated
- The `bbcode`, `fullpage`, `legacyoutput`, and `spellchecker` plugins have been deprecated and marked for removal in the next major release. #TINY-7260

## 5.8.2 - 2021-06-23

### Fixed
- Fixed an issue when pasting cells from tables containing `colgroup`s into tables without `colgroup`s. #TINY-6675
- Fixed an issue that could cause an invalid toolbar button state when multiple inline editors were on a single page. #TINY-6297

## 5.8.1 - 2021-05-20

### Fixed
- An unexpected exception was thrown when switching to readonly mode and adjusting the editor width. #TINY-6383
- Content could be lost when the `pagebreak_split_block` setting was enabled. #TINY-3388
- The `list-style-type: none;` style on nested list items was incorrectly removed when clearing formatting. #TINY-6264
- URLs were not always detected when pasting over a selection. Patch contributed by jwcooper. #TINY-6997
- Properties on the `OpenNotification` event were incorrectly namespaced. #TINY-7486

## 5.8.0 - 2021-05-06

### Added
- Added the `PAGE_UP` and `PAGE_DOWN` key code constants to the `VK` API. #TINY-4612
- The editor resize handle can now be controlled using the keyboard. #TINY-4823
- Added a new `fixed_toolbar_container_target` setting which renders the toolbar in the specified `HTMLElement`. Patch contributed by pvrobays.

### Improved
- The `inline_boundaries` feature now supports the `home`, `end`, `pageup`, and `pagedown` keys. #TINY-4612
- Updated the `formatter.matchFormat` API to support matching formats with variables in the `classes` property. #TINY-7227
- Added HTML5 `audio` and `video` elements to the default alignment formats. #TINY-6633
- Added support for alpha list numbering to the list properties dialog. #TINY-6891

### Changed
- Updated the `image` dialog to display the class list dropdown as full-width if the caption checkbox is not present. #TINY-6400
- Renamed the "H Align" and "V Align" input labels in the Table Cell Properties dialog to "Horizontal align" and "Vertical align" respectively. #TINY-7285

### Deprecated
- The undocumented `setIconStroke` Split Toolbar Button API has been deprecated and will be removed in a future release. #TINY-3551

### Fixed
- Fixed a bug where it wasn't possible to align nested list items. #TINY-6567
- The RGB fields in the color picker dialog were not staying in sync with the color palette and hue slider. #TINY-6952
- The color preview box in the color picker dialog was not correctly displaying the saturation and value of the chosen color. #TINY-6952
- The color picker dialog will now show an alert if it is submitted with an invalid hex color code. #TINY-2814
- Fixed a bug where the `TableModified` event was not fired when adding a table row with the Tab key. #TINY-7006
- Added missing `images_file_types` setting to the exported TypeScript types. #GH-6607
- Fixed a bug where lists pasted from Word with Roman numeral markers were not displayed correctly. Patch contributed by aautio. #GH-6620
- The `editor.insertContent` API was incorrectly handling nested `span` elements with matching styles. #TINY-6263
- The HTML5 `small` element could not be removed when clearing text formatting. #TINY-6633
- The Oxide button text transform variable was incorrectly using `capitalize` instead of `none`. Patch contributed by dakur. #GH-6341
- Fix dialog button text that was using title-style capitalization. #TINY-6816
- Table plugin could perform operations on tables containing the inline editor. #TINY-6625
- Fixed Tab key navigation inside table cells with a ranged selection. #TINY-6638
- The foreground and background toolbar button color indicator is no longer blurry. #TINY-3551
- Fixed a regression in the `tinymce.create()` API that caused issues when multiple objects were created. #TINY-7358
- Fixed the `LineHeight` command causing the `change` event to be fired inconsistently. #TINY-7048

## 5.7.1 - 2021-03-17

### Fixed
- Fixed the `help` dialog incorrectly linking to the changelog of TinyMCE 4 instead of TinyMCE 5. #TINY-7031
- Fixed a bug where error messages were displayed incorrectly in the image dialog. #TINY-7099
- Fixed an issue where URLs were not correctly filtered in some cases. #TINY-7025
- Fixed a bug where context menu items with names that contained uppercase characters were not displayed. #TINY-7072
- Fixed context menu items lacking support for the `disabled` and `shortcut` properties. #TINY-7073
- Fixed a regression where the width and height were incorrectly set when embedding content using the `media` dialog. #TINY-7074

## 5.7.0 - 2021-02-10

### Added
- Added IPv6 address support to the URI API. Patch contributed by dev7355608. #GH-4409
- Added new `structure` and `style` properties to the `TableModified` event to indicate what kinds of modifications were made. #TINY-6643
- Added `video` and `audio` live embed support for the `media` plugin. #TINY-6229
- Added the ability to resize `video` and `iframe` media elements. #TINY-6229
- Added a new `font_css` setting for adding fonts to both the editor and the parent document. #TINY-6199
- Added a new `ImageUploader` API to simplify uploading image data to the configured `images_upload_url` or `images_upload_handler`. #TINY-4601
- Added an Oxide variable to define the container background color in fullscreen mode. #TINY-6903
- Added Oxide variables for setting the toolbar background colors for inline and sticky toolbars. #TINY-6009
- Added a new `AfterProgressState` event that is fired after `editor.setProgressState` calls complete. #TINY-6686
- Added support for `table_column_resizing` when inserting or deleting columns. #TINY-6711

### Changed
- Changed table and table column copy behavior to retain an appropriate width when pasted. #TINY-6664
- Changed the `lists` plugin to apply list styles to all text blocks within a selection. #TINY-3755
- Changed the `advlist` plugin to log a console error message when the `list` plugin isn't enabled. #TINY-6585
- Changed the z-index of the `setProgressState(true)` throbber so it does not hide notifications. #TINY-6686
- Changed the type signature for `editor.selection.getRng()` incorrectly returning `null`. #TINY-6843
- Changed some `SaxParser` regular expressions to improve performance. #TINY-6823
- Changed `editor.setProgressState(true)` to close any open popups. #TINY-6686

### Fixed
- Fixed `codesample` highlighting performance issues for some languages. #TINY-6996
- Fixed an issue where cell widths were lost when merging table cells. #TINY-6901
- Fixed `col` elements incorrectly transformed to `th` elements when converting columns to header columns. #TINY-6715
- Fixed a number of table operations not working when selecting 2 table cells on Mozilla Firefox. #TINY-3897
- Fixed a memory leak by backporting an upstream Sizzle fix. #TINY-6859
- Fixed table `width` style was removed when copying. #TINY-6664
- Fixed focus lost while typing in the `charmap` or `emoticons` dialogs when the editor is rendered in a shadow root. #TINY-6904
- Fixed corruption of base64 URLs used in style attributes when parsing HTML. #TINY-6828
- Fixed the order of CSS precedence of `content_style` and `content_css` in the `preview` and `template` plugins. `content_style` now has precedence. #TINY-6529
- Fixed an issue where the image dialog tried to calculate image dimensions for an empty image URL. #TINY-6611
- Fixed an issue where `scope` attributes on table cells would not change as expected when merging or unmerging cells. #TINY-6486
- Fixed the plugin documentation links in the `help` plugin. #DOC-703
- Fixed events bound using `DOMUtils` not returning the correct result for `isDefaultPrevented` in some cases. #TINY-6834
- Fixed the "Dropped file type is not supported" notification incorrectly showing when using an inline editor. #TINY-6834
- Fixed an issue with external styles bleeding into TinyMCE. #TINY-6735
- Fixed an issue where parsing malformed comments could cause an infinite loop. #TINY-6864
- Fixed incorrect return types on `editor.selection.moveToBookmark`. #TINY-6504
- Fixed the type signature for `editor.selection.setCursorLocation()` incorrectly allowing a node with no `offset`. #TINY-6843
- Fixed incorrect behavior when editor is destroyed while loading stylesheets. #INT-2282
- Fixed figure elements incorrectly splitting from a valid parent element when editing the image within. #TINY-6592
- Fixed inserting multiple rows or columns in a table cloning from the incorrect source row or column. #TINY-6906
- Fixed an issue where new lines were not scrolled into view when pressing Shift+Enter or Shift+Return. #TINY-6964
- Fixed an issue where list elements would not be removed when outdenting using the Enter or Return key. #TINY-5974
- Fixed an issue where file extensions with uppercase characters were treated as invalid. #TINY-6940
- Fixed dialog block messages were not passed through TinyMCE's translation system. #TINY-6971

## 5.6.2 - 2020-12-08

### Fixed
- Fixed a UI rendering regression when the document body is using `display: flex`. #TINY-6783

## 5.6.1 - 2020-11-25

### Fixed
- Fixed the `mceTableRowType` and `mceTableCellType` commands were not firing the `newCell` event. #TINY-6692
- Fixed the HTML5 `s` element was not recognized when editing or clearing text formatting. #TINY-6681
- Fixed an issue where copying and pasting table columns resulted in invalid HTML when using colgroups. #TINY-6684
- Fixed an issue where the toolbar would render with the wrong width for inline editors in some situations. #TINY-6683

## 5.6.0 - 2020-11-18

### Added
- Added new `BeforeOpenNotification` and `OpenNotification` events which allow internal notifications to be captured and modified before display. #TINY-6528
- Added support for `block` and `unblock` methods on inline dialogs. #TINY-6487
- Added new `TableModified` event which is fired whenever changes are made to a table. #TINY-6629
- Added new `images_file_types` setting to determine which image file formats will be automatically processed into `img` tags on paste when using the `paste` plugin. #TINY-6306
- Added support for `images_file_types` setting in the image file uploader to determine which image file extensions are valid for upload. #TINY-6224
- Added new `format_empty_lines` setting to control if empty lines are formatted in a ranged selection. #TINY-6483
- Added template support to the `autocompleter` for customizing the autocompleter items. #TINY-6505
- Added new user interface `enable`, `disable`, and `isDisabled` methods. #TINY-6397
- Added new `closest` formatter API to get the closest matching selection format from a set of formats. #TINY-6479
- Added new `emojiimages` emoticons database that uses the twemoji CDN by default. #TINY-6021
- Added new `emoticons_database` setting to configure which emoji database to use. #TINY-6021
- Added new `name` field to the `style_formats` setting object to enable specifying a name for the format. #TINY-4239

### Changed
- Changed `readonly` mode to allow hyperlinks to be clickable. #TINY-6248

### Fixed
- Fixed the `change` event not firing after a successful image upload. #TINY-6586
- Fixed the type signature for the `entity_encoding` setting not accepting delimited lists. #TINY-6648
- Fixed layout issues when empty `tr` elements were incorrectly removed from tables. #TINY-4679
- Fixed image file extensions lost when uploading an image with an alternative extension, such as `.jfif`. #TINY-6622
- Fixed a security issue where URLs in attributes weren't correctly sanitized. #TINY-6518
- Fixed `DOMUtils.getParents` incorrectly including the shadow root in the array of elements returned. #TINY-6540
- Fixed an issue where the root document could be scrolled while an editor dialog was open inside a shadow root. #TINY-6363
- Fixed `getContent` with text format returning a new line when the editor is empty. #TINY-6281
- Fixed table column and row resizers not respecting the `data-mce-resize` attribute. #TINY-6600
- Fixed inserting a table via the `mceInsertTable` command incorrectly creating 2 undo levels. #TINY-6656
- Fixed nested tables with `colgroup` elements incorrectly always resizing the inner table. #TINY-6623
- Fixed the `visualchars` plugin causing the editor to steal focus when initialized. #TINY-6282
- Fixed `fullpage` plugin altering text content in `editor.getContent()`. #TINY-6541
- Fixed `fullscreen` plugin not working correctly with multiple editors and shadow DOM. #TINY-6280
- Fixed font size keywords such as `medium` not displaying correctly in font size menus. #TINY-6291
- Fixed an issue where some attributes in table cells were not copied over to new rows or columns. #TINY-6485
- Fixed incorrectly removing formatting on adjacent spaces when removing formatting on a ranged selection. #TINY-6268
- Fixed the `Cut` menu item not working in the latest version of Mozilla Firefox. #TINY-6615
- Fixed some incorrect types in the new TypeScript declaration file. #TINY-6413
- Fixed a regression where a fake offscreen selection element was incorrectly created for the editor root node. #TINY-6555
- Fixed an issue where menus would incorrectly collapse in small containers. #TINY-3321
- Fixed an issue where only one table column at a time could be converted to a header. #TINY-6326
- Fixed some minor memory leaks that prevented garbage collection for editor instances. #TINY-6570
- Fixed resizing a `responsive` table not working when using the column resize handles. #TINY-6601
- Fixed incorrectly calculating table `col` widths when resizing responsive tables. #TINY-6646
- Fixed an issue where spaces were not preserved in pre-blocks when getting text content. #TINY-6448
- Fixed a regression that caused the selection to be difficult to see in tables with backgrounds. #TINY-6495
- Fixed content pasted multiple times in the editor when using Microsoft Internet Explorer 11. Patch contributed by mattford. #GH-4905

## 5.5.1 - 2020-10-01

### Fixed
- Fixed pressing the down key near the end of a document incorrectly raising an exception. #TINY-6471
- Fixed incorrect Typescript types for the `Tools` API. #TINY-6475

## 5.5.0 - 2020-09-29

### Added
- Added a TypeScript declaration file to the bundle output for TinyMCE core. #TINY-3785
- Added new `table_column_resizing` setting to control how table columns are resized when using the resize bars. #TINY-6001
- Added the ability to remove images on a failed upload using the `images_upload_handler` failure callback. #TINY-6011
- Added `hasPlugin` function to the editor API to determine if a plugin exists or not. #TINY-766
- Added new `ToggleToolbarDrawer` command and query state handler to allow the toolbar drawer to be programmatically toggled and the toggle state to be checked. #TINY-6032
- Added the ability to use `colgroup` elements in tables. #TINY-6050
- Added a new setting `table_use_colgroups` for toggling whether colgroups are used in new tables. #TINY-6050
- Added the ability to delete and navigate HTML media elements without the `media` plugin. #TINY-4211
- Added `fullscreen_native` setting to the `fullscreen` plugin to enable use of the entire monitor. #TINY-6284
- Added table related oxide variables to the Style API for more granular control over table cell selection appearance. #TINY-6311
- Added new `toolbar_persist` setting to control the visibility of the inline toolbar. #TINY-4847
- Added new APIs to allow for programmatic control of the inline toolbar visibility. #TINY-4847
- Added the `origin` property to the `ObjectResized` and `ObjectResizeStart` events, to specify which handle the resize was performed on. #TINY-6242
- Added new StyleSheetLoader `unload` and `unloadAll` APIs to allow loaded stylesheets to be removed. #TINY-3926
- Added the `LineHeight` query command and action to the editor. #TINY-4843
- Added the `lineheight` toolbar and menu items, and added `lineheight` to the default format menu. #TINY-4843
- Added a new `contextmenu_avoid_overlap` setting to allow context menus to avoid overlapping matched nodes. #TINY-6036
- Added new listbox dialog UI component for rendering a dropdown that allows nested options. #TINY-2236
- Added back the ability to use nested items in the `image_class_list`, `link_class_list`, `link_list`, `table_class_list`, `table_cell_class_list`, and `table_row_class_list` settings. #TINY-2236

### Changed
- Changed how CSS manipulates table cells when selecting multiple cells to achieve a semi-transparent selection. #TINY-6311
- Changed the `target` property on fired events to use the native event target. The original target for an open shadow root can be obtained using `event.getComposedPath()`. #TINY-6128
- Changed the editor to clean-up loaded CSS stylesheets when all editors using the stylesheet have been removed. #TINY-3926
- Changed `imagetools` context menu icon for accessing the `image` dialog to use the `image` icon. #TINY-4141
- Changed the `editor.insertContent()` and `editor.selection.setContent()` APIs to retain leading and trailing whitespace. #TINY-5966
- Changed the `table` plugin `Column` menu to include the cut, copy and paste column menu items. #TINY-6374
- Changed the default table styles in the content CSS files to better support the styling options available in the `table` dialog. #TINY-6179

### Deprecated
- Deprecated the `Env.experimentalShadowDom` flag. #TINY-6128

### Fixed
- Fixed tables with no borders displaying with the default border styles in the `preview` dialog. #TINY-6179
- Fixed loss of whitespace when inserting content after a non-breaking space. #TINY-5966
- Fixed the `event.getComposedPath()` function throwing an exception for events fired from the editor. #TINY-6128
- Fixed notifications not appearing when the editor is within a ShadowRoot. #TINY-6354
- Fixed focus issues with inline dialogs when the editor is within a ShadowRoot. #TINY-6360
- Fixed the `template` plugin previews missing some content styles. #TINY-6115
- Fixed the `media` plugin not saving the alternative source url in some situations. #TINY-4113
- Fixed an issue where column resizing using the resize bars was inconsistent between fixed and relative table widths. #TINY-6001
- Fixed an issue where dragging and dropping within a table would select table cells. #TINY-5950
- Fixed up and down keyboard navigation not working for inline `contenteditable="false"` elements. #TINY-6226
- Fixed dialog not retrieving `close` icon from icon pack. #TINY-6445
- Fixed the `unlink` toolbar button not working when selecting multiple links. #TINY-4867
- Fixed the `link` dialog not showing the "Text to display" field in some valid cases. #TINY-5205
- Fixed the `DOMUtils.split()` API incorrectly removing some content. #TINY-6294
- Fixed pressing the escape key not focusing the editor when using multiple toolbars. #TINY-6230
- Fixed the `dirty` flag not being correctly set during an `AddUndo` event. #TINY-4707
- Fixed `editor.selection.setCursorLocation` incorrectly placing the cursor outside `pre` elements in some circumstances. #TINY-4058
- Fixed an exception being thrown when pressing the enter key inside pre elements while `br_in_pre` setting is false. #TINY-4058

## 5.4.2 - 2020-08-17

### Fixed
- Fixed the editor not resizing when resizing the browser window in fullscreen mode. #TINY-3511
- Fixed clicking on notifications causing inline editors to hide. #TINY-6058
- Fixed an issue where link URLs could not be deleted or edited in the link dialog in some cases. #TINY-4706
- Fixed a regression where setting the `anchor_top` or `anchor_bottom` options to `false` was not working. #TINY-6256
- Fixed the `anchor` plugin not supporting the `allow_html_in_named_anchor` option. #TINY-6236
- Fixed an exception thrown when removing inline formats that contained additional styles or classes. #TINY-6288
- Fixed an exception thrown when positioning the context toolbar on Internet Explorer 11 in some edge cases. #TINY-6271
- Fixed inline formats not removed when more than one `removeformat` format rule existed. #TINY-6216
- Fixed an issue where spaces were sometimes removed when removing formating on nearby text. #TINY-6251
- Fixed the list toolbar buttons not showing as active when a list is selected. #TINY-6286
- Fixed an issue where the UI would sometimes not be shown or hidden when calling the show or hide API methods on the editor. #TINY-6048
- Fixed the list type style not retained when copying list items. #TINY-6289
- Fixed the Paste plugin converting tabs in plain text to a single space character. A `paste_tab_spaces` option has been included for setting the number of spaces used to replace a tab character. #TINY-6237

## 5.4.1 - 2020-07-08

### Fixed
- Fixed the Search and Replace plugin incorrectly including zero-width caret characters in search results. #TINY-4599
- Fixed dragging and dropping unsupported files navigating the browser away from the editor. #TINY-6027
- Fixed undo levels not created on browser handled drop or paste events. #TINY-6027
- Fixed content in an iframe element parsing as DOM elements instead of text content. #TINY-5943
- Fixed Oxide checklist styles not showing when printing. #TINY-5139
- Fixed bug with `scope` attribute not being added to the cells of header rows. #TINY-6206

## 5.4.0 - 2020-06-30

### Added
- Added keyboard navigation support to menus and toolbars when the editor is in a ShadowRoot. #TINY-6152
- Added the ability for menus to be clicked when the editor is in an open shadow root. #TINY-6091
- Added the `Editor.ui.styleSheetLoader` API for loading stylesheets within the Document or ShadowRoot containing the editor UI. #TINY-6089
- Added the `StyleSheetLoader` module to the public API. #TINY-6100
- Added Oxide variables for styling the `select` element and headings in dialog content. #TINY-6070
- Added icons for `table` column and row cut, copy, and paste toolbar buttons. #TINY-6062
- Added all `table` menu items to the UI registry, so they can be used by name in other menus. #TINY-4866
- Added new `mceTableApplyCellStyle` command to the `table` plugin. #TINY-6004
- Added new `table` cut, copy, and paste column editor commands and menu items. #TINY-6006
- Added font related Oxide variables for secondary buttons, allowing for custom styling. #TINY-6061
- Added new `table_header_type` setting to control how table header rows are structured. #TINY-6007
- Added new `table_sizing_mode` setting to replace the `table_responsive_width` setting, which has now been deprecated. #TINY-6051
- Added new `mceTableSizingMode` command for changing the sizing mode of a table. #TINY-6000
- Added new `mceTableRowType`, `mceTableColType`, and `mceTableCellType` commands and value queries. #TINY-6150

### Changed
- Changed `advlist` toolbar buttons to only show a dropdown list if there is more than one option. #TINY-3194
- Changed `mceInsertTable` command and `insertTable` API method to take optional header rows and columns arguments. #TINY-6012
- Changed stylesheet loading, so that UI skin stylesheets can load in a ShadowRoot if required. #TINY-6089
- Changed the DOM location of menus so that they display correctly when the editor is in a ShadowRoot. #TINY-6093
- Changed the table plugin to correctly detect all valid header row structures. #TINY-6007

### Fixed
- Fixed tables with no defined width being converted to a `fixed` width table when modifying the table. #TINY-6051
- Fixed the `autosave` `isEmpty` API incorrectly detecting non-empty content as empty. #TINY-5953
- Fixed table `Paste row after` and `Paste row before` menu items not disabled when nothing was available to paste. #TINY-6006
- Fixed a selection performance issue with large tables on Microsoft Internet Explorer and Edge. #TINY-6057
- Fixed filters for screening commands from the undo stack to be case-insensitive. #TINY-5946
- Fixed `fullscreen` plugin now removes all classes when the editor is closed. #TINY-4048
- Fixed handling of mixed-case icon identifiers (names) for UI elements. #TINY-3854
- Fixed leading and trailing spaces lost when using `editor.selection.getContent({ format: 'text' })`. #TINY-5986
- Fixed an issue where changing the URL with the quicklink toolbar caused unexpected undo behavior. #TINY-5952
- Fixed an issue where removing formatting within a table cell would cause Internet Explorer 11 to scroll to the end of the table. #TINY-6049
- Fixed an issue where the `allow_html_data_urls` setting was not correctly applied. #TINY-5951
- Fixed the `autolink` feature so that it no longer treats a string with multiple "@" characters as an email address. #TINY-4773
- Fixed an issue where removing the editor would leave unexpected attributes on the target element. #TINY-4001
- Fixed the `link` plugin now suggest `mailto:` when the text contains an '@' and no slashes (`/`). #TINY-5941
- Fixed the `valid_children` check of custom elements now allows a wider range of characters in names. #TINY-5971

## 5.3.2 - 2020-06-10

### Fixed
- Fixed a regression introduced in 5.3.0, where `images_dataimg_filter` was no-longer called. #TINY-6086

## 5.3.1 - 2020-05-27

### Fixed
- Fixed the image upload error alert also incorrectly closing the image dialog. #TINY-6020
- Fixed editor content scrolling incorrectly on focus in Firefox by reverting default content CSS html and body heights added in 5.3.0. #TINY-6019

## 5.3.0 - 2020-05-21

### Added
- Added html and body height styles to the default oxide content CSS. #TINY-5978
- Added `uploadUri` and `blobInfo` to the data returned by `editor.uploadImages()`. #TINY-4579
- Added a new function to the `BlobCache` API to lookup a blob based on the base64 data and mime type. #TINY-5988
- Added the ability to search and replace within a selection. #TINY-4549
- Added the ability to set the list start position for ordered lists and added new `lists` context menu item. #TINY-3915
- Added `icon` as an optional config option to the toggle menu item API. #TINY-3345
- Added `auto` mode for `toolbar_location` which positions the toolbar and menu bar at the bottom if there is no space at the top. #TINY-3161

### Changed
- Changed the default `toolbar_location` to `auto`. #TINY-3161
- Changed toggle menu items and choice menu items to have a dedicated icon with the checkmark displayed on the far right side of the menu item. #TINY-3345
- Changed the `link`, `image`, and `paste` plugins to use Promises to reduce the bundle size. #TINY-4710
- Changed the default icons to be lazy loaded during initialization. #TINY-4729
- Changed the parsing of content so base64 encoded urls are converted to blob urls. #TINY-4727
- Changed context toolbars so they concatenate when more than one is suitable for the current selection. #TINY-4495
- Changed inline style element formats (strong, b, em, i, u, strike) to convert to a span on format removal if a `style` or `class` attribute is present. #TINY-4741

### Fixed
- Fixed the `selection.setContent()` API not running parser filters. #TINY-4002
- Fixed formats incorrectly applied or removed when table cells were selected. #TINY-4709
- Fixed the `quickimage` button not restricting the file types to images. #TINY-4715
- Fixed search and replace ignoring text in nested contenteditable elements. #TINY-5967
- Fixed resize handlers displaying in the wrong location sometimes for remote images. #TINY-4732
- Fixed table picker breaking in Firefox on low zoom levels. #TINY-4728
- Fixed issue with loading or pasting contents with large base64 encoded images on Safari. #TINY-4715
- Fixed supplementary special characters being truncated when inserted into the editor. Patch contributed by mlitwin. #TINY-4791
- Fixed toolbar buttons not set to disabled when the editor is in readonly mode. #TINY-4592
- Fixed the editor selection incorrectly changing when removing caret format containers. #TINY-3438
- Fixed bug where title, width, and height would be set to empty string values when updating an image and removing those attributes using the image dialog. #TINY-4786
- Fixed `ObjectResized` event firing when an object wasn't resized. #TINY-4161
- Fixed `ObjectResized` and `ObjectResizeStart` events incorrectly fired when adding or removing table rows and columns. #TINY-4829
- Fixed the placeholder not hiding when pasting content into the editor. #TINY-4828
- Fixed an issue where the editor would fail to load if local storage was disabled. #TINY-5935
- Fixed an issue where an uploaded image would reuse a cached image with a different mime type. #TINY-5988
- Fixed bug where toolbars and dialogs would not show if the body element was replaced (e.g. with Turbolinks). Patch contributed by spohlenz. #GH-5653
- Fixed an issue where multiple formats would be removed when removing a single format at the end of lines or on empty lines. #TINY-1170
- Fixed zero-width spaces incorrectly included in the `wordcount` plugin character count. #TINY-5991
- Fixed a regression introduced in 5.2.0 whereby the desktop `toolbar_mode` setting would incorrectly override the mobile default setting. #TINY-5998
- Fixed an issue where deleting all content in a single cell table would delete the entire table. #TINY-1044

## 5.2.2 - 2020-04-23

### Fixed
- Fixed an issue where anchors could not be inserted on empty lines. #TINY-2788
- Fixed text decorations (underline, strikethrough) not consistently inheriting the text color. #TINY-4757
- Fixed `format` menu alignment buttons inconsistently applying to images. #TINY-4057
- Fixed the floating toolbar drawer height collapsing when the editor is rendered in modal dialogs or floating containers. #TINY-4837
- Fixed `media` embed content not processing safely in some cases. #TINY-4857

## 5.2.1 - 2020-03-25

### Fixed
- Fixed the "is decorative" checkbox in the image dialog clearing after certain dialog events. #FOAM-11
- Fixed possible uncaught exception when a `style` attribute is removed using a content filter on `setContent`. #TINY-4742
- Fixed the table selection not functioning correctly in Microsoft Edge 44 or higher. #TINY-3862
- Fixed the table resize handles not functioning correctly in Microsoft Edge 44 or higher. #TINY-4160
- Fixed the floating toolbar drawer disconnecting from the toolbar when adding content in inline mode. #TINY-4725 #TINY-4765
- Fixed `readonly` mode not returning the appropriate boolean value. #TINY-3948
- Fixed the `forced_root_block_attrs` setting not applying attributes to new blocks consistently. #TINY-4564
- Fixed the editor incorrectly stealing focus during initialization in Microsoft Internet Explorer. #TINY-4697
- Fixed dialogs stealing focus when opening an alert or confirm dialog using an `onAction` callback. #TINY-4014
- Fixed inline dialogs incorrectly closing when clicking on an opened alert or confirm dialog. #TINY-4012
- Fixed the context toolbar overlapping the menu bar and toolbar. #TINY-4586
- Fixed notification and inline dialog positioning issues when using `toolbar_location: 'bottom'`. #TINY-4586
- Fixed the `colorinput` popup appearing offscreen on mobile devices. #TINY-4711
- Fixed special characters not being found when searching by "whole words only". #TINY-4522
- Fixed an issue where dragging images could cause them to be duplicated. #TINY-4195
- Fixed context toolbars activating without the editor having focus. #TINY-4754
- Fixed an issue where removing the background color of text did not always work. #TINY-4770
- Fixed an issue where new rows and columns in a table did not retain the style of the previous row or column. #TINY-4788

## 5.2.0 - 2020-02-13

### Added
- Added the ability to apply formats to spaces. #TINY-4200
- Added new `toolbar_location` setting to allow for positioning the menu and toolbar at the bottom of the editor. #TINY-4210
- Added new `toolbar_groups` setting to allow a custom floating toolbar group to be added to the toolbar when using `floating` toolbar mode. #TINY-4229
- Added new `link_default_protocol` setting to `link` and `autolink` plugin to allow a protocol to be used by default. #TINY-3328
- Added new `placeholder` setting to allow a placeholder to be shown when the editor is empty. #TINY-3917
- Added new `tinymce.dom.TextSeeker` API to allow searching text across different DOM nodes. #TINY-4200
- Added a drop shadow below the toolbar while in sticky mode and introduced Oxide variables to customize it when creating a custom skin. #TINY-4343
- Added `quickbars_image_toolbar` setting to allow for the image quickbar to be turned off. #TINY-4398
- Added iframe and img `loading` attribute to the default schema. Patch contributed by ataylor32. #GH-5112
- Added new `getNodeFilters`/`getAttributeFilters` functions to the `editor.serializer` instance. #TINY-4344
- Added new `a11y_advanced_options` setting to allow additional accessibility options to be added. #FOAM-11
- Added new accessibility options and behaviours to the image dialog using `a11y_advanced_options`. #FOAM-11
- Added the ability to use the window `PrismJS` instance for the `codesample` plugin instead of the bundled version to allow for styling custom languages. #TINY-4504
- Added error message events that fire when a resource loading error occurs. #TINY-4509

### Changed
- Changed the default schema to disallow `onchange` for select elements. #TINY-4614
- Changed default `toolbar_mode` value from false to `wrap`. The value false has been deprecated. #TINY-4617
- Changed `toolbar_drawer` setting to `toolbar_mode`. `toolbar_drawer` has been deprecated. #TINY-4416
- Changed iframe mode to set selection on content init if selection doesn't exist. #TINY-4139
- Changed table related icons to align them with the visual style of the other icons. #TINY-4341
- Changed and improved the visual appearance of the color input field. #TINY-2917
- Changed fake caret container to use `forced_root_block` when possible. #TINY-4190
- Changed the `requireLangPack` API to wait until the plugin has been loaded before loading the language pack. #TINY-3716
- Changed the formatter so `style_formats` are registered before the initial content is loaded into the editor. #TINY-4238
- Changed media plugin to use https protocol for media urls by default. #TINY-4577
- Changed the parser to treat CDATA nodes as bogus HTML comments to match the HTML parsing spec. A new `preserve_cdata` setting has been added to preserve CDATA nodes if required. #TINY-4625

### Fixed
- Fixed incorrect parsing of malformed/bogus HTML comments. #TINY-4625
- Fixed `quickbars` selection toolbar appearing on non-editable elements. #TINY-4359
- Fixed bug with alignment toolbar buttons sometimes not changing state correctly. #TINY-4139
- Fixed the `codesample` toolbar button not toggling when selecting code samples other than HTML. #TINY-4504
- Fixed content incorrectly scrolling to the top or bottom when pressing enter if when the content was already in view. #TINY-4162
- Fixed `scrollIntoView` potentially hiding elements behind the toolbar. #TINY-4162
- Fixed editor not respecting the `resize_img_proportional` setting due to legacy code. #TINY-4236
- Fixed flickering floating toolbar drawer in inline mode. #TINY-4210
- Fixed an issue where the template plugin dialog would be indefinitely blocked on a failed template load. #TINY-2766
- Fixed the `mscontrolselect` event not being unbound on IE/Edge. #TINY-4196
- Fixed Confirm dialog footer buttons so only the "Yes" button is highlighted. #TINY-4310
- Fixed `file_picker_callback` functionality for Image, Link and Media plugins. #TINY-4163
- Fixed issue where floating toolbar drawer sometimes would break if the editor is resized while the drawer is open. #TINY-4439
- Fixed incorrect `external_plugins` loading error message. #TINY-4503
- Fixed resize handler was not hidden for ARIA purposes. Patch contributed by Parent5446. #GH-5195
- Fixed an issue where content could be lost if a misspelled word was selected and spellchecking was disabled. #TINY-3899
- Fixed validation errors in the CSS where certain properties had the wrong default value. #TINY-4491
- Fixed an issue where forced root block attributes were not applied when removing a list. #TINY-4272
- Fixed an issue where the element path isn't being cleared when there are no parents. #TINY-4412
- Fixed an issue where width and height in svg icons containing `rect` elements were overridden by the CSS reset. #TINY-4408
- Fixed an issue where uploading images with `images_reuse_filename` enabled and that included a query parameter would generate an invalid URL. #TINY-4638
- Fixed the `closeButton` property not working when opening notifications. #TINY-4674
- Fixed keyboard flicker when opening a context menu on mobile. #TINY-4540
- Fixed issue where plus icon svg contained strokes. #TINY-4681

## 5.1.6 - 2020-01-28

### Fixed
- Fixed `readonly` mode not blocking all clicked links. #TINY-4572
- Fixed legacy font sizes being calculated inconsistently for the `FontSize` query command value. #TINY-4555
- Fixed changing a tables row from `Header` to `Body` incorrectly moving the row to the bottom of the table. #TINY-4593
- Fixed the context menu not showing in certain cases with hybrid devices. #TINY-4569
- Fixed the context menu opening in the wrong location when the target is the editor body. #TINY-4568
- Fixed the `image` plugin not respecting the `automatic_uploads` setting when uploading local images. #TINY-4287
- Fixed security issue related to parsing HTML comments and CDATA. #TINY-4544

## 5.1.5 - 2019-12-19

### Fixed
- Fixed the UI not working with hybrid devices that accept both touch and mouse events. #TNY-4521
- Fixed the `charmap` dialog initially focusing the first tab of the dialog instead of the search input field. #TINY-4342
- Fixed an exception being raised when inserting content if the caret was directly before or after a `contenteditable="false"` element. #TINY-4528
- Fixed a bug with pasting image URLs when paste as text is enabled. #TINY-4523

## 5.1.4 - 2019-12-11

### Fixed
- Fixed dialog contents disappearing when clicking a checkbox for right-to-left languages. #TINY-4518
- Fixed the `legacyoutput` plugin registering legacy formats after editor initialization, causing legacy content to be stripped on the initial load. #TINY-4447
- Fixed search and replace not cycling through results when searching using special characters. #TINY-4506
- Fixed the `visualchars` plugin converting HTML-like text to DOM elements in certain cases. #TINY-4507
- Fixed an issue with the `paste` plugin not sanitizing content in some cases. #TINY-4510
- Fixed HTML comments incorrectly being parsed in certain cases. #TINY-4511

## 5.1.3 - 2019-12-04

### Fixed
- Fixed sticky toolbar not undocking when fullscreen mode is activated. #TINY-4390
- Fixed the "Current Window" target not applying when updating links using the link dialog. #TINY-4063
- Fixed disabled menu items not highlighting when focused. #TINY-4339
- Fixed touch events passing through dialog collection items to the content underneath on Android devices. #TINY-4431
- Fixed keyboard navigation of the Help dialog's Keyboard Navigation tab. #TINY-4391
- Fixed search and replace dialog disappearing when finding offscreen matches on iOS devices. #TINY-4350
- Fixed performance issues where sticky toolbar was jumping while scrolling on slower browsers. #TINY-4475

## 5.1.2 - 2019-11-19

### Fixed
- Fixed desktop touch devices using `mobile` configuration overrides. #TINY-4345
- Fixed unable to disable the new scrolling toolbar feature. #TINY-4345
- Fixed touch events passing through any pop-up items to the content underneath on Android devices. #TINY-4367
- Fixed the table selector handles throwing JavaScript exceptions for non-table selections. #TINY-4338
- Fixed `cut` operations not removing selected content on Android devices when the `paste` plugin is enabled. #TINY-4362
- Fixed inline toolbar not constrained to the window width by default. #TINY-4314
- Fixed context toolbar split button chevrons pointing right when they should be pointing down. #TINY-4257
- Fixed unable to access the dialog footer in tabbed dialogs on small screens. #TINY-4360
- Fixed mobile table selectors were hard to select with touch by increasing the size. #TINY-4366
- Fixed mobile table selectors moving when moving outside the editor. #TINY-4366
- Fixed inline toolbars collapsing when using sliding toolbars. #TINY-4389
- Fixed block textpatterns not treating NBSPs as spaces. #TINY-4378
- Fixed backspace not merging blocks when the last element in the preceding block was a `contenteditable="false"` element. #TINY-4235
- Fixed toolbar buttons that only contain text labels overlapping on mobile devices. #TINY-4395
- Fixed quickbars quickimage picker not working on mobile. #TINY-4377
- Fixed fullscreen not resizing in an iOS WKWebView component. #TINY-4413

## 5.1.1 - 2019-10-28

### Fixed
- Fixed font formats containing spaces being wrapped in `&quot;` entities instead of single quotes. #TINY-4275
- Fixed alert and confirm dialogs losing focus when clicked. #TINY-4248
- Fixed clicking outside a modal dialog focusing on the document body. #TINY-4249
- Fixed the context toolbar not hiding when scrolled out of view. #TINY-4265

## 5.1.0 - 2019-10-17

### Added
- Added touch selector handles for table selections on touch devices. #TINY-4097
- Added border width field to Table Cell dialog. #TINY-4028
- Added touch event listener to media plugin to make embeds playable. #TINY-4093
- Added oxide styling options to notifications and tweaked the default variables. #TINY-4153
- Added additional padding to split button chevrons on touch devices, to make them easier to interact with. #TINY-4223
- Added new platform detection functions to `Env` and deprecated older detection properties. #TINY-4184
- Added `inputMode` config field to specify inputmode attribute of `input` dialog components. #TINY-4062
- Added new `inputMode` property to relevant plugins/dialogs. #TINY-4102
- Added new `toolbar_sticky` setting to allow the iframe menubar/toolbar to stick to the top of the window when scrolling. #TINY-3982

### Changed
- Changed default setting for `toolbar_drawer` to `floating`. #TINY-3634
- Changed mobile phones to use the `silver` theme by default. #TINY-3634
- Changed some editor settings to default to `false` on touch devices:
  - `menubar`(phones only). #TINY-4077
  - `table_grid`. #TINY-4075
  - `resize`. #TINY-4157
  - `object_resizing`. #TINY-4157
- Changed toolbars and context toolbars to sidescroll on mobile. #TINY-3894 #TINY-4107
- Changed context menus to render as horizontal menus on touch devices. #TINY-4107
- Changed the editor to use the `VisualViewport` API of the browser where possible. #TINY-4078
- Changed visualblocks toolbar button icon and renamed `paragraph` icon to `visualchars`. #TINY-4074
- Changed Oxide default for `@toolbar-button-chevron-color` to follow toolbar button icon color. #TINY-4153
- Changed the `urlinput` dialog component to use the `url` type attribute. #TINY-4102

### Fixed
- Fixed Safari desktop visual viewport fires resize on fullscreen breaking the restore function. #TINY-3976
- Fixed scroll issues on mobile devices. #TINY-3976
- Fixed context toolbar unable to refresh position on iOS12. #TINY-4107
- Fixed ctrl+left click not opening links on readonly mode and the preview dialog. #TINY-4138
- Fixed Slider UI component not firing `onChange` event on touch devices. #TINY-4092
- Fixed notifications overlapping instead of stacking. #TINY-3478
- Fixed inline dialogs positioning incorrectly when the page is scrolled. #TINY-4018
- Fixed inline dialogs and menus not repositioning when resizing. #TINY-3227
- Fixed inline toolbar incorrectly stretching to the full width when a width value was provided. #TINY-4066
- Fixed menu chevrons color to follow the menu text color. #TINY-4153
- Fixed table menu selection grid from staying black when using dark skins, now follows border color. #TINY-4153
- Fixed Oxide using the wrong text color variable for menubar button focused state. #TINY-4146
- Fixed the autoresize plugin not keeping the selection in view when resizing. #TINY-4094
- Fixed textpattern plugin throwing exceptions when using `forced_root_block: false`. #TINY-4172
- Fixed missing CSS fill styles for toolbar button icon active state. #TINY-4147
- Fixed an issue where the editor selection could end up inside a short ended element (such as `br`). #TINY-3999
- Fixed browser selection being lost in inline mode when opening split dropdowns. #TINY-4197
- Fixed backspace throwing an exception when using `forced_root_block: false`. #TINY-4099
- Fixed floating toolbar drawer expanding outside the bounds of the editor. #TINY-3941
- Fixed the autocompleter not activating immediately after a `br` or `contenteditable=false` element. #TINY-4194
- Fixed an issue where the autocompleter would incorrectly close on IE 11 in certain edge cases. #TINY-4205

## 5.0.16 - 2019-09-24

### Added
- Added new `referrer_policy` setting to add the `referrerpolicy` attribute when loading scripts or stylesheets. #TINY-3978
- Added a slight background color to dialog tab links when focused to aid keyboard navigation. #TINY-3877

### Fixed
- Fixed media poster value not updating on change. #TINY-4013
- Fixed openlink was not registered as a toolbar button. #TINY-4024
- Fixed failing to initialize if a script tag was used inside a SVG. #TINY-4087
- Fixed double top border showing on toolbar without menubar when toolbar_drawer is enabled. #TINY-4118
- Fixed unable to drag inline dialogs to the bottom of the screen when scrolled. #TINY-4154
- Fixed notifications appearing on top of the toolbar when scrolled in inline mode. #TINY-4159
- Fixed notifications displaying incorrectly on IE 11. #TINY-4169

## 5.0.15 - 2019-09-02

### Added
- Added a dark `content_css` skin to go with the dark UI skin. #TINY-3743

### Changed
- Changed the enabled state on toolbar buttons so they don't get the hover effect. #TINY-3974

### Fixed
- Fixed missing CSS active state on toolbar buttons. #TINY-3966
- Fixed `onChange` callback not firing for the colorinput dialog component. #TINY-3968
- Fixed context toolbars not showing in fullscreen mode. #TINY-4023

## 5.0.14 - 2019-08-19

### Added
- Added an API to reload the autocompleter menu with additional fetch metadata #MENTIONS-17

### Fixed
- Fixed missing toolbar button border styling options. #TINY-3965
- Fixed image upload progress notification closing before the upload is complete. #TINY-3963
- Fixed inline dialogs not closing on escape when no dialog component is in focus. #TINY-3936
- Fixed plugins not being filtered when defaulting to mobile on phones. #TINY-3537
- Fixed toolbar more drawer showing the content behind it when transitioning between opened and closed states. #TINY-3878
- Fixed focus not returning to the dialog after pressing the "Replace all" button in the search and replace dialog. #TINY-3961

### Removed
- Removed Oxide variable `@menubar-select-disabled-border-color` and replaced it with `@menubar-select-disabled-border`. #TINY-3965

## 5.0.13 - 2019-08-06

### Changed
- Changed modal dialogs to prevent dragging by default and added new `draggable_modal` setting to restore dragging. #TINY-3873
- Changed the nonbreaking plugin to insert nbsp characters wrapped in spans to aid in filtering. This can be disabled using the `nonbreaking_wrap` setting. #TINY-3647
- Changed backspace behaviour in lists to outdent nested list items when the cursor is at the start of the list item. #TINY-3651

### Fixed
- Fixed sidebar growing beyond editor bounds in IE 11. #TINY-3937
- Fixed issue with being unable to keyboard navigate disabled toolbar buttons. #TINY-3350
- Fixed issues with backspace and delete in nested contenteditable true and false elements. #TINY-3868
- Fixed issue with losing keyboard navigation in dialogs due to disabled buttons. #TINY-3914
- Fixed `MouseEvent.mozPressure is deprecated` warning in Firefox. #TINY-3919
- Fixed `default_link_target` not being respected when `target_list` is disabled. #TINY-3757
- Fixed mobile plugin filter to only apply to the mobile theme, rather than all mobile platforms. #TINY-3405
- Fixed focus switching to another editor during mode changes. #TINY-3852
- Fixed an exception being thrown when clicking on an uninitialized inline editor. #TINY-3925
- Fixed unable to keyboard navigate to dialog menu buttons. #TINY-3933
- Fixed dialogs being able to be dragged outside the window viewport. #TINY-3787
- Fixed inline dialogs appearing above modal dialogs. #TINY-3932

## 5.0.12 - 2019-07-18

### Added
- Added ability to utilize UI dialog panels inside other panels. #TINY-3305
- Added help dialog tab explaining keyboard navigation of the editor. #TINY-3603

### Changed
- Changed the "Find and Replace" design to an inline dialog. #TINY-3054

### Fixed
- Fixed issue where autolink spacebar event was not being fired on Edge. #TINY-3891
- Fixed table selection missing the background color. #TINY-3892
- Fixed removing shortcuts not working for function keys. #TINY-3871
- Fixed non-descriptive UI component type names. #TINY-3349
- Fixed UI registry components rendering as the wrong type when manually specifying a different type. #TINY-3385
- Fixed an issue where dialog checkbox, input, selectbox, textarea and urlinput components couldn't be disabled. #TINY-3708
- Fixed the context toolbar not using viable screen space in inline/distraction free mode. #TINY-3717
- Fixed the context toolbar overlapping the toolbar in various conditions. #TINY-3205
- Fixed IE11 edge case where items were being inserted into the wrong location. #TINY-3884

## 5.0.11 - 2019-07-04

### Fixed
- Fixed packaging errors caused by a rollup treeshaking bug (https://github.com/rollup/rollup/issues/2970). #TINY-3866
- Fixed the customeditor component not able to get data from the dialog api. #TINY-3866
- Fixed collection component tooltips not being translated. #TINY-3855

## 5.0.10 - 2019-07-02

### Added
- Added support for all HTML color formats in `color_map` setting. #TINY-3837

### Changed
- Changed backspace key handling to outdent content in appropriate circumstances. #TINY-3685
- Changed default palette for forecolor and backcolor to include some lighter colors suitable for highlights. #TINY-2865
- Changed the search and replace plugin to cycle through results. #TINY-3800

### Fixed
- Fixed inconsistent types causing some properties to be unable to be used in dialog components. #TINY-3778
- Fixed an issue in the Oxide skin where dialog content like outlines and shadows were clipped because of overflow hidden. #TINY-3566
- Fixed the search and replace plugin not resetting state when changing the search query. #TINY-3800
- Fixed backspace in lists not creating an undo level. #TINY-3814
- Fixed the editor to cancel loading in quirks mode where the UI is not supported. #TINY-3391
- Fixed applying fonts not working when the name contained spaces and numbers. #TINY-3801
- Fixed so that initial content is retained when initializing on list items. #TINY-3796
- Fixed inefficient font name and font size current value lookup during rendering. #TINY-3813
- Fixed mobile font copied into the wrong folder for the oxide-dark skin. #TINY-3816
- Fixed an issue where resizing the width of tables would produce inaccurate results. #TINY-3827
- Fixed a memory leak in the Silver theme. #TINY-3797
- Fixed alert and confirm dialogs using incorrect markup causing inconsistent padding. #TINY-3835
- Fixed an issue in the Table plugin with `table_responsive_width` not enforcing units when resizing. #TINY-3790
- Fixed leading, trailing and sequential spaces being lost when pasting plain text. #TINY-3726
- Fixed exception being thrown when creating relative URIs. #TINY-3851
- Fixed focus is no longer set to the editor content during mode changes unless the editor already had focus. #TINY-3852

## 5.0.9 - 2019-06-26

### Fixed
- Fixed print plugin not working in Firefox. #TINY-3834

## 5.0.8 - 2019-06-18

### Added
- Added back support for multiple toolbars. #TINY-2195
- Added support for .m4a files to the media plugin. #TINY-3750
- Added new base_url and suffix editor init options. #TINY-3681

### Fixed
- Fixed incorrect padding for select boxes with visible values. #TINY-3780
- Fixed selection incorrectly changing when programmatically setting selection on contenteditable false elements. #TINY-3766
- Fixed sidebar background being transparent. #TINY-3727
- Fixed the build to remove duplicate iife wrappers. #TINY-3689
- Fixed bogus autocompleter span appearing in content when the autocompleter menu is shown. #TINY-3752
- Fixed toolbar font size select not working with legacyoutput plugin. #TINY-2921
- Fixed the legacyoutput plugin incorrectly aligning images. #TINY-3660
- Fixed remove color not working when using the legacyoutput plugin. #TINY-3756
- Fixed the font size menu applying incorrect sizes when using the legacyoutput plugin. #TINY-3773
- Fixed scrollIntoView not working when the parent window was out of view. #TINY-3663
- Fixed the print plugin printing from the wrong window in IE11. #TINY-3762
- Fixed content CSS loaded over CORS not loading in the preview plugin with content_css_cors enabled. #TINY-3769
- Fixed the link plugin missing the default "None" option for link list. #TINY-3738
- Fixed small dot visible with menubar and toolbar disabled in inline mode. #TINY-3623
- Fixed space key properly inserts a nbsp before/after block elements. #TINY-3745
- Fixed native context menu not showing with images in IE11. #TINY-3392
- Fixed inconsistent browser context menu image selection. #TINY-3789

## 5.0.7 - 2019-06-05

### Added
- Added new toolbar button and menu item for inserting tables via dialog. #TINY-3636
- Added new API for adding/removing/changing tabs in the Help dialog. #TINY-3535
- Added highlighting of matched text in autocompleter items. #TINY-3687
- Added the ability for autocompleters to work with matches that include spaces. #TINY-3704
- Added new `imagetools_fetch_image` callback to allow custom implementations for cors loading of images. #TINY-3658
- Added `'http'` and `https` options to `link_assume_external_targets` to prepend `http://` or `https://` prefixes when URL does not contain a protocol prefix. Patch contributed by francoisfreitag. #GH-4335

### Changed
- Changed annotations navigation to work the same as inline boundaries. #TINY-3396
- Changed tabpanel API by adding a `name` field and changing relevant methods to use it. #TINY-3535

### Fixed
- Fixed text color not updating all color buttons when choosing a color. #TINY-3602
- Fixed the autocompleter not working with fragmented text. #TINY-3459
- Fixed the autosave plugin no longer overwrites window.onbeforeunload. #TINY-3688
- Fixed infinite loop in the paste plugin when IE11 takes a long time to process paste events. Patch contributed by lRawd. #GH-4987
- Fixed image handle locations when using `fixed_toolbar_container`. Patch contributed by t00. #GH-4966
- Fixed the autoresize plugin not firing `ResizeEditor` events. #TINY-3587
- Fixed editor in fullscreen mode not extending to the bottom of the screen. #TINY-3701
- Fixed list removal when pressing backspace after the start of the list item. #TINY-3697
- Fixed autocomplete not triggering from compositionend events. #TINY-3711
- Fixed `file_picker_callback` could not set the caption field on the insert image dialog. #TINY-3172
- Fixed the autocompleter menu showing up after a selection had been made. #TINY-3718
- Fixed an exception being thrown when a file or number input has focus during initialization. Patch contributed by t00. #GH-2194

## 5.0.6 - 2019-05-22

### Added
- Added `icons_url` editor settings to enable icon packs to be loaded from a custom url. #TINY-3585
- Added `image_uploadtab` editor setting to control the visibility of the upload tab in the image dialog. #TINY-3606
- Added new api endpoints to the wordcount plugin and improved character count logic. #TINY-3578

### Changed
- Changed plugin, language and icon loading errors to log in the console instead of a notification. #TINY-3585

### Fixed
- Fixed the textpattern plugin not working with fragmented text. #TINY-3089
- Fixed various toolbar drawer accessibility issues and added an animation. #TINY-3554
- Fixed issues with selection and ui components when toggling readonly mode. #TINY-3592
- Fixed so readonly mode works with inline editors. #TINY-3592
- Fixed docked inline toolbar positioning when scrolled. #TINY-3621
- Fixed initial value not being set on bespoke select in quickbars and toolbar drawer. #TINY-3591
- Fixed so that nbsp entities aren't trimmed in white-space: pre-line elements. #TINY-3642
- Fixed `mceInsertLink` command inserting spaces instead of url encoded characters. #GH-4990
- Fixed text content floating on top of dialogs in IE11. #TINY-3640

## 5.0.5 - 2019-05-09

### Added
- Added menu items to match the forecolor/backcolor toolbar buttons. #TINY-2878
- Added default directionality based on the configured language. #TINY-2621
- Added styles, icons and tests for rtl mode. #TINY-2621

### Fixed
- Fixed autoresize not working with floating elements or when media elements finished loading. #TINY-3545
- Fixed incorrect vertical caret positioning in IE 11. #TINY-3188
- Fixed submenu anchoring hiding overflowed content. #TINY-3564

### Removed
- Removed unused and hidden validation icons to avoid displaying phantom tooltips. #TINY-2329

## 5.0.4 - 2019-04-23

### Added
- Added back URL dialog functionality, which is now available via `editor.windowManager.openUrl()`. #TINY-3382
- Added the missing throbber functionality when calling `editor.setProgressState(true)`. #TINY-3453
- Added function to reset the editor content and undo/dirty state via `editor.resetContent()`. #TINY-3435
- Added the ability to set menu buttons as active. #TINY-3274
- Added `editor.mode` API, featuring a custom editor mode API. #TINY-3406
- Added better styling to floating toolbar drawer. #TINY-3479
- Added the new premium plugins to the Help dialog plugins tab. #TINY-3496
- Added the linkchecker context menu items to the default configuration. #TINY-3543

### Fixed
- Fixed image context menu items showing on placeholder images. #TINY-3280
- Fixed dialog labels and text color contrast within notifications/alert banners to satisfy WCAG 4.5:1 contrast ratio for accessibility. #TINY-3351
- Fixed selectbox and colorpicker items not being translated. #TINY-3546
- Fixed toolbar drawer sliding mode to correctly focus the editor when tabbing via keyboard navigation. #TINY-3533
- Fixed positioning of the styleselect menu in iOS while using the mobile theme. #TINY-3505
- Fixed the menubutton `onSetup` callback to be correctly executed when rendering the menu buttons. #TINY-3547
- Fixed `default_link_target` setting to be correctly utilized when creating a link. #TINY-3508
- Fixed colorpicker floating marginally outside its container. #TINY-3026
- Fixed disabled menu items displaying as active when hovered. #TINY-3027

### Removed
- Removed redundant mobile wrapper. #TINY-3480

## 5.0.3 - 2019-03-19

### Changed
- Changed empty nested-menu items within the style formats menu to be disabled or hidden if the value of `style_formats_autohide` is `true`. #TINY-3310
- Changed the entire phrase 'Powered by Tiny' in the status bar to be a link instead of just the word 'Tiny'. #TINY-3366
- Changed `formatselect`, `styleselect` and `align` menus to use the `mceToggleFormat` command internally. #TINY-3428

### Fixed
- Fixed toolbar keyboard navigation to work as expected when `toolbar_drawer` is configured. #TINY-3432
- Fixed text direction buttons to display the correct pressed state in selections that have no explicit `dir` property. #TINY-3138
- Fixed the mobile editor to clean up properly when removed. #TINY-3445
- Fixed quickbar toolbars to add an empty box to the screen when it is set to `false`. #TINY-3439
- Fixed an issue where pressing the **Delete/Backspace** key at the edge of tables was creating incorrect selections. #TINY-3371
- Fixed an issue where dialog collection items (emoticon and special character dialogs) couldn't be selected with touch devices. #TINY-3444
- Fixed a type error introduced in TinyMCE version 5.0.2 when calling `editor.getContent()` with nested bookmarks. #TINY-3400
- Fixed an issue that prevented default icons from being overridden. #TINY-3449
- Fixed an issue where **Home/End** keys wouldn't move the caret correctly before or after `contenteditable=false` inline elements. #TINY-2995
- Fixed styles to be preserved in IE 11 when editing via the `fullpage` plugin. #TINY-3464
- Fixed the `link` plugin context toolbar missing the open link button. #TINY-3461
- Fixed inconsistent dialog component spacing. #TINY-3436

## 5.0.2 - 2019-03-05

### Added
- Added presentation and document presets to `htmlpanel` dialog component. #TINY-2694
- Added missing fixed_toolbar_container setting has been reimplemented in the Silver theme. #TINY-2712
- Added a new toolbar setting `toolbar_drawer` that moves toolbar groups which overflow the editor width into either a `sliding` or `floating` toolbar section. #TINY-2874

### Changed
- Updated the build process to include package lock files in the dev distribution archive. #TINY-2870

### Fixed
- Fixed inline dialogs did not have aria attributes. #TINY-2694
- Fixed default icons are now available in the UI registry, allowing use outside of toolbar buttons. #TINY-3307
- Fixed a memory leak related to select toolbar items. #TINY-2874
- Fixed a memory leak due to format changed listeners that were never unbound. #TINY-3191
- Fixed an issue where content may have been lost when using permanent bookmarks. #TINY-3400
- Fixed the quicklink toolbar button not rendering in the quickbars plugin. #TINY-3125
- Fixed an issue where menus were generating invalid HTML in some cases. #TINY-3323
- Fixed an issue that could cause the mobile theme to show a blank white screen when the editor was inside an `overflow:hidden` element. #TINY-3407
- Fixed mobile theme using a transparent background and not taking up the full width on iOS. #TINY-3414
- Fixed the template plugin dialog missing the description field. #TINY-3337
- Fixed input dialog components using an invalid default type attribute. #TINY-3424
- Fixed an issue where backspace/delete keys after/before pagebreak elements wouldn't move the caret. #TINY-3097
- Fixed an issue in the table plugin where menu items and toolbar buttons weren't showing correctly based on the selection. #TINY-3423
- Fixed inconsistent button focus styles in Firefox. #TINY-3377
- Fixed the resize icon floating left when all status bar elements were disabled. #TINY-3340
- Fixed the resize handle to not show in fullscreen mode. #TINY-3404

## 5.0.1 - 2019-02-21

### Added
- Added H1-H6 toggle button registration to the silver theme. #TINY-3070
- Added code sample toolbar button will now toggle on when the cursor is in a code section. #TINY-3040
- Added new settings to the emoticons plugin to allow additional emoticons to be added. #TINY-3088

### Fixed
- Fixed an issue where adding links to images would replace the image with text. #TINY-3356
- Fixed an issue where the inline editor could use fractional pixels for positioning. #TINY-3202
- Fixed an issue where uploading non-image files in the Image Plugin upload tab threw an error. #TINY-3244
- Fixed an issue in the media plugin that was causing the source url and height/width to be lost in certain circumstances. #TINY-2858
- Fixed an issue with the Context Toolbar not being removed when clicking outside of the editor. #TINY-2804
- Fixed an issue where clicking 'Remove link' wouldn't remove the link in certain circumstances. #TINY-3199
- Fixed an issue where the media plugin would fail when parsing dialog data. #TINY-3218
- Fixed an issue where retrieving the selected content as text didn't create newlines. #TINY-3197
- Fixed incorrect keyboard shortcuts in the Help dialog for Windows. #TINY-3292
- Fixed an issue where JSON serialization could produce invalid JSON. #TINY-3281
- Fixed production CSS including references to source maps. #TINY-3920
- Fixed development CSS was not included in the development zip. #TINY-3920
- Fixed the autocompleter matches predicate not matching on the start of words by default. #TINY-3306
- Fixed an issue where the page could be scrolled with modal dialogs open. #TINY-2252
- Fixed an issue where autocomplete menus would show an icon margin when no items had icons. #TINY-3329
- Fixed an issue in the quickbars plugin where images incorrectly showed the text selection toolbar. #TINY-3338
- Fixed an issue that caused the inline editor to fail to render when the target element already had focus. #TINY-3353

### Removed
- Removed paste as text notification banner and paste_plaintext_inform setting. #POW-102

## 5.0.0 - 2019-02-04

Full documentation for the version 5 features and changes is available at https://www.tiny.cloud/docs/tinymce/5/release-notes/release-notes50/

### Added
- Added links and registered names with * to denote premium plugins in Plugins tab of Help dialog. #TINY-3223

### Changed
- Changed Tiny 5 mobile skin to look more uniform with desktop. #TINY-2650
- Blacklisted table, th and td as inline editor target. #TINY-717

### Fixed
- Fixed an issue where tab panel heights weren't sizing properly on smaller screens and weren't updating on resize. #TINY-3242
- Fixed image tools not having any padding between the label and slider. #TINY-3220
- Fixed context toolbar toggle buttons not showing the correct state. #TINY-3022
- Fixed missing separators in the spellchecker context menu between the suggestions and actions. #TINY-3217
- Fixed notification icon positioning in alert banners. #TINY-2196
- Fixed a typo in the word count plugin name. #TINY-3062
- Fixed charmap and emoticons dialogs not having a primary button. #TINY-3233
- Fixed an issue where resizing wouldn't work correctly depending on the box-sizing model. #TINY-3278

## 5.0.0-rc-2 - 2019-01-22

### Added
- Added screen reader accessibility for sidebar and statusbar. #TINY-2699

### Changed
- Changed formatting menus so they are registered and made the align toolbar button use an icon instead of text. #TINY-2880
- Changed checkboxes to use a boolean for its state, instead of a string. #TINY-2848
- Updated the textpattern plugin to properly support nested patterns and to allow running a command with a value for a pattern with a start and an end. #TINY-2991
- Updated Emoticons and Charmap dialogs to be screen reader accessible. #TINY-2693

### Fixed
- Fixed the link dialog such that it will now retain class attributes when updating links. #TINY-2825
- Fixed "Find and replace" not showing in the "Edit" menu by default. #TINY-3061
- Fixed dropdown buttons missing the 'type' attribute, which could cause forms to be incorrectly submitted. #TINY-2826
- Fixed emoticon and charmap search not returning expected results in certain cases. #TINY-3084
- Fixed blank rel_list values throwing an exception in the link plugin. #TINY-3149

### Removed
- Removed unnecessary 'flex' and unused 'colspan' properties from the new dialog APIs. #TINY-2973

## 5.0.0-rc-1 - 2019-01-08

### Added
- Added editor settings functionality to specify title attributes for toolbar groups. #TINY-2690
- Added icons instead of button text to improve Search and Replace dialog footer appearance. #TINY-2654
- Added `tox-dialog__table` instead of `mce-table-striped` class to enhance Help dialog appearance. #TINY-2360
- Added title attribute to iframes so, screen readers can announce iframe labels. #TINY-2692
- Added a wordcount menu item, that defaults to appearing in the tools menu. #TINY-2877

### Changed
- Updated the font select dropdown logic to try to detect the system font stack and show "System Font" as the font name. #TINY-2710
- Updated the autocompleter to only show when it has matched items. #TINY-2350
- Updated SizeInput labels to "Height" and "Width" instead of Dimensions. #TINY-2833
- Updated the build process to minify and generate ASCII only output for the emoticons database. #TINY-2744

### Fixed
- Fixed readonly mode not fully disabling editing content. #TINY-2287
- Fixed accessibility issues with the font select, font size, style select and format select toolbar dropdowns. #TINY-2713
- Fixed accessibility issues with split dropdowns. #TINY-2697
- Fixed the legacyoutput plugin to be compatible with TinyMCE 5.0. #TINY-2301
- Fixed icons not showing correctly in the autocompleter popup. #TINY-3029
- Fixed an issue where preview wouldn't show anything in Edge under certain circumstances. #TINY-3035
- Fixed the height being incorrectly calculated for the autoresize plugin. #TINY-2807

## 5.0.0-beta-1 - 2018-11-30

### Added
- Added a new `addNestedMenuItem()` UI registry function and changed all nested menu items to use the new registry functions. #TINY-2230
- Added title attribute to color swatch colors. #TINY-2669
- Added anchorbar component to anchor inline toolbar dialogs to instead of the toolbar. #TINY-2040
- Added support for toolbar<n> and toolbar array config options to be squashed into a single toolbar and not create multiple toolbars. #TINY-2195
- Added error handling for when forced_root_block config option is set to true. #TINY-2261
- Added functionality for the removed_menuitems config option. #TINY-2184
- Added the ability to use a string to reference menu items in menu buttons and submenu items. #TINY-2253

### Changed
- Changed the name of the "inlite" plugin to "quickbars". #TINY-2831
- Changed the background color icon to highlight background icon. #TINY-2258
- Changed Help dialog to be accessible to screen readers. #TINY-2687
- Changed the color swatch to save selected custom colors to local storage for use across sessions. #TINY-2722
- Changed `WindowManager` API - methods `getParams`, `setParams` and `getWindows`, and the legacy `windows` property, have been removed. `alert` and `confirm` dialogs are no longer tracked in the window list. #TINY-2603

### Fixed
- Fixed an inline mode issue where the save plugin upon saving can cause content loss. #TINY-2659
- Fixed an issue in IE 11 where calling selection.getContent() would return an empty string when the editor didn't have focus. #TINY-2325

### Removed
- Removed compat3x plugin. #TINY-2815

## 5.0.0-preview-4 - 2018-11-12

### Added
- Added width and height placeholder text to image and media dialog dimensions input. #AP-296
- Added the ability to keyboard navigate through menus, toolbars, sidebar and the status bar sequentially. #AP-381
- Added translation capability back to the editor's UI. #AP-282
- Added `label` component type for dialogs to group components under a label.

### Changed
- Changed the editor resize handle so that it should be disabled when the autoresize plugin is turned on. #AP-424
- Changed UI text for microcopy improvements. #TINY-2281

### Fixed
- Fixed distraction free plugin. #AP-470
- Fixed contents of the input field being selected on focus instead of just recieving an outline highlight. #AP-464
- Fixed styling issues with dialogs and menus in IE 11. #AP-456
- Fixed custom style format control not honoring custom formats. #AP-393
- Fixed context menu not appearing when clicking an image with a caption. #AP-382
- Fixed directionality of UI when using an RTL language. #AP-423
- Fixed page responsiveness with multiple inline editors. #AP-430
- Fixed empty toolbar groups appearing through invalid configuration of the `toolbar` property. #AP-450
- Fixed text not being retained when updating links through the link dialog. #AP-293
- Fixed edit image context menu, context toolbar and toolbar items being incorrectly enabled when selecting invalid images. #AP-323
- Fixed emoji type ahead being shown when typing URLs. #AP-366
- Fixed toolbar configuration properties incorrectly expecting string arrays instead of strings. #AP-342
- Fixed the block formatting toolbar item not showing a "Formatting" title when there is no selection. #AP-321
- Fixed clicking disabled toolbar buttons hiding the toolbar in inline mode. #AP-380
- Fixed `EditorResize` event not being fired upon editor resize. #AP-327
- Fixed tables losing styles when updating through the dialog. #AP-368
- Fixed context toolbar positioning to be more consistent near the edges of the editor. #AP-318
- Fixed table of contents plugin now works with v5 toolbar APIs correctly. #AP-347
- Fixed the `link_context_toolbar` configuration not disabling the context toolbar. #AP-458
- Fixed the link context toolbar showing incorrect relative links. #AP-435
- Fixed the alignment of the icon in alert banner dialog components. #TINY-2220
- Fixed the visual blocks and visual char menu options not displaying their toggled state. #TINY-2238
- Fixed the editor not displaying as fullscreen when toggled. #TINY-2237

### Removed
- Removed the tox-custom-editor class that was added to the wrapping element of codemirror. #TINY-2211

## 5.0.0-preview-3 - 2018-10-18

### Changed
- Changed editor layout to use modern CSS properties over manually calculating dimensions. #AP-324
- Changed `autoresize_min_height` and `autoresize_max_height` configurations to `min_height` and `max_height`. #AP-324
- Changed `Whole word` label in Search and Replace dialog to `Find whole words only`. #AP-387

### Fixed
- Fixed bugs with editor width jumping when resizing and the iframe not resizing to smaller than 150px in height. #AP-324
- Fixed mobile theme bug that prevented the editor from loading. #AP-404
- Fixed long toolbar groups extending outside of the editor instead of wrapping.
- Fixed dialog titles so they are now proper case. #AP-384
- Fixed color picker default to be #000000 instead of #ff00ff. #AP-216
- Fixed "match case" option on the Find and Replace dialog is no longer selected by default. #AP-298
- Fixed vertical alignment of toolbar icons. #DES-134
- Fixed toolbar icons not appearing on IE11. #DES-133

## 5.0.0-preview-2 - 2018-10-10

### Added
- Added swatch is now shown for colorinput fields, instead of the colorpicker directly. #AP-328
- Added fontformats and fontsizes menu items. #AP-390

### Changed
- Changed configuration of color options has been simplified to `color_map`, `color_cols`, and `custom_colors`. #AP-328
- Changed `height` configuration to apply to the editor frame (including menubar, toolbar, status bar) instead of the content area. #AP-324

### Fixed
- Fixed styleselect not updating the displayed item as the cursor moved. #AP-388
- Fixed preview iframe not expanding to the dialog size. #AP-252
- Fixed 'meta' shortcuts not translated into platform-specific text. #AP-270
- Fixed tabbed dialogs (Charmap and Emoticons) shrinking when no search results returned.
- Fixed a bug where alert banner icons were not retrieved from icon pack. #AP-330
- Fixed component styles to flex so they fill large dialogs. #AP-252
- Fixed editor flashing unstyled during load (still in progress). #AP-349

### Removed
- Removed `colorpicker` plugin, it is now in the theme. #AP-328
- Removed `textcolor` plugin, it is now in the theme. #AP-328

## 5.0.0-preview-1 - 2018-10-01

Developer preview 1.

Initial list of features and changes is available at https://www.tiny.cloud/docs/tinymce/5/release-notes/release-notes50/.

## 4.9.11 - 2020-07-13

### Fixed
- Fixed the `selection.setContent()` API not running parser filters. #TINY-4002
- Fixed content in an iframe element parsing as DOM elements instead of text content. #TINY-5943
- Fixed up and down keyboard navigation not working for inline `contenteditable="false"` elements. #TINY-6226

## 4.9.10 - 2020-04-23

### Fixed
- Fixed an issue where the editor selection could end up inside a short ended element (eg br). #TINY-3999
- Fixed a security issue related to CDATA sanitization during parsing. #TINY-4669
- Fixed `media` embed content not processing safely in some cases. #TINY-4857

## 4.9.9 - 2020-03-25

### Fixed
- Fixed the table selection not functioning correctly in Microsoft Edge 44 or higher. #TINY-3862
- Fixed the table resize handles not functioning correctly in Microsoft Edge 44 or higher. #TINY-4160
- Fixed the `forced_root_block_attrs` setting not applying attributes to new blocks consistently. #TINY-4564
- Fixed the editor failing to initialize if a script tag was used inside an SVG. #TINY-4087

## 4.9.8 - 2020-01-28

### Fixed
- Fixed the `mobile` theme failing to load due to a bundling issue. #TINY-4613
- Fixed security issue related to parsing HTML comments and CDATA. #TINY-4544

## 4.9.7 - 2019-12-19

### Fixed
- Fixed the `visualchars` plugin converting HTML-like text to DOM elements in certain cases. #TINY-4507
- Fixed an issue with the `paste` plugin not sanitizing content in some cases. #TINY-4510
- Fixed HTML comments incorrectly being parsed in certain cases. #TINY-4511

## 4.9.6 - 2019-09-02

### Fixed
- Fixed image browse button sometimes displaying the browse window twice. #TINY-3959

## 4.9.5 - 2019-07-02

### Changed
- Changed annotations navigation to work the same as inline boundaries. #TINY-3396

### Fixed
- Fixed the print plugin printing from the wrong window in IE11. #TINY-3762
- Fixed an exception being thrown when a file or number input has focus during initialization. Patch contributed by t00. #GH-2194
- Fixed positioning of the styleselect menu in iOS while using the mobile theme. #TINY-3505
- Fixed native context menu not showing with images in IE11. #TINY-3392
- Fixed selection incorrectly changing when programmatically setting selection on contenteditable false elements. #TINY-3766
- Fixed image browse button not working on touch devices. #TINY-3751
- Fixed so that nbsp entities aren't trimmed in white-space: pre-line elements. #TINY-3642
- Fixed space key properly inserts a nbsp before/after block elements. #TINY-3745
- Fixed infinite loop in the paste plugin when IE11 takes a long time to process paste events. Patch contributed by lRawd. #GH-4987

## 4.9.4 - 2019-03-20

### Fixed
- Fixed an issue where **Home/End** keys wouldn't move the caret correctly before or after `contenteditable=false` inline elements. #TINY-2995
- Fixed an issue where content may have been lost when using permanent bookmarks. #TINY-3400
- Fixed the mobile editor to clean up properly when removed. #TINY-3445
- Fixed an issue where retrieving the selected content as text didn't create newlines. #TINY-3197
- Fixed an issue where typing space between images would cause issues with nbsp not being inserted. #TINY-3346

## 4.9.3 - 2019-01-31

### Added
- Added a visualchars_default_state setting to the Visualchars Plugin. Patch contributed by mat3e.

### Fixed
- Fixed a bug where scrolling on a page with more than one editor would cause a ResizeWindow event to fire. #TINY-3247
- Fixed a bug where if a plugin threw an error during initialisation the whole editor would fail to load. #TINY-3243
- Fixed a bug where getContent would include bogus elements when valid_elements setting was set up in a specific way. #TINY-3213
- Fixed a bug where only a few function key names could be used when creating keyboard shortcuts. #TINY-3146
- Fixed a bug where it wasn't possible to enter spaces into an editor after pressing shift+enter. #TINY-3099
- Fixed a bug where no caret would be rendered after backspacing to a contenteditable false element. #TINY-2998
- Fixed a bug where deletion to/from indented lists would leave list fragments in the editor. #TINY-2981

## 4.9.2 - 2018-12-17

### Fixed
- Fixed a bug with pressing the space key on IE 11 would result in nbsp characters being inserted between words at the end of a block. #TINY-2996
- Fixed a bug where character composition using quote and space on US International keyboards would produce a space instead of a quote. #TINY-2999
- Fixed a bug where remove format wouldn't remove the inner most inline element in some situations. #TINY-2982
- Fixed a bug where outdenting an list item would affect attributes on other list items within the same list. #TINY-2971
- Fixed a bug where the DomParser filters wouldn't be applied for elements created when parsing invalid html. #TINY-2978
- Fixed a bug where setProgressState wouldn't automatically close floating ui elements like menus. #TINY-2896
- Fixed a bug where it wasn't possible to navigate out of a figcaption element using the arrow keys. #TINY-2894
- Fixed a bug where enter key before an image inside a link would remove the image. #TINY-2780

## 4.9.1 - 2018-12-04

### Added
- Added functionality to insert html to the replacement feature of the Textpattern Plugin. #TINY-2839

### Fixed
- Fixed a bug where `editor.selection.getContent({format: 'text'})` didn't work as expected in IE11 on an unfocused editor. #TINY-2862
- Fixed a bug in the Textpattern Plugin where the editor would get an incorrect selection after inserting a text pattern on Safari. #TINY-2838
- Fixed a bug where the space bar didn't work correctly in editors with the forced_root_block setting set to false. #TINY-2816

## 4.9.0 - 2018-11-27

### Added
- Added a replace feature to the Textpattern Plugin. #TINY-1908
- Added functionality to the Lists Plugin that improves the indentation logic. #TINY-1790

### Fixed
- Fixed a bug where it wasn't possible to delete/backspace when the caret was between a contentEditable=false element and a BR. #TINY-2372
- Fixed a bug where copying table cells without a text selection would fail to copy anything. #TINY-1789
- Implemented missing `autosave_restore_when_empty` functionality in the Autosave Plugin. Patch contributed by gzzo. #GH-4447
- Reduced insertion of unnecessary nonbreaking spaces in the editor. #TINY-1879

## 4.8.5 - 2018-10-30

### Added
- Added a content_css_cors setting to the editor that adds the crossorigin="anonymous" attribute to link tags added by the StyleSheetLoader. #TINY-1909

### Fixed
- Fixed a bug where trying to remove formatting with a collapsed selection range would throw an exception. #GH-4636
- Fixed a bug in the image plugin that caused updating figures to split contenteditable elements. #GH-4563
- Fixed a bug that was causing incorrect viewport calculations for fixed position UI elements. #TINY-1897
- Fixed a bug where inline formatting would cause the delete key to do nothing. #TINY-1900

## 4.8.4 - 2018-10-23

### Added
- Added support for the HTML5 `main` element. #TINY-1877

### Changed
- Changed the keyboard shortcut to move focus to contextual toolbars to Ctrl+F9. #TINY-1812

### Fixed
- Fixed a bug where content css could not be loaded from another domain. #TINY-1891
- Fixed a bug on FireFox where the cursor would get stuck between two contenteditable false inline elements located inside of the same block element divided by a BR. #TINY-1878
- Fixed a bug with the insertContent method where nonbreaking spaces would be inserted incorrectly. #TINY-1868
- Fixed a bug where the toolbar of the inline editor would not be visible in some scenarios. #TINY-1862
- Fixed a bug where removing the editor while more than one notification was open would throw an error. #TINY-1845
- Fixed a bug where the menubutton would be rendered on top of the menu if the viewport didn't have enough height. #TINY-1678
- Fixed a bug with the annotations api where annotating collapsed selections caused problems. #TBS-2449
- Fixed a bug where wbr elements were being transformed into whitespace when using the Paste Plugin's paste as text setting. #GH-4638
- Fixed a bug where the Search and Replace didn't replace spaces correctly. #GH-4632
- Fixed a bug with sublist items not persisting selection. #GH-4628
- Fixed a bug with mceInsertRawHTML command not working as expected. #GH-4625

## 4.8.3 - 2018-09-13

### Fixed
- Fixed a bug where the Wordcount Plugin didn't correctly count words within tables on IE11. #TINY-1770
- Fixed a bug where it wasn't possible to move the caret out of a table on IE11 and Firefox. #TINY-1682
- Fixed a bug where merging empty blocks didn't work as expected, sometimes causing content to be deleted. #TINY-1781
- Fixed a bug where the Textcolor Plugin didn't show the correct current color. #TINY-1810
- Fixed a bug where clear formatting with a collapsed selection would sometimes clear formatting from more content than expected. #TINY-1813 #TINY-1821
- Fixed a bug with the Table Plugin where it wasn't possible to keyboard navigate to the caption. #TINY-1818

## 4.8.2 - 2018-08-09

### Changed
- Moved annotator from "experimental" to "annotator" object on editor. #TBS-2398
- Improved the multiclick normalization across browsers. #TINY-1788

### Fixed
- Fixed a bug where running getSelectedBlocks with a collapsed selection between block elements would produce incorrect results. #TINY-1787
- Fixed a bug where the ScriptLoaders loadScript method would not work as expected in FireFox when loaded on the same page as a ShadowDOM polyfill. #TINY-1786
- Removed reference to ShadowDOM event.path as Blink based browsers now support event.composedPath. #TINY-1785
- Fixed a bug where a reference to localStorage would throw an "access denied" error in IE11 with strict security settings. #TINY-1782
- Fixed a bug where pasting using the toolbar button on an inline editor in IE11 would cause a looping behaviour. #TINY-1768

## 4.8.1 - 2018-07-26

### Fixed
- Fixed a bug where the content of inline editors was being cleaned on every call of `editor.save()`. #TINY-1783
- Fixed a bug where the arrow of the Inlite Theme toolbar was being rendered incorrectly in RTL mode. #TINY-1776
- Fixed a bug with the Paste Plugin where pasting after inline contenteditable false elements moved the caret to the end of the line. #TINY-1758

## 4.8.0 - 2018-06-27

### Added
- Added new "experimental" object in editor, with initial Annotator API. #TBS-2374

### Fixed
- Fixed a bug where deleting paragraphs inside of table cells would delete the whole table cell. #TINY-1759
- Fixed a bug in the Table Plugin where removing row height set on the row properties dialog did not update the table. #TINY-1730
- Fixed a bug with the font select toolbar item didn't update correctly. #TINY-1683
- Fixed a bug where all bogus elements would not be deleted when removing an inline editor. #TINY-1669

## 4.7.13 - 2018-05-16

### Added
- Added missing code menu item from the default menu config. #TINY-1648
- Added new align button for combining the separate align buttons into a menu button. #TINY-1652

### Fixed
- Fixed a bug where Edge 17 wouldn't be able to select images or tables. #TINY-1679
- Fixed issue where whitespace wasn't preserved when the editor was initialized on pre elements. #TINY-1649
- Fixed a bug with the fontselect dropdowns throwing an error if the editor was hidden in Firefox. #TINY-1664
- Fixed a bug where it wasn't possible to merge table cells on IE 11. #TINY-1671
- Fixed a bug where textcolor wasn't applying properly on IE 11 in some situations. #TINY-1663
- Fixed a bug where the justifyfull command state wasn't working correctly. #TINY-1677
- Fixed a bug where the styles wasn't updated correctly when resizing some tables. #TINY-1668

## 4.7.12 - 2018-05-03

### Added
- Added an option to filter out image svg data urls.
- Added support for html5 details and summary elements.

### Changed
- Changed so the mce-abs-layout-item css rule targets html instead of body. Patch contributed by nazar-pc.

### Fixed
- Fixed a bug where the "read" step on the mobile theme was still present on android mobile browsers.
- Fixed a bug where all images in the editor document would reload on any editor change.
- Fixed a bug with the Table Plugin where ObjectResized event wasn't being triggered on column resize.
- Fixed so the selection is set to the first suitable caret position after editor.setContent called.
- Fixed so links with xlink:href attributes are filtered correctly to prevent XSS.
- Fixed a bug on IE11 where pasting content into an inline editor initialized on a heading element would create new editable elements.
- Fixed a bug where readonly mode would not work as expected when the editor contained contentEditable=true elements.
- Fixed a bug where the Link Plugin would throw an error when used together with the webcomponents polyfill. Patch contributed by 4esnog.
- Fixed a bug where the "Powered by TinyMCE" branding link would break on XHTML pages. Patch contributed by tistre.
- Fixed a bug where the same id would be used in the blobcache for all pasted images. Patch contributed by thorn0.

## 4.7.11 - 2018-04-11

### Added
- Added a new imagetools_credentials_hosts option to the Imagetools Plugin.

### Fixed
- Fixed a bug where toggling a list containing empty LIs would throw an error. Patch contributed by bradleyke.
- Fixed a bug where applying block styles to a text with the caret at the end of the paragraph would select all text in the paragraph.
- Fixed a bug where toggling on the Spellchecker Plugin would trigger isDirty on the editor.
- Fixed a bug where it was possible to enter content into selection bookmark spans.
- Fixed a bug where if a non paragraph block was configured in forced_root_block the editor.getContent method would return incorrect values with an empty editor.
- Fixed a bug where dropdown menu panels stayed open and fixed in position when dragging dialog windows.
- Fixed a bug where it wasn't possible to extend table cells with the space button in Safari.
- Fixed a bug where the setupeditor event would thrown an error when using the Compat3x Plugin.
- Fixed a bug where an error was thrown in FontInfo when called on a detached element.

## 4.7.10 - 2018-04-03

### Added
- Added normalization of triple clicks across browsers in the editor.
- Added a `hasFocus` method to the editor that checks if the editor has focus.
- Added correct icon to the Nonbreaking Plugin menu item.

### Fixed
- Fixed so the `getContent`/`setContent` methods work even if the editor is not initialized.
- Fixed a bug with the Media Plugin where query strings were being stripped from youtube links.
- Fixed a bug where image styles were changed/removed when opening and closing the Image Plugin dialog.
- Fixed a bug in the Table Plugin where some table cell styles were not correctly added to the content html.
- Fixed a bug in the Spellchecker Plugin where it wasn't possible to change the spellchecker language.
- Fixed so the the unlink action in the Link Plugin has a menu item and can be added to the contextmenu.
- Fixed a bug where it wasn't possible to keyboard navigate to the start of an inline element on a new line within the same block element.
- Fixed a bug with the Text Color Plugin where if used with an inline editor located at the bottom of the screen the colorpicker could appear off screen.
- Fixed a bug with the UndoManager where undo levels were being added for nbzwsp characters.
- Fixed a bug with the Table Plugin where the caret would sometimes be lost when keyboard navigating up through a table.
- Fixed a bug where FontInfo.getFontFamily would throw an error when called on a removed editor.
- Fixed a bug in Firefox where undo levels were not being added correctly for some specific operations.
- Fixed a bug where initializing an inline editor inside of a table would make the whole table resizeable.
- Fixed a bug where the fake cursor that appears next to tables on Firefox was positioned incorrectly when switching to fullscreen.
- Fixed a bug where zwsp's weren't trimmed from the output from `editor.getContent({ format: 'text' })`.
- Fixed a bug where the fontsizeselect/fontselect toolbar items showed the body info rather than the first possible caret position info on init.
- Fixed a bug where it wasn't possible to select all content if the editor only contained an inline boundary element.
- Fixed a bug where `content_css` urls with query strings wasn't working.
- Fixed a bug in the Table Plugin where some table row styles were removed when changing other styles in the row properties dialog.

### Removed
- Removed the "read" step from the mobile theme.

## 4.7.9 - 2018-02-27

### Fixed
- Fixed a bug where the editor target element didn't get the correct style when removing the editor.

## 4.7.8 - 2018-02-26

### Fixed
- Fixed an issue with the Help Plugin where the menuitem name wasn't lowercase.
- Fixed an issue on MacOS where text and bold text did not have the same line-height in the autocomplete dropdown in the Link Plugin dialog.
- Fixed a bug where the "paste as text" option in the Paste Plugin didn't work.
- Fixed a bug where dialog list boxes didn't get positioned correctly in documents with scroll.
- Fixed a bug where the Inlite Theme didn't use the Table Plugin api to insert correct tables.
- Fixed a bug where the Inlite Theme panel didn't hide on blur in a correct way.
- Fixed a bug where placing the cursor before a table in Firefox would scroll to the bottom of the table.
- Fixed a bug where selecting partial text in table cells with rowspans and deleting would produce faulty tables.
- Fixed a bug where the Preview Plugin didn't work on Safari due to sandbox security.
- Fixed a bug where table cell selection using the keyboard threw an error.
- Fixed so the font size and font family doesn't toggle the text but only sets the selected format on the selected text.
- Fixed so the built-in spellchecking on Chrome and Safari creates an undo level when replacing words.

## 4.7.7 - 2018-02-19

### Added
- Added a border style selector to the advanced tab of the Image Plugin.
- Added better controls for default table inserted by the Table Plugin.
- Added new `table_responsive_width` option to the Table Plugin that controls whether to use pixel or percentage widths.

### Fixed
- Fixed a bug where the Link Plugin text didn't update when a URL was pasted using the context menu.
- Fixed a bug with the Spellchecker Plugin where using "Add to dictionary" in the context menu threw an error.
- Fixed a bug in the Media Plugin where the preview node for iframes got default width and height attributes that interfered with width/height styles.
- Fixed a bug where backslashes were being added to some font family names in Firefox in the fontselect toolbar item.
- Fixed a bug where errors would be thrown when trying to remove an editor that had not yet been fully initialized.
- Fixed a bug where the Imagetools Plugin didn't update the images atomically.
- Fixed a bug where the Fullscreen Plugin was throwing errors when being used on an inline editor.
- Fixed a bug where drop down menus weren't positioned correctly in inline editors on scroll.
- Fixed a bug with a semicolon missing at the end of the bundled javascript files.
- Fixed a bug in the Table Plugin with cursor navigation inside of tables where the cursor would sometimes jump into an incorrect table cells.
- Fixed a bug where indenting a table that is a list item using the "Increase indent" button would create a nested table.
- Fixed a bug where text nodes containing only whitespace were being wrapped by paragraph elements.
- Fixed a bug where whitespace was being inserted after br tags inside of paragraph tags.
- Fixed a bug where converting an indented paragraph to a list item would cause the list item to have extra padding.
- Fixed a bug where Copy/Paste in an editor with a lot of content would cause the editor to scroll to the top of the content in IE11.
- Fixed a bug with a memory leak in the DragHelper. Path contributed by ben-mckernan.
- Fixed a bug where the advanced tab in the Media Plugin was being shown even if it didn't contain anything. Patch contributed by gabrieeel.
- Fixed an outdated eventname in the EventUtils. Patch contributed by nazar-pc.
- Fixed an issue where the Json.parse function would throw an error when being used on a page with strict CSP settings.
- Fixed so you can place the curser before and after table elements within the editor in Firefox and Edge/IE.

## 4.7.6 - 2018-01-29

### Fixed
- Fixed a bug in the jquery integration where it threw an error saying that "global is not defined".
- Fixed a bug where deleting a table cell whose previous sibling was set to contenteditable false would create a corrupted table.
- Fixed a bug where highlighting text in an unfocused editor did not work correctly in IE11/Edge.
- Fixed a bug where the table resize handles were not being repositioned when activating the Fullscreen Plugin.
- Fixed a bug where the Imagetools Plugin dialog didn't honor editor RTL settings.
- Fixed a bug where block elements weren't being merged correctly if you deleted from after a contenteditable false element to the beginning of another block element.
- Fixed a bug where TinyMCE didn't work with module loaders like webpack.

## 4.7.5 - 2018-01-22

### Fixed
- Fixed bug with the Codesample Plugin where it wasn't possible to edit codesamples when the editor was in inline mode.
- Fixed bug where focusing on the status bar broke the keyboard navigation functionality.
- Fixed bug where an error would be thrown on Edge by the Table Plugin when pasting using the PowerPaste Plugin.
- Fixed bug in the Table Plugin where selecting row border style from the dropdown menu in advanced row properties would throw an error.
- Fixed bug with icons being rendered incorrectly on Chrome on Mac OS.
- Fixed bug in the Textcolor Plugin where the font color and background color buttons wouldn't trigger an ExecCommand event.
- Fixed bug in the Link Plugin where the url field wasn't forced LTR.
- Fixed bug where the Nonbreaking Plugin incorrectly inserted spaces into tables.
- Fixed bug with the inline theme where the toolbar wasn't repositioned on window resize.

## 4.7.4 - 2017-12-05

### Fixed
- Fixed bug in the Nonbreaking Plugin where the nonbreaking_force_tab setting was being ignored.
- Fixed bug in the Table Plugin where changing row height incorrectly converted column widths to pixels.
- Fixed bug in the Table Plugin on Edge and IE11 where resizing the last column after resizing the table would cause invalid column heights.
- Fixed bug in the Table Plugin where keyboard navigation was not normalized between browsers.
- Fixed bug in the Table Plugin where the colorpicker button would show even without defining the colorpicker_callback.
- Fixed bug in the Table Plugin where it wasn't possible to set the cell background color.
- Fixed bug where Firefox would throw an error when intialising an editor on an element that is hidden or not yet added to the DOM.
- Fixed bug where Firefox would throw an error when intialising an editor inside of a hidden iframe.

## 4.7.3 - 2017-11-23

### Added
- Added functionality to open the Codesample Plugin dialog when double clicking on a codesample. Patch contributed by dakuzen.

### Fixed
- Fixed bug where undo/redo didn't work correctly with some formats and caret positions.
- Fixed bug where the color picker didn't show up in Table Plugin dialogs.
- Fixed bug where it wasn't possible to change the width of a table through the Table Plugin dialog.
- Fixed bug where the Charmap Plugin couldn't insert some special characters.
- Fixed bug where editing a newly inserted link would not actually edit the link but insert a new link next to it.
- Fixed bug where deleting all content in a table cell made it impossible to place the caret into it.
- Fixed bug where the vertical alignment field in the Table Plugin cell properties dialog didn't do anything.
- Fixed bug where an image with a caption showed two sets of resize handles in IE11.
- Fixed bug where pressing the enter button inside of an h1 with contenteditable set to true would sometimes produce a p tag.
- Fixed bug with backspace not working as expected before a noneditable element.
- Fixed bug where operating on tables with invalid rowspans would cause an error to be thrown.
- Fixed so a real base64 representation of the image is available on the blobInfo that the images_upload_handler gets called with.
- Fixed so the image upload tab is available when the images_upload_handler is defined (and not only when the images_upload_url is defined).

## 4.7.2 - 2017-11-07

### Added
- Added newly rewritten Table Plugin.
- Added support for attributes with colon in valid_elements and addValidElements.
- Added support for dailymotion short url in the Media Plugin. Patch contributed by maat8.
- Added support for converting to half pt when converting font size from px to pt. Patch contributed by danny6514.
- Added support for location hash to the Autosave plugin to make it work better with SPAs using hash routing.
- Added support for merging table cells when pasting a table into another table.

### Changed
- Changed so the language packs are only loaded once. Patch contributed by 0xor1.
- Simplified the css for inline boundaries selection by switching to an attribute selector.

### Fixed
- Fixed bug where an error would be thrown on editor initialization if the window.getSelection() returned null.
- Fixed bug where holding down control or alt keys made the keyboard navigation inside an inline boundary not work as expected.
- Fixed bug where applying formats in IE11 produced extra, empty paragraphs in the editor.
- Fixed bug where the Word Count Plugin didn't count some mathematical operators correctly.
- Fixed bug where removing an inline editor removed the element that the editor had been initialized on.
- Fixed bug where setting the selection to the end of an editable container caused some formatting problems.
- Fixed bug where an error would be thrown sometimes when an editor was removed because of the selection bookmark was being stored asynchronously.
- Fixed a bug where an editor initialized on an empty list did not contain any valid cursor positions.
- Fixed a bug with the Context Menu Plugin and webkit browsers on Mac where right-clicking inside a table would produce an incorrect selection.
- Fixed bug where the Image Plugin constrain proportions setting wasn't working as expected.
- Fixed bug where deleting the last character in a span with decorations produced an incorrect element when typing.
- Fixed bug where focusing on inline editors made the toolbar flicker when moving between elements quickly.
- Fixed bug where the selection would be stored incorrectly in inline editors when the mouseup event was fired outside the editor body.
- Fixed bug where toggling bold at the end of an inline boundary would toggle off the whole word.
- Fixed bug where setting the skin to false would not stop the loading of some skin css files.
- Fixed bug in mobile theme where pinch-to-zoom would break after exiting the editor.
- Fixed bug where sublists of a fully selected list would not be switched correctly when changing list style.
- Fixed bug where inserting media by source would break the UndoManager.
- Fixed bug where inserting some content into the editor with a specific selection would replace some content incorrectly.
- Fixed bug where selecting all content with ctrl+a in IE11 caused problems with untoggling some formatting.
- Fixed bug where the Search and Replace Plugin left some marker spans in the editor when undoing and redoing after replacing some content.
- Fixed bug where the editor would not get a scrollbar when using the Fullscreen and Autoresize plugins together.
- Fixed bug where the font selector would stop working correctly after selecting fonts three times.
- Fixed so pressing the enter key inside of an inline boundary inserts a br after the inline boundary element.
- Fixed a bug where it wasn't possible to use tab navigation inside of a table that was inside of a list.
- Fixed bug where end_container_on_empty_block would incorrectly remove elements.
- Fixed bug where content_styles weren't added to the Preview Plugin iframe.
- Fixed so the beforeSetContent/beforeGetContent events are preventable.
- Fixed bug where changing height value in Table Plugin advanced tab didn't do anything.
- Fixed bug where it wasn't possible to remove formatting from content in beginning of table cell.

## 4.7.1 - 2017-10-09

### Fixed
- Fixed bug where theme set to false on an inline editor produced an extra div element after the target element.
- Fixed bug where the editor drag icon was misaligned with the branding set to false.
- Fixed bug where doubled menu items were not being removed as expected with the removed_menuitems setting.
- Fixed bug where the Table of contents plugin threw an error when initialized.
- Fixed bug where it wasn't possible to add inline formats to text selected right to left.
- Fixed bug where the paste from plain text mode did not work as expected.
- Fixed so the style previews do not set color and background color when selected.
- Fixed bug where the Autolink plugin didn't work as expected with some formats applied on an empty editor.
- Fixed bug where the Textpattern plugin were throwing errors on some patterns.
- Fixed bug where the Save plugin saved all editors instead of only the active editor. Patch contributed by dannoe.

## 4.7.0 - 2017-10-03

### Added
- Added new mobile ui that is specifically designed for mobile devices.

### Changed
- Updated the default skin to be more modern and white since white is preferred by most implementations.
- Restructured the default menus to be more similar to common office suites like Google Docs.

### Fixed
- Fixed so theme can be set to false on both inline and iframe editor modes.
- Fixed bug where inline editor would add/remove the visualblocks css multiple times.
- Fixed bug where selection wouldn't be properly restored when editor lost focus and commands where invoked.
- Fixed bug where toc plugin would generate id:s for headers even though a toc wasn't inserted into the content.
- Fixed bug where is wasn't possible to drag/drop contents within the editor if paste_data_images where set to true.
- Fixed bug where getParam and close in WindowManager would get the first opened window instead of the last opened window.
- Fixed bug where delete would delete between cells inside a table in Firefox.

## 4.6.7 - 2017-09-18

### Added
- Added some missing translations to Image, Link and Help plugins.

### Fixed
- Fixed bug where paste wasn't working in IOS.
- Fixed bug where the Word Count Plugin didn't count some mathematical operators correctly.
- Fixed bug where inserting a list in a table caused the cell to expand in height.
- Fixed bug where pressing enter in a list located inside of a table deleted list items instead of inserting new list item.
- Fixed bug where copy and pasting table cells produced inconsistent results.
- Fixed bug where initializing an editor with an ID of 'length' would throw an exception.
- Fixed bug where it was possible to split a non merged table cell.
- Fixed bug where copy and pasting a list with a very specific selection into another list would produce a nested list.
- Fixed bug where copy and pasting ordered lists sometimes produced unordered lists.
- Fixed bug where padded elements inside other elements would be treated as empty.
- Fixed so you can resize images inside a figure element.
- Fixed bug where an inline TinyMCE editor initialized on a table did not set selection on load in Chrome.
- Fixed the positioning of the inlite toolbar when the target element wasn't big enough to fit the toolbar.

## 4.6.6 - 2017-08-30

### Fixed
- Fixed so that notifications wrap long text content instead of bleeding outside the notification element.
- Fixed so the content_style css is added after the skin and custom stylesheets.
- Fixed bug where it wasn't possible to remove a table with the Cut button.
- Fixed bug where the center format wasn't getting the same font size as the other formats in the format preview.
- Fixed bug where the wordcount plugin wasn't counting hyphenated words correctly.
- Fixed bug where all content pasted into the editor was added to the end of the editor.
- Fixed bug where enter keydown on list item selection only deleted content and didn't create a new line.
- Fixed bug where destroying the editor while the content css was still loading caused error notifications on Firefox.
- Fixed bug where undoing cut operation in IE11 left some unwanted html in the editor content.
- Fixed bug where enter keydown would throw an error in IE11.
- Fixed bug where duplicate instances of an editor were added to the editors array when using the createEditor API.
- Fixed bug where the formatter applied formats on the wrong content when spellchecker was activated.
- Fixed bug where switching formats would reset font size on child nodes.
- Fixed bug where the table caption element weren't always the first descendant to the table tag.
- Fixed bug where pasting some content into the editor on chrome some newlines were removed.
- Fixed bug where it wasn't possible to remove a list if a list item was a table element.
- Fixed bug where copy/pasting partial selections of tables wouldn't produce a proper table.
- Fixed bug where the searchreplace plugin could not find consecutive spaces.
- Fixed bug where background color wasn't applied correctly on some partially selected contents.

## 4.6.5 - 2017-08-02

### Added
- Added new inline_boundaries_selector that allows you to specify the elements that should have boundaries.
- Added new local upload feature this allows the user to upload images directly from the image dialog.
- Added a new api for providing meta data for plugins. It will show up in the help dialog if it's provided.

### Fixed
- Fixed so that the notifications created by the notification manager are more screen reader accessible.
- Fixed bug where changing the list format on multiple selected lists didn't change all of the lists.
- Fixed bug where the nonbreaking plugin would insert multiple undo levels when pressing the tab key.
- Fixed bug where delete/backspace wouldn't render a caret when all editor contents where deleted.
- Fixed bug where delete/backspace wouldn't render a caret if the deleted element was a single contentEditable false element.
- Fixed bug where the wordcount plugin wouldn't count words correctly if word where typed after applying a style format.
- Fixed bug where the wordcount plugin would count mathematical formulas as multiple words for example 1+1=2.
- Fixed bug where formatting of triple clicked blocks on Chrome/Safari would result in styles being added outside the visual selection.
- Fixed bug where paste would add the contents to the end of the editor area when inline mode was used.
- Fixed bug where toggling off bold formatting on text entered in a new paragraph would add an extra line break.
- Fixed bug where autolink plugin would only produce a link on every other consecutive link on Firefox.
- Fixed bug where it wasn't possible to select all contents if the content only had one pre element.
- Fixed bug where sizzle would produce lagging behavior on some sites due to repaints caused by feature detection.
- Fixed bug where toggling off inline formats wouldn't include the space on selected contents with leading or trailing spaces.
- Fixed bug where the cut operation in UI wouldn't work in Chrome.
- Fixed bug where some legacy editor initialization logic would throw exceptions about editor settings not being defined.
- Fixed bug where it wasn't possible to apply text color to links if they where part of a non collapsed selection.
- Fixed bug where an exception would be thrown if the user selected a video element and then moved the focus outside the editor.
- Fixed bug where list operations didn't work if there where block elements inside the list items.
- Fixed bug where applying block formats to lists wrapped in block elements would apply to all elements in that wrapped block.

## 4.6.4 - 2017-06-13

### Fixed
- Fixed bug where the editor would move the caret when clicking on the scrollbar next to a content editable false block.
- Fixed bug where the text color select dropdowns wasn't placed correctly when they didn't fit the width of the screen.
- Fixed bug where the default editor line height wasn't working for mixed font size contents.
- Fixed bug where the content css files for inline editors were loaded multiple times for multiple editor instances.
- Fixed bug where the initial value of the font size/font family dropdowns wasn't displayed.
- Fixed bug where the I18n api was not supporting arrays as the translation replacement values.
- Fixed bug where chrome would display "The given range isn't in document." errors for invalid ranges passed to setRng.
- Fixed bug where the compat3x plugin wasn't working since the global tinymce references wasn't resolved correctly.
- Fixed bug where the preview plugin wasn't encoding the base url passed into the iframe contents producing a xss bug.
- Fixed bug where the dom parser/serializer wasn't handling some special elements like noframes, title and xmp.
- Fixed bug where the dom parser/serializer wasn't handling cdata sections with comments inside.
- Fixed bug where the editor would scroll to the top of the editable area if a dialog was closed in inline mode.
- Fixed bug where the link dialog would not display the right rel value if rel_list was configured.
- Fixed bug where the context menu would select images on some platforms but not others.
- Fixed bug where the filenames of images were not retained on dragged and drop into the editor from the desktop.
- Fixed bug where the paste plugin would misrepresent newlines when pasting plain text and having forced_root_block configured.
- Fixed so that the error messages for the imagetools plugin is more human readable.
- Fixed so the internal validate setting for the parser/serializer can't be set from editor initialization settings.

## 4.6.3 - 2017-05-30

### Fixed
- Fixed bug where the arrow keys didn't work correctly when navigating on nested inline boundary elements.
- Fixed bug where delete/backspace didn't work correctly on nested inline boundary elements.
- Fixed bug where image editing didn't work on subsequent edits of the same image.
- Fixed bug where charmap descriptions wouldn't properly wrap if they exceeded the width of the box.
- Fixed bug where the default image upload handler only accepted 200 as a valid http status code.
- Fixed so rel on target=_blank links gets forced with only noopener instead of both noopener and noreferrer.

## 4.6.2 - 2017-05-23

### Fixed
- Fixed bug where the SaxParser would run out of memory on very large documents.
- Fixed bug with formatting like font size wasn't applied to del elements.
- Fixed bug where various api calls would be throwing exceptions if they where invoked on a removed editor instance.
- Fixed bug where the branding position would be incorrect if the editor was inside a hidden tab and then later showed.
- Fixed bug where the color levels feature in the imagetools dialog wasn't working properly.
- Fixed bug where imagetools dialog wouldn't pre-load images from CORS domains, before trying to prepare them for editing.
- Fixed bug where the tab key would move the caret to the next table cell if being pressed inside a list inside a table.
- Fixed bug where the cut/copy operations would loose parent context like the current format etc.
- Fixed bug with format preview not working on invalid elements excluded by valid_elements.
- Fixed bug where blocks would be merged in incorrect order on backspace/delete.
- Fixed bug where zero length text nodes would cause issues with the undo logic if there where iframes present.
- Fixed bug where the font size/family select lists would throw errors if the first node was a comment.
- Fixed bug with csp having to allow local script evaluation since it was used to detect global scope.
- Fixed bug where CSP required a relaxed option for javascript: URLs in unsupported legacy browsers.
- Fixed bug where a fake caret would be rendered for td with the contenteditable=false.
- Fixed bug where typing would be blocked on IE 11 when within a nested contenteditable=true/false structure.

## 4.6.1 - 2017-05-10

### Added
- Added configuration option to list plugin to disable tab indentation.

### Fixed
- Fixed bug where format change on very specific content could cause the selection to change.
- Fixed bug where TinyMCE could not be lazyloaded through jquery integration.
- Fixed bug where entities in style attributes weren't decoded correctly on paste in webkit.
- Fixed bug where fontsize_formats option had been renamed incorrectly.
- Fixed bug with broken backspace/delete behaviour between contenteditable=false blocks.
- Fixed bug where it wasn't possible to backspace to the previous line with the inline boundaries functionality turned on.
- Fixed bug where is wasn't possible to move caret left and right around a linked image with the inline boundaries functionality turned on.
- Fixed bug where pressing enter after/before hr element threw exception. Patch contributed bradleyke.
- Fixed so the CSS in the visualblocks plugin doesn't overwrite background color. Patch contributed by Christian Rank.
- Fixed bug where multibyte characters weren't encoded correctly. Patch contributed by James Tarkenton.
- Fixed bug where shift-click to select within contenteditable=true fields wasn't working.

## 4.6.0 - 2017-05-04

### Added
- Added an inline boundary caret position feature that makes it easier to type at the beginning/end of links/code elements.
- Added a help plugin that adds a button and a dialog showing the editor shortcuts and loaded plugins.
- Added an inline_boundaries option that allows you to disable the inline boundary feature if it's not desired.
- Added a new ScrollIntoView event that allows you to override the default scroll to element behavior.
- Added role and aria- attributes as valid elements in the default valid elements config.
- Added new internal flag for PastePreProcess/PastePostProcess this is useful to know if the paste was coming from an external source.
- Added new ignore function to UndoManager this works similar to transact except that it doesn't add an undo level by default.

### Fixed
- Fixed so that urls gets retained for images when being edited. This url is then passed on to the upload handler.
- Fixed so that the editors would be initialized on readyState interactive instead of complete.
- Fixed so that the init event of the editor gets fired once all contentCSS files have been properly loaded.
- Fixed so that width/height of the editor gets taken from the textarea element if it's explicitly specified in styles.
- Fixed so that keep_styles set to false no longer clones class/style from the previous paragraph on enter.
- Fixed so that the default line-height is 1.2em to avoid zwnbsp characters from producing text rendering glitches on Windows.
- Fixed so that loading errors of content css gets presented by a notification message.
- Fixed so figure image elements can be linked when selected this wraps the figure image in a anchor element.
- Fixed bug where it wasn't possible to copy/paste rows with colspans by using the table copy/paste feature.
- Fixed bug where the protect setting wasn't properly applied to header/footer parts when using the fullpage plugin.
- Fixed bug where custom formats that specified upper case element names where not applied correctly.
- Fixed bug where some screen readers weren't reading buttons due to an aria specific fix for IE 8.
- Fixed bug where cut wasn't working correctly on iOS due to it's clipboard API not working correctly.
- Fixed bug where Edge would paste div elements instead of paragraphs when pasting plain text.
- Fixed bug where the textpattern plugin wasn't dealing with trailing punctuations correctly.
- Fixed bug where image editing would some times change the image format from jpg to png.
- Fixed bug where some UI elements could be inserted into the toolbar even if they where not registered.
- Fixed bug where it was possible to click the TD instead of the character in the character map and that caused an exception.
- Fixed bug where the font size/font family dropdowns would sometimes show an incorrect value due to css not being loaded in time.
- Fixed bug with the media plugin inserting undefined instead of retaining size when media_dimensions was set to false.
- Fixed bug with deleting images when forced_root_blocks where set to false.
- Fixed bug where input focus wasn't properly handled on nested content editable elements.
- Fixed bug where Chrome/Firefox would throw an exception when selecting images due to recent change of setBaseAndExtent support.
- Fixed bug where malformed blobs would throw exceptions now they are simply ignored.
- Fixed bug where backspace/delete wouldn't work properly in some cases where all contents was selected in WebKit.
- Fixed bug with Angular producing errors since it was expecting events objects to be patched with their custom properties.
- Fixed bug where the formatter would apply formatting to spellchecker errors now all bogus elements are excluded.
- Fixed bug with backspace/delete inside table caption elements wouldn't behave properly on IE 11.
- Fixed bug where typing after a contenteditable false inline element could move the caret to the end of that element.
- Fixed bug where backspace before/after contenteditable false blocks wouldn't properly remove the right element.
- Fixed bug where backspace before/after contenteditable false inline elements wouldn't properly empty the current block element.
- Fixed bug where vertical caret navigation with a custom line-height would sometimes match incorrect positions.
- Fixed bug with paste on Edge where character encoding wasn't handled properly due to a browser bug.
- Fixed bug with paste on Edge where extra fragment data was inserted into the contents when pasting.
- Fixed bug with pasting contents when having a whole block element selected on WebKit could cause WebKit spans to appear.
- Fixed bug where the visualchars plugin wasn't working correctly showing invisible nbsp characters.
- Fixed bug where browsers would hang if you tried to load some malformed html contents.
- Fixed bug where the init call promise wouldn't resolve if the specified selector didn't find any matching elements.
- Fixed bug where the Schema isValidChild function was case sensitive.

### Removed
- Dropped support for IE 8-10 due to market share and lack of support from Microsoft. See tinymce docs for details.

## 4.5.3 - 2017-02-01

### Added
- Added keyboard navigation for menu buttons when the menu is in focus.
- Added api to the list plugin for setting custom classes/attributes on lists.
- Added validation for the anchor plugin input field according to W3C id naming specifications.

### Fixed
- Fixed bug where media placeholders were removed after resize with the forced_root_block setting set to false.
- Fixed bug where deleting selections with similar sibling nodes sometimes deleted the whole document.
- Fixed bug with inlite theme where several toolbars would appear scrolling when more than one instance of the editor was in use.
- Fixed bug where the editor would throw error with the fontselect plugin on hidden editor instances in Firefox.
- Fixed bug where the background color would not stretch to the font size.
- Fixed bug where font size would be removed when changing background color.
- Fixed bug where the undomanager trimmed away whitespace between nodes on undo/redo.
- Fixed bug where media_dimensions=false in media plugin caused the editor to throw an error.
- Fixed bug where IE was producing font/u elements within links on paste.
- Fixed bug where some button tooltips were broken when compat3x was in use.
- Fixed bug where backspace/delete/typeover would remove the caption element.
- Fixed bug where powerspell failed to function when compat3x was enabled.
- Fixed bug where it wasn't possible to apply sub/sup on text with large font size.
- Fixed bug where pre tags with spaces weren't treated as content.
- Fixed bug where Meta+A would select the entire document instead of all contents in nested ce=true elements.

## 4.5.2 - 2017-01-04

### Fixed
- Added missing keyboard shortcut description for the underline menu item in the format menu.
- Fixed bug where external blob urls wasn't properly handled by editor upload logic. Patch contributed by David Oviedo.
- Fixed bug where urls wasn't treated as a single word by the wordcount plugin.
- Fixed bug where nbsp characters wasn't treated as word delimiters by the wordcount plugin.
- Fixed bug where editor instance wasn't properly passed to the format preview logic. Patch contributed by NullQuery.
- Fixed bug where the fake caret wasn't hidden when you moved selection to a cE=false element.
- Fixed bug where it wasn't possible to edit existing code sample blocks.
- Fixed bug where it wasn't possible to delete editor contents if the selection included an empty block.
- Fixed bug where the formatter wasn't expanding words on some international characters. Patch contributed by Martin Larochelle.
- Fixed bug where the open link feature wasn't working correctly on IE 11.
- Fixed bug where enter before/after a cE=false block wouldn't properly padd the paragraph with an br element.
- Fixed so font size and font family select boxes always displays a value by using the runtime style as a fallback.
- Fixed so missing plugins will be logged to console as warnings rather than halting the initialization of the editor.
- Fixed so splitbuttons become normal buttons in advlist plugin if styles are empty. Patch contributed by René Schleusner.
- Fixed so you can multi insert rows/cols by selecting table cells and using insert rows/columns.

## 4.5.1 - 2016-12-07

### Fixed
- Fixed bug where the lists plugin wouldn't initialize without the advlist plugins if served from cdn.
- Fixed bug where selectors with "*" would cause the style format preview to throw an error.
- Fixed bug with toggling lists off on lists with empty list items would throw an error.
- Fixed bug where editing images would produce non existing blob uris.
- Fixed bug where the offscreen toc selection would be treated as the real toc element.
- Fixed bug where the aria level attribute for element path would have an incorrect start index.
- Fixed bug where the offscreen selection of cE=false that where very wide would be shown onscreen. Patch contributed by Steven Bufton.
- Fixed so the default_link_target gets applied to links created by the autolink plugin.
- Fixed so that the name attribute gets removed by the anchor plugin if editing anchors.

## 4.5.0 - 2016-11-23

### Added
- Added new toc plugin allows you to insert table of contents based on editor headings.
- Added new auto complete menu to all url fields. Adds history, link to anchors etc.
- Added new sidebar api that allows you to add custom sidebar panels and buttons to toggle these.
- Added new insert menu button that allows you to have multiple insert functions under the same menu button.
- Added new open link feature to ctrl+click, alt+enter and context menu.
- Added new media_embed_handler option to allow the media plugin to be populated with custom embeds.
- Added new support for editing transparent images using the image tools dialog.
- Added new images_reuse_filename option to allow filenames of images to be retained for upload.
- Added new security feature where links with target="_blank" will by default get rel="noopener noreferrer".
- Added new allow_unsafe_link_target to allow you to opt-out of the target="_blank" security feature.
- Added new style_formats_autohide option to automatically hide styles based on context.
- Added new codesample_content_css option to specify where the code sample prism css is loaded from.
- Added new support for Japanese/Chinese word count following the unicode standards on this.
- Added new fragmented undo levels this dramatically reduces flicker on contents with iframes.
- Added new live previews for complex elements like table or lists.

### Fixed
- Fixed bug where it wasn't possible to properly tab between controls in a dialog with a disabled form item control.
- Fixed bug where firefox would generate a rectangle on elements produced after/before a cE=false elements.
- Fixed bug with advlist plugin not switching list element format properly in some edge cases.
- Fixed bug where col/rowspans wasn't correctly computed by the table plugin in some cases.
- Fixed bug where the table plugin would thrown an error if object_resizing was disabled.
- Fixed bug where some invalid markup would cause issues when running in XHTML mode. Patch contributed by Charles Bourasseau.
- Fixed bug where the fullscreen class wouldn't be removed properly when closing dialogs.
- Fixed bug where the PastePlainTextToggle event wasn't fired by the paste plugin when the state changed.
- Fixed bug where table the row type wasn't properly updated in table row dialog. Patch contributed by Matthias Balmer.
- Fixed bug where select all and cut wouldn't place caret focus back to the editor in WebKit. Patch contributed by Daniel Jalkut.
- Fixed bug where applying cell/row properties to multiple cells/rows would reset other unchanged properties.
- Fixed bug where some elements in the schema would have redundant/incorrect children.
- Fixed bug where selector and target options would cause issues if used together.
- Fixed bug where drag/drop of images from desktop on chrome would thrown an error.
- Fixed bug where cut on WebKit/Blink wouldn't add an undo level.
- Fixed bug where IE 11 would scroll to the cE=false elements when they where selected.
- Fixed bug where keys like F5 wouldn't work when a cE=false element was selected.
- Fixed bug where the undo manager wouldn't stop the typing state when commands where executed.
- Fixed bug where unlink on wrapped links wouldn't work properly.
- Fixed bug with drag/drop of images on WebKit where the image would be deleted form the source editor.
- Fixed bug where the visual characters mode would be disabled when contents was extracted from the editor.
- Fixed bug where some browsers would toggle of formats applied to the caret when clicking in the editor toolbar.
- Fixed bug where the custom theme function wasn't working correctly.
- Fixed bug where image option for custom buttons required you to have icon specified as well.
- Fixed bug where the context menu and contextual toolbars would be visible at the same time and sometimes overlapping.
- Fixed bug where the noneditable plugin would double wrap elements when using the noneditable_regexp option.
- Fixed bug where tables would get padding instead of margin when you used the indent button.
- Fixed bug where the charmap plugin wouldn't properly insert non breaking spaces.
- Fixed bug where the color previews in color input boxes wasn't properly updated.
- Fixed bug where the list items of previous lists wasn't merged in the right order.
- Fixed bug where it wasn't possible to drag/drop inline-block cE=false elements on IE 11.
- Fixed bug where some table cell merges would produce incorrect rowspan/colspan.
- Fixed so the font size of the editor defaults to 14px instead of 11px this can be overridden by custom css.
- Fixed so wordcount is debounced to reduce cpu hogging on larger texts.
- Fixed so tinymce global gets properly exported as a module when used with some module bundlers.
- Fixed so it's possible to specify what css properties you want to preview on specific formats.
- Fixed so anchors are contentEditable=false while within the editor.
- Fixed so selected contents gets wrapped in a inline code element by the codesample plugin.
- Fixed so conditional comments gets properly stripped independent of case. Patch contributed by Georgii Dolzhykov.
- Fixed so some escaped css sequences gets properly handled. Patch contributed by Georgii Dolzhykov.
- Fixed so notifications with the same message doesn't get displayed at the same time.
- Fixed so F10 can be used as an alternative key to focus to the toolbar.
- Fixed various api documentation issues and typos.

### Removed
- Removed layer plugin since it wasn't really ported from 3.x and there doesn't seem to be much use for it.
- Removed moxieplayer.swf from the media plugin since it wasn't used by the media plugin.
- Removed format state from the advlist plugin to be more consistent with common word processors.

## 4.4.3 - 2016-09-01

### Fixed
- Fixed bug where copy would produce an exception on Chrome.
- Fixed bug where deleting lists on IE 11 would merge in correct text nodes.
- Fixed bug where deleting partial lists with indentation wouldn't cause proper normalization.

## 4.4.2 - 2016-08-25

### Added
- Added new importcss_exclusive option to disable unique selectors per group.
- Added new group specific selector_converter option to importcss plugin.
- Added new codesample_languages option to apply custom languages to codesample plugin.
- Added new codesample_dialog_width/codesample_dialog_height options.

### Fixed
- Fixed bug where fullscreen button had an incorrect keyboard shortcut.
- Fixed bug where backspace/delete wouldn't work correctly from a block to a cE=false element.
- Fixed bug where smartpaste wasn't detecting links with special characters in them like tilde.
- Fixed bug where the editor wouldn't get proper focus if you clicked on a cE=false element.
- Fixed bug where it wasn't possible to copy/paste table rows that had merged cells.
- Fixed bug where merging cells could some times produce invalid col/rowspan attibute values.
- Fixed bug where getBody would sometimes thrown an exception now it just returns null if the iframe is clobbered.
- Fixed bug where drag/drop of cE=false element wasn't properly constrained to viewport.
- Fixed bug where contextmenu on Mac would collapse any selection to a caret.
- Fixed bug where rtl mode wasn't rendered properly when loading a language pack with the rtl flag.
- Fixed bug where Kamer word bounderies would be stripped from contents.
- Fixed bug where lists would sometimes render two dots or numbers on the same line.
- Fixed bug where the skin_url wasn't used by the inlite theme.
- Fixed so data attributes are ignored when comparing formats in the formatter.
- Fixed so it's possible to disable inline toolbars in the inlite theme.
- Fixed so template dialog gets resized if it doesn't fit the window viewport.

## 4.4.1 - 2016-07-26

### Added
- Added smart_paste option to paste plugin to allow disabling the paste behavior if needed.

### Fixed
- Fixed bug where png urls wasn't properly detected by the smart paste logic.
- Fixed bug where the element path wasn't working properly when multiple editor instances where used.
- Fixed bug with creating lists out of multiple paragraphs would just create one list item instead of multiple.
- Fixed bug where scroll position wasn't properly handled by the inlite theme to place the toolbar properly.
- Fixed bug where multiple instances of the editor using the inlite theme didn't render the toolbar properly.
- Fixed bug where the shortcut label for fullscreen mode didn't match the actual shortcut key.
- Fixed bug where it wasn't possible to select cE=false blocks using touch devices on for example iOS.
- Fixed bug where it was possible to select the child image within a cE=false on IE 11.
- Fixed so inserts of html containing lists doesn't merge with any existing lists unless it's a paste operation.

## 4.4.0 - 2016-06-30

### Added
- Added new inlite theme this is a more lightweight inline UI.
- Added smarter paste logic that auto detects urls in the clipboard and inserts images/links based on that.
- Added a better image resize algorithm for better image quality in the imagetools plugin.

### Fixed
- Fixed bug where it wasn't possible to drag/dropping cE=false elements on FF.
- Fixed bug where backspace/delete before/after a cE=false block would produce a new paragraph.
- Fixed bug where list style type css property wasn't preserved when indenting lists.
- Fixed bug where merging of lists where done even if the list style type was different.
- Fixed bug where the image_dataimg_filter function wasn't used when pasting images.
- Fixed bug where nested editable within a non editable element would cause scroll on focus in Chrome.
- Fixed so invalid targets for inline mode is blocked on initialization. We only support elements that can have children.

## 4.3.13 - 2016-06-08

### Added
- Added characters with a diacritical mark to charmap plugin. Patch contributed by Dominik Schilling.
- Added better error handling if the image proxy service would produce errors.

### Fixed
- Fixed issue with pasting list items into list items would produce nested list rather than a merged list.
- Fixed bug where table selection could get stuck in selection mode for inline editors.
- Fixed bug where it was possible to place the caret inside the resize grid elements.
- Fixed bug where it wasn't possible to place in elements horizontally adjacent cE=false blocks.
- Fixed bug where multiple notifications wouldn't be properly placed on screen.
- Fixed bug where multiple editor instance of the same id could be produces in some specific integrations.

## 4.3.12 - 2016-05-10

### Fixed
- Fixed bug where focus calls couldn't be made inside the editors PostRender event handler.
- Fixed bug where some translations wouldn't work as expected due to a bug in editor.translate.
- Fixed bug where the node change event could fire with a node out side the root of the editor.
- Fixed bug where Chrome wouldn't properly present the keyboard paste clipboard details when paste was clicked.
- Fixed bug where merged cells in tables couldn't be selected from right to left.
- Fixed bug where insert row wouldn't properly update a merged cells rowspan property.
- Fixed bug where the color input boxes preview field wasn't properly set on initialization.
- Fixed bug where IME composition inside table cells wouldn't work as expected on IE 11.
- Fixed so all shadow dom support is under and experimental flag due to flaky browser support.

## 4.3.11 - 2016-04-25

### Fixed
- Fixed bug where it wasn't possible to insert empty blocks though the API unless they where padded.
- Fixed bug where you couldn't type the Euro character on Windows.
- Fixed bug where backspace/delete from a cE=false element to a text block didn't work properly.
- Fixed bug where the text color default grid would render incorrectly.
- Fixed bug where the codesample plugin wouldn't load the css in the editor for multiple editors.
- Fixed so the codesample plugin textarea gets focused by default.

## 4.3.10 - 2016-04-12

### Fixed
- Fixed bug where the key "y" on WebKit couldn't be entered due to conflict with keycode for F10 on keypress.

## 4.3.9 - 2016-04-12

### Added
- Added support for focusing the contextual toolbars using keyboard.
- Added keyboard support for slider UI controls. You can no increase/decrease using arrow keys.
- Added url pattern matching for Dailymotion to media plugin. Patch contributed by Bertrand Darbon.
- Added body_class to template plugin preview. Patch contributed by Milen Petrinski.
- Added options to better override textcolor pickers with custom colors. Patch contributed by Xavier Boubert.
- Added visual arrows to inline contextual toolbars so that they point to the element being active.

### Changed
- Changed the Meta+Shift+F shortcut to Ctrl+Shift+F since Czech, Slovak, Polish languages used the first one for input.

### Fixed
- Fixed so toolbars for tables or other larger elements get better positioned below the scrollable viewport.
- Fixed bug where it was possible to click links inside cE=false blocks.
- Fixed bug where event targets wasn't properly handled in Safari Technical Preview.
- Fixed bug where drag/drop text in FF 45 would make the editor caret invisible.
- Fixed bug where the remove state wasn't properly set on editor instances when detected as clobbered.
- Fixed bug where offscreen selection of some cE=false elements would render onscreen. Patch contributed by Steven Bufton
- Fixed bug where enter would clone styles out side the root on editors inside a span. Patch contributed by ChristophKaser.
- Fixed bug where drag/drop of images into the editor didn't work correctly in FF.
- Fixed so the first item in panels for the imagetools dialog gets proper keyboard focus.

## 4.3.8 - 2016-03-15

### Fixed
- Fixed bug where inserting HR at the end of a block element would produce an extra empty block.
- Fixed bug where links would be clickable when readonly mode was enabled.
- Fixed bug where the formatter would normalize to the wrong node on very specific content.
- Fixed bug where some nested list items couldn't be indented properly.
- Fixed bug where links where clickable in the preview dialog.
- Fixed so the alt attribute doesn't get padded with an empty value by default.
- Fixed so nested alignment works more correctly. You will now alter the alignment to the closest block parent.

## 4.3.7 - 2016-03-02

### Fixed
- Fixed bug where incorrect icons would be rendered for imagetools edit and color levels.
- Fixed bug where navigation using arrow keys inside a SelectBox didn't move up/down.
- Fixed bug where the visualblocks plugin would render borders round internal UI elements.

## 4.3.6 - 2016-03-01

### Added
- Added new paste_remember_plaintext_info option to allow a global disable of the plain text mode notification.
- Added new PastePlainTextToggle event that fires when plain text mode toggles on/off.

### Fixed
- Fixed bug where it wasn't possible to select media elements since the drag logic would snap it to mouse cursor.
- Fixed bug where it was hard to place the caret inside nested cE=true elements when the outer cE=false element was focused.
- Fixed bug where editors wouldn't properly initialize if both selector and mode where used.
- Fixed bug where IME input inside table cells would switch the IME off.
- Fixed bug where selection inside the first table cell would cause the whole table cell to get selected.
- Fixed bug where error handling of images being uploaded wouldn't properly handle faulty statuses.
- Fixed bug where inserting contents before a HR would cause an exception to be thrown.
- Fixed bug where copy/paste of Excel data would be inserted as an image.
- Fixed caret position issues with copy/paste of inline block cE=false elements.
- Fixed issues with various menu item focus bugs in Chrome. Where the focused menu bar item wasn't properly blurred.
- Fixed so the notifications have a solid background since it would be hard to read if there where text under it.
- Fixed so notifications gets animated similar to the ones used by dialogs.
- Fixed so larger images that gets pasted is handled better.
- Fixed so the window close button is more uniform on various platform and also increased it's hit area.

## 4.3.5 - 2016-02-11

Npm version bump due to package not being fully updated.

## 4.3.4 - 2016-02-11

### Added
- Added new OpenWindow/CloseWindow events that gets fired when windows open/close.
- Added new NewCell/NewRow events that gets fired when table cells/rows are created.
- Added new Promise return value to tinymce.init makes it easier to handle initialization.

### Fixed
- Fixed various bugs with drag/drop of contentEditable:false elements.
- Fixed bug where deleting of very specific nested list items would result in an odd list.
- Fixed bug where lists would get merged with adjacent lists outside the editable inline root.
- Fixed bug where MS Edge would crash when closing a dialog then clicking a menu item.
- Fixed bug where table cell selection would add undo levels.
- Fixed bug where table cell selection wasn't removed when inline editor where removed.
- Fixed bug where table cell selection wouldn't work properly on nested tables.
- Fixed bug where table merge menu would be available when merging between thead and tbody.
- Fixed bug where table row/column resize wouldn't get properly removed when the editor was removed.
- Fixed bug where Chrome would scroll to the editor if there where a empty hash value in document url.
- Fixed bug where the cache suffix wouldn't work correctly with the importcss plugin.
- Fixed bug where selection wouldn't work properly on MS Edge on Windows Phone 10.
- Fixed so adjacent pre blocks gets joined into one pre block since that seems like the user intent.
- Fixed so events gets properly dispatched in shadow dom. Patch provided by Nazar Mokrynskyi.

### Removed
- Removed the jQuery version the jQuery plugin is now moved into the main package.
- Removed jscs from build process since eslint can now handle code style checking.

## 4.3.3 - 2016-01-14

### Added
- Added new table_resize_bars configuration setting.  This setting allows you to disable the table resize bars.
- Added new beforeInitialize event to tinymce.util.XHR lets you modify XHR properties before open. Patch contributed by Brent Clintel.
- Added new autolink_pattern setting to autolink plugin. Enables you to override the default autolink formats. Patch contributed by Ben Tiedt.
- Added new charmap option that lets you override the default charmap of the charmap plugin.
- Added new charmap_append option that lets you add new characters to the default charmap of the charmap plugin.
- Added new insertCustomChar event that gets fired when a character is inserted by the charmap plugin.

### Fixed
- Fixed bug where table cells started with a superfluous &nbsp; in IE10+.
- Fixed bug where table plugin would retain all BR tags when cells were merged.
- Fixed bug where media plugin would strip underscores from youtube urls.
- Fixed bug where IME input would fail on IE 11 if you typed within a table.
- Fixed bug where double click selection of a word would remove the space before the word on insert contents.
- Fixed bug where table plugin would produce exceptions when hovering tables with invalid structure.
- Fixed bug where fullscreen wouldn't scroll back to it's original position when untoggled.
- Fixed so the template plugins templates setting can be a function that gets a callback that can provide templates.

## 4.3.2 - 2015-12-14

### Fixed
- Fixed bug where the resize bars for table cells were not affected by the object_resizing property.
- Fixed bug where the contextual table toolbar would appear incorrectly if TinyMCE was initialized inline inside a table.
- Fixed bug where resizing table cells did not fire a node change event or add an undo level.
- Fixed bug where double click selection of text on IE 11 wouldn't work properly.
- Fixed bug where codesample plugin would incorrectly produce br elements inside code elements.
- Fixed bug where media plugin would strip dashes from youtube urls.
- Fixed bug where it was possible to move the caret into the table resize bars.
- Fixed bug where drag/drop into a cE=false element was possible on IE.

## 4.3.1 - 2015-11-30

### Fixed
- Fixed so it's possible to disable the table inline toolbar by setting it to false or an empty string.
- Fixed bug where it wasn't possible to resize some tables using the drag handles.
- Fixed bug where unique id:s would clash for multiple editor instances and cE=false selections.
- Fixed bug where the same plugin could be initialized multiple times.
- Fixed bug where the table inline toolbars would be displayed at the same time as the image toolbars.
- Fixed bug where the table selection rect wouldn't be removed when selecting another control element.

## 4.3.0 - 2015-11-23

### Added
- Added new table column/row resize support. Makes it a lot more easy to resize the columns/rows in a table.
- Added new table inline toolbar. Makes it easier to for example add new rows or columns to a table.
- Added new notification API. Lets you display floating notifications to the end user.
- Added new codesample plugin that lets you insert syntax highlighted pre elements into the editor.
- Added new image_caption to images. Lets you create images with captions using a HTML5 figure/figcaption elements.
- Added new live previews of embeded videos. Lets you play the video right inside the editor.
- Added new setDirty method and "dirty" event to the editor. Makes it easier to track the dirty state change.
- Added new setMode method to Editor instances that lets you dynamically switch between design/readonly.
- Added new core support for contentEditable=false elements within the editor overrides the browsers broken behavior.

### Changed
- Rewrote the noneditable plugin to use the new contentEditable false core logic.

### Fixed
- Fixed so the dirty state doesn't set to false automatically when the undo index is set to 0.
- Fixed the Selection.placeCaretAt so it works better on IE when the coordinate is between paragraphs.
- Fixed bug where data-mce-bogus="all" element contents where counted by the word count plugin.
- Fixed bug where contentEditable=false elements would be indented by the indent buttons.
- Fixed bug where images within contentEditable=false would be selected in WebKit on mouse click.
- Fixed bug in DOMUntils split method where the replacement parameter wouldn't work on specific cases.
- Fixed bug where the importcss plugin would import classes from the skin content css file.
- Fixed so all button variants have a wrapping span for it's text to make it easier to skin.
- Fixed so it's easier to exit pre block using the arrow keys.
- Fixed bug where listboxes with fix widths didn't render correctly.

## 4.2.8 - 2015-11-13

### Fixed
- Fixed bug where it was possible to delete tables as the inline root element if all columns where selected.
- Fixed bug where the UI buttons active state wasn't properly updated due to recent refactoring of that logic.

## 4.2.7 - 2015-10-27

### Fixed
- Fixed bug where backspace/delete would remove all formats on the last paragraph character in WebKit/Blink.
- Fixed bug where backspace within a inline format element with a bogus caret container would move the caret.
- Fixed bug where backspace/delete on selected table cells wouldn't add an undo level.
- Fixed bug where script tags embedded within the editor could sometimes get a mce- prefix prepended to them
- Fixed bug where validate: false option could produce an error to be thrown from the Serialization step.
- Fixed bug where inline editing of a table as the root element could let the user delete that table.
- Fixed bug where inline editing of a table as the root element wouldn't properly handle enter key.
- Fixed bug where inline editing of a table as the root element would normalize the selection incorrectly.
- Fixed bug where inline editing of a list as the root element could let the user delete that list.
- Fixed bug where inline editing of a list as the root element could let the user split that list.
- Fixed bug where resize handles would be rendered on editable root elements such as table.

## 4.2.6 - 2015-09-28

### Added
- Added capability to set request headers when using XHRs.
- Added capability to upload local images automatically default delay is set to 30 seconds after editing images.
- Added commands ids mceEditImage, mceAchor and mceMedia to be avaiable from execCommand.
- Added Edge browser to saucelabs grunt task. Patch contributed by John-David Dalton.

### Fixed
- Fixed bug where blob uris not produced by tinymce would produce HTML invalid markup.
- Fixed bug where selection of contents of a nearly empty editor in Edge would sometimes fail.
- Fixed bug where color styles woudln't be retained on copy/paste in Blink/Webkit.
- Fixed bug where the table plugin would throw an error when inserting rows after a child table.
- Fixed bug where the template plugin wouldn't handle functions as variable replacements.
- Fixed bug where undo/redo sometimes wouldn't work properly when applying formatting collapsed ranges.
- Fixed bug where shift+delete wouldn't do a cut operation on Blink/WebKit.
- Fixed bug where cut action wouldn't properly store the before selection bookmark for the undo level.
- Fixed bug where backspace in side an empty list element on IE would loose editor focus.
- Fixed bug where the save plugin wouldn't enable the buttons when a change occurred.
- Fixed bug where Edge wouldn't initialize the editor if a document.domain was specified.
- Fixed bug where enter key before nested images would sometimes not properly expand the previous block.
- Fixed bug where the inline toolbars wouldn't get properly hidden when blurring the editor instance.
- Fixed bug where Edge would paste Chinese characters on some Windows 10 installations.
- Fixed bug where IME would loose focus on IE 11 due to the double trailing br bug fix.
- Fixed bug where the proxy url in imagetools was incorrect. Patch contributed by Wong Ho Wang.

## 4.2.5 - 2015-08-31

### Added
- Added fullscreen capability to embedded youtube and vimeo videos.

### Fixed
- Fixed bug where the uploadImages call didn't work on IE 10.
- Fixed bug where image place holders would be uploaded by uploadImages call.
- Fixed bug where images marked with bogus would be uploaded by the uploadImages call.
- Fixed bug where multiple calls to uploadImages would result in decreased performance.
- Fixed bug where pagebreaks were editable to imagetools patch contributed by Rasmus Wallin.
- Fixed bug where the element path could cause too much recursion exception.
- Fixed bug for domains containing ".min". Patch contributed by Loïc Février.
- Fixed so validation of external links to accept a number after www. Patch contributed by Victor Carvalho.
- Fixed so the charmap is exposed though execCommand. Patch contributed by Matthew Will.
- Fixed so that the image uploads are concurrent for improved performance.
- Fixed various grammar problems in inline documentation. Patches provided by nikolas.

## 4.2.4 - 2015-08-17

### Added
- Added picture as a valid element to the HTML 5 schema. Patch contributed by Adam Taylor.

### Fixed
- Fixed bug where contents would be duplicated on drag/drop within the same editor.
- Fixed bug where floating/alignment of images on Edge wouldn't work properly.
- Fixed bug where it wasn't possible to drag images on IE 11.
- Fixed bug where image selection on Edge would sometimes fail.
- Fixed bug where contextual toolbars icons wasn't rendered properly when using the toolbar_items_size.
- Fixed bug where searchreplace dialog doesn't get prefilled with the selected text.
- Fixed bug where fragmented matches wouldn't get properly replaced by the searchreplace plugin.
- Fixed bug where enter key wouldn't place the caret if was after a trailing space within an inline element.
- Fixed bug where the autolink plugin could produce multiple links for the same text on Gecko.
- Fixed bug where EditorUpload could sometimes throw an exception if the blob wasn't found.
- Fixed xss issues with media plugin not properly filtering out some script attributes.

## 4.2.3 - 2015-07-30

### Fixed
- Fixed bug where image selection wasn't possible on Edge due to incompatible setBaseAndExtend API.
- Fixed bug where image blobs urls where not properly destroyed by the imagetools plugin.
- Fixed bug where keyboard shortcuts wasn't working correctly on IE 8.
- Fixed skin issue where the borders of panels where not visible on IE 8.

## 4.2.2 - 2015-07-22

### Fixed
- Fixed bug where float panels were not being hidden on inline editor blur when fixed_toolbar_container config option was in use.
- Fixed bug where combobox states wasn't properly updated if contents where updated without keyboard.
- Fixed bug where pasting into textbox or combobox would move the caret to the end of text.
- Fixed bug where removal of bogus span elements before block elements would remove whitespace between nodes.
- Fixed bug where repositioning of inline toolbars where async and producing errors if the editor was removed from DOM to early. Patch by iseulde.
- Fixed bug where element path wasn't working correctly. Patch contributed by iseulde.
- Fixed bug where menus wasn't rendered correctly when custom images where added to a menu. Patch contributed by Naim Hammadi.

## 4.2.1 - 2015-06-29

### Fixed
- Fixed bug where back/forward buttons in the browser would render blob images as broken images.
- Fixed bug where Firefox would throw regexp to big error when replacing huge base64 chunks.
- Fixed bug rendering issues with resize and context toolbars not being placed properly until next animation frame.
- Fixed bug where the rendering of the image while cropping would some times not be centered correctly.
- Fixed bug where listbox items with submenus would me selected as active.
- Fixed bug where context menu where throwing an error when rendering.
- Fixed bug where resize both option wasn't working due to resent addClass API change. Patch contributed by Jogai.
- Fixed bug where a hideAll call for container rendered inline toolbars would throw an error.
- Fixed bug where onclick event handler on combobox could cause issues if element.id was a function by some polluting libraries.
- Fixed bug where listboxes wouldn't get proper selected sub menu item when using link_list or image_list.
- Fixed so the UI controls are as wide as 4.1.x to avoid wrapping controls in toolbars.
- Fixed so the imagetools dialog is adaptive for smaller screen sizes.

## 4.2.0 - 2015-06-25

### Added
- Added new flat default skin to make the UI more modern.
- Added new imagetools plugin, lets you crop/resize and apply filters to images.
- Added new contextual toolbars support to the API lets you add floating toolbars for specific CSS selectors.
- Added new promise feature fill as tinymce.util.Promise.
- Added new built in image upload feature lets you upload any base64 encoded image within the editor as files.

### Fixed
- Fixed bug where resize handles would appear in the right position in the wrong editor when switching between resizable content in different inline editors.
- Fixed bug where tables would not be inserted in inline mode due to previous float panel fix.
- Fixed bug where floating panels would remain open when focus was lost on inline editors.
- Fixed bug where cut command on Chrome would thrown a browser security exception.
- Fixed bug where IE 11 sometimes would report an incorrect size for images in the image dialog.
- Fixed bug where it wasn't possible to remove inline formatting at the end of block elements.
- Fixed bug where it wasn't possible to delete table cell contents when cell selection was vertical.
- Fixed bug where table cell wasn't emptied from block elements if delete/backspace where pressed in empty cell.
- Fixed bug where cmd+shift+arrow didn't work correctly on Firefox mac when selecting to start/end of line.
- Fixed bug where removal of bogus elements would sometimes remove whitespace between nodes.
- Fixed bug where the resize handles wasn't updated when the main window was resized.
- Fixed so script elements gets removed by default to prevent possible XSS issues in default config implementations.
- Fixed so the UI doesn't need manual reflows when using non native layout managers.
- Fixed so base64 encoded images doesn't slow down the editor on modern browsers while editing.
- Fixed so all UI elements uses touch events to improve mobile device support.
- Removed the touch click quirks patch for iOS since it did more harm than good.
- Removed the non proportional resize handles since. Unproportional resize can still be done by holding the shift key.

## 4.1.10 - 2015-05-05

### Fixed
- Fixed bug where plugins loaded with compat3x would sometimes throw errors when loading using the jQuery version.
- Fixed bug where extra empty paragraphs would get deleted in WebKit/Blink due to recent Quriks fix.
- Fixed bug where the editor wouldn't work properly on IE 12 due to some required browser sniffing.
- Fixed bug where formatting shortcut keys where interfering with Mac OS X screenshot keys.
- Fixed bug where the caret wouldn't move to the next/previous line boundary on Cmd+Left/Right on Gecko.
- Fixed bug where it wasn't possible to remove formats from very specific nested contents.
- Fixed bug where undo levels wasn't produced when typing letters using the shift or alt+ctrl modifiers.
- Fixed bug where the dirty state wasn't properly updated when typing using the shift or alt+ctrl modifiers.
- Fixed bug where an error would be thrown if an autofocused editor was destroyed quickly after its initialization. Patch provided by thorn0.
- Fixed issue with dirty state not being properly updated on redo operation.
- Fixed issue with entity decoder not handling incorrectly written numeric entities.
- Fixed issue where some PI element values wouldn't be properly encoded.

## 4.1.9 - 2015-03-10

### Fixed
- Fixed bug where indentation wouldn't work properly for non list elements.
- Fixed bug with image plugin not pulling the image dimensions out correctly if a custom document_base_url was used.
- Fixed bug where ctrl+alt+[1-9] would conflict with the AltGr+[1-9] on Windows. New shortcuts is ctrl+shift+[1-9].
- Fixed bug with removing formatting on nodes in inline mode would sometimes include nodes outside the editor body.
- Fixed bug where extra nbsp:s would be inserted when you replaced a word surrounded by spaces using insertContent.
- Fixed bug with pasting from Google Docs would produce extra strong elements and line feeds.

## 4.1.8 - 2015-03-05

### Added
- Added new html5 sizes attribute to img elements used together with srcset.
- Added new elementpath option that makes it possible to disable the element path but keep the statusbar.
- Added new option table_style_by_css for the table plugin to set table styling with css rather than table attributes.
- Added new link_assume_external_targets option to prompt the user to prepend http:// prefix if the supplied link does not contain a protocol prefix.
- Added new image_prepend_url option to allow a custom base path/url to be added to images.
- Added new table_appearance_options option to make it possible to disable some options.
- Added new image_title option to make it possible to alter the title of the image, disabled by default.

### Fixed
- Fixed bug where selection starting from out side of the body wouldn't produce a proper selection range on IE 11.
- Fixed bug where pressing enter twice before a table moves the cursor in the table and causes a javascript error.
- Fixed bug where advanced image styles were not respected.
- Fixed bug where the less common Shift+Delete didn't produce a proper cut operation on WebKit browsers.
- Fixed bug where image/media size constrain logic would produce NaN when handling non number values.
- Fixed bug where internal classes where removed by the removeformat command.
- Fixed bug with creating links table cell contents with a specific selection would throw a exceptions on WebKit/Blink.
- Fixed bug where valid_classes option didn't work as expected according to docs. Patch provided by thorn0.
- Fixed bug where jQuery plugin would patch the internal methods multiple times. Patch provided by Drew Martin.
- Fixed bug where backspace key wouldn't delete the current selection of newly formatted content.
- Fixed bug where type over of inline formatting elements wouldn't properly keep the format on WebKit/Blink.
- Fixed bug where selection needed to be properly normalized on modern IE versions.
- Fixed bug where Command+Backspace didn't properly delete the whole line of text but the previous word.
- Fixed bug where UI active states wheren't properly updated on IE if you placed caret within the current range.
- Fixed bug where delete/backspace on WebKit/Blink would remove span elements created by the user.
- Fixed bug where delete/backspace would produce incorrect results when deleting between two text blocks with br elements.
- Fixed bug where captions where removed when pasting from MS Office.
- Fixed bug where lists plugin wouldn't properly remove fully selected nested lists.
- Fixed bug where the ttf font used for icons would throw an warning message on Gecko on Mac OS X.
- Fixed a bug where applying a color to text did not update the undo/redo history.
- Fixed so shy entities gets displayed when using the visualchars plugin.
- Fixed so removeformat removes ins/del by default since these might be used for strikethough.
- Fixed so multiple language packs can be loaded and added to the global I18n data structure.
- Fixed so transparent color selection gets treated as a normal color selection. Patch contributed by Alexander Hofbauer.
- Fixed so it's possible to disable autoresize_overflow_padding, autoresize_bottom_margin options by setting them to false.
- Fixed so the charmap plugin shows the description of the character in the dialog. Patch contributed by Jelle Hissink.
- Removed address from the default list of block formats since it tends to be missused.
- Fixed so the pre block format is called preformatted to make it more verbose.
- Fixed so it's possible to context scope translation strings this isn't needed most of the time.
- Fixed so the max length of the width/height input fields of the media dialog is 5 instead of 3.
- Fixed so drag/dropped contents gets properly processed by paste plugin since it's basically a paste. Patch contributed by Greg Fairbanks.
- Fixed so shortcut keys for headers is ctrl+alt+[1-9] instead of ctrl+[1-9] since these are for switching tabs in the browsers.
- Fixed so "u" doesn't get converted into a span element by the legacy input filter. Since this is now a valid HTML5 element.
- Fixed font families in order to provide appropriate web-safe fonts.

## 4.1.7 - 2014-11-27

### Added
- Added HTML5 schema support for srcset, source and picture. Patch contributed by mattheu.
- Added new cache_suffix setting to enable cache busting by producing unique urls.
- Added new paste_convert_word_fake_lists option to enable users to disable the fake lists convert logic.

### Fixed
- Fixed so advlist style changes adds undo levels for each change.
- Fixed bug where WebKit would sometimes produce an exception when the autolink plugin where looking for URLs.
- Fixed bug where IE 7 wouldn't be rendered properly due to aggressive css compression.
- Fixed bug where DomQuery wouldn't accept window as constructor element.
- Fixed bug where the color picker in 3.x dialogs wouldn't work properly. Patch contributed by Callidior.
- Fixed bug where the image plugin wouldn't respect the document_base_url.
- Fixed bug where the jQuery plugin would fail to append to elements named array prototype names.

## 4.1.6 - 2014-10-08

### Changed
- Replaced jake with grunt since it is more mainstream and has better plugin support.

### Fixed
- Fixed bug with clicking on the scrollbar of the iframe would cause a JS error to be thrown.
- Fixed bug where null would produce an exception if you passed it to selection.setRng.
- Fixed bug where Ctrl/Cmd+Tab would indent the current list item if you switched tabs in the browser.
- Fixed bug where pasting empty cells from Excel would result in a broken table.
- Fixed bug where it wasn't possible to switch back to default list style type.
- Fixed issue where the select all quirk fix would fire for other modifiers than Ctrl/Cmd combinations.


## 4.1.5 - 2014-09-09

### Fixed
- Fixed bug where sometimes the resize rectangles wouldn't properly render on images on WebKit/Blink.
- Fixed bug in list plugin where delete/backspace would merge empty LI elements in lists incorrectly.
- Fixed bug where empty list elements would result in empty LI elements without it's parent container.
- Fixed bug where backspace in empty caret formatted element could produce an type error exception of Gecko.
- Fixed bug where lists pasted from word with a custom start index above 9 wouldn't be properly handled.
- Fixed bug where tabfocus plugin would tab out of the editor instance even if the default action was prevented.
- Fixed bug where tabfocus wouldn't tab properly to other adjacent editor instances.
- Fixed bug where the DOMUtils setStyles wouldn't properly removed or update the data-mce-style attribute.
- Fixed bug where dialog select boxes would be placed incorrectly if document.body wasn't statically positioned.
- Fixed bug where pasting would sometimes scroll to the top of page if the user was using the autoresize plugin.
- Fixed bug where caret wouldn't be properly rendered by Chrome when clicking on the iframes documentElement.
- Fixed so custom images for menubutton/splitbutton can be provided. Patch contributed by Naim Hammadi.
- Fixed so the default action of windows closing can be prevented by blocking the default action of the close event.
- Fixed so nodeChange and focus of the editor isn't automatically performed when opening sub dialogs.

## 4.1.4 - 2014-08-21

### Added
- Added new media_filter_html option to media plugin that blocks any conditional comments, scripts etc within a video element.
- Added new content_security_policy option allows you to set custom policy for iframe contents. Patch contributed by Francois Chagnon.

### Fixed
- Fixed bug where activate/deactivate events wasn't firing properly when switching between editors.
- Fixed bug where placing the caret on iOS was difficult due to a WebKit bug with touch events.
- Fixed bug where the resize helper wouldn't render properly on older IE versions.
- Fixed bug where resizing images inside tables on older IE versions would sometimes fail depending mouse position.
- Fixed bug where editor.insertContent would produce an exception when inserting select/option elements.
- Fixed bug where extra empty paragraphs would be produced if block elements where inserted inside span elements.
- Fixed bug where the spellchecker menu item wouldn't be properly checked if spell checking was started before it was rendered.
- Fixed bug where the DomQuery filter function wouldn't remove non elements from collection.
- Fixed bug where document with custom document.domain wouldn't properly render the editor.
- Fixed bug where IE 8 would throw exception when trying to enter invalid color values into colorboxes.
- Fixed bug where undo manager could incorrectly add an extra undo level when custom resize handles was removed.
- Fixed bug where it wouldn't be possible to alter cell properties properly on table cells on IE 8.
- Fixed so the color picker button in table dialog isn't shown unless you include the colorpicker plugin or add your own custom color picker.
- Fixed so activate/deactivate events fire when windowManager opens a window since.
- Fixed so the table advtab options isn't separated by an underscore to normalize naming with image_advtab option.
- Fixed so the table cell dialog has proper padding when the advanced tab in disabled.

## 4.1.3 - 2014-07-29

### Added
- Added event binding logic to tinymce.util.XHR making it possible to override headers and settings before any request is made.

### Fixed
- Fixed bug where drag events wasn't fireing properly on older IE versions since the event handlers where bound to document.
- Fixed bug where drag/dropping contents within the editor on IE would force the contents into plain text mode even if it was internal content.
- Fixed bug where IE 7 wouldn't open menus properly due to a resize bug in the browser auto closing them immediately.
- Fixed bug where the DOMUtils getPos logic wouldn't produce a valid coordinate inside the body if the body was positioned non static.
- Fixed bug where the element path and format state wasn't properly updated if you had the wordcount plugin enabled.
- Fixed bug where a comment at the beginning of source would produce an exception in the formatter logic.
- Fixed bug where setAttrib/getAttrib on null would throw exception together with any hooked attributes like style.
- Fixed bug where table sizes wasn't properly retained when copy/pasting on WebKit/Blink.
- Fixed bug where WebKit/Blink would produce colors in RGB format instead of the forced HEX format when deleting contents.
- Fixed bug where the width attribute wasn't updated on tables if you changed the size inside the table dialog.
- Fixed bug where control selection wasn't properly handled when the caret was placed directly after an image.
- Fixed bug where selecting the contents of table cells using the selection.select method wouldn't place the caret properly.
- Fixed bug where the selection state for images wasn't removed when placing the caret right after an image on WebKit/Blink.
- Fixed bug where all events wasn't properly unbound when and editor instance was removed or destroyed by some external innerHTML call.
- Fixed bug where it wasn't possible or very hard to select images on iOS when the onscreen keyboard was visible.
- Fixed so auto_focus can take a boolean argument this will auto focus the last initialized editor might be useful for single inits.
- Fixed so word auto detect lists logic works better for faked lists that doesn't have specific markup.
- Fixed so nodeChange gets fired on mouseup as it used to before 4.1.1 we optimized that event to fire less often.

### Removed
- Removed the finish menu item from spellchecker menu since it's redundant you can stop spellchecking by toggling menu item or button.

## 4.1.2 - 2014-07-15

### Added
- Added offset/grep to DomQuery class works basically the same as it's jQuery equivalent.

### Fixed
- Fixed bug where backspace/delete or setContent with an empty string would remove header data when using the fullpage plugin.
- Fixed bug where tinymce.remove with a selector not matching any editors would remove all editors.
- Fixed bug where resizing of the editor didn't work since the theme was calling setStyles instead of setStyle.
- Fixed bug where IE 7 would fail to append html fragments to iframe document when using DomQuery.
- Fixed bug where the getStyle DOMUtils method would produce an exception if it was called with null as it's element.
- Fixed bug where the paste plugin would remove the element if the none of the paste_webkit_styles rules matched the current style.
- Fixed bug where contextmenu table items wouldn't work properly on IE since it would some times fire an incorrect selection change.
- Fixed bug where the padding/border values wasn't used in the size calculation for the body size when using autoresize. Patch contributed by Matt Whelan.
- Fixed bug where conditional word comments wouldn't be properly removed when pasting plain text.
- Fixed bug where resizing would sometime fail on IE 11 when the mouseup occurred inside the resizable element.
- Fixed so the iframe gets initialized without any inline event handlers for better CSP support. Patch contributed by Matt Whelan.
- Fixed so the tinymce.dom.Sizzle is the latest version of sizzle this resolves the document context bug.

## 4.1.1 - 2014-07-08

### Fixed
- Fixed bug where pasting plain text on some WebKit versions would result in an empty line.
- Fixed bug where resizing images inside tables on IE 11 wouldn't work properly.
- Fixed bug where IE 11 would sometimes throw "Invalid argument" exception when editor contents was set to an empty string.
- Fixed bug where document.activeElement would throw exceptions on IE 9 when that element was hidden or removed from dom.
- Fixed bug where WebKit/Blink sometimes produced br elements with the Apple-interchange-newline class.
- Fixed bug where table cell selection wasn't properly removed when copy/pasting table cells.
- Fixed bug where pasting nested list items from Word wouldn't produce proper semantic nested lists.
- Fixed bug where right clicking using the contextmenu plugin on WebKit/Blink on Mac OS X would select the target current word or line.
- Fixed bug where it wasn't possible to alter table cell properties on IE 8 using the context menu.
- Fixed bug where the resize helper wouldn't be correctly positioned on older IE versions.
- Fixed bug where fullpage plugin would produce an error if you didn't specify a doctype encoding.
- Fixed bug where anchor plugin would get the name/id of the current element even if it wasn't anchor element.
- Fixed bug where visual aids for tables wouldn't be properly disabled when changing the border size.
- Fixed bug where some control selection events wasn't properly fired on older IE versions.
- Fixed bug where table cell selection on older IE versions would prevent resizing of images.
- Fixed bug with paste_data_images paste option not working properly on modern IE versions.
- Fixed bug where custom elements with underscores in the name wasn't properly parsed/serialized.
- Fixed bug where applying inline formats to nested list elements would produce an incorrect formatting result.
- Fixed so it's possible to hide items from elements path by using preventDefault/stopPropagation.
- Fixed so inline mode toolbar gets rendered right aligned if the editable element positioned to the documents right edge.
- Fixed so empty inline elements inside empty block elements doesn't get removed if configured to be kept intact.
- Fixed so DomQuery parentsUntil/prevUntil/nextUntil supports selectors/elements/filters etc.
- Fixed so legacyoutput plugin overrides fontselect and fontsizeselect controls and handles font elements properly.

## 4.1.0 - 2014-06-18

### Added
- Added new file_picker_callback option to replace the old file_browser_callback the latter will still work though.
- Added new custom colors to textcolor plugin will be displayed if a color picker is provided also shows the latest colors.
- Added new color_picker_callback option to enable you to add custom color pickers to the editor.
- Added new advanced tabs to table/cell/row dialogs to enable you to select colors for border/background.
- Added new colorpicker plugin that lets you select colors from a hsv color picker.
- Added new tinymce.util.Color class to handle color parsing and converting.
- Added new colorpicker UI widget element lets you add a hsv color picker to any form/window.
- Added new textpattern plugin that allows you to use markdown like text patterns to format contents.
- Added new resize helper element that shows the current width & height while resizing.
- Added new "once" method to Editor and EventDispatcher enables since callback execution events.
- Added new jQuery like class under tinymce.dom.DomQuery it's exposed on editor instances (editor.$) and globally under (tinymce.$).

### Fixed
- Fixed so the default resize method for images are proportional shift/ctrl can be used to make an unproportional size.
- Fixed bug where the image_dimensions option of the image plugin would cause exceptions when it tried to update the size.
- Fixed bug where table cell dialog class field wasn't properly updated when editing an a table cell with an existing class.
- Fixed bug where Safari on Mac would produce webkit-fake-url for pasted images so these are now removed.
- Fixed bug where the nodeChange event would get fired before the selection was changed when clicking inside the current selection range.
- Fixed bug where valid_classes option would cause exception when it removed internal prefixed classes like mce-item-.
- Fixed bug where backspace would cause navigation in IE 8 on an inline element and after a caret formatting was applied.
- Fixed so placeholder images produced by the media plugin gets selected when inserted/edited.
- Fixed so it's possible to drag in images when the paste_data_images option is enabled. Might be useful for mail clients.
- Fixed so images doesn't get a width/height applied if the image_dimensions option is set to false useful for responsive contents.
- Fixed so it's possible to pass in an optional arguments object for the nodeChanged function to be passed to all nodechange event listeners.
- Fixed bug where media plugin embed code didn't update correctly.<|MERGE_RESOLUTION|>--- conflicted
+++ resolved
@@ -36,7 +36,6 @@
 - Elements with only `data-*` custom attributes were sometimes removed when they should not be removed. #TINY-8755
 - Selecting a figure with `class="image"` incorrectly highlighted the link toolbar button. #TINY-8832
 - Specifying a single, non-default list style for the `advlist_bullet_styles` and `advlist_number_styles` options was not respected. #TINY-8721
-<<<<<<< HEAD
 - Fixed multiple issues that occurred when formatting `contenteditable` elements. #TINY-8905
 - Spaces could be incorrectly added to *Insert/Edit Link* dialog components in certain cases. #TINY-8775
 - The text patterns logic threw an error when there were fragmented text nodes in a paragraph. #TINY-8779
@@ -47,19 +46,7 @@
 - Removed extra bottom padding in the context toolbar of the `tinymce-5` skin. #TINY-8980
 - Fixed a regression where pressing **Enter** added or deleted content outside the selection. #TINY-9101
 - Fixed a bug where pressing **Enter** deleted selected `contenteditable="false"` `<pre>` elements. #TINY-9101
-=======
-- Fixed various issues that occurred when formatting `contenteditable` elements. #TINY-8905
-- Spaces could be incorrectly added to urlinput dialog components in certain cases #TINY-8775
-- The text pattern logic threw an error when there were fragmented text nodes in a paragraph #TINY-8779
-- Dragging a `contentEditable=false` element towards the edges would not cause scrolling #TINY-8874
-- Parsing large documents no longer throws a `Maximum call stack size exceeded` exception #TINY-6945
-- DomParser filter matching was not checked between filters, which could lead to an exception in the parser #TINY-8888
-- Lists with `contenteditable="false"` can no longer be toggled, and `contenteditable="true"` list elements within them can no longer be indented, split into another list element, or appended to the previous list element by deletion. #TINY-8920
-- Removed extra padding for the context toolbar in the `tinymce-5` skin. #TINY-8980
-- Fixed a regression where pressing Enter caused content outside the selection to be added or deleted unexpectedly. #TINY-9101
-- Fixed a bug where pressing Enter deleted selected "contenteditable="false" pre elements. #TINY-9101
 - The `editor.insertContent()` API did not respect the `no_events` argument. #TINY-9140
->>>>>>> 48e94527
 
 ### Deprecated
 - The autocompleter configuration property, `ch`, has been deprecated. It will be removed in the next major release. Use the `trigger` property instead. #TINY-8887
