--- conflicted
+++ resolved
@@ -27,19 +27,15 @@
 - The text pattern logic threw an error when there were fragmented text nodes in a paragraph #TINY-8779
 - The content of the `contenteditable="false"` element could be selected with the mouse on Firefox  #TINY-8828
 
-## 6.1.2 - 2022-07-29
-
-### Fixed
-- Reverted the undo level fix in the `autolink` plugin as it caused duplicated content in some edge cases. #TINY-8936
-
-<<<<<<< HEAD
 ### Deprecated
 - The autocompleter configuration option `ch` has been deprecated and will be removed in the next major release. Use the `trigger` option instead. #TINY-8887
 
-## 6.1.1 - TBA
-=======
+## 6.1.2 - 2022-07-29
+
+### Fixed
+- Reverted the undo level fix in the `autolink` plugin as it caused duplicated content in some edge cases. #TINY-8936
+
 ## 6.1.1 - 2022-07-27
->>>>>>> 32f32663
 
 ### Fixed
 - Invalid special elements were not cleaned up correctly during sanitization. #TINY-8780
