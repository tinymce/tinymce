# Changelog
All notable changes to this project will be documented in this file.

The format is based on [Keep a Changelog](https://keepachangelog.com/en/1.0.0/),
and this project adheres to [Semantic Versioning](https://semver.org/spec/v2.0.0.html).

## Unreleased

## Added
- New `isEditable` API to `editor.selection` that returns true or false if the current selection is editable. #TINY-9462
- New `isEditable` API to `editor.dom` that returns true or false if the specified node is editable. #TINY-9462

## Fixed
- An element could be dropped onto the decendants of a noneditable element. #TINY-9364
- Checkmark did not show in menu colorswatches. #TINY-9395
- Toolbar split buttons in advlist plugin to show the correct state when the cursor is in a checklist. #TINY-5167
- Dragging transparent elements into transparent blocks elements could produce invalid nesting of transparents. #TINY-9231
<<<<<<< HEAD
- The `editor.insertContent` API would insert contents inside noneditable elements if the selection was inside the element. #TINY-9462
=======
- Closing a dialog would scroll down the document in Safari. #TINY-9148
>>>>>>> be98ddab

### Improved
- Direct invalid child text nodes of list elements will be wrapped in list item elements. #TINY-4818

### Fixed
- Quick toolbars were incorrectly rendered during the dragging of `contenteditable="false"` elements. #TINY-9305

## 6.3.1 - 2022-12-06

### Fixed
- HTML in messages for the `WindowManager.alert` and `WindowManager.confirm` APIs were not properly sanitized. #TINY-3548

## 6.3.0 - 2022-11-23

### Added
- New `expand` function added to `tinymce.selection` which expands the selection around the nearest word. #TINY-9001
- New `expand` function added to `tinymce.dom.RangeUtils` to return a new range expanded around the nearest word. #TINY-9001
- New `color_map_background` and `color_map_foreground` options which set the base colors used in the `backcolor` and `forecolor` toolbar buttons and menu items. #TINY-9184
- Added optional `storageKey` property to `colorinput` component and `colorswatch` fancy menu item. #TINY-9184
- New `addView` function added to `editor.ui.registry` which makes it possible to register custom editor views. #TINY-9210
- New `ToggleView` command which makes it possible to hide or show registered custom views. #TINY-9210
- New `color_default_foreground` and `color_default_background` options to set the initial default color for the `forecolor` and `backcolor` toolbar buttons and menu items. #TINY-9183
- New `getTransparentElements` function added to `tinymce.html.Schema` to return a map object of transparent HTML elements. #TINY-9172
- Added `ToggleToolbarDrawer` event to subscribe to toolbar’s opening and closing. #TINY-9271

### Changed
- Transparent elements, like anchors, are now allowed in the root of the editor body if they contain blocks. #TINY-9172
- Colorswatch keyboard navigation now starts on currently selected color if present in the colorswatch. #TINY-9283
- `setContent` is now allowed to accept any custom keys and values as a second options argument. #TINY-9143

### Improved
- Transparent elements, like anchors, can now contain block elements. #TINY-9172
- Colorswatch now displays a checkmark for selected color. #TINY-9283
- Color picker dialog now starts on the appropriate color for the cursor position. #TINY-9213

### Fixed
- Creating a list in a table cell when the caret is in front of an anchor element would not properly include the anchor in the list. #TINY-6853
- Parsing media content would cause a memory leak, which for example occurred when using the `getContent` API. #TINY-9186
- Dragging a noneditable element toward the bottom edge would cause the page to scroll up. #TINY-9025
- Range expanding capabilities would behave inconsistently depending on where the cursor was placed. #TINY-9029
- Compilation errors were thrown when using TypeScript 4.8. #TINY-9161
- Line separator scrolling in floating toolbars. #TINY-8948
- A double bottom border appeared on inline mode editor for the `tinymce-5` skin. #TINY-9108
- The editor header showed up even with no menubar and toolbar configured. #TINY-8819
- Inline text pattern no longer triggers if it matches only the end but not the start. #TINY-8947
- Matches of inline text patterns that are similar are now managed correctly. #TINY-8949
- Using `editor.selection.getContent({ format: 'text' })` or `editor.getContent({ format: 'text' })` would sometimes deselect selected radio buttons. #TINY-9213
- The context toolbar prevented the user from placing the cursor at the edges of the editor. #TINY-8890
- The Quick Insert context toolbar provided by the `quickbars` plugin showed when the cursor was in a fake block caret. #TINY-9190
- The `editor.selection.getRng()` API was not returning a proper range on hidden editors in Firefox. #TINY-9259
- The `editor.selection.getBookmark()` API was not returning a proper bookmark on hidden editors in Firefox. #TINY-9259
- Dragging a noneditable element before or after another noneditable element now works correctly. #TINY-9253
- The restored selection after a redo or undo action was not scrolled into view. #TINY-9222
- A newline could not be inserted when the selection was restored from a bookmark after an inline element with a `contenteditable="false"` attribute. #TINY-9194
- The global `tinymce.dom.styleSheetLoader` was not affected by the `content_css_cors` option. #TINY-6037
- The caret was moved to the previous line when a text pattern executed a `mceInsertContent` command on Enter key when running on Firefox. #TINY-9193
- The `autoresize` plugin used to cause infinite resize when `content_css` is set to `document`. #TINY-8872

## 6.2.0 - 2022-09-08

### Added
- New `text_patterns_lookup` option to provide additional text patterns dynamically. #TINY-8778
- New promotion element has been added to the default UI. It can be disabled using the new `promotion` option. #TINY-8840
- New `format_noneditable_selector` option to specify the `contenteditable="false"` elements that can be wrapped in a format. #TINY-8905
- Added `allow` as a valid attribute for the `iframe` element in the editor schema. #TINY-8939
- New `search` field in the `MenuButton` that shows a search field at the top of the menu, and refetches items when the search field updates. #TINY-8952

### Improved
- The formatter can now apply a format to a `contenteditable="false"` element by wrapping it. Configurable using the `format_noneditable_selector` option. #TINY-8905
- The autocompleter now supports a multiple character trigger using the new `trigger` configuration. #TINY-8887
- The formatter now applies some inline formats, such as color and font size, to list item elements when the entire item content is selected. #TINY-8961
- The installed and available plugin lists in the Help dialog are now sorted alphabetically. #TINY-9019
- Alignment can now be applied to more types of embedded media elements. #TINY-8687

### Changed
- The `@menubar-row-separator-color` oxide variable no longer affects the divider between the Menubar and Toolbar. It only controls the color of the separator lines drawn in multiline Menubars. #TINY-8632
- The `@toolbar-separator-color` oxide variable now affects the color of the separator between the Menubar and Toolbar only. #TINY-8632
- Available Premium plugins, which are listed by name in the Help dialog, are no longer translated. #TINY-9019

### Fixed
- The Autolink plugin did not work when text nodes in the content were fragmented. #TINY-3723
- Fixed multiple incorrect types on public APIs found while enabling TypeScript strict mode. #TINY-8806
- The number of blank lines returned from `editor.getContent({format: 'text'})` differed between browsers. #TINY-8579
- The editor focused via the `auto_focus` option was not scrolled into the viewport. #TINY-8785
- Adding spaces immediately after a `contenteditable="false"` block did not work properly in some circumstances. #TINY-8814
- Elements with only `data-*` custom attributes were sometimes removed when they should not be removed. #TINY-8755
- Selecting a figure with `class="image"` incorrectly highlighted the link toolbar button. #TINY-8832
- Specifying a single, non-default list style for the `advlist_bullet_styles` and `advlist_number_styles` options was not respected. #TINY-8721
- Fixed multiple issues that occurred when formatting `contenteditable` elements. #TINY-8905
- Spaces could be incorrectly added to `urlinput` dialog components (commonly but not exclusively presented in the *Insert/Edit Link* dialog) in certain cases. #TINY-8775
- The text patterns logic threw an error when there were fragmented text nodes in a paragraph. #TINY-8779
- Dragging a `contentEditable=false` element towards a document’s edge did not cause scrolling. #TINY-8874
- Parsing large documents no longer throws a `Maximum call stack size exceeded` exception. #TINY-6945
- DomParser filter matching was not checked between filters, which could lead to an exception in the parser. #TINY-8888
- `contenteditable="false"` lists can no longer be toggled; and `contenteditable="true"` list elements within these lists can no longer be indented, split into another list element, or appended to the previous list element by deletion. #TINY-8920
- Removed extra bottom padding in the context toolbar of the `tinymce-5` skin. #TINY-8980
- Fixed a regression where pressing **Enter** added or deleted content outside the selection. #TINY-9101
- Fixed a bug where pressing **Enter** deleted selected `contenteditable="false"` `<pre>` elements. #TINY-9101
- The `editor.insertContent()` API did not respect the `no_events` argument. #TINY-9140

### Deprecated
- The autocompleter configuration property, `ch`, has been deprecated. It will be removed in the next major release. Use the `trigger` property instead. #TINY-8887

## 6.1.2 - 2022-07-29

### Fixed
- Reverted the undo level fix in the `autolink` plugin as it caused duplicated content in some edge cases. #TINY-8936

## 6.1.1 - 2022-07-27

### Fixed
- Invalid special elements were not cleaned up correctly during sanitization. #TINY-8780
- An exception was thrown when deleting all content if the start or end of the document had a `contenteditable="false"` element. #TINY-8877
- When a sidebar was opened using the `sidebar_show` option, its associated toolbar button was not highlighted. #TINY-8873
- When converting a URL to a link, the `autolink` plugin did not fire an `ExecCommand` event, nor did it create an undo level. #TINY-8896
- Worked around a Firefox bug which resulted in cookies not being available inside the editor content. #TINY-8916
- `<pre>` content pasted into a `<pre>` block that had inline styles or was `noneditable` now merges correctly with the surrounding content. #TINY-8860
- After a `codesample` was pasted, the insertion point was placed incorrectly. #TINY-8861

## 6.1.0 - 2022-06-29

### Added
- New `sidebar_show` option to show the specified sidebar on initialization. #TINY-8710
- New `newline_behavior` option controls what happens when the Return or Enter key is pressed or the `mceInsertNewLine` command is used. #TINY-8458
- New `iframe_template_callback` option in the Media plugin. Patch provided by Namstel. #TINY-8684
- New `transparent` property for `iframe` dialog component. #TINY-8534
- New `removeAttributeFilter` and `removeNodeFilter` functions added to the DomParser and DOM Serializer APIs. #TINY-7847
- New `dispatchChange` function added to the UndoManager API to fire the change with current editor status as level and current undoManager layer as lastLevel. #TINY-8641

### Improved
- Clearer focus states for buttons while navigating with a keyboard. #TINY-8557
- Support annotating certain block elements directly when using the editor's Annotation API. #TINY-8698
- The `mceLink` command can now take the value `{ dialog: true }` to always open the link dialog. #TINY-8057
- All help dialog links to `https://www.tiny.cloud` now include `rel="noopener"` to avoid potential security issues. #TINY-8834

### Changed
- The `end_container_on_empty_block` option can now take a string of blocks, allowing the exiting of a blockquote element by pressing Enter or Return twice. #TINY-6559
- The default value for `end_container_on_empty_block` option has been changed to `'blockquote'`. #TINY-6559
- Link menu and toolbar buttons now always execute the `mceLink` command. #TINY-8057
- Toggling fullscreen mode when using the Fullscreen plugin now also fires the `ResizeEditor` event. #TINY-8701
- Getting the editor's text content now returns newlines instead of an empty string if more than one empty paragraph exists. #TINY-8578
- Custom elements are now treated as non-empty elements by the schema. #TINY-4784
- The autocompleter's menu HTML element is now positioned instead of the wrapper. #TINY-6476
- Choice menu items will now use the `'menuitemradio'` aria role to better reflect that only a single item can be active. #TINY-8602

### Fixed
- Some Template plugin option values were not escaped properly when doing replacement lookups with Regular Expressions. #TINY-7433
- Copy events were not dispatched in readonly mode. #TINY-6800
- `<pre>` tags were not preserved when copying and pasting. #TINY-7719
- The URL detection used for autolink and smart paste did not work if a path segment contained valid characters such as `!` and `:`. #TINY-8069
- In some cases pressing the Backspace or Delete key would incorrectly step into tables rather than remain outside. #TINY-8592
- Links opened when Alt+Enter or Option+Return was typed even when `preventDefault()` was called on the keydown event. #TINY-8661
- Inconsistent visual behavior between choosing Edit -> Select All and typing Ctrl+A or Cmd+A when a document contained an image. #TINY-4550
- Ctrl+Shift+Home/End or Cmd+Shift+Up-arrow/Down-arrow did not expand the selection to a `contenteditable="false"` element if the element was at the beginning or end of a document. #TINY-7795
- Triple-clicking did not select a paragraph in Google Chrome in some circumstances. #TINY-8215
- Images were not showing as selected when selected along with other content. #TINY-5947
- Selection direction was not stored or restored when getting or setting selection bookmarks. #TINY-8599
- When text within an inline boundary element was selected and the right-arrow key was pressed, the insertion point incorrectly moved to the left. #TINY-8601
- In some versions of Safari, the `editor.selection.isForward()` API could throw an exception due to an invalid selection. #TINY-8686
- The selection is no longer incorrectly moved inside a comment by the `editor.selection.normalize()` API. #TINY-7817
- The `InsertParagraph` or `mceInsertNewLine` commands did not delete the current selection like the native command does. #TINY-8606
- The `InsertLineBreak` command did not replace selected content. #TINY-8458
- If selected content straddled a parent and nested list, cutting the selection did not always set the list style to `'none'` on the parent list. #TINY-8078
- Delete operations could behave incorrectly if the selection contains a `contenteditable="false"` element located at the edge of content. #TINY-8729
- Spaces were not added correctly on some browsers when the insertion point was immediately before or after a `contenteditable="false"` block element. #TINY-8588
- Images that used a Data URI were corrupted when the data wasn't base64 encoded. #TINY-8337
- `uploadImages` no longer triggers two change events if there is a removal of images on upload. #TINY-8641
- Preview and Insert Template dialogs now display the correct content background color when using dark skins. #TINY-8534
- Dialogs no longer exceed window height on smaller screens. #TINY-8146
- UI components, such as dialogs, would in some cases cause the Esc keyup event to incorrectly trigger inside the editor. #TINY-7005
- Fixed incorrect word breaks in menus when the menu presented with a scrollbar. #TINY-8572
- Notifications did not properly reposition when toggling fullscreen mode. #TINY-8701
- Text alignments, such as flush left and centered, could not be applied to `<pre>` elements. #TINY-7715
- Indenting or outdenting list items inside a block element that was inside another list item did not work. #TINY-7209
- Changing the list type of a list within another block element altered the parent element that contained that list. #TINY-8068
- Pasting columns in tables could, in some circumstances, result in an invalid table. #TINY-8040
- Copying columns in tables could sometimes result in an invalid copy. #TINY-8040
- Changing table properties with the `table_style_by_css` option set to `false` would sometimes reset the table width. #TINY-8758
- Custom elements added to otherwise blank lines were removed during serialization. #TINY-4784
- The editor's autocompleter was not triggered at the start of nested list items. #TINY-8759
- Some function types in the TreeWalker API missed that it could return `undefined`. #TINY-8592
- Nuget packages for .NET and .NET Core are now configured to copy TinyMCE into `/wwwroot/lib/` when TinyMCE is installed into a project. #TINY-8611

## 6.0.3 - 2022-05-25

### Fixed
- Could not remove values when multiple cells were selected with the cell properties dialog. #TINY-8625
- Could not remove values when multiple rows were selected with the row properties dialog. #TINY-8625
- Empty lines that were formatted in a ranged selection using the `format_empty_lines` option were not kept in the serialized content. #TINY-8639
- The `s` element was missing from the default schema text inline elements. #TINY-8639
- Some text inline elements specified via the schema were not removed when empty by default. #TINY-8639

## 6.0.2 - 2022-04-27

### Fixed
- Some media elements wouldn't update when changing the source URL. #TINY-8660
- Inline toolbars flickered when switching between editors. #TINY-8594
- Multiple inline toolbars were shown if focused too quickly. #TINY-8503
- Added background and additional spacing for the text labeled buttons in the toolbar to improve visual clarity. #TINY-8617
- Toolbar split buttons with text used an incorrect width on touch devices. #TINY-8647

## 6.0.1 - 2022-03-23

### Fixed
- Fixed the dev ZIP missing the required `bin` scripts to build from the source. #TINY-8542
- Fixed a regression whereby text patterns couldn't be updated at runtime. #TINY-8540
- Fixed an issue where tables with colgroups could be copied incorrectly in some cases. #TINY-8568
- Naked buttons better adapt to various background colors, improved text contrast in notifications. #TINY-8533
- The autocompleter would not fire the `AutocompleterStart` event nor close the menu in some cases. #TINY-8552
- It wasn't possible to select text right after an inline noneditable element. #TINY-8567
- Fixed a double border showing for the `tinymce-5` skin when using `toolbar_location: 'bottom'`. #TINY-8564
- Clipboard content was not generated correctly when cutting and copying `contenteditable="false"` elements. #TINY-8563
- Fixed the box-shadow getting clipped in autocompletor popups. #TINY-8573
- The `buttonType` property did not work for dialog footer buttons. #TINY-8582
- Fix contrast ratio for error messages. #TINY-8586

## 6.0.0 - 2022-03-03

### Added
- New `editor.options` API to replace the old `editor.settings` and `editor.getParam` APIs. #TINY-8206
- New `editor.annotator.removeAll` API to remove all annotations by name. #TINY-8195
- New `Resource.unload` API to make it possible to unload resources. #TINY-8431
- New `FakeClipboard` API on the `tinymce` global. #TINY-8353
- New `dispatch()` function to replace the now deprecated `fire()` function in various APIs. #TINY-8102
- New `AutocompleterStart`, `AutocompleterUpdate` and `AutocompleterEnd` events. #TINY-8279
- New `mceAutocompleterClose`, `mceAutocompleterReload` commands. #TINY-8279
- New `mceInsertTableDialog` command to open the insert table dialog. #TINY-8273
- New `slider` dialog component. #TINY-8304
- New `imagepreview` dialog component, allowing preview and zoom of any image URL. #TINY-8333
- New `buttonType` property on dialog button components, supporting `toolbar` style in addition to `primary` and `secondary`. #TINY-8304
- The `tabindex` attribute is now copied from the target element to the iframe. #TINY-8315

### Improved
- New default theme styling for TinyMCE 6 facelift with old skin available as `tinymce-5` and `tinymce-5-dark`. #TINY-8373
- The default height of editor has been increased from `200px` to `400px` to improve the usability of the editor. #TINY-6860
- The upload results returned from the `editor.uploadImages()` API now includes a `removed` flag, reflecting if the image was removed after a failed upload. #TINY-7735
- The `ScriptLoader`, `StyleSheetLoader`, `AddOnManager`, `PluginManager` and `ThemeManager` APIs will now return a `Promise` when loading resources instead of using callbacks. #TINY-8325
- A `ThemeLoadError` event is now fired if the theme fails to load. #TINY-8325
- The `BeforeSetContent` event will now include the actual serialized content when passing in an `AstNode` to the `editor.setContent` API. #TINY-7996
- Improved support for placing the caret before or after noneditable elements within the editor. #TINY-8169
- Calls to `editor.selection.setRng` now update the caret position bookmark used when focus is returned to the editor. #TINY-8450
- The `emoticon` plugin dialog, toolbar and menu item has been updated to use the more accurate `Emojis` term. #TINY-7631
- The dialog `redial` API will now only rerender the changed components instead of the whole dialog. #TINY-8334
- The dialog API `setData` method now uses a deep merge algorithm to support partial nested objects. #TINY-8333
- The dialog spec `initialData` type is now `Partial<T>` to match the underlying implementation details. #TINY-8334
- Notifications no longer require a timeout to disable the close button. #TINY-6679
- The editor theme is now fetched in parallel with the icons, language pack and plugins. #TINY-8453

### Changed
- TinyMCE is now MIT licensed. #TINY-2316
- Moved the `paste` plugin's functionality to TinyMCE core. #TINY-8310
- The `paste_data_images` option now defaults to `true`. #TINY-8310
- Moved the `noneditable` plugin to TinyMCE core. #TINY-8311
- Renamed the `noneditable_noneditable_class` option to `noneditable_class`. #TINY-8311
- Renamed the `noneditable_editable_class` option to `editable_class`. #TINY-8311
- Moved the `textpattern` plugin to TinyMCE core. #TINY-8312
- Renamed the `textpattern_patterns` option to `text_patterns`. #TINY-8312
- Moved the `hr` plugin's functionality to TinyMCE core. #TINY-8313
- Moved the `print` plugin's functionality to TinyMCE core. #TINY-8314
- Moved non-UI table functionality to core. #TINY-8273
- The `DomParser` API no longer uses a custom parser internally and instead uses the native `DOMParser` API. #TINY-4627
- The `editor.getContent()` API can provide custom content by preventing and overriding `content` in the `BeforeGetContent` event. This makes it consistent with the `editor.selection.getContent()` API. #TINY-8018
- The `editor.setContent()` API can now be prevented using the `BeforeSetContent` event. This makes it consistent with the `editor.selection.setContent()` API. #TINY-8018
- Add-ons such as plugins and themes are no longer constructed using the `new` operator. #TINY-8256
- A number of APIs that were not proper classes, are no longer constructed using the `new` operator. #TINY-8322
- The Editor commands APIs will no longer fallback to executing the browsers native command functionality. #TINY-7829
- The Editor query command APIs will now return `false` or an empty string on removed editors. #TINY-7829
- The `mceAddEditor` and `mceToggleEditor` commands now take an object as their value to specify the id and editor options. #TINY-8138
- The `mceInsertTable` command can no longer open the insert table dialog. Use the `mceInsertTableDialog` command instead. #TINY-8273
- The `plugins` option now returns a `string` array instead of a space separated string. #TINY-8455
- The `media` plugin no longer treats `iframe`, `video`, `audio` or `object` elements as "special" and will validate the contents against the schema. #TINY-8382
- The `images_upload_handler` option is no longer passed a `success` or `failure` callback and instead requires a `Promise` to be returned with the upload result. #TINY-8325
- The `tinymce.settings` global property is no longer set upon initialization. #TINY-7359
- The `change` event is no longer fired on first modification. #TINY-6920
- The `GetContent` event will now always pass a `string` for the `content` property. #TINY-7996
- Changed the default tag for the strikethrough format to the `s` tag when using a html 5 schema. #TINY-8262
- The `strike` tag is automatically converted to the `s` tag when using a html 5 schema. #TINY-8262
- Aligning a table to the left or right will now use margin styling instead of float styling. #TINY-6558
- The `:` control character has been changed to `~` for the schema `valid_elements` and `extended_valid_elements` options. #TINY-6726
- The `primary` property on dialog buttons has been deprecated. Use the new `buttonType` property instead. #TINY-8304
- Changed the default statusbar element path delimiter from `»` to `›`. #TINY-8372
- Replaced the `Powered by Tiny` branding text with the Tiny logo. #TINY-8371
- The default minimum height of editor has been changed to 100px to prevent the UI disappearing while resizing. #TINY-6860
- RGB colors are no longer converted to hex values when parsing or serializing content. #TINY-8163
- Replaced the `isDisabled()` function with an `isEnabled()` function for various APIs. #TINY-8101
- Replaced the `enable()` and `disable()` functions with a `setEnabled(state)` function in various APIs. #TINY-8101
- Replaced the `disabled` property with an `enabled` property in various APIs. #TINY-8101
- Replaced the `disable(name)` and `enable(name)` functions with a `setEnabled(name, state)` function in the Dialog APIs. #TINY-8101
- Renamed the `tinymce.Env.os.isOSX` API to `tinymce.Env.os.isMacOS`. #TINY-8175
- Renamed the `tinymce.Env.browser.isChrome` API to `tinymce.Env.browser.isChromium` to better reflect its functionality. #TINY-8300
- Renamed the `getShortEndedElements` Schema API to `getVoidElements`. #TINY-8344
- Renamed the `font_formats` option to `font_family_formats`. #TINY-8328
- Renamed the `fontselect` toolbar button and `fontformats` menu item to `fontfamily`. #TINY-8328
- Renamed the `fontsize_formats` option to `font_size_formats`. #TINY-8328
- Renamed the `fontsizeselect` toolbar button and `fontsizes` menu item to `fontsize`. #TINY-8328
- Renamed the `formatselect` toolbar button and `blockformats` menu item to `blocks`. #TINY-8328
- Renamed the `styleselect` toolbar button and `formats` menu item to `styles`. #TINY-8328
- Renamed the `lineheight_formats` option to `line_height_formats`. #TINY-8328
- Renamed the `getWhiteSpaceElements()` function to `getWhitespaceElements()` in the `Schema` API. #TINY-8102
- Renamed the `mceInsertClipboardContent` command `content` property to `html` to better reflect what data is passed. #TINY-8310
- Renamed the `default_link_target` option to `link_default_target` for both `link` and `autolink` plugins. #TINY-4603
- Renamed the `rel_list` option to `link_rel_list` for the `link` plugin. #TINY-4603
- Renamed the `target_list` option to `link_target_list` for the `link` plugin. #TINY-4603
- The default value for the `link_default_protocol` option has been changed to `https` instead of `http`. #TINY-7824
- The default value for the `element_format` option has been changed to `html`. #TINY-8263
- The default value for the `schema` option has been changed to `html5`. #TINY-8261
- The default value for the `table_style_by_css` option has been changed to `true`. #TINY-8259
- The default value for the `table_use_colgroups` option has been changed to `true`. #TINY-8259

### Fixed
- The object returned from the `editor.fire()` API was incorrect if the editor had been removed. #TINY-8018
- The `editor.selection.getContent()` API did not respect the `no_events` argument. #TINY-8018
- The `editor.annotator.remove` API did not keep selection when removing the annotation. #TINY-8195
- The `GetContent` event was not fired when getting `tree` or `text` formats using the `editor.selection.getContent()` API. #TINY-8018
- The `beforeinput` and `input` events would sometimes not fire as expected when deleting content. #TINY-8168 #TINY-8329
- The `table` plugin would sometimes not correctly handle headers in the `tfoot` section. #TINY-8104
- The `silver` theme UI was incorrectly rendered before plugins had initialized. #TINY-8288
- The aria labels for the color picker dialog were not translated. #TINY-8381
- Fixed sub-menu items not read by screen readers. Patch contributed by westonkd. #TINY-8417
- Dialog labels and other text-based UI properties did not escape HTML markup. #TINY-7524
- Anchor elements would render incorrectly when using the `allow_html_in_named_anchor` option. #TINY-3799
- The `AstNode` HTML serializer did not serialize `pre` or `textarea` elements correctly when they contained newlines. #TINY-8446
- Fixed sub-menu items not read by screen readers. Patch contributed by westonkd. #TINY-8417
- The Home or End keys would move out of a editable element contained within a noneditable element. #TINY-8201
- Dialogs could not be opened in inline mode before the editor had been rendered. #TINY-8397
- Clicking on menu items could cause an unexpected console warning if the `onAction` function caused the menu to close. #TINY-8513
- Fixed various color and contrast issues for the dark skins. #TINY-8527

### Removed
- Removed support for Microsoft Internet Explorer 11. #TINY-8194 #TINY-8241
- Removed support for Microsoft Word from the opensource paste functionality. #TINY-7493
- Removed support for the `plugins` option allowing a mixture of a string array and of space separated strings. #TINY-8399
- Removed support for the deprecated `false` value for the `forced_root_block` option. #TINY-8260
- Removed the jQuery integration. #TINY-4519
- Removed the `imagetools` plugin, which is now classified as a Premium plugin. #TINY-8209
- Removed the `imagetools` dialog component. #TINY-8333
- Removed the `toc` plugin, which is now classified as a Premium plugin. #TINY-8250
- Removed the `tabfocus` plugin. #TINY-8315
- Removed the `textpattern` plugin's API as part of moving it to core. #TINY-8312
- Removed the `table` plugin's API. #TINY-8273
- Removed the callback for the `EditorUpload` API. #TINY-8325
- Removed the legacy browser detection properties from the `Env` API. #TINY-8162
- Removed the `filterNode` method from the `DomParser` API. #TINY-8249
- Removed the `SaxParser` API. #TINY-8218
- Removed the `tinymce.utils.Promise` API. #TINY-8241
- Removed the `toHex` function for the `DOMUtils` and `Styles` APIs. #TINY-8163
- Removed the `execCommand` handler function from the plugin and theme interfaces. #TINY-7829
- Removed the `editor.settings` property as it has been replaced by the new Options API. #TINY-8236
- Removed the `shortEnded` and `fixed` properties on `tinymce.html.Node` class. #TINY-8205
- Removed the `mceInsertRawHTML` command. #TINY-8214
- Removed the style field from the `image` plugin dialog advanced tab. #TINY-3422
- Removed the `paste_filter_drop` option as native drag and drop handling is no longer supported. #TINY-8511
- Removed the legacy `mobile` theme. #TINY-7832
- Removed the deprecated `$`, `Class`, `DomQuery` and `Sizzle` APIs. #TINY-4520 #TINY-8326
- Removed the deprecated `Color`, `JSON`, `JSONP` and `JSONRequest`. #TINY-8162
- Removed the deprecated `XHR` API. #TINY-8164
- Removed the deprecated `setIconStroke` Split Toolbar Button API. #TINY-8162
- Removed the deprecated `editors` property from `EditorManager`. #TINY-8162
- Removed the deprecated `execCallback` and `setMode` APIs from `Editor`. #TINY-8162
- Removed the deprecated `addComponents` and `dependencies` APIs from `AddOnManager`. #TINY-8162
- Removed the deprecated `clearInterval`, `clearTimeout`, `debounce`, `requestAnimationFrame`, `setInterval`, `setTimeout` and `throttle` APIs from `Delay`. #TINY-8162
- Removed the deprecated `Schema` options. #TINY-7821
- Removed the deprecated `file_browser_callback_types`, `force_hex_style_colors` and `images_dataimg_filter` options. #TINY-7823
- Removed the deprecated `filepicker_validator_handler`, `force_p_newlines`, `gecko_spellcheck`, `tab_focus`, `table_responsive_width` and `toolbar_drawer` options. #TINY-7820
- Removed the deprecated `media_scripts` option in the `media` plugin. #TINY-8421
- Removed the deprecated `editor_deselector`, `editor_selector`, `elements`, `mode` and `types` legacy TinyMCE init options. #TINY-7822
- Removed the deprecated `content_editable_state` and `padd_empty_with_br` options. #TINY-8400
- Removed the deprecated `autoresize_on_init` option from the `autoresize` plugin. #TINY-8400
- Removed the deprecated `fullpage`, `spellchecker`, `bbcode`, `legacyoutput`, `colorpicker`, `contextmenu` and `textcolor` plugins. #TINY-8192
- Removed the undocumented `editor.editorCommands.hasCustomCommand` API. #TINY-7829
- Removed the undocumented `mceResetDesignMode`, `mceRepaint` and `mceBeginUndoLevel` commands. #TINY-7829

### Deprecated
- The dialog button component's `primary` property has been deprecated and will be removed in the next major release. Use the new `buttonType` property instead. #TINY-8304
- The `fire()` function of `tinymce.Editor`, `tinymce.dom.EventUtils`, `tinymce.dom.DOMUtils`, `tinymce.util.Observable` and `tinymce.util.EventDispatcher` has been deprecated and will be removed in the next major release. Use the `dispatch()` function instead. #TINY-8102
- The `content` property on the `SetContent` event has been deprecated and will be removed in the next major release. #TINY-8457
- The return value of the `editor.setContent` API has been deprecated and will be removed in the next major release. #TINY-8457

## 5.10.3 - 2022-02-09

### Fixed
- Alignment would sometimes be removed on parent elements when changing alignment on certain inline nodes, such as images. #TINY-8308
- The `fullscreen` plugin would reset the scroll position when exiting fullscreen mode. #TINY-8418

## 5.10.2 - 2021-11-17

### Fixed
- Internal selectors were appearing in the style list when using the `importcss` plugin. #TINY-8238

## 5.10.1 - 2021-11-03

### Fixed
- The iframe aria help text was not read by some screen readers. #TINY-8171
- Clicking the `forecolor` or `backcolor` toolbar buttons would do nothing until selecting a color. #TINY-7836
- Crop functionality did not work in the `imagetools` plugin when the editor was rendered in a shadow root. #TINY-6387
- Fixed an exception thrown on Safari when closing the `searchreplace` plugin dialog. #TINY-8166
- The `autolink` plugin did not convert URLs to links when starting with a bracket. #TINY-8091
- The `autolink` plugin incorrectly created nested links in some cases. #TINY-8091
- Tables could have an incorrect height set on rows when rendered outside of the editor. #TINY-7699
- In certain circumstances, the table of contents plugin would incorrectly add an extra empty list item. #TINY-4636
- The insert table grid menu displayed an incorrect size when re-opening the grid. #TINY-6532
- The word count plugin was treating the zero width space character (`&#8203;`) as a word. #TINY-7484

## 5.10.0 - 2021-10-11

### Added
- Added a new `URI.isDomSafe(uri)` API to check if a URI is considered safe to be inserted into the DOM. #TINY-7998
- Added the `ESC` key code constant to the `VK` API. #TINY-7917
- Added a new `deprecation_warnings` setting for turning off deprecation console warning messages. #TINY-8049

### Improved
- The `element` argument of the `editor.selection.scrollIntoView()` API is now optional, and if it is not provided the current selection will be scrolled into view. #TINY-7291

### Changed
- The deprecated `scope` attribute is no longer added to `td` cells when converting a row to a header row. #TINY-7731
- The number of `col` elements is normalized to match the number of columns in a table after a table action. #TINY-8011

### Fixed
- Fixed a regression that caused block wrapper formats to apply and remove incorrectly when using a collapsed selection with multiple words. #TINY-8036
- Resizing table columns in some scenarios would resize the column to an incorrect position. #TINY-7731
- Inserting a table where the parent element had padding would cause the table width to be incorrect. #TINY-7991
- The resize backdrop element did not have the `data-mce-bogus="all"` attribute set to prevent it being included in output. #TINY-7854
- Resize handles appeared on top of dialogs and menus when using an inline editor. #TINY-3263
- Fixed the `autoresize` plugin incorrectly scrolling to the top of the editor content in some cases when changing content. #TINY-7291
- Fixed the `editor.selection.scrollIntoView()` type signature, as it incorrectly required an `Element` instead of `HTMLElement`. #TINY-7291
- Table cells that were both row and column headers did not retain the correct state when converting back to a regular row or column. #TINY-7709
- Clicking beside a non-editable element could cause the editor to incorrectly scroll to the top of the content. #TINY-7062
- Clicking in a table cell, with a non-editable element in an adjacent cell, incorrectly caused the non-editable element to be selected. #TINY-7736
- Split toolbar buttons incorrectly had nested `tabindex="-1"` attributes. #TINY-7879
- Fixed notifications rendering in the wrong place initially and when the page was scrolled. #TINY-7894
- Fixed an exception getting thrown when the number of `col` elements didn't match the number of columns in a table. #TINY-7041 #TINY-8011
- The table selection state could become incorrect after selecting a noneditable table cell. #TINY-8053
- As of Mozilla Firefox 91, toggling fullscreen mode with `toolbar_sticky` enabled would cause the toolbar to disappear. #TINY-7873
- Fixed URLs not cleaned correctly in some cases in the `link` and `image` plugins. #TINY-7998
- Fixed the `image` and `media` toolbar buttons incorrectly appearing to be in an inactive state in some cases. #TINY-3463
- Fixed the `editor.selection.selectorChanged` API not firing if the selector matched the current selection when registered in some cases. #TINY-3463
- Inserting content into a `contenteditable="true"` element that was contained within a `contenteditable="false"` element would move the selection to an incorrect location. #TINY-7842
- Dragging and dropping `contenteditable="false"` elements could result in the element being placed in an unexpected location. #TINY-7917
- Pressing the Escape key would not cancel a drag action that started on a `contenteditable="false"` element within the editor. #TINY-7917
- `video` and `audio` elements were unable to be played when the `media` plugin live embeds were enabled in some cases. #TINY-7674
- Pasting images would throw an exception if the clipboard `items` were not files (for example, screenshots taken from gnome-software). Patch contributed by cedric-anne. #TINY-8079

### Deprecated
- Several APIs have been deprecated. See the release notes section for information. #TINY-8023 #TINY-8063
- Several Editor settings have been deprecated. See the release notes section for information. #TINY-8086
- The Table of Contents and Image Tools plugins will be classified as Premium plugins in the next major release. #TINY-8087
- Word support in the `paste` plugin has been deprecated and will be removed in the next major release. #TINY-8087

## 5.9.2 - 2021-09-08

### Fixed
- Fixed an exception getting thrown when disabling events and setting content. #TINY-7956
- Delete operations could behave incorrectly if the selection crossed a table boundary. #TINY-7596

## 5.9.1 - 2021-08-27

### Fixed
- Published TinyMCE types failed to compile in strict mode. #TINY-7915
- The `TableModified` event sometimes didn't fire when performing certain table actions. #TINY-7916

## 5.9.0 - 2021-08-26

### Added
- Added a new `mceFocus` command that focuses the editor. Equivalent to using `editor.focus()`. #TINY-7373
- Added a new `mceTableToggleClass` command which toggles the provided class on the currently selected table. #TINY-7476
- Added a new `mceTableCellToggleClass` command which toggles the provided class on the currently selected table cells. #TINY-7476
- Added a new `tablecellvalign` toolbar button and menu item for vertical table cell alignment. #TINY-7477
- Added a new `tablecellborderwidth` toolbar button and menu item to change table cell border width. #TINY-7478
- Added a new `tablecellborderstyle` toolbar button and menu item to change table cell border style. #TINY-7478
- Added a new `tablecaption` toolbar button and menu item to toggle captions on tables. #TINY-7479
- Added a new `mceTableToggleCaption` command that toggles captions on a selected table. #TINY-7479
- Added a new `tablerowheader` toolbar button and menu item to toggle the header state of row cells. #TINY-7478
- Added a new `tablecolheader` toolbar button and menu item to toggle the header state of column cells. #TINY-7482
- Added a new `tablecellbordercolor` toolbar button and menu item to select table cell border colors, with an accompanying setting `table_border_color_map` to customize the available values. #TINY-7480
- Added a new `tablecellbackgroundcolor` toolbar button and menu item to select table cell background colors, with an accompanying setting `table_background_color_map` to customize the available values. #TINY-7480
- Added a new `language` menu item and toolbar button to add `lang` attributes to content, with an accompanying `content_langs` setting to specify the languages available. #TINY-6149
- A new `lang` format is now available that can be used with `editor.formatter`, or applied with the `Lang` editor command. #TINY-6149
- Added a new `language` icon for the `language` toolbar button. #TINY-7670
- Added a new `table-row-numbering` icon. #TINY-7327
- Added new plugin commands: `mceEmoticons` (Emoticons), `mceWordCount` (Word Count), and `mceTemplate` (Template). #TINY-7619
- Added a new `iframe_aria_text` setting to set the iframe title attribute. #TINY-1264
- Added a new DomParser `Node.children()` API to return all the children of a `Node`. #TINY-7756

### Improved
- Sticky toolbars can now be offset from the top of the page using the new `toolbar_sticky_offset` setting. #TINY-7337
- Fancy menu items now accept an `initData` property to allow custom initialization data. #TINY-7480
- Improved the load time of the `fullpage` plugin by using the existing editor schema rather than creating a new one. #TINY-6504
- Improved the performance when UI components are rendered. #TINY-7572
- The context toolbar no longer unnecessarily repositions to the top of large elements when scrolling. #TINY-7545
- The context toolbar will now move out of the way when it overlaps with the selection, such as in table cells. #TINY-7192
- The context toolbar now uses a short animation when transitioning between different locations. #TINY-7740
- `Env.browser` now uses the User-Agent Client Hints API where it is available. #TINY-7785
- Icons with a `-rtl` suffix in their name will now automatically be used when the UI is rendered in right-to-left mode. #TINY-7782
- The `formatter.match` API now accepts an optional `similar` parameter to check if the format partially matches. #TINY-7712
- The `formatter.formatChanged` API now supports providing format variables when listening for changes. #TINY-7713
- The formatter will now fire `FormatApply` and `FormatRemove` events for the relevant actions. #TINY-7713
- The `autolink` plugin link detection now permits custom protocols. #TINY-7714
- The `autolink` plugin valid link detection has been improved. #TINY-7714

### Changed
- Changed the load order so content CSS is loaded before the editor is populated with content. #TINY-7249
- Changed the `emoticons`, `wordcount`, `code`, `codesample`, and `template` plugins to open dialogs using commands. #TINY-7619
- The context toolbar will no longer show an arrow when it overlaps the content, such as in table cells. #TINY-7665
- The context toolbar will no longer overlap the statusbar for toolbars using `node` or `selection` positions. #TINY-7666

### Fixed
- The `editor.fire` API was incorrectly mutating the original `args` provided. #TINY-3254
- Unbinding an event handler did not take effect immediately while the event was firing. #TINY-7436
- Binding an event handler incorrectly took effect immediately while the event was firing. #TINY-7436
- Unbinding a native event handler inside the `remove` event caused an exception that blocked editor removal. #TINY-7730
- The `SetContent` event contained the incorrect `content` when using the `editor.selection.setContent()` API. #TINY-3254
- The editor content could be edited after calling `setProgressState(true)` in iframe mode. #TINY-7373
- Tabbing out of the editor after calling `setProgressState(true)` behaved inconsistently in iframe mode. #TINY-7373
- Flash of unstyled content while loading the editor because the content CSS was loaded after the editor content was rendered. #TINY-7249
- Partially transparent RGBA values provided in the `color_map` setting were given the wrong hex value. #TINY-7163
- HTML comments with mismatched quotes were parsed incorrectly under certain circumstances. #TINY-7589
- The editor could crash when inserting certain HTML content. #TINY-7756
- Inserting certain HTML content into the editor could result in invalid HTML once parsed. #TINY-7756
- Links in notification text did not show the correct mouse pointer. #TINY-7661
- Using the Tab key to navigate into the editor on Microsoft Internet Explorer 11 would incorrectly focus the toolbar. #TINY-3707
- The editor selection could be placed in an incorrect location when undoing or redoing changes in a document containing `contenteditable="false"` elements. #TINY-7663
- Menus and context menus were not closed when clicking into a different editor. #TINY-7399
- Context menus on Android were not displayed when more than one HTML element was selected. #TINY-7688
- Disabled nested menu items could still be opened. #TINY-7700
- The nested menu item chevron icon was not fading when the menu item was disabled. #TINY-7700
- `imagetools` buttons were incorrectly enabled for remote images without `imagetools_proxy` set. #TINY-7772
- Only table content would be deleted when partially selecting a table and content outside the table. #TINY-6044
- The table cell selection handling was incorrect in some cases when dealing with nested tables. #TINY-6298
- Removing a table row or column could result in the cursor getting placed in an invalid location. #TINY-7695
- Pressing the Tab key to navigate through table cells did not skip noneditable cells. #TINY-7705
- Clicking on a noneditable table cell did not show a visual selection like other noneditable elements. #TINY-7724
- Some table operations would incorrectly cause table row attributes and styles to be lost. #TINY-6666
- The selection was incorrectly lost when using the `mceTableCellType` and `mceTableRowType` commands. #TINY-6666
- The `mceTableRowType` was reversing the order of the rows when converting multiple header rows back to body rows. #TINY-6666
- The table dialog did not always respect the `table_style_with_css` option. #TINY-4926
- Pasting into a table with multiple cells selected could cause the content to be pasted in the wrong location. #TINY-7485
- The `TableModified` event was not fired when pasting cells into a table. #TINY-6939
- The table paste column before and after icons were not flipped in RTL mode. #TINY-7851
- Fixed table corruption when deleting a `contenteditable="false"` cell. #TINY-7891
- The `dir` attribute was being incorrectly applied to list items. #TINY-4589
- Applying selector formats would sometimes not apply the format correctly to elements in a list. #TINY-7393
- For formats that specify an attribute or style that should be removed, the formatter `match` API incorrectly returned `false`. #TINY-6149
- The type signature on the `formatter.matchNode` API had the wrong return type (was `boolean` but should have been `Formatter | undefined`). #TINY-6149
- The `formatter.formatChanged` API would ignore the `similar` parameter if another callback had already been registered for the same format. #TINY-7713
- The `formatter.formatChanged` API would sometimes not run the callback the first time the format was removed. #TINY-7713
- Base64 encoded images with spaces or line breaks in the data URI were not displayed correctly. Patch contributed by RoboBurned.

### Deprecated
- The `bbcode`, `fullpage`, `legacyoutput`, and `spellchecker` plugins have been deprecated and marked for removal in the next major release. #TINY-7260

## 5.8.2 - 2021-06-23

### Fixed
- Fixed an issue when pasting cells from tables containing `colgroup`s into tables without `colgroup`s. #TINY-6675
- Fixed an issue that could cause an invalid toolbar button state when multiple inline editors were on a single page. #TINY-6297

## 5.8.1 - 2021-05-20

### Fixed
- An unexpected exception was thrown when switching to readonly mode and adjusting the editor width. #TINY-6383
- Content could be lost when the `pagebreak_split_block` setting was enabled. #TINY-3388
- The `list-style-type: none;` style on nested list items was incorrectly removed when clearing formatting. #TINY-6264
- URLs were not always detected when pasting over a selection. Patch contributed by jwcooper. #TINY-6997
- Properties on the `OpenNotification` event were incorrectly namespaced. #TINY-7486

## 5.8.0 - 2021-05-06

### Added
- Added the `PAGE_UP` and `PAGE_DOWN` key code constants to the `VK` API. #TINY-4612
- The editor resize handle can now be controlled using the keyboard. #TINY-4823
- Added a new `fixed_toolbar_container_target` setting which renders the toolbar in the specified `HTMLElement`. Patch contributed by pvrobays.

### Improved
- The `inline_boundaries` feature now supports the `home`, `end`, `pageup`, and `pagedown` keys. #TINY-4612
- Updated the `formatter.matchFormat` API to support matching formats with variables in the `classes` property. #TINY-7227
- Added HTML5 `audio` and `video` elements to the default alignment formats. #TINY-6633
- Added support for alpha list numbering to the list properties dialog. #TINY-6891

### Changed
- Updated the `image` dialog to display the class list dropdown as full-width if the caption checkbox is not present. #TINY-6400
- Renamed the "H Align" and "V Align" input labels in the Table Cell Properties dialog to "Horizontal align" and "Vertical align" respectively. #TINY-7285

### Deprecated
- The undocumented `setIconStroke` Split Toolbar Button API has been deprecated and will be removed in a future release. #TINY-3551

### Fixed
- Fixed a bug where it wasn't possible to align nested list items. #TINY-6567
- The RGB fields in the color picker dialog were not staying in sync with the color palette and hue slider. #TINY-6952
- The color preview box in the color picker dialog was not correctly displaying the saturation and value of the chosen color. #TINY-6952
- The color picker dialog will now show an alert if it is submitted with an invalid hex color code. #TINY-2814
- Fixed a bug where the `TableModified` event was not fired when adding a table row with the Tab key. #TINY-7006
- Added missing `images_file_types` setting to the exported TypeScript types. #GH-6607
- Fixed a bug where lists pasted from Word with Roman numeral markers were not displayed correctly. Patch contributed by aautio. #GH-6620
- The `editor.insertContent` API was incorrectly handling nested `span` elements with matching styles. #TINY-6263
- The HTML5 `small` element could not be removed when clearing text formatting. #TINY-6633
- The Oxide button text transform variable was incorrectly using `capitalize` instead of `none`. Patch contributed by dakur. #GH-6341
- Fix dialog button text that was using title-style capitalization. #TINY-6816
- Table plugin could perform operations on tables containing the inline editor. #TINY-6625
- Fixed Tab key navigation inside table cells with a ranged selection. #TINY-6638
- The foreground and background toolbar button color indicator is no longer blurry. #TINY-3551
- Fixed a regression in the `tinymce.create()` API that caused issues when multiple objects were created. #TINY-7358
- Fixed the `LineHeight` command causing the `change` event to be fired inconsistently. #TINY-7048

## 5.7.1 - 2021-03-17

### Fixed
- Fixed the `help` dialog incorrectly linking to the changelog of TinyMCE 4 instead of TinyMCE 5. #TINY-7031
- Fixed a bug where error messages were displayed incorrectly in the image dialog. #TINY-7099
- Fixed an issue where URLs were not correctly filtered in some cases. #TINY-7025
- Fixed a bug where context menu items with names that contained uppercase characters were not displayed. #TINY-7072
- Fixed context menu items lacking support for the `disabled` and `shortcut` properties. #TINY-7073
- Fixed a regression where the width and height were incorrectly set when embedding content using the `media` dialog. #TINY-7074

## 5.7.0 - 2021-02-10

### Added
- Added IPv6 address support to the URI API. Patch contributed by dev7355608. #GH-4409
- Added new `structure` and `style` properties to the `TableModified` event to indicate what kinds of modifications were made. #TINY-6643
- Added `video` and `audio` live embed support for the `media` plugin. #TINY-6229
- Added the ability to resize `video` and `iframe` media elements. #TINY-6229
- Added a new `font_css` setting for adding fonts to both the editor and the parent document. #TINY-6199
- Added a new `ImageUploader` API to simplify uploading image data to the configured `images_upload_url` or `images_upload_handler`. #TINY-4601
- Added an Oxide variable to define the container background color in fullscreen mode. #TINY-6903
- Added Oxide variables for setting the toolbar background colors for inline and sticky toolbars. #TINY-6009
- Added a new `AfterProgressState` event that is fired after `editor.setProgressState` calls complete. #TINY-6686
- Added support for `table_column_resizing` when inserting or deleting columns. #TINY-6711

### Changed
- Changed table and table column copy behavior to retain an appropriate width when pasted. #TINY-6664
- Changed the `lists` plugin to apply list styles to all text blocks within a selection. #TINY-3755
- Changed the `advlist` plugin to log a console error message when the `list` plugin isn't enabled. #TINY-6585
- Changed the z-index of the `setProgressState(true)` throbber so it does not hide notifications. #TINY-6686
- Changed the type signature for `editor.selection.getRng()` incorrectly returning `null`. #TINY-6843
- Changed some `SaxParser` regular expressions to improve performance. #TINY-6823
- Changed `editor.setProgressState(true)` to close any open popups. #TINY-6686

### Fixed
- Fixed `codesample` highlighting performance issues for some languages. #TINY-6996
- Fixed an issue where cell widths were lost when merging table cells. #TINY-6901
- Fixed `col` elements incorrectly transformed to `th` elements when converting columns to header columns. #TINY-6715
- Fixed a number of table operations not working when selecting 2 table cells on Mozilla Firefox. #TINY-3897
- Fixed a memory leak by backporting an upstream Sizzle fix. #TINY-6859
- Fixed table `width` style was removed when copying. #TINY-6664
- Fixed focus lost while typing in the `charmap` or `emoticons` dialogs when the editor is rendered in a shadow root. #TINY-6904
- Fixed corruption of base64 URLs used in style attributes when parsing HTML. #TINY-6828
- Fixed the order of CSS precedence of `content_style` and `content_css` in the `preview` and `template` plugins. `content_style` now has precedence. #TINY-6529
- Fixed an issue where the image dialog tried to calculate image dimensions for an empty image URL. #TINY-6611
- Fixed an issue where `scope` attributes on table cells would not change as expected when merging or unmerging cells. #TINY-6486
- Fixed the plugin documentation links in the `help` plugin. #DOC-703
- Fixed events bound using `DOMUtils` not returning the correct result for `isDefaultPrevented` in some cases. #TINY-6834
- Fixed the "Dropped file type is not supported" notification incorrectly showing when using an inline editor. #TINY-6834
- Fixed an issue with external styles bleeding into TinyMCE. #TINY-6735
- Fixed an issue where parsing malformed comments could cause an infinite loop. #TINY-6864
- Fixed incorrect return types on `editor.selection.moveToBookmark`. #TINY-6504
- Fixed the type signature for `editor.selection.setCursorLocation()` incorrectly allowing a node with no `offset`. #TINY-6843
- Fixed incorrect behavior when editor is destroyed while loading stylesheets. #INT-2282
- Fixed figure elements incorrectly splitting from a valid parent element when editing the image within. #TINY-6592
- Fixed inserting multiple rows or columns in a table cloning from the incorrect source row or column. #TINY-6906
- Fixed an issue where new lines were not scrolled into view when pressing Shift+Enter or Shift+Return. #TINY-6964
- Fixed an issue where list elements would not be removed when outdenting using the Enter or Return key. #TINY-5974
- Fixed an issue where file extensions with uppercase characters were treated as invalid. #TINY-6940
- Fixed dialog block messages were not passed through TinyMCE's translation system. #TINY-6971

## 5.6.2 - 2020-12-08

### Fixed
- Fixed a UI rendering regression when the document body is using `display: flex`. #TINY-6783

## 5.6.1 - 2020-11-25

### Fixed
- Fixed the `mceTableRowType` and `mceTableCellType` commands were not firing the `newCell` event. #TINY-6692
- Fixed the HTML5 `s` element was not recognized when editing or clearing text formatting. #TINY-6681
- Fixed an issue where copying and pasting table columns resulted in invalid HTML when using colgroups. #TINY-6684
- Fixed an issue where the toolbar would render with the wrong width for inline editors in some situations. #TINY-6683

## 5.6.0 - 2020-11-18

### Added
- Added new `BeforeOpenNotification` and `OpenNotification` events which allow internal notifications to be captured and modified before display. #TINY-6528
- Added support for `block` and `unblock` methods on inline dialogs. #TINY-6487
- Added new `TableModified` event which is fired whenever changes are made to a table. #TINY-6629
- Added new `images_file_types` setting to determine which image file formats will be automatically processed into `img` tags on paste when using the `paste` plugin. #TINY-6306
- Added support for `images_file_types` setting in the image file uploader to determine which image file extensions are valid for upload. #TINY-6224
- Added new `format_empty_lines` setting to control if empty lines are formatted in a ranged selection. #TINY-6483
- Added template support to the `autocompleter` for customizing the autocompleter items. #TINY-6505
- Added new user interface `enable`, `disable`, and `isDisabled` methods. #TINY-6397
- Added new `closest` formatter API to get the closest matching selection format from a set of formats. #TINY-6479
- Added new `emojiimages` emoticons database that uses the twemoji CDN by default. #TINY-6021
- Added new `emoticons_database` setting to configure which emoji database to use. #TINY-6021
- Added new `name` field to the `style_formats` setting object to enable specifying a name for the format. #TINY-4239

### Changed
- Changed `readonly` mode to allow hyperlinks to be clickable. #TINY-6248

### Fixed
- Fixed the `change` event not firing after a successful image upload. #TINY-6586
- Fixed the type signature for the `entity_encoding` setting not accepting delimited lists. #TINY-6648
- Fixed layout issues when empty `tr` elements were incorrectly removed from tables. #TINY-4679
- Fixed image file extensions lost when uploading an image with an alternative extension, such as `.jfif`. #TINY-6622
- Fixed a security issue where URLs in attributes weren't correctly sanitized. #TINY-6518
- Fixed `DOMUtils.getParents` incorrectly including the shadow root in the array of elements returned. #TINY-6540
- Fixed an issue where the root document could be scrolled while an editor dialog was open inside a shadow root. #TINY-6363
- Fixed `getContent` with text format returning a new line when the editor is empty. #TINY-6281
- Fixed table column and row resizers not respecting the `data-mce-resize` attribute. #TINY-6600
- Fixed inserting a table via the `mceInsertTable` command incorrectly creating 2 undo levels. #TINY-6656
- Fixed nested tables with `colgroup` elements incorrectly always resizing the inner table. #TINY-6623
- Fixed the `visualchars` plugin causing the editor to steal focus when initialized. #TINY-6282
- Fixed `fullpage` plugin altering text content in `editor.getContent()`. #TINY-6541
- Fixed `fullscreen` plugin not working correctly with multiple editors and shadow DOM. #TINY-6280
- Fixed font size keywords such as `medium` not displaying correctly in font size menus. #TINY-6291
- Fixed an issue where some attributes in table cells were not copied over to new rows or columns. #TINY-6485
- Fixed incorrectly removing formatting on adjacent spaces when removing formatting on a ranged selection. #TINY-6268
- Fixed the `Cut` menu item not working in the latest version of Mozilla Firefox. #TINY-6615
- Fixed some incorrect types in the new TypeScript declaration file. #TINY-6413
- Fixed a regression where a fake offscreen selection element was incorrectly created for the editor root node. #TINY-6555
- Fixed an issue where menus would incorrectly collapse in small containers. #TINY-3321
- Fixed an issue where only one table column at a time could be converted to a header. #TINY-6326
- Fixed some minor memory leaks that prevented garbage collection for editor instances. #TINY-6570
- Fixed resizing a `responsive` table not working when using the column resize handles. #TINY-6601
- Fixed incorrectly calculating table `col` widths when resizing responsive tables. #TINY-6646
- Fixed an issue where spaces were not preserved in pre-blocks when getting text content. #TINY-6448
- Fixed a regression that caused the selection to be difficult to see in tables with backgrounds. #TINY-6495
- Fixed content pasted multiple times in the editor when using Microsoft Internet Explorer 11. Patch contributed by mattford. #GH-4905

## 5.5.1 - 2020-10-01

### Fixed
- Fixed pressing the down key near the end of a document incorrectly raising an exception. #TINY-6471
- Fixed incorrect Typescript types for the `Tools` API. #TINY-6475

## 5.5.0 - 2020-09-29

### Added
- Added a TypeScript declaration file to the bundle output for TinyMCE core. #TINY-3785
- Added new `table_column_resizing` setting to control how table columns are resized when using the resize bars. #TINY-6001
- Added the ability to remove images on a failed upload using the `images_upload_handler` failure callback. #TINY-6011
- Added `hasPlugin` function to the editor API to determine if a plugin exists or not. #TINY-766
- Added new `ToggleToolbarDrawer` command and query state handler to allow the toolbar drawer to be programmatically toggled and the toggle state to be checked. #TINY-6032
- Added the ability to use `colgroup` elements in tables. #TINY-6050
- Added a new setting `table_use_colgroups` for toggling whether colgroups are used in new tables. #TINY-6050
- Added the ability to delete and navigate HTML media elements without the `media` plugin. #TINY-4211
- Added `fullscreen_native` setting to the `fullscreen` plugin to enable use of the entire monitor. #TINY-6284
- Added table related oxide variables to the Style API for more granular control over table cell selection appearance. #TINY-6311
- Added new `toolbar_persist` setting to control the visibility of the inline toolbar. #TINY-4847
- Added new APIs to allow for programmatic control of the inline toolbar visibility. #TINY-4847
- Added the `origin` property to the `ObjectResized` and `ObjectResizeStart` events, to specify which handle the resize was performed on. #TINY-6242
- Added new StyleSheetLoader `unload` and `unloadAll` APIs to allow loaded stylesheets to be removed. #TINY-3926
- Added the `LineHeight` query command and action to the editor. #TINY-4843
- Added the `lineheight` toolbar and menu items, and added `lineheight` to the default format menu. #TINY-4843
- Added a new `contextmenu_avoid_overlap` setting to allow context menus to avoid overlapping matched nodes. #TINY-6036
- Added new listbox dialog UI component for rendering a dropdown that allows nested options. #TINY-2236
- Added back the ability to use nested items in the `image_class_list`, `link_class_list`, `link_list`, `table_class_list`, `table_cell_class_list`, and `table_row_class_list` settings. #TINY-2236

### Changed
- Changed how CSS manipulates table cells when selecting multiple cells to achieve a semi-transparent selection. #TINY-6311
- Changed the `target` property on fired events to use the native event target. The original target for an open shadow root can be obtained using `event.getComposedPath()`. #TINY-6128
- Changed the editor to clean-up loaded CSS stylesheets when all editors using the stylesheet have been removed. #TINY-3926
- Changed `imagetools` context menu icon for accessing the `image` dialog to use the `image` icon. #TINY-4141
- Changed the `editor.insertContent()` and `editor.selection.setContent()` APIs to retain leading and trailing whitespace. #TINY-5966
- Changed the `table` plugin `Column` menu to include the cut, copy and paste column menu items. #TINY-6374
- Changed the default table styles in the content CSS files to better support the styling options available in the `table` dialog. #TINY-6179

### Deprecated
- Deprecated the `Env.experimentalShadowDom` flag. #TINY-6128

### Fixed
- Fixed tables with no borders displaying with the default border styles in the `preview` dialog. #TINY-6179
- Fixed loss of whitespace when inserting content after a non-breaking space. #TINY-5966
- Fixed the `event.getComposedPath()` function throwing an exception for events fired from the editor. #TINY-6128
- Fixed notifications not appearing when the editor is within a ShadowRoot. #TINY-6354
- Fixed focus issues with inline dialogs when the editor is within a ShadowRoot. #TINY-6360
- Fixed the `template` plugin previews missing some content styles. #TINY-6115
- Fixed the `media` plugin not saving the alternative source url in some situations. #TINY-4113
- Fixed an issue where column resizing using the resize bars was inconsistent between fixed and relative table widths. #TINY-6001
- Fixed an issue where dragging and dropping within a table would select table cells. #TINY-5950
- Fixed up and down keyboard navigation not working for inline `contenteditable="false"` elements. #TINY-6226
- Fixed dialog not retrieving `close` icon from icon pack. #TINY-6445
- Fixed the `unlink` toolbar button not working when selecting multiple links. #TINY-4867
- Fixed the `link` dialog not showing the "Text to display" field in some valid cases. #TINY-5205
- Fixed the `DOMUtils.split()` API incorrectly removing some content. #TINY-6294
- Fixed pressing the escape key not focusing the editor when using multiple toolbars. #TINY-6230
- Fixed the `dirty` flag not being correctly set during an `AddUndo` event. #TINY-4707
- Fixed `editor.selection.setCursorLocation` incorrectly placing the cursor outside `pre` elements in some circumstances. #TINY-4058
- Fixed an exception being thrown when pressing the enter key inside pre elements while `br_in_pre` setting is false. #TINY-4058

## 5.4.2 - 2020-08-17

### Fixed
- Fixed the editor not resizing when resizing the browser window in fullscreen mode. #TINY-3511
- Fixed clicking on notifications causing inline editors to hide. #TINY-6058
- Fixed an issue where link URLs could not be deleted or edited in the link dialog in some cases. #TINY-4706
- Fixed a regression where setting the `anchor_top` or `anchor_bottom` options to `false` was not working. #TINY-6256
- Fixed the `anchor` plugin not supporting the `allow_html_in_named_anchor` option. #TINY-6236
- Fixed an exception thrown when removing inline formats that contained additional styles or classes. #TINY-6288
- Fixed an exception thrown when positioning the context toolbar on Internet Explorer 11 in some edge cases. #TINY-6271
- Fixed inline formats not removed when more than one `removeformat` format rule existed. #TINY-6216
- Fixed an issue where spaces were sometimes removed when removing formating on nearby text. #TINY-6251
- Fixed the list toolbar buttons not showing as active when a list is selected. #TINY-6286
- Fixed an issue where the UI would sometimes not be shown or hidden when calling the show or hide API methods on the editor. #TINY-6048
- Fixed the list type style not retained when copying list items. #TINY-6289
- Fixed the Paste plugin converting tabs in plain text to a single space character. A `paste_tab_spaces` option has been included for setting the number of spaces used to replace a tab character. #TINY-6237

## 5.4.1 - 2020-07-08

### Fixed
- Fixed the Search and Replace plugin incorrectly including zero-width caret characters in search results. #TINY-4599
- Fixed dragging and dropping unsupported files navigating the browser away from the editor. #TINY-6027
- Fixed undo levels not created on browser handled drop or paste events. #TINY-6027
- Fixed content in an iframe element parsing as DOM elements instead of text content. #TINY-5943
- Fixed Oxide checklist styles not showing when printing. #TINY-5139
- Fixed bug with `scope` attribute not being added to the cells of header rows. #TINY-6206

## 5.4.0 - 2020-06-30

### Added
- Added keyboard navigation support to menus and toolbars when the editor is in a ShadowRoot. #TINY-6152
- Added the ability for menus to be clicked when the editor is in an open shadow root. #TINY-6091
- Added the `Editor.ui.styleSheetLoader` API for loading stylesheets within the Document or ShadowRoot containing the editor UI. #TINY-6089
- Added the `StyleSheetLoader` module to the public API. #TINY-6100
- Added Oxide variables for styling the `select` element and headings in dialog content. #TINY-6070
- Added icons for `table` column and row cut, copy, and paste toolbar buttons. #TINY-6062
- Added all `table` menu items to the UI registry, so they can be used by name in other menus. #TINY-4866
- Added new `mceTableApplyCellStyle` command to the `table` plugin. #TINY-6004
- Added new `table` cut, copy, and paste column editor commands and menu items. #TINY-6006
- Added font related Oxide variables for secondary buttons, allowing for custom styling. #TINY-6061
- Added new `table_header_type` setting to control how table header rows are structured. #TINY-6007
- Added new `table_sizing_mode` setting to replace the `table_responsive_width` setting, which has now been deprecated. #TINY-6051
- Added new `mceTableSizingMode` command for changing the sizing mode of a table. #TINY-6000
- Added new `mceTableRowType`, `mceTableColType`, and `mceTableCellType` commands and value queries. #TINY-6150

### Changed
- Changed `advlist` toolbar buttons to only show a dropdown list if there is more than one option. #TINY-3194
- Changed `mceInsertTable` command and `insertTable` API method to take optional header rows and columns arguments. #TINY-6012
- Changed stylesheet loading, so that UI skin stylesheets can load in a ShadowRoot if required. #TINY-6089
- Changed the DOM location of menus so that they display correctly when the editor is in a ShadowRoot. #TINY-6093
- Changed the table plugin to correctly detect all valid header row structures. #TINY-6007

### Fixed
- Fixed tables with no defined width being converted to a `fixed` width table when modifying the table. #TINY-6051
- Fixed the `autosave` `isEmpty` API incorrectly detecting non-empty content as empty. #TINY-5953
- Fixed table `Paste row after` and `Paste row before` menu items not disabled when nothing was available to paste. #TINY-6006
- Fixed a selection performance issue with large tables on Microsoft Internet Explorer and Edge. #TINY-6057
- Fixed filters for screening commands from the undo stack to be case-insensitive. #TINY-5946
- Fixed `fullscreen` plugin now removes all classes when the editor is closed. #TINY-4048
- Fixed handling of mixed-case icon identifiers (names) for UI elements. #TINY-3854
- Fixed leading and trailing spaces lost when using `editor.selection.getContent({ format: 'text' })`. #TINY-5986
- Fixed an issue where changing the URL with the quicklink toolbar caused unexpected undo behavior. #TINY-5952
- Fixed an issue where removing formatting within a table cell would cause Internet Explorer 11 to scroll to the end of the table. #TINY-6049
- Fixed an issue where the `allow_html_data_urls` setting was not correctly applied. #TINY-5951
- Fixed the `autolink` feature so that it no longer treats a string with multiple "@" characters as an email address. #TINY-4773
- Fixed an issue where removing the editor would leave unexpected attributes on the target element. #TINY-4001
- Fixed the `link` plugin now suggest `mailto:` when the text contains an '@' and no slashes (`/`). #TINY-5941
- Fixed the `valid_children` check of custom elements now allows a wider range of characters in names. #TINY-5971

## 5.3.2 - 2020-06-10

### Fixed
- Fixed a regression introduced in 5.3.0, where `images_dataimg_filter` was no-longer called. #TINY-6086

## 5.3.1 - 2020-05-27

### Fixed
- Fixed the image upload error alert also incorrectly closing the image dialog. #TINY-6020
- Fixed editor content scrolling incorrectly on focus in Firefox by reverting default content CSS html and body heights added in 5.3.0. #TINY-6019

## 5.3.0 - 2020-05-21

### Added
- Added html and body height styles to the default oxide content CSS. #TINY-5978
- Added `uploadUri` and `blobInfo` to the data returned by `editor.uploadImages()`. #TINY-4579
- Added a new function to the `BlobCache` API to lookup a blob based on the base64 data and mime type. #TINY-5988
- Added the ability to search and replace within a selection. #TINY-4549
- Added the ability to set the list start position for ordered lists and added new `lists` context menu item. #TINY-3915
- Added `icon` as an optional config option to the toggle menu item API. #TINY-3345
- Added `auto` mode for `toolbar_location` which positions the toolbar and menu bar at the bottom if there is no space at the top. #TINY-3161

### Changed
- Changed the default `toolbar_location` to `auto`. #TINY-3161
- Changed toggle menu items and choice menu items to have a dedicated icon with the checkmark displayed on the far right side of the menu item. #TINY-3345
- Changed the `link`, `image`, and `paste` plugins to use Promises to reduce the bundle size. #TINY-4710
- Changed the default icons to be lazy loaded during initialization. #TINY-4729
- Changed the parsing of content so base64 encoded urls are converted to blob urls. #TINY-4727
- Changed context toolbars so they concatenate when more than one is suitable for the current selection. #TINY-4495
- Changed inline style element formats (strong, b, em, i, u, strike) to convert to a span on format removal if a `style` or `class` attribute is present. #TINY-4741

### Fixed
- Fixed the `selection.setContent()` API not running parser filters. #TINY-4002
- Fixed formats incorrectly applied or removed when table cells were selected. #TINY-4709
- Fixed the `quickimage` button not restricting the file types to images. #TINY-4715
- Fixed search and replace ignoring text in nested contenteditable elements. #TINY-5967
- Fixed resize handlers displaying in the wrong location sometimes for remote images. #TINY-4732
- Fixed table picker breaking in Firefox on low zoom levels. #TINY-4728
- Fixed issue with loading or pasting contents with large base64 encoded images on Safari. #TINY-4715
- Fixed supplementary special characters being truncated when inserted into the editor. Patch contributed by mlitwin. #TINY-4791
- Fixed toolbar buttons not set to disabled when the editor is in readonly mode. #TINY-4592
- Fixed the editor selection incorrectly changing when removing caret format containers. #TINY-3438
- Fixed bug where title, width, and height would be set to empty string values when updating an image and removing those attributes using the image dialog. #TINY-4786
- Fixed `ObjectResized` event firing when an object wasn't resized. #TINY-4161
- Fixed `ObjectResized` and `ObjectResizeStart` events incorrectly fired when adding or removing table rows and columns. #TINY-4829
- Fixed the placeholder not hiding when pasting content into the editor. #TINY-4828
- Fixed an issue where the editor would fail to load if local storage was disabled. #TINY-5935
- Fixed an issue where an uploaded image would reuse a cached image with a different mime type. #TINY-5988
- Fixed bug where toolbars and dialogs would not show if the body element was replaced (e.g. with Turbolinks). Patch contributed by spohlenz. #GH-5653
- Fixed an issue where multiple formats would be removed when removing a single format at the end of lines or on empty lines. #TINY-1170
- Fixed zero-width spaces incorrectly included in the `wordcount` plugin character count. #TINY-5991
- Fixed a regression introduced in 5.2.0 whereby the desktop `toolbar_mode` setting would incorrectly override the mobile default setting. #TINY-5998
- Fixed an issue where deleting all content in a single cell table would delete the entire table. #TINY-1044

## 5.2.2 - 2020-04-23

### Fixed
- Fixed an issue where anchors could not be inserted on empty lines. #TINY-2788
- Fixed text decorations (underline, strikethrough) not consistently inheriting the text color. #TINY-4757
- Fixed `format` menu alignment buttons inconsistently applying to images. #TINY-4057
- Fixed the floating toolbar drawer height collapsing when the editor is rendered in modal dialogs or floating containers. #TINY-4837
- Fixed `media` embed content not processing safely in some cases. #TINY-4857

## 5.2.1 - 2020-03-25

### Fixed
- Fixed the "is decorative" checkbox in the image dialog clearing after certain dialog events. #FOAM-11
- Fixed possible uncaught exception when a `style` attribute is removed using a content filter on `setContent`. #TINY-4742
- Fixed the table selection not functioning correctly in Microsoft Edge 44 or higher. #TINY-3862
- Fixed the table resize handles not functioning correctly in Microsoft Edge 44 or higher. #TINY-4160
- Fixed the floating toolbar drawer disconnecting from the toolbar when adding content in inline mode. #TINY-4725 #TINY-4765
- Fixed `readonly` mode not returning the appropriate boolean value. #TINY-3948
- Fixed the `forced_root_block_attrs` setting not applying attributes to new blocks consistently. #TINY-4564
- Fixed the editor incorrectly stealing focus during initialization in Microsoft Internet Explorer. #TINY-4697
- Fixed dialogs stealing focus when opening an alert or confirm dialog using an `onAction` callback. #TINY-4014
- Fixed inline dialogs incorrectly closing when clicking on an opened alert or confirm dialog. #TINY-4012
- Fixed the context toolbar overlapping the menu bar and toolbar. #TINY-4586
- Fixed notification and inline dialog positioning issues when using `toolbar_location: 'bottom'`. #TINY-4586
- Fixed the `colorinput` popup appearing offscreen on mobile devices. #TINY-4711
- Fixed special characters not being found when searching by "whole words only". #TINY-4522
- Fixed an issue where dragging images could cause them to be duplicated. #TINY-4195
- Fixed context toolbars activating without the editor having focus. #TINY-4754
- Fixed an issue where removing the background color of text did not always work. #TINY-4770
- Fixed an issue where new rows and columns in a table did not retain the style of the previous row or column. #TINY-4788

## 5.2.0 - 2020-02-13

### Added
- Added the ability to apply formats to spaces. #TINY-4200
- Added new `toolbar_location` setting to allow for positioning the menu and toolbar at the bottom of the editor. #TINY-4210
- Added new `toolbar_groups` setting to allow a custom floating toolbar group to be added to the toolbar when using `floating` toolbar mode. #TINY-4229
- Added new `link_default_protocol` setting to `link` and `autolink` plugin to allow a protocol to be used by default. #TINY-3328
- Added new `placeholder` setting to allow a placeholder to be shown when the editor is empty. #TINY-3917
- Added new `tinymce.dom.TextSeeker` API to allow searching text across different DOM nodes. #TINY-4200
- Added a drop shadow below the toolbar while in sticky mode and introduced Oxide variables to customize it when creating a custom skin. #TINY-4343
- Added `quickbars_image_toolbar` setting to allow for the image quickbar to be turned off. #TINY-4398
- Added iframe and img `loading` attribute to the default schema. Patch contributed by ataylor32. #GH-5112
- Added new `getNodeFilters`/`getAttributeFilters` functions to the `editor.serializer` instance. #TINY-4344
- Added new `a11y_advanced_options` setting to allow additional accessibility options to be added. #FOAM-11
- Added new accessibility options and behaviours to the image dialog using `a11y_advanced_options`. #FOAM-11
- Added the ability to use the window `PrismJS` instance for the `codesample` plugin instead of the bundled version to allow for styling custom languages. #TINY-4504
- Added error message events that fire when a resource loading error occurs. #TINY-4509

### Changed
- Changed the default schema to disallow `onchange` for select elements. #TINY-4614
- Changed default `toolbar_mode` value from false to `wrap`. The value false has been deprecated. #TINY-4617
- Changed `toolbar_drawer` setting to `toolbar_mode`. `toolbar_drawer` has been deprecated. #TINY-4416
- Changed iframe mode to set selection on content init if selection doesn't exist. #TINY-4139
- Changed table related icons to align them with the visual style of the other icons. #TINY-4341
- Changed and improved the visual appearance of the color input field. #TINY-2917
- Changed fake caret container to use `forced_root_block` when possible. #TINY-4190
- Changed the `requireLangPack` API to wait until the plugin has been loaded before loading the language pack. #TINY-3716
- Changed the formatter so `style_formats` are registered before the initial content is loaded into the editor. #TINY-4238
- Changed media plugin to use https protocol for media urls by default. #TINY-4577
- Changed the parser to treat CDATA nodes as bogus HTML comments to match the HTML parsing spec. A new `preserve_cdata` setting has been added to preserve CDATA nodes if required. #TINY-4625

### Fixed
- Fixed incorrect parsing of malformed/bogus HTML comments. #TINY-4625
- Fixed `quickbars` selection toolbar appearing on non-editable elements. #TINY-4359
- Fixed bug with alignment toolbar buttons sometimes not changing state correctly. #TINY-4139
- Fixed the `codesample` toolbar button not toggling when selecting code samples other than HTML. #TINY-4504
- Fixed content incorrectly scrolling to the top or bottom when pressing enter if when the content was already in view. #TINY-4162
- Fixed `scrollIntoView` potentially hiding elements behind the toolbar. #TINY-4162
- Fixed editor not respecting the `resize_img_proportional` setting due to legacy code. #TINY-4236
- Fixed flickering floating toolbar drawer in inline mode. #TINY-4210
- Fixed an issue where the template plugin dialog would be indefinitely blocked on a failed template load. #TINY-2766
- Fixed the `mscontrolselect` event not being unbound on IE/Edge. #TINY-4196
- Fixed Confirm dialog footer buttons so only the "Yes" button is highlighted. #TINY-4310
- Fixed `file_picker_callback` functionality for Image, Link and Media plugins. #TINY-4163
- Fixed issue where floating toolbar drawer sometimes would break if the editor is resized while the drawer is open. #TINY-4439
- Fixed incorrect `external_plugins` loading error message. #TINY-4503
- Fixed resize handler was not hidden for ARIA purposes. Patch contributed by Parent5446. #GH-5195
- Fixed an issue where content could be lost if a misspelled word was selected and spellchecking was disabled. #TINY-3899
- Fixed validation errors in the CSS where certain properties had the wrong default value. #TINY-4491
- Fixed an issue where forced root block attributes were not applied when removing a list. #TINY-4272
- Fixed an issue where the element path isn't being cleared when there are no parents. #TINY-4412
- Fixed an issue where width and height in svg icons containing `rect` elements were overridden by the CSS reset. #TINY-4408
- Fixed an issue where uploading images with `images_reuse_filename` enabled and that included a query parameter would generate an invalid URL. #TINY-4638
- Fixed the `closeButton` property not working when opening notifications. #TINY-4674
- Fixed keyboard flicker when opening a context menu on mobile. #TINY-4540
- Fixed issue where plus icon svg contained strokes. #TINY-4681

## 5.1.6 - 2020-01-28

### Fixed
- Fixed `readonly` mode not blocking all clicked links. #TINY-4572
- Fixed legacy font sizes being calculated inconsistently for the `FontSize` query command value. #TINY-4555
- Fixed changing a tables row from `Header` to `Body` incorrectly moving the row to the bottom of the table. #TINY-4593
- Fixed the context menu not showing in certain cases with hybrid devices. #TINY-4569
- Fixed the context menu opening in the wrong location when the target is the editor body. #TINY-4568
- Fixed the `image` plugin not respecting the `automatic_uploads` setting when uploading local images. #TINY-4287
- Fixed security issue related to parsing HTML comments and CDATA. #TINY-4544

## 5.1.5 - 2019-12-19

### Fixed
- Fixed the UI not working with hybrid devices that accept both touch and mouse events. #TNY-4521
- Fixed the `charmap` dialog initially focusing the first tab of the dialog instead of the search input field. #TINY-4342
- Fixed an exception being raised when inserting content if the caret was directly before or after a `contenteditable="false"` element. #TINY-4528
- Fixed a bug with pasting image URLs when paste as text is enabled. #TINY-4523

## 5.1.4 - 2019-12-11

### Fixed
- Fixed dialog contents disappearing when clicking a checkbox for right-to-left languages. #TINY-4518
- Fixed the `legacyoutput` plugin registering legacy formats after editor initialization, causing legacy content to be stripped on the initial load. #TINY-4447
- Fixed search and replace not cycling through results when searching using special characters. #TINY-4506
- Fixed the `visualchars` plugin converting HTML-like text to DOM elements in certain cases. #TINY-4507
- Fixed an issue with the `paste` plugin not sanitizing content in some cases. #TINY-4510
- Fixed HTML comments incorrectly being parsed in certain cases. #TINY-4511

## 5.1.3 - 2019-12-04

### Fixed
- Fixed sticky toolbar not undocking when fullscreen mode is activated. #TINY-4390
- Fixed the "Current Window" target not applying when updating links using the link dialog. #TINY-4063
- Fixed disabled menu items not highlighting when focused. #TINY-4339
- Fixed touch events passing through dialog collection items to the content underneath on Android devices. #TINY-4431
- Fixed keyboard navigation of the Help dialog's Keyboard Navigation tab. #TINY-4391
- Fixed search and replace dialog disappearing when finding offscreen matches on iOS devices. #TINY-4350
- Fixed performance issues where sticky toolbar was jumping while scrolling on slower browsers. #TINY-4475

## 5.1.2 - 2019-11-19

### Fixed
- Fixed desktop touch devices using `mobile` configuration overrides. #TINY-4345
- Fixed unable to disable the new scrolling toolbar feature. #TINY-4345
- Fixed touch events passing through any pop-up items to the content underneath on Android devices. #TINY-4367
- Fixed the table selector handles throwing JavaScript exceptions for non-table selections. #TINY-4338
- Fixed `cut` operations not removing selected content on Android devices when the `paste` plugin is enabled. #TINY-4362
- Fixed inline toolbar not constrained to the window width by default. #TINY-4314
- Fixed context toolbar split button chevrons pointing right when they should be pointing down. #TINY-4257
- Fixed unable to access the dialog footer in tabbed dialogs on small screens. #TINY-4360
- Fixed mobile table selectors were hard to select with touch by increasing the size. #TINY-4366
- Fixed mobile table selectors moving when moving outside the editor. #TINY-4366
- Fixed inline toolbars collapsing when using sliding toolbars. #TINY-4389
- Fixed block textpatterns not treating NBSPs as spaces. #TINY-4378
- Fixed backspace not merging blocks when the last element in the preceding block was a `contenteditable="false"` element. #TINY-4235
- Fixed toolbar buttons that only contain text labels overlapping on mobile devices. #TINY-4395
- Fixed quickbars quickimage picker not working on mobile. #TINY-4377
- Fixed fullscreen not resizing in an iOS WKWebView component. #TINY-4413

## 5.1.1 - 2019-10-28

### Fixed
- Fixed font formats containing spaces being wrapped in `&quot;` entities instead of single quotes. #TINY-4275
- Fixed alert and confirm dialogs losing focus when clicked. #TINY-4248
- Fixed clicking outside a modal dialog focusing on the document body. #TINY-4249
- Fixed the context toolbar not hiding when scrolled out of view. #TINY-4265

## 5.1.0 - 2019-10-17

### Added
- Added touch selector handles for table selections on touch devices. #TINY-4097
- Added border width field to Table Cell dialog. #TINY-4028
- Added touch event listener to media plugin to make embeds playable. #TINY-4093
- Added oxide styling options to notifications and tweaked the default variables. #TINY-4153
- Added additional padding to split button chevrons on touch devices, to make them easier to interact with. #TINY-4223
- Added new platform detection functions to `Env` and deprecated older detection properties. #TINY-4184
- Added `inputMode` config field to specify inputmode attribute of `input` dialog components. #TINY-4062
- Added new `inputMode` property to relevant plugins/dialogs. #TINY-4102
- Added new `toolbar_sticky` setting to allow the iframe menubar/toolbar to stick to the top of the window when scrolling. #TINY-3982

### Changed
- Changed default setting for `toolbar_drawer` to `floating`. #TINY-3634
- Changed mobile phones to use the `silver` theme by default. #TINY-3634
- Changed some editor settings to default to `false` on touch devices:
  - `menubar`(phones only). #TINY-4077
  - `table_grid`. #TINY-4075
  - `resize`. #TINY-4157
  - `object_resizing`. #TINY-4157
- Changed toolbars and context toolbars to sidescroll on mobile. #TINY-3894 #TINY-4107
- Changed context menus to render as horizontal menus on touch devices. #TINY-4107
- Changed the editor to use the `VisualViewport` API of the browser where possible. #TINY-4078
- Changed visualblocks toolbar button icon and renamed `paragraph` icon to `visualchars`. #TINY-4074
- Changed Oxide default for `@toolbar-button-chevron-color` to follow toolbar button icon color. #TINY-4153
- Changed the `urlinput` dialog component to use the `url` type attribute. #TINY-4102

### Fixed
- Fixed Safari desktop visual viewport fires resize on fullscreen breaking the restore function. #TINY-3976
- Fixed scroll issues on mobile devices. #TINY-3976
- Fixed context toolbar unable to refresh position on iOS12. #TINY-4107
- Fixed ctrl+left click not opening links on readonly mode and the preview dialog. #TINY-4138
- Fixed Slider UI component not firing `onChange` event on touch devices. #TINY-4092
- Fixed notifications overlapping instead of stacking. #TINY-3478
- Fixed inline dialogs positioning incorrectly when the page is scrolled. #TINY-4018
- Fixed inline dialogs and menus not repositioning when resizing. #TINY-3227
- Fixed inline toolbar incorrectly stretching to the full width when a width value was provided. #TINY-4066
- Fixed menu chevrons color to follow the menu text color. #TINY-4153
- Fixed table menu selection grid from staying black when using dark skins, now follows border color. #TINY-4153
- Fixed Oxide using the wrong text color variable for menubar button focused state. #TINY-4146
- Fixed the autoresize plugin not keeping the selection in view when resizing. #TINY-4094
- Fixed textpattern plugin throwing exceptions when using `forced_root_block: false`. #TINY-4172
- Fixed missing CSS fill styles for toolbar button icon active state. #TINY-4147
- Fixed an issue where the editor selection could end up inside a short ended element (such as `br`). #TINY-3999
- Fixed browser selection being lost in inline mode when opening split dropdowns. #TINY-4197
- Fixed backspace throwing an exception when using `forced_root_block: false`. #TINY-4099
- Fixed floating toolbar drawer expanding outside the bounds of the editor. #TINY-3941
- Fixed the autocompleter not activating immediately after a `br` or `contenteditable=false` element. #TINY-4194
- Fixed an issue where the autocompleter would incorrectly close on IE 11 in certain edge cases. #TINY-4205

## 5.0.16 - 2019-09-24

### Added
- Added new `referrer_policy` setting to add the `referrerpolicy` attribute when loading scripts or stylesheets. #TINY-3978
- Added a slight background color to dialog tab links when focused to aid keyboard navigation. #TINY-3877

### Fixed
- Fixed media poster value not updating on change. #TINY-4013
- Fixed openlink was not registered as a toolbar button. #TINY-4024
- Fixed failing to initialize if a script tag was used inside a SVG. #TINY-4087
- Fixed double top border showing on toolbar without menubar when toolbar_drawer is enabled. #TINY-4118
- Fixed unable to drag inline dialogs to the bottom of the screen when scrolled. #TINY-4154
- Fixed notifications appearing on top of the toolbar when scrolled in inline mode. #TINY-4159
- Fixed notifications displaying incorrectly on IE 11. #TINY-4169

## 5.0.15 - 2019-09-02

### Added
- Added a dark `content_css` skin to go with the dark UI skin. #TINY-3743

### Changed
- Changed the enabled state on toolbar buttons so they don't get the hover effect. #TINY-3974

### Fixed
- Fixed missing CSS active state on toolbar buttons. #TINY-3966
- Fixed `onChange` callback not firing for the colorinput dialog component. #TINY-3968
- Fixed context toolbars not showing in fullscreen mode. #TINY-4023

## 5.0.14 - 2019-08-19

### Added
- Added an API to reload the autocompleter menu with additional fetch metadata #MENTIONS-17

### Fixed
- Fixed missing toolbar button border styling options. #TINY-3965
- Fixed image upload progress notification closing before the upload is complete. #TINY-3963
- Fixed inline dialogs not closing on escape when no dialog component is in focus. #TINY-3936
- Fixed plugins not being filtered when defaulting to mobile on phones. #TINY-3537
- Fixed toolbar more drawer showing the content behind it when transitioning between opened and closed states. #TINY-3878
- Fixed focus not returning to the dialog after pressing the "Replace all" button in the search and replace dialog. #TINY-3961

### Removed
- Removed Oxide variable `@menubar-select-disabled-border-color` and replaced it with `@menubar-select-disabled-border`. #TINY-3965

## 5.0.13 - 2019-08-06

### Changed
- Changed modal dialogs to prevent dragging by default and added new `draggable_modal` setting to restore dragging. #TINY-3873
- Changed the nonbreaking plugin to insert nbsp characters wrapped in spans to aid in filtering. This can be disabled using the `nonbreaking_wrap` setting. #TINY-3647
- Changed backspace behaviour in lists to outdent nested list items when the cursor is at the start of the list item. #TINY-3651

### Fixed
- Fixed sidebar growing beyond editor bounds in IE 11. #TINY-3937
- Fixed issue with being unable to keyboard navigate disabled toolbar buttons. #TINY-3350
- Fixed issues with backspace and delete in nested contenteditable true and false elements. #TINY-3868
- Fixed issue with losing keyboard navigation in dialogs due to disabled buttons. #TINY-3914
- Fixed `MouseEvent.mozPressure is deprecated` warning in Firefox. #TINY-3919
- Fixed `default_link_target` not being respected when `target_list` is disabled. #TINY-3757
- Fixed mobile plugin filter to only apply to the mobile theme, rather than all mobile platforms. #TINY-3405
- Fixed focus switching to another editor during mode changes. #TINY-3852
- Fixed an exception being thrown when clicking on an uninitialized inline editor. #TINY-3925
- Fixed unable to keyboard navigate to dialog menu buttons. #TINY-3933
- Fixed dialogs being able to be dragged outside the window viewport. #TINY-3787
- Fixed inline dialogs appearing above modal dialogs. #TINY-3932

## 5.0.12 - 2019-07-18

### Added
- Added ability to utilize UI dialog panels inside other panels. #TINY-3305
- Added help dialog tab explaining keyboard navigation of the editor. #TINY-3603

### Changed
- Changed the "Find and Replace" design to an inline dialog. #TINY-3054

### Fixed
- Fixed issue where autolink spacebar event was not being fired on Edge. #TINY-3891
- Fixed table selection missing the background color. #TINY-3892
- Fixed removing shortcuts not working for function keys. #TINY-3871
- Fixed non-descriptive UI component type names. #TINY-3349
- Fixed UI registry components rendering as the wrong type when manually specifying a different type. #TINY-3385
- Fixed an issue where dialog checkbox, input, selectbox, textarea and urlinput components couldn't be disabled. #TINY-3708
- Fixed the context toolbar not using viable screen space in inline/distraction free mode. #TINY-3717
- Fixed the context toolbar overlapping the toolbar in various conditions. #TINY-3205
- Fixed IE11 edge case where items were being inserted into the wrong location. #TINY-3884

## 5.0.11 - 2019-07-04

### Fixed
- Fixed packaging errors caused by a rollup treeshaking bug (https://github.com/rollup/rollup/issues/2970). #TINY-3866
- Fixed the customeditor component not able to get data from the dialog api. #TINY-3866
- Fixed collection component tooltips not being translated. #TINY-3855

## 5.0.10 - 2019-07-02

### Added
- Added support for all HTML color formats in `color_map` setting. #TINY-3837

### Changed
- Changed backspace key handling to outdent content in appropriate circumstances. #TINY-3685
- Changed default palette for forecolor and backcolor to include some lighter colors suitable for highlights. #TINY-2865
- Changed the search and replace plugin to cycle through results. #TINY-3800

### Fixed
- Fixed inconsistent types causing some properties to be unable to be used in dialog components. #TINY-3778
- Fixed an issue in the Oxide skin where dialog content like outlines and shadows were clipped because of overflow hidden. #TINY-3566
- Fixed the search and replace plugin not resetting state when changing the search query. #TINY-3800
- Fixed backspace in lists not creating an undo level. #TINY-3814
- Fixed the editor to cancel loading in quirks mode where the UI is not supported. #TINY-3391
- Fixed applying fonts not working when the name contained spaces and numbers. #TINY-3801
- Fixed so that initial content is retained when initializing on list items. #TINY-3796
- Fixed inefficient font name and font size current value lookup during rendering. #TINY-3813
- Fixed mobile font copied into the wrong folder for the oxide-dark skin. #TINY-3816
- Fixed an issue where resizing the width of tables would produce inaccurate results. #TINY-3827
- Fixed a memory leak in the Silver theme. #TINY-3797
- Fixed alert and confirm dialogs using incorrect markup causing inconsistent padding. #TINY-3835
- Fixed an issue in the Table plugin with `table_responsive_width` not enforcing units when resizing. #TINY-3790
- Fixed leading, trailing and sequential spaces being lost when pasting plain text. #TINY-3726
- Fixed exception being thrown when creating relative URIs. #TINY-3851
- Fixed focus is no longer set to the editor content during mode changes unless the editor already had focus. #TINY-3852

## 5.0.9 - 2019-06-26

### Fixed
- Fixed print plugin not working in Firefox. #TINY-3834

## 5.0.8 - 2019-06-18

### Added
- Added back support for multiple toolbars. #TINY-2195
- Added support for .m4a files to the media plugin. #TINY-3750
- Added new base_url and suffix editor init options. #TINY-3681

### Fixed
- Fixed incorrect padding for select boxes with visible values. #TINY-3780
- Fixed selection incorrectly changing when programmatically setting selection on contenteditable false elements. #TINY-3766
- Fixed sidebar background being transparent. #TINY-3727
- Fixed the build to remove duplicate iife wrappers. #TINY-3689
- Fixed bogus autocompleter span appearing in content when the autocompleter menu is shown. #TINY-3752
- Fixed toolbar font size select not working with legacyoutput plugin. #TINY-2921
- Fixed the legacyoutput plugin incorrectly aligning images. #TINY-3660
- Fixed remove color not working when using the legacyoutput plugin. #TINY-3756
- Fixed the font size menu applying incorrect sizes when using the legacyoutput plugin. #TINY-3773
- Fixed scrollIntoView not working when the parent window was out of view. #TINY-3663
- Fixed the print plugin printing from the wrong window in IE11. #TINY-3762
- Fixed content CSS loaded over CORS not loading in the preview plugin with content_css_cors enabled. #TINY-3769
- Fixed the link plugin missing the default "None" option for link list. #TINY-3738
- Fixed small dot visible with menubar and toolbar disabled in inline mode. #TINY-3623
- Fixed space key properly inserts a nbsp before/after block elements. #TINY-3745
- Fixed native context menu not showing with images in IE11. #TINY-3392
- Fixed inconsistent browser context menu image selection. #TINY-3789

## 5.0.7 - 2019-06-05

### Added
- Added new toolbar button and menu item for inserting tables via dialog. #TINY-3636
- Added new API for adding/removing/changing tabs in the Help dialog. #TINY-3535
- Added highlighting of matched text in autocompleter items. #TINY-3687
- Added the ability for autocompleters to work with matches that include spaces. #TINY-3704
- Added new `imagetools_fetch_image` callback to allow custom implementations for cors loading of images. #TINY-3658
- Added `'http'` and `https` options to `link_assume_external_targets` to prepend `http://` or `https://` prefixes when URL does not contain a protocol prefix. Patch contributed by francoisfreitag. #GH-4335

### Changed
- Changed annotations navigation to work the same as inline boundaries. #TINY-3396
- Changed tabpanel API by adding a `name` field and changing relevant methods to use it. #TINY-3535

### Fixed
- Fixed text color not updating all color buttons when choosing a color. #TINY-3602
- Fixed the autocompleter not working with fragmented text. #TINY-3459
- Fixed the autosave plugin no longer overwrites window.onbeforeunload. #TINY-3688
- Fixed infinite loop in the paste plugin when IE11 takes a long time to process paste events. Patch contributed by lRawd. #GH-4987
- Fixed image handle locations when using `fixed_toolbar_container`. Patch contributed by t00. #GH-4966
- Fixed the autoresize plugin not firing `ResizeEditor` events. #TINY-3587
- Fixed editor in fullscreen mode not extending to the bottom of the screen. #TINY-3701
- Fixed list removal when pressing backspace after the start of the list item. #TINY-3697
- Fixed autocomplete not triggering from compositionend events. #TINY-3711
- Fixed `file_picker_callback` could not set the caption field on the insert image dialog. #TINY-3172
- Fixed the autocompleter menu showing up after a selection had been made. #TINY-3718
- Fixed an exception being thrown when a file or number input has focus during initialization. Patch contributed by t00. #GH-2194

## 5.0.6 - 2019-05-22

### Added
- Added `icons_url` editor settings to enable icon packs to be loaded from a custom url. #TINY-3585
- Added `image_uploadtab` editor setting to control the visibility of the upload tab in the image dialog. #TINY-3606
- Added new api endpoints to the wordcount plugin and improved character count logic. #TINY-3578

### Changed
- Changed plugin, language and icon loading errors to log in the console instead of a notification. #TINY-3585

### Fixed
- Fixed the textpattern plugin not working with fragmented text. #TINY-3089
- Fixed various toolbar drawer accessibility issues and added an animation. #TINY-3554
- Fixed issues with selection and ui components when toggling readonly mode. #TINY-3592
- Fixed so readonly mode works with inline editors. #TINY-3592
- Fixed docked inline toolbar positioning when scrolled. #TINY-3621
- Fixed initial value not being set on bespoke select in quickbars and toolbar drawer. #TINY-3591
- Fixed so that nbsp entities aren't trimmed in white-space: pre-line elements. #TINY-3642
- Fixed `mceInsertLink` command inserting spaces instead of url encoded characters. #GH-4990
- Fixed text content floating on top of dialogs in IE11. #TINY-3640

## 5.0.5 - 2019-05-09

### Added
- Added menu items to match the forecolor/backcolor toolbar buttons. #TINY-2878
- Added default directionality based on the configured language. #TINY-2621
- Added styles, icons and tests for rtl mode. #TINY-2621

### Fixed
- Fixed autoresize not working with floating elements or when media elements finished loading. #TINY-3545
- Fixed incorrect vertical caret positioning in IE 11. #TINY-3188
- Fixed submenu anchoring hiding overflowed content. #TINY-3564

### Removed
- Removed unused and hidden validation icons to avoid displaying phantom tooltips. #TINY-2329

## 5.0.4 - 2019-04-23

### Added
- Added back URL dialog functionality, which is now available via `editor.windowManager.openUrl()`. #TINY-3382
- Added the missing throbber functionality when calling `editor.setProgressState(true)`. #TINY-3453
- Added function to reset the editor content and undo/dirty state via `editor.resetContent()`. #TINY-3435
- Added the ability to set menu buttons as active. #TINY-3274
- Added `editor.mode` API, featuring a custom editor mode API. #TINY-3406
- Added better styling to floating toolbar drawer. #TINY-3479
- Added the new premium plugins to the Help dialog plugins tab. #TINY-3496
- Added the linkchecker context menu items to the default configuration. #TINY-3543

### Fixed
- Fixed image context menu items showing on placeholder images. #TINY-3280
- Fixed dialog labels and text color contrast within notifications/alert banners to satisfy WCAG 4.5:1 contrast ratio for accessibility. #TINY-3351
- Fixed selectbox and colorpicker items not being translated. #TINY-3546
- Fixed toolbar drawer sliding mode to correctly focus the editor when tabbing via keyboard navigation. #TINY-3533
- Fixed positioning of the styleselect menu in iOS while using the mobile theme. #TINY-3505
- Fixed the menubutton `onSetup` callback to be correctly executed when rendering the menu buttons. #TINY-3547
- Fixed `default_link_target` setting to be correctly utilized when creating a link. #TINY-3508
- Fixed colorpicker floating marginally outside its container. #TINY-3026
- Fixed disabled menu items displaying as active when hovered. #TINY-3027

### Removed
- Removed redundant mobile wrapper. #TINY-3480

## 5.0.3 - 2019-03-19

### Changed
- Changed empty nested-menu items within the style formats menu to be disabled or hidden if the value of `style_formats_autohide` is `true`. #TINY-3310
- Changed the entire phrase 'Powered by Tiny' in the status bar to be a link instead of just the word 'Tiny'. #TINY-3366
- Changed `formatselect`, `styleselect` and `align` menus to use the `mceToggleFormat` command internally. #TINY-3428

### Fixed
- Fixed toolbar keyboard navigation to work as expected when `toolbar_drawer` is configured. #TINY-3432
- Fixed text direction buttons to display the correct pressed state in selections that have no explicit `dir` property. #TINY-3138
- Fixed the mobile editor to clean up properly when removed. #TINY-3445
- Fixed quickbar toolbars to add an empty box to the screen when it is set to `false`. #TINY-3439
- Fixed an issue where pressing the **Delete/Backspace** key at the edge of tables was creating incorrect selections. #TINY-3371
- Fixed an issue where dialog collection items (emoticon and special character dialogs) couldn't be selected with touch devices. #TINY-3444
- Fixed a type error introduced in TinyMCE version 5.0.2 when calling `editor.getContent()` with nested bookmarks. #TINY-3400
- Fixed an issue that prevented default icons from being overridden. #TINY-3449
- Fixed an issue where **Home/End** keys wouldn't move the caret correctly before or after `contenteditable=false` inline elements. #TINY-2995
- Fixed styles to be preserved in IE 11 when editing via the `fullpage` plugin. #TINY-3464
- Fixed the `link` plugin context toolbar missing the open link button. #TINY-3461
- Fixed inconsistent dialog component spacing. #TINY-3436

## 5.0.2 - 2019-03-05

### Added
- Added presentation and document presets to `htmlpanel` dialog component. #TINY-2694
- Added missing fixed_toolbar_container setting has been reimplemented in the Silver theme. #TINY-2712
- Added a new toolbar setting `toolbar_drawer` that moves toolbar groups which overflow the editor width into either a `sliding` or `floating` toolbar section. #TINY-2874

### Changed
- Updated the build process to include package lock files in the dev distribution archive. #TINY-2870

### Fixed
- Fixed inline dialogs did not have aria attributes. #TINY-2694
- Fixed default icons are now available in the UI registry, allowing use outside of toolbar buttons. #TINY-3307
- Fixed a memory leak related to select toolbar items. #TINY-2874
- Fixed a memory leak due to format changed listeners that were never unbound. #TINY-3191
- Fixed an issue where content may have been lost when using permanent bookmarks. #TINY-3400
- Fixed the quicklink toolbar button not rendering in the quickbars plugin. #TINY-3125
- Fixed an issue where menus were generating invalid HTML in some cases. #TINY-3323
- Fixed an issue that could cause the mobile theme to show a blank white screen when the editor was inside an `overflow:hidden` element. #TINY-3407
- Fixed mobile theme using a transparent background and not taking up the full width on iOS. #TINY-3414
- Fixed the template plugin dialog missing the description field. #TINY-3337
- Fixed input dialog components using an invalid default type attribute. #TINY-3424
- Fixed an issue where backspace/delete keys after/before pagebreak elements wouldn't move the caret. #TINY-3097
- Fixed an issue in the table plugin where menu items and toolbar buttons weren't showing correctly based on the selection. #TINY-3423
- Fixed inconsistent button focus styles in Firefox. #TINY-3377
- Fixed the resize icon floating left when all status bar elements were disabled. #TINY-3340
- Fixed the resize handle to not show in fullscreen mode. #TINY-3404

## 5.0.1 - 2019-02-21

### Added
- Added H1-H6 toggle button registration to the silver theme. #TINY-3070
- Added code sample toolbar button will now toggle on when the cursor is in a code section. #TINY-3040
- Added new settings to the emoticons plugin to allow additional emoticons to be added. #TINY-3088

### Fixed
- Fixed an issue where adding links to images would replace the image with text. #TINY-3356
- Fixed an issue where the inline editor could use fractional pixels for positioning. #TINY-3202
- Fixed an issue where uploading non-image files in the Image Plugin upload tab threw an error. #TINY-3244
- Fixed an issue in the media plugin that was causing the source url and height/width to be lost in certain circumstances. #TINY-2858
- Fixed an issue with the Context Toolbar not being removed when clicking outside of the editor. #TINY-2804
- Fixed an issue where clicking 'Remove link' wouldn't remove the link in certain circumstances. #TINY-3199
- Fixed an issue where the media plugin would fail when parsing dialog data. #TINY-3218
- Fixed an issue where retrieving the selected content as text didn't create newlines. #TINY-3197
- Fixed incorrect keyboard shortcuts in the Help dialog for Windows. #TINY-3292
- Fixed an issue where JSON serialization could produce invalid JSON. #TINY-3281
- Fixed production CSS including references to source maps. #TINY-3920
- Fixed development CSS was not included in the development zip. #TINY-3920
- Fixed the autocompleter matches predicate not matching on the start of words by default. #TINY-3306
- Fixed an issue where the page could be scrolled with modal dialogs open. #TINY-2252
- Fixed an issue where autocomplete menus would show an icon margin when no items had icons. #TINY-3329
- Fixed an issue in the quickbars plugin where images incorrectly showed the text selection toolbar. #TINY-3338
- Fixed an issue that caused the inline editor to fail to render when the target element already had focus. #TINY-3353

### Removed
- Removed paste as text notification banner and paste_plaintext_inform setting. #POW-102

## 5.0.0 - 2019-02-04

Full documentation for the version 5 features and changes is available at https://www.tiny.cloud/docs/tinymce/5/release-notes/release-notes50/

### Added
- Added links and registered names with * to denote premium plugins in Plugins tab of Help dialog. #TINY-3223

### Changed
- Changed Tiny 5 mobile skin to look more uniform with desktop. #TINY-2650
- Blacklisted table, th and td as inline editor target. #TINY-717

### Fixed
- Fixed an issue where tab panel heights weren't sizing properly on smaller screens and weren't updating on resize. #TINY-3242
- Fixed image tools not having any padding between the label and slider. #TINY-3220
- Fixed context toolbar toggle buttons not showing the correct state. #TINY-3022
- Fixed missing separators in the spellchecker context menu between the suggestions and actions. #TINY-3217
- Fixed notification icon positioning in alert banners. #TINY-2196
- Fixed a typo in the word count plugin name. #TINY-3062
- Fixed charmap and emoticons dialogs not having a primary button. #TINY-3233
- Fixed an issue where resizing wouldn't work correctly depending on the box-sizing model. #TINY-3278

## 5.0.0-rc-2 - 2019-01-22

### Added
- Added screen reader accessibility for sidebar and statusbar. #TINY-2699

### Changed
- Changed formatting menus so they are registered and made the align toolbar button use an icon instead of text. #TINY-2880
- Changed checkboxes to use a boolean for its state, instead of a string. #TINY-2848
- Updated the textpattern plugin to properly support nested patterns and to allow running a command with a value for a pattern with a start and an end. #TINY-2991
- Updated Emoticons and Charmap dialogs to be screen reader accessible. #TINY-2693

### Fixed
- Fixed the link dialog such that it will now retain class attributes when updating links. #TINY-2825
- Fixed "Find and replace" not showing in the "Edit" menu by default. #TINY-3061
- Fixed dropdown buttons missing the 'type' attribute, which could cause forms to be incorrectly submitted. #TINY-2826
- Fixed emoticon and charmap search not returning expected results in certain cases. #TINY-3084
- Fixed blank rel_list values throwing an exception in the link plugin. #TINY-3149

### Removed
- Removed unnecessary 'flex' and unused 'colspan' properties from the new dialog APIs. #TINY-2973

## 5.0.0-rc-1 - 2019-01-08

### Added
- Added editor settings functionality to specify title attributes for toolbar groups. #TINY-2690
- Added icons instead of button text to improve Search and Replace dialog footer appearance. #TINY-2654
- Added `tox-dialog__table` instead of `mce-table-striped` class to enhance Help dialog appearance. #TINY-2360
- Added title attribute to iframes so, screen readers can announce iframe labels. #TINY-2692
- Added a wordcount menu item, that defaults to appearing in the tools menu. #TINY-2877

### Changed
- Updated the font select dropdown logic to try to detect the system font stack and show "System Font" as the font name. #TINY-2710
- Updated the autocompleter to only show when it has matched items. #TINY-2350
- Updated SizeInput labels to "Height" and "Width" instead of Dimensions. #TINY-2833
- Updated the build process to minify and generate ASCII only output for the emoticons database. #TINY-2744

### Fixed
- Fixed readonly mode not fully disabling editing content. #TINY-2287
- Fixed accessibility issues with the font select, font size, style select and format select toolbar dropdowns. #TINY-2713
- Fixed accessibility issues with split dropdowns. #TINY-2697
- Fixed the legacyoutput plugin to be compatible with TinyMCE 5.0. #TINY-2301
- Fixed icons not showing correctly in the autocompleter popup. #TINY-3029
- Fixed an issue where preview wouldn't show anything in Edge under certain circumstances. #TINY-3035
- Fixed the height being incorrectly calculated for the autoresize plugin. #TINY-2807

## 5.0.0-beta-1 - 2018-11-30

### Added
- Added a new `addNestedMenuItem()` UI registry function and changed all nested menu items to use the new registry functions. #TINY-2230
- Added title attribute to color swatch colors. #TINY-2669
- Added anchorbar component to anchor inline toolbar dialogs to instead of the toolbar. #TINY-2040
- Added support for toolbar<n> and toolbar array config options to be squashed into a single toolbar and not create multiple toolbars. #TINY-2195
- Added error handling for when forced_root_block config option is set to true. #TINY-2261
- Added functionality for the removed_menuitems config option. #TINY-2184
- Added the ability to use a string to reference menu items in menu buttons and submenu items. #TINY-2253

### Changed
- Changed the name of the "inlite" plugin to "quickbars". #TINY-2831
- Changed the background color icon to highlight background icon. #TINY-2258
- Changed Help dialog to be accessible to screen readers. #TINY-2687
- Changed the color swatch to save selected custom colors to local storage for use across sessions. #TINY-2722
- Changed `WindowManager` API - methods `getParams`, `setParams` and `getWindows`, and the legacy `windows` property, have been removed. `alert` and `confirm` dialogs are no longer tracked in the window list. #TINY-2603

### Fixed
- Fixed an inline mode issue where the save plugin upon saving can cause content loss. #TINY-2659
- Fixed an issue in IE 11 where calling selection.getContent() would return an empty string when the editor didn't have focus. #TINY-2325

### Removed
- Removed compat3x plugin. #TINY-2815

## 5.0.0-preview-4 - 2018-11-12

### Added
- Added width and height placeholder text to image and media dialog dimensions input. #AP-296
- Added the ability to keyboard navigate through menus, toolbars, sidebar and the status bar sequentially. #AP-381
- Added translation capability back to the editor's UI. #AP-282
- Added `label` component type for dialogs to group components under a label.

### Changed
- Changed the editor resize handle so that it should be disabled when the autoresize plugin is turned on. #AP-424
- Changed UI text for microcopy improvements. #TINY-2281

### Fixed
- Fixed distraction free plugin. #AP-470
- Fixed contents of the input field being selected on focus instead of just recieving an outline highlight. #AP-464
- Fixed styling issues with dialogs and menus in IE 11. #AP-456
- Fixed custom style format control not honoring custom formats. #AP-393
- Fixed context menu not appearing when clicking an image with a caption. #AP-382
- Fixed directionality of UI when using an RTL language. #AP-423
- Fixed page responsiveness with multiple inline editors. #AP-430
- Fixed empty toolbar groups appearing through invalid configuration of the `toolbar` property. #AP-450
- Fixed text not being retained when updating links through the link dialog. #AP-293
- Fixed edit image context menu, context toolbar and toolbar items being incorrectly enabled when selecting invalid images. #AP-323
- Fixed emoji type ahead being shown when typing URLs. #AP-366
- Fixed toolbar configuration properties incorrectly expecting string arrays instead of strings. #AP-342
- Fixed the block formatting toolbar item not showing a "Formatting" title when there is no selection. #AP-321
- Fixed clicking disabled toolbar buttons hiding the toolbar in inline mode. #AP-380
- Fixed `EditorResize` event not being fired upon editor resize. #AP-327
- Fixed tables losing styles when updating through the dialog. #AP-368
- Fixed context toolbar positioning to be more consistent near the edges of the editor. #AP-318
- Fixed table of contents plugin now works with v5 toolbar APIs correctly. #AP-347
- Fixed the `link_context_toolbar` configuration not disabling the context toolbar. #AP-458
- Fixed the link context toolbar showing incorrect relative links. #AP-435
- Fixed the alignment of the icon in alert banner dialog components. #TINY-2220
- Fixed the visual blocks and visual char menu options not displaying their toggled state. #TINY-2238
- Fixed the editor not displaying as fullscreen when toggled. #TINY-2237

### Removed
- Removed the tox-custom-editor class that was added to the wrapping element of codemirror. #TINY-2211

## 5.0.0-preview-3 - 2018-10-18

### Changed
- Changed editor layout to use modern CSS properties over manually calculating dimensions. #AP-324
- Changed `autoresize_min_height` and `autoresize_max_height` configurations to `min_height` and `max_height`. #AP-324
- Changed `Whole word` label in Search and Replace dialog to `Find whole words only`. #AP-387

### Fixed
- Fixed bugs with editor width jumping when resizing and the iframe not resizing to smaller than 150px in height. #AP-324
- Fixed mobile theme bug that prevented the editor from loading. #AP-404
- Fixed long toolbar groups extending outside of the editor instead of wrapping.
- Fixed dialog titles so they are now proper case. #AP-384
- Fixed color picker default to be #000000 instead of #ff00ff. #AP-216
- Fixed "match case" option on the Find and Replace dialog is no longer selected by default. #AP-298
- Fixed vertical alignment of toolbar icons. #DES-134
- Fixed toolbar icons not appearing on IE11. #DES-133

## 5.0.0-preview-2 - 2018-10-10

### Added
- Added swatch is now shown for colorinput fields, instead of the colorpicker directly. #AP-328
- Added fontformats and fontsizes menu items. #AP-390

### Changed
- Changed configuration of color options has been simplified to `color_map`, `color_cols`, and `custom_colors`. #AP-328
- Changed `height` configuration to apply to the editor frame (including menubar, toolbar, status bar) instead of the content area. #AP-324

### Fixed
- Fixed styleselect not updating the displayed item as the cursor moved. #AP-388
- Fixed preview iframe not expanding to the dialog size. #AP-252
- Fixed 'meta' shortcuts not translated into platform-specific text. #AP-270
- Fixed tabbed dialogs (Charmap and Emoticons) shrinking when no search results returned.
- Fixed a bug where alert banner icons were not retrieved from icon pack. #AP-330
- Fixed component styles to flex so they fill large dialogs. #AP-252
- Fixed editor flashing unstyled during load (still in progress). #AP-349

### Removed
- Removed `colorpicker` plugin, it is now in the theme. #AP-328
- Removed `textcolor` plugin, it is now in the theme. #AP-328

## 5.0.0-preview-1 - 2018-10-01

Developer preview 1.

Initial list of features and changes is available at https://www.tiny.cloud/docs/tinymce/5/release-notes/release-notes50/.

## 4.9.11 - 2020-07-13

### Fixed
- Fixed the `selection.setContent()` API not running parser filters. #TINY-4002
- Fixed content in an iframe element parsing as DOM elements instead of text content. #TINY-5943
- Fixed up and down keyboard navigation not working for inline `contenteditable="false"` elements. #TINY-6226

## 4.9.10 - 2020-04-23

### Fixed
- Fixed an issue where the editor selection could end up inside a short ended element (eg br). #TINY-3999
- Fixed a security issue related to CDATA sanitization during parsing. #TINY-4669
- Fixed `media` embed content not processing safely in some cases. #TINY-4857

## 4.9.9 - 2020-03-25

### Fixed
- Fixed the table selection not functioning correctly in Microsoft Edge 44 or higher. #TINY-3862
- Fixed the table resize handles not functioning correctly in Microsoft Edge 44 or higher. #TINY-4160
- Fixed the `forced_root_block_attrs` setting not applying attributes to new blocks consistently. #TINY-4564
- Fixed the editor failing to initialize if a script tag was used inside an SVG. #TINY-4087

## 4.9.8 - 2020-01-28

### Fixed
- Fixed the `mobile` theme failing to load due to a bundling issue. #TINY-4613
- Fixed security issue related to parsing HTML comments and CDATA. #TINY-4544

## 4.9.7 - 2019-12-19

### Fixed
- Fixed the `visualchars` plugin converting HTML-like text to DOM elements in certain cases. #TINY-4507
- Fixed an issue with the `paste` plugin not sanitizing content in some cases. #TINY-4510
- Fixed HTML comments incorrectly being parsed in certain cases. #TINY-4511

## 4.9.6 - 2019-09-02

### Fixed
- Fixed image browse button sometimes displaying the browse window twice. #TINY-3959

## 4.9.5 - 2019-07-02

### Changed
- Changed annotations navigation to work the same as inline boundaries. #TINY-3396

### Fixed
- Fixed the print plugin printing from the wrong window in IE11. #TINY-3762
- Fixed an exception being thrown when a file or number input has focus during initialization. Patch contributed by t00. #GH-2194
- Fixed positioning of the styleselect menu in iOS while using the mobile theme. #TINY-3505
- Fixed native context menu not showing with images in IE11. #TINY-3392
- Fixed selection incorrectly changing when programmatically setting selection on contenteditable false elements. #TINY-3766
- Fixed image browse button not working on touch devices. #TINY-3751
- Fixed so that nbsp entities aren't trimmed in white-space: pre-line elements. #TINY-3642
- Fixed space key properly inserts a nbsp before/after block elements. #TINY-3745
- Fixed infinite loop in the paste plugin when IE11 takes a long time to process paste events. Patch contributed by lRawd. #GH-4987

## 4.9.4 - 2019-03-20

### Fixed
- Fixed an issue where **Home/End** keys wouldn't move the caret correctly before or after `contenteditable=false` inline elements. #TINY-2995
- Fixed an issue where content may have been lost when using permanent bookmarks. #TINY-3400
- Fixed the mobile editor to clean up properly when removed. #TINY-3445
- Fixed an issue where retrieving the selected content as text didn't create newlines. #TINY-3197
- Fixed an issue where typing space between images would cause issues with nbsp not being inserted. #TINY-3346

## 4.9.3 - 2019-01-31

### Added
- Added a visualchars_default_state setting to the Visualchars Plugin. Patch contributed by mat3e.

### Fixed
- Fixed a bug where scrolling on a page with more than one editor would cause a ResizeWindow event to fire. #TINY-3247
- Fixed a bug where if a plugin threw an error during initialisation the whole editor would fail to load. #TINY-3243
- Fixed a bug where getContent would include bogus elements when valid_elements setting was set up in a specific way. #TINY-3213
- Fixed a bug where only a few function key names could be used when creating keyboard shortcuts. #TINY-3146
- Fixed a bug where it wasn't possible to enter spaces into an editor after pressing shift+enter. #TINY-3099
- Fixed a bug where no caret would be rendered after backspacing to a contenteditable false element. #TINY-2998
- Fixed a bug where deletion to/from indented lists would leave list fragments in the editor. #TINY-2981

## 4.9.2 - 2018-12-17

### Fixed
- Fixed a bug with pressing the space key on IE 11 would result in nbsp characters being inserted between words at the end of a block. #TINY-2996
- Fixed a bug where character composition using quote and space on US International keyboards would produce a space instead of a quote. #TINY-2999
- Fixed a bug where remove format wouldn't remove the inner most inline element in some situations. #TINY-2982
- Fixed a bug where outdenting an list item would affect attributes on other list items within the same list. #TINY-2971
- Fixed a bug where the DomParser filters wouldn't be applied for elements created when parsing invalid html. #TINY-2978
- Fixed a bug where setProgressState wouldn't automatically close floating ui elements like menus. #TINY-2896
- Fixed a bug where it wasn't possible to navigate out of a figcaption element using the arrow keys. #TINY-2894
- Fixed a bug where enter key before an image inside a link would remove the image. #TINY-2780

## 4.9.1 - 2018-12-04

### Added
- Added functionality to insert html to the replacement feature of the Textpattern Plugin. #TINY-2839

### Fixed
- Fixed a bug where `editor.selection.getContent({format: 'text'})` didn't work as expected in IE11 on an unfocused editor. #TINY-2862
- Fixed a bug in the Textpattern Plugin where the editor would get an incorrect selection after inserting a text pattern on Safari. #TINY-2838
- Fixed a bug where the space bar didn't work correctly in editors with the forced_root_block setting set to false. #TINY-2816

## 4.9.0 - 2018-11-27

### Added
- Added a replace feature to the Textpattern Plugin. #TINY-1908
- Added functionality to the Lists Plugin that improves the indentation logic. #TINY-1790

### Fixed
- Fixed a bug where it wasn't possible to delete/backspace when the caret was between a contentEditable=false element and a BR. #TINY-2372
- Fixed a bug where copying table cells without a text selection would fail to copy anything. #TINY-1789
- Implemented missing `autosave_restore_when_empty` functionality in the Autosave Plugin. Patch contributed by gzzo. #GH-4447
- Reduced insertion of unnecessary nonbreaking spaces in the editor. #TINY-1879

## 4.8.5 - 2018-10-30

### Added
- Added a content_css_cors setting to the editor that adds the crossorigin="anonymous" attribute to link tags added by the StyleSheetLoader. #TINY-1909

### Fixed
- Fixed a bug where trying to remove formatting with a collapsed selection range would throw an exception. #GH-4636
- Fixed a bug in the image plugin that caused updating figures to split contenteditable elements. #GH-4563
- Fixed a bug that was causing incorrect viewport calculations for fixed position UI elements. #TINY-1897
- Fixed a bug where inline formatting would cause the delete key to do nothing. #TINY-1900

## 4.8.4 - 2018-10-23

### Added
- Added support for the HTML5 `main` element. #TINY-1877

### Changed
- Changed the keyboard shortcut to move focus to contextual toolbars to Ctrl+F9. #TINY-1812

### Fixed
- Fixed a bug where content css could not be loaded from another domain. #TINY-1891
- Fixed a bug on FireFox where the cursor would get stuck between two contenteditable false inline elements located inside of the same block element divided by a BR. #TINY-1878
- Fixed a bug with the insertContent method where nonbreaking spaces would be inserted incorrectly. #TINY-1868
- Fixed a bug where the toolbar of the inline editor would not be visible in some scenarios. #TINY-1862
- Fixed a bug where removing the editor while more than one notification was open would throw an error. #TINY-1845
- Fixed a bug where the menubutton would be rendered on top of the menu if the viewport didn't have enough height. #TINY-1678
- Fixed a bug with the annotations api where annotating collapsed selections caused problems. #TBS-2449
- Fixed a bug where wbr elements were being transformed into whitespace when using the Paste Plugin's paste as text setting. #GH-4638
- Fixed a bug where the Search and Replace didn't replace spaces correctly. #GH-4632
- Fixed a bug with sublist items not persisting selection. #GH-4628
- Fixed a bug with mceInsertRawHTML command not working as expected. #GH-4625

## 4.8.3 - 2018-09-13

### Fixed
- Fixed a bug where the Wordcount Plugin didn't correctly count words within tables on IE11. #TINY-1770
- Fixed a bug where it wasn't possible to move the caret out of a table on IE11 and Firefox. #TINY-1682
- Fixed a bug where merging empty blocks didn't work as expected, sometimes causing content to be deleted. #TINY-1781
- Fixed a bug where the Textcolor Plugin didn't show the correct current color. #TINY-1810
- Fixed a bug where clear formatting with a collapsed selection would sometimes clear formatting from more content than expected. #TINY-1813 #TINY-1821
- Fixed a bug with the Table Plugin where it wasn't possible to keyboard navigate to the caption. #TINY-1818

## 4.8.2 - 2018-08-09

### Changed
- Moved annotator from "experimental" to "annotator" object on editor. #TBS-2398
- Improved the multiclick normalization across browsers. #TINY-1788

### Fixed
- Fixed a bug where running getSelectedBlocks with a collapsed selection between block elements would produce incorrect results. #TINY-1787
- Fixed a bug where the ScriptLoaders loadScript method would not work as expected in FireFox when loaded on the same page as a ShadowDOM polyfill. #TINY-1786
- Removed reference to ShadowDOM event.path as Blink based browsers now support event.composedPath. #TINY-1785
- Fixed a bug where a reference to localStorage would throw an "access denied" error in IE11 with strict security settings. #TINY-1782
- Fixed a bug where pasting using the toolbar button on an inline editor in IE11 would cause a looping behaviour. #TINY-1768

## 4.8.1 - 2018-07-26

### Fixed
- Fixed a bug where the content of inline editors was being cleaned on every call of `editor.save()`. #TINY-1783
- Fixed a bug where the arrow of the Inlite Theme toolbar was being rendered incorrectly in RTL mode. #TINY-1776
- Fixed a bug with the Paste Plugin where pasting after inline contenteditable false elements moved the caret to the end of the line. #TINY-1758

## 4.8.0 - 2018-06-27

### Added
- Added new "experimental" object in editor, with initial Annotator API. #TBS-2374

### Fixed
- Fixed a bug where deleting paragraphs inside of table cells would delete the whole table cell. #TINY-1759
- Fixed a bug in the Table Plugin where removing row height set on the row properties dialog did not update the table. #TINY-1730
- Fixed a bug with the font select toolbar item didn't update correctly. #TINY-1683
- Fixed a bug where all bogus elements would not be deleted when removing an inline editor. #TINY-1669

## 4.7.13 - 2018-05-16

### Added
- Added missing code menu item from the default menu config. #TINY-1648
- Added new align button for combining the separate align buttons into a menu button. #TINY-1652

### Fixed
- Fixed a bug where Edge 17 wouldn't be able to select images or tables. #TINY-1679
- Fixed issue where whitespace wasn't preserved when the editor was initialized on pre elements. #TINY-1649
- Fixed a bug with the fontselect dropdowns throwing an error if the editor was hidden in Firefox. #TINY-1664
- Fixed a bug where it wasn't possible to merge table cells on IE 11. #TINY-1671
- Fixed a bug where textcolor wasn't applying properly on IE 11 in some situations. #TINY-1663
- Fixed a bug where the justifyfull command state wasn't working correctly. #TINY-1677
- Fixed a bug where the styles wasn't updated correctly when resizing some tables. #TINY-1668

## 4.7.12 - 2018-05-03

### Added
- Added an option to filter out image svg data urls.
- Added support for html5 details and summary elements.

### Changed
- Changed so the mce-abs-layout-item css rule targets html instead of body. Patch contributed by nazar-pc.

### Fixed
- Fixed a bug where the "read" step on the mobile theme was still present on android mobile browsers.
- Fixed a bug where all images in the editor document would reload on any editor change.
- Fixed a bug with the Table Plugin where ObjectResized event wasn't being triggered on column resize.
- Fixed so the selection is set to the first suitable caret position after editor.setContent called.
- Fixed so links with xlink:href attributes are filtered correctly to prevent XSS.
- Fixed a bug on IE11 where pasting content into an inline editor initialized on a heading element would create new editable elements.
- Fixed a bug where readonly mode would not work as expected when the editor contained contentEditable=true elements.
- Fixed a bug where the Link Plugin would throw an error when used together with the webcomponents polyfill. Patch contributed by 4esnog.
- Fixed a bug where the "Powered by TinyMCE" branding link would break on XHTML pages. Patch contributed by tistre.
- Fixed a bug where the same id would be used in the blobcache for all pasted images. Patch contributed by thorn0.

## 4.7.11 - 2018-04-11

### Added
- Added a new imagetools_credentials_hosts option to the Imagetools Plugin.

### Fixed
- Fixed a bug where toggling a list containing empty LIs would throw an error. Patch contributed by bradleyke.
- Fixed a bug where applying block styles to a text with the caret at the end of the paragraph would select all text in the paragraph.
- Fixed a bug where toggling on the Spellchecker Plugin would trigger isDirty on the editor.
- Fixed a bug where it was possible to enter content into selection bookmark spans.
- Fixed a bug where if a non paragraph block was configured in forced_root_block the editor.getContent method would return incorrect values with an empty editor.
- Fixed a bug where dropdown menu panels stayed open and fixed in position when dragging dialog windows.
- Fixed a bug where it wasn't possible to extend table cells with the space button in Safari.
- Fixed a bug where the setupeditor event would thrown an error when using the Compat3x Plugin.
- Fixed a bug where an error was thrown in FontInfo when called on a detached element.

## 4.7.10 - 2018-04-03

### Added
- Added normalization of triple clicks across browsers in the editor.
- Added a `hasFocus` method to the editor that checks if the editor has focus.
- Added correct icon to the Nonbreaking Plugin menu item.

### Fixed
- Fixed so the `getContent`/`setContent` methods work even if the editor is not initialized.
- Fixed a bug with the Media Plugin where query strings were being stripped from youtube links.
- Fixed a bug where image styles were changed/removed when opening and closing the Image Plugin dialog.
- Fixed a bug in the Table Plugin where some table cell styles were not correctly added to the content html.
- Fixed a bug in the Spellchecker Plugin where it wasn't possible to change the spellchecker language.
- Fixed so the the unlink action in the Link Plugin has a menu item and can be added to the contextmenu.
- Fixed a bug where it wasn't possible to keyboard navigate to the start of an inline element on a new line within the same block element.
- Fixed a bug with the Text Color Plugin where if used with an inline editor located at the bottom of the screen the colorpicker could appear off screen.
- Fixed a bug with the UndoManager where undo levels were being added for nbzwsp characters.
- Fixed a bug with the Table Plugin where the caret would sometimes be lost when keyboard navigating up through a table.
- Fixed a bug where FontInfo.getFontFamily would throw an error when called on a removed editor.
- Fixed a bug in Firefox where undo levels were not being added correctly for some specific operations.
- Fixed a bug where initializing an inline editor inside of a table would make the whole table resizeable.
- Fixed a bug where the fake cursor that appears next to tables on Firefox was positioned incorrectly when switching to fullscreen.
- Fixed a bug where zwsp's weren't trimmed from the output from `editor.getContent({ format: 'text' })`.
- Fixed a bug where the fontsizeselect/fontselect toolbar items showed the body info rather than the first possible caret position info on init.
- Fixed a bug where it wasn't possible to select all content if the editor only contained an inline boundary element.
- Fixed a bug where `content_css` urls with query strings wasn't working.
- Fixed a bug in the Table Plugin where some table row styles were removed when changing other styles in the row properties dialog.

### Removed
- Removed the "read" step from the mobile theme.

## 4.7.9 - 2018-02-27

### Fixed
- Fixed a bug where the editor target element didn't get the correct style when removing the editor.

## 4.7.8 - 2018-02-26

### Fixed
- Fixed an issue with the Help Plugin where the menuitem name wasn't lowercase.
- Fixed an issue on MacOS where text and bold text did not have the same line-height in the autocomplete dropdown in the Link Plugin dialog.
- Fixed a bug where the "paste as text" option in the Paste Plugin didn't work.
- Fixed a bug where dialog list boxes didn't get positioned correctly in documents with scroll.
- Fixed a bug where the Inlite Theme didn't use the Table Plugin api to insert correct tables.
- Fixed a bug where the Inlite Theme panel didn't hide on blur in a correct way.
- Fixed a bug where placing the cursor before a table in Firefox would scroll to the bottom of the table.
- Fixed a bug where selecting partial text in table cells with rowspans and deleting would produce faulty tables.
- Fixed a bug where the Preview Plugin didn't work on Safari due to sandbox security.
- Fixed a bug where table cell selection using the keyboard threw an error.
- Fixed so the font size and font family doesn't toggle the text but only sets the selected format on the selected text.
- Fixed so the built-in spellchecking on Chrome and Safari creates an undo level when replacing words.

## 4.7.7 - 2018-02-19

### Added
- Added a border style selector to the advanced tab of the Image Plugin.
- Added better controls for default table inserted by the Table Plugin.
- Added new `table_responsive_width` option to the Table Plugin that controls whether to use pixel or percentage widths.

### Fixed
- Fixed a bug where the Link Plugin text didn't update when a URL was pasted using the context menu.
- Fixed a bug with the Spellchecker Plugin where using "Add to dictionary" in the context menu threw an error.
- Fixed a bug in the Media Plugin where the preview node for iframes got default width and height attributes that interfered with width/height styles.
- Fixed a bug where backslashes were being added to some font family names in Firefox in the fontselect toolbar item.
- Fixed a bug where errors would be thrown when trying to remove an editor that had not yet been fully initialized.
- Fixed a bug where the Imagetools Plugin didn't update the images atomically.
- Fixed a bug where the Fullscreen Plugin was throwing errors when being used on an inline editor.
- Fixed a bug where drop down menus weren't positioned correctly in inline editors on scroll.
- Fixed a bug with a semicolon missing at the end of the bundled javascript files.
- Fixed a bug in the Table Plugin with cursor navigation inside of tables where the cursor would sometimes jump into an incorrect table cells.
- Fixed a bug where indenting a table that is a list item using the "Increase indent" button would create a nested table.
- Fixed a bug where text nodes containing only whitespace were being wrapped by paragraph elements.
- Fixed a bug where whitespace was being inserted after br tags inside of paragraph tags.
- Fixed a bug where converting an indented paragraph to a list item would cause the list item to have extra padding.
- Fixed a bug where Copy/Paste in an editor with a lot of content would cause the editor to scroll to the top of the content in IE11.
- Fixed a bug with a memory leak in the DragHelper. Path contributed by ben-mckernan.
- Fixed a bug where the advanced tab in the Media Plugin was being shown even if it didn't contain anything. Patch contributed by gabrieeel.
- Fixed an outdated eventname in the EventUtils. Patch contributed by nazar-pc.
- Fixed an issue where the Json.parse function would throw an error when being used on a page with strict CSP settings.
- Fixed so you can place the curser before and after table elements within the editor in Firefox and Edge/IE.

## 4.7.6 - 2018-01-29

### Fixed
- Fixed a bug in the jquery integration where it threw an error saying that "global is not defined".
- Fixed a bug where deleting a table cell whose previous sibling was set to contenteditable false would create a corrupted table.
- Fixed a bug where highlighting text in an unfocused editor did not work correctly in IE11/Edge.
- Fixed a bug where the table resize handles were not being repositioned when activating the Fullscreen Plugin.
- Fixed a bug where the Imagetools Plugin dialog didn't honor editor RTL settings.
- Fixed a bug where block elements weren't being merged correctly if you deleted from after a contenteditable false element to the beginning of another block element.
- Fixed a bug where TinyMCE didn't work with module loaders like webpack.

## 4.7.5 - 2018-01-22

### Fixed
- Fixed bug with the Codesample Plugin where it wasn't possible to edit codesamples when the editor was in inline mode.
- Fixed bug where focusing on the status bar broke the keyboard navigation functionality.
- Fixed bug where an error would be thrown on Edge by the Table Plugin when pasting using the PowerPaste Plugin.
- Fixed bug in the Table Plugin where selecting row border style from the dropdown menu in advanced row properties would throw an error.
- Fixed bug with icons being rendered incorrectly on Chrome on Mac OS.
- Fixed bug in the Textcolor Plugin where the font color and background color buttons wouldn't trigger an ExecCommand event.
- Fixed bug in the Link Plugin where the url field wasn't forced LTR.
- Fixed bug where the Nonbreaking Plugin incorrectly inserted spaces into tables.
- Fixed bug with the inline theme where the toolbar wasn't repositioned on window resize.

## 4.7.4 - 2017-12-05

### Fixed
- Fixed bug in the Nonbreaking Plugin where the nonbreaking_force_tab setting was being ignored.
- Fixed bug in the Table Plugin where changing row height incorrectly converted column widths to pixels.
- Fixed bug in the Table Plugin on Edge and IE11 where resizing the last column after resizing the table would cause invalid column heights.
- Fixed bug in the Table Plugin where keyboard navigation was not normalized between browsers.
- Fixed bug in the Table Plugin where the colorpicker button would show even without defining the colorpicker_callback.
- Fixed bug in the Table Plugin where it wasn't possible to set the cell background color.
- Fixed bug where Firefox would throw an error when intialising an editor on an element that is hidden or not yet added to the DOM.
- Fixed bug where Firefox would throw an error when intialising an editor inside of a hidden iframe.

## 4.7.3 - 2017-11-23

### Added
- Added functionality to open the Codesample Plugin dialog when double clicking on a codesample. Patch contributed by dakuzen.

### Fixed
- Fixed bug where undo/redo didn't work correctly with some formats and caret positions.
- Fixed bug where the color picker didn't show up in Table Plugin dialogs.
- Fixed bug where it wasn't possible to change the width of a table through the Table Plugin dialog.
- Fixed bug where the Charmap Plugin couldn't insert some special characters.
- Fixed bug where editing a newly inserted link would not actually edit the link but insert a new link next to it.
- Fixed bug where deleting all content in a table cell made it impossible to place the caret into it.
- Fixed bug where the vertical alignment field in the Table Plugin cell properties dialog didn't do anything.
- Fixed bug where an image with a caption showed two sets of resize handles in IE11.
- Fixed bug where pressing the enter button inside of an h1 with contenteditable set to true would sometimes produce a p tag.
- Fixed bug with backspace not working as expected before a noneditable element.
- Fixed bug where operating on tables with invalid rowspans would cause an error to be thrown.
- Fixed so a real base64 representation of the image is available on the blobInfo that the images_upload_handler gets called with.
- Fixed so the image upload tab is available when the images_upload_handler is defined (and not only when the images_upload_url is defined).

## 4.7.2 - 2017-11-07

### Added
- Added newly rewritten Table Plugin.
- Added support for attributes with colon in valid_elements and addValidElements.
- Added support for dailymotion short url in the Media Plugin. Patch contributed by maat8.
- Added support for converting to half pt when converting font size from px to pt. Patch contributed by danny6514.
- Added support for location hash to the Autosave plugin to make it work better with SPAs using hash routing.
- Added support for merging table cells when pasting a table into another table.

### Changed
- Changed so the language packs are only loaded once. Patch contributed by 0xor1.
- Simplified the css for inline boundaries selection by switching to an attribute selector.

### Fixed
- Fixed bug where an error would be thrown on editor initialization if the window.getSelection() returned null.
- Fixed bug where holding down control or alt keys made the keyboard navigation inside an inline boundary not work as expected.
- Fixed bug where applying formats in IE11 produced extra, empty paragraphs in the editor.
- Fixed bug where the Word Count Plugin didn't count some mathematical operators correctly.
- Fixed bug where removing an inline editor removed the element that the editor had been initialized on.
- Fixed bug where setting the selection to the end of an editable container caused some formatting problems.
- Fixed bug where an error would be thrown sometimes when an editor was removed because of the selection bookmark was being stored asynchronously.
- Fixed a bug where an editor initialized on an empty list did not contain any valid cursor positions.
- Fixed a bug with the Context Menu Plugin and webkit browsers on Mac where right-clicking inside a table would produce an incorrect selection.
- Fixed bug where the Image Plugin constrain proportions setting wasn't working as expected.
- Fixed bug where deleting the last character in a span with decorations produced an incorrect element when typing.
- Fixed bug where focusing on inline editors made the toolbar flicker when moving between elements quickly.
- Fixed bug where the selection would be stored incorrectly in inline editors when the mouseup event was fired outside the editor body.
- Fixed bug where toggling bold at the end of an inline boundary would toggle off the whole word.
- Fixed bug where setting the skin to false would not stop the loading of some skin css files.
- Fixed bug in mobile theme where pinch-to-zoom would break after exiting the editor.
- Fixed bug where sublists of a fully selected list would not be switched correctly when changing list style.
- Fixed bug where inserting media by source would break the UndoManager.
- Fixed bug where inserting some content into the editor with a specific selection would replace some content incorrectly.
- Fixed bug where selecting all content with ctrl+a in IE11 caused problems with untoggling some formatting.
- Fixed bug where the Search and Replace Plugin left some marker spans in the editor when undoing and redoing after replacing some content.
- Fixed bug where the editor would not get a scrollbar when using the Fullscreen and Autoresize plugins together.
- Fixed bug where the font selector would stop working correctly after selecting fonts three times.
- Fixed so pressing the enter key inside of an inline boundary inserts a br after the inline boundary element.
- Fixed a bug where it wasn't possible to use tab navigation inside of a table that was inside of a list.
- Fixed bug where end_container_on_empty_block would incorrectly remove elements.
- Fixed bug where content_styles weren't added to the Preview Plugin iframe.
- Fixed so the beforeSetContent/beforeGetContent events are preventable.
- Fixed bug where changing height value in Table Plugin advanced tab didn't do anything.
- Fixed bug where it wasn't possible to remove formatting from content in beginning of table cell.

## 4.7.1 - 2017-10-09

### Fixed
- Fixed bug where theme set to false on an inline editor produced an extra div element after the target element.
- Fixed bug where the editor drag icon was misaligned with the branding set to false.
- Fixed bug where doubled menu items were not being removed as expected with the removed_menuitems setting.
- Fixed bug where the Table of contents plugin threw an error when initialized.
- Fixed bug where it wasn't possible to add inline formats to text selected right to left.
- Fixed bug where the paste from plain text mode did not work as expected.
- Fixed so the style previews do not set color and background color when selected.
- Fixed bug where the Autolink plugin didn't work as expected with some formats applied on an empty editor.
- Fixed bug where the Textpattern plugin were throwing errors on some patterns.
- Fixed bug where the Save plugin saved all editors instead of only the active editor. Patch contributed by dannoe.

## 4.7.0 - 2017-10-03

### Added
- Added new mobile ui that is specifically designed for mobile devices.

### Changed
- Updated the default skin to be more modern and white since white is preferred by most implementations.
- Restructured the default menus to be more similar to common office suites like Google Docs.

### Fixed
- Fixed so theme can be set to false on both inline and iframe editor modes.
- Fixed bug where inline editor would add/remove the visualblocks css multiple times.
- Fixed bug where selection wouldn't be properly restored when editor lost focus and commands where invoked.
- Fixed bug where toc plugin would generate id:s for headers even though a toc wasn't inserted into the content.
- Fixed bug where is wasn't possible to drag/drop contents within the editor if paste_data_images where set to true.
- Fixed bug where getParam and close in WindowManager would get the first opened window instead of the last opened window.
- Fixed bug where delete would delete between cells inside a table in Firefox.

## 4.6.7 - 2017-09-18

### Added
- Added some missing translations to Image, Link and Help plugins.

### Fixed
- Fixed bug where paste wasn't working in IOS.
- Fixed bug where the Word Count Plugin didn't count some mathematical operators correctly.
- Fixed bug where inserting a list in a table caused the cell to expand in height.
- Fixed bug where pressing enter in a list located inside of a table deleted list items instead of inserting new list item.
- Fixed bug where copy and pasting table cells produced inconsistent results.
- Fixed bug where initializing an editor with an ID of 'length' would throw an exception.
- Fixed bug where it was possible to split a non merged table cell.
- Fixed bug where copy and pasting a list with a very specific selection into another list would produce a nested list.
- Fixed bug where copy and pasting ordered lists sometimes produced unordered lists.
- Fixed bug where padded elements inside other elements would be treated as empty.
- Fixed so you can resize images inside a figure element.
- Fixed bug where an inline TinyMCE editor initialized on a table did not set selection on load in Chrome.
- Fixed the positioning of the inlite toolbar when the target element wasn't big enough to fit the toolbar.

## 4.6.6 - 2017-08-30

### Fixed
- Fixed so that notifications wrap long text content instead of bleeding outside the notification element.
- Fixed so the content_style css is added after the skin and custom stylesheets.
- Fixed bug where it wasn't possible to remove a table with the Cut button.
- Fixed bug where the center format wasn't getting the same font size as the other formats in the format preview.
- Fixed bug where the wordcount plugin wasn't counting hyphenated words correctly.
- Fixed bug where all content pasted into the editor was added to the end of the editor.
- Fixed bug where enter keydown on list item selection only deleted content and didn't create a new line.
- Fixed bug where destroying the editor while the content css was still loading caused error notifications on Firefox.
- Fixed bug where undoing cut operation in IE11 left some unwanted html in the editor content.
- Fixed bug where enter keydown would throw an error in IE11.
- Fixed bug where duplicate instances of an editor were added to the editors array when using the createEditor API.
- Fixed bug where the formatter applied formats on the wrong content when spellchecker was activated.
- Fixed bug where switching formats would reset font size on child nodes.
- Fixed bug where the table caption element weren't always the first descendant to the table tag.
- Fixed bug where pasting some content into the editor on chrome some newlines were removed.
- Fixed bug where it wasn't possible to remove a list if a list item was a table element.
- Fixed bug where copy/pasting partial selections of tables wouldn't produce a proper table.
- Fixed bug where the searchreplace plugin could not find consecutive spaces.
- Fixed bug where background color wasn't applied correctly on some partially selected contents.

## 4.6.5 - 2017-08-02

### Added
- Added new inline_boundaries_selector that allows you to specify the elements that should have boundaries.
- Added new local upload feature this allows the user to upload images directly from the image dialog.
- Added a new api for providing meta data for plugins. It will show up in the help dialog if it's provided.

### Fixed
- Fixed so that the notifications created by the notification manager are more screen reader accessible.
- Fixed bug where changing the list format on multiple selected lists didn't change all of the lists.
- Fixed bug where the nonbreaking plugin would insert multiple undo levels when pressing the tab key.
- Fixed bug where delete/backspace wouldn't render a caret when all editor contents where deleted.
- Fixed bug where delete/backspace wouldn't render a caret if the deleted element was a single contentEditable false element.
- Fixed bug where the wordcount plugin wouldn't count words correctly if word where typed after applying a style format.
- Fixed bug where the wordcount plugin would count mathematical formulas as multiple words for example 1+1=2.
- Fixed bug where formatting of triple clicked blocks on Chrome/Safari would result in styles being added outside the visual selection.
- Fixed bug where paste would add the contents to the end of the editor area when inline mode was used.
- Fixed bug where toggling off bold formatting on text entered in a new paragraph would add an extra line break.
- Fixed bug where autolink plugin would only produce a link on every other consecutive link on Firefox.
- Fixed bug where it wasn't possible to select all contents if the content only had one pre element.
- Fixed bug where sizzle would produce lagging behavior on some sites due to repaints caused by feature detection.
- Fixed bug where toggling off inline formats wouldn't include the space on selected contents with leading or trailing spaces.
- Fixed bug where the cut operation in UI wouldn't work in Chrome.
- Fixed bug where some legacy editor initialization logic would throw exceptions about editor settings not being defined.
- Fixed bug where it wasn't possible to apply text color to links if they where part of a non collapsed selection.
- Fixed bug where an exception would be thrown if the user selected a video element and then moved the focus outside the editor.
- Fixed bug where list operations didn't work if there where block elements inside the list items.
- Fixed bug where applying block formats to lists wrapped in block elements would apply to all elements in that wrapped block.

## 4.6.4 - 2017-06-13

### Fixed
- Fixed bug where the editor would move the caret when clicking on the scrollbar next to a content editable false block.
- Fixed bug where the text color select dropdowns wasn't placed correctly when they didn't fit the width of the screen.
- Fixed bug where the default editor line height wasn't working for mixed font size contents.
- Fixed bug where the content css files for inline editors were loaded multiple times for multiple editor instances.
- Fixed bug where the initial value of the font size/font family dropdowns wasn't displayed.
- Fixed bug where the I18n api was not supporting arrays as the translation replacement values.
- Fixed bug where chrome would display "The given range isn't in document." errors for invalid ranges passed to setRng.
- Fixed bug where the compat3x plugin wasn't working since the global tinymce references wasn't resolved correctly.
- Fixed bug where the preview plugin wasn't encoding the base url passed into the iframe contents producing a xss bug.
- Fixed bug where the dom parser/serializer wasn't handling some special elements like noframes, title and xmp.
- Fixed bug where the dom parser/serializer wasn't handling cdata sections with comments inside.
- Fixed bug where the editor would scroll to the top of the editable area if a dialog was closed in inline mode.
- Fixed bug where the link dialog would not display the right rel value if rel_list was configured.
- Fixed bug where the context menu would select images on some platforms but not others.
- Fixed bug where the filenames of images were not retained on dragged and drop into the editor from the desktop.
- Fixed bug where the paste plugin would misrepresent newlines when pasting plain text and having forced_root_block configured.
- Fixed so that the error messages for the imagetools plugin is more human readable.
- Fixed so the internal validate setting for the parser/serializer can't be set from editor initialization settings.

## 4.6.3 - 2017-05-30

### Fixed
- Fixed bug where the arrow keys didn't work correctly when navigating on nested inline boundary elements.
- Fixed bug where delete/backspace didn't work correctly on nested inline boundary elements.
- Fixed bug where image editing didn't work on subsequent edits of the same image.
- Fixed bug where charmap descriptions wouldn't properly wrap if they exceeded the width of the box.
- Fixed bug where the default image upload handler only accepted 200 as a valid http status code.
- Fixed so rel on target=_blank links gets forced with only noopener instead of both noopener and noreferrer.

## 4.6.2 - 2017-05-23

### Fixed
- Fixed bug where the SaxParser would run out of memory on very large documents.
- Fixed bug with formatting like font size wasn't applied to del elements.
- Fixed bug where various api calls would be throwing exceptions if they where invoked on a removed editor instance.
- Fixed bug where the branding position would be incorrect if the editor was inside a hidden tab and then later showed.
- Fixed bug where the color levels feature in the imagetools dialog wasn't working properly.
- Fixed bug where imagetools dialog wouldn't pre-load images from CORS domains, before trying to prepare them for editing.
- Fixed bug where the tab key would move the caret to the next table cell if being pressed inside a list inside a table.
- Fixed bug where the cut/copy operations would loose parent context like the current format etc.
- Fixed bug with format preview not working on invalid elements excluded by valid_elements.
- Fixed bug where blocks would be merged in incorrect order on backspace/delete.
- Fixed bug where zero length text nodes would cause issues with the undo logic if there where iframes present.
- Fixed bug where the font size/family select lists would throw errors if the first node was a comment.
- Fixed bug with csp having to allow local script evaluation since it was used to detect global scope.
- Fixed bug where CSP required a relaxed option for javascript: URLs in unsupported legacy browsers.
- Fixed bug where a fake caret would be rendered for td with the contenteditable=false.
- Fixed bug where typing would be blocked on IE 11 when within a nested contenteditable=true/false structure.

## 4.6.1 - 2017-05-10

### Added
- Added configuration option to list plugin to disable tab indentation.

### Fixed
- Fixed bug where format change on very specific content could cause the selection to change.
- Fixed bug where TinyMCE could not be lazyloaded through jquery integration.
- Fixed bug where entities in style attributes weren't decoded correctly on paste in webkit.
- Fixed bug where fontsize_formats option had been renamed incorrectly.
- Fixed bug with broken backspace/delete behaviour between contenteditable=false blocks.
- Fixed bug where it wasn't possible to backspace to the previous line with the inline boundaries functionality turned on.
- Fixed bug where is wasn't possible to move caret left and right around a linked image with the inline boundaries functionality turned on.
- Fixed bug where pressing enter after/before hr element threw exception. Patch contributed bradleyke.
- Fixed so the CSS in the visualblocks plugin doesn't overwrite background color. Patch contributed by Christian Rank.
- Fixed bug where multibyte characters weren't encoded correctly. Patch contributed by James Tarkenton.
- Fixed bug where shift-click to select within contenteditable=true fields wasn't working.

## 4.6.0 - 2017-05-04

### Added
- Added an inline boundary caret position feature that makes it easier to type at the beginning/end of links/code elements.
- Added a help plugin that adds a button and a dialog showing the editor shortcuts and loaded plugins.
- Added an inline_boundaries option that allows you to disable the inline boundary feature if it's not desired.
- Added a new ScrollIntoView event that allows you to override the default scroll to element behavior.
- Added role and aria- attributes as valid elements in the default valid elements config.
- Added new internal flag for PastePreProcess/PastePostProcess this is useful to know if the paste was coming from an external source.
- Added new ignore function to UndoManager this works similar to transact except that it doesn't add an undo level by default.

### Fixed
- Fixed so that urls gets retained for images when being edited. This url is then passed on to the upload handler.
- Fixed so that the editors would be initialized on readyState interactive instead of complete.
- Fixed so that the init event of the editor gets fired once all contentCSS files have been properly loaded.
- Fixed so that width/height of the editor gets taken from the textarea element if it's explicitly specified in styles.
- Fixed so that keep_styles set to false no longer clones class/style from the previous paragraph on enter.
- Fixed so that the default line-height is 1.2em to avoid zwnbsp characters from producing text rendering glitches on Windows.
- Fixed so that loading errors of content css gets presented by a notification message.
- Fixed so figure image elements can be linked when selected this wraps the figure image in a anchor element.
- Fixed bug where it wasn't possible to copy/paste rows with colspans by using the table copy/paste feature.
- Fixed bug where the protect setting wasn't properly applied to header/footer parts when using the fullpage plugin.
- Fixed bug where custom formats that specified upper case element names where not applied correctly.
- Fixed bug where some screen readers weren't reading buttons due to an aria specific fix for IE 8.
- Fixed bug where cut wasn't working correctly on iOS due to it's clipboard API not working correctly.
- Fixed bug where Edge would paste div elements instead of paragraphs when pasting plain text.
- Fixed bug where the textpattern plugin wasn't dealing with trailing punctuations correctly.
- Fixed bug where image editing would some times change the image format from jpg to png.
- Fixed bug where some UI elements could be inserted into the toolbar even if they where not registered.
- Fixed bug where it was possible to click the TD instead of the character in the character map and that caused an exception.
- Fixed bug where the font size/font family dropdowns would sometimes show an incorrect value due to css not being loaded in time.
- Fixed bug with the media plugin inserting undefined instead of retaining size when media_dimensions was set to false.
- Fixed bug with deleting images when forced_root_blocks where set to false.
- Fixed bug where input focus wasn't properly handled on nested content editable elements.
- Fixed bug where Chrome/Firefox would throw an exception when selecting images due to recent change of setBaseAndExtent support.
- Fixed bug where malformed blobs would throw exceptions now they are simply ignored.
- Fixed bug where backspace/delete wouldn't work properly in some cases where all contents was selected in WebKit.
- Fixed bug with Angular producing errors since it was expecting events objects to be patched with their custom properties.
- Fixed bug where the formatter would apply formatting to spellchecker errors now all bogus elements are excluded.
- Fixed bug with backspace/delete inside table caption elements wouldn't behave properly on IE 11.
- Fixed bug where typing after a contenteditable false inline element could move the caret to the end of that element.
- Fixed bug where backspace before/after contenteditable false blocks wouldn't properly remove the right element.
- Fixed bug where backspace before/after contenteditable false inline elements wouldn't properly empty the current block element.
- Fixed bug where vertical caret navigation with a custom line-height would sometimes match incorrect positions.
- Fixed bug with paste on Edge where character encoding wasn't handled properly due to a browser bug.
- Fixed bug with paste on Edge where extra fragment data was inserted into the contents when pasting.
- Fixed bug with pasting contents when having a whole block element selected on WebKit could cause WebKit spans to appear.
- Fixed bug where the visualchars plugin wasn't working correctly showing invisible nbsp characters.
- Fixed bug where browsers would hang if you tried to load some malformed html contents.
- Fixed bug where the init call promise wouldn't resolve if the specified selector didn't find any matching elements.
- Fixed bug where the Schema isValidChild function was case sensitive.

### Removed
- Dropped support for IE 8-10 due to market share and lack of support from Microsoft. See tinymce docs for details.

## 4.5.3 - 2017-02-01

### Added
- Added keyboard navigation for menu buttons when the menu is in focus.
- Added api to the list plugin for setting custom classes/attributes on lists.
- Added validation for the anchor plugin input field according to W3C id naming specifications.

### Fixed
- Fixed bug where media placeholders were removed after resize with the forced_root_block setting set to false.
- Fixed bug where deleting selections with similar sibling nodes sometimes deleted the whole document.
- Fixed bug with inlite theme where several toolbars would appear scrolling when more than one instance of the editor was in use.
- Fixed bug where the editor would throw error with the fontselect plugin on hidden editor instances in Firefox.
- Fixed bug where the background color would not stretch to the font size.
- Fixed bug where font size would be removed when changing background color.
- Fixed bug where the undomanager trimmed away whitespace between nodes on undo/redo.
- Fixed bug where media_dimensions=false in media plugin caused the editor to throw an error.
- Fixed bug where IE was producing font/u elements within links on paste.
- Fixed bug where some button tooltips were broken when compat3x was in use.
- Fixed bug where backspace/delete/typeover would remove the caption element.
- Fixed bug where powerspell failed to function when compat3x was enabled.
- Fixed bug where it wasn't possible to apply sub/sup on text with large font size.
- Fixed bug where pre tags with spaces weren't treated as content.
- Fixed bug where Meta+A would select the entire document instead of all contents in nested ce=true elements.

## 4.5.2 - 2017-01-04

### Fixed
- Added missing keyboard shortcut description for the underline menu item in the format menu.
- Fixed bug where external blob urls wasn't properly handled by editor upload logic. Patch contributed by David Oviedo.
- Fixed bug where urls wasn't treated as a single word by the wordcount plugin.
- Fixed bug where nbsp characters wasn't treated as word delimiters by the wordcount plugin.
- Fixed bug where editor instance wasn't properly passed to the format preview logic. Patch contributed by NullQuery.
- Fixed bug where the fake caret wasn't hidden when you moved selection to a cE=false element.
- Fixed bug where it wasn't possible to edit existing code sample blocks.
- Fixed bug where it wasn't possible to delete editor contents if the selection included an empty block.
- Fixed bug where the formatter wasn't expanding words on some international characters. Patch contributed by Martin Larochelle.
- Fixed bug where the open link feature wasn't working correctly on IE 11.
- Fixed bug where enter before/after a cE=false block wouldn't properly padd the paragraph with an br element.
- Fixed so font size and font family select boxes always displays a value by using the runtime style as a fallback.
- Fixed so missing plugins will be logged to console as warnings rather than halting the initialization of the editor.
- Fixed so splitbuttons become normal buttons in advlist plugin if styles are empty. Patch contributed by René Schleusner.
- Fixed so you can multi insert rows/cols by selecting table cells and using insert rows/columns.

## 4.5.1 - 2016-12-07

### Fixed
- Fixed bug where the lists plugin wouldn't initialize without the advlist plugins if served from cdn.
- Fixed bug where selectors with "*" would cause the style format preview to throw an error.
- Fixed bug with toggling lists off on lists with empty list items would throw an error.
- Fixed bug where editing images would produce non existing blob uris.
- Fixed bug where the offscreen toc selection would be treated as the real toc element.
- Fixed bug where the aria level attribute for element path would have an incorrect start index.
- Fixed bug where the offscreen selection of cE=false that where very wide would be shown onscreen. Patch contributed by Steven Bufton.
- Fixed so the default_link_target gets applied to links created by the autolink plugin.
- Fixed so that the name attribute gets removed by the anchor plugin if editing anchors.

## 4.5.0 - 2016-11-23

### Added
- Added new toc plugin allows you to insert table of contents based on editor headings.
- Added new auto complete menu to all url fields. Adds history, link to anchors etc.
- Added new sidebar api that allows you to add custom sidebar panels and buttons to toggle these.
- Added new insert menu button that allows you to have multiple insert functions under the same menu button.
- Added new open link feature to ctrl+click, alt+enter and context menu.
- Added new media_embed_handler option to allow the media plugin to be populated with custom embeds.
- Added new support for editing transparent images using the image tools dialog.
- Added new images_reuse_filename option to allow filenames of images to be retained for upload.
- Added new security feature where links with target="_blank" will by default get rel="noopener noreferrer".
- Added new allow_unsafe_link_target to allow you to opt-out of the target="_blank" security feature.
- Added new style_formats_autohide option to automatically hide styles based on context.
- Added new codesample_content_css option to specify where the code sample prism css is loaded from.
- Added new support for Japanese/Chinese word count following the unicode standards on this.
- Added new fragmented undo levels this dramatically reduces flicker on contents with iframes.
- Added new live previews for complex elements like table or lists.

### Fixed
- Fixed bug where it wasn't possible to properly tab between controls in a dialog with a disabled form item control.
- Fixed bug where firefox would generate a rectangle on elements produced after/before a cE=false elements.
- Fixed bug with advlist plugin not switching list element format properly in some edge cases.
- Fixed bug where col/rowspans wasn't correctly computed by the table plugin in some cases.
- Fixed bug where the table plugin would thrown an error if object_resizing was disabled.
- Fixed bug where some invalid markup would cause issues when running in XHTML mode. Patch contributed by Charles Bourasseau.
- Fixed bug where the fullscreen class wouldn't be removed properly when closing dialogs.
- Fixed bug where the PastePlainTextToggle event wasn't fired by the paste plugin when the state changed.
- Fixed bug where table the row type wasn't properly updated in table row dialog. Patch contributed by Matthias Balmer.
- Fixed bug where select all and cut wouldn't place caret focus back to the editor in WebKit. Patch contributed by Daniel Jalkut.
- Fixed bug where applying cell/row properties to multiple cells/rows would reset other unchanged properties.
- Fixed bug where some elements in the schema would have redundant/incorrect children.
- Fixed bug where selector and target options would cause issues if used together.
- Fixed bug where drag/drop of images from desktop on chrome would thrown an error.
- Fixed bug where cut on WebKit/Blink wouldn't add an undo level.
- Fixed bug where IE 11 would scroll to the cE=false elements when they where selected.
- Fixed bug where keys like F5 wouldn't work when a cE=false element was selected.
- Fixed bug where the undo manager wouldn't stop the typing state when commands where executed.
- Fixed bug where unlink on wrapped links wouldn't work properly.
- Fixed bug with drag/drop of images on WebKit where the image would be deleted form the source editor.
- Fixed bug where the visual characters mode would be disabled when contents was extracted from the editor.
- Fixed bug where some browsers would toggle of formats applied to the caret when clicking in the editor toolbar.
- Fixed bug where the custom theme function wasn't working correctly.
- Fixed bug where image option for custom buttons required you to have icon specified as well.
- Fixed bug where the context menu and contextual toolbars would be visible at the same time and sometimes overlapping.
- Fixed bug where the noneditable plugin would double wrap elements when using the noneditable_regexp option.
- Fixed bug where tables would get padding instead of margin when you used the indent button.
- Fixed bug where the charmap plugin wouldn't properly insert non breaking spaces.
- Fixed bug where the color previews in color input boxes wasn't properly updated.
- Fixed bug where the list items of previous lists wasn't merged in the right order.
- Fixed bug where it wasn't possible to drag/drop inline-block cE=false elements on IE 11.
- Fixed bug where some table cell merges would produce incorrect rowspan/colspan.
- Fixed so the font size of the editor defaults to 14px instead of 11px this can be overridden by custom css.
- Fixed so wordcount is debounced to reduce cpu hogging on larger texts.
- Fixed so tinymce global gets properly exported as a module when used with some module bundlers.
- Fixed so it's possible to specify what css properties you want to preview on specific formats.
- Fixed so anchors are contentEditable=false while within the editor.
- Fixed so selected contents gets wrapped in a inline code element by the codesample plugin.
- Fixed so conditional comments gets properly stripped independent of case. Patch contributed by Georgii Dolzhykov.
- Fixed so some escaped css sequences gets properly handled. Patch contributed by Georgii Dolzhykov.
- Fixed so notifications with the same message doesn't get displayed at the same time.
- Fixed so F10 can be used as an alternative key to focus to the toolbar.
- Fixed various api documentation issues and typos.

### Removed
- Removed layer plugin since it wasn't really ported from 3.x and there doesn't seem to be much use for it.
- Removed moxieplayer.swf from the media plugin since it wasn't used by the media plugin.
- Removed format state from the advlist plugin to be more consistent with common word processors.

## 4.4.3 - 2016-09-01

### Fixed
- Fixed bug where copy would produce an exception on Chrome.
- Fixed bug where deleting lists on IE 11 would merge in correct text nodes.
- Fixed bug where deleting partial lists with indentation wouldn't cause proper normalization.

## 4.4.2 - 2016-08-25

### Added
- Added new importcss_exclusive option to disable unique selectors per group.
- Added new group specific selector_converter option to importcss plugin.
- Added new codesample_languages option to apply custom languages to codesample plugin.
- Added new codesample_dialog_width/codesample_dialog_height options.

### Fixed
- Fixed bug where fullscreen button had an incorrect keyboard shortcut.
- Fixed bug where backspace/delete wouldn't work correctly from a block to a cE=false element.
- Fixed bug where smartpaste wasn't detecting links with special characters in them like tilde.
- Fixed bug where the editor wouldn't get proper focus if you clicked on a cE=false element.
- Fixed bug where it wasn't possible to copy/paste table rows that had merged cells.
- Fixed bug where merging cells could some times produce invalid col/rowspan attibute values.
- Fixed bug where getBody would sometimes thrown an exception now it just returns null if the iframe is clobbered.
- Fixed bug where drag/drop of cE=false element wasn't properly constrained to viewport.
- Fixed bug where contextmenu on Mac would collapse any selection to a caret.
- Fixed bug where rtl mode wasn't rendered properly when loading a language pack with the rtl flag.
- Fixed bug where Kamer word bounderies would be stripped from contents.
- Fixed bug where lists would sometimes render two dots or numbers on the same line.
- Fixed bug where the skin_url wasn't used by the inlite theme.
- Fixed so data attributes are ignored when comparing formats in the formatter.
- Fixed so it's possible to disable inline toolbars in the inlite theme.
- Fixed so template dialog gets resized if it doesn't fit the window viewport.

## 4.4.1 - 2016-07-26

### Added
- Added smart_paste option to paste plugin to allow disabling the paste behavior if needed.

### Fixed
- Fixed bug where png urls wasn't properly detected by the smart paste logic.
- Fixed bug where the element path wasn't working properly when multiple editor instances where used.
- Fixed bug with creating lists out of multiple paragraphs would just create one list item instead of multiple.
- Fixed bug where scroll position wasn't properly handled by the inlite theme to place the toolbar properly.
- Fixed bug where multiple instances of the editor using the inlite theme didn't render the toolbar properly.
- Fixed bug where the shortcut label for fullscreen mode didn't match the actual shortcut key.
- Fixed bug where it wasn't possible to select cE=false blocks using touch devices on for example iOS.
- Fixed bug where it was possible to select the child image within a cE=false on IE 11.
- Fixed so inserts of html containing lists doesn't merge with any existing lists unless it's a paste operation.

## 4.4.0 - 2016-06-30

### Added
- Added new inlite theme this is a more lightweight inline UI.
- Added smarter paste logic that auto detects urls in the clipboard and inserts images/links based on that.
- Added a better image resize algorithm for better image quality in the imagetools plugin.

### Fixed
- Fixed bug where it wasn't possible to drag/dropping cE=false elements on FF.
- Fixed bug where backspace/delete before/after a cE=false block would produce a new paragraph.
- Fixed bug where list style type css property wasn't preserved when indenting lists.
- Fixed bug where merging of lists where done even if the list style type was different.
- Fixed bug where the image_dataimg_filter function wasn't used when pasting images.
- Fixed bug where nested editable within a non editable element would cause scroll on focus in Chrome.
- Fixed so invalid targets for inline mode is blocked on initialization. We only support elements that can have children.

## 4.3.13 - 2016-06-08

### Added
- Added characters with a diacritical mark to charmap plugin. Patch contributed by Dominik Schilling.
- Added better error handling if the image proxy service would produce errors.

### Fixed
- Fixed issue with pasting list items into list items would produce nested list rather than a merged list.
- Fixed bug where table selection could get stuck in selection mode for inline editors.
- Fixed bug where it was possible to place the caret inside the resize grid elements.
- Fixed bug where it wasn't possible to place in elements horizontally adjacent cE=false blocks.
- Fixed bug where multiple notifications wouldn't be properly placed on screen.
- Fixed bug where multiple editor instance of the same id could be produces in some specific integrations.

## 4.3.12 - 2016-05-10

### Fixed
- Fixed bug where focus calls couldn't be made inside the editors PostRender event handler.
- Fixed bug where some translations wouldn't work as expected due to a bug in editor.translate.
- Fixed bug where the node change event could fire with a node out side the root of the editor.
- Fixed bug where Chrome wouldn't properly present the keyboard paste clipboard details when paste was clicked.
- Fixed bug where merged cells in tables couldn't be selected from right to left.
- Fixed bug where insert row wouldn't properly update a merged cells rowspan property.
- Fixed bug where the color input boxes preview field wasn't properly set on initialization.
- Fixed bug where IME composition inside table cells wouldn't work as expected on IE 11.
- Fixed so all shadow dom support is under and experimental flag due to flaky browser support.

## 4.3.11 - 2016-04-25

### Fixed
- Fixed bug where it wasn't possible to insert empty blocks though the API unless they where padded.
- Fixed bug where you couldn't type the Euro character on Windows.
- Fixed bug where backspace/delete from a cE=false element to a text block didn't work properly.
- Fixed bug where the text color default grid would render incorrectly.
- Fixed bug where the codesample plugin wouldn't load the css in the editor for multiple editors.
- Fixed so the codesample plugin textarea gets focused by default.

## 4.3.10 - 2016-04-12

### Fixed
- Fixed bug where the key "y" on WebKit couldn't be entered due to conflict with keycode for F10 on keypress.

## 4.3.9 - 2016-04-12

### Added
- Added support for focusing the contextual toolbars using keyboard.
- Added keyboard support for slider UI controls. You can no increase/decrease using arrow keys.
- Added url pattern matching for Dailymotion to media plugin. Patch contributed by Bertrand Darbon.
- Added body_class to template plugin preview. Patch contributed by Milen Petrinski.
- Added options to better override textcolor pickers with custom colors. Patch contributed by Xavier Boubert.
- Added visual arrows to inline contextual toolbars so that they point to the element being active.

### Changed
- Changed the Meta+Shift+F shortcut to Ctrl+Shift+F since Czech, Slovak, Polish languages used the first one for input.

### Fixed
- Fixed so toolbars for tables or other larger elements get better positioned below the scrollable viewport.
- Fixed bug where it was possible to click links inside cE=false blocks.
- Fixed bug where event targets wasn't properly handled in Safari Technical Preview.
- Fixed bug where drag/drop text in FF 45 would make the editor caret invisible.
- Fixed bug where the remove state wasn't properly set on editor instances when detected as clobbered.
- Fixed bug where offscreen selection of some cE=false elements would render onscreen. Patch contributed by Steven Bufton
- Fixed bug where enter would clone styles out side the root on editors inside a span. Patch contributed by ChristophKaser.
- Fixed bug where drag/drop of images into the editor didn't work correctly in FF.
- Fixed so the first item in panels for the imagetools dialog gets proper keyboard focus.

## 4.3.8 - 2016-03-15

### Fixed
- Fixed bug where inserting HR at the end of a block element would produce an extra empty block.
- Fixed bug where links would be clickable when readonly mode was enabled.
- Fixed bug where the formatter would normalize to the wrong node on very specific content.
- Fixed bug where some nested list items couldn't be indented properly.
- Fixed bug where links where clickable in the preview dialog.
- Fixed so the alt attribute doesn't get padded with an empty value by default.
- Fixed so nested alignment works more correctly. You will now alter the alignment to the closest block parent.

## 4.3.7 - 2016-03-02

### Fixed
- Fixed bug where incorrect icons would be rendered for imagetools edit and color levels.
- Fixed bug where navigation using arrow keys inside a SelectBox didn't move up/down.
- Fixed bug where the visualblocks plugin would render borders round internal UI elements.

## 4.3.6 - 2016-03-01

### Added
- Added new paste_remember_plaintext_info option to allow a global disable of the plain text mode notification.
- Added new PastePlainTextToggle event that fires when plain text mode toggles on/off.

### Fixed
- Fixed bug where it wasn't possible to select media elements since the drag logic would snap it to mouse cursor.
- Fixed bug where it was hard to place the caret inside nested cE=true elements when the outer cE=false element was focused.
- Fixed bug where editors wouldn't properly initialize if both selector and mode where used.
- Fixed bug where IME input inside table cells would switch the IME off.
- Fixed bug where selection inside the first table cell would cause the whole table cell to get selected.
- Fixed bug where error handling of images being uploaded wouldn't properly handle faulty statuses.
- Fixed bug where inserting contents before a HR would cause an exception to be thrown.
- Fixed bug where copy/paste of Excel data would be inserted as an image.
- Fixed caret position issues with copy/paste of inline block cE=false elements.
- Fixed issues with various menu item focus bugs in Chrome. Where the focused menu bar item wasn't properly blurred.
- Fixed so the notifications have a solid background since it would be hard to read if there where text under it.
- Fixed so notifications gets animated similar to the ones used by dialogs.
- Fixed so larger images that gets pasted is handled better.
- Fixed so the window close button is more uniform on various platform and also increased it's hit area.

## 4.3.5 - 2016-02-11

Npm version bump due to package not being fully updated.

## 4.3.4 - 2016-02-11

### Added
- Added new OpenWindow/CloseWindow events that gets fired when windows open/close.
- Added new NewCell/NewRow events that gets fired when table cells/rows are created.
- Added new Promise return value to tinymce.init makes it easier to handle initialization.

### Fixed
- Fixed various bugs with drag/drop of contentEditable:false elements.
- Fixed bug where deleting of very specific nested list items would result in an odd list.
- Fixed bug where lists would get merged with adjacent lists outside the editable inline root.
- Fixed bug where MS Edge would crash when closing a dialog then clicking a menu item.
- Fixed bug where table cell selection would add undo levels.
- Fixed bug where table cell selection wasn't removed when inline editor where removed.
- Fixed bug where table cell selection wouldn't work properly on nested tables.
- Fixed bug where table merge menu would be available when merging between thead and tbody.
- Fixed bug where table row/column resize wouldn't get properly removed when the editor was removed.
- Fixed bug where Chrome would scroll to the editor if there where a empty hash value in document url.
- Fixed bug where the cache suffix wouldn't work correctly with the importcss plugin.
- Fixed bug where selection wouldn't work properly on MS Edge on Windows Phone 10.
- Fixed so adjacent pre blocks gets joined into one pre block since that seems like the user intent.
- Fixed so events gets properly dispatched in shadow dom. Patch provided by Nazar Mokrynskyi.

### Removed
- Removed the jQuery version the jQuery plugin is now moved into the main package.
- Removed jscs from build process since eslint can now handle code style checking.

## 4.3.3 - 2016-01-14

### Added
- Added new table_resize_bars configuration setting.  This setting allows you to disable the table resize bars.
- Added new beforeInitialize event to tinymce.util.XHR lets you modify XHR properties before open. Patch contributed by Brent Clintel.
- Added new autolink_pattern setting to autolink plugin. Enables you to override the default autolink formats. Patch contributed by Ben Tiedt.
- Added new charmap option that lets you override the default charmap of the charmap plugin.
- Added new charmap_append option that lets you add new characters to the default charmap of the charmap plugin.
- Added new insertCustomChar event that gets fired when a character is inserted by the charmap plugin.

### Fixed
- Fixed bug where table cells started with a superfluous &nbsp; in IE10+.
- Fixed bug where table plugin would retain all BR tags when cells were merged.
- Fixed bug where media plugin would strip underscores from youtube urls.
- Fixed bug where IME input would fail on IE 11 if you typed within a table.
- Fixed bug where double click selection of a word would remove the space before the word on insert contents.
- Fixed bug where table plugin would produce exceptions when hovering tables with invalid structure.
- Fixed bug where fullscreen wouldn't scroll back to it's original position when untoggled.
- Fixed so the template plugins templates setting can be a function that gets a callback that can provide templates.

## 4.3.2 - 2015-12-14

### Fixed
- Fixed bug where the resize bars for table cells were not affected by the object_resizing property.
- Fixed bug where the contextual table toolbar would appear incorrectly if TinyMCE was initialized inline inside a table.
- Fixed bug where resizing table cells did not fire a node change event or add an undo level.
- Fixed bug where double click selection of text on IE 11 wouldn't work properly.
- Fixed bug where codesample plugin would incorrectly produce br elements inside code elements.
- Fixed bug where media plugin would strip dashes from youtube urls.
- Fixed bug where it was possible to move the caret into the table resize bars.
- Fixed bug where drag/drop into a cE=false element was possible on IE.

## 4.3.1 - 2015-11-30

### Fixed
- Fixed so it's possible to disable the table inline toolbar by setting it to false or an empty string.
- Fixed bug where it wasn't possible to resize some tables using the drag handles.
- Fixed bug where unique id:s would clash for multiple editor instances and cE=false selections.
- Fixed bug where the same plugin could be initialized multiple times.
- Fixed bug where the table inline toolbars would be displayed at the same time as the image toolbars.
- Fixed bug where the table selection rect wouldn't be removed when selecting another control element.

## 4.3.0 - 2015-11-23

### Added
- Added new table column/row resize support. Makes it a lot more easy to resize the columns/rows in a table.
- Added new table inline toolbar. Makes it easier to for example add new rows or columns to a table.
- Added new notification API. Lets you display floating notifications to the end user.
- Added new codesample plugin that lets you insert syntax highlighted pre elements into the editor.
- Added new image_caption to images. Lets you create images with captions using a HTML5 figure/figcaption elements.
- Added new live previews of embeded videos. Lets you play the video right inside the editor.
- Added new setDirty method and "dirty" event to the editor. Makes it easier to track the dirty state change.
- Added new setMode method to Editor instances that lets you dynamically switch between design/readonly.
- Added new core support for contentEditable=false elements within the editor overrides the browsers broken behavior.

### Changed
- Rewrote the noneditable plugin to use the new contentEditable false core logic.

### Fixed
- Fixed so the dirty state doesn't set to false automatically when the undo index is set to 0.
- Fixed the Selection.placeCaretAt so it works better on IE when the coordinate is between paragraphs.
- Fixed bug where data-mce-bogus="all" element contents where counted by the word count plugin.
- Fixed bug where contentEditable=false elements would be indented by the indent buttons.
- Fixed bug where images within contentEditable=false would be selected in WebKit on mouse click.
- Fixed bug in DOMUntils split method where the replacement parameter wouldn't work on specific cases.
- Fixed bug where the importcss plugin would import classes from the skin content css file.
- Fixed so all button variants have a wrapping span for it's text to make it easier to skin.
- Fixed so it's easier to exit pre block using the arrow keys.
- Fixed bug where listboxes with fix widths didn't render correctly.

## 4.2.8 - 2015-11-13

### Fixed
- Fixed bug where it was possible to delete tables as the inline root element if all columns where selected.
- Fixed bug where the UI buttons active state wasn't properly updated due to recent refactoring of that logic.

## 4.2.7 - 2015-10-27

### Fixed
- Fixed bug where backspace/delete would remove all formats on the last paragraph character in WebKit/Blink.
- Fixed bug where backspace within a inline format element with a bogus caret container would move the caret.
- Fixed bug where backspace/delete on selected table cells wouldn't add an undo level.
- Fixed bug where script tags embedded within the editor could sometimes get a mce- prefix prepended to them
- Fixed bug where validate: false option could produce an error to be thrown from the Serialization step.
- Fixed bug where inline editing of a table as the root element could let the user delete that table.
- Fixed bug where inline editing of a table as the root element wouldn't properly handle enter key.
- Fixed bug where inline editing of a table as the root element would normalize the selection incorrectly.
- Fixed bug where inline editing of a list as the root element could let the user delete that list.
- Fixed bug where inline editing of a list as the root element could let the user split that list.
- Fixed bug where resize handles would be rendered on editable root elements such as table.

## 4.2.6 - 2015-09-28

### Added
- Added capability to set request headers when using XHRs.
- Added capability to upload local images automatically default delay is set to 30 seconds after editing images.
- Added commands ids mceEditImage, mceAchor and mceMedia to be avaiable from execCommand.
- Added Edge browser to saucelabs grunt task. Patch contributed by John-David Dalton.

### Fixed
- Fixed bug where blob uris not produced by tinymce would produce HTML invalid markup.
- Fixed bug where selection of contents of a nearly empty editor in Edge would sometimes fail.
- Fixed bug where color styles woudln't be retained on copy/paste in Blink/Webkit.
- Fixed bug where the table plugin would throw an error when inserting rows after a child table.
- Fixed bug where the template plugin wouldn't handle functions as variable replacements.
- Fixed bug where undo/redo sometimes wouldn't work properly when applying formatting collapsed ranges.
- Fixed bug where shift+delete wouldn't do a cut operation on Blink/WebKit.
- Fixed bug where cut action wouldn't properly store the before selection bookmark for the undo level.
- Fixed bug where backspace in side an empty list element on IE would loose editor focus.
- Fixed bug where the save plugin wouldn't enable the buttons when a change occurred.
- Fixed bug where Edge wouldn't initialize the editor if a document.domain was specified.
- Fixed bug where enter key before nested images would sometimes not properly expand the previous block.
- Fixed bug where the inline toolbars wouldn't get properly hidden when blurring the editor instance.
- Fixed bug where Edge would paste Chinese characters on some Windows 10 installations.
- Fixed bug where IME would loose focus on IE 11 due to the double trailing br bug fix.
- Fixed bug where the proxy url in imagetools was incorrect. Patch contributed by Wong Ho Wang.

## 4.2.5 - 2015-08-31

### Added
- Added fullscreen capability to embedded youtube and vimeo videos.

### Fixed
- Fixed bug where the uploadImages call didn't work on IE 10.
- Fixed bug where image place holders would be uploaded by uploadImages call.
- Fixed bug where images marked with bogus would be uploaded by the uploadImages call.
- Fixed bug where multiple calls to uploadImages would result in decreased performance.
- Fixed bug where pagebreaks were editable to imagetools patch contributed by Rasmus Wallin.
- Fixed bug where the element path could cause too much recursion exception.
- Fixed bug for domains containing ".min". Patch contributed by Loïc Février.
- Fixed so validation of external links to accept a number after www. Patch contributed by Victor Carvalho.
- Fixed so the charmap is exposed though execCommand. Patch contributed by Matthew Will.
- Fixed so that the image uploads are concurrent for improved performance.
- Fixed various grammar problems in inline documentation. Patches provided by nikolas.

## 4.2.4 - 2015-08-17

### Added
- Added picture as a valid element to the HTML 5 schema. Patch contributed by Adam Taylor.

### Fixed
- Fixed bug where contents would be duplicated on drag/drop within the same editor.
- Fixed bug where floating/alignment of images on Edge wouldn't work properly.
- Fixed bug where it wasn't possible to drag images on IE 11.
- Fixed bug where image selection on Edge would sometimes fail.
- Fixed bug where contextual toolbars icons wasn't rendered properly when using the toolbar_items_size.
- Fixed bug where searchreplace dialog doesn't get prefilled with the selected text.
- Fixed bug where fragmented matches wouldn't get properly replaced by the searchreplace plugin.
- Fixed bug where enter key wouldn't place the caret if was after a trailing space within an inline element.
- Fixed bug where the autolink plugin could produce multiple links for the same text on Gecko.
- Fixed bug where EditorUpload could sometimes throw an exception if the blob wasn't found.
- Fixed xss issues with media plugin not properly filtering out some script attributes.

## 4.2.3 - 2015-07-30

### Fixed
- Fixed bug where image selection wasn't possible on Edge due to incompatible setBaseAndExtend API.
- Fixed bug where image blobs urls where not properly destroyed by the imagetools plugin.
- Fixed bug where keyboard shortcuts wasn't working correctly on IE 8.
- Fixed skin issue where the borders of panels where not visible on IE 8.

## 4.2.2 - 2015-07-22

### Fixed
- Fixed bug where float panels were not being hidden on inline editor blur when fixed_toolbar_container config option was in use.
- Fixed bug where combobox states wasn't properly updated if contents where updated without keyboard.
- Fixed bug where pasting into textbox or combobox would move the caret to the end of text.
- Fixed bug where removal of bogus span elements before block elements would remove whitespace between nodes.
- Fixed bug where repositioning of inline toolbars where async and producing errors if the editor was removed from DOM to early. Patch by iseulde.
- Fixed bug where element path wasn't working correctly. Patch contributed by iseulde.
- Fixed bug where menus wasn't rendered correctly when custom images where added to a menu. Patch contributed by Naim Hammadi.

## 4.2.1 - 2015-06-29

### Fixed
- Fixed bug where back/forward buttons in the browser would render blob images as broken images.
- Fixed bug where Firefox would throw regexp to big error when replacing huge base64 chunks.
- Fixed bug rendering issues with resize and context toolbars not being placed properly until next animation frame.
- Fixed bug where the rendering of the image while cropping would some times not be centered correctly.
- Fixed bug where listbox items with submenus would me selected as active.
- Fixed bug where context menu where throwing an error when rendering.
- Fixed bug where resize both option wasn't working due to resent addClass API change. Patch contributed by Jogai.
- Fixed bug where a hideAll call for container rendered inline toolbars would throw an error.
- Fixed bug where onclick event handler on combobox could cause issues if element.id was a function by some polluting libraries.
- Fixed bug where listboxes wouldn't get proper selected sub menu item when using link_list or image_list.
- Fixed so the UI controls are as wide as 4.1.x to avoid wrapping controls in toolbars.
- Fixed so the imagetools dialog is adaptive for smaller screen sizes.

## 4.2.0 - 2015-06-25

### Added
- Added new flat default skin to make the UI more modern.
- Added new imagetools plugin, lets you crop/resize and apply filters to images.
- Added new contextual toolbars support to the API lets you add floating toolbars for specific CSS selectors.
- Added new promise feature fill as tinymce.util.Promise.
- Added new built in image upload feature lets you upload any base64 encoded image within the editor as files.

### Fixed
- Fixed bug where resize handles would appear in the right position in the wrong editor when switching between resizable content in different inline editors.
- Fixed bug where tables would not be inserted in inline mode due to previous float panel fix.
- Fixed bug where floating panels would remain open when focus was lost on inline editors.
- Fixed bug where cut command on Chrome would thrown a browser security exception.
- Fixed bug where IE 11 sometimes would report an incorrect size for images in the image dialog.
- Fixed bug where it wasn't possible to remove inline formatting at the end of block elements.
- Fixed bug where it wasn't possible to delete table cell contents when cell selection was vertical.
- Fixed bug where table cell wasn't emptied from block elements if delete/backspace where pressed in empty cell.
- Fixed bug where cmd+shift+arrow didn't work correctly on Firefox mac when selecting to start/end of line.
- Fixed bug where removal of bogus elements would sometimes remove whitespace between nodes.
- Fixed bug where the resize handles wasn't updated when the main window was resized.
- Fixed so script elements gets removed by default to prevent possible XSS issues in default config implementations.
- Fixed so the UI doesn't need manual reflows when using non native layout managers.
- Fixed so base64 encoded images doesn't slow down the editor on modern browsers while editing.
- Fixed so all UI elements uses touch events to improve mobile device support.
- Removed the touch click quirks patch for iOS since it did more harm than good.
- Removed the non proportional resize handles since. Unproportional resize can still be done by holding the shift key.

## 4.1.10 - 2015-05-05

### Fixed
- Fixed bug where plugins loaded with compat3x would sometimes throw errors when loading using the jQuery version.
- Fixed bug where extra empty paragraphs would get deleted in WebKit/Blink due to recent Quriks fix.
- Fixed bug where the editor wouldn't work properly on IE 12 due to some required browser sniffing.
- Fixed bug where formatting shortcut keys where interfering with Mac OS X screenshot keys.
- Fixed bug where the caret wouldn't move to the next/previous line boundary on Cmd+Left/Right on Gecko.
- Fixed bug where it wasn't possible to remove formats from very specific nested contents.
- Fixed bug where undo levels wasn't produced when typing letters using the shift or alt+ctrl modifiers.
- Fixed bug where the dirty state wasn't properly updated when typing using the shift or alt+ctrl modifiers.
- Fixed bug where an error would be thrown if an autofocused editor was destroyed quickly after its initialization. Patch provided by thorn0.
- Fixed issue with dirty state not being properly updated on redo operation.
- Fixed issue with entity decoder not handling incorrectly written numeric entities.
- Fixed issue where some PI element values wouldn't be properly encoded.

## 4.1.9 - 2015-03-10

### Fixed
- Fixed bug where indentation wouldn't work properly for non list elements.
- Fixed bug with image plugin not pulling the image dimensions out correctly if a custom document_base_url was used.
- Fixed bug where ctrl+alt+[1-9] would conflict with the AltGr+[1-9] on Windows. New shortcuts is ctrl+shift+[1-9].
- Fixed bug with removing formatting on nodes in inline mode would sometimes include nodes outside the editor body.
- Fixed bug where extra nbsp:s would be inserted when you replaced a word surrounded by spaces using insertContent.
- Fixed bug with pasting from Google Docs would produce extra strong elements and line feeds.

## 4.1.8 - 2015-03-05

### Added
- Added new html5 sizes attribute to img elements used together with srcset.
- Added new elementpath option that makes it possible to disable the element path but keep the statusbar.
- Added new option table_style_by_css for the table plugin to set table styling with css rather than table attributes.
- Added new link_assume_external_targets option to prompt the user to prepend http:// prefix if the supplied link does not contain a protocol prefix.
- Added new image_prepend_url option to allow a custom base path/url to be added to images.
- Added new table_appearance_options option to make it possible to disable some options.
- Added new image_title option to make it possible to alter the title of the image, disabled by default.

### Fixed
- Fixed bug where selection starting from out side of the body wouldn't produce a proper selection range on IE 11.
- Fixed bug where pressing enter twice before a table moves the cursor in the table and causes a javascript error.
- Fixed bug where advanced image styles were not respected.
- Fixed bug where the less common Shift+Delete didn't produce a proper cut operation on WebKit browsers.
- Fixed bug where image/media size constrain logic would produce NaN when handling non number values.
- Fixed bug where internal classes where removed by the removeformat command.
- Fixed bug with creating links table cell contents with a specific selection would throw a exceptions on WebKit/Blink.
- Fixed bug where valid_classes option didn't work as expected according to docs. Patch provided by thorn0.
- Fixed bug where jQuery plugin would patch the internal methods multiple times. Patch provided by Drew Martin.
- Fixed bug where backspace key wouldn't delete the current selection of newly formatted content.
- Fixed bug where type over of inline formatting elements wouldn't properly keep the format on WebKit/Blink.
- Fixed bug where selection needed to be properly normalized on modern IE versions.
- Fixed bug where Command+Backspace didn't properly delete the whole line of text but the previous word.
- Fixed bug where UI active states wheren't properly updated on IE if you placed caret within the current range.
- Fixed bug where delete/backspace on WebKit/Blink would remove span elements created by the user.
- Fixed bug where delete/backspace would produce incorrect results when deleting between two text blocks with br elements.
- Fixed bug where captions where removed when pasting from MS Office.
- Fixed bug where lists plugin wouldn't properly remove fully selected nested lists.
- Fixed bug where the ttf font used for icons would throw an warning message on Gecko on Mac OS X.
- Fixed a bug where applying a color to text did not update the undo/redo history.
- Fixed so shy entities gets displayed when using the visualchars plugin.
- Fixed so removeformat removes ins/del by default since these might be used for strikethough.
- Fixed so multiple language packs can be loaded and added to the global I18n data structure.
- Fixed so transparent color selection gets treated as a normal color selection. Patch contributed by Alexander Hofbauer.
- Fixed so it's possible to disable autoresize_overflow_padding, autoresize_bottom_margin options by setting them to false.
- Fixed so the charmap plugin shows the description of the character in the dialog. Patch contributed by Jelle Hissink.
- Removed address from the default list of block formats since it tends to be missused.
- Fixed so the pre block format is called preformatted to make it more verbose.
- Fixed so it's possible to context scope translation strings this isn't needed most of the time.
- Fixed so the max length of the width/height input fields of the media dialog is 5 instead of 3.
- Fixed so drag/dropped contents gets properly processed by paste plugin since it's basically a paste. Patch contributed by Greg Fairbanks.
- Fixed so shortcut keys for headers is ctrl+alt+[1-9] instead of ctrl+[1-9] since these are for switching tabs in the browsers.
- Fixed so "u" doesn't get converted into a span element by the legacy input filter. Since this is now a valid HTML5 element.
- Fixed font families in order to provide appropriate web-safe fonts.

## 4.1.7 - 2014-11-27

### Added
- Added HTML5 schema support for srcset, source and picture. Patch contributed by mattheu.
- Added new cache_suffix setting to enable cache busting by producing unique urls.
- Added new paste_convert_word_fake_lists option to enable users to disable the fake lists convert logic.

### Fixed
- Fixed so advlist style changes adds undo levels for each change.
- Fixed bug where WebKit would sometimes produce an exception when the autolink plugin where looking for URLs.
- Fixed bug where IE 7 wouldn't be rendered properly due to aggressive css compression.
- Fixed bug where DomQuery wouldn't accept window as constructor element.
- Fixed bug where the color picker in 3.x dialogs wouldn't work properly. Patch contributed by Callidior.
- Fixed bug where the image plugin wouldn't respect the document_base_url.
- Fixed bug where the jQuery plugin would fail to append to elements named array prototype names.

## 4.1.6 - 2014-10-08

### Changed
- Replaced jake with grunt since it is more mainstream and has better plugin support.

### Fixed
- Fixed bug with clicking on the scrollbar of the iframe would cause a JS error to be thrown.
- Fixed bug where null would produce an exception if you passed it to selection.setRng.
- Fixed bug where Ctrl/Cmd+Tab would indent the current list item if you switched tabs in the browser.
- Fixed bug where pasting empty cells from Excel would result in a broken table.
- Fixed bug where it wasn't possible to switch back to default list style type.
- Fixed issue where the select all quirk fix would fire for other modifiers than Ctrl/Cmd combinations.


## 4.1.5 - 2014-09-09

### Fixed
- Fixed bug where sometimes the resize rectangles wouldn't properly render on images on WebKit/Blink.
- Fixed bug in list plugin where delete/backspace would merge empty LI elements in lists incorrectly.
- Fixed bug where empty list elements would result in empty LI elements without it's parent container.
- Fixed bug where backspace in empty caret formatted element could produce an type error exception of Gecko.
- Fixed bug where lists pasted from word with a custom start index above 9 wouldn't be properly handled.
- Fixed bug where tabfocus plugin would tab out of the editor instance even if the default action was prevented.
- Fixed bug where tabfocus wouldn't tab properly to other adjacent editor instances.
- Fixed bug where the DOMUtils setStyles wouldn't properly removed or update the data-mce-style attribute.
- Fixed bug where dialog select boxes would be placed incorrectly if document.body wasn't statically positioned.
- Fixed bug where pasting would sometimes scroll to the top of page if the user was using the autoresize plugin.
- Fixed bug where caret wouldn't be properly rendered by Chrome when clicking on the iframes documentElement.
- Fixed so custom images for menubutton/splitbutton can be provided. Patch contributed by Naim Hammadi.
- Fixed so the default action of windows closing can be prevented by blocking the default action of the close event.
- Fixed so nodeChange and focus of the editor isn't automatically performed when opening sub dialogs.

## 4.1.4 - 2014-08-21

### Added
- Added new media_filter_html option to media plugin that blocks any conditional comments, scripts etc within a video element.
- Added new content_security_policy option allows you to set custom policy for iframe contents. Patch contributed by Francois Chagnon.

### Fixed
- Fixed bug where activate/deactivate events wasn't firing properly when switching between editors.
- Fixed bug where placing the caret on iOS was difficult due to a WebKit bug with touch events.
- Fixed bug where the resize helper wouldn't render properly on older IE versions.
- Fixed bug where resizing images inside tables on older IE versions would sometimes fail depending mouse position.
- Fixed bug where editor.insertContent would produce an exception when inserting select/option elements.
- Fixed bug where extra empty paragraphs would be produced if block elements where inserted inside span elements.
- Fixed bug where the spellchecker menu item wouldn't be properly checked if spell checking was started before it was rendered.
- Fixed bug where the DomQuery filter function wouldn't remove non elements from collection.
- Fixed bug where document with custom document.domain wouldn't properly render the editor.
- Fixed bug where IE 8 would throw exception when trying to enter invalid color values into colorboxes.
- Fixed bug where undo manager could incorrectly add an extra undo level when custom resize handles was removed.
- Fixed bug where it wouldn't be possible to alter cell properties properly on table cells on IE 8.
- Fixed so the color picker button in table dialog isn't shown unless you include the colorpicker plugin or add your own custom color picker.
- Fixed so activate/deactivate events fire when windowManager opens a window since.
- Fixed so the table advtab options isn't separated by an underscore to normalize naming with image_advtab option.
- Fixed so the table cell dialog has proper padding when the advanced tab in disabled.

## 4.1.3 - 2014-07-29

### Added
- Added event binding logic to tinymce.util.XHR making it possible to override headers and settings before any request is made.

### Fixed
- Fixed bug where drag events wasn't fireing properly on older IE versions since the event handlers where bound to document.
- Fixed bug where drag/dropping contents within the editor on IE would force the contents into plain text mode even if it was internal content.
- Fixed bug where IE 7 wouldn't open menus properly due to a resize bug in the browser auto closing them immediately.
- Fixed bug where the DOMUtils getPos logic wouldn't produce a valid coordinate inside the body if the body was positioned non static.
- Fixed bug where the element path and format state wasn't properly updated if you had the wordcount plugin enabled.
- Fixed bug where a comment at the beginning of source would produce an exception in the formatter logic.
- Fixed bug where setAttrib/getAttrib on null would throw exception together with any hooked attributes like style.
- Fixed bug where table sizes wasn't properly retained when copy/pasting on WebKit/Blink.
- Fixed bug where WebKit/Blink would produce colors in RGB format instead of the forced HEX format when deleting contents.
- Fixed bug where the width attribute wasn't updated on tables if you changed the size inside the table dialog.
- Fixed bug where control selection wasn't properly handled when the caret was placed directly after an image.
- Fixed bug where selecting the contents of table cells using the selection.select method wouldn't place the caret properly.
- Fixed bug where the selection state for images wasn't removed when placing the caret right after an image on WebKit/Blink.
- Fixed bug where all events wasn't properly unbound when and editor instance was removed or destroyed by some external innerHTML call.
- Fixed bug where it wasn't possible or very hard to select images on iOS when the onscreen keyboard was visible.
- Fixed so auto_focus can take a boolean argument this will auto focus the last initialized editor might be useful for single inits.
- Fixed so word auto detect lists logic works better for faked lists that doesn't have specific markup.
- Fixed so nodeChange gets fired on mouseup as it used to before 4.1.1 we optimized that event to fire less often.

### Removed
- Removed the finish menu item from spellchecker menu since it's redundant you can stop spellchecking by toggling menu item or button.

## 4.1.2 - 2014-07-15

### Added
- Added offset/grep to DomQuery class works basically the same as it's jQuery equivalent.

### Fixed
- Fixed bug where backspace/delete or setContent with an empty string would remove header data when using the fullpage plugin.
- Fixed bug where tinymce.remove with a selector not matching any editors would remove all editors.
- Fixed bug where resizing of the editor didn't work since the theme was calling setStyles instead of setStyle.
- Fixed bug where IE 7 would fail to append html fragments to iframe document when using DomQuery.
- Fixed bug where the getStyle DOMUtils method would produce an exception if it was called with null as it's element.
- Fixed bug where the paste plugin would remove the element if the none of the paste_webkit_styles rules matched the current style.
- Fixed bug where contextmenu table items wouldn't work properly on IE since it would some times fire an incorrect selection change.
- Fixed bug where the padding/border values wasn't used in the size calculation for the body size when using autoresize. Patch contributed by Matt Whelan.
- Fixed bug where conditional word comments wouldn't be properly removed when pasting plain text.
- Fixed bug where resizing would sometime fail on IE 11 when the mouseup occurred inside the resizable element.
- Fixed so the iframe gets initialized without any inline event handlers for better CSP support. Patch contributed by Matt Whelan.
- Fixed so the tinymce.dom.Sizzle is the latest version of sizzle this resolves the document context bug.

## 4.1.1 - 2014-07-08

### Fixed
- Fixed bug where pasting plain text on some WebKit versions would result in an empty line.
- Fixed bug where resizing images inside tables on IE 11 wouldn't work properly.
- Fixed bug where IE 11 would sometimes throw "Invalid argument" exception when editor contents was set to an empty string.
- Fixed bug where document.activeElement would throw exceptions on IE 9 when that element was hidden or removed from dom.
- Fixed bug where WebKit/Blink sometimes produced br elements with the Apple-interchange-newline class.
- Fixed bug where table cell selection wasn't properly removed when copy/pasting table cells.
- Fixed bug where pasting nested list items from Word wouldn't produce proper semantic nested lists.
- Fixed bug where right clicking using the contextmenu plugin on WebKit/Blink on Mac OS X would select the target current word or line.
- Fixed bug where it wasn't possible to alter table cell properties on IE 8 using the context menu.
- Fixed bug where the resize helper wouldn't be correctly positioned on older IE versions.
- Fixed bug where fullpage plugin would produce an error if you didn't specify a doctype encoding.
- Fixed bug where anchor plugin would get the name/id of the current element even if it wasn't anchor element.
- Fixed bug where visual aids for tables wouldn't be properly disabled when changing the border size.
- Fixed bug where some control selection events wasn't properly fired on older IE versions.
- Fixed bug where table cell selection on older IE versions would prevent resizing of images.
- Fixed bug with paste_data_images paste option not working properly on modern IE versions.
- Fixed bug where custom elements with underscores in the name wasn't properly parsed/serialized.
- Fixed bug where applying inline formats to nested list elements would produce an incorrect formatting result.
- Fixed so it's possible to hide items from elements path by using preventDefault/stopPropagation.
- Fixed so inline mode toolbar gets rendered right aligned if the editable element positioned to the documents right edge.
- Fixed so empty inline elements inside empty block elements doesn't get removed if configured to be kept intact.
- Fixed so DomQuery parentsUntil/prevUntil/nextUntil supports selectors/elements/filters etc.
- Fixed so legacyoutput plugin overrides fontselect and fontsizeselect controls and handles font elements properly.

## 4.1.0 - 2014-06-18

### Added
- Added new file_picker_callback option to replace the old file_browser_callback the latter will still work though.
- Added new custom colors to textcolor plugin will be displayed if a color picker is provided also shows the latest colors.
- Added new color_picker_callback option to enable you to add custom color pickers to the editor.
- Added new advanced tabs to table/cell/row dialogs to enable you to select colors for border/background.
- Added new colorpicker plugin that lets you select colors from a hsv color picker.
- Added new tinymce.util.Color class to handle color parsing and converting.
- Added new colorpicker UI widget element lets you add a hsv color picker to any form/window.
- Added new textpattern plugin that allows you to use markdown like text patterns to format contents.
- Added new resize helper element that shows the current width & height while resizing.
- Added new "once" method to Editor and EventDispatcher enables since callback execution events.
- Added new jQuery like class under tinymce.dom.DomQuery it's exposed on editor instances (editor.$) and globally under (tinymce.$).

### Fixed
- Fixed so the default resize method for images are proportional shift/ctrl can be used to make an unproportional size.
- Fixed bug where the image_dimensions option of the image plugin would cause exceptions when it tried to update the size.
- Fixed bug where table cell dialog class field wasn't properly updated when editing an a table cell with an existing class.
- Fixed bug where Safari on Mac would produce webkit-fake-url for pasted images so these are now removed.
- Fixed bug where the nodeChange event would get fired before the selection was changed when clicking inside the current selection range.
- Fixed bug where valid_classes option would cause exception when it removed internal prefixed classes like mce-item-.
- Fixed bug where backspace would cause navigation in IE 8 on an inline element and after a caret formatting was applied.
- Fixed so placeholder images produced by the media plugin gets selected when inserted/edited.
- Fixed so it's possible to drag in images when the paste_data_images option is enabled. Might be useful for mail clients.
- Fixed so images doesn't get a width/height applied if the image_dimensions option is set to false useful for responsive contents.
- Fixed so it's possible to pass in an optional arguments object for the nodeChanged function to be passed to all nodechange event listeners.
- Fixed bug where media plugin embed code didn't update correctly.<|MERGE_RESOLUTION|>--- conflicted
+++ resolved
@@ -15,11 +15,8 @@
 - Checkmark did not show in menu colorswatches. #TINY-9395
 - Toolbar split buttons in advlist plugin to show the correct state when the cursor is in a checklist. #TINY-5167
 - Dragging transparent elements into transparent blocks elements could produce invalid nesting of transparents. #TINY-9231
-<<<<<<< HEAD
 - The `editor.insertContent` API would insert contents inside noneditable elements if the selection was inside the element. #TINY-9462
-=======
 - Closing a dialog would scroll down the document in Safari. #TINY-9148
->>>>>>> be98ddab
 
 ### Improved
 - Direct invalid child text nodes of list elements will be wrapped in list item elements. #TINY-4818
