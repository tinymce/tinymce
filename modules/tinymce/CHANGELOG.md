--- conflicted
+++ resolved
@@ -15,11 +15,8 @@
 - Screen readers now announce the selected color of `forecolor` and `backcolor` buttons. #TINY-9796
 - Resize handles would not appear on editable images in a non-editable context. #TINY-10118
 - The dialog size was not updated when the `size` argument was changed when redialling a dialog. #TINY-10209
-<<<<<<< HEAD
+- Toggling a list that contains an LI element having another list as its first child would remove the remaining content within that LI element. #TINY-10213
 - An empty element with a `contenteditable="true"` attribute within a table cell and noneditable root was deleted when the Backspace key was pressed. #TINY-10010
-=======
-- Toggling a list that contains an LI element having another list as its first child would remove the remaining content within that LI element. #TINY-10213
->>>>>>> 69610768
 
 ### Improved
 - Colorpicker now includes the Brightness/Saturation selector and hue slider in the keyboard navigable items. #TINY-9287
