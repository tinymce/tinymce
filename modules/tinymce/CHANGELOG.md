# Changelog
All notable changes to this project will be documented in this file.

The format is based on [Keep a Changelog](https://keepachangelog.com/en/1.0.0/),
and this project adheres to [Semantic Versioning](https://semver.org/spec/v2.0.0.html).

## Unreleased

### Improved
- The upload results returned from the `editor.uploadImages()` API now includes a `removed` flag, reflecting if the image was removed after a failed upload #TINY-7735

### Changed
- The `editor.getContent()` API can provide custom content by preventing and overriding `content` in the `BeforeGetContent` event. This makes it consistent with the `editor.selection.getContent()` API #TINY-8018
- The `editor.setContent()` API can now be prevented using the `BeforeSetContent` event. This makes it consistent with the `editor.selection.setContent()` API #TINY-8018
- Aligning a table to the left or right will now use margin styling instead of float styling #TINY-6558
- The `tinymce.settings` global property is no longer set upon initialization #TINY-7359

### Fixed
- The object returned from the `editor.fire()` API was incorrect if the editor had been removed #TINY-8018
- The `editor.selection.getContent()` API did not respect the `no_events` argument #TINY-8018
- The `GetContent` event was not fired when getting `tree` or `text` formats using the `editor.selection.getContent()` API #TINY-8018

### Removed
- Removed the deprecated `$`, `DomQuery` and `Sizzle` APIs #TINY-4520
- Removed the deprecated `Color`, `JSON`, `JSONP` and `JSONRequest` #TINY-8162
- Removed the legacy browser detection properties from `Env` #TINY-8162
- Removed the deprecated `setIconStroke` Split Toolbar Button API #TINY-8162
- Removed the deprecated `editors` property from `EditorManager` #TINY-8162
- Removed the deprecated `execCallback` and `setMode` APIs from `Editor` #TINY-8162
- Removed the deprecated `addComponents` and `dependencies` APIs from `AddOnManager` #TINY-8162
- Removed the deprecated `clearInterval`, `clearTimeout`, `debounce`, `requestAnimationFrame`, `setInterval`, `setTimeout` and `throttle` APIs from `Delay` #TINY-8162
- Removed the deprecated `Schema` settings #TINY-7821
- Removed the deprecated `file_browser_callback_types`, `force_hex_style_colors` and `images_dataimg_filter` settings #TINY-7823
- Removed the deprecated `filepicker_validator_handler`, `force_p_newlines`, `gecko_spellcheck`, `tab_focus`, `table_responsive_width` and `toolbar_drawer` settings #TINY-7820
- Removed the deprecated `editor_deselector`, `editor_selector`, `elements`, `mode` and `types` legacy TinyMCE init settings #TINY-7822
- The legacy `mobile` theme has been removed #TINY-7832
- Removed support for Microsoft Internet Explorer 11 #TINY-8194
- Removed the deprecated `fullpage`, `spellchecker`, `bbcode`, `legacyoutput`, `colorpicker`, `contextmenu` and `textcolor` plugins #TINY-8192
<<<<<<< HEAD
- Removed the `imagetools` plugin, which is now classified as a Premium plugin #TINY-8209
=======
- Removed support for Word from the `paste` plugin #TINY-7493
>>>>>>> 6926d13a

## 5.10.1 - 2021-11-03

### Fixed
- The iframe aria help text was not read by some screen readers #TINY-8171
- Clicking the `forecolor` or `backcolor` toolbar buttons would do nothing until selecting a color #TINY-7836
- Crop functionality did not work in the `imagetools` plugin when the editor was rendered in a shadow root #TINY-6387
- Fixed an exception thrown on Safari when closing the `searchreplace` plugin dialog #TINY-8166
- The `autolink` plugin did not convert URLs to links when starting with a bracket #TINY-8091
- The `autolink` plugin incorrectly created nested links in some cases #TINY-8091
- Tables could have an incorrect height set on rows when rendered outside of the editor #TINY-7699
- In certain circumstances, the table of contents plugin would incorrectly add an extra empty list item #TINY-4636
- The insert table grid menu displayed an incorrect size when re-opening the grid #TINY-6532
- The word count plugin was treating the zero width space character (`&#8203;`) as a word #TINY-7484

## 5.10.0 - 2021-10-11

### Added
- Added a new `URI.isDomSafe(uri)` API to check if a URI is considered safe to be inserted into the DOM #TINY-7998
- Added the `ESC` key code constant to the `VK` API #TINY-7917
- Added a new `deprecation_warnings` setting for turning off deprecation console warning messages #TINY-8049

### Improved
- The `element` argument of the `editor.selection.scrollIntoView()` API is now optional, and if it is not provided the current selection will be scrolled into view #TINY-7291

### Changed
- The deprecated `scope` attribute is no longer added to `td` cells when converting a row to a header row #TINY-7731
- The number of `col` elements is normalized to match the number of columns in a table after a table action #TINY-8011

### Fixed
- Fixed a regression that caused block wrapper formats to apply and remove incorrectly when using a collapsed selection with multiple words #TINY-8036
- Resizing table columns in some scenarios would resize the column to an incorrect position #TINY-7731
- Inserting a table where the parent element had padding would cause the table width to be incorrect #TINY-7991
- The resize backdrop element did not have the `data-mce-bogus="all"` attribute set to prevent it being included in output #TINY-7854
- Resize handles appeared on top of dialogs and menus when using an inline editor #TINY-3263
- Fixed the `autoresize` plugin incorrectly scrolling to the top of the editor content in some cases when changing content #TINY-7291
- Fixed the `editor.selection.scrollIntoView()` type signature, as it incorrectly required an `Element` instead of `HTMLElement` #TINY-7291
- Table cells that were both row and column headers did not retain the correct state when converting back to a regular row or column #TINY-7709
- Clicking beside a non-editable element could cause the editor to incorrectly scroll to the top of the content #TINY-7062
- Clicking in a table cell, with a non-editable element in an adjacent cell, incorrectly caused the non-editable element to be selected #TINY-7736
- Split toolbar buttons incorrectly had nested `tabindex="-1"` attributes #TINY-7879
- Fixed notifications rendering in the wrong place initially and when the page was scrolled #TINY-7894
- Fixed an exception getting thrown when the number of `col` elements didn't match the number of columns in a table #TINY-7041 #TINY-8011
- The table selection state could become incorrect after selecting a noneditable table cell #TINY-8053
- As of Mozilla Firefox 91, toggling fullscreen mode with `toolbar_sticky` enabled would cause the toolbar to disappear #TINY-7873
- Fixed URLs not cleaned correctly in some cases in the `link` and `image` plugins #TINY-7998
- Fixed the `image` and `media` toolbar buttons incorrectly appearing to be in an inactive state in some cases #TINY-3463
- Fixed the `editor.selection.selectorChanged` API not firing if the selector matched the current selection when registered in some cases #TINY-3463
- Inserting content into a `contenteditable="true"` element that was contained within a `contenteditable="false"` element would move the selection to an incorrect location #TINY-7842
- Dragging and dropping `contenteditable="false"` elements could result in the element being placed in an unexpected location #TINY-7917
- Pressing the Escape key would not cancel a drag action that started on a `contenteditable="false"` element within the editor #TINY-7917
- `video` and `audio` elements were unable to be played when the `media` plugin live embeds were enabled in some cases #TINY-7674
- Pasting images would throw an exception if the clipboard `items` were not files (for example, screenshots taken from gnome-software). Patch contributed by cedric-anne #TINY-8079

### Deprecated
- Several APIs have been deprecated. See the release notes section for information #TINY-8023 #TINY-8063
- Several Editor settings have been deprecated. See the release notes section for information #TINY-8086
- The Table of Contents and Image Tools plugins will be classified as Premium plugins in the next major release #TINY-8087
- Word support in the `paste` plugin has been deprecated and will be removed in the next major release #TINY-8087

## 5.9.2 - 2021-09-08

### Fixed
- Fixed an exception getting thrown when disabling events and setting content #TINY-7956
- Delete operations could behave incorrectly if the selection crossed a table boundary #TINY-7596

## 5.9.1 - 2021-08-27

### Fixed
- Published TinyMCE types failed to compile in strict mode #TINY-7915
- The `TableModified` event sometimes didn't fire when performing certain table actions #TINY-7916

## 5.9.0 - 2021-08-26

### Added
- Added a new `mceFocus` command that focuses the editor. Equivalent to using `editor.focus()` #TINY-7373
- Added a new `mceTableToggleClass` command which toggles the provided class on the currently selected table #TINY-7476
- Added a new `mceTableCellToggleClass` command which toggles the provided class on the currently selected table cells #TINY-7476
- Added a new `tablecellvalign` toolbar button and menu item for vertical table cell alignment #TINY-7477
- Added a new `tablecellborderwidth` toolbar button and menu item to change table cell border width #TINY-7478
- Added a new `tablecellborderstyle` toolbar button and menu item to change table cell border style #TINY-7478
- Added a new `tablecaption` toolbar button and menu item to toggle captions on tables #TINY-7479
- Added a new `mceTableToggleCaption` command that toggles captions on a selected table #TINY-7479
- Added a new `tablerowheader` toolbar button and menu item to toggle the header state of row cells #TINY-7478
- Added a new `tablecolheader` toolbar button and menu item to toggle the header state of column cells #TINY-7482
- Added a new `tablecellbordercolor` toolbar button and menu item to select table cell border colors, with an accompanying setting `table_border_color_map` to customize the available values #TINY-7480
- Added a new `tablecellbackgroundcolor` toolbar button and menu item to select table cell background colors, with an accompanying setting `table_background_color_map` to customize the available values #TINY-7480
- Added a new `language` menu item and toolbar button to add `lang` attributes to content, with an accompanying `content_langs` setting to specify the languages available #TINY-6149
- A new `lang` format is now available that can be used with `editor.formatter`, or applied with the `Lang` editor command #TINY-6149
- Added a new `language` icon for the `language` toolbar button #TINY-7670
- Added a new `table-row-numbering` icon #TINY-7327
- Added new plugin commands: `mceEmoticons` (Emoticons), `mceWordCount` (Word Count), and `mceTemplate` (Template) #TINY-7619
- Added a new `iframe_aria_text` setting to set the iframe title attribute #TINY-1264
- Added a new DomParser `Node.children()` API to return all the children of a `Node` #TINY-7756

### Improved
- Sticky toolbars can now be offset from the top of the page using the new `toolbar_sticky_offset` setting #TINY-7337
- Fancy menu items now accept an `initData` property to allow custom initialization data #TINY-7480
- Improved the load time of the `fullpage` plugin by using the existing editor schema rather than creating a new one #TINY-6504
- Improved the performance when UI components are rendered #TINY-7572
- The context toolbar no longer unnecessarily repositions to the top of large elements when scrolling #TINY-7545
- The context toolbar will now move out of the way when it overlaps with the selection, such as in table cells #TINY-7192
- The context toolbar now uses a short animation when transitioning between different locations #TINY-7740
- `Env.browser` now uses the User-Agent Client Hints API where it is available #TINY-7785
- Icons with a `-rtl` suffix in their name will now automatically be used when the UI is rendered in right-to-left mode #TINY-7782
- The `formatter.match` API now accepts an optional `similar` parameter to check if the format partially matches #TINY-7712
- The `formatter.formatChanged` API now supports providing format variables when listening for changes #TINY-7713
- The formatter will now fire `FormatApply` and `FormatRemove` events for the relevant actions #TINY-7713
- The `autolink` plugin link detection now permits custom protocols #TINY-7714
- The `autolink` plugin valid link detection has been improved #TINY-7714

### Changed
- Changed the load order so content CSS is loaded before the editor is populated with content #TINY-7249
- Changed the `emoticons`, `wordcount`, `code`, `codesample`, and `template` plugins to open dialogs using commands #TINY-7619
- The context toolbar will no longer show an arrow when it overlaps the content, such as in table cells #TINY-7665
- The context toolbar will no longer overlap the statusbar for toolbars using `node` or `selection` positions #TINY-7666

### Fixed
- The `editor.fire` API was incorrectly mutating the original `args` provided #TINY-3254
- Unbinding an event handler did not take effect immediately while the event was firing #TINY-7436
- Binding an event handler incorrectly took effect immediately while the event was firing #TINY-7436
- Unbinding a native event handler inside the `remove` event caused an exception that blocked editor removal #TINY-7730
- The `SetContent` event contained the incorrect `content` when using the `editor.selection.setContent()` API #TINY-3254
- The editor content could be edited after calling `setProgressState(true)` in iframe mode #TINY-7373
- Tabbing out of the editor after calling `setProgressState(true)` behaved inconsistently in iframe mode #TINY-7373
- Flash of unstyled content while loading the editor because the content CSS was loaded after the editor content was rendered #TINY-7249
- Partially transparent RGBA values provided in the `color_map` setting were given the wrong hex value #TINY-7163
- HTML comments with mismatched quotes were parsed incorrectly under certain circumstances #TINY-7589
- The editor could crash when inserting certain HTML content #TINY-7756
- Inserting certain HTML content into the editor could result in invalid HTML once parsed #TINY-7756
- Links in notification text did not show the correct mouse pointer #TINY-7661
- Using the Tab key to navigate into the editor on Microsoft Internet Explorer 11 would incorrectly focus the toolbar #TINY-3707
- The editor selection could be placed in an incorrect location when undoing or redoing changes in a document containing `contenteditable="false"` elements #TINY-7663
- Menus and context menus were not closed when clicking into a different editor #TINY-7399
- Context menus on Android were not displayed when more than one HTML element was selected #TINY-7688
- Disabled nested menu items could still be opened #TINY-7700
- The nested menu item chevron icon was not fading when the menu item was disabled #TINY-7700
- `imagetools` buttons were incorrectly enabled for remote images without `imagetools_proxy` set #TINY-7772
- Only table content would be deleted when partially selecting a table and content outside the table #TINY-6044
- The table cell selection handling was incorrect in some cases when dealing with nested tables #TINY-6298
- Removing a table row or column could result in the cursor getting placed in an invalid location #TINY-7695
- Pressing the Tab key to navigate through table cells did not skip noneditable cells #TINY-7705
- Clicking on a noneditable table cell did not show a visual selection like other noneditable elements #TINY-7724
- Some table operations would incorrectly cause table row attributes and styles to be lost #TINY-6666
- The selection was incorrectly lost when using the `mceTableCellType` and `mceTableRowType` commands #TINY-6666
- The `mceTableRowType` was reversing the order of the rows when converting multiple header rows back to body rows #TINY-6666
- The table dialog did not always respect the `table_style_with_css` option #TINY-4926
- Pasting into a table with multiple cells selected could cause the content to be pasted in the wrong location #TINY-7485
- The `TableModified` event was not fired when pasting cells into a table #TINY-6939
- The table paste column before and after icons were not flipped in RTL mode #TINY-7851
- Fixed table corruption when deleting a `contenteditable="false"` cell #TINY-7891
- The `dir` attribute was being incorrectly applied to list items #TINY-4589
- Applying selector formats would sometimes not apply the format correctly to elements in a list #TINY-7393
- For formats that specify an attribute or style that should be removed, the formatter `match` API incorrectly returned `false` #TINY-6149
- The type signature on the `formatter.matchNode` API had the wrong return type (was `boolean` but should have been `Formatter | undefined`) #TINY-6149
- The `formatter.formatChanged` API would ignore the `similar` parameter if another callback had already been registered for the same format #TINY-7713
- The `formatter.formatChanged` API would sometimes not run the callback the first time the format was removed #TINY-7713
- Base64 encoded images with spaces or line breaks in the data URI were not displayed correctly. Patch contributed by RoboBurned

### Deprecated
- The `bbcode`, `fullpage`, `legacyoutput`, and `spellchecker` plugins have been deprecated and marked for removal in the next major release #TINY-7260

## 5.8.2 - 2021-06-23

### Fixed
- Fixed an issue when pasting cells from tables containing `colgroup`s into tables without `colgroup`s #TINY-6675
- Fixed an issue that could cause an invalid toolbar button state when multiple inline editors were on a single page #TINY-6297

## 5.8.1 - 2021-05-20

### Fixed
- An unexpected exception was thrown when switching to readonly mode and adjusting the editor width #TINY-6383
- Content could be lost when the `pagebreak_split_block` setting was enabled #TINY-3388
- The `list-style-type: none;` style on nested list items was incorrectly removed when clearing formatting #TINY-6264
- URLs were not always detected when pasting over a selection. Patch contributed by jwcooper #TINY-6997
- Properties on the `OpenNotification` event were incorrectly namespaced #TINY-7486

## 5.8.0 - 2021-05-06

### Added
- Added the `PAGE_UP` and `PAGE_DOWN` key code constants to the `VK` API #TINY-4612
- The editor resize handle can now be controlled using the keyboard #TINY-4823
- Added a new `fixed_toolbar_container_target` setting which renders the toolbar in the specified `HTMLElement`. Patch contributed by pvrobays

### Improved
- The `inline_boundaries` feature now supports the `home`, `end`, `pageup`, and `pagedown` keys #TINY-4612
- Updated the `formatter.matchFormat` API to support matching formats with variables in the `classes` property #TINY-7227
- Added HTML5 `audio` and `video` elements to the default alignment formats #TINY-6633
- Added support for alpha list numbering to the list properties dialog #TINY-6891

### Changed
- Updated the `image` dialog to display the class list dropdown as full-width if the caption checkbox is not present #TINY-6400
- Renamed the "H Align" and "V Align" input labels in the Table Cell Properties dialog to "Horizontal align" and "Vertical align" respectively #TINY-7285

### Deprecated
- The undocumented `setIconStroke` Split Toolbar Button API has been deprecated and will be removed in a future release #TINY-3551

### Fixed
- Fixed a bug where it wasn't possible to align nested list items #TINY-6567
- The RGB fields in the color picker dialog were not staying in sync with the color palette and hue slider #TINY-6952
- The color preview box in the color picker dialog was not correctly displaying the saturation and value of the chosen color #TINY-6952
- The color picker dialog will now show an alert if it is submitted with an invalid hex color code #TINY-2814
- Fixed a bug where the `TableModified` event was not fired when adding a table row with the Tab key #TINY-7006
- Added missing `images_file_types` setting to the exported TypeScript types #GH-6607
- Fixed a bug where lists pasted from Word with Roman numeral markers were not displayed correctly. Patch contributed by aautio #GH-6620
- The `editor.insertContent` API was incorrectly handling nested `span` elements with matching styles #TINY-6263
- The HTML5 `small` element could not be removed when clearing text formatting #TINY-6633
- The Oxide button text transform variable was incorrectly using `capitalize` instead of `none`. Patch contributed by dakur #GH-6341
- Fix dialog button text that was using title-style capitalization #TINY-6816
- Table plugin could perform operations on tables containing the inline editor #TINY-6625
- Fixed Tab key navigation inside table cells with a ranged selection #TINY-6638
- The foreground and background toolbar button color indicator is no longer blurry #TINY-3551
- Fixed a regression in the `tinymce.create()` API that caused issues when multiple objects were created #TINY-7358
- Fixed the `LineHeight` command causing the `change` event to be fired inconsistently #TINY-7048

## 5.7.1 - 2021-03-17

### Fixed
- Fixed the `help` dialog incorrectly linking to the changelog of TinyMCE 4 instead of TinyMCE 5 #TINY-7031
- Fixed a bug where error messages were displayed incorrectly in the image dialog #TINY-7099
- Fixed an issue where URLs were not correctly filtered in some cases #TINY-7025
- Fixed a bug where context menu items with names that contained uppercase characters were not displayed #TINY-7072
- Fixed context menu items lacking support for the `disabled` and `shortcut` properties #TINY-7073
- Fixed a regression where the width and height were incorrectly set when embedding content using the `media` dialog #TINY-7074

## 5.7.0 - 2021-02-10

### Added
- Added IPv6 address support to the URI API. Patch contributed by dev7355608 #GH-4409
- Added new `structure` and `style` properties to the `TableModified` event to indicate what kinds of modifications were made #TINY-6643
- Added `video` and `audio` live embed support for the `media` plugin #TINY-6229
- Added the ability to resize `video` and `iframe` media elements #TINY-6229
- Added a new `font_css` setting for adding fonts to both the editor and the parent document #TINY-6199
- Added a new `ImageUploader` API to simplify uploading image data to the configured `images_upload_url` or `images_upload_handler` #TINY-4601
- Added an Oxide variable to define the container background color in fullscreen mode #TINY-6903
- Added Oxide variables for setting the toolbar background colors for inline and sticky toolbars #TINY-6009
- Added a new `AfterProgressState` event that is fired after `editor.setProgressState` calls complete #TINY-6686
- Added support for `table_column_resizing` when inserting or deleting columns #TINY-6711

### Changed
- Changed table and table column copy behavior to retain an appropriate width when pasted #TINY-6664
- Changed the `lists` plugin to apply list styles to all text blocks within a selection #TINY-3755
- Changed the `advlist` plugin to log a console error message when the `list` plugin isn't enabled #TINY-6585
- Changed the z-index of the `setProgressState(true)` throbber so it does not hide notifications #TINY-6686
- Changed the type signature for `editor.selection.getRng()` incorrectly returning `null` #TINY-6843
- Changed some `SaxParser` regular expressions to improve performance #TINY-6823
- Changed `editor.setProgressState(true)` to close any open popups #TINY-6686

### Fixed
- Fixed `codesample` highlighting performance issues for some languages #TINY-6996
- Fixed an issue where cell widths were lost when merging table cells #TINY-6901
- Fixed `col` elements incorrectly transformed to `th` elements when converting columns to header columns #TINY-6715
- Fixed a number of table operations not working when selecting 2 table cells on Mozilla Firefox #TINY-3897
- Fixed a memory leak by backporting an upstream Sizzle fix #TINY-6859
- Fixed table `width` style was removed when copying #TINY-6664
- Fixed focus lost while typing in the `charmap` or `emoticons` dialogs when the editor is rendered in a shadow root #TINY-6904
- Fixed corruption of base64 URLs used in style attributes when parsing HTML #TINY-6828
- Fixed the order of CSS precedence of `content_style` and `content_css` in the `preview` and `template` plugins. `content_style` now has precedence #TINY-6529
- Fixed an issue where the image dialog tried to calculate image dimensions for an empty image URL #TINY-6611
- Fixed an issue where `scope` attributes on table cells would not change as expected when merging or unmerging cells #TINY-6486
- Fixed the plugin documentation links in the `help` plugin #DOC-703
- Fixed events bound using `DOMUtils` not returning the correct result for `isDefaultPrevented` in some cases #TINY-6834
- Fixed the "Dropped file type is not supported" notification incorrectly showing when using an inline editor #TINY-6834
- Fixed an issue with external styles bleeding into TinyMCE #TINY-6735
- Fixed an issue where parsing malformed comments could cause an infinite loop #TINY-6864
- Fixed incorrect return types on `editor.selection.moveToBookmark` #TINY-6504
- Fixed the type signature for `editor.selection.setCursorLocation()` incorrectly allowing a node with no `offset` #TINY-6843
- Fixed incorrect behavior when editor is destroyed while loading stylesheets #INT-2282
- Fixed figure elements incorrectly splitting from a valid parent element when editing the image within #TINY-6592
- Fixed inserting multiple rows or columns in a table cloning from the incorrect source row or column #TINY-6906
- Fixed an issue where new lines were not scrolled into view when pressing Shift+Enter or Shift+Return #TINY-6964
- Fixed an issue where list elements would not be removed when outdenting using the Enter or Return key #TINY-5974
- Fixed an issue where file extensions with uppercase characters were treated as invalid #TINY-6940
- Fixed dialog block messages were not passed through TinyMCE's translation system #TINY-6971

## 5.6.2 - 2020-12-08

### Fixed
- Fixed a UI rendering regression when the document body is using `display: flex` #TINY-6783

## 5.6.1 - 2020-11-25

### Fixed
- Fixed the `mceTableRowType` and `mceTableCellType` commands were not firing the `newCell` event #TINY-6692
- Fixed the HTML5 `s` element was not recognized when editing or clearing text formatting #TINY-6681
- Fixed an issue where copying and pasting table columns resulted in invalid HTML when using colgroups #TINY-6684
- Fixed an issue where the toolbar would render with the wrong width for inline editors in some situations #TINY-6683

## 5.6.0 - 2020-11-18

### Added
- Added new `BeforeOpenNotification` and `OpenNotification` events which allow internal notifications to be captured and modified before display #TINY-6528
- Added support for `block` and `unblock` methods on inline dialogs #TINY-6487
- Added new `TableModified` event which is fired whenever changes are made to a table #TINY-6629
- Added new `images_file_types` setting to determine which image file formats will be automatically processed into `img` tags on paste when using the `paste` plugin #TINY-6306
- Added support for `images_file_types` setting in the image file uploader to determine which image file extensions are valid for upload #TINY-6224
- Added new `format_empty_lines` setting to control if empty lines are formatted in a ranged selection #TINY-6483
- Added template support to the `autocompleter` for customizing the autocompleter items #TINY-6505
- Added new user interface `enable`, `disable`, and `isDisabled` methods #TINY-6397
- Added new `closest` formatter API to get the closest matching selection format from a set of formats #TINY-6479
- Added new `emojiimages` emoticons database that uses the twemoji CDN by default #TINY-6021
- Added new `emoticons_database` setting to configure which emoji database to use #TINY-6021
- Added new `name` field to the `style_formats` setting object to enable specifying a name for the format #TINY-4239

### Changed
- Changed `readonly` mode to allow hyperlinks to be clickable #TINY-6248

### Fixed
- Fixed the `change` event not firing after a successful image upload #TINY-6586
- Fixed the type signature for the `entity_encoding` setting not accepting delimited lists #TINY-6648
- Fixed layout issues when empty `tr` elements were incorrectly removed from tables #TINY-4679
- Fixed image file extensions lost when uploading an image with an alternative extension, such as `.jfif` #TINY-6622
- Fixed a security issue where URLs in attributes weren't correctly sanitized #TINY-6518
- Fixed `DOMUtils.getParents` incorrectly including the shadow root in the array of elements returned #TINY-6540
- Fixed an issue where the root document could be scrolled while an editor dialog was open inside a shadow root #TINY-6363
- Fixed `getContent` with text format returning a new line when the editor is empty #TINY-6281
- Fixed table column and row resizers not respecting the `data-mce-resize` attribute #TINY-6600
- Fixed inserting a table via the `mceInsertTable` command incorrectly creating 2 undo levels #TINY-6656
- Fixed nested tables with `colgroup` elements incorrectly always resizing the inner table #TINY-6623
- Fixed the `visualchars` plugin causing the editor to steal focus when initialized #TINY-6282
- Fixed `fullpage` plugin altering text content in `editor.getContent()` #TINY-6541
- Fixed `fullscreen` plugin not working correctly with multiple editors and shadow DOM #TINY-6280
- Fixed font size keywords such as `medium` not displaying correctly in font size menus #TINY-6291
- Fixed an issue where some attributes in table cells were not copied over to new rows or columns #TINY-6485
- Fixed incorrectly removing formatting on adjacent spaces when removing formatting on a ranged selection #TINY-6268
- Fixed the `Cut` menu item not working in the latest version of Mozilla Firefox #TINY-6615
- Fixed some incorrect types in the new TypeScript declaration file #TINY-6413
- Fixed a regression where a fake offscreen selection element was incorrectly created for the editor root node #TINY-6555
- Fixed an issue where menus would incorrectly collapse in small containers #TINY-3321
- Fixed an issue where only one table column at a time could be converted to a header #TINY-6326
- Fixed some minor memory leaks that prevented garbage collection for editor instances #TINY-6570
- Fixed resizing a `responsive` table not working when using the column resize handles #TINY-6601
- Fixed incorrectly calculating table `col` widths when resizing responsive tables #TINY-6646
- Fixed an issue where spaces were not preserved in pre-blocks when getting text content #TINY-6448
- Fixed a regression that caused the selection to be difficult to see in tables with backgrounds #TINY-6495
- Fixed content pasted multiple times in the editor when using Microsoft Internet Explorer 11. Patch contributed by mattford #GH-4905

## 5.5.1 - 2020-10-01

### Fixed
- Fixed pressing the down key near the end of a document incorrectly raising an exception #TINY-6471
- Fixed incorrect Typescript types for the `Tools` API #TINY-6475

## 5.5.0 - 2020-09-29

### Added
- Added a TypeScript declaration file to the bundle output for TinyMCE core #TINY-3785
- Added new `table_column_resizing` setting to control how table columns are resized when using the resize bars #TINY-6001
- Added the ability to remove images on a failed upload using the `images_upload_handler` failure callback #TINY-6011
- Added `hasPlugin` function to the editor API to determine if a plugin exists or not #TINY-766
- Added new `ToggleToolbarDrawer` command and query state handler to allow the toolbar drawer to be programmatically toggled and the toggle state to be checked #TINY-6032
- Added the ability to use `colgroup` elements in tables #TINY-6050
- Added a new setting `table_use_colgroups` for toggling whether colgroups are used in new tables #TINY-6050
- Added the ability to delete and navigate HTML media elements without the `media` plugin #TINY-4211
- Added `fullscreen_native` setting to the `fullscreen` plugin to enable use of the entire monitor #TINY-6284
- Added table related oxide variables to the Style API for more granular control over table cell selection appearance #TINY-6311
- Added new `toolbar_persist` setting to control the visibility of the inline toolbar #TINY-4847
- Added new APIs to allow for programmatic control of the inline toolbar visibility #TINY-4847
- Added the `origin` property to the `ObjectResized` and `ObjectResizeStart` events, to specify which handle the resize was performed on #TINY-6242
- Added new StyleSheetLoader `unload` and `unloadAll` APIs to allow loaded stylesheets to be removed #TINY-3926
- Added the `LineHeight` query command and action to the editor #TINY-4843
- Added the `lineheight` toolbar and menu items, and added `lineheight` to the default format menu #TINY-4843
- Added a new `contextmenu_avoid_overlap` setting to allow context menus to avoid overlapping matched nodes #TINY-6036
- Added new listbox dialog UI component for rendering a dropdown that allows nested options #TINY-2236
- Added back the ability to use nested items in the `image_class_list`, `link_class_list`, `link_list`, `table_class_list`, `table_cell_class_list`, and `table_row_class_list` settings #TINY-2236

### Changed
- Changed how CSS manipulates table cells when selecting multiple cells to achieve a semi-transparent selection #TINY-6311
- Changed the `target` property on fired events to use the native event target. The original target for an open shadow root can be obtained using `event.getComposedPath()` #TINY-6128
- Changed the editor to clean-up loaded CSS stylesheets when all editors using the stylesheet have been removed #TINY-3926
- Changed `imagetools` context menu icon for accessing the `image` dialog to use the `image` icon #TINY-4141
- Changed the `editor.insertContent()` and `editor.selection.setContent()` APIs to retain leading and trailing whitespace #TINY-5966
- Changed the `table` plugin `Column` menu to include the cut, copy and paste column menu items #TINY-6374
- Changed the default table styles in the content CSS files to better support the styling options available in the `table` dialog #TINY-6179

### Deprecated
- Deprecated the `Env.experimentalShadowDom` flag #TINY-6128

### Fixed
- Fixed tables with no borders displaying with the default border styles in the `preview` dialog #TINY-6179
- Fixed loss of whitespace when inserting content after a non-breaking space #TINY-5966
- Fixed the `event.getComposedPath()` function throwing an exception for events fired from the editor #TINY-6128
- Fixed notifications not appearing when the editor is within a ShadowRoot #TINY-6354
- Fixed focus issues with inline dialogs when the editor is within a ShadowRoot #TINY-6360
- Fixed the `template` plugin previews missing some content styles #TINY-6115
- Fixed the `media` plugin not saving the alternative source url in some situations #TINY-4113
- Fixed an issue where column resizing using the resize bars was inconsistent between fixed and relative table widths #TINY-6001
- Fixed an issue where dragging and dropping within a table would select table cells #TINY-5950
- Fixed up and down keyboard navigation not working for inline `contenteditable="false"` elements #TINY-6226
- Fixed dialog not retrieving `close` icon from icon pack #TINY-6445
- Fixed the `unlink` toolbar button not working when selecting multiple links #TINY-4867
- Fixed the `link` dialog not showing the "Text to display" field in some valid cases #TINY-5205
- Fixed the `DOMUtils.split()` API incorrectly removing some content #TINY-6294
- Fixed pressing the escape key not focusing the editor when using multiple toolbars #TINY-6230
- Fixed the `dirty` flag not being correctly set during an `AddUndo` event #TINY-4707
- Fixed `editor.selection.setCursorLocation` incorrectly placing the cursor outside `pre` elements in some circumstances #TINY-4058
- Fixed an exception being thrown when pressing the enter key inside pre elements while `br_in_pre` setting is false #TINY-4058

## 5.4.2 - 2020-08-17

### Fixed
- Fixed the editor not resizing when resizing the browser window in fullscreen mode #TINY-3511
- Fixed clicking on notifications causing inline editors to hide #TINY-6058
- Fixed an issue where link URLs could not be deleted or edited in the link dialog in some cases #TINY-4706
- Fixed a regression where setting the `anchor_top` or `anchor_bottom` options to `false` was not working #TINY-6256
- Fixed the `anchor` plugin not supporting the `allow_html_in_named_anchor` option #TINY-6236
- Fixed an exception thrown when removing inline formats that contained additional styles or classes #TINY-6288
- Fixed an exception thrown when positioning the context toolbar on Internet Explorer 11 in some edge cases #TINY-6271
- Fixed inline formats not removed when more than one `removeformat` format rule existed #TINY-6216
- Fixed an issue where spaces were sometimes removed when removing formating on nearby text #TINY-6251
- Fixed the list toolbar buttons not showing as active when a list is selected #TINY-6286
- Fixed an issue where the UI would sometimes not be shown or hidden when calling the show or hide API methods on the editor #TINY-6048
- Fixed the list type style not retained when copying list items #TINY-6289
- Fixed the Paste plugin converting tabs in plain text to a single space character. A `paste_tab_spaces` option has been included for setting the number of spaces used to replace a tab character #TINY-6237

## 5.4.1 - 2020-07-08

### Fixed
- Fixed the Search and Replace plugin incorrectly including zero-width caret characters in search results #TINY-4599
- Fixed dragging and dropping unsupported files navigating the browser away from the editor #TINY-6027
- Fixed undo levels not created on browser handled drop or paste events #TINY-6027
- Fixed content in an iframe element parsing as DOM elements instead of text content #TINY-5943
- Fixed Oxide checklist styles not showing when printing #TINY-5139
- Fixed bug with `scope` attribute not being added to the cells of header rows #TINY-6206

## 5.4.0 - 2020-06-30

### Added
- Added keyboard navigation support to menus and toolbars when the editor is in a ShadowRoot #TINY-6152
- Added the ability for menus to be clicked when the editor is in an open shadow root #TINY-6091
- Added the `Editor.ui.styleSheetLoader` API for loading stylesheets within the Document or ShadowRoot containing the editor UI #TINY-6089
- Added the `StyleSheetLoader` module to the public API #TINY-6100
- Added Oxide variables for styling the `select` element and headings in dialog content #TINY-6070
- Added icons for `table` column and row cut, copy, and paste toolbar buttons #TINY-6062
- Added all `table` menu items to the UI registry, so they can be used by name in other menus #TINY-4866
- Added new `mceTableApplyCellStyle` command to the `table` plugin #TINY-6004
- Added new `table` cut, copy, and paste column editor commands and menu items #TINY-6006
- Added font related Oxide variables for secondary buttons, allowing for custom styling #TINY-6061
- Added new `table_header_type` setting to control how table header rows are structured #TINY-6007
- Added new `table_sizing_mode` setting to replace the `table_responsive_width` setting, which has now been deprecated #TINY-6051
- Added new `mceTableSizingMode` command for changing the sizing mode of a table #TINY-6000
- Added new `mceTableRowType`, `mceTableColType`, and `mceTableCellType` commands and value queries #TINY-6150

### Changed
- Changed `advlist` toolbar buttons to only show a dropdown list if there is more than one option #TINY-3194
- Changed `mceInsertTable` command and `insertTable` API method to take optional header rows and columns arguments #TINY-6012
- Changed stylesheet loading, so that UI skin stylesheets can load in a ShadowRoot if required #TINY-6089
- Changed the DOM location of menus so that they display correctly when the editor is in a ShadowRoot #TINY-6093
- Changed the table plugin to correctly detect all valid header row structures #TINY-6007

### Fixed
- Fixed tables with no defined width being converted to a `fixed` width table when modifying the table #TINY-6051
- Fixed the `autosave` `isEmpty` API incorrectly detecting non-empty content as empty #TINY-5953
- Fixed table `Paste row after` and `Paste row before` menu items not disabled when nothing was available to paste #TINY-6006
- Fixed a selection performance issue with large tables on Microsoft Internet Explorer and Edge #TINY-6057
- Fixed filters for screening commands from the undo stack to be case-insensitive #TINY-5946
- Fixed `fullscreen` plugin now removes all classes when the editor is closed #TINY-4048
- Fixed handling of mixed-case icon identifiers (names) for UI elements #TINY-3854
- Fixed leading and trailing spaces lost when using `editor.selection.getContent({ format: 'text' })` #TINY-5986
- Fixed an issue where changing the URL with the quicklink toolbar caused unexpected undo behavior #TINY-5952
- Fixed an issue where removing formatting within a table cell would cause Internet Explorer 11 to scroll to the end of the table #TINY-6049
- Fixed an issue where the `allow_html_data_urls` setting was not correctly applied #TINY-5951
- Fixed the `autolink` feature so that it no longer treats a string with multiple "@" characters as an email address #TINY-4773
- Fixed an issue where removing the editor would leave unexpected attributes on the target element #TINY-4001
- Fixed the `link` plugin now suggest `mailto:` when the text contains an '@' and no slashes (`/`) #TINY-5941
- Fixed the `valid_children` check of custom elements now allows a wider range of characters in names #TINY-5971

## 5.3.2 - 2020-06-10

### Fixed
- Fixed a regression introduced in 5.3.0, where `images_dataimg_filter` was no-longer called #TINY-6086

## 5.3.1 - 2020-05-27

### Fixed
- Fixed the image upload error alert also incorrectly closing the image dialog #TINY-6020
- Fixed editor content scrolling incorrectly on focus in Firefox by reverting default content CSS html and body heights added in 5.3.0 #TINY-6019

## 5.3.0 - 2020-05-21

### Added
- Added html and body height styles to the default oxide content CSS #TINY-5978
- Added `uploadUri` and `blobInfo` to the data returned by `editor.uploadImages()` #TINY-4579
- Added a new function to the `BlobCache` API to lookup a blob based on the base64 data and mime type #TINY-5988
- Added the ability to search and replace within a selection #TINY-4549
- Added the ability to set the list start position for ordered lists and added new `lists` context menu item #TINY-3915
- Added `icon` as an optional config option to the toggle menu item API #TINY-3345
- Added `auto` mode for `toolbar_location` which positions the toolbar and menu bar at the bottom if there is no space at the top #TINY-3161

### Changed
- Changed the default `toolbar_location` to `auto` #TINY-3161
- Changed toggle menu items and choice menu items to have a dedicated icon with the checkmark displayed on the far right side of the menu item #TINY-3345
- Changed the `link`, `image`, and `paste` plugins to use Promises to reduce the bundle size #TINY-4710
- Changed the default icons to be lazy loaded during initialization #TINY-4729
- Changed the parsing of content so base64 encoded urls are converted to blob urls #TINY-4727
- Changed context toolbars so they concatenate when more than one is suitable for the current selection #TINY-4495
- Changed inline style element formats (strong, b, em, i, u, strike) to convert to a span on format removal if a `style` or `class` attribute is present #TINY-4741

### Fixed
- Fixed the `selection.setContent()` API not running parser filters #TINY-4002
- Fixed formats incorrectly applied or removed when table cells were selected #TINY-4709
- Fixed the `quickimage` button not restricting the file types to images #TINY-4715
- Fixed search and replace ignoring text in nested contenteditable elements #TINY-5967
- Fixed resize handlers displaying in the wrong location sometimes for remote images #TINY-4732
- Fixed table picker breaking in Firefox on low zoom levels #TINY-4728
- Fixed issue with loading or pasting contents with large base64 encoded images on Safari #TINY-4715
- Fixed supplementary special characters being truncated when inserted into the editor. Patch contributed by mlitwin. #TINY-4791
- Fixed toolbar buttons not set to disabled when the editor is in readonly mode #TINY-4592
- Fixed the editor selection incorrectly changing when removing caret format containers #TINY-3438
- Fixed bug where title, width, and height would be set to empty string values when updating an image and removing those attributes using the image dialog #TINY-4786
- Fixed `ObjectResized` event firing when an object wasn't resized #TINY-4161
- Fixed `ObjectResized` and `ObjectResizeStart` events incorrectly fired when adding or removing table rows and columns #TINY-4829
- Fixed the placeholder not hiding when pasting content into the editor #TINY-4828
- Fixed an issue where the editor would fail to load if local storage was disabled #TINY-5935
- Fixed an issue where an uploaded image would reuse a cached image with a different mime type #TINY-5988
- Fixed bug where toolbars and dialogs would not show if the body element was replaced (e.g. with Turbolinks). Patch contributed by spohlenz #GH-5653
- Fixed an issue where multiple formats would be removed when removing a single format at the end of lines or on empty lines #TINY-1170
- Fixed zero-width spaces incorrectly included in the `wordcount` plugin character count #TINY-5991
- Fixed a regression introduced in 5.2.0 whereby the desktop `toolbar_mode` setting would incorrectly override the mobile default setting #TINY-5998
- Fixed an issue where deleting all content in a single cell table would delete the entire table #TINY-1044

## 5.2.2 - 2020-04-23

### Fixed
- Fixed an issue where anchors could not be inserted on empty lines #TINY-2788
- Fixed text decorations (underline, strikethrough) not consistently inheriting the text color #TINY-4757
- Fixed `format` menu alignment buttons inconsistently applying to images #TINY-4057
- Fixed the floating toolbar drawer height collapsing when the editor is rendered in modal dialogs or floating containers #TINY-4837
- Fixed `media` embed content not processing safely in some cases #TINY-4857

## 5.2.1 - 2020-03-25

### Fixed
- Fixed the "is decorative" checkbox in the image dialog clearing after certain dialog events #FOAM-11
- Fixed possible uncaught exception when a `style` attribute is removed using a content filter on `setContent` #TINY-4742
- Fixed the table selection not functioning correctly in Microsoft Edge 44 or higher #TINY-3862
- Fixed the table resize handles not functioning correctly in Microsoft Edge 44 or higher #TINY-4160
- Fixed the floating toolbar drawer disconnecting from the toolbar when adding content in inline mode #TINY-4725 #TINY-4765
- Fixed `readonly` mode not returning the appropriate boolean value #TINY-3948
- Fixed the `forced_root_block_attrs` setting not applying attributes to new blocks consistently #TINY-4564
- Fixed the editor incorrectly stealing focus during initialization in Microsoft Internet Explorer #TINY-4697
- Fixed dialogs stealing focus when opening an alert or confirm dialog using an `onAction` callback #TINY-4014
- Fixed inline dialogs incorrectly closing when clicking on an opened alert or confirm dialog #TINY-4012
- Fixed the context toolbar overlapping the menu bar and toolbar #TINY-4586
- Fixed notification and inline dialog positioning issues when using `toolbar_location: 'bottom'` #TINY-4586
- Fixed the `colorinput` popup appearing offscreen on mobile devices #TINY-4711
- Fixed special characters not being found when searching by "whole words only" #TINY-4522
- Fixed an issue where dragging images could cause them to be duplicated #TINY-4195
- Fixed context toolbars activating without the editor having focus #TINY-4754
- Fixed an issue where removing the background color of text did not always work #TINY-4770
- Fixed an issue where new rows and columns in a table did not retain the style of the previous row or column #TINY-4788

## 5.2.0 - 2020-02-13

### Added
- Added the ability to apply formats to spaces #TINY-4200
- Added new `toolbar_location` setting to allow for positioning the menu and toolbar at the bottom of the editor #TINY-4210
- Added new `toolbar_groups` setting to allow a custom floating toolbar group to be added to the toolbar when using `floating` toolbar mode #TINY-4229
- Added new `link_default_protocol` setting to `link` and `autolink` plugin to allow a protocol to be used by default #TINY-3328
- Added new `placeholder` setting to allow a placeholder to be shown when the editor is empty #TINY-3917
- Added new `tinymce.dom.TextSeeker` API to allow searching text across different DOM nodes #TINY-4200
- Added a drop shadow below the toolbar while in sticky mode and introduced Oxide variables to customize it when creating a custom skin #TINY-4343
- Added `quickbars_image_toolbar` setting to allow for the image quickbar to be turned off #TINY-4398
- Added iframe and img `loading` attribute to the default schema. Patch contributed by ataylor32. #GH-5112
- Added new `getNodeFilters`/`getAttributeFilters` functions to the `editor.serializer` instance #TINY-4344
- Added new `a11y_advanced_options` setting to allow additional accessibility options to be added #FOAM-11
- Added new accessibility options and behaviours to the image dialog using `a11y_advanced_options` #FOAM-11
- Added the ability to use the window `PrismJS` instance for the `codesample` plugin instead of the bundled version to allow for styling custom languages #TINY-4504
- Added error message events that fire when a resource loading error occurs #TINY-4509

### Changed
- Changed the default schema to disallow `onchange` for select elements #TINY-4614
- Changed default `toolbar_mode` value from false to `wrap`. The value false has been deprecated #TINY-4617
- Changed `toolbar_drawer` setting to `toolbar_mode`. `toolbar_drawer` has been deprecated #TINY-4416
- Changed iframe mode to set selection on content init if selection doesn't exist #TINY-4139
- Changed table related icons to align them with the visual style of the other icons #TINY-4341
- Changed and improved the visual appearance of the color input field #TINY-2917
- Changed fake caret container to use `forced_root_block` when possible #TINY-4190
- Changed the `requireLangPack` API to wait until the plugin has been loaded before loading the language pack #TINY-3716
- Changed the formatter so `style_formats` are registered before the initial content is loaded into the editor #TINY-4238
- Changed media plugin to use https protocol for media urls by default #TINY-4577
- Changed the parser to treat CDATA nodes as bogus HTML comments to match the HTML parsing spec. A new `preserve_cdata` setting has been added to preserve CDATA nodes if required #TINY-4625

### Fixed
- Fixed incorrect parsing of malformed/bogus HTML comments #TINY-4625
- Fixed `quickbars` selection toolbar appearing on non-editable elements #TINY-4359
- Fixed bug with alignment toolbar buttons sometimes not changing state correctly #TINY-4139
- Fixed the `codesample` toolbar button not toggling when selecting code samples other than HTML #TINY-4504
- Fixed content incorrectly scrolling to the top or bottom when pressing enter if when the content was already in view #TINY-4162
- Fixed `scrollIntoView` potentially hiding elements behind the toolbar #TINY-4162
- Fixed editor not respecting the `resize_img_proportional` setting due to legacy code #TINY-4236
- Fixed flickering floating toolbar drawer in inline mode #TINY-4210
- Fixed an issue where the template plugin dialog would be indefinitely blocked on a failed template load #TINY-2766
- Fixed the `mscontrolselect` event not being unbound on IE/Edge #TINY-4196
- Fixed Confirm dialog footer buttons so only the "Yes" button is highlighted #TINY-4310
- Fixed `file_picker_callback` functionality for Image, Link and Media plugins #TINY-4163
- Fixed issue where floating toolbar drawer sometimes would break if the editor is resized while the drawer is open #TINY-4439
- Fixed incorrect `external_plugins` loading error message #TINY-4503
- Fixed resize handler was not hidden for ARIA purposes. Patch contributed by Parent5446. #GH-5195
- Fixed an issue where content could be lost if a misspelled word was selected and spellchecking was disabled #TINY-3899
- Fixed validation errors in the CSS where certain properties had the wrong default value #TINY-4491
- Fixed an issue where forced root block attributes were not applied when removing a list #TINY-4272
- Fixed an issue where the element path isn't being cleared when there are no parents #TINY-4412
- Fixed an issue where width and height in svg icons containing `rect` elements were overridden by the CSS reset #TINY-4408
- Fixed an issue where uploading images with `images_reuse_filename` enabled and that included a query parameter would generate an invalid URL #TINY-4638
- Fixed the `closeButton` property not working when opening notifications #TINY-4674
- Fixed keyboard flicker when opening a context menu on mobile #TINY-4540
- Fixed issue where plus icon svg contained strokes #TINY-4681

## 5.1.6 - 2020-01-28

### Fixed
- Fixed `readonly` mode not blocking all clicked links #TINY-4572
- Fixed legacy font sizes being calculated inconsistently for the `FontSize` query command value #TINY-4555
- Fixed changing a tables row from `Header` to `Body` incorrectly moving the row to the bottom of the table #TINY-4593
- Fixed the context menu not showing in certain cases with hybrid devices #TINY-4569
- Fixed the context menu opening in the wrong location when the target is the editor body #TINY-4568
- Fixed the `image` plugin not respecting the `automatic_uploads` setting when uploading local images #TINY-4287
- Fixed security issue related to parsing HTML comments and CDATA #TINY-4544

## 5.1.5 - 2019-12-19

### Fixed
- Fixed the UI not working with hybrid devices that accept both touch and mouse events #TNY-4521
- Fixed the `charmap` dialog initially focusing the first tab of the dialog instead of the search input field #TINY-4342
- Fixed an exception being raised when inserting content if the caret was directly before or after a `contenteditable="false"` element #TINY-4528
- Fixed a bug with pasting image URLs when paste as text is enabled #TINY-4523

## 5.1.4 - 2019-12-11

### Fixed
- Fixed dialog contents disappearing when clicking a checkbox for right-to-left languages #TINY-4518
- Fixed the `legacyoutput` plugin registering legacy formats after editor initialization, causing legacy content to be stripped on the initial load #TINY-4447
- Fixed search and replace not cycling through results when searching using special characters #TINY-4506
- Fixed the `visualchars` plugin converting HTML-like text to DOM elements in certain cases #TINY-4507
- Fixed an issue with the `paste` plugin not sanitizing content in some cases #TINY-4510
- Fixed HTML comments incorrectly being parsed in certain cases #TINY-4511

## 5.1.3 - 2019-12-04

### Fixed
- Fixed sticky toolbar not undocking when fullscreen mode is activated #TINY-4390
- Fixed the "Current Window" target not applying when updating links using the link dialog #TINY-4063
- Fixed disabled menu items not highlighting when focused #TINY-4339
- Fixed touch events passing through dialog collection items to the content underneath on Android devices #TINY-4431
- Fixed keyboard navigation of the Help dialog's Keyboard Navigation tab #TINY-4391
- Fixed search and replace dialog disappearing when finding offscreen matches on iOS devices #TINY-4350
- Fixed performance issues where sticky toolbar was jumping while scrolling on slower browsers #TINY-4475

## 5.1.2 - 2019-11-19

### Fixed
- Fixed desktop touch devices using `mobile` configuration overrides #TINY-4345
- Fixed unable to disable the new scrolling toolbar feature #TINY-4345
- Fixed touch events passing through any pop-up items to the content underneath on Android devices #TINY-4367
- Fixed the table selector handles throwing JavaScript exceptions for non-table selections #TINY-4338
- Fixed `cut` operations not removing selected content on Android devices when the `paste` plugin is enabled #TINY-4362
- Fixed inline toolbar not constrained to the window width by default #TINY-4314
- Fixed context toolbar split button chevrons pointing right when they should be pointing down #TINY-4257
- Fixed unable to access the dialog footer in tabbed dialogs on small screens #TINY-4360
- Fixed mobile table selectors were hard to select with touch by increasing the size #TINY-4366
- Fixed mobile table selectors moving when moving outside the editor #TINY-4366
- Fixed inline toolbars collapsing when using sliding toolbars #TINY-4389
- Fixed block textpatterns not treating NBSPs as spaces #TINY-4378
- Fixed backspace not merging blocks when the last element in the preceding block was a `contenteditable="false"` element #TINY-4235
- Fixed toolbar buttons that only contain text labels overlapping on mobile devices #TINY-4395
- Fixed quickbars quickimage picker not working on mobile #TINY-4377
- Fixed fullscreen not resizing in an iOS WKWebView component #TINY-4413

## 5.1.1 - 2019-10-28

### Fixed
- Fixed font formats containing spaces being wrapped in `&quot;` entities instead of single quotes #TINY-4275
- Fixed alert and confirm dialogs losing focus when clicked #TINY-4248
- Fixed clicking outside a modal dialog focusing on the document body #TINY-4249
- Fixed the context toolbar not hiding when scrolled out of view #TINY-4265

## 5.1.0 - 2019-10-17

### Added
- Added touch selector handles for table selections on touch devices #TINY-4097
- Added border width field to Table Cell dialog #TINY-4028
- Added touch event listener to media plugin to make embeds playable #TINY-4093
- Added oxide styling options to notifications and tweaked the default variables #TINY-4153
- Added additional padding to split button chevrons on touch devices, to make them easier to interact with #TINY-4223
- Added new platform detection functions to `Env` and deprecated older detection properties #TINY-4184
- Added `inputMode` config field to specify inputmode attribute of `input` dialog components #TINY-4062
- Added new `inputMode` property to relevant plugins/dialogs #TINY-4102
- Added new `toolbar_sticky` setting to allow the iframe menubar/toolbar to stick to the top of the window when scrolling #TINY-3982

### Changed
- Changed default setting for `toolbar_drawer` to `floating` #TINY-3634
- Changed mobile phones to use the `silver` theme by default #TINY-3634
- Changed some editor settings to default to `false` on touch devices:
  - `menubar`(phones only) #TINY-4077
  - `table_grid` #TINY-4075
  - `resize` #TINY-4157
  - `object_resizing` #TINY-4157
- Changed toolbars and context toolbars to sidescroll on mobile #TINY-3894 #TINY-4107
- Changed context menus to render as horizontal menus on touch devices #TINY-4107
- Changed the editor to use the `VisualViewport` API of the browser where possible #TINY-4078
- Changed visualblocks toolbar button icon and renamed `paragraph` icon to `visualchars` #TINY-4074
- Changed Oxide default for `@toolbar-button-chevron-color` to follow toolbar button icon color #TINY-4153
- Changed the `urlinput` dialog component to use the `url` type attribute #TINY-4102

### Fixed
- Fixed Safari desktop visual viewport fires resize on fullscreen breaking the restore function #TINY-3976
- Fixed scroll issues on mobile devices #TINY-3976
- Fixed context toolbar unable to refresh position on iOS12 #TINY-4107
- Fixed ctrl+left click not opening links on readonly mode and the preview dialog #TINY-4138
- Fixed Slider UI component not firing `onChange` event on touch devices #TINY-4092
- Fixed notifications overlapping instead of stacking #TINY-3478
- Fixed inline dialogs positioning incorrectly when the page is scrolled #TINY-4018
- Fixed inline dialogs and menus not repositioning when resizing #TINY-3227
- Fixed inline toolbar incorrectly stretching to the full width when a width value was provided #TINY-4066
- Fixed menu chevrons color to follow the menu text color #TINY-4153
- Fixed table menu selection grid from staying black when using dark skins, now follows border color #TINY-4153
- Fixed Oxide using the wrong text color variable for menubar button focused state #TINY-4146
- Fixed the autoresize plugin not keeping the selection in view when resizing #TINY-4094
- Fixed textpattern plugin throwing exceptions when using `forced_root_block: false` #TINY-4172
- Fixed missing CSS fill styles for toolbar button icon active state #TINY-4147
- Fixed an issue where the editor selection could end up inside a short ended element (such as `br`) #TINY-3999
- Fixed browser selection being lost in inline mode when opening split dropdowns #TINY-4197
- Fixed backspace throwing an exception when using `forced_root_block: false` #TINY-4099
- Fixed floating toolbar drawer expanding outside the bounds of the editor #TINY-3941
- Fixed the autocompleter not activating immediately after a `br` or `contenteditable=false` element #TINY-4194
- Fixed an issue where the autocompleter would incorrectly close on IE 11 in certain edge cases #TINY-4205

## 5.0.16 - 2019-09-24

### Added
- Added new `referrer_policy` setting to add the `referrerpolicy` attribute when loading scripts or stylesheets #TINY-3978
- Added a slight background color to dialog tab links when focused to aid keyboard navigation #TINY-3877

### Fixed
- Fixed media poster value not updating on change #TINY-4013
- Fixed openlink was not registered as a toolbar button #TINY-4024
- Fixed failing to initialize if a script tag was used inside a SVG #TINY-4087
- Fixed double top border showing on toolbar without menubar when toolbar_drawer is enabled #TINY-4118
- Fixed unable to drag inline dialogs to the bottom of the screen when scrolled #TINY-4154
- Fixed notifications appearing on top of the toolbar when scrolled in inline mode #TINY-4159
- Fixed notifications displaying incorrectly on IE 11 #TINY-4169

## 5.0.15 - 2019-09-02

### Added
- Added a dark `content_css` skin to go with the dark UI skin #TINY-3743

### Changed
- Changed the enabled state on toolbar buttons so they don't get the hover effect #TINY-3974

### Fixed
- Fixed missing CSS active state on toolbar buttons #TINY-3966
- Fixed `onChange` callback not firing for the colorinput dialog component #TINY-3968
- Fixed context toolbars not showing in fullscreen mode #TINY-4023

## 5.0.14 - 2019-08-19

### Added
- Added an API to reload the autocompleter menu with additional fetch metadata #MENTIONS-17

### Fixed
- Fixed missing toolbar button border styling options #TINY-3965
- Fixed image upload progress notification closing before the upload is complete #TINY-3963
- Fixed inline dialogs not closing on escape when no dialog component is in focus #TINY-3936
- Fixed plugins not being filtered when defaulting to mobile on phones #TINY-3537
- Fixed toolbar more drawer showing the content behind it when transitioning between opened and closed states #TINY-3878
- Fixed focus not returning to the dialog after pressing the "Replace all" button in the search and replace dialog #TINY-3961

### Removed
- Removed Oxide variable `@menubar-select-disabled-border-color` and replaced it with `@menubar-select-disabled-border` #TINY-3965

## 5.0.13 - 2019-08-06

### Changed
- Changed modal dialogs to prevent dragging by default and added new `draggable_modal` setting to restore dragging #TINY-3873
- Changed the nonbreaking plugin to insert nbsp characters wrapped in spans to aid in filtering. This can be disabled using the `nonbreaking_wrap` setting #TINY-3647
- Changed backspace behaviour in lists to outdent nested list items when the cursor is at the start of the list item #TINY-3651

### Fixed
- Fixed sidebar growing beyond editor bounds in IE 11 #TINY-3937
- Fixed issue with being unable to keyboard navigate disabled toolbar buttons #TINY-3350
- Fixed issues with backspace and delete in nested contenteditable true and false elements #TINY-3868
- Fixed issue with losing keyboard navigation in dialogs due to disabled buttons #TINY-3914
- Fixed `MouseEvent.mozPressure is deprecated` warning in Firefox #TINY-3919
- Fixed `default_link_target` not being respected when `target_list` is disabled #TINY-3757
- Fixed mobile plugin filter to only apply to the mobile theme, rather than all mobile platforms #TINY-3405
- Fixed focus switching to another editor during mode changes #TINY-3852
- Fixed an exception being thrown when clicking on an uninitialized inline editor #TINY-3925
- Fixed unable to keyboard navigate to dialog menu buttons #TINY-3933
- Fixed dialogs being able to be dragged outside the window viewport #TINY-3787
- Fixed inline dialogs appearing above modal dialogs #TINY-3932

## 5.0.12 - 2019-07-18

### Added
- Added ability to utilize UI dialog panels inside other panels #TINY-3305
- Added help dialog tab explaining keyboard navigation of the editor #TINY-3603

### Changed
- Changed the "Find and Replace" design to an inline dialog #TINY-3054

### Fixed
- Fixed issue where autolink spacebar event was not being fired on Edge #TINY-3891
- Fixed table selection missing the background color #TINY-3892
- Fixed removing shortcuts not working for function keys #TINY-3871
- Fixed non-descriptive UI component type names #TINY-3349
- Fixed UI registry components rendering as the wrong type when manually specifying a different type #TINY-3385
- Fixed an issue where dialog checkbox, input, selectbox, textarea and urlinput components couldn't be disabled #TINY-3708
- Fixed the context toolbar not using viable screen space in inline/distraction free mode #TINY-3717
- Fixed the context toolbar overlapping the toolbar in various conditions #TINY-3205
- Fixed IE11 edge case where items were being inserted into the wrong location #TINY-3884

## 5.0.11 - 2019-07-04

### Fixed
- Fixed packaging errors caused by a rollup treeshaking bug (https://github.com/rollup/rollup/issues/2970) #TINY-3866
- Fixed the customeditor component not able to get data from the dialog api #TINY-3866
- Fixed collection component tooltips not being translated #TINY-3855

## 5.0.10 - 2019-07-02

### Added
- Added support for all HTML color formats in `color_map` setting #TINY-3837

### Changed
- Changed backspace key handling to outdent content in appropriate circumstances #TINY-3685
- Changed default palette for forecolor and backcolor to include some lighter colors suitable for highlights #TINY-2865
- Changed the search and replace plugin to cycle through results #TINY-3800

### Fixed
- Fixed inconsistent types causing some properties to be unable to be used in dialog components #TINY-3778
- Fixed an issue in the Oxide skin where dialog content like outlines and shadows were clipped because of overflow hidden #TINY-3566
- Fixed the search and replace plugin not resetting state when changing the search query #TINY-3800
- Fixed backspace in lists not creating an undo level #TINY-3814
- Fixed the editor to cancel loading in quirks mode where the UI is not supported #TINY-3391
- Fixed applying fonts not working when the name contained spaces and numbers #TINY-3801
- Fixed so that initial content is retained when initializing on list items #TINY-3796
- Fixed inefficient font name and font size current value lookup during rendering #TINY-3813
- Fixed mobile font copied into the wrong folder for the oxide-dark skin #TINY-3816
- Fixed an issue where resizing the width of tables would produce inaccurate results #TINY-3827
- Fixed a memory leak in the Silver theme #TINY-3797
- Fixed alert and confirm dialogs using incorrect markup causing inconsistent padding #TINY-3835
- Fixed an issue in the Table plugin with `table_responsive_width` not enforcing units when resizing #TINY-3790
- Fixed leading, trailing and sequential spaces being lost when pasting plain text #TINY-3726
- Fixed exception being thrown when creating relative URIs #TINY-3851
- Fixed focus is no longer set to the editor content during mode changes unless the editor already had focus #TINY-3852

## 5.0.9 - 2019-06-26

### Fixed
- Fixed print plugin not working in Firefox #TINY-3834

## 5.0.8 - 2019-06-18

### Added
- Added back support for multiple toolbars #TINY-2195
- Added support for .m4a files to the media plugin #TINY-3750
- Added new base_url and suffix editor init options #TINY-3681

### Fixed
- Fixed incorrect padding for select boxes with visible values #TINY-3780
- Fixed selection incorrectly changing when programmatically setting selection on contenteditable false elements #TINY-3766
- Fixed sidebar background being transparent #TINY-3727
- Fixed the build to remove duplicate iife wrappers #TINY-3689
- Fixed bogus autocompleter span appearing in content when the autocompleter menu is shown #TINY-3752
- Fixed toolbar font size select not working with legacyoutput plugin #TINY-2921
- Fixed the legacyoutput plugin incorrectly aligning images #TINY-3660
- Fixed remove color not working when using the legacyoutput plugin #TINY-3756
- Fixed the font size menu applying incorrect sizes when using the legacyoutput plugin #TINY-3773
- Fixed scrollIntoView not working when the parent window was out of view #TINY-3663
- Fixed the print plugin printing from the wrong window in IE11 #TINY-3762
- Fixed content CSS loaded over CORS not loading in the preview plugin with content_css_cors enabled #TINY-3769
- Fixed the link plugin missing the default "None" option for link list #TINY-3738
- Fixed small dot visible with menubar and toolbar disabled in inline mode #TINY-3623
- Fixed space key properly inserts a nbsp before/after block elements #TINY-3745
- Fixed native context menu not showing with images in IE11 #TINY-3392
- Fixed inconsistent browser context menu image selection #TINY-3789

## 5.0.7 - 2019-06-05

### Added
- Added new toolbar button and menu item for inserting tables via dialog #TINY-3636
- Added new API for adding/removing/changing tabs in the Help dialog #TINY-3535
- Added highlighting of matched text in autocompleter items #TINY-3687
- Added the ability for autocompleters to work with matches that include spaces #TINY-3704
- Added new `imagetools_fetch_image` callback to allow custom implementations for cors loading of images #TINY-3658
- Added `'http'` and `https` options to `link_assume_external_targets` to prepend `http://` or `https://` prefixes when URL does not contain a protocol prefix. Patch contributed by francoisfreitag. #GH-4335

### Changed
- Changed annotations navigation to work the same as inline boundaries #TINY-3396
- Changed tabpanel API by adding a `name` field and changing relevant methods to use it #TINY-3535

### Fixed
- Fixed text color not updating all color buttons when choosing a color #TINY-3602
- Fixed the autocompleter not working with fragmented text #TINY-3459
- Fixed the autosave plugin no longer overwrites window.onbeforeunload #TINY-3688
- Fixed infinite loop in the paste plugin when IE11 takes a long time to process paste events. Patch contributed by lRawd. #GH-4987
- Fixed image handle locations when using `fixed_toolbar_container`. Patch contributed by t00. #GH-4966
- Fixed the autoresize plugin not firing `ResizeEditor` events #TINY-3587
- Fixed editor in fullscreen mode not extending to the bottom of the screen #TINY-3701
- Fixed list removal when pressing backspace after the start of the list item #TINY-3697
- Fixed autocomplete not triggering from compositionend events #TINY-3711
- Fixed `file_picker_callback` could not set the caption field on the insert image dialog #TINY-3172
- Fixed the autocompleter menu showing up after a selection had been made #TINY-3718
- Fixed an exception being thrown when a file or number input has focus during initialization. Patch contributed by t00 #GH-2194

## 5.0.6 - 2019-05-22

### Added
- Added `icons_url` editor settings to enable icon packs to be loaded from a custom url #TINY-3585
- Added `image_uploadtab` editor setting to control the visibility of the upload tab in the image dialog #TINY-3606
- Added new api endpoints to the wordcount plugin and improved character count logic #TINY-3578

### Changed
- Changed plugin, language and icon loading errors to log in the console instead of a notification #TINY-3585

### Fixed
- Fixed the textpattern plugin not working with fragmented text #TINY-3089
- Fixed various toolbar drawer accessibility issues and added an animation #TINY-3554
- Fixed issues with selection and ui components when toggling readonly mode #TINY-3592
- Fixed so readonly mode works with inline editors #TINY-3592
- Fixed docked inline toolbar positioning when scrolled #TINY-3621
- Fixed initial value not being set on bespoke select in quickbars and toolbar drawer #TINY-3591
- Fixed so that nbsp entities aren't trimmed in white-space: pre-line elements #TINY-3642
- Fixed `mceInsertLink` command inserting spaces instead of url encoded characters #GH-4990
- Fixed text content floating on top of dialogs in IE11 #TINY-3640

## 5.0.5 - 2019-05-09

### Added
- Added menu items to match the forecolor/backcolor toolbar buttons #TINY-2878
- Added default directionality based on the configured language #TINY-2621
- Added styles, icons and tests for rtl mode #TINY-2621

### Fixed
- Fixed autoresize not working with floating elements or when media elements finished loading #TINY-3545
- Fixed incorrect vertical caret positioning in IE 11 #TINY-3188
- Fixed submenu anchoring hiding overflowed content #TINY-3564

### Removed
- Removed unused and hidden validation icons to avoid displaying phantom tooltips #TINY-2329

## 5.0.4 - 2019-04-23

### Added
- Added back URL dialog functionality, which is now available via `editor.windowManager.openUrl()` #TINY-3382
- Added the missing throbber functionality when calling `editor.setProgressState(true)` #TINY-3453
- Added function to reset the editor content and undo/dirty state via `editor.resetContent()` #TINY-3435
- Added the ability to set menu buttons as active #TINY-3274
- Added `editor.mode` API, featuring a custom editor mode API #TINY-3406
- Added better styling to floating toolbar drawer #TINY-3479
- Added the new premium plugins to the Help dialog plugins tab #TINY-3496
- Added the linkchecker context menu items to the default configuration #TINY-3543

### Fixed
- Fixed image context menu items showing on placeholder images #TINY-3280
- Fixed dialog labels and text color contrast within notifications/alert banners to satisfy WCAG 4.5:1 contrast ratio for accessibility #TINY-3351
- Fixed selectbox and colorpicker items not being translated #TINY-3546
- Fixed toolbar drawer sliding mode to correctly focus the editor when tabbing via keyboard navigation #TINY-3533
- Fixed positioning of the styleselect menu in iOS while using the mobile theme #TINY-3505
- Fixed the menubutton `onSetup` callback to be correctly executed when rendering the menu buttons #TINY-3547
- Fixed `default_link_target` setting to be correctly utilized when creating a link #TINY-3508
- Fixed colorpicker floating marginally outside its container #TINY-3026
- Fixed disabled menu items displaying as active when hovered #TINY-3027

### Removed
- Removed redundant mobile wrapper #TINY-3480

## 5.0.3 - 2019-03-19

### Changed
- Changed empty nested-menu items within the style formats menu to be disabled or hidden if the value of `style_formats_autohide` is `true` #TINY-3310
- Changed the entire phrase 'Powered by Tiny' in the status bar to be a link instead of just the word 'Tiny' #TINY-3366
- Changed `formatselect`, `styleselect` and `align` menus to use the `mceToggleFormat` command internally #TINY-3428

### Fixed
- Fixed toolbar keyboard navigation to work as expected when `toolbar_drawer` is configured #TINY-3432
- Fixed text direction buttons to display the correct pressed state in selections that have no explicit `dir` property #TINY-3138
- Fixed the mobile editor to clean up properly when removed #TINY-3445
- Fixed quickbar toolbars to add an empty box to the screen when it is set to `false` #TINY-3439
- Fixed an issue where pressing the **Delete/Backspace** key at the edge of tables was creating incorrect selections #TINY-3371
- Fixed an issue where dialog collection items (emoticon and special character dialogs) couldn't be selected with touch devices #TINY-3444
- Fixed a type error introduced in TinyMCE version 5.0.2 when calling `editor.getContent()` with nested bookmarks #TINY-3400
- Fixed an issue that prevented default icons from being overridden #TINY-3449
- Fixed an issue where **Home/End** keys wouldn't move the caret correctly before or after `contenteditable=false` inline elements #TINY-2995
- Fixed styles to be preserved in IE 11 when editing via the `fullpage` plugin #TINY-3464
- Fixed the `link` plugin context toolbar missing the open link button #TINY-3461
- Fixed inconsistent dialog component spacing #TINY-3436

## 5.0.2 - 2019-03-05

### Added
- Added presentation and document presets to `htmlpanel` dialog component #TINY-2694
- Added missing fixed_toolbar_container setting has been reimplemented in the Silver theme #TINY-2712
- Added a new toolbar setting `toolbar_drawer` that moves toolbar groups which overflow the editor width into either a `sliding` or `floating` toolbar section #TINY-2874

### Changed
- Updated the build process to include package lock files in the dev distribution archive #TINY-2870

### Fixed
- Fixed inline dialogs did not have aria attributes #TINY-2694
- Fixed default icons are now available in the UI registry, allowing use outside of toolbar buttons #TINY-3307
- Fixed a memory leak related to select toolbar items #TINY-2874
- Fixed a memory leak due to format changed listeners that were never unbound #TINY-3191
- Fixed an issue where content may have been lost when using permanent bookmarks #TINY-3400
- Fixed the quicklink toolbar button not rendering in the quickbars plugin #TINY-3125
- Fixed an issue where menus were generating invalid HTML in some cases #TINY-3323
- Fixed an issue that could cause the mobile theme to show a blank white screen when the editor was inside an `overflow:hidden` element #TINY-3407
- Fixed mobile theme using a transparent background and not taking up the full width on iOS #TINY-3414
- Fixed the template plugin dialog missing the description field #TINY-3337
- Fixed input dialog components using an invalid default type attribute #TINY-3424
- Fixed an issue where backspace/delete keys after/before pagebreak elements wouldn't move the caret #TINY-3097
- Fixed an issue in the table plugin where menu items and toolbar buttons weren't showing correctly based on the selection #TINY-3423
- Fixed inconsistent button focus styles in Firefox #TINY-3377
- Fixed the resize icon floating left when all status bar elements were disabled #TINY-3340
- Fixed the resize handle to not show in fullscreen mode #TINY-3404

## 5.0.1 - 2019-02-21

### Added
- Added H1-H6 toggle button registration to the silver theme #TINY-3070
- Added code sample toolbar button will now toggle on when the cursor is in a code section #TINY-3040
- Added new settings to the emoticons plugin to allow additional emoticons to be added #TINY-3088

### Fixed
- Fixed an issue where adding links to images would replace the image with text #TINY-3356
- Fixed an issue where the inline editor could use fractional pixels for positioning #TINY-3202
- Fixed an issue where uploading non-image files in the Image Plugin upload tab threw an error. #TINY-3244
- Fixed an issue in the media plugin that was causing the source url and height/width to be lost in certain circumstances #TINY-2858
- Fixed an issue with the Context Toolbar not being removed when clicking outside of the editor #TINY-2804
- Fixed an issue where clicking 'Remove link' wouldn't remove the link in certain circumstances #TINY-3199
- Fixed an issue where the media plugin would fail when parsing dialog data #TINY-3218
- Fixed an issue where retrieving the selected content as text didn't create newlines #TINY-3197
- Fixed incorrect keyboard shortcuts in the Help dialog for Windows #TINY-3292
- Fixed an issue where JSON serialization could produce invalid JSON #TINY-3281
- Fixed production CSS including references to source maps #TINY-3920
- Fixed development CSS was not included in the development zip #TINY-3920
- Fixed the autocompleter matches predicate not matching on the start of words by default #TINY-3306
- Fixed an issue where the page could be scrolled with modal dialogs open #TINY-2252
- Fixed an issue where autocomplete menus would show an icon margin when no items had icons #TINY-3329
- Fixed an issue in the quickbars plugin where images incorrectly showed the text selection toolbar #TINY-3338
- Fixed an issue that caused the inline editor to fail to render when the target element already had focus #TINY-3353

### Removed
- Removed paste as text notification banner and paste_plaintext_inform setting #POW-102

## 5.0.0 - 2019-02-04

Full documentation for the version 5 features and changes is available at https://www.tiny.cloud/docs/release-notes/

### Added
- Added links and registered names with * to denote premium plugins in Plugins tab of Help dialog #TINY-3223

### Changed
- Changed Tiny 5 mobile skin to look more uniform with desktop #TINY-2650
- Blacklisted table, th and td as inline editor target #TINY-717

### Fixed
- Fixed an issue where tab panel heights weren't sizing properly on smaller screens and weren't updating on resize #TINY-3242
- Fixed image tools not having any padding between the label and slider #TINY-3220
- Fixed context toolbar toggle buttons not showing the correct state #TINY-3022
- Fixed missing separators in the spellchecker context menu between the suggestions and actions #TINY-3217
- Fixed notification icon positioning in alert banners #TINY-2196
- Fixed a typo in the word count plugin name #TINY-3062
- Fixed charmap and emoticons dialogs not having a primary button #TINY-3233
- Fixed an issue where resizing wouldn't work correctly depending on the box-sizing model #TINY-3278

## 5.0.0-rc-2 - 2019-01-22

### Added
- Added screen reader accessibility for sidebar and statusbar #TINY-2699

### Changed
- Changed formatting menus so they are registered and made the align toolbar button use an icon instead of text #TINY-2880
- Changed checkboxes to use a boolean for its state, instead of a string #TINY-2848
- Updated the textpattern plugin to properly support nested patterns and to allow running a command with a value for a pattern with a start and an end #TINY-2991
- Updated Emoticons and Charmap dialogs to be screen reader accessible #TINY-2693

### Fixed
- Fixed the link dialog such that it will now retain class attributes when updating links #TINY-2825
- Fixed "Find and replace" not showing in the "Edit" menu by default #TINY-3061
- Fixed dropdown buttons missing the 'type' attribute, which could cause forms to be incorrectly submitted #TINY-2826
- Fixed emoticon and charmap search not returning expected results in certain cases #TINY-3084
- Fixed blank rel_list values throwing an exception in the link plugin #TINY-3149

### Removed
- Removed unnecessary 'flex' and unused 'colspan' properties from the new dialog APIs #TINY-2973

## 5.0.0-rc-1 - 2019-01-08

### Added
- Added editor settings functionality to specify title attributes for toolbar groups #TINY-2690
- Added icons instead of button text to improve Search and Replace dialog footer appearance #TINY-2654
- Added `tox-dialog__table` instead of `mce-table-striped` class to enhance Help dialog appearance #TINY-2360
- Added title attribute to iframes so, screen readers can announce iframe labels #TINY-2692
- Added a wordcount menu item, that defaults to appearing in the tools menu #TINY-2877

### Changed
- Updated the font select dropdown logic to try to detect the system font stack and show "System Font" as the font name #TINY-2710
- Updated the autocompleter to only show when it has matched items #TINY-2350
- Updated SizeInput labels to "Height" and "Width" instead of Dimensions #TINY-2833
- Updated the build process to minify and generate ASCII only output for the emoticons database #TINY-2744

### Fixed
- Fixed readonly mode not fully disabling editing content #TINY-2287
- Fixed accessibility issues with the font select, font size, style select and format select toolbar dropdowns #TINY-2713
- Fixed accessibility issues with split dropdowns #TINY-2697
- Fixed the legacyoutput plugin to be compatible with TinyMCE 5.0 #TINY-2301
- Fixed icons not showing correctly in the autocompleter popup #TINY-3029
- Fixed an issue where preview wouldn't show anything in Edge under certain circumstances #TINY-3035
- Fixed the height being incorrectly calculated for the autoresize plugin #TINY-2807

## 5.0.0-beta-1 - 2018-11-30

### Added
- Added a new `addNestedMenuItem()` UI registry function and changed all nested menu items to use the new registry functions #TINY-2230
- Added title attribute to color swatch colors #TINY-2669
- Added anchorbar component to anchor inline toolbar dialogs to instead of the toolbar #TINY-2040
- Added support for toolbar<n> and toolbar array config options to be squashed into a single toolbar and not create multiple toolbars #TINY-2195
- Added error handling for when forced_root_block config option is set to true #TINY-2261
- Added functionality for the removed_menuitems config option #TINY-2184
- Added the ability to use a string to reference menu items in menu buttons and submenu items #TINY-2253

### Changed
- Changed the name of the "inlite" plugin to "quickbars" #TINY-2831
- Changed the background color icon to highlight background icon #TINY-2258
- Changed Help dialog to be accessible to screen readers #TINY-2687
- Changed the color swatch to save selected custom colors to local storage for use across sessions #TINY-2722
- Changed `WindowManager` API - methods `getParams`, `setParams` and `getWindows`, and the legacy `windows` property, have been removed. `alert` and `confirm` dialogs are no longer tracked in the window list. #TINY-2603

### Fixed
- Fixed an inline mode issue where the save plugin upon saving can cause content loss #TINY-2659
- Fixed an issue in IE 11 where calling selection.getContent() would return an empty string when the editor didn't have focus #TINY-2325

### Removed
- Removed compat3x plugin #TINY-2815

## 5.0.0-preview-4 - 2018-11-12

### Added
- Added width and height placeholder text to image and media dialog dimensions input #AP-296
- Added the ability to keyboard navigate through menus, toolbars, sidebar and the status bar sequentially #AP-381
- Added translation capability back to the editor's UI #AP-282
- Added `label` component type for dialogs to group components under a label

### Changed
- Changed the editor resize handle so that it should be disabled when the autoresize plugin is turned on #AP-424
- Changed UI text for microcopy improvements #TINY-2281

### Fixed
- Fixed distraction free plugin #AP-470
- Fixed contents of the input field being selected on focus instead of just recieving an outline highlight #AP-464
- Fixed styling issues with dialogs and menus in IE 11 #AP-456
- Fixed custom style format control not honoring custom formats #AP-393
- Fixed context menu not appearing when clicking an image with a caption #AP-382
- Fixed directionality of UI when using an RTL language #AP-423
- Fixed page responsiveness with multiple inline editors #AP-430
- Fixed empty toolbar groups appearing through invalid configuration of the `toolbar` property #AP-450
- Fixed text not being retained when updating links through the link dialog #AP-293
- Fixed edit image context menu, context toolbar and toolbar items being incorrectly enabled when selecting invalid images #AP-323
- Fixed emoji type ahead being shown when typing URLs #AP-366
- Fixed toolbar configuration properties incorrectly expecting string arrays instead of strings #AP-342
- Fixed the block formatting toolbar item not showing a "Formatting" title when there is no selection #AP-321
- Fixed clicking disabled toolbar buttons hiding the toolbar in inline mode #AP-380
- Fixed `EditorResize` event not being fired upon editor resize #AP-327
- Fixed tables losing styles when updating through the dialog #AP-368
- Fixed context toolbar positioning to be more consistent near the edges of the editor #AP-318
- Fixed table of contents plugin now works with v5 toolbar APIs correctly #AP-347
- Fixed the `link_context_toolbar` configuration not disabling the context toolbar #AP-458
- Fixed the link context toolbar showing incorrect relative links #AP-435
- Fixed the alignment of the icon in alert banner dialog components #TINY-2220
- Fixed the visual blocks and visual char menu options not displaying their toggled state #TINY-2238
- Fixed the editor not displaying as fullscreen when toggled #TINY-2237

### Removed
- Removed the tox-custom-editor class that was added to the wrapping element of codemirror #TINY-2211

## 5.0.0-preview-3 - 2018-10-18

### Changed
- Changed editor layout to use modern CSS properties over manually calculating dimensions #AP-324
- Changed `autoresize_min_height` and `autoresize_max_height` configurations to `min_height` and `max_height` #AP-324
- Changed `Whole word` label in Search and Replace dialog to `Find whole words only` #AP-387

### Fixed
- Fixed bugs with editor width jumping when resizing and the iframe not resizing to smaller than 150px in height #AP-324
- Fixed mobile theme bug that prevented the editor from loading #AP-404
- Fixed long toolbar groups extending outside of the editor instead of wrapping
- Fixed dialog titles so they are now proper case #AP-384
- Fixed color picker default to be #000000 instead of #ff00ff #AP-216
- Fixed "match case" option on the Find and Replace dialog is no longer selected by default #AP-298
- Fixed vertical alignment of toolbar icons #DES-134
- Fixed toolbar icons not appearing on IE11 #DES-133

## 5.0.0-preview-2 - 2018-10-10

### Added
- Added swatch is now shown for colorinput fields, instead of the colorpicker directly #AP-328
- Added fontformats and fontsizes menu items #AP-390

### Changed
- Changed configuration of color options has been simplified to `color_map`, `color_cols`, and `custom_colors` #AP-328
- Changed `height` configuration to apply to the editor frame (including menubar, toolbar, status bar) instead of the content area #AP-324

### Fixed
- Fixed styleselect not updating the displayed item as the cursor moved #AP-388
- Fixed preview iframe not expanding to the dialog size #AP-252
- Fixed 'meta' shortcuts not translated into platform-specific text #AP-270
- Fixed tabbed dialogs (Charmap and Emoticons) shrinking when no search results returned
- Fixed a bug where alert banner icons were not retrieved from icon pack. #AP-330
- Fixed component styles to flex so they fill large dialogs. #AP-252
- Fixed editor flashing unstyled during load (still in progress). #AP-349

### Removed
- Removed `colorpicker` plugin, it is now in the theme #AP-328
- Removed `textcolor` plugin, it is now in the theme #AP-328

## 5.0.0-preview-1 - 2018-10-01

Developer preview 1

Initial list of features and changes is available at https://tiny.cloud/docs-preview/release-notes/new-features/

## 4.9.11 - 2020-07-13

### Fixed
- Fixed the `selection.setContent()` API not running parser filters #TINY-4002
- Fixed content in an iframe element parsing as DOM elements instead of text content #TINY-5943
- Fixed up and down keyboard navigation not working for inline `contenteditable="false"` elements #TINY-6226

## 4.9.10 - 2020-04-23

### Fixed
- Fixed an issue where the editor selection could end up inside a short ended element (eg br) #TINY-3999
- Fixed a security issue related to CDATA sanitization during parsing #TINY-4669
- Fixed `media` embed content not processing safely in some cases #TINY-4857

## 4.9.9 - 2020-03-25

### Fixed
- Fixed the table selection not functioning correctly in Microsoft Edge 44 or higher #TINY-3862
- Fixed the table resize handles not functioning correctly in Microsoft Edge 44 or higher #TINY-4160
- Fixed the `forced_root_block_attrs` setting not applying attributes to new blocks consistently #TINY-4564
- Fixed the editor failing to initialize if a script tag was used inside an SVG #TINY-4087

## 4.9.8 - 2020-01-28

### Fixed
- Fixed the `mobile` theme failing to load due to a bundling issue #TINY-4613
- Fixed security issue related to parsing HTML comments and CDATA #TINY-4544

## 4.9.7 - 2019-12-19

### Fixed
- Fixed the `visualchars` plugin converting HTML-like text to DOM elements in certain cases #TINY-4507
- Fixed an issue with the `paste` plugin not sanitizing content in some cases #TINY-4510
- Fixed HTML comments incorrectly being parsed in certain cases #TINY-4511

## 4.9.6 - 2019-09-02

### Fixed
- Fixed image browse button sometimes displaying the browse window twice #TINY-3959

## 4.9.5 - 2019-07-02

### Changed
- Changed annotations navigation to work the same as inline boundaries #TINY-3396

### Fixed
- Fixed the print plugin printing from the wrong window in IE11 #TINY-3762
- Fixed an exception being thrown when a file or number input has focus during initialization. Patch contributed by t00 #GH-2194
- Fixed positioning of the styleselect menu in iOS while using the mobile theme #TINY-3505
- Fixed native context menu not showing with images in IE11 #TINY-3392
- Fixed selection incorrectly changing when programmatically setting selection on contenteditable false elements #TINY-3766
- Fixed image browse button not working on touch devices #TINY-3751
- Fixed so that nbsp entities aren't trimmed in white-space: pre-line elements #TINY-3642
- Fixed space key properly inserts a nbsp before/after block elements #TINY-3745
- Fixed infinite loop in the paste plugin when IE11 takes a long time to process paste events. Patch contributed by lRawd. #GH-4987

## 4.9.4 - 2019-03-20

### Fixed
- Fixed an issue where **Home/End** keys wouldn't move the caret correctly before or after `contenteditable=false` inline elements #TINY-2995
- Fixed an issue where content may have been lost when using permanent bookmarks #TINY-3400
- Fixed the mobile editor to clean up properly when removed #TINY-3445
- Fixed an issue where retrieving the selected content as text didn't create newlines #TINY-3197
- Fixed an issue where typing space between images would cause issues with nbsp not being inserted. #TINY-3346

## 4.9.3 - 2019-01-31

### Added
- Added a visualchars_default_state setting to the Visualchars Plugin. Patch contributed by mat3e.

### Fixed
- Fixed a bug where scrolling on a page with more than one editor would cause a ResizeWindow event to fire. #TINY-3247
- Fixed a bug where if a plugin threw an error during initialisation the whole editor would fail to load. #TINY-3243
- Fixed a bug where getContent would include bogus elements when valid_elements setting was set up in a specific way. #TINY-3213
- Fixed a bug where only a few function key names could be used when creating keyboard shortcuts. #TINY-3146
- Fixed a bug where it wasn't possible to enter spaces into an editor after pressing shift+enter. #TINY-3099
- Fixed a bug where no caret would be rendered after backspacing to a contenteditable false element. #TINY-2998
- Fixed a bug where deletion to/from indented lists would leave list fragments in the editor. #TINY-2981

## 4.9.2 - 2018-12-17

### Fixed
- Fixed a bug with pressing the space key on IE 11 would result in nbsp characters being inserted between words at the end of a block. #TINY-2996
- Fixed a bug where character composition using quote and space on US International keyboards would produce a space instead of a quote. #TINY-2999
- Fixed a bug where remove format wouldn't remove the inner most inline element in some situations. #TINY-2982
- Fixed a bug where outdenting an list item would affect attributes on other list items within the same list. #TINY-2971
- Fixed a bug where the DomParser filters wouldn't be applied for elements created when parsing invalid html. #TINY-2978
- Fixed a bug where setProgressState wouldn't automatically close floating ui elements like menus. #TINY-2896
- Fixed a bug where it wasn't possible to navigate out of a figcaption element using the arrow keys. #TINY-2894
- Fixed a bug where enter key before an image inside a link would remove the image. #TINY-2780

## 4.9.1 - 2018-12-04

### Added
- Added functionality to insert html to the replacement feature of the Textpattern Plugin. #TINY-2839

### Fixed
- Fixed a bug where `editor.selection.getContent({format: 'text'})` didn't work as expected in IE11 on an unfocused editor. #TINY-2862
- Fixed a bug in the Textpattern Plugin where the editor would get an incorrect selection after inserting a text pattern on Safari. #TINY-2838
- Fixed a bug where the space bar didn't work correctly in editors with the forced_root_block setting set to false. #TINY-2816

## 4.9.0 - 2018-11-27

### Added
- Added a replace feature to the Textpattern Plugin. #TINY-1908
- Added functionality to the Lists Plugin that improves the indentation logic. #TINY-1790

### Fixed
- Fixed a bug where it wasn't possible to delete/backspace when the caret was between a contentEditable=false element and a BR. #TINY-2372
- Fixed a bug where copying table cells without a text selection would fail to copy anything. #TINY-1789
- Implemented missing `autosave_restore_when_empty` functionality in the Autosave Plugin. Patch contributed by gzzo. #GH-4447
- Reduced insertion of unnecessary nonbreaking spaces in the editor. #TINY-1879

## 4.8.5 - 2018-10-30

### Added
- Added a content_css_cors setting to the editor that adds the crossorigin="anonymous" attribute to link tags added by the StyleSheetLoader. #TINY-1909

### Fixed
- Fixed a bug where trying to remove formatting with a collapsed selection range would throw an exception. #GH-4636
- Fixed a bug in the image plugin that caused updating figures to split contenteditable elements. #GH-4563
- Fixed a bug that was causing incorrect viewport calculations for fixed position UI elements. #TINY-1897
- Fixed a bug where inline formatting would cause the delete key to do nothing. #TINY-1900

## 4.8.4 - 2018-10-23

### Added
- Added support for the HTML5 `main` element. #TINY-1877

### Changed
- Changed the keyboard shortcut to move focus to contextual toolbars to Ctrl+F9. #TINY-1812

### Fixed
- Fixed a bug where content css could not be loaded from another domain. #TINY-1891
- Fixed a bug on FireFox where the cursor would get stuck between two contenteditable false inline elements located inside of the same block element divided by a BR. #TINY-1878
- Fixed a bug with the insertContent method where nonbreaking spaces would be inserted incorrectly. #TINY-1868
- Fixed a bug where the toolbar of the inline editor would not be visible in some scenarios. #TINY-1862
- Fixed a bug where removing the editor while more than one notification was open would throw an error. #TINY-1845
- Fixed a bug where the menubutton would be rendered on top of the menu if the viewport didn't have enough height. #TINY-1678
- Fixed a bug with the annotations api where annotating collapsed selections caused problems. #TBS-2449
- Fixed a bug where wbr elements were being transformed into whitespace when using the Paste Plugin's paste as text setting. #GH-4638
- Fixed a bug where the Search and Replace didn't replace spaces correctly. #GH-4632
- Fixed a bug with sublist items not persisting selection. #GH-4628
- Fixed a bug with mceInsertRawHTML command not working as expected. #GH-4625

## 4.8.3 - 2018-09-13

### Fixed
- Fixed a bug where the Wordcount Plugin didn't correctly count words within tables on IE11. #TINY-1770
- Fixed a bug where it wasn't possible to move the caret out of a table on IE11 and Firefox. #TINY-1682
- Fixed a bug where merging empty blocks didn't work as expected, sometimes causing content to be deleted. #TINY-1781
- Fixed a bug where the Textcolor Plugin didn't show the correct current color. #TINY-1810
- Fixed a bug where clear formatting with a collapsed selection would sometimes clear formatting from more content than expected. #TINY-1813 #TINY-1821
- Fixed a bug with the Table Plugin where it wasn't possible to keyboard navigate to the caption. #TINY-1818

## 4.8.2 - 2018-08-09

### Changed
- Moved annotator from "experimental" to "annotator" object on editor. #TBS-2398
- Improved the multiclick normalization across browsers. #TINY-1788

### Fixed
- Fixed a bug where running getSelectedBlocks with a collapsed selection between block elements would produce incorrect results. #TINY-1787
- Fixed a bug where the ScriptLoaders loadScript method would not work as expected in FireFox when loaded on the same page as a ShadowDOM polyfill. #TINY-1786
- Removed reference to ShadowDOM event.path as Blink based browsers now support event.composedPath. #TINY-1785
- Fixed a bug where a reference to localStorage would throw an "access denied" error in IE11 with strict security settings. #TINY-1782
- Fixed a bug where pasting using the toolbar button on an inline editor in IE11 would cause a looping behaviour. #TINY-1768

## 4.8.1 - 2018-07-26

### Fixed
- Fixed a bug where the content of inline editors was being cleaned on every call of `editor.save()`. #TINY-1783
- Fixed a bug where the arrow of the Inlite Theme toolbar was being rendered incorrectly in RTL mode. #TINY-1776
- Fixed a bug with the Paste Plugin where pasting after inline contenteditable false elements moved the caret to the end of the line. #TINY-1758

## 4.8.0 - 2018-06-27

### Added
- Added new "experimental" object in editor, with initial Annotator API. #TBS-2374

### Fixed
- Fixed a bug where deleting paragraphs inside of table cells would delete the whole table cell. #TINY-1759
- Fixed a bug in the Table Plugin where removing row height set on the row properties dialog did not update the table. #TINY-1730
- Fixed a bug with the font select toolbar item didn't update correctly. #TINY-1683
- Fixed a bug where all bogus elements would not be deleted when removing an inline editor. #TINY-1669

## 4.7.13 - 2018-05-16

### Added
- Added missing code menu item from the default menu config. #TINY-1648
- Added new align button for combining the separate align buttons into a menu button. #TINY-1652

### Fixed
- Fixed a bug where Edge 17 wouldn't be able to select images or tables. #TINY-1679
- Fixed issue where whitespace wasn't preserved when the editor was initialized on pre elements. #TINY-1649
- Fixed a bug with the fontselect dropdowns throwing an error if the editor was hidden in Firefox. #TINY-1664
- Fixed a bug where it wasn't possible to merge table cells on IE 11. #TINY-1671
- Fixed a bug where textcolor wasn't applying properly on IE 11 in some situations. #TINY-1663
- Fixed a bug where the justifyfull command state wasn't working correctly. #TINY-1677
- Fixed a bug where the styles wasn't updated correctly when resizing some tables. #TINY-1668

## 4.7.12 - 2018-05-03

### Added
- Added an option to filter out image svg data urls.
- Added support for html5 details and summary elements.

### Changed
- Changed so the mce-abs-layout-item css rule targets html instead of body. Patch contributed by nazar-pc.

### Fixed
- Fixed a bug where the "read" step on the mobile theme was still present on android mobile browsers.
- Fixed a bug where all images in the editor document would reload on any editor change.
- Fixed a bug with the Table Plugin where ObjectResized event wasn't being triggered on column resize.
- Fixed so the selection is set to the first suitable caret position after editor.setContent called.
- Fixed so links with xlink:href attributes are filtered correctly to prevent XSS.
- Fixed a bug on IE11 where pasting content into an inline editor initialized on a heading element would create new editable elements.
- Fixed a bug where readonly mode would not work as expected when the editor contained contentEditable=true elements.
- Fixed a bug where the Link Plugin would throw an error when used together with the webcomponents polyfill. Patch contributed by 4esnog.
- Fixed a bug where the "Powered by TinyMCE" branding link would break on XHTML pages. Patch contributed by tistre.
- Fixed a bug where the same id would be used in the blobcache for all pasted images. Patch contributed by thorn0.

## 4.7.11 - 2018-04-11

### Added
- Added a new imagetools_credentials_hosts option to the Imagetools Plugin.

### Fixed
- Fixed a bug where toggling a list containing empty LIs would throw an error. Patch contributed by bradleyke.
- Fixed a bug where applying block styles to a text with the caret at the end of the paragraph would select all text in the paragraph.
- Fixed a bug where toggling on the Spellchecker Plugin would trigger isDirty on the editor.
- Fixed a bug where it was possible to enter content into selection bookmark spans.
- Fixed a bug where if a non paragraph block was configured in forced_root_block the editor.getContent method would return incorrect values with an empty editor.
- Fixed a bug where dropdown menu panels stayed open and fixed in position when dragging dialog windows.
- Fixed a bug where it wasn't possible to extend table cells with the space button in Safari.
- Fixed a bug where the setupeditor event would thrown an error when using the Compat3x Plugin.
- Fixed a bug where an error was thrown in FontInfo when called on a detached element.

## 4.7.10 - 2018-04-03

### Added
- Added normalization of triple clicks across browsers in the editor.
- Added a `hasFocus` method to the editor that checks if the editor has focus.
- Added correct icon to the Nonbreaking Plugin menu item.

### Fixed
- Fixed so the `getContent`/`setContent` methods work even if the editor is not initialized.
- Fixed a bug with the Media Plugin where query strings were being stripped from youtube links.
- Fixed a bug where image styles were changed/removed when opening and closing the Image Plugin dialog.
- Fixed a bug in the Table Plugin where some table cell styles were not correctly added to the content html.
- Fixed a bug in the Spellchecker Plugin where it wasn't possible to change the spellchecker language.
- Fixed so the the unlink action in the Link Plugin has a menu item and can be added to the contextmenu.
- Fixed a bug where it wasn't possible to keyboard navigate to the start of an inline element on a new line within the same block element.
- Fixed a bug with the Text Color Plugin where if used with an inline editor located at the bottom of the screen the colorpicker could appear off screen.
- Fixed a bug with the UndoManager where undo levels were being added for nbzwsp characters.
- Fixed a bug with the Table Plugin where the caret would sometimes be lost when keyboard navigating up through a table.
- Fixed a bug where FontInfo.getFontFamily would throw an error when called on a removed editor.
- Fixed a bug in Firefox where undo levels were not being added correctly for some specific operations.
- Fixed a bug where initializing an inline editor inside of a table would make the whole table resizeable.
- Fixed a bug where the fake cursor that appears next to tables on Firefox was positioned incorrectly when switching to fullscreen.
- Fixed a bug where zwsp's weren't trimmed from the output from `editor.getContent({ format: 'text' })`.
- Fixed a bug where the fontsizeselect/fontselect toolbar items showed the body info rather than the first possible caret position info on init.
- Fixed a bug where it wasn't possible to select all content if the editor only contained an inline boundary element.
- Fixed a bug where `content_css` urls with query strings wasn't working.
- Fixed a bug in the Table Plugin where some table row styles were removed when changing other styles in the row properties dialog.

### Removed
- Removed the "read" step from the mobile theme.

## 4.7.9 - 2018-02-27

### Fixed
- Fixed a bug where the editor target element didn't get the correct style when removing the editor.

## 4.7.8 - 2018-02-26

### Fixed
- Fixed an issue with the Help Plugin where the menuitem name wasn't lowercase.
- Fixed an issue on MacOS where text and bold text did not have the same line-height in the autocomplete dropdown in the Link Plugin dialog.
- Fixed a bug where the "paste as text" option in the Paste Plugin didn't work.
- Fixed a bug where dialog list boxes didn't get positioned correctly in documents with scroll.
- Fixed a bug where the Inlite Theme didn't use the Table Plugin api to insert correct tables.
- Fixed a bug where the Inlite Theme panel didn't hide on blur in a correct way.
- Fixed a bug where placing the cursor before a table in Firefox would scroll to the bottom of the table.
- Fixed a bug where selecting partial text in table cells with rowspans and deleting would produce faulty tables.
- Fixed a bug where the Preview Plugin didn't work on Safari due to sandbox security.
- Fixed a bug where table cell selection using the keyboard threw an error.
- Fixed so the font size and font family doesn't toggle the text but only sets the selected format on the selected text.
- Fixed so the built-in spellchecking on Chrome and Safari creates an undo level when replacing words.

## 4.7.7 - 2018-02-19

### Added
- Added a border style selector to the advanced tab of the Image Plugin.
- Added better controls for default table inserted by the Table Plugin.
- Added new `table_responsive_width` option to the Table Plugin that controls whether to use pixel or percentage widths.

### Fixed
- Fixed a bug where the Link Plugin text didn't update when a URL was pasted using the context menu.
- Fixed a bug with the Spellchecker Plugin where using "Add to dictionary" in the context menu threw an error.
- Fixed a bug in the Media Plugin where the preview node for iframes got default width and height attributes that interfered with width/height styles.
- Fixed a bug where backslashes were being added to some font family names in Firefox in the fontselect toolbar item.
- Fixed a bug where errors would be thrown when trying to remove an editor that had not yet been fully initialized.
- Fixed a bug where the Imagetools Plugin didn't update the images atomically.
- Fixed a bug where the Fullscreen Plugin was throwing errors when being used on an inline editor.
- Fixed a bug where drop down menus weren't positioned correctly in inline editors on scroll.
- Fixed a bug with a semicolon missing at the end of the bundled javascript files.
- Fixed a bug in the Table Plugin with cursor navigation inside of tables where the cursor would sometimes jump into an incorrect table cells.
- Fixed a bug where indenting a table that is a list item using the "Increase indent" button would create a nested table.
- Fixed a bug where text nodes containing only whitespace were being wrapped by paragraph elements.
- Fixed a bug where whitespace was being inserted after br tags inside of paragraph tags.
- Fixed a bug where converting an indented paragraph to a list item would cause the list item to have extra padding.
- Fixed a bug where Copy/Paste in an editor with a lot of content would cause the editor to scroll to the top of the content in IE11.
- Fixed a bug with a memory leak in the DragHelper. Path contributed by ben-mckernan.
- Fixed a bug where the advanced tab in the Media Plugin was being shown even if it didn't contain anything. Patch contributed by gabrieeel.
- Fixed an outdated eventname in the EventUtils. Patch contributed by nazar-pc.
- Fixed an issue where the Json.parse function would throw an error when being used on a page with strict CSP settings.
- Fixed so you can place the curser before and after table elements within the editor in Firefox and Edge/IE.

## 4.7.6 - 2018-01-29

### Fixed
- Fixed a bug in the jquery integration where it threw an error saying that "global is not defined".
- Fixed a bug where deleting a table cell whose previous sibling was set to contenteditable false would create a corrupted table.
- Fixed a bug where highlighting text in an unfocused editor did not work correctly in IE11/Edge.
- Fixed a bug where the table resize handles were not being repositioned when activating the Fullscreen Plugin.
- Fixed a bug where the Imagetools Plugin dialog didn't honor editor RTL settings.
- Fixed a bug where block elements weren't being merged correctly if you deleted from after a contenteditable false element to the beginning of another block element.
- Fixed a bug where TinyMCE didn't work with module loaders like webpack.

## 4.7.5 - 2018-01-22

### Fixed
- Fixed bug with the Codesample Plugin where it wasn't possible to edit codesamples when the editor was in inline mode.
- Fixed bug where focusing on the status bar broke the keyboard navigation functionality.
- Fixed bug where an error would be thrown on Edge by the Table Plugin when pasting using the PowerPaste Plugin.
- Fixed bug in the Table Plugin where selecting row border style from the dropdown menu in advanced row properties would throw an error.
- Fixed bug with icons being rendered incorrectly on Chrome on Mac OS.
- Fixed bug in the Textcolor Plugin where the font color and background color buttons wouldn't trigger an ExecCommand event.
- Fixed bug in the Link Plugin where the url field wasn't forced LTR.
- Fixed bug where the Nonbreaking Plugin incorrectly inserted spaces into tables.
- Fixed bug with the inline theme where the toolbar wasn't repositioned on window resize.

## 4.7.4 - 2017-12-05

### Fixed
- Fixed bug in the Nonbreaking Plugin where the nonbreaking_force_tab setting was being ignored.
- Fixed bug in the Table Plugin where changing row height incorrectly converted column widths to pixels.
- Fixed bug in the Table Plugin on Edge and IE11 where resizing the last column after resizing the table would cause invalid column heights.
- Fixed bug in the Table Plugin where keyboard navigation was not normalized between browsers.
- Fixed bug in the Table Plugin where the colorpicker button would show even without defining the colorpicker_callback.
- Fixed bug in the Table Plugin where it wasn't possible to set the cell background color.
- Fixed bug where Firefox would throw an error when intialising an editor on an element that is hidden or not yet added to the DOM.
- Fixed bug where Firefox would throw an error when intialising an editor inside of a hidden iframe.

## 4.7.3 - 2017-11-23

### Added
- Added functionality to open the Codesample Plugin dialog when double clicking on a codesample. Patch contributed by dakuzen.

### Fixed
- Fixed bug where undo/redo didn't work correctly with some formats and caret positions.
- Fixed bug where the color picker didn't show up in Table Plugin dialogs.
- Fixed bug where it wasn't possible to change the width of a table through the Table Plugin dialog.
- Fixed bug where the Charmap Plugin couldn't insert some special characters.
- Fixed bug where editing a newly inserted link would not actually edit the link but insert a new link next to it.
- Fixed bug where deleting all content in a table cell made it impossible to place the caret into it.
- Fixed bug where the vertical alignment field in the Table Plugin cell properties dialog didn't do anything.
- Fixed bug where an image with a caption showed two sets of resize handles in IE11.
- Fixed bug where pressing the enter button inside of an h1 with contenteditable set to true would sometimes produce a p tag.
- Fixed bug with backspace not working as expected before a noneditable element.
- Fixed bug where operating on tables with invalid rowspans would cause an error to be thrown.
- Fixed so a real base64 representation of the image is available on the blobInfo that the images_upload_handler gets called with.
- Fixed so the image upload tab is available when the images_upload_handler is defined (and not only when the images_upload_url is defined).

## 4.7.2 - 2017-11-07

### Added
- Added newly rewritten Table Plugin.
- Added support for attributes with colon in valid_elements and addValidElements.
- Added support for dailymotion short url in the Media Plugin. Patch contributed by maat8.
- Added support for converting to half pt when converting font size from px to pt. Patch contributed by danny6514.
- Added support for location hash to the Autosave plugin to make it work better with SPAs using hash routing.
- Added support for merging table cells when pasting a table into another table.

### Changed
- Changed so the language packs are only loaded once. Patch contributed by 0xor1.
- Simplified the css for inline boundaries selection by switching to an attribute selector.

### Fixed
- Fixed bug where an error would be thrown on editor initialization if the window.getSelection() returned null.
- Fixed bug where holding down control or alt keys made the keyboard navigation inside an inline boundary not work as expected.
- Fixed bug where applying formats in IE11 produced extra, empty paragraphs in the editor.
- Fixed bug where the Word Count Plugin didn't count some mathematical operators correctly.
- Fixed bug where removing an inline editor removed the element that the editor had been initialized on.
- Fixed bug where setting the selection to the end of an editable container caused some formatting problems.
- Fixed bug where an error would be thrown sometimes when an editor was removed because of the selection bookmark was being stored asynchronously.
- Fixed a bug where an editor initialized on an empty list did not contain any valid cursor positions.
- Fixed a bug with the Context Menu Plugin and webkit browsers on Mac where right-clicking inside a table would produce an incorrect selection.
- Fixed bug where the Image Plugin constrain proportions setting wasn't working as expected.
- Fixed bug where deleting the last character in a span with decorations produced an incorrect element when typing.
- Fixed bug where focusing on inline editors made the toolbar flicker when moving between elements quickly.
- Fixed bug where the selection would be stored incorrectly in inline editors when the mouseup event was fired outside the editor body.
- Fixed bug where toggling bold at the end of an inline boundary would toggle off the whole word.
- Fixed bug where setting the skin to false would not stop the loading of some skin css files.
- Fixed bug in mobile theme where pinch-to-zoom would break after exiting the editor.
- Fixed bug where sublists of a fully selected list would not be switched correctly when changing list style.
- Fixed bug where inserting media by source would break the UndoManager.
- Fixed bug where inserting some content into the editor with a specific selection would replace some content incorrectly.
- Fixed bug where selecting all content with ctrl+a in IE11 caused problems with untoggling some formatting.
- Fixed bug where the Search and Replace Plugin left some marker spans in the editor when undoing and redoing after replacing some content.
- Fixed bug where the editor would not get a scrollbar when using the Fullscreen and Autoresize plugins together.
- Fixed bug where the font selector would stop working correctly after selecting fonts three times.
- Fixed so pressing the enter key inside of an inline boundary inserts a br after the inline boundary element.
- Fixed a bug where it wasn't possible to use tab navigation inside of a table that was inside of a list.
- Fixed bug where end_container_on_empty_block would incorrectly remove elements.
- Fixed bug where content_styles weren't added to the Preview Plugin iframe.
- Fixed so the beforeSetContent/beforeGetContent events are preventable.
- Fixed bug where changing height value in Table Plugin advanced tab didn't do anything.
- Fixed bug where it wasn't possible to remove formatting from content in beginning of table cell.

## 4.7.1 - 2017-10-09

### Fixed
- Fixed bug where theme set to false on an inline editor produced an extra div element after the target element.
- Fixed bug where the editor drag icon was misaligned with the branding set to false.
- Fixed bug where doubled menu items were not being removed as expected with the removed_menuitems setting.
- Fixed bug where the Table of contents plugin threw an error when initialized.
- Fixed bug where it wasn't possible to add inline formats to text selected right to left.
- Fixed bug where the paste from plain text mode did not work as expected.
- Fixed so the style previews do not set color and background color when selected.
- Fixed bug where the Autolink plugin didn't work as expected with some formats applied on an empty editor.
- Fixed bug where the Textpattern plugin were throwing errors on some patterns.
- Fixed bug where the Save plugin saved all editors instead of only the active editor. Patch contributed by dannoe.

## 4.7.0 - 2017-10-03

### Added
- Added new mobile ui that is specifically designed for mobile devices.

### Changed
- Updated the default skin to be more modern and white since white is preferred by most implementations.
- Restructured the default menus to be more similar to common office suites like Google Docs.

### Fixed
- Fixed so theme can be set to false on both inline and iframe editor modes.
- Fixed bug where inline editor would add/remove the visualblocks css multiple times.
- Fixed bug where selection wouldn't be properly restored when editor lost focus and commands where invoked.
- Fixed bug where toc plugin would generate id:s for headers even though a toc wasn't inserted into the content.
- Fixed bug where is wasn't possible to drag/drop contents within the editor if paste_data_images where set to true.
- Fixed bug where getParam and close in WindowManager would get the first opened window instead of the last opened window.
- Fixed bug where delete would delete between cells inside a table in Firefox.

## 4.6.7 - 2017-09-18

### Added
- Added some missing translations to Image, Link and Help plugins.

### Fixed
- Fixed bug where paste wasn't working in IOS.
- Fixed bug where the Word Count Plugin didn't count some mathematical operators correctly.
- Fixed bug where inserting a list in a table caused the cell to expand in height.
- Fixed bug where pressing enter in a list located inside of a table deleted list items instead of inserting new list item.
- Fixed bug where copy and pasting table cells produced inconsistent results.
- Fixed bug where initializing an editor with an ID of 'length' would throw an exception.
- Fixed bug where it was possible to split a non merged table cell.
- Fixed bug where copy and pasting a list with a very specific selection into another list would produce a nested list.
- Fixed bug where copy and pasting ordered lists sometimes produced unordered lists.
- Fixed bug where padded elements inside other elements would be treated as empty.
- Fixed so you can resize images inside a figure element.
- Fixed bug where an inline TinyMCE editor initialized on a table did not set selection on load in Chrome.
- Fixed the positioning of the inlite toolbar when the target element wasn't big enough to fit the toolbar.

## 4.6.6 - 2017-08-30

### Fixed
- Fixed so that notifications wrap long text content instead of bleeding outside the notification element.
- Fixed so the content_style css is added after the skin and custom stylesheets.
- Fixed bug where it wasn't possible to remove a table with the Cut button.
- Fixed bug where the center format wasn't getting the same font size as the other formats in the format preview.
- Fixed bug where the wordcount plugin wasn't counting hyphenated words correctly.
- Fixed bug where all content pasted into the editor was added to the end of the editor.
- Fixed bug where enter keydown on list item selection only deleted content and didn't create a new line.
- Fixed bug where destroying the editor while the content css was still loading caused error notifications on Firefox.
- Fixed bug where undoing cut operation in IE11 left some unwanted html in the editor content.
- Fixed bug where enter keydown would throw an error in IE11.
- Fixed bug where duplicate instances of an editor were added to the editors array when using the createEditor API.
- Fixed bug where the formatter applied formats on the wrong content when spellchecker was activated.
- Fixed bug where switching formats would reset font size on child nodes.
- Fixed bug where the table caption element weren't always the first descendant to the table tag.
- Fixed bug where pasting some content into the editor on chrome some newlines were removed.
- Fixed bug where it wasn't possible to remove a list if a list item was a table element.
- Fixed bug where copy/pasting partial selections of tables wouldn't produce a proper table.
- Fixed bug where the searchreplace plugin could not find consecutive spaces.
- Fixed bug where background color wasn't applied correctly on some partially selected contents.

## 4.6.5 - 2017-08-02

### Added
- Added new inline_boundaries_selector that allows you to specify the elements that should have boundaries.
- Added new local upload feature this allows the user to upload images directly from the image dialog.
- Added a new api for providing meta data for plugins. It will show up in the help dialog if it's provided.

### Fixed
- Fixed so that the notifications created by the notification manager are more screen reader accessible.
- Fixed bug where changing the list format on multiple selected lists didn't change all of the lists.
- Fixed bug where the nonbreaking plugin would insert multiple undo levels when pressing the tab key.
- Fixed bug where delete/backspace wouldn't render a caret when all editor contents where deleted.
- Fixed bug where delete/backspace wouldn't render a caret if the deleted element was a single contentEditable false element.
- Fixed bug where the wordcount plugin wouldn't count words correctly if word where typed after applying a style format.
- Fixed bug where the wordcount plugin would count mathematical formulas as multiple words for example 1+1=2.
- Fixed bug where formatting of triple clicked blocks on Chrome/Safari would result in styles being added outside the visual selection.
- Fixed bug where paste would add the contents to the end of the editor area when inline mode was used.
- Fixed bug where toggling off bold formatting on text entered in a new paragraph would add an extra line break.
- Fixed bug where autolink plugin would only produce a link on every other consecutive link on Firefox.
- Fixed bug where it wasn't possible to select all contents if the content only had one pre element.
- Fixed bug where sizzle would produce lagging behavior on some sites due to repaints caused by feature detection.
- Fixed bug where toggling off inline formats wouldn't include the space on selected contents with leading or trailing spaces.
- Fixed bug where the cut operation in UI wouldn't work in Chrome.
- Fixed bug where some legacy editor initialization logic would throw exceptions about editor settings not being defined.
- Fixed bug where it wasn't possible to apply text color to links if they where part of a non collapsed selection.
- Fixed bug where an exception would be thrown if the user selected a video element and then moved the focus outside the editor.
- Fixed bug where list operations didn't work if there where block elements inside the list items.
- Fixed bug where applying block formats to lists wrapped in block elements would apply to all elements in that wrapped block.

## 4.6.4 - 2017-06-13

### Fixed
- Fixed bug where the editor would move the caret when clicking on the scrollbar next to a content editable false block.
- Fixed bug where the text color select dropdowns wasn't placed correctly when they didn't fit the width of the screen.
- Fixed bug where the default editor line height wasn't working for mixed font size contents.
- Fixed bug where the content css files for inline editors were loaded multiple times for multiple editor instances.
- Fixed bug where the initial value of the font size/font family dropdowns wasn't displayed.
- Fixed bug where the I18n api was not supporting arrays as the translation replacement values.
- Fixed bug where chrome would display "The given range isn't in document." errors for invalid ranges passed to setRng.
- Fixed bug where the compat3x plugin wasn't working since the global tinymce references wasn't resolved correctly.
- Fixed bug where the preview plugin wasn't encoding the base url passed into the iframe contents producing a xss bug.
- Fixed bug where the dom parser/serializer wasn't handling some special elements like noframes, title and xmp.
- Fixed bug where the dom parser/serializer wasn't handling cdata sections with comments inside.
- Fixed bug where the editor would scroll to the top of the editable area if a dialog was closed in inline mode.
- Fixed bug where the link dialog would not display the right rel value if rel_list was configured.
- Fixed bug where the context menu would select images on some platforms but not others.
- Fixed bug where the filenames of images were not retained on dragged and drop into the editor from the desktop.
- Fixed bug where the paste plugin would misrepresent newlines when pasting plain text and having forced_root_block configured.
- Fixed so that the error messages for the imagetools plugin is more human readable.
- Fixed so the internal validate setting for the parser/serializer can't be set from editor initialization settings.

## 4.6.3 - 2017-05-30

### Fixed
- Fixed bug where the arrow keys didn't work correctly when navigating on nested inline boundary elements.
- Fixed bug where delete/backspace didn't work correctly on nested inline boundary elements.
- Fixed bug where image editing didn't work on subsequent edits of the same image.
- Fixed bug where charmap descriptions wouldn't properly wrap if they exceeded the width of the box.
- Fixed bug where the default image upload handler only accepted 200 as a valid http status code.
- Fixed so rel on target=_blank links gets forced with only noopener instead of both noopener and noreferrer.

## 4.6.2 - 2017-05-23

### Fixed
- Fixed bug where the SaxParser would run out of memory on very large documents.
- Fixed bug with formatting like font size wasn't applied to del elements.
- Fixed bug where various api calls would be throwing exceptions if they where invoked on a removed editor instance.
- Fixed bug where the branding position would be incorrect if the editor was inside a hidden tab and then later showed.
- Fixed bug where the color levels feature in the imagetools dialog wasn't working properly.
- Fixed bug where imagetools dialog wouldn't pre-load images from CORS domains, before trying to prepare them for editing.
- Fixed bug where the tab key would move the caret to the next table cell if being pressed inside a list inside a table.
- Fixed bug where the cut/copy operations would loose parent context like the current format etc.
- Fixed bug with format preview not working on invalid elements excluded by valid_elements.
- Fixed bug where blocks would be merged in incorrect order on backspace/delete.
- Fixed bug where zero length text nodes would cause issues with the undo logic if there where iframes present.
- Fixed bug where the font size/family select lists would throw errors if the first node was a comment.
- Fixed bug with csp having to allow local script evaluation since it was used to detect global scope.
- Fixed bug where CSP required a relaxed option for javascript: URLs in unsupported legacy browsers.
- Fixed bug where a fake caret would be rendered for td with the contenteditable=false.
- Fixed bug where typing would be blocked on IE 11 when within a nested contenteditable=true/false structure.

## 4.6.1 - 2017-05-10

### Added
- Added configuration option to list plugin to disable tab indentation.

### Fixed
- Fixed bug where format change on very specific content could cause the selection to change.
- Fixed bug where TinyMCE could not be lazyloaded through jquery integration.
- Fixed bug where entities in style attributes weren't decoded correctly on paste in webkit.
- Fixed bug where fontsize_formats option had been renamed incorrectly.
- Fixed bug with broken backspace/delete behaviour between contenteditable=false blocks.
- Fixed bug where it wasn't possible to backspace to the previous line with the inline boundaries functionality turned on.
- Fixed bug where is wasn't possible to move caret left and right around a linked image with the inline boundaries functionality turned on.
- Fixed bug where pressing enter after/before hr element threw exception. Patch contributed bradleyke.
- Fixed so the CSS in the visualblocks plugin doesn't overwrite background color. Patch contributed by Christian Rank.
- Fixed bug where multibyte characters weren't encoded correctly. Patch contributed by James Tarkenton.
- Fixed bug where shift-click to select within contenteditable=true fields wasn't working.

## 4.6.0 - 2017-05-04

### Added
- Added an inline boundary caret position feature that makes it easier to type at the beginning/end of links/code elements.
- Added a help plugin that adds a button and a dialog showing the editor shortcuts and loaded plugins.
- Added an inline_boundaries option that allows you to disable the inline boundary feature if it's not desired.
- Added a new ScrollIntoView event that allows you to override the default scroll to element behavior.
- Added role and aria- attributes as valid elements in the default valid elements config.
- Added new internal flag for PastePreProcess/PastePostProcess this is useful to know if the paste was coming from an external source.
- Added new ignore function to UndoManager this works similar to transact except that it doesn't add an undo level by default.

### Fixed
- Fixed so that urls gets retained for images when being edited. This url is then passed on to the upload handler.
- Fixed so that the editors would be initialized on readyState interactive instead of complete.
- Fixed so that the init event of the editor gets fired once all contentCSS files have been properly loaded.
- Fixed so that width/height of the editor gets taken from the textarea element if it's explicitly specified in styles.
- Fixed so that keep_styles set to false no longer clones class/style from the previous paragraph on enter.
- Fixed so that the default line-height is 1.2em to avoid zwnbsp characters from producing text rendering glitches on Windows.
- Fixed so that loading errors of content css gets presented by a notification message.
- Fixed so figure image elements can be linked when selected this wraps the figure image in a anchor element.
- Fixed bug where it wasn't possible to copy/paste rows with colspans by using the table copy/paste feature.
- Fixed bug where the protect setting wasn't properly applied to header/footer parts when using the fullpage plugin.
- Fixed bug where custom formats that specified upper case element names where not applied correctly.
- Fixed bug where some screen readers weren't reading buttons due to an aria specific fix for IE 8.
- Fixed bug where cut wasn't working correctly on iOS due to it's clipboard API not working correctly.
- Fixed bug where Edge would paste div elements instead of paragraphs when pasting plain text.
- Fixed bug where the textpattern plugin wasn't dealing with trailing punctuations correctly.
- Fixed bug where image editing would some times change the image format from jpg to png.
- Fixed bug where some UI elements could be inserted into the toolbar even if they where not registered.
- Fixed bug where it was possible to click the TD instead of the character in the character map and that caused an exception.
- Fixed bug where the font size/font family dropdowns would sometimes show an incorrect value due to css not being loaded in time.
- Fixed bug with the media plugin inserting undefined instead of retaining size when media_dimensions was set to false.
- Fixed bug with deleting images when forced_root_blocks where set to false.
- Fixed bug where input focus wasn't properly handled on nested content editable elements.
- Fixed bug where Chrome/Firefox would throw an exception when selecting images due to recent change of setBaseAndExtent support.
- Fixed bug where malformed blobs would throw exceptions now they are simply ignored.
- Fixed bug where backspace/delete wouldn't work properly in some cases where all contents was selected in WebKit.
- Fixed bug with Angular producing errors since it was expecting events objects to be patched with their custom properties.
- Fixed bug where the formatter would apply formatting to spellchecker errors now all bogus elements are excluded.
- Fixed bug with backspace/delete inside table caption elements wouldn't behave properly on IE 11.
- Fixed bug where typing after a contenteditable false inline element could move the caret to the end of that element.
- Fixed bug where backspace before/after contenteditable false blocks wouldn't properly remove the right element.
- Fixed bug where backspace before/after contenteditable false inline elements wouldn't properly empty the current block element.
- Fixed bug where vertical caret navigation with a custom line-height would sometimes match incorrect positions.
- Fixed bug with paste on Edge where character encoding wasn't handled properly due to a browser bug.
- Fixed bug with paste on Edge where extra fragment data was inserted into the contents when pasting.
- Fixed bug with pasting contents when having a whole block element selected on WebKit could cause WebKit spans to appear.
- Fixed bug where the visualchars plugin wasn't working correctly showing invisible nbsp characters.
- Fixed bug where browsers would hang if you tried to load some malformed html contents.
- Fixed bug where the init call promise wouldn't resolve if the specified selector didn't find any matching elements.
- Fixed bug where the Schema isValidChild function was case sensitive.

### Removed
- Dropped support for IE 8-10 due to market share and lack of support from Microsoft. See tinymce docs for details.

## 4.5.3 - 2017-02-01

### Added
- Added keyboard navigation for menu buttons when the menu is in focus.
- Added api to the list plugin for setting custom classes/attributes on lists.
- Added validation for the anchor plugin input field according to W3C id naming specifications.

### Fixed
- Fixed bug where media placeholders were removed after resize with the forced_root_block setting set to false.
- Fixed bug where deleting selections with similar sibling nodes sometimes deleted the whole document.
- Fixed bug with inlite theme where several toolbars would appear scrolling when more than one instance of the editor was in use.
- Fixed bug where the editor would throw error with the fontselect plugin on hidden editor instances in Firefox.
- Fixed bug where the background color would not stretch to the font size.
- Fixed bug where font size would be removed when changing background color.
- Fixed bug where the undomanager trimmed away whitespace between nodes on undo/redo.
- Fixed bug where media_dimensions=false in media plugin caused the editor to throw an error.
- Fixed bug where IE was producing font/u elements within links on paste.
- Fixed bug where some button tooltips were broken when compat3x was in use.
- Fixed bug where backspace/delete/typeover would remove the caption element.
- Fixed bug where powerspell failed to function when compat3x was enabled.
- Fixed bug where it wasn't possible to apply sub/sup on text with large font size.
- Fixed bug where pre tags with spaces weren't treated as content.
- Fixed bug where Meta+A would select the entire document instead of all contents in nested ce=true elements.

## 4.5.2 - 2017-01-04

### Fixed
- Added missing keyboard shortcut description for the underline menu item in the format menu.
- Fixed bug where external blob urls wasn't properly handled by editor upload logic. Patch contributed by David Oviedo.
- Fixed bug where urls wasn't treated as a single word by the wordcount plugin.
- Fixed bug where nbsp characters wasn't treated as word delimiters by the wordcount plugin.
- Fixed bug where editor instance wasn't properly passed to the format preview logic. Patch contributed by NullQuery.
- Fixed bug where the fake caret wasn't hidden when you moved selection to a cE=false element.
- Fixed bug where it wasn't possible to edit existing code sample blocks.
- Fixed bug where it wasn't possible to delete editor contents if the selection included an empty block.
- Fixed bug where the formatter wasn't expanding words on some international characters. Patch contributed by Martin Larochelle.
- Fixed bug where the open link feature wasn't working correctly on IE 11.
- Fixed bug where enter before/after a cE=false block wouldn't properly padd the paragraph with an br element.
- Fixed so font size and font family select boxes always displays a value by using the runtime style as a fallback.
- Fixed so missing plugins will be logged to console as warnings rather than halting the initialization of the editor.
- Fixed so splitbuttons become normal buttons in advlist plugin if styles are empty. Patch contributed by René Schleusner.
- Fixed so you can multi insert rows/cols by selecting table cells and using insert rows/columns.

## 4.5.1 - 2016-12-07

### Fixed
- Fixed bug where the lists plugin wouldn't initialize without the advlist plugins if served from cdn.
- Fixed bug where selectors with "*" would cause the style format preview to throw an error.
- Fixed bug with toggling lists off on lists with empty list items would throw an error.
- Fixed bug where editing images would produce non existing blob uris.
- Fixed bug where the offscreen toc selection would be treated as the real toc element.
- Fixed bug where the aria level attribute for element path would have an incorrect start index.
- Fixed bug where the offscreen selection of cE=false that where very wide would be shown onscreen. Patch contributed by Steven Bufton.
- Fixed so the default_link_target gets applied to links created by the autolink plugin.
- Fixed so that the name attribute gets removed by the anchor plugin if editing anchors.

## 4.5.0 - 2016-11-23

### Added
- Added new toc plugin allows you to insert table of contents based on editor headings.
- Added new auto complete menu to all url fields. Adds history, link to anchors etc.
- Added new sidebar api that allows you to add custom sidebar panels and buttons to toggle these.
- Added new insert menu button that allows you to have multiple insert functions under the same menu button.
- Added new open link feature to ctrl+click, alt+enter and context menu.
- Added new media_embed_handler option to allow the media plugin to be populated with custom embeds.
- Added new support for editing transparent images using the image tools dialog.
- Added new images_reuse_filename option to allow filenames of images to be retained for upload.
- Added new security feature where links with target="_blank" will by default get rel="noopener noreferrer".
- Added new allow_unsafe_link_target to allow you to opt-out of the target="_blank" security feature.
- Added new style_formats_autohide option to automatically hide styles based on context.
- Added new codesample_content_css option to specify where the code sample prism css is loaded from.
- Added new support for Japanese/Chinese word count following the unicode standards on this.
- Added new fragmented undo levels this dramatically reduces flicker on contents with iframes.
- Added new live previews for complex elements like table or lists.

### Fixed
- Fixed bug where it wasn't possible to properly tab between controls in a dialog with a disabled form item control.
- Fixed bug where firefox would generate a rectangle on elements produced after/before a cE=false elements.
- Fixed bug with advlist plugin not switching list element format properly in some edge cases.
- Fixed bug where col/rowspans wasn't correctly computed by the table plugin in some cases.
- Fixed bug where the table plugin would thrown an error if object_resizing was disabled.
- Fixed bug where some invalid markup would cause issues when running in XHTML mode. Patch contributed by Charles Bourasseau.
- Fixed bug where the fullscreen class wouldn't be removed properly when closing dialogs.
- Fixed bug where the PastePlainTextToggle event wasn't fired by the paste plugin when the state changed.
- Fixed bug where table the row type wasn't properly updated in table row dialog. Patch contributed by Matthias Balmer.
- Fixed bug where select all and cut wouldn't place caret focus back to the editor in WebKit. Patch contributed by Daniel Jalkut.
- Fixed bug where applying cell/row properties to multiple cells/rows would reset other unchanged properties.
- Fixed bug where some elements in the schema would have redundant/incorrect children.
- Fixed bug where selector and target options would cause issues if used together.
- Fixed bug where drag/drop of images from desktop on chrome would thrown an error.
- Fixed bug where cut on WebKit/Blink wouldn't add an undo level.
- Fixed bug where IE 11 would scroll to the cE=false elements when they where selected.
- Fixed bug where keys like F5 wouldn't work when a cE=false element was selected.
- Fixed bug where the undo manager wouldn't stop the typing state when commands where executed.
- Fixed bug where unlink on wrapped links wouldn't work properly.
- Fixed bug with drag/drop of images on WebKit where the image would be deleted form the source editor.
- Fixed bug where the visual characters mode would be disabled when contents was extracted from the editor.
- Fixed bug where some browsers would toggle of formats applied to the caret when clicking in the editor toolbar.
- Fixed bug where the custom theme function wasn't working correctly.
- Fixed bug where image option for custom buttons required you to have icon specified as well.
- Fixed bug where the context menu and contextual toolbars would be visible at the same time and sometimes overlapping.
- Fixed bug where the noneditable plugin would double wrap elements when using the noneditable_regexp option.
- Fixed bug where tables would get padding instead of margin when you used the indent button.
- Fixed bug where the charmap plugin wouldn't properly insert non breaking spaces.
- Fixed bug where the color previews in color input boxes wasn't properly updated.
- Fixed bug where the list items of previous lists wasn't merged in the right order.
- Fixed bug where it wasn't possible to drag/drop inline-block cE=false elements on IE 11.
- Fixed bug where some table cell merges would produce incorrect rowspan/colspan.
- Fixed so the font size of the editor defaults to 14px instead of 11px this can be overridden by custom css.
- Fixed so wordcount is debounced to reduce cpu hogging on larger texts.
- Fixed so tinymce global gets properly exported as a module when used with some module bundlers.
- Fixed so it's possible to specify what css properties you want to preview on specific formats.
- Fixed so anchors are contentEditable=false while within the editor.
- Fixed so selected contents gets wrapped in a inline code element by the codesample plugin.
- Fixed so conditional comments gets properly stripped independent of case. Patch contributed by Georgii Dolzhykov.
- Fixed so some escaped css sequences gets properly handled. Patch contributed by Georgii Dolzhykov.
- Fixed so notifications with the same message doesn't get displayed at the same time.
- Fixed so F10 can be used as an alternative key to focus to the toolbar.
- Fixed various api documentation issues and typos.

### Removed
- Removed layer plugin since it wasn't really ported from 3.x and there doesn't seem to be much use for it.
- Removed moxieplayer.swf from the media plugin since it wasn't used by the media plugin.
- Removed format state from the advlist plugin to be more consistent with common word processors.

## 4.4.3 - 2016-09-01

### Fixed
- Fixed bug where copy would produce an exception on Chrome.
- Fixed bug where deleting lists on IE 11 would merge in correct text nodes.
- Fixed bug where deleting partial lists with indentation wouldn't cause proper normalization.

## 4.4.2 - 2016-08-25

### Added
- Added new importcss_exclusive option to disable unique selectors per group.
- Added new group specific selector_converter option to importcss plugin.
- Added new codesample_languages option to apply custom languages to codesample plugin.
- Added new codesample_dialog_width/codesample_dialog_height options.

### Fixed
- Fixed bug where fullscreen button had an incorrect keyboard shortcut.
- Fixed bug where backspace/delete wouldn't work correctly from a block to a cE=false element.
- Fixed bug where smartpaste wasn't detecting links with special characters in them like tilde.
- Fixed bug where the editor wouldn't get proper focus if you clicked on a cE=false element.
- Fixed bug where it wasn't possible to copy/paste table rows that had merged cells.
- Fixed bug where merging cells could some times produce invalid col/rowspan attibute values.
- Fixed bug where getBody would sometimes thrown an exception now it just returns null if the iframe is clobbered.
- Fixed bug where drag/drop of cE=false element wasn't properly constrained to viewport.
- Fixed bug where contextmenu on Mac would collapse any selection to a caret.
- Fixed bug where rtl mode wasn't rendered properly when loading a language pack with the rtl flag.
- Fixed bug where Kamer word bounderies would be stripped from contents.
- Fixed bug where lists would sometimes render two dots or numbers on the same line.
- Fixed bug where the skin_url wasn't used by the inlite theme.
- Fixed so data attributes are ignored when comparing formats in the formatter.
- Fixed so it's possible to disable inline toolbars in the inlite theme.
- Fixed so template dialog gets resized if it doesn't fit the window viewport.

## 4.4.1 - 2016-07-26

### Added
- Added smart_paste option to paste plugin to allow disabling the paste behavior if needed.

### Fixed
- Fixed bug where png urls wasn't properly detected by the smart paste logic.
- Fixed bug where the element path wasn't working properly when multiple editor instances where used.
- Fixed bug with creating lists out of multiple paragraphs would just create one list item instead of multiple.
- Fixed bug where scroll position wasn't properly handled by the inlite theme to place the toolbar properly.
- Fixed bug where multiple instances of the editor using the inlite theme didn't render the toolbar properly.
- Fixed bug where the shortcut label for fullscreen mode didn't match the actual shortcut key.
- Fixed bug where it wasn't possible to select cE=false blocks using touch devices on for example iOS.
- Fixed bug where it was possible to select the child image within a cE=false on IE 11.
- Fixed so inserts of html containing lists doesn't merge with any existing lists unless it's a paste operation.

## 4.4.0 - 2016-06-30

### Added
- Added new inlite theme this is a more lightweight inline UI.
- Added smarter paste logic that auto detects urls in the clipboard and inserts images/links based on that.
- Added a better image resize algorithm for better image quality in the imagetools plugin.

### Fixed
- Fixed bug where it wasn't possible to drag/dropping cE=false elements on FF.
- Fixed bug where backspace/delete before/after a cE=false block would produce a new paragraph.
- Fixed bug where list style type css property wasn't preserved when indenting lists.
- Fixed bug where merging of lists where done even if the list style type was different.
- Fixed bug where the image_dataimg_filter function wasn't used when pasting images.
- Fixed bug where nested editable within a non editable element would cause scroll on focus in Chrome.
- Fixed so invalid targets for inline mode is blocked on initialization. We only support elements that can have children.

## 4.3.13 - 2016-06-08

### Added
- Added characters with a diacritical mark to charmap plugin. Patch contributed by Dominik Schilling.
- Added better error handling if the image proxy service would produce errors.

### Fixed
- Fixed issue with pasting list items into list items would produce nested list rather than a merged list.
- Fixed bug where table selection could get stuck in selection mode for inline editors.
- Fixed bug where it was possible to place the caret inside the resize grid elements.
- Fixed bug where it wasn't possible to place in elements horizontally adjacent cE=false blocks.
- Fixed bug where multiple notifications wouldn't be properly placed on screen.
- Fixed bug where multiple editor instance of the same id could be produces in some specific integrations.

## 4.3.12 - 2016-05-10

### Fixed
- Fixed bug where focus calls couldn't be made inside the editors PostRender event handler.
- Fixed bug where some translations wouldn't work as expected due to a bug in editor.translate.
- Fixed bug where the node change event could fire with a node out side the root of the editor.
- Fixed bug where Chrome wouldn't properly present the keyboard paste clipboard details when paste was clicked.
- Fixed bug where merged cells in tables couldn't be selected from right to left.
- Fixed bug where insert row wouldn't properly update a merged cells rowspan property.
- Fixed bug where the color input boxes preview field wasn't properly set on initialization.
- Fixed bug where IME composition inside table cells wouldn't work as expected on IE 11.
- Fixed so all shadow dom support is under and experimental flag due to flaky browser support.

## 4.3.11 - 2016-04-25

### Fixed
- Fixed bug where it wasn't possible to insert empty blocks though the API unless they where padded.
- Fixed bug where you couldn't type the Euro character on Windows.
- Fixed bug where backspace/delete from a cE=false element to a text block didn't work properly.
- Fixed bug where the text color default grid would render incorrectly.
- Fixed bug where the codesample plugin wouldn't load the css in the editor for multiple editors.
- Fixed so the codesample plugin textarea gets focused by default.

## 4.3.10 - 2016-04-12

### Fixed
- Fixed bug where the key "y" on WebKit couldn't be entered due to conflict with keycode for F10 on keypress.

## 4.3.9 - 2016-04-12

### Added
- Added support for focusing the contextual toolbars using keyboard.
- Added keyboard support for slider UI controls. You can no increase/decrease using arrow keys.
- Added url pattern matching for Dailymotion to media plugin. Patch contributed by Bertrand Darbon.
- Added body_class to template plugin preview. Patch contributed by Milen Petrinski.
- Added options to better override textcolor pickers with custom colors. Patch contributed by Xavier Boubert.
- Added visual arrows to inline contextual toolbars so that they point to the element being active.

### Changed
- Changed the Meta+Shift+F shortcut to Ctrl+Shift+F since Czech, Slovak, Polish languages used the first one for input.

### Fixed
- Fixed so toolbars for tables or other larger elements get better positioned below the scrollable viewport.
- Fixed bug where it was possible to click links inside cE=false blocks.
- Fixed bug where event targets wasn't properly handled in Safari Technical Preview.
- Fixed bug where drag/drop text in FF 45 would make the editor caret invisible.
- Fixed bug where the remove state wasn't properly set on editor instances when detected as clobbered.
- Fixed bug where offscreen selection of some cE=false elements would render onscreen. Patch contributed by Steven Bufton
- Fixed bug where enter would clone styles out side the root on editors inside a span. Patch contributed by ChristophKaser.
- Fixed bug where drag/drop of images into the editor didn't work correctly in FF.
- Fixed so the first item in panels for the imagetools dialog gets proper keyboard focus.

## 4.3.8 - 2016-03-15

### Fixed
- Fixed bug where inserting HR at the end of a block element would produce an extra empty block.
- Fixed bug where links would be clickable when readonly mode was enabled.
- Fixed bug where the formatter would normalize to the wrong node on very specific content.
- Fixed bug where some nested list items couldn't be indented properly.
- Fixed bug where links where clickable in the preview dialog.
- Fixed so the alt attribute doesn't get padded with an empty value by default.
- Fixed so nested alignment works more correctly. You will now alter the alignment to the closest block parent.

## 4.3.7 - 2016-03-02

### Fixed
- Fixed bug where incorrect icons would be rendered for imagetools edit and color levels.
- Fixed bug where navigation using arrow keys inside a SelectBox didn't move up/down.
- Fixed bug where the visualblocks plugin would render borders round internal UI elements.

## 4.3.6 - 2016-03-01

### Added
- Added new paste_remember_plaintext_info option to allow a global disable of the plain text mode notification.
- Added new PastePlainTextToggle event that fires when plain text mode toggles on/off.

### Fixed
- Fixed bug where it wasn't possible to select media elements since the drag logic would snap it to mouse cursor.
- Fixed bug where it was hard to place the caret inside nested cE=true elements when the outer cE=false element was focused.
- Fixed bug where editors wouldn't properly initialize if both selector and mode where used.
- Fixed bug where IME input inside table cells would switch the IME off.
- Fixed bug where selection inside the first table cell would cause the whole table cell to get selected.
- Fixed bug where error handling of images being uploaded wouldn't properly handle faulty statuses.
- Fixed bug where inserting contents before a HR would cause an exception to be thrown.
- Fixed bug where copy/paste of Excel data would be inserted as an image.
- Fixed caret position issues with copy/paste of inline block cE=false elements.
- Fixed issues with various menu item focus bugs in Chrome. Where the focused menu bar item wasn't properly blurred.
- Fixed so the notifications have a solid background since it would be hard to read if there where text under it.
- Fixed so notifications gets animated similar to the ones used by dialogs.
- Fixed so larger images that gets pasted is handled better.
- Fixed so the window close button is more uniform on various platform and also increased it's hit area.

## 4.3.5 - 2016-02-11

Npm version bump due to package not being fully updated.

## 4.3.4 - 2016-02-11

### Added
- Added new OpenWindow/CloseWindow events that gets fired when windows open/close.
- Added new NewCell/NewRow events that gets fired when table cells/rows are created.
- Added new Promise return value to tinymce.init makes it easier to handle initialization.

### Fixed
- Fixed various bugs with drag/drop of contentEditable:false elements.
- Fixed bug where deleting of very specific nested list items would result in an odd list.
- Fixed bug where lists would get merged with adjacent lists outside the editable inline root.
- Fixed bug where MS Edge would crash when closing a dialog then clicking a menu item.
- Fixed bug where table cell selection would add undo levels.
- Fixed bug where table cell selection wasn't removed when inline editor where removed.
- Fixed bug where table cell selection wouldn't work properly on nested tables.
- Fixed bug where table merge menu would be available when merging between thead and tbody.
- Fixed bug where table row/column resize wouldn't get properly removed when the editor was removed.
- Fixed bug where Chrome would scroll to the editor if there where a empty hash value in document url.
- Fixed bug where the cache suffix wouldn't work correctly with the importcss plugin.
- Fixed bug where selection wouldn't work properly on MS Edge on Windows Phone 10.
- Fixed so adjacent pre blocks gets joined into one pre block since that seems like the user intent.
- Fixed so events gets properly dispatched in shadow dom. Patch provided by Nazar Mokrynskyi.

### Removed
- Removed the jQuery version the jQuery plugin is now moved into the main package.
- Removed jscs from build process since eslint can now handle code style checking.

## 4.3.3 - 2016-01-14

### Added
- Added new table_resize_bars configuration setting.  This setting allows you to disable the table resize bars.
- Added new beforeInitialize event to tinymce.util.XHR lets you modify XHR properties before open. Patch contributed by Brent Clintel.
- Added new autolink_pattern setting to autolink plugin. Enables you to override the default autolink formats. Patch contributed by Ben Tiedt.
- Added new charmap option that lets you override the default charmap of the charmap plugin.
- Added new charmap_append option that lets you add new characters to the default charmap of the charmap plugin.
- Added new insertCustomChar event that gets fired when a character is inserted by the charmap plugin.

### Fixed
- Fixed bug where table cells started with a superfluous &nbsp; in IE10+.
- Fixed bug where table plugin would retain all BR tags when cells were merged.
- Fixed bug where media plugin would strip underscores from youtube urls.
- Fixed bug where IME input would fail on IE 11 if you typed within a table.
- Fixed bug where double click selection of a word would remove the space before the word on insert contents.
- Fixed bug where table plugin would produce exceptions when hovering tables with invalid structure.
- Fixed bug where fullscreen wouldn't scroll back to it's original position when untoggled.
- Fixed so the template plugins templates setting can be a function that gets a callback that can provide templates.

## 4.3.2 - 2015-12-14

### Fixed
- Fixed bug where the resize bars for table cells were not affected by the object_resizing property.
- Fixed bug where the contextual table toolbar would appear incorrectly if TinyMCE was initialized inline inside a table.
- Fixed bug where resizing table cells did not fire a node change event or add an undo level.
- Fixed bug where double click selection of text on IE 11 wouldn't work properly.
- Fixed bug where codesample plugin would incorrectly produce br elements inside code elements.
- Fixed bug where media plugin would strip dashes from youtube urls.
- Fixed bug where it was possible to move the caret into the table resize bars.
- Fixed bug where drag/drop into a cE=false element was possible on IE.

## 4.3.1 - 2015-11-30

### Fixed
- Fixed so it's possible to disable the table inline toolbar by setting it to false or an empty string.
- Fixed bug where it wasn't possible to resize some tables using the drag handles.
- Fixed bug where unique id:s would clash for multiple editor instances and cE=false selections.
- Fixed bug where the same plugin could be initialized multiple times.
- Fixed bug where the table inline toolbars would be displayed at the same time as the image toolbars.
- Fixed bug where the table selection rect wouldn't be removed when selecting another control element.

## 4.3.0 - 2015-11-23

### Added
- Added new table column/row resize support. Makes it a lot more easy to resize the columns/rows in a table.
- Added new table inline toolbar. Makes it easier to for example add new rows or columns to a table.
- Added new notification API. Lets you display floating notifications to the end user.
- Added new codesample plugin that lets you insert syntax highlighted pre elements into the editor.
- Added new image_caption to images. Lets you create images with captions using a HTML5 figure/figcaption elements.
- Added new live previews of embeded videos. Lets you play the video right inside the editor.
- Added new setDirty method and "dirty" event to the editor. Makes it easier to track the dirty state change.
- Added new setMode method to Editor instances that lets you dynamically switch between design/readonly.
- Added new core support for contentEditable=false elements within the editor overrides the browsers broken behavior.

### Changed
- Rewrote the noneditable plugin to use the new contentEditable false core logic.

### Fixed
- Fixed so the dirty state doesn't set to false automatically when the undo index is set to 0.
- Fixed the Selection.placeCaretAt so it works better on IE when the coordinate is between paragraphs.
- Fixed bug where data-mce-bogus="all" element contents where counted by the word count plugin.
- Fixed bug where contentEditable=false elements would be indented by the indent buttons.
- Fixed bug where images within contentEditable=false would be selected in WebKit on mouse click.
- Fixed bug in DOMUntils split method where the replacement parameter wouldn't work on specific cases.
- Fixed bug where the importcss plugin would import classes from the skin content css file.
- Fixed so all button variants have a wrapping span for it's text to make it easier to skin.
- Fixed so it's easier to exit pre block using the arrow keys.
- Fixed bug where listboxes with fix widths didn't render correctly.

## 4.2.8 - 2015-11-13

### Fixed
- Fixed bug where it was possible to delete tables as the inline root element if all columns where selected.
- Fixed bug where the UI buttons active state wasn't properly updated due to recent refactoring of that logic.

## 4.2.7 - 2015-10-27

### Fixed
- Fixed bug where backspace/delete would remove all formats on the last paragraph character in WebKit/Blink.
- Fixed bug where backspace within a inline format element with a bogus caret container would move the caret.
- Fixed bug where backspace/delete on selected table cells wouldn't add an undo level.
- Fixed bug where script tags embedded within the editor could sometimes get a mce- prefix prepended to them
- Fixed bug where validate: false option could produce an error to be thrown from the Serialization step.
- Fixed bug where inline editing of a table as the root element could let the user delete that table.
- Fixed bug where inline editing of a table as the root element wouldn't properly handle enter key.
- Fixed bug where inline editing of a table as the root element would normalize the selection incorrectly.
- Fixed bug where inline editing of a list as the root element could let the user delete that list.
- Fixed bug where inline editing of a list as the root element could let the user split that list.
- Fixed bug where resize handles would be rendered on editable root elements such as table.

## 4.2.6 - 2015-09-28

### Added
- Added capability to set request headers when using XHRs.
- Added capability to upload local images automatically default delay is set to 30 seconds after editing images.
- Added commands ids mceEditImage, mceAchor and mceMedia to be avaiable from execCommand.
- Added Edge browser to saucelabs grunt task. Patch contributed by John-David Dalton.

### Fixed
- Fixed bug where blob uris not produced by tinymce would produce HTML invalid markup.
- Fixed bug where selection of contents of a nearly empty editor in Edge would sometimes fail.
- Fixed bug where color styles woudln't be retained on copy/paste in Blink/Webkit.
- Fixed bug where the table plugin would throw an error when inserting rows after a child table.
- Fixed bug where the template plugin wouldn't handle functions as variable replacements.
- Fixed bug where undo/redo sometimes wouldn't work properly when applying formatting collapsed ranges.
- Fixed bug where shift+delete wouldn't do a cut operation on Blink/WebKit.
- Fixed bug where cut action wouldn't properly store the before selection bookmark for the undo level.
- Fixed bug where backspace in side an empty list element on IE would loose editor focus.
- Fixed bug where the save plugin wouldn't enable the buttons when a change occurred.
- Fixed bug where Edge wouldn't initialize the editor if a document.domain was specified.
- Fixed bug where enter key before nested images would sometimes not properly expand the previous block.
- Fixed bug where the inline toolbars wouldn't get properly hidden when blurring the editor instance.
- Fixed bug where Edge would paste Chinese characters on some Windows 10 installations.
- Fixed bug where IME would loose focus on IE 11 due to the double trailing br bug fix.
- Fixed bug where the proxy url in imagetools was incorrect. Patch contributed by Wong Ho Wang.

## 4.2.5 - 2015-08-31

### Added
- Added fullscreen capability to embedded youtube and vimeo videos.

### Fixed
- Fixed bug where the uploadImages call didn't work on IE 10.
- Fixed bug where image place holders would be uploaded by uploadImages call.
- Fixed bug where images marked with bogus would be uploaded by the uploadImages call.
- Fixed bug where multiple calls to uploadImages would result in decreased performance.
- Fixed bug where pagebreaks were editable to imagetools patch contributed by Rasmus Wallin.
- Fixed bug where the element path could cause too much recursion exception.
- Fixed bug for domains containing ".min". Patch contributed by Loïc Février.
- Fixed so validation of external links to accept a number after www. Patch contributed by Victor Carvalho.
- Fixed so the charmap is exposed though execCommand. Patch contributed by Matthew Will.
- Fixed so that the image uploads are concurrent for improved performance.
- Fixed various grammar problems in inline documentation. Patches provided by nikolas.

## 4.2.4 - 2015-08-17

### Added
- Added picture as a valid element to the HTML 5 schema. Patch contributed by Adam Taylor.

### Fixed
- Fixed bug where contents would be duplicated on drag/drop within the same editor.
- Fixed bug where floating/alignment of images on Edge wouldn't work properly.
- Fixed bug where it wasn't possible to drag images on IE 11.
- Fixed bug where image selection on Edge would sometimes fail.
- Fixed bug where contextual toolbars icons wasn't rendered properly when using the toolbar_items_size.
- Fixed bug where searchreplace dialog doesn't get prefilled with the selected text.
- Fixed bug where fragmented matches wouldn't get properly replaced by the searchreplace plugin.
- Fixed bug where enter key wouldn't place the caret if was after a trailing space within an inline element.
- Fixed bug where the autolink plugin could produce multiple links for the same text on Gecko.
- Fixed bug where EditorUpload could sometimes throw an exception if the blob wasn't found.
- Fixed xss issues with media plugin not properly filtering out some script attributes.

## 4.2.3 - 2015-07-30

### Fixed
- Fixed bug where image selection wasn't possible on Edge due to incompatible setBaseAndExtend API.
- Fixed bug where image blobs urls where not properly destroyed by the imagetools plugin.
- Fixed bug where keyboard shortcuts wasn't working correctly on IE 8.
- Fixed skin issue where the borders of panels where not visible on IE 8.

## 4.2.2 - 2015-07-22

### Fixed
- Fixed bug where float panels were not being hidden on inline editor blur when fixed_toolbar_container config option was in use.
- Fixed bug where combobox states wasn't properly updated if contents where updated without keyboard.
- Fixed bug where pasting into textbox or combobox would move the caret to the end of text.
- Fixed bug where removal of bogus span elements before block elements would remove whitespace between nodes.
- Fixed bug where repositioning of inline toolbars where async and producing errors if the editor was removed from DOM to early. Patch by iseulde.
- Fixed bug where element path wasn't working correctly. Patch contributed by iseulde.
- Fixed bug where menus wasn't rendered correctly when custom images where added to a menu. Patch contributed by Naim Hammadi.

## 4.2.1 - 2015-06-29

### Fixed
- Fixed bug where back/forward buttons in the browser would render blob images as broken images.
- Fixed bug where Firefox would throw regexp to big error when replacing huge base64 chunks.
- Fixed bug rendering issues with resize and context toolbars not being placed properly until next animation frame.
- Fixed bug where the rendering of the image while cropping would some times not be centered correctly.
- Fixed bug where listbox items with submenus would me selected as active.
- Fixed bug where context menu where throwing an error when rendering.
- Fixed bug where resize both option wasn't working due to resent addClass API change. Patch contributed by Jogai.
- Fixed bug where a hideAll call for container rendered inline toolbars would throw an error.
- Fixed bug where onclick event handler on combobox could cause issues if element.id was a function by some polluting libraries.
- Fixed bug where listboxes wouldn't get proper selected sub menu item when using link_list or image_list.
- Fixed so the UI controls are as wide as 4.1.x to avoid wrapping controls in toolbars.
- Fixed so the imagetools dialog is adaptive for smaller screen sizes.

## 4.2.0 - 2015-06-25

### Added
- Added new flat default skin to make the UI more modern.
- Added new imagetools plugin, lets you crop/resize and apply filters to images.
- Added new contextual toolbars support to the API lets you add floating toolbars for specific CSS selectors.
- Added new promise feature fill as tinymce.util.Promise.
- Added new built in image upload feature lets you upload any base64 encoded image within the editor as files.

### Fixed
- Fixed bug where resize handles would appear in the right position in the wrong editor when switching between resizable content in different inline editors.
- Fixed bug where tables would not be inserted in inline mode due to previous float panel fix.
- Fixed bug where floating panels would remain open when focus was lost on inline editors.
- Fixed bug where cut command on Chrome would thrown a browser security exception.
- Fixed bug where IE 11 sometimes would report an incorrect size for images in the image dialog.
- Fixed bug where it wasn't possible to remove inline formatting at the end of block elements.
- Fixed bug where it wasn't possible to delete table cell contents when cell selection was vertical.
- Fixed bug where table cell wasn't emptied from block elements if delete/backspace where pressed in empty cell.
- Fixed bug where cmd+shift+arrow didn't work correctly on Firefox mac when selecting to start/end of line.
- Fixed bug where removal of bogus elements would sometimes remove whitespace between nodes.
- Fixed bug where the resize handles wasn't updated when the main window was resized.
- Fixed so script elements gets removed by default to prevent possible XSS issues in default config implementations.
- Fixed so the UI doesn't need manual reflows when using non native layout managers.
- Fixed so base64 encoded images doesn't slow down the editor on modern browsers while editing.
- Fixed so all UI elements uses touch events to improve mobile device support.
- Removed the touch click quirks patch for iOS since it did more harm than good.
- Removed the non proportional resize handles since. Unproportional resize can still be done by holding the shift key.

## 4.1.10 - 2015-05-05

### Fixed
- Fixed bug where plugins loaded with compat3x would sometimes throw errors when loading using the jQuery version.
- Fixed bug where extra empty paragraphs would get deleted in WebKit/Blink due to recent Quriks fix.
- Fixed bug where the editor wouldn't work properly on IE 12 due to some required browser sniffing.
- Fixed bug where formatting shortcut keys where interfering with Mac OS X screenshot keys.
- Fixed bug where the caret wouldn't move to the next/previous line boundary on Cmd+Left/Right on Gecko.
- Fixed bug where it wasn't possible to remove formats from very specific nested contents.
- Fixed bug where undo levels wasn't produced when typing letters using the shift or alt+ctrl modifiers.
- Fixed bug where the dirty state wasn't properly updated when typing using the shift or alt+ctrl modifiers.
- Fixed bug where an error would be thrown if an autofocused editor was destroyed quickly after its initialization. Patch provided by thorn0.
- Fixed issue with dirty state not being properly updated on redo operation.
- Fixed issue with entity decoder not handling incorrectly written numeric entities.
- Fixed issue where some PI element values wouldn't be properly encoded.

## 4.1.9 - 2015-03-10

### Fixed
- Fixed bug where indentation wouldn't work properly for non list elements.
- Fixed bug with image plugin not pulling the image dimensions out correctly if a custom document_base_url was used.
- Fixed bug where ctrl+alt+[1-9] would conflict with the AltGr+[1-9] on Windows. New shortcuts is ctrl+shift+[1-9].
- Fixed bug with removing formatting on nodes in inline mode would sometimes include nodes outside the editor body.
- Fixed bug where extra nbsp:s would be inserted when you replaced a word surrounded by spaces using insertContent.
- Fixed bug with pasting from Google Docs would produce extra strong elements and line feeds.

## 4.1.8 - 2015-03-05

### Added
- Added new html5 sizes attribute to img elements used together with srcset.
- Added new elementpath option that makes it possible to disable the element path but keep the statusbar.
- Added new option table_style_by_css for the table plugin to set table styling with css rather than table attributes.
- Added new link_assume_external_targets option to prompt the user to prepend http:// prefix if the supplied link does not contain a protocol prefix.
- Added new image_prepend_url option to allow a custom base path/url to be added to images.
- Added new table_appearance_options option to make it possible to disable some options.
- Added new image_title option to make it possible to alter the title of the image, disabled by default.

### Fixed
- Fixed bug where selection starting from out side of the body wouldn't produce a proper selection range on IE 11.
- Fixed bug where pressing enter twice before a table moves the cursor in the table and causes a javascript error.
- Fixed bug where advanced image styles were not respected.
- Fixed bug where the less common Shift+Delete didn't produce a proper cut operation on WebKit browsers.
- Fixed bug where image/media size constrain logic would produce NaN when handling non number values.
- Fixed bug where internal classes where removed by the removeformat command.
- Fixed bug with creating links table cell contents with a specific selection would throw a exceptions on WebKit/Blink.
- Fixed bug where valid_classes option didn't work as expected according to docs. Patch provided by thorn0.
- Fixed bug where jQuery plugin would patch the internal methods multiple times. Patch provided by Drew Martin.
- Fixed bug where backspace key wouldn't delete the current selection of newly formatted content.
- Fixed bug where type over of inline formatting elements wouldn't properly keep the format on WebKit/Blink.
- Fixed bug where selection needed to be properly normalized on modern IE versions.
- Fixed bug where Command+Backspace didn't properly delete the whole line of text but the previous word.
- Fixed bug where UI active states wheren't properly updated on IE if you placed caret within the current range.
- Fixed bug where delete/backspace on WebKit/Blink would remove span elements created by the user.
- Fixed bug where delete/backspace would produce incorrect results when deleting between two text blocks with br elements.
- Fixed bug where captions where removed when pasting from MS Office.
- Fixed bug where lists plugin wouldn't properly remove fully selected nested lists.
- Fixed bug where the ttf font used for icons would throw an warning message on Gecko on Mac OS X.
- Fixed a bug where applying a color to text did not update the undo/redo history.
- Fixed so shy entities gets displayed when using the visualchars plugin.
- Fixed so removeformat removes ins/del by default since these might be used for strikethough.
- Fixed so multiple language packs can be loaded and added to the global I18n data structure.
- Fixed so transparent color selection gets treated as a normal color selection. Patch contributed by Alexander Hofbauer.
- Fixed so it's possible to disable autoresize_overflow_padding, autoresize_bottom_margin options by setting them to false.
- Fixed so the charmap plugin shows the description of the character in the dialog. Patch contributed by Jelle Hissink.
- Removed address from the default list of block formats since it tends to be missused.
- Fixed so the pre block format is called preformatted to make it more verbose.
- Fixed so it's possible to context scope translation strings this isn't needed most of the time.
- Fixed so the max length of the width/height input fields of the media dialog is 5 instead of 3.
- Fixed so drag/dropped contents gets properly processed by paste plugin since it's basically a paste. Patch contributed by Greg Fairbanks.
- Fixed so shortcut keys for headers is ctrl+alt+[1-9] instead of ctrl+[1-9] since these are for switching tabs in the browsers.
- Fixed so "u" doesn't get converted into a span element by the legacy input filter. Since this is now a valid HTML5 element.
- Fixed font families in order to provide appropriate web-safe fonts.

## 4.1.7 - 2014-11-27

### Added
- Added HTML5 schema support for srcset, source and picture. Patch contributed by mattheu.
- Added new cache_suffix setting to enable cache busting by producing unique urls.
- Added new paste_convert_word_fake_lists option to enable users to disable the fake lists convert logic.

### Fixed
- Fixed so advlist style changes adds undo levels for each change.
- Fixed bug where WebKit would sometimes produce an exception when the autolink plugin where looking for URLs.
- Fixed bug where IE 7 wouldn't be rendered properly due to aggressive css compression.
- Fixed bug where DomQuery wouldn't accept window as constructor element.
- Fixed bug where the color picker in 3.x dialogs wouldn't work properly. Patch contributed by Callidior.
- Fixed bug where the image plugin wouldn't respect the document_base_url.
- Fixed bug where the jQuery plugin would fail to append to elements named array prototype names.

## 4.1.6 - 2014-10-08

### Changed
- Replaced jake with grunt since it is more mainstream and has better plugin support.

### Fixed
- Fixed bug with clicking on the scrollbar of the iframe would cause a JS error to be thrown.
- Fixed bug where null would produce an exception if you passed it to selection.setRng.
- Fixed bug where Ctrl/Cmd+Tab would indent the current list item if you switched tabs in the browser.
- Fixed bug where pasting empty cells from Excel would result in a broken table.
- Fixed bug where it wasn't possible to switch back to default list style type.
- Fixed issue where the select all quirk fix would fire for other modifiers than Ctrl/Cmd combinations.


## 4.1.5 - 2014-09-09

### Fixed
- Fixed bug where sometimes the resize rectangles wouldn't properly render on images on WebKit/Blink.
- Fixed bug in list plugin where delete/backspace would merge empty LI elements in lists incorrectly.
- Fixed bug where empty list elements would result in empty LI elements without it's parent container.
- Fixed bug where backspace in empty caret formatted element could produce an type error exception of Gecko.
- Fixed bug where lists pasted from word with a custom start index above 9 wouldn't be properly handled.
- Fixed bug where tabfocus plugin would tab out of the editor instance even if the default action was prevented.
- Fixed bug where tabfocus wouldn't tab properly to other adjacent editor instances.
- Fixed bug where the DOMUtils setStyles wouldn't properly removed or update the data-mce-style attribute.
- Fixed bug where dialog select boxes would be placed incorrectly if document.body wasn't statically positioned.
- Fixed bug where pasting would sometimes scroll to the top of page if the user was using the autoresize plugin.
- Fixed bug where caret wouldn't be properly rendered by Chrome when clicking on the iframes documentElement.
- Fixed so custom images for menubutton/splitbutton can be provided. Patch contributed by Naim Hammadi.
- Fixed so the default action of windows closing can be prevented by blocking the default action of the close event.
- Fixed so nodeChange and focus of the editor isn't automatically performed when opening sub dialogs.

## 4.1.4 - 2014-08-21

### Added
- Added new media_filter_html option to media plugin that blocks any conditional comments, scripts etc within a video element.
- Added new content_security_policy option allows you to set custom policy for iframe contents. Patch contributed by Francois Chagnon.

### Fixed
- Fixed bug where activate/deactivate events wasn't firing properly when switching between editors.
- Fixed bug where placing the caret on iOS was difficult due to a WebKit bug with touch events.
- Fixed bug where the resize helper wouldn't render properly on older IE versions.
- Fixed bug where resizing images inside tables on older IE versions would sometimes fail depending mouse position.
- Fixed bug where editor.insertContent would produce an exception when inserting select/option elements.
- Fixed bug where extra empty paragraphs would be produced if block elements where inserted inside span elements.
- Fixed bug where the spellchecker menu item wouldn't be properly checked if spell checking was started before it was rendered.
- Fixed bug where the DomQuery filter function wouldn't remove non elements from collection.
- Fixed bug where document with custom document.domain wouldn't properly render the editor.
- Fixed bug where IE 8 would throw exception when trying to enter invalid color values into colorboxes.
- Fixed bug where undo manager could incorrectly add an extra undo level when custom resize handles was removed.
- Fixed bug where it wouldn't be possible to alter cell properties properly on table cells on IE 8.
- Fixed so the color picker button in table dialog isn't shown unless you include the colorpicker plugin or add your own custom color picker.
- Fixed so activate/deactivate events fire when windowManager opens a window since.
- Fixed so the table advtab options isn't separated by an underscore to normalize naming with image_advtab option.
- Fixed so the table cell dialog has proper padding when the advanced tab in disabled.

## 4.1.3 - 2014-07-29

### Added
- Added event binding logic to tinymce.util.XHR making it possible to override headers and settings before any request is made.

### Fixed
- Fixed bug where drag events wasn't fireing properly on older IE versions since the event handlers where bound to document.
- Fixed bug where drag/dropping contents within the editor on IE would force the contents into plain text mode even if it was internal content.
- Fixed bug where IE 7 wouldn't open menus properly due to a resize bug in the browser auto closing them immediately.
- Fixed bug where the DOMUtils getPos logic wouldn't produce a valid coordinate inside the body if the body was positioned non static.
- Fixed bug where the element path and format state wasn't properly updated if you had the wordcount plugin enabled.
- Fixed bug where a comment at the beginning of source would produce an exception in the formatter logic.
- Fixed bug where setAttrib/getAttrib on null would throw exception together with any hooked attributes like style.
- Fixed bug where table sizes wasn't properly retained when copy/pasting on WebKit/Blink.
- Fixed bug where WebKit/Blink would produce colors in RGB format instead of the forced HEX format when deleting contents.
- Fixed bug where the width attribute wasn't updated on tables if you changed the size inside the table dialog.
- Fixed bug where control selection wasn't properly handled when the caret was placed directly after an image.
- Fixed bug where selecting the contents of table cells using the selection.select method wouldn't place the caret properly.
- Fixed bug where the selection state for images wasn't removed when placing the caret right after an image on WebKit/Blink.
- Fixed bug where all events wasn't properly unbound when and editor instance was removed or destroyed by some external innerHTML call.
- Fixed bug where it wasn't possible or very hard to select images on iOS when the onscreen keyboard was visible.
- Fixed so auto_focus can take a boolean argument this will auto focus the last initialized editor might be useful for single inits.
- Fixed so word auto detect lists logic works better for faked lists that doesn't have specific markup.
- Fixed so nodeChange gets fired on mouseup as it used to before 4.1.1 we optimized that event to fire less often.

### Removed
- Removed the finish menu item from spellchecker menu since it's redundant you can stop spellchecking by toggling menu item or button.

## 4.1.2 - 2014-07-15

### Added
- Added offset/grep to DomQuery class works basically the same as it's jQuery equivalent.

### Fixed
- Fixed bug where backspace/delete or setContent with an empty string would remove header data when using the fullpage plugin.
- Fixed bug where tinymce.remove with a selector not matching any editors would remove all editors.
- Fixed bug where resizing of the editor didn't work since the theme was calling setStyles instead of setStyle.
- Fixed bug where IE 7 would fail to append html fragments to iframe document when using DomQuery.
- Fixed bug where the getStyle DOMUtils method would produce an exception if it was called with null as it's element.
- Fixed bug where the paste plugin would remove the element if the none of the paste_webkit_styles rules matched the current style.
- Fixed bug where contextmenu table items wouldn't work properly on IE since it would some times fire an incorrect selection change.
- Fixed bug where the padding/border values wasn't used in the size calculation for the body size when using autoresize. Patch contributed by Matt Whelan.
- Fixed bug where conditional word comments wouldn't be properly removed when pasting plain text.
- Fixed bug where resizing would sometime fail on IE 11 when the mouseup occurred inside the resizable element.
- Fixed so the iframe gets initialized without any inline event handlers for better CSP support. Patch contributed by Matt Whelan.
- Fixed so the tinymce.dom.Sizzle is the latest version of sizzle this resolves the document context bug.

## 4.1.1 - 2014-07-08

### Fixed
- Fixed bug where pasting plain text on some WebKit versions would result in an empty line.
- Fixed bug where resizing images inside tables on IE 11 wouldn't work properly.
- Fixed bug where IE 11 would sometimes throw "Invalid argument" exception when editor contents was set to an empty string.
- Fixed bug where document.activeElement would throw exceptions on IE 9 when that element was hidden or removed from dom.
- Fixed bug where WebKit/Blink sometimes produced br elements with the Apple-interchange-newline class.
- Fixed bug where table cell selection wasn't properly removed when copy/pasting table cells.
- Fixed bug where pasting nested list items from Word wouldn't produce proper semantic nested lists.
- Fixed bug where right clicking using the contextmenu plugin on WebKit/Blink on Mac OS X would select the target current word or line.
- Fixed bug where it wasn't possible to alter table cell properties on IE 8 using the context menu.
- Fixed bug where the resize helper wouldn't be correctly positioned on older IE versions.
- Fixed bug where fullpage plugin would produce an error if you didn't specify a doctype encoding.
- Fixed bug where anchor plugin would get the name/id of the current element even if it wasn't anchor element.
- Fixed bug where visual aids for tables wouldn't be properly disabled when changing the border size.
- Fixed bug where some control selection events wasn't properly fired on older IE versions.
- Fixed bug where table cell selection on older IE versions would prevent resizing of images.
- Fixed bug with paste_data_images paste option not working properly on modern IE versions.
- Fixed bug where custom elements with underscores in the name wasn't properly parsed/serialized.
- Fixed bug where applying inline formats to nested list elements would produce an incorrect formatting result.
- Fixed so it's possible to hide items from elements path by using preventDefault/stopPropagation.
- Fixed so inline mode toolbar gets rendered right aligned if the editable element positioned to the documents right edge.
- Fixed so empty inline elements inside empty block elements doesn't get removed if configured to be kept intact.
- Fixed so DomQuery parentsUntil/prevUntil/nextUntil supports selectors/elements/filters etc.
- Fixed so legacyoutput plugin overrides fontselect and fontsizeselect controls and handles font elements properly.

## 4.1.0 - 2014-06-18

### Added
- Added new file_picker_callback option to replace the old file_browser_callback the latter will still work though.
- Added new custom colors to textcolor plugin will be displayed if a color picker is provided also shows the latest colors.
- Added new color_picker_callback option to enable you to add custom color pickers to the editor.
- Added new advanced tabs to table/cell/row dialogs to enable you to select colors for border/background.
- Added new colorpicker plugin that lets you select colors from a hsv color picker.
- Added new tinymce.util.Color class to handle color parsing and converting.
- Added new colorpicker UI widget element lets you add a hsv color picker to any form/window.
- Added new textpattern plugin that allows you to use markdown like text patterns to format contents.
- Added new resize helper element that shows the current width & height while resizing.
- Added new "once" method to Editor and EventDispatcher enables since callback execution events.
- Added new jQuery like class under tinymce.dom.DomQuery it's exposed on editor instances (editor.$) and globally under (tinymce.$).

### Fixed
- Fixed so the default resize method for images are proportional shift/ctrl can be used to make an unproportional size.
- Fixed bug where the image_dimensions option of the image plugin would cause exceptions when it tried to update the size.
- Fixed bug where table cell dialog class field wasn't properly updated when editing an a table cell with an existing class.
- Fixed bug where Safari on Mac would produce webkit-fake-url for pasted images so these are now removed.
- Fixed bug where the nodeChange event would get fired before the selection was changed when clicking inside the current selection range.
- Fixed bug where valid_classes option would cause exception when it removed internal prefixed classes like mce-item-.
- Fixed bug where backspace would cause navigation in IE 8 on an inline element and after a caret formatting was applied.
- Fixed so placeholder images produced by the media plugin gets selected when inserted/edited.
- Fixed so it's possible to drag in images when the paste_data_images option is enabled. Might be useful for mail clients.
- Fixed so images doesn't get a width/height applied if the image_dimensions option is set to false useful for responsive contents.
- Fixed so it's possible to pass in an optional arguments object for the nodeChanged function to be passed to all nodechange event listeners.
- Fixed bug where media plugin embed code didn't update correctly.<|MERGE_RESOLUTION|>--- conflicted
+++ resolved
@@ -36,11 +36,8 @@
 - The legacy `mobile` theme has been removed #TINY-7832
 - Removed support for Microsoft Internet Explorer 11 #TINY-8194
 - Removed the deprecated `fullpage`, `spellchecker`, `bbcode`, `legacyoutput`, `colorpicker`, `contextmenu` and `textcolor` plugins #TINY-8192
-<<<<<<< HEAD
+- Removed support for Word from the `paste` plugin #TINY-7493
 - Removed the `imagetools` plugin, which is now classified as a Premium plugin #TINY-8209
-=======
-- Removed support for Word from the `paste` plugin #TINY-7493
->>>>>>> 6926d13a
 
 ## 5.10.1 - 2021-11-03
 
