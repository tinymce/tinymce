--- conflicted
+++ resolved
@@ -39,13 +39,8 @@
 - The `caption`, `address` and `dt` elements no longer incorrectly allow non-inline child elements when the editor schema is set to _HTML 4_. #TINY-9768
 - SVG icons for back and foreground colors now use `class` instead of `id` to identify SVG elements that should change color. #TINY-9844
 - Anchor tag elements — `<a>` — no longer incorrectly allow non-inline child elements when the editor schema is set to _HTML 4_. #TINY-9805
-<<<<<<< HEAD
 - Help dialog was restored to `medium` width for better readability #TINY-9947
-- Updated DOM logic to exclude `data-mce-bogus` attribute in empty table cells #TINY-9860.
-
-=======
-- Help dialog was restored to `medium` width for better readability. #TINY-9947
->>>>>>> 9dbb1e77
+- Updated DOM logic to exclude `data-mce-bogus` attribute in empty table cells #TINY-9860
 
 ### Fixed
 - Right-clicking on a merge tag instance presented different highlighting depending on the host browser. #TINY-9848
