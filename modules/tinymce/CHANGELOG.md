--- conflicted
+++ resolved
@@ -66,13 +66,9 @@
 - Disabled nested menu items could still be opened #TINY-7700
 - `imagetools` buttons were incorrectly enabled for remote images without `imagetools_proxy` set #TINY-7772
 - Some table operations would incorrectly cause table row attributes and styles to be lost #TINY-6666
-<<<<<<< HEAD
-- The selection was incorrectly lost when using the `mceTableCellType` command #TINY-6666
-- The table dialog did not always respect the `table_style_with_css` option #TINY-4926
-=======
 - The selection was incorrectly lost when using the `mceTableCellType` and `mceTableRowType` commands #TINY-6666
 - The `mceTableRowType` was reversing the order of the rows when converting multiple header rows back to body rows #TINY-6666
->>>>>>> 42f17157
+- The table dialog did not always respect the `table_style_with_css` option #TINY-4926
 
 ### Deprecated
 - The `bbcode`, `fullpage`, `legacyoutput` and `spellchecker` plugins have been deprecated and marked for removal in the next major release #TINY-7260
