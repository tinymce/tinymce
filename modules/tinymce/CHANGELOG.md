# Changelog
All notable changes to this project will be documented in this file.

The format is based on [Keep a Changelog](https://keepachangelog.com/en/1.0.0/),
and this project adheres to [Semantic Versioning](https://semver.org/spec/v2.0.0.html).

## Unreleased

## Added
- New `sidebar_show` option to show the specified sidebar on initialization #TINY-8710
<<<<<<< HEAD
- New `transparent` property for `iframe` dialog component #TINY-8534
=======
- New `newline_behavior` option to control what happens when the enter key is pressed or using commands such as `mceInsertNewLine` #TINY-8458
>>>>>>> f0b82bcd

### Changed
- Toggling fullscreen mode with the `fullscreen` plugin now also fires the `ResizeEditor` event #TINY-8701
- Getting the text content of the editor now returns newlines instead of an empty string if more than one empty paragraph exists #TINY-8578
- The `end_container_on_empty_block` option can now take a string of blocks to split when pressing Enter twice #TINY-6559
- The default value for `end_container_on_empty_block` option has been changed to `'blockquote'` #TINY-6559
- Custom elements are now treated as non-empty elements via the schema #TINY-4784
- The autocompleter menu element is now positioned instead of the wrapper #TINY-6476

### Fixed
- Selecting all content with a single image in the content was inconsistent for the keyboard shortcut and menu item #TINY-4550
- Links would open when using alt+enter (option+enter on Mac) even when `preventDefault()` is called on the keydown event #TINY-8661
- Spaces would not be added correctly on some browsers when before or after a contenteditable block element #TINY-8588
- Images were not showing as selected when selecting images alongside other content #TINY-5947
- Notifications would not properly reposition when toggling fullscreen mode #TINY-8701
- Dialogs will not exceed the window height on smaller screens #TINY-8146
- Some types on functions in the `tinymce.dom.TreeWalker` class missed that it could return undefined #TINY-8592
- In some cases pressing the backspace key would incorrectly step into tables rather than remain outside #TINY-8592
- Text alignment could not be applied to `pre` elements #TINY-7715
- Nuget packages for .NET and .NET Core now copy TinyMCE into `/wwwroot/lib/` in the projects TinyMCE is installed in #TINY-8611
- UI components, such as dialogs, would in some cases cause the `esc` keyup event to incorrectly trigger inside the editor #TINY-7005
- Selection direction was not stored/restored when getting/setting selection bookmarks #TINY-8599
- An exception could be thrown for the `editor.selection.isForward()` API due to an invalid selection on some versions of Safari #TINY-8686
- The `InsertParagraph` or `mceInsertNewLine` commands did not delete the current selection like the native command used to #TINY-8606
- When triple clicking the selection was incorrectly collapsed in the Chrome browser when clicking around nested noneditable content #TINY-8215
- When pressing the right arrow key, the caret incorrectly moved before any selected inline boundary element #TINY-8601
- Indenting or outdenting list items inside a block element that was inside another list item would not work #TINY-7209
- Switching between unordered and ordered lists would incorrectly alter any parent element that contained that list #TINY-8068
- Custom elements on blank lines would be removed during serialization #TINY-4784
- Pasting columns in tables could sometimes result in an invalid table #TINY-8040
- Copying columns in tables could sometimes result in an invalid copy #TINY-8040
- The URL detection used for `autolink` and smart paste didn't work if a path segment contained valid characters such as `!` and `:` #TINY-8069
- Cutting content to the clipboard while selecting between the parent list and a nested list would not always set the list style to `none` on the parent list #TINY-8078
- Some option values for the `template` plugin weren't escaped properly when doing replacement lookups via a `RegExp` #TINY-7433
- Copy events were not dispatched in readonly mode #TINY-6800
- Using Ctrl+Shift+Home/End (Cmd+Shift+Up/Down on Mac) would not expand the selection when a `contenteditable="false"` element was at the edge of content #TINY-7795
- Preview and Insert Template dialogs display the correct content background color when using dark skins #TINY-8534

## 6.0.3 - 2022-05-25

### Fixed
- Could not remove values when multiple cells were selected with the cell properties dialog #TINY-8625
- Could not remove values when multiple rows were selected with the row properties dialog #TINY-8625
- Empty lines that were formatted in a ranged selection using the `format_empty_lines` option were not kept in the serialized content #TINY-8639
- The `s` element was missing from the default schema text inline elements #TINY-8639
- Some text inline elements specified via the schema were not removed when empty by default #TINY-8639

## 6.0.2 - 2022-04-27

### Fixed
- Some media elements wouldn't update when changing the source URL #TINY-8660
- Inline toolbars flickered when switching between editors #TINY-8594
- Multiple inline toolbars were shown if focused too quickly #TINY-8503
- Added background and additional spacing for the text labeled buttons in the toolbar to improve visual clarity #TINY-8617
- Toolbar split buttons with text used an incorrect width on touch devices #TINY-8647

## 6.0.1 - 2022-03-23

### Fixed
- Fixed the dev ZIP missing the required `bin` scripts to build from the source #TINY-8542
- Fixed a regression whereby text patterns couldn't be updated at runtime #TINY-8540
- Fixed an issue where tables with colgroups could be copied incorrectly in some cases #TINY-8568
- Naked buttons better adapt to various background colors, improved text contrast in notifications #TINY-8533
- The autocompleter would not fire the `AutocompleterStart` event nor close the menu in some cases #TINY-8552
- It wasn't possible to select text right after an inline noneditable element #TINY-8567
- Fixed a double border showing for the `tinymce-5` skin when using `toolbar_location: 'bottom'` #TINY-8564
- Clipboard content was not generated correctly when cutting and copying `contenteditable="false"` elements #TINY-8563
- Fixed the box-shadow getting clipped in autocompletor popups #TINY-8573
- The `buttonType` property did not work for dialog footer buttons #TINY-8582
- Fix contrast ratio for error messages #TINY-8586

## 6.0.0 - 2022-03-03

### Added
- New `editor.options` API to replace the old `editor.settings` and `editor.getParam` APIs #TINY-8206
- New `editor.annotator.removeAll` API to remove all annotations by name #TINY-8195
- New `Resource.unload` API to make it possible to unload resources #TINY-8431
- New `FakeClipboard` API on the `tinymce` global #TINY-8353
- New `dispatch()` function to replace the now deprecated `fire()` function in various APIs #TINY-8102
- New `AutocompleterStart`, `AutocompleterUpdate` and `AutocompleterEnd` events #TINY-8279
- New `mceAutocompleterClose`, `mceAutocompleterReload` commands #TINY-8279
- New `mceInsertTableDialog` command to open the insert table dialog #TINY-8273
- New `slider` dialog component #TINY-8304
- New `imagepreview` dialog component, allowing preview and zoom of any image URL #TINY-8333
- New `buttonType` property on dialog button components, supporting `toolbar` style in addition to `primary` and `secondary` #TINY-8304
- The `tabindex` attribute is now copied from the target element to the iframe #TINY-8315

### Improved
- New default theme styling for TinyMCE 6 facelift with old skin available as `tinymce-5` and `tinymce-5-dark` #TINY-8373
- The default height of editor has been increased from `200px` to `400px` to improve the usability of the editor #TINY-6860
- The upload results returned from the `editor.uploadImages()` API now includes a `removed` flag, reflecting if the image was removed after a failed upload #TINY-7735
- The `ScriptLoader`, `StyleSheetLoader`, `AddOnManager`, `PluginManager` and `ThemeManager` APIs will now return a `Promise` when loading resources instead of using callbacks #TINY-8325
- A `ThemeLoadError` event is now fired if the theme fails to load #TINY-8325
- The `BeforeSetContent` event will now include the actual serialized content when passing in an `AstNode` to the `editor.setContent` API #TINY-7996
- Improved support for placing the caret before or after noneditable elements within the editor #TINY-8169
- Calls to `editor.selection.setRng` now update the caret position bookmark used when focus is returned to the editor #TINY-8450
- The `emoticon` plugin dialog, toolbar and menu item has been updated to use the more accurate `Emojis` term #TINY-7631
- The dialog `redial` API will now only rerender the changed components instead of the whole dialog #TINY-8334
- The dialog API `setData` method now uses a deep merge algorithm to support partial nested objects #TINY-8333
- The dialog spec `initialData` type is now `Partial<T>` to match the underlying implementation details #TINY-8334
- Notifications no longer require a timeout to disable the close button #TINY-6679
- The editor theme is now fetched in parallel with the icons, language pack and plugins #TINY-8453

### Changed
- TinyMCE is now MIT licensed #TINY-2316
- Moved the `paste` plugin's functionality to TinyMCE core #TINY-8310
- The `paste_data_images` option now defaults to `true` #TINY-8310
- Moved the `noneditable` plugin to TinyMCE core #TINY-8311
- Renamed the `noneditable_noneditable_class` option to `noneditable_class` #TINY-8311
- Renamed the `noneditable_editable_class` option to `editable_class` #TINY-8311
- Moved the `textpattern` plugin to TinyMCE core #TINY-8312
- Renamed the `textpattern_patterns` option to `text_patterns` #TINY-8312
- Moved the `hr` plugin's functionality to TinyMCE core #TINY-8313
- Moved the `print` plugin's functionality to TinyMCE core #TINY-8314
- Moved non-UI table functionality to core #TINY-8273
- The `DomParser` API no longer uses a custom parser internally and instead uses the native `DOMParser` API #TINY-4627
- The `editor.getContent()` API can provide custom content by preventing and overriding `content` in the `BeforeGetContent` event. This makes it consistent with the `editor.selection.getContent()` API #TINY-8018
- The `editor.setContent()` API can now be prevented using the `BeforeSetContent` event. This makes it consistent with the `editor.selection.setContent()` API #TINY-8018
- Add-ons such as plugins and themes are no longer constructed using the `new` operator #TINY-8256
- A number of APIs that were not proper classes, are no longer constructed using the `new` operator #TINY-8322
- The Editor commands APIs will no longer fallback to executing the browsers native command functionality #TINY-7829
- The Editor query command APIs will now return `false` or an empty string on removed editors #TINY-7829
- The `mceAddEditor` and `mceToggleEditor` commands now take an object as their value to specify the id and editor options #TINY-8138
- The `mceInsertTable` command can no longer open the insert table dialog. Use the `mceInsertTableDialog` command instead #TINY-8273
- The `plugins` option now returns a `string` array instead of a space separated string #TINY-8455
- The `media` plugin no longer treats `iframe`, `video`, `audio` or `object` elements as "special" and will validate the contents against the schema #TINY-8382
- The `images_upload_handler` option is no longer passed a `success` or `failure` callback and instead requires a `Promise` to be returned with the upload result #TINY-8325
- The `tinymce.settings` global property is no longer set upon initialization #TINY-7359
- The `change` event is no longer fired on first modification #TINY-6920
- The `GetContent` event will now always pass a `string` for the `content` property #TINY-7996
- Changed the default tag for the strikethrough format to the `s` tag when using a html 5 schema #TINY-8262
- The `strike` tag is automatically converted to the `s` tag when using a html 5 schema #TINY-8262
- Aligning a table to the left or right will now use margin styling instead of float styling #TINY-6558
- The `:` control character has been changed to `~` for the schema `valid_elements` and `extended_valid_elements` options #TINY-6726
- The `primary` property on dialog buttons has been deprecated. Use the new `buttonType` property instead #TINY-8304
- Changed the default statusbar element path delimiter from `»` to `›` #TINY-8372
- Replaced the `Powered by Tiny` branding text with the Tiny logo #TINY-8371
- The default minimum height of editor has been changed to 100px to prevent the UI disappearing while resizing #TINY-6860
- RGB colors are no longer converted to hex values when parsing or serializing content #TINY-8163
- Replaced the `isDisabled()` function with an `isEnabled()` function for various APIs #TINY-8101
- Replaced the `enable()` and `disable()` functions with a `setEnabled(state)` function in various APIs #TINY-8101
- Replaced the `disabled` property with an `enabled` property in various APIs #TINY-8101
- Replaced the `disable(name)` and `enable(name)` functions with a `setEnabled(name, state)` function in the Dialog APIs #TINY-8101
- Renamed the `tinymce.Env.os.isOSX` API to `tinymce.Env.os.isMacOS` #TINY-8175
- Renamed the `tinymce.Env.browser.isChrome` API to `tinymce.Env.browser.isChromium` to better reflect its functionality #TINY-8300
- Renamed the `getShortEndedElements` Schema API to `getVoidElements` #TINY-8344
- Renamed the `font_formats` option to `font_family_formats` #TINY-8328
- Renamed the `fontselect` toolbar button and `fontformats` menu item to `fontfamily` #TINY-8328
- Renamed the `fontsize_formats` option to `font_size_formats` #TINY-8328
- Renamed the `fontsizeselect` toolbar button and `fontsizes` menu item to `fontsize` #TINY-8328
- Renamed the `formatselect` toolbar button and `blockformats` menu item to `blocks` #TINY-8328
- Renamed the `styleselect` toolbar button and `formats` menu item to `styles` #TINY-8328
- Renamed the `lineheight_formats` option to `line_height_formats` #TINY-8328
- Renamed the `getWhiteSpaceElements()` function to `getWhitespaceElements()` in the `Schema` API #TINY-8102
- Renamed the `mceInsertClipboardContent` command `content` property to `html` to better reflect what data is passed #TINY-8310
- Renamed the `default_link_target` option to `link_default_target` for both `link` and `autolink` plugins #TINY-4603
- Renamed the `rel_list` option to `link_rel_list` for the `link` plugin #TINY-4603
- Renamed the `target_list` option to `link_target_list` for the `link` plugin #TINY-4603
- The default value for the `link_default_protocol` option has been changed to `https` instead of `http` #TINY-7824
- The default value for the `element_format` option has been changed to `html` #TINY-8263
- The default value for the `schema` option has been changed to `html5` #TINY-8261
- The default value for the `table_style_by_css` option has been changed to `true` #TINY-8259
- The default value for the `table_use_colgroups` option has been changed to `true` #TINY-8259

### Fixed
- The object returned from the `editor.fire()` API was incorrect if the editor had been removed #TINY-8018
- The `editor.selection.getContent()` API did not respect the `no_events` argument #TINY-8018
- The `editor.annotator.remove` API did not keep selection when removing the annotation #TINY-8195
- The `GetContent` event was not fired when getting `tree` or `text` formats using the `editor.selection.getContent()` API #TINY-8018
- The `beforeinput` and `input` events would sometimes not fire as expected when deleting content #TINY-8168 #TINY-8329
- The `table` plugin would sometimes not correctly handle headers in the `tfoot` section #TINY-8104
- The `silver` theme UI was incorrectly rendered before plugins had initialized #TINY-8288
- The aria labels for the color picker dialog were not translated #TINY-8381
- Fixed sub-menu items not read by screen readers. Patch contributed by westonkd #TINY-8417
- Dialog labels and other text-based UI properties did not escape HTML markup #TINY-7524
- Anchor elements would render incorrectly when using the `allow_html_in_named_anchor` option #TINY-3799
- The `AstNode` HTML serializer did not serialize `pre` or `textarea` elements correctly when they contained newlines #TINY-8446
- Fixed sub-menu items not read by screen readers. Patch contributed by westonkd #TINY-8417
- The Home or End keys would move out of a editable element contained within a noneditable element #TINY-8201
- Dialogs could not be opened in inline mode before the editor had been rendered #TINY-8397
- Clicking on menu items could cause an unexpected console warning if the `onAction` function caused the menu to close #TINY-8513
- Fixed various color and contrast issues for the dark skins #TINY-8527

### Removed
- Removed support for Microsoft Internet Explorer 11 #TINY-8194 #TINY-8241
- Removed support for Microsoft Word from the opensource paste functionality #TINY-7493
- Removed support for the `plugins` option allowing a mixture of a string array and of space separated strings #TINY-8399
- Removed support for the deprecated `false` value for the `forced_root_block` option #TINY-8260
- Removed the jQuery integration #TINY-4519
- Removed the `imagetools` plugin, which is now classified as a Premium plugin #TINY-8209
- Removed the `imagetools` dialog component #TINY-8333
- Removed the `toc` plugin, which is now classified as a Premium plugin #TINY-8250
- Removed the `tabfocus` plugin #TINY-8315
- Removed the `textpattern` plugin's API as part of moving it to core #TINY-8312
- Removed the `table` plugin's API #TINY-8273
- Removed the callback for the `EditorUpload` API #TINY-8325
- Removed the legacy browser detection properties from the `Env` API #TINY-8162
- Removed the `filterNode` method from the `DomParser` API #TINY-8249
- Removed the `SaxParser` API #TINY-8218
- Removed the `tinymce.utils.Promise` API #TINY-8241
- Removed the `toHex` function for the `DOMUtils` and `Styles` APIs #TINY-8163
- Removed the `execCommand` handler function from the plugin and theme interfaces #TINY-7829
- Removed the `editor.settings` property as it has been replaced by the new Options API #TINY-8236
- Removed the `shortEnded` and `fixed` properties on `tinymce.html.Node` class #TINY-8205
- Removed the `mceInsertRawHTML` command #TINY-8214
- Removed the style field from the `image` plugin dialog advanced tab #TINY-3422
- Removed the `paste_filter_drop` option as native drag and drop handling is no longer supported #TINY-8511
- Removed the legacy `mobile` theme #TINY-7832
- Removed the deprecated `$`, `Class`, `DomQuery` and `Sizzle` APIs #TINY-4520 #TINY-8326
- Removed the deprecated `Color`, `JSON`, `JSONP` and `JSONRequest` #TINY-8162
- Removed the deprecated `XHR` API #TINY-8164
- Removed the deprecated `setIconStroke` Split Toolbar Button API #TINY-8162
- Removed the deprecated `editors` property from `EditorManager` #TINY-8162
- Removed the deprecated `execCallback` and `setMode` APIs from `Editor` #TINY-8162
- Removed the deprecated `addComponents` and `dependencies` APIs from `AddOnManager` #TINY-8162
- Removed the deprecated `clearInterval`, `clearTimeout`, `debounce`, `requestAnimationFrame`, `setInterval`, `setTimeout` and `throttle` APIs from `Delay` #TINY-8162
- Removed the deprecated `Schema` options #TINY-7821
- Removed the deprecated `file_browser_callback_types`, `force_hex_style_colors` and `images_dataimg_filter` options #TINY-7823
- Removed the deprecated `filepicker_validator_handler`, `force_p_newlines`, `gecko_spellcheck`, `tab_focus`, `table_responsive_width` and `toolbar_drawer` options #TINY-7820
- Removed the deprecated `media_scripts` option in the `media` plugin #TINY-8421
- Removed the deprecated `editor_deselector`, `editor_selector`, `elements`, `mode` and `types` legacy TinyMCE init options #TINY-7822
- Removed the deprecated `content_editable_state` and `padd_empty_with_br` options #TINY-8400
- Removed the deprecated `autoresize_on_init` option from the `autoresize` plugin #TINY-8400
- Removed the deprecated `fullpage`, `spellchecker`, `bbcode`, `legacyoutput`, `colorpicker`, `contextmenu` and `textcolor` plugins #TINY-8192
- Removed the undocumented `editor.editorCommands.hasCustomCommand` API #TINY-7829
- Removed the undocumented `mceResetDesignMode`, `mceRepaint` and `mceBeginUndoLevel` commands #TINY-7829

### Deprecated
- The dialog button component's `primary` property has been deprecated and will be removed in the next major release. Use the new `buttonType` property instead #TINY-8304
- The `fire()` function of `tinymce.Editor`, `tinymce.dom.EventUtils`, `tinymce.dom.DOMUtils`, `tinymce.util.Observable` and `tinymce.util.EventDispatcher` has been deprecated and will be removed in the next major release. Use the `dispatch()` function instead #TINY-8102
- The `content` property on the `SetContent` event has been deprecated and will be removed in the next major release #TINY-8457
- The return value of the `editor.setContent` API has been deprecated and will be removed in the next major release #TINY-8457

## 5.10.3 - 2022-02-09

### Fixed
- Alignment would sometimes be removed on parent elements when changing alignment on certain inline nodes, such as images #TINY-8308
- The `fullscreen` plugin would reset the scroll position when exiting fullscreen mode #TINY-8418

## 5.10.2 - 2021-11-17

### Fixed
- Internal selectors were appearing in the style list when using the `importcss` plugin #TINY-8238

## 5.10.1 - 2021-11-03

### Fixed
- The iframe aria help text was not read by some screen readers #TINY-8171
- Clicking the `forecolor` or `backcolor` toolbar buttons would do nothing until selecting a color #TINY-7836
- Crop functionality did not work in the `imagetools` plugin when the editor was rendered in a shadow root #TINY-6387
- Fixed an exception thrown on Safari when closing the `searchreplace` plugin dialog #TINY-8166
- The `autolink` plugin did not convert URLs to links when starting with a bracket #TINY-8091
- The `autolink` plugin incorrectly created nested links in some cases #TINY-8091
- Tables could have an incorrect height set on rows when rendered outside of the editor #TINY-7699
- In certain circumstances, the table of contents plugin would incorrectly add an extra empty list item #TINY-4636
- The insert table grid menu displayed an incorrect size when re-opening the grid #TINY-6532
- The word count plugin was treating the zero width space character (`&#8203;`) as a word #TINY-7484

## 5.10.0 - 2021-10-11

### Added
- Added a new `URI.isDomSafe(uri)` API to check if a URI is considered safe to be inserted into the DOM #TINY-7998
- Added the `ESC` key code constant to the `VK` API #TINY-7917
- Added a new `deprecation_warnings` setting for turning off deprecation console warning messages #TINY-8049

### Improved
- The `element` argument of the `editor.selection.scrollIntoView()` API is now optional, and if it is not provided the current selection will be scrolled into view #TINY-7291

### Changed
- The deprecated `scope` attribute is no longer added to `td` cells when converting a row to a header row #TINY-7731
- The number of `col` elements is normalized to match the number of columns in a table after a table action #TINY-8011

### Fixed
- Fixed a regression that caused block wrapper formats to apply and remove incorrectly when using a collapsed selection with multiple words #TINY-8036
- Resizing table columns in some scenarios would resize the column to an incorrect position #TINY-7731
- Inserting a table where the parent element had padding would cause the table width to be incorrect #TINY-7991
- The resize backdrop element did not have the `data-mce-bogus="all"` attribute set to prevent it being included in output #TINY-7854
- Resize handles appeared on top of dialogs and menus when using an inline editor #TINY-3263
- Fixed the `autoresize` plugin incorrectly scrolling to the top of the editor content in some cases when changing content #TINY-7291
- Fixed the `editor.selection.scrollIntoView()` type signature, as it incorrectly required an `Element` instead of `HTMLElement` #TINY-7291
- Table cells that were both row and column headers did not retain the correct state when converting back to a regular row or column #TINY-7709
- Clicking beside a non-editable element could cause the editor to incorrectly scroll to the top of the content #TINY-7062
- Clicking in a table cell, with a non-editable element in an adjacent cell, incorrectly caused the non-editable element to be selected #TINY-7736
- Split toolbar buttons incorrectly had nested `tabindex="-1"` attributes #TINY-7879
- Fixed notifications rendering in the wrong place initially and when the page was scrolled #TINY-7894
- Fixed an exception getting thrown when the number of `col` elements didn't match the number of columns in a table #TINY-7041 #TINY-8011
- The table selection state could become incorrect after selecting a noneditable table cell #TINY-8053
- As of Mozilla Firefox 91, toggling fullscreen mode with `toolbar_sticky` enabled would cause the toolbar to disappear #TINY-7873
- Fixed URLs not cleaned correctly in some cases in the `link` and `image` plugins #TINY-7998
- Fixed the `image` and `media` toolbar buttons incorrectly appearing to be in an inactive state in some cases #TINY-3463
- Fixed the `editor.selection.selectorChanged` API not firing if the selector matched the current selection when registered in some cases #TINY-3463
- Inserting content into a `contenteditable="true"` element that was contained within a `contenteditable="false"` element would move the selection to an incorrect location #TINY-7842
- Dragging and dropping `contenteditable="false"` elements could result in the element being placed in an unexpected location #TINY-7917
- Pressing the Escape key would not cancel a drag action that started on a `contenteditable="false"` element within the editor #TINY-7917
- `video` and `audio` elements were unable to be played when the `media` plugin live embeds were enabled in some cases #TINY-7674
- Pasting images would throw an exception if the clipboard `items` were not files (for example, screenshots taken from gnome-software). Patch contributed by cedric-anne #TINY-8079

### Deprecated
- Several APIs have been deprecated. See the release notes section for information #TINY-8023 #TINY-8063
- Several Editor settings have been deprecated. See the release notes section for information #TINY-8086
- The Table of Contents and Image Tools plugins will be classified as Premium plugins in the next major release #TINY-8087
- Word support in the `paste` plugin has been deprecated and will be removed in the next major release #TINY-8087

## 5.9.2 - 2021-09-08

### Fixed
- Fixed an exception getting thrown when disabling events and setting content #TINY-7956
- Delete operations could behave incorrectly if the selection crossed a table boundary #TINY-7596

## 5.9.1 - 2021-08-27

### Fixed
- Published TinyMCE types failed to compile in strict mode #TINY-7915
- The `TableModified` event sometimes didn't fire when performing certain table actions #TINY-7916

## 5.9.0 - 2021-08-26

### Added
- Added a new `mceFocus` command that focuses the editor. Equivalent to using `editor.focus()` #TINY-7373
- Added a new `mceTableToggleClass` command which toggles the provided class on the currently selected table #TINY-7476
- Added a new `mceTableCellToggleClass` command which toggles the provided class on the currently selected table cells #TINY-7476
- Added a new `tablecellvalign` toolbar button and menu item for vertical table cell alignment #TINY-7477
- Added a new `tablecellborderwidth` toolbar button and menu item to change table cell border width #TINY-7478
- Added a new `tablecellborderstyle` toolbar button and menu item to change table cell border style #TINY-7478
- Added a new `tablecaption` toolbar button and menu item to toggle captions on tables #TINY-7479
- Added a new `mceTableToggleCaption` command that toggles captions on a selected table #TINY-7479
- Added a new `tablerowheader` toolbar button and menu item to toggle the header state of row cells #TINY-7478
- Added a new `tablecolheader` toolbar button and menu item to toggle the header state of column cells #TINY-7482
- Added a new `tablecellbordercolor` toolbar button and menu item to select table cell border colors, with an accompanying setting `table_border_color_map` to customize the available values #TINY-7480
- Added a new `tablecellbackgroundcolor` toolbar button and menu item to select table cell background colors, with an accompanying setting `table_background_color_map` to customize the available values #TINY-7480
- Added a new `language` menu item and toolbar button to add `lang` attributes to content, with an accompanying `content_langs` setting to specify the languages available #TINY-6149
- A new `lang` format is now available that can be used with `editor.formatter`, or applied with the `Lang` editor command #TINY-6149
- Added a new `language` icon for the `language` toolbar button #TINY-7670
- Added a new `table-row-numbering` icon #TINY-7327
- Added new plugin commands: `mceEmoticons` (Emoticons), `mceWordCount` (Word Count), and `mceTemplate` (Template) #TINY-7619
- Added a new `iframe_aria_text` setting to set the iframe title attribute #TINY-1264
- Added a new DomParser `Node.children()` API to return all the children of a `Node` #TINY-7756

### Improved
- Sticky toolbars can now be offset from the top of the page using the new `toolbar_sticky_offset` setting #TINY-7337
- Fancy menu items now accept an `initData` property to allow custom initialization data #TINY-7480
- Improved the load time of the `fullpage` plugin by using the existing editor schema rather than creating a new one #TINY-6504
- Improved the performance when UI components are rendered #TINY-7572
- The context toolbar no longer unnecessarily repositions to the top of large elements when scrolling #TINY-7545
- The context toolbar will now move out of the way when it overlaps with the selection, such as in table cells #TINY-7192
- The context toolbar now uses a short animation when transitioning between different locations #TINY-7740
- `Env.browser` now uses the User-Agent Client Hints API where it is available #TINY-7785
- Icons with a `-rtl` suffix in their name will now automatically be used when the UI is rendered in right-to-left mode #TINY-7782
- The `formatter.match` API now accepts an optional `similar` parameter to check if the format partially matches #TINY-7712
- The `formatter.formatChanged` API now supports providing format variables when listening for changes #TINY-7713
- The formatter will now fire `FormatApply` and `FormatRemove` events for the relevant actions #TINY-7713
- The `autolink` plugin link detection now permits custom protocols #TINY-7714
- The `autolink` plugin valid link detection has been improved #TINY-7714

### Changed
- Changed the load order so content CSS is loaded before the editor is populated with content #TINY-7249
- Changed the `emoticons`, `wordcount`, `code`, `codesample`, and `template` plugins to open dialogs using commands #TINY-7619
- The context toolbar will no longer show an arrow when it overlaps the content, such as in table cells #TINY-7665
- The context toolbar will no longer overlap the statusbar for toolbars using `node` or `selection` positions #TINY-7666

### Fixed
- The `editor.fire` API was incorrectly mutating the original `args` provided #TINY-3254
- Unbinding an event handler did not take effect immediately while the event was firing #TINY-7436
- Binding an event handler incorrectly took effect immediately while the event was firing #TINY-7436
- Unbinding a native event handler inside the `remove` event caused an exception that blocked editor removal #TINY-7730
- The `SetContent` event contained the incorrect `content` when using the `editor.selection.setContent()` API #TINY-3254
- The editor content could be edited after calling `setProgressState(true)` in iframe mode #TINY-7373
- Tabbing out of the editor after calling `setProgressState(true)` behaved inconsistently in iframe mode #TINY-7373
- Flash of unstyled content while loading the editor because the content CSS was loaded after the editor content was rendered #TINY-7249
- Partially transparent RGBA values provided in the `color_map` setting were given the wrong hex value #TINY-7163
- HTML comments with mismatched quotes were parsed incorrectly under certain circumstances #TINY-7589
- The editor could crash when inserting certain HTML content #TINY-7756
- Inserting certain HTML content into the editor could result in invalid HTML once parsed #TINY-7756
- Links in notification text did not show the correct mouse pointer #TINY-7661
- Using the Tab key to navigate into the editor on Microsoft Internet Explorer 11 would incorrectly focus the toolbar #TINY-3707
- The editor selection could be placed in an incorrect location when undoing or redoing changes in a document containing `contenteditable="false"` elements #TINY-7663
- Menus and context menus were not closed when clicking into a different editor #TINY-7399
- Context menus on Android were not displayed when more than one HTML element was selected #TINY-7688
- Disabled nested menu items could still be opened #TINY-7700
- The nested menu item chevron icon was not fading when the menu item was disabled #TINY-7700
- `imagetools` buttons were incorrectly enabled for remote images without `imagetools_proxy` set #TINY-7772
- Only table content would be deleted when partially selecting a table and content outside the table #TINY-6044
- The table cell selection handling was incorrect in some cases when dealing with nested tables #TINY-6298
- Removing a table row or column could result in the cursor getting placed in an invalid location #TINY-7695
- Pressing the Tab key to navigate through table cells did not skip noneditable cells #TINY-7705
- Clicking on a noneditable table cell did not show a visual selection like other noneditable elements #TINY-7724
- Some table operations would incorrectly cause table row attributes and styles to be lost #TINY-6666
- The selection was incorrectly lost when using the `mceTableCellType` and `mceTableRowType` commands #TINY-6666
- The `mceTableRowType` was reversing the order of the rows when converting multiple header rows back to body rows #TINY-6666
- The table dialog did not always respect the `table_style_with_css` option #TINY-4926
- Pasting into a table with multiple cells selected could cause the content to be pasted in the wrong location #TINY-7485
- The `TableModified` event was not fired when pasting cells into a table #TINY-6939
- The table paste column before and after icons were not flipped in RTL mode #TINY-7851
- Fixed table corruption when deleting a `contenteditable="false"` cell #TINY-7891
- The `dir` attribute was being incorrectly applied to list items #TINY-4589
- Applying selector formats would sometimes not apply the format correctly to elements in a list #TINY-7393
- For formats that specify an attribute or style that should be removed, the formatter `match` API incorrectly returned `false` #TINY-6149
- The type signature on the `formatter.matchNode` API had the wrong return type (was `boolean` but should have been `Formatter | undefined`) #TINY-6149
- The `formatter.formatChanged` API would ignore the `similar` parameter if another callback had already been registered for the same format #TINY-7713
- The `formatter.formatChanged` API would sometimes not run the callback the first time the format was removed #TINY-7713
- Base64 encoded images with spaces or line breaks in the data URI were not displayed correctly. Patch contributed by RoboBurned

### Deprecated
- The `bbcode`, `fullpage`, `legacyoutput`, and `spellchecker` plugins have been deprecated and marked for removal in the next major release #TINY-7260

## 5.8.2 - 2021-06-23

### Fixed
- Fixed an issue when pasting cells from tables containing `colgroup`s into tables without `colgroup`s #TINY-6675
- Fixed an issue that could cause an invalid toolbar button state when multiple inline editors were on a single page #TINY-6297

## 5.8.1 - 2021-05-20

### Fixed
- An unexpected exception was thrown when switching to readonly mode and adjusting the editor width #TINY-6383
- Content could be lost when the `pagebreak_split_block` setting was enabled #TINY-3388
- The `list-style-type: none;` style on nested list items was incorrectly removed when clearing formatting #TINY-6264
- URLs were not always detected when pasting over a selection. Patch contributed by jwcooper #TINY-6997
- Properties on the `OpenNotification` event were incorrectly namespaced #TINY-7486

## 5.8.0 - 2021-05-06

### Added
- Added the `PAGE_UP` and `PAGE_DOWN` key code constants to the `VK` API #TINY-4612
- The editor resize handle can now be controlled using the keyboard #TINY-4823
- Added a new `fixed_toolbar_container_target` setting which renders the toolbar in the specified `HTMLElement`. Patch contributed by pvrobays

### Improved
- The `inline_boundaries` feature now supports the `home`, `end`, `pageup`, and `pagedown` keys #TINY-4612
- Updated the `formatter.matchFormat` API to support matching formats with variables in the `classes` property #TINY-7227
- Added HTML5 `audio` and `video` elements to the default alignment formats #TINY-6633
- Added support for alpha list numbering to the list properties dialog #TINY-6891

### Changed
- Updated the `image` dialog to display the class list dropdown as full-width if the caption checkbox is not present #TINY-6400
- Renamed the "H Align" and "V Align" input labels in the Table Cell Properties dialog to "Horizontal align" and "Vertical align" respectively #TINY-7285

### Deprecated
- The undocumented `setIconStroke` Split Toolbar Button API has been deprecated and will be removed in a future release #TINY-3551

### Fixed
- Fixed a bug where it wasn't possible to align nested list items #TINY-6567
- The RGB fields in the color picker dialog were not staying in sync with the color palette and hue slider #TINY-6952
- The color preview box in the color picker dialog was not correctly displaying the saturation and value of the chosen color #TINY-6952
- The color picker dialog will now show an alert if it is submitted with an invalid hex color code #TINY-2814
- Fixed a bug where the `TableModified` event was not fired when adding a table row with the Tab key #TINY-7006
- Added missing `images_file_types` setting to the exported TypeScript types #GH-6607
- Fixed a bug where lists pasted from Word with Roman numeral markers were not displayed correctly. Patch contributed by aautio #GH-6620
- The `editor.insertContent` API was incorrectly handling nested `span` elements with matching styles #TINY-6263
- The HTML5 `small` element could not be removed when clearing text formatting #TINY-6633
- The Oxide button text transform variable was incorrectly using `capitalize` instead of `none`. Patch contributed by dakur #GH-6341
- Fix dialog button text that was using title-style capitalization #TINY-6816
- Table plugin could perform operations on tables containing the inline editor #TINY-6625
- Fixed Tab key navigation inside table cells with a ranged selection #TINY-6638
- The foreground and background toolbar button color indicator is no longer blurry #TINY-3551
- Fixed a regression in the `tinymce.create()` API that caused issues when multiple objects were created #TINY-7358
- Fixed the `LineHeight` command causing the `change` event to be fired inconsistently #TINY-7048

## 5.7.1 - 2021-03-17

### Fixed
- Fixed the `help` dialog incorrectly linking to the changelog of TinyMCE 4 instead of TinyMCE 5 #TINY-7031
- Fixed a bug where error messages were displayed incorrectly in the image dialog #TINY-7099
- Fixed an issue where URLs were not correctly filtered in some cases #TINY-7025
- Fixed a bug where context menu items with names that contained uppercase characters were not displayed #TINY-7072
- Fixed context menu items lacking support for the `disabled` and `shortcut` properties #TINY-7073
- Fixed a regression where the width and height were incorrectly set when embedding content using the `media` dialog #TINY-7074

## 5.7.0 - 2021-02-10

### Added
- Added IPv6 address support to the URI API. Patch contributed by dev7355608 #GH-4409
- Added new `structure` and `style` properties to the `TableModified` event to indicate what kinds of modifications were made #TINY-6643
- Added `video` and `audio` live embed support for the `media` plugin #TINY-6229
- Added the ability to resize `video` and `iframe` media elements #TINY-6229
- Added a new `font_css` setting for adding fonts to both the editor and the parent document #TINY-6199
- Added a new `ImageUploader` API to simplify uploading image data to the configured `images_upload_url` or `images_upload_handler` #TINY-4601
- Added an Oxide variable to define the container background color in fullscreen mode #TINY-6903
- Added Oxide variables for setting the toolbar background colors for inline and sticky toolbars #TINY-6009
- Added a new `AfterProgressState` event that is fired after `editor.setProgressState` calls complete #TINY-6686
- Added support for `table_column_resizing` when inserting or deleting columns #TINY-6711

### Changed
- Changed table and table column copy behavior to retain an appropriate width when pasted #TINY-6664
- Changed the `lists` plugin to apply list styles to all text blocks within a selection #TINY-3755
- Changed the `advlist` plugin to log a console error message when the `list` plugin isn't enabled #TINY-6585
- Changed the z-index of the `setProgressState(true)` throbber so it does not hide notifications #TINY-6686
- Changed the type signature for `editor.selection.getRng()` incorrectly returning `null` #TINY-6843
- Changed some `SaxParser` regular expressions to improve performance #TINY-6823
- Changed `editor.setProgressState(true)` to close any open popups #TINY-6686

### Fixed
- Fixed `codesample` highlighting performance issues for some languages #TINY-6996
- Fixed an issue where cell widths were lost when merging table cells #TINY-6901
- Fixed `col` elements incorrectly transformed to `th` elements when converting columns to header columns #TINY-6715
- Fixed a number of table operations not working when selecting 2 table cells on Mozilla Firefox #TINY-3897
- Fixed a memory leak by backporting an upstream Sizzle fix #TINY-6859
- Fixed table `width` style was removed when copying #TINY-6664
- Fixed focus lost while typing in the `charmap` or `emoticons` dialogs when the editor is rendered in a shadow root #TINY-6904
- Fixed corruption of base64 URLs used in style attributes when parsing HTML #TINY-6828
- Fixed the order of CSS precedence of `content_style` and `content_css` in the `preview` and `template` plugins. `content_style` now has precedence #TINY-6529
- Fixed an issue where the image dialog tried to calculate image dimensions for an empty image URL #TINY-6611
- Fixed an issue where `scope` attributes on table cells would not change as expected when merging or unmerging cells #TINY-6486
- Fixed the plugin documentation links in the `help` plugin #DOC-703
- Fixed events bound using `DOMUtils` not returning the correct result for `isDefaultPrevented` in some cases #TINY-6834
- Fixed the "Dropped file type is not supported" notification incorrectly showing when using an inline editor #TINY-6834
- Fixed an issue with external styles bleeding into TinyMCE #TINY-6735
- Fixed an issue where parsing malformed comments could cause an infinite loop #TINY-6864
- Fixed incorrect return types on `editor.selection.moveToBookmark` #TINY-6504
- Fixed the type signature for `editor.selection.setCursorLocation()` incorrectly allowing a node with no `offset` #TINY-6843
- Fixed incorrect behavior when editor is destroyed while loading stylesheets #INT-2282
- Fixed figure elements incorrectly splitting from a valid parent element when editing the image within #TINY-6592
- Fixed inserting multiple rows or columns in a table cloning from the incorrect source row or column #TINY-6906
- Fixed an issue where new lines were not scrolled into view when pressing Shift+Enter or Shift+Return #TINY-6964
- Fixed an issue where list elements would not be removed when outdenting using the Enter or Return key #TINY-5974
- Fixed an issue where file extensions with uppercase characters were treated as invalid #TINY-6940
- Fixed dialog block messages were not passed through TinyMCE's translation system #TINY-6971

## 5.6.2 - 2020-12-08

### Fixed
- Fixed a UI rendering regression when the document body is using `display: flex` #TINY-6783

## 5.6.1 - 2020-11-25

### Fixed
- Fixed the `mceTableRowType` and `mceTableCellType` commands were not firing the `newCell` event #TINY-6692
- Fixed the HTML5 `s` element was not recognized when editing or clearing text formatting #TINY-6681
- Fixed an issue where copying and pasting table columns resulted in invalid HTML when using colgroups #TINY-6684
- Fixed an issue where the toolbar would render with the wrong width for inline editors in some situations #TINY-6683

## 5.6.0 - 2020-11-18

### Added
- Added new `BeforeOpenNotification` and `OpenNotification` events which allow internal notifications to be captured and modified before display #TINY-6528
- Added support for `block` and `unblock` methods on inline dialogs #TINY-6487
- Added new `TableModified` event which is fired whenever changes are made to a table #TINY-6629
- Added new `images_file_types` setting to determine which image file formats will be automatically processed into `img` tags on paste when using the `paste` plugin #TINY-6306
- Added support for `images_file_types` setting in the image file uploader to determine which image file extensions are valid for upload #TINY-6224
- Added new `format_empty_lines` setting to control if empty lines are formatted in a ranged selection #TINY-6483
- Added template support to the `autocompleter` for customizing the autocompleter items #TINY-6505
- Added new user interface `enable`, `disable`, and `isDisabled` methods #TINY-6397
- Added new `closest` formatter API to get the closest matching selection format from a set of formats #TINY-6479
- Added new `emojiimages` emoticons database that uses the twemoji CDN by default #TINY-6021
- Added new `emoticons_database` setting to configure which emoji database to use #TINY-6021
- Added new `name` field to the `style_formats` setting object to enable specifying a name for the format #TINY-4239

### Changed
- Changed `readonly` mode to allow hyperlinks to be clickable #TINY-6248

### Fixed
- Fixed the `change` event not firing after a successful image upload #TINY-6586
- Fixed the type signature for the `entity_encoding` setting not accepting delimited lists #TINY-6648
- Fixed layout issues when empty `tr` elements were incorrectly removed from tables #TINY-4679
- Fixed image file extensions lost when uploading an image with an alternative extension, such as `.jfif` #TINY-6622
- Fixed a security issue where URLs in attributes weren't correctly sanitized #TINY-6518
- Fixed `DOMUtils.getParents` incorrectly including the shadow root in the array of elements returned #TINY-6540
- Fixed an issue where the root document could be scrolled while an editor dialog was open inside a shadow root #TINY-6363
- Fixed `getContent` with text format returning a new line when the editor is empty #TINY-6281
- Fixed table column and row resizers not respecting the `data-mce-resize` attribute #TINY-6600
- Fixed inserting a table via the `mceInsertTable` command incorrectly creating 2 undo levels #TINY-6656
- Fixed nested tables with `colgroup` elements incorrectly always resizing the inner table #TINY-6623
- Fixed the `visualchars` plugin causing the editor to steal focus when initialized #TINY-6282
- Fixed `fullpage` plugin altering text content in `editor.getContent()` #TINY-6541
- Fixed `fullscreen` plugin not working correctly with multiple editors and shadow DOM #TINY-6280
- Fixed font size keywords such as `medium` not displaying correctly in font size menus #TINY-6291
- Fixed an issue where some attributes in table cells were not copied over to new rows or columns #TINY-6485
- Fixed incorrectly removing formatting on adjacent spaces when removing formatting on a ranged selection #TINY-6268
- Fixed the `Cut` menu item not working in the latest version of Mozilla Firefox #TINY-6615
- Fixed some incorrect types in the new TypeScript declaration file #TINY-6413
- Fixed a regression where a fake offscreen selection element was incorrectly created for the editor root node #TINY-6555
- Fixed an issue where menus would incorrectly collapse in small containers #TINY-3321
- Fixed an issue where only one table column at a time could be converted to a header #TINY-6326
- Fixed some minor memory leaks that prevented garbage collection for editor instances #TINY-6570
- Fixed resizing a `responsive` table not working when using the column resize handles #TINY-6601
- Fixed incorrectly calculating table `col` widths when resizing responsive tables #TINY-6646
- Fixed an issue where spaces were not preserved in pre-blocks when getting text content #TINY-6448
- Fixed a regression that caused the selection to be difficult to see in tables with backgrounds #TINY-6495
- Fixed content pasted multiple times in the editor when using Microsoft Internet Explorer 11. Patch contributed by mattford #GH-4905

## 5.5.1 - 2020-10-01

### Fixed
- Fixed pressing the down key near the end of a document incorrectly raising an exception #TINY-6471
- Fixed incorrect Typescript types for the `Tools` API #TINY-6475

## 5.5.0 - 2020-09-29

### Added
- Added a TypeScript declaration file to the bundle output for TinyMCE core #TINY-3785
- Added new `table_column_resizing` setting to control how table columns are resized when using the resize bars #TINY-6001
- Added the ability to remove images on a failed upload using the `images_upload_handler` failure callback #TINY-6011
- Added `hasPlugin` function to the editor API to determine if a plugin exists or not #TINY-766
- Added new `ToggleToolbarDrawer` command and query state handler to allow the toolbar drawer to be programmatically toggled and the toggle state to be checked #TINY-6032
- Added the ability to use `colgroup` elements in tables #TINY-6050
- Added a new setting `table_use_colgroups` for toggling whether colgroups are used in new tables #TINY-6050
- Added the ability to delete and navigate HTML media elements without the `media` plugin #TINY-4211
- Added `fullscreen_native` setting to the `fullscreen` plugin to enable use of the entire monitor #TINY-6284
- Added table related oxide variables to the Style API for more granular control over table cell selection appearance #TINY-6311
- Added new `toolbar_persist` setting to control the visibility of the inline toolbar #TINY-4847
- Added new APIs to allow for programmatic control of the inline toolbar visibility #TINY-4847
- Added the `origin` property to the `ObjectResized` and `ObjectResizeStart` events, to specify which handle the resize was performed on #TINY-6242
- Added new StyleSheetLoader `unload` and `unloadAll` APIs to allow loaded stylesheets to be removed #TINY-3926
- Added the `LineHeight` query command and action to the editor #TINY-4843
- Added the `lineheight` toolbar and menu items, and added `lineheight` to the default format menu #TINY-4843
- Added a new `contextmenu_avoid_overlap` setting to allow context menus to avoid overlapping matched nodes #TINY-6036
- Added new listbox dialog UI component for rendering a dropdown that allows nested options #TINY-2236
- Added back the ability to use nested items in the `image_class_list`, `link_class_list`, `link_list`, `table_class_list`, `table_cell_class_list`, and `table_row_class_list` settings #TINY-2236

### Changed
- Changed how CSS manipulates table cells when selecting multiple cells to achieve a semi-transparent selection #TINY-6311
- Changed the `target` property on fired events to use the native event target. The original target for an open shadow root can be obtained using `event.getComposedPath()` #TINY-6128
- Changed the editor to clean-up loaded CSS stylesheets when all editors using the stylesheet have been removed #TINY-3926
- Changed `imagetools` context menu icon for accessing the `image` dialog to use the `image` icon #TINY-4141
- Changed the `editor.insertContent()` and `editor.selection.setContent()` APIs to retain leading and trailing whitespace #TINY-5966
- Changed the `table` plugin `Column` menu to include the cut, copy and paste column menu items #TINY-6374
- Changed the default table styles in the content CSS files to better support the styling options available in the `table` dialog #TINY-6179

### Deprecated
- Deprecated the `Env.experimentalShadowDom` flag #TINY-6128

### Fixed
- Fixed tables with no borders displaying with the default border styles in the `preview` dialog #TINY-6179
- Fixed loss of whitespace when inserting content after a non-breaking space #TINY-5966
- Fixed the `event.getComposedPath()` function throwing an exception for events fired from the editor #TINY-6128
- Fixed notifications not appearing when the editor is within a ShadowRoot #TINY-6354
- Fixed focus issues with inline dialogs when the editor is within a ShadowRoot #TINY-6360
- Fixed the `template` plugin previews missing some content styles #TINY-6115
- Fixed the `media` plugin not saving the alternative source url in some situations #TINY-4113
- Fixed an issue where column resizing using the resize bars was inconsistent between fixed and relative table widths #TINY-6001
- Fixed an issue where dragging and dropping within a table would select table cells #TINY-5950
- Fixed up and down keyboard navigation not working for inline `contenteditable="false"` elements #TINY-6226
- Fixed dialog not retrieving `close` icon from icon pack #TINY-6445
- Fixed the `unlink` toolbar button not working when selecting multiple links #TINY-4867
- Fixed the `link` dialog not showing the "Text to display" field in some valid cases #TINY-5205
- Fixed the `DOMUtils.split()` API incorrectly removing some content #TINY-6294
- Fixed pressing the escape key not focusing the editor when using multiple toolbars #TINY-6230
- Fixed the `dirty` flag not being correctly set during an `AddUndo` event #TINY-4707
- Fixed `editor.selection.setCursorLocation` incorrectly placing the cursor outside `pre` elements in some circumstances #TINY-4058
- Fixed an exception being thrown when pressing the enter key inside pre elements while `br_in_pre` setting is false #TINY-4058

## 5.4.2 - 2020-08-17

### Fixed
- Fixed the editor not resizing when resizing the browser window in fullscreen mode #TINY-3511
- Fixed clicking on notifications causing inline editors to hide #TINY-6058
- Fixed an issue where link URLs could not be deleted or edited in the link dialog in some cases #TINY-4706
- Fixed a regression where setting the `anchor_top` or `anchor_bottom` options to `false` was not working #TINY-6256
- Fixed the `anchor` plugin not supporting the `allow_html_in_named_anchor` option #TINY-6236
- Fixed an exception thrown when removing inline formats that contained additional styles or classes #TINY-6288
- Fixed an exception thrown when positioning the context toolbar on Internet Explorer 11 in some edge cases #TINY-6271
- Fixed inline formats not removed when more than one `removeformat` format rule existed #TINY-6216
- Fixed an issue where spaces were sometimes removed when removing formating on nearby text #TINY-6251
- Fixed the list toolbar buttons not showing as active when a list is selected #TINY-6286
- Fixed an issue where the UI would sometimes not be shown or hidden when calling the show or hide API methods on the editor #TINY-6048
- Fixed the list type style not retained when copying list items #TINY-6289
- Fixed the Paste plugin converting tabs in plain text to a single space character. A `paste_tab_spaces` option has been included for setting the number of spaces used to replace a tab character #TINY-6237

## 5.4.1 - 2020-07-08

### Fixed
- Fixed the Search and Replace plugin incorrectly including zero-width caret characters in search results #TINY-4599
- Fixed dragging and dropping unsupported files navigating the browser away from the editor #TINY-6027
- Fixed undo levels not created on browser handled drop or paste events #TINY-6027
- Fixed content in an iframe element parsing as DOM elements instead of text content #TINY-5943
- Fixed Oxide checklist styles not showing when printing #TINY-5139
- Fixed bug with `scope` attribute not being added to the cells of header rows #TINY-6206

## 5.4.0 - 2020-06-30

### Added
- Added keyboard navigation support to menus and toolbars when the editor is in a ShadowRoot #TINY-6152
- Added the ability for menus to be clicked when the editor is in an open shadow root #TINY-6091
- Added the `Editor.ui.styleSheetLoader` API for loading stylesheets within the Document or ShadowRoot containing the editor UI #TINY-6089
- Added the `StyleSheetLoader` module to the public API #TINY-6100
- Added Oxide variables for styling the `select` element and headings in dialog content #TINY-6070
- Added icons for `table` column and row cut, copy, and paste toolbar buttons #TINY-6062
- Added all `table` menu items to the UI registry, so they can be used by name in other menus #TINY-4866
- Added new `mceTableApplyCellStyle` command to the `table` plugin #TINY-6004
- Added new `table` cut, copy, and paste column editor commands and menu items #TINY-6006
- Added font related Oxide variables for secondary buttons, allowing for custom styling #TINY-6061
- Added new `table_header_type` setting to control how table header rows are structured #TINY-6007
- Added new `table_sizing_mode` setting to replace the `table_responsive_width` setting, which has now been deprecated #TINY-6051
- Added new `mceTableSizingMode` command for changing the sizing mode of a table #TINY-6000
- Added new `mceTableRowType`, `mceTableColType`, and `mceTableCellType` commands and value queries #TINY-6150

### Changed
- Changed `advlist` toolbar buttons to only show a dropdown list if there is more than one option #TINY-3194
- Changed `mceInsertTable` command and `insertTable` API method to take optional header rows and columns arguments #TINY-6012
- Changed stylesheet loading, so that UI skin stylesheets can load in a ShadowRoot if required #TINY-6089
- Changed the DOM location of menus so that they display correctly when the editor is in a ShadowRoot #TINY-6093
- Changed the table plugin to correctly detect all valid header row structures #TINY-6007

### Fixed
- Fixed tables with no defined width being converted to a `fixed` width table when modifying the table #TINY-6051
- Fixed the `autosave` `isEmpty` API incorrectly detecting non-empty content as empty #TINY-5953
- Fixed table `Paste row after` and `Paste row before` menu items not disabled when nothing was available to paste #TINY-6006
- Fixed a selection performance issue with large tables on Microsoft Internet Explorer and Edge #TINY-6057
- Fixed filters for screening commands from the undo stack to be case-insensitive #TINY-5946
- Fixed `fullscreen` plugin now removes all classes when the editor is closed #TINY-4048
- Fixed handling of mixed-case icon identifiers (names) for UI elements #TINY-3854
- Fixed leading and trailing spaces lost when using `editor.selection.getContent({ format: 'text' })` #TINY-5986
- Fixed an issue where changing the URL with the quicklink toolbar caused unexpected undo behavior #TINY-5952
- Fixed an issue where removing formatting within a table cell would cause Internet Explorer 11 to scroll to the end of the table #TINY-6049
- Fixed an issue where the `allow_html_data_urls` setting was not correctly applied #TINY-5951
- Fixed the `autolink` feature so that it no longer treats a string with multiple "@" characters as an email address #TINY-4773
- Fixed an issue where removing the editor would leave unexpected attributes on the target element #TINY-4001
- Fixed the `link` plugin now suggest `mailto:` when the text contains an '@' and no slashes (`/`) #TINY-5941
- Fixed the `valid_children` check of custom elements now allows a wider range of characters in names #TINY-5971

## 5.3.2 - 2020-06-10

### Fixed
- Fixed a regression introduced in 5.3.0, where `images_dataimg_filter` was no-longer called #TINY-6086

## 5.3.1 - 2020-05-27

### Fixed
- Fixed the image upload error alert also incorrectly closing the image dialog #TINY-6020
- Fixed editor content scrolling incorrectly on focus in Firefox by reverting default content CSS html and body heights added in 5.3.0 #TINY-6019

## 5.3.0 - 2020-05-21

### Added
- Added html and body height styles to the default oxide content CSS #TINY-5978
- Added `uploadUri` and `blobInfo` to the data returned by `editor.uploadImages()` #TINY-4579
- Added a new function to the `BlobCache` API to lookup a blob based on the base64 data and mime type #TINY-5988
- Added the ability to search and replace within a selection #TINY-4549
- Added the ability to set the list start position for ordered lists and added new `lists` context menu item #TINY-3915
- Added `icon` as an optional config option to the toggle menu item API #TINY-3345
- Added `auto` mode for `toolbar_location` which positions the toolbar and menu bar at the bottom if there is no space at the top #TINY-3161

### Changed
- Changed the default `toolbar_location` to `auto` #TINY-3161
- Changed toggle menu items and choice menu items to have a dedicated icon with the checkmark displayed on the far right side of the menu item #TINY-3345
- Changed the `link`, `image`, and `paste` plugins to use Promises to reduce the bundle size #TINY-4710
- Changed the default icons to be lazy loaded during initialization #TINY-4729
- Changed the parsing of content so base64 encoded urls are converted to blob urls #TINY-4727
- Changed context toolbars so they concatenate when more than one is suitable for the current selection #TINY-4495
- Changed inline style element formats (strong, b, em, i, u, strike) to convert to a span on format removal if a `style` or `class` attribute is present #TINY-4741

### Fixed
- Fixed the `selection.setContent()` API not running parser filters #TINY-4002
- Fixed formats incorrectly applied or removed when table cells were selected #TINY-4709
- Fixed the `quickimage` button not restricting the file types to images #TINY-4715
- Fixed search and replace ignoring text in nested contenteditable elements #TINY-5967
- Fixed resize handlers displaying in the wrong location sometimes for remote images #TINY-4732
- Fixed table picker breaking in Firefox on low zoom levels #TINY-4728
- Fixed issue with loading or pasting contents with large base64 encoded images on Safari #TINY-4715
- Fixed supplementary special characters being truncated when inserted into the editor. Patch contributed by mlitwin. #TINY-4791
- Fixed toolbar buttons not set to disabled when the editor is in readonly mode #TINY-4592
- Fixed the editor selection incorrectly changing when removing caret format containers #TINY-3438
- Fixed bug where title, width, and height would be set to empty string values when updating an image and removing those attributes using the image dialog #TINY-4786
- Fixed `ObjectResized` event firing when an object wasn't resized #TINY-4161
- Fixed `ObjectResized` and `ObjectResizeStart` events incorrectly fired when adding or removing table rows and columns #TINY-4829
- Fixed the placeholder not hiding when pasting content into the editor #TINY-4828
- Fixed an issue where the editor would fail to load if local storage was disabled #TINY-5935
- Fixed an issue where an uploaded image would reuse a cached image with a different mime type #TINY-5988
- Fixed bug where toolbars and dialogs would not show if the body element was replaced (e.g. with Turbolinks). Patch contributed by spohlenz #GH-5653
- Fixed an issue where multiple formats would be removed when removing a single format at the end of lines or on empty lines #TINY-1170
- Fixed zero-width spaces incorrectly included in the `wordcount` plugin character count #TINY-5991
- Fixed a regression introduced in 5.2.0 whereby the desktop `toolbar_mode` setting would incorrectly override the mobile default setting #TINY-5998
- Fixed an issue where deleting all content in a single cell table would delete the entire table #TINY-1044

## 5.2.2 - 2020-04-23

### Fixed
- Fixed an issue where anchors could not be inserted on empty lines #TINY-2788
- Fixed text decorations (underline, strikethrough) not consistently inheriting the text color #TINY-4757
- Fixed `format` menu alignment buttons inconsistently applying to images #TINY-4057
- Fixed the floating toolbar drawer height collapsing when the editor is rendered in modal dialogs or floating containers #TINY-4837
- Fixed `media` embed content not processing safely in some cases #TINY-4857

## 5.2.1 - 2020-03-25

### Fixed
- Fixed the "is decorative" checkbox in the image dialog clearing after certain dialog events #FOAM-11
- Fixed possible uncaught exception when a `style` attribute is removed using a content filter on `setContent` #TINY-4742
- Fixed the table selection not functioning correctly in Microsoft Edge 44 or higher #TINY-3862
- Fixed the table resize handles not functioning correctly in Microsoft Edge 44 or higher #TINY-4160
- Fixed the floating toolbar drawer disconnecting from the toolbar when adding content in inline mode #TINY-4725 #TINY-4765
- Fixed `readonly` mode not returning the appropriate boolean value #TINY-3948
- Fixed the `forced_root_block_attrs` setting not applying attributes to new blocks consistently #TINY-4564
- Fixed the editor incorrectly stealing focus during initialization in Microsoft Internet Explorer #TINY-4697
- Fixed dialogs stealing focus when opening an alert or confirm dialog using an `onAction` callback #TINY-4014
- Fixed inline dialogs incorrectly closing when clicking on an opened alert or confirm dialog #TINY-4012
- Fixed the context toolbar overlapping the menu bar and toolbar #TINY-4586
- Fixed notification and inline dialog positioning issues when using `toolbar_location: 'bottom'` #TINY-4586
- Fixed the `colorinput` popup appearing offscreen on mobile devices #TINY-4711
- Fixed special characters not being found when searching by "whole words only" #TINY-4522
- Fixed an issue where dragging images could cause them to be duplicated #TINY-4195
- Fixed context toolbars activating without the editor having focus #TINY-4754
- Fixed an issue where removing the background color of text did not always work #TINY-4770
- Fixed an issue where new rows and columns in a table did not retain the style of the previous row or column #TINY-4788

## 5.2.0 - 2020-02-13

### Added
- Added the ability to apply formats to spaces #TINY-4200
- Added new `toolbar_location` setting to allow for positioning the menu and toolbar at the bottom of the editor #TINY-4210
- Added new `toolbar_groups` setting to allow a custom floating toolbar group to be added to the toolbar when using `floating` toolbar mode #TINY-4229
- Added new `link_default_protocol` setting to `link` and `autolink` plugin to allow a protocol to be used by default #TINY-3328
- Added new `placeholder` setting to allow a placeholder to be shown when the editor is empty #TINY-3917
- Added new `tinymce.dom.TextSeeker` API to allow searching text across different DOM nodes #TINY-4200
- Added a drop shadow below the toolbar while in sticky mode and introduced Oxide variables to customize it when creating a custom skin #TINY-4343
- Added `quickbars_image_toolbar` setting to allow for the image quickbar to be turned off #TINY-4398
- Added iframe and img `loading` attribute to the default schema. Patch contributed by ataylor32. #GH-5112
- Added new `getNodeFilters`/`getAttributeFilters` functions to the `editor.serializer` instance #TINY-4344
- Added new `a11y_advanced_options` setting to allow additional accessibility options to be added #FOAM-11
- Added new accessibility options and behaviours to the image dialog using `a11y_advanced_options` #FOAM-11
- Added the ability to use the window `PrismJS` instance for the `codesample` plugin instead of the bundled version to allow for styling custom languages #TINY-4504
- Added error message events that fire when a resource loading error occurs #TINY-4509

### Changed
- Changed the default schema to disallow `onchange` for select elements #TINY-4614
- Changed default `toolbar_mode` value from false to `wrap`. The value false has been deprecated #TINY-4617
- Changed `toolbar_drawer` setting to `toolbar_mode`. `toolbar_drawer` has been deprecated #TINY-4416
- Changed iframe mode to set selection on content init if selection doesn't exist #TINY-4139
- Changed table related icons to align them with the visual style of the other icons #TINY-4341
- Changed and improved the visual appearance of the color input field #TINY-2917
- Changed fake caret container to use `forced_root_block` when possible #TINY-4190
- Changed the `requireLangPack` API to wait until the plugin has been loaded before loading the language pack #TINY-3716
- Changed the formatter so `style_formats` are registered before the initial content is loaded into the editor #TINY-4238
- Changed media plugin to use https protocol for media urls by default #TINY-4577
- Changed the parser to treat CDATA nodes as bogus HTML comments to match the HTML parsing spec. A new `preserve_cdata` setting has been added to preserve CDATA nodes if required #TINY-4625

### Fixed
- Fixed incorrect parsing of malformed/bogus HTML comments #TINY-4625
- Fixed `quickbars` selection toolbar appearing on non-editable elements #TINY-4359
- Fixed bug with alignment toolbar buttons sometimes not changing state correctly #TINY-4139
- Fixed the `codesample` toolbar button not toggling when selecting code samples other than HTML #TINY-4504
- Fixed content incorrectly scrolling to the top or bottom when pressing enter if when the content was already in view #TINY-4162
- Fixed `scrollIntoView` potentially hiding elements behind the toolbar #TINY-4162
- Fixed editor not respecting the `resize_img_proportional` setting due to legacy code #TINY-4236
- Fixed flickering floating toolbar drawer in inline mode #TINY-4210
- Fixed an issue where the template plugin dialog would be indefinitely blocked on a failed template load #TINY-2766
- Fixed the `mscontrolselect` event not being unbound on IE/Edge #TINY-4196
- Fixed Confirm dialog footer buttons so only the "Yes" button is highlighted #TINY-4310
- Fixed `file_picker_callback` functionality for Image, Link and Media plugins #TINY-4163
- Fixed issue where floating toolbar drawer sometimes would break if the editor is resized while the drawer is open #TINY-4439
- Fixed incorrect `external_plugins` loading error message #TINY-4503
- Fixed resize handler was not hidden for ARIA purposes. Patch contributed by Parent5446. #GH-5195
- Fixed an issue where content could be lost if a misspelled word was selected and spellchecking was disabled #TINY-3899
- Fixed validation errors in the CSS where certain properties had the wrong default value #TINY-4491
- Fixed an issue where forced root block attributes were not applied when removing a list #TINY-4272
- Fixed an issue where the element path isn't being cleared when there are no parents #TINY-4412
- Fixed an issue where width and height in svg icons containing `rect` elements were overridden by the CSS reset #TINY-4408
- Fixed an issue where uploading images with `images_reuse_filename` enabled and that included a query parameter would generate an invalid URL #TINY-4638
- Fixed the `closeButton` property not working when opening notifications #TINY-4674
- Fixed keyboard flicker when opening a context menu on mobile #TINY-4540
- Fixed issue where plus icon svg contained strokes #TINY-4681

## 5.1.6 - 2020-01-28

### Fixed
- Fixed `readonly` mode not blocking all clicked links #TINY-4572
- Fixed legacy font sizes being calculated inconsistently for the `FontSize` query command value #TINY-4555
- Fixed changing a tables row from `Header` to `Body` incorrectly moving the row to the bottom of the table #TINY-4593
- Fixed the context menu not showing in certain cases with hybrid devices #TINY-4569
- Fixed the context menu opening in the wrong location when the target is the editor body #TINY-4568
- Fixed the `image` plugin not respecting the `automatic_uploads` setting when uploading local images #TINY-4287
- Fixed security issue related to parsing HTML comments and CDATA #TINY-4544

## 5.1.5 - 2019-12-19

### Fixed
- Fixed the UI not working with hybrid devices that accept both touch and mouse events #TNY-4521
- Fixed the `charmap` dialog initially focusing the first tab of the dialog instead of the search input field #TINY-4342
- Fixed an exception being raised when inserting content if the caret was directly before or after a `contenteditable="false"` element #TINY-4528
- Fixed a bug with pasting image URLs when paste as text is enabled #TINY-4523

## 5.1.4 - 2019-12-11

### Fixed
- Fixed dialog contents disappearing when clicking a checkbox for right-to-left languages #TINY-4518
- Fixed the `legacyoutput` plugin registering legacy formats after editor initialization, causing legacy content to be stripped on the initial load #TINY-4447
- Fixed search and replace not cycling through results when searching using special characters #TINY-4506
- Fixed the `visualchars` plugin converting HTML-like text to DOM elements in certain cases #TINY-4507
- Fixed an issue with the `paste` plugin not sanitizing content in some cases #TINY-4510
- Fixed HTML comments incorrectly being parsed in certain cases #TINY-4511

## 5.1.3 - 2019-12-04

### Fixed
- Fixed sticky toolbar not undocking when fullscreen mode is activated #TINY-4390
- Fixed the "Current Window" target not applying when updating links using the link dialog #TINY-4063
- Fixed disabled menu items not highlighting when focused #TINY-4339
- Fixed touch events passing through dialog collection items to the content underneath on Android devices #TINY-4431
- Fixed keyboard navigation of the Help dialog's Keyboard Navigation tab #TINY-4391
- Fixed search and replace dialog disappearing when finding offscreen matches on iOS devices #TINY-4350
- Fixed performance issues where sticky toolbar was jumping while scrolling on slower browsers #TINY-4475

## 5.1.2 - 2019-11-19

### Fixed
- Fixed desktop touch devices using `mobile` configuration overrides #TINY-4345
- Fixed unable to disable the new scrolling toolbar feature #TINY-4345
- Fixed touch events passing through any pop-up items to the content underneath on Android devices #TINY-4367
- Fixed the table selector handles throwing JavaScript exceptions for non-table selections #TINY-4338
- Fixed `cut` operations not removing selected content on Android devices when the `paste` plugin is enabled #TINY-4362
- Fixed inline toolbar not constrained to the window width by default #TINY-4314
- Fixed context toolbar split button chevrons pointing right when they should be pointing down #TINY-4257
- Fixed unable to access the dialog footer in tabbed dialogs on small screens #TINY-4360
- Fixed mobile table selectors were hard to select with touch by increasing the size #TINY-4366
- Fixed mobile table selectors moving when moving outside the editor #TINY-4366
- Fixed inline toolbars collapsing when using sliding toolbars #TINY-4389
- Fixed block textpatterns not treating NBSPs as spaces #TINY-4378
- Fixed backspace not merging blocks when the last element in the preceding block was a `contenteditable="false"` element #TINY-4235
- Fixed toolbar buttons that only contain text labels overlapping on mobile devices #TINY-4395
- Fixed quickbars quickimage picker not working on mobile #TINY-4377
- Fixed fullscreen not resizing in an iOS WKWebView component #TINY-4413

## 5.1.1 - 2019-10-28

### Fixed
- Fixed font formats containing spaces being wrapped in `&quot;` entities instead of single quotes #TINY-4275
- Fixed alert and confirm dialogs losing focus when clicked #TINY-4248
- Fixed clicking outside a modal dialog focusing on the document body #TINY-4249
- Fixed the context toolbar not hiding when scrolled out of view #TINY-4265

## 5.1.0 - 2019-10-17

### Added
- Added touch selector handles for table selections on touch devices #TINY-4097
- Added border width field to Table Cell dialog #TINY-4028
- Added touch event listener to media plugin to make embeds playable #TINY-4093
- Added oxide styling options to notifications and tweaked the default variables #TINY-4153
- Added additional padding to split button chevrons on touch devices, to make them easier to interact with #TINY-4223
- Added new platform detection functions to `Env` and deprecated older detection properties #TINY-4184
- Added `inputMode` config field to specify inputmode attribute of `input` dialog components #TINY-4062
- Added new `inputMode` property to relevant plugins/dialogs #TINY-4102
- Added new `toolbar_sticky` setting to allow the iframe menubar/toolbar to stick to the top of the window when scrolling #TINY-3982

### Changed
- Changed default setting for `toolbar_drawer` to `floating` #TINY-3634
- Changed mobile phones to use the `silver` theme by default #TINY-3634
- Changed some editor settings to default to `false` on touch devices:
  - `menubar`(phones only) #TINY-4077
  - `table_grid` #TINY-4075
  - `resize` #TINY-4157
  - `object_resizing` #TINY-4157
- Changed toolbars and context toolbars to sidescroll on mobile #TINY-3894 #TINY-4107
- Changed context menus to render as horizontal menus on touch devices #TINY-4107
- Changed the editor to use the `VisualViewport` API of the browser where possible #TINY-4078
- Changed visualblocks toolbar button icon and renamed `paragraph` icon to `visualchars` #TINY-4074
- Changed Oxide default for `@toolbar-button-chevron-color` to follow toolbar button icon color #TINY-4153
- Changed the `urlinput` dialog component to use the `url` type attribute #TINY-4102

### Fixed
- Fixed Safari desktop visual viewport fires resize on fullscreen breaking the restore function #TINY-3976
- Fixed scroll issues on mobile devices #TINY-3976
- Fixed context toolbar unable to refresh position on iOS12 #TINY-4107
- Fixed ctrl+left click not opening links on readonly mode and the preview dialog #TINY-4138
- Fixed Slider UI component not firing `onChange` event on touch devices #TINY-4092
- Fixed notifications overlapping instead of stacking #TINY-3478
- Fixed inline dialogs positioning incorrectly when the page is scrolled #TINY-4018
- Fixed inline dialogs and menus not repositioning when resizing #TINY-3227
- Fixed inline toolbar incorrectly stretching to the full width when a width value was provided #TINY-4066
- Fixed menu chevrons color to follow the menu text color #TINY-4153
- Fixed table menu selection grid from staying black when using dark skins, now follows border color #TINY-4153
- Fixed Oxide using the wrong text color variable for menubar button focused state #TINY-4146
- Fixed the autoresize plugin not keeping the selection in view when resizing #TINY-4094
- Fixed textpattern plugin throwing exceptions when using `forced_root_block: false` #TINY-4172
- Fixed missing CSS fill styles for toolbar button icon active state #TINY-4147
- Fixed an issue where the editor selection could end up inside a short ended element (such as `br`) #TINY-3999
- Fixed browser selection being lost in inline mode when opening split dropdowns #TINY-4197
- Fixed backspace throwing an exception when using `forced_root_block: false` #TINY-4099
- Fixed floating toolbar drawer expanding outside the bounds of the editor #TINY-3941
- Fixed the autocompleter not activating immediately after a `br` or `contenteditable=false` element #TINY-4194
- Fixed an issue where the autocompleter would incorrectly close on IE 11 in certain edge cases #TINY-4205

## 5.0.16 - 2019-09-24

### Added
- Added new `referrer_policy` setting to add the `referrerpolicy` attribute when loading scripts or stylesheets #TINY-3978
- Added a slight background color to dialog tab links when focused to aid keyboard navigation #TINY-3877

### Fixed
- Fixed media poster value not updating on change #TINY-4013
- Fixed openlink was not registered as a toolbar button #TINY-4024
- Fixed failing to initialize if a script tag was used inside a SVG #TINY-4087
- Fixed double top border showing on toolbar without menubar when toolbar_drawer is enabled #TINY-4118
- Fixed unable to drag inline dialogs to the bottom of the screen when scrolled #TINY-4154
- Fixed notifications appearing on top of the toolbar when scrolled in inline mode #TINY-4159
- Fixed notifications displaying incorrectly on IE 11 #TINY-4169

## 5.0.15 - 2019-09-02

### Added
- Added a dark `content_css` skin to go with the dark UI skin #TINY-3743

### Changed
- Changed the enabled state on toolbar buttons so they don't get the hover effect #TINY-3974

### Fixed
- Fixed missing CSS active state on toolbar buttons #TINY-3966
- Fixed `onChange` callback not firing for the colorinput dialog component #TINY-3968
- Fixed context toolbars not showing in fullscreen mode #TINY-4023

## 5.0.14 - 2019-08-19

### Added
- Added an API to reload the autocompleter menu with additional fetch metadata #MENTIONS-17

### Fixed
- Fixed missing toolbar button border styling options #TINY-3965
- Fixed image upload progress notification closing before the upload is complete #TINY-3963
- Fixed inline dialogs not closing on escape when no dialog component is in focus #TINY-3936
- Fixed plugins not being filtered when defaulting to mobile on phones #TINY-3537
- Fixed toolbar more drawer showing the content behind it when transitioning between opened and closed states #TINY-3878
- Fixed focus not returning to the dialog after pressing the "Replace all" button in the search and replace dialog #TINY-3961

### Removed
- Removed Oxide variable `@menubar-select-disabled-border-color` and replaced it with `@menubar-select-disabled-border` #TINY-3965

## 5.0.13 - 2019-08-06

### Changed
- Changed modal dialogs to prevent dragging by default and added new `draggable_modal` setting to restore dragging #TINY-3873
- Changed the nonbreaking plugin to insert nbsp characters wrapped in spans to aid in filtering. This can be disabled using the `nonbreaking_wrap` setting #TINY-3647
- Changed backspace behaviour in lists to outdent nested list items when the cursor is at the start of the list item #TINY-3651

### Fixed
- Fixed sidebar growing beyond editor bounds in IE 11 #TINY-3937
- Fixed issue with being unable to keyboard navigate disabled toolbar buttons #TINY-3350
- Fixed issues with backspace and delete in nested contenteditable true and false elements #TINY-3868
- Fixed issue with losing keyboard navigation in dialogs due to disabled buttons #TINY-3914
- Fixed `MouseEvent.mozPressure is deprecated` warning in Firefox #TINY-3919
- Fixed `default_link_target` not being respected when `target_list` is disabled #TINY-3757
- Fixed mobile plugin filter to only apply to the mobile theme, rather than all mobile platforms #TINY-3405
- Fixed focus switching to another editor during mode changes #TINY-3852
- Fixed an exception being thrown when clicking on an uninitialized inline editor #TINY-3925
- Fixed unable to keyboard navigate to dialog menu buttons #TINY-3933
- Fixed dialogs being able to be dragged outside the window viewport #TINY-3787
- Fixed inline dialogs appearing above modal dialogs #TINY-3932

## 5.0.12 - 2019-07-18

### Added
- Added ability to utilize UI dialog panels inside other panels #TINY-3305
- Added help dialog tab explaining keyboard navigation of the editor #TINY-3603

### Changed
- Changed the "Find and Replace" design to an inline dialog #TINY-3054

### Fixed
- Fixed issue where autolink spacebar event was not being fired on Edge #TINY-3891
- Fixed table selection missing the background color #TINY-3892
- Fixed removing shortcuts not working for function keys #TINY-3871
- Fixed non-descriptive UI component type names #TINY-3349
- Fixed UI registry components rendering as the wrong type when manually specifying a different type #TINY-3385
- Fixed an issue where dialog checkbox, input, selectbox, textarea and urlinput components couldn't be disabled #TINY-3708
- Fixed the context toolbar not using viable screen space in inline/distraction free mode #TINY-3717
- Fixed the context toolbar overlapping the toolbar in various conditions #TINY-3205
- Fixed IE11 edge case where items were being inserted into the wrong location #TINY-3884

## 5.0.11 - 2019-07-04

### Fixed
- Fixed packaging errors caused by a rollup treeshaking bug (https://github.com/rollup/rollup/issues/2970) #TINY-3866
- Fixed the customeditor component not able to get data from the dialog api #TINY-3866
- Fixed collection component tooltips not being translated #TINY-3855

## 5.0.10 - 2019-07-02

### Added
- Added support for all HTML color formats in `color_map` setting #TINY-3837

### Changed
- Changed backspace key handling to outdent content in appropriate circumstances #TINY-3685
- Changed default palette for forecolor and backcolor to include some lighter colors suitable for highlights #TINY-2865
- Changed the search and replace plugin to cycle through results #TINY-3800

### Fixed
- Fixed inconsistent types causing some properties to be unable to be used in dialog components #TINY-3778
- Fixed an issue in the Oxide skin where dialog content like outlines and shadows were clipped because of overflow hidden #TINY-3566
- Fixed the search and replace plugin not resetting state when changing the search query #TINY-3800
- Fixed backspace in lists not creating an undo level #TINY-3814
- Fixed the editor to cancel loading in quirks mode where the UI is not supported #TINY-3391
- Fixed applying fonts not working when the name contained spaces and numbers #TINY-3801
- Fixed so that initial content is retained when initializing on list items #TINY-3796
- Fixed inefficient font name and font size current value lookup during rendering #TINY-3813
- Fixed mobile font copied into the wrong folder for the oxide-dark skin #TINY-3816
- Fixed an issue where resizing the width of tables would produce inaccurate results #TINY-3827
- Fixed a memory leak in the Silver theme #TINY-3797
- Fixed alert and confirm dialogs using incorrect markup causing inconsistent padding #TINY-3835
- Fixed an issue in the Table plugin with `table_responsive_width` not enforcing units when resizing #TINY-3790
- Fixed leading, trailing and sequential spaces being lost when pasting plain text #TINY-3726
- Fixed exception being thrown when creating relative URIs #TINY-3851
- Fixed focus is no longer set to the editor content during mode changes unless the editor already had focus #TINY-3852

## 5.0.9 - 2019-06-26

### Fixed
- Fixed print plugin not working in Firefox #TINY-3834

## 5.0.8 - 2019-06-18

### Added
- Added back support for multiple toolbars #TINY-2195
- Added support for .m4a files to the media plugin #TINY-3750
- Added new base_url and suffix editor init options #TINY-3681

### Fixed
- Fixed incorrect padding for select boxes with visible values #TINY-3780
- Fixed selection incorrectly changing when programmatically setting selection on contenteditable false elements #TINY-3766
- Fixed sidebar background being transparent #TINY-3727
- Fixed the build to remove duplicate iife wrappers #TINY-3689
- Fixed bogus autocompleter span appearing in content when the autocompleter menu is shown #TINY-3752
- Fixed toolbar font size select not working with legacyoutput plugin #TINY-2921
- Fixed the legacyoutput plugin incorrectly aligning images #TINY-3660
- Fixed remove color not working when using the legacyoutput plugin #TINY-3756
- Fixed the font size menu applying incorrect sizes when using the legacyoutput plugin #TINY-3773
- Fixed scrollIntoView not working when the parent window was out of view #TINY-3663
- Fixed the print plugin printing from the wrong window in IE11 #TINY-3762
- Fixed content CSS loaded over CORS not loading in the preview plugin with content_css_cors enabled #TINY-3769
- Fixed the link plugin missing the default "None" option for link list #TINY-3738
- Fixed small dot visible with menubar and toolbar disabled in inline mode #TINY-3623
- Fixed space key properly inserts a nbsp before/after block elements #TINY-3745
- Fixed native context menu not showing with images in IE11 #TINY-3392
- Fixed inconsistent browser context menu image selection #TINY-3789

## 5.0.7 - 2019-06-05

### Added
- Added new toolbar button and menu item for inserting tables via dialog #TINY-3636
- Added new API for adding/removing/changing tabs in the Help dialog #TINY-3535
- Added highlighting of matched text in autocompleter items #TINY-3687
- Added the ability for autocompleters to work with matches that include spaces #TINY-3704
- Added new `imagetools_fetch_image` callback to allow custom implementations for cors loading of images #TINY-3658
- Added `'http'` and `https` options to `link_assume_external_targets` to prepend `http://` or `https://` prefixes when URL does not contain a protocol prefix. Patch contributed by francoisfreitag. #GH-4335

### Changed
- Changed annotations navigation to work the same as inline boundaries #TINY-3396
- Changed tabpanel API by adding a `name` field and changing relevant methods to use it #TINY-3535

### Fixed
- Fixed text color not updating all color buttons when choosing a color #TINY-3602
- Fixed the autocompleter not working with fragmented text #TINY-3459
- Fixed the autosave plugin no longer overwrites window.onbeforeunload #TINY-3688
- Fixed infinite loop in the paste plugin when IE11 takes a long time to process paste events. Patch contributed by lRawd. #GH-4987
- Fixed image handle locations when using `fixed_toolbar_container`. Patch contributed by t00. #GH-4966
- Fixed the autoresize plugin not firing `ResizeEditor` events #TINY-3587
- Fixed editor in fullscreen mode not extending to the bottom of the screen #TINY-3701
- Fixed list removal when pressing backspace after the start of the list item #TINY-3697
- Fixed autocomplete not triggering from compositionend events #TINY-3711
- Fixed `file_picker_callback` could not set the caption field on the insert image dialog #TINY-3172
- Fixed the autocompleter menu showing up after a selection had been made #TINY-3718
- Fixed an exception being thrown when a file or number input has focus during initialization. Patch contributed by t00 #GH-2194

## 5.0.6 - 2019-05-22

### Added
- Added `icons_url` editor settings to enable icon packs to be loaded from a custom url #TINY-3585
- Added `image_uploadtab` editor setting to control the visibility of the upload tab in the image dialog #TINY-3606
- Added new api endpoints to the wordcount plugin and improved character count logic #TINY-3578

### Changed
- Changed plugin, language and icon loading errors to log in the console instead of a notification #TINY-3585

### Fixed
- Fixed the textpattern plugin not working with fragmented text #TINY-3089
- Fixed various toolbar drawer accessibility issues and added an animation #TINY-3554
- Fixed issues with selection and ui components when toggling readonly mode #TINY-3592
- Fixed so readonly mode works with inline editors #TINY-3592
- Fixed docked inline toolbar positioning when scrolled #TINY-3621
- Fixed initial value not being set on bespoke select in quickbars and toolbar drawer #TINY-3591
- Fixed so that nbsp entities aren't trimmed in white-space: pre-line elements #TINY-3642
- Fixed `mceInsertLink` command inserting spaces instead of url encoded characters #GH-4990
- Fixed text content floating on top of dialogs in IE11 #TINY-3640

## 5.0.5 - 2019-05-09

### Added
- Added menu items to match the forecolor/backcolor toolbar buttons #TINY-2878
- Added default directionality based on the configured language #TINY-2621
- Added styles, icons and tests for rtl mode #TINY-2621

### Fixed
- Fixed autoresize not working with floating elements or when media elements finished loading #TINY-3545
- Fixed incorrect vertical caret positioning in IE 11 #TINY-3188
- Fixed submenu anchoring hiding overflowed content #TINY-3564

### Removed
- Removed unused and hidden validation icons to avoid displaying phantom tooltips #TINY-2329

## 5.0.4 - 2019-04-23

### Added
- Added back URL dialog functionality, which is now available via `editor.windowManager.openUrl()` #TINY-3382
- Added the missing throbber functionality when calling `editor.setProgressState(true)` #TINY-3453
- Added function to reset the editor content and undo/dirty state via `editor.resetContent()` #TINY-3435
- Added the ability to set menu buttons as active #TINY-3274
- Added `editor.mode` API, featuring a custom editor mode API #TINY-3406
- Added better styling to floating toolbar drawer #TINY-3479
- Added the new premium plugins to the Help dialog plugins tab #TINY-3496
- Added the linkchecker context menu items to the default configuration #TINY-3543

### Fixed
- Fixed image context menu items showing on placeholder images #TINY-3280
- Fixed dialog labels and text color contrast within notifications/alert banners to satisfy WCAG 4.5:1 contrast ratio for accessibility #TINY-3351
- Fixed selectbox and colorpicker items not being translated #TINY-3546
- Fixed toolbar drawer sliding mode to correctly focus the editor when tabbing via keyboard navigation #TINY-3533
- Fixed positioning of the styleselect menu in iOS while using the mobile theme #TINY-3505
- Fixed the menubutton `onSetup` callback to be correctly executed when rendering the menu buttons #TINY-3547
- Fixed `default_link_target` setting to be correctly utilized when creating a link #TINY-3508
- Fixed colorpicker floating marginally outside its container #TINY-3026
- Fixed disabled menu items displaying as active when hovered #TINY-3027

### Removed
- Removed redundant mobile wrapper #TINY-3480

## 5.0.3 - 2019-03-19

### Changed
- Changed empty nested-menu items within the style formats menu to be disabled or hidden if the value of `style_formats_autohide` is `true` #TINY-3310
- Changed the entire phrase 'Powered by Tiny' in the status bar to be a link instead of just the word 'Tiny' #TINY-3366
- Changed `formatselect`, `styleselect` and `align` menus to use the `mceToggleFormat` command internally #TINY-3428

### Fixed
- Fixed toolbar keyboard navigation to work as expected when `toolbar_drawer` is configured #TINY-3432
- Fixed text direction buttons to display the correct pressed state in selections that have no explicit `dir` property #TINY-3138
- Fixed the mobile editor to clean up properly when removed #TINY-3445
- Fixed quickbar toolbars to add an empty box to the screen when it is set to `false` #TINY-3439
- Fixed an issue where pressing the **Delete/Backspace** key at the edge of tables was creating incorrect selections #TINY-3371
- Fixed an issue where dialog collection items (emoticon and special character dialogs) couldn't be selected with touch devices #TINY-3444
- Fixed a type error introduced in TinyMCE version 5.0.2 when calling `editor.getContent()` with nested bookmarks #TINY-3400
- Fixed an issue that prevented default icons from being overridden #TINY-3449
- Fixed an issue where **Home/End** keys wouldn't move the caret correctly before or after `contenteditable=false` inline elements #TINY-2995
- Fixed styles to be preserved in IE 11 when editing via the `fullpage` plugin #TINY-3464
- Fixed the `link` plugin context toolbar missing the open link button #TINY-3461
- Fixed inconsistent dialog component spacing #TINY-3436

## 5.0.2 - 2019-03-05

### Added
- Added presentation and document presets to `htmlpanel` dialog component #TINY-2694
- Added missing fixed_toolbar_container setting has been reimplemented in the Silver theme #TINY-2712
- Added a new toolbar setting `toolbar_drawer` that moves toolbar groups which overflow the editor width into either a `sliding` or `floating` toolbar section #TINY-2874

### Changed
- Updated the build process to include package lock files in the dev distribution archive #TINY-2870

### Fixed
- Fixed inline dialogs did not have aria attributes #TINY-2694
- Fixed default icons are now available in the UI registry, allowing use outside of toolbar buttons #TINY-3307
- Fixed a memory leak related to select toolbar items #TINY-2874
- Fixed a memory leak due to format changed listeners that were never unbound #TINY-3191
- Fixed an issue where content may have been lost when using permanent bookmarks #TINY-3400
- Fixed the quicklink toolbar button not rendering in the quickbars plugin #TINY-3125
- Fixed an issue where menus were generating invalid HTML in some cases #TINY-3323
- Fixed an issue that could cause the mobile theme to show a blank white screen when the editor was inside an `overflow:hidden` element #TINY-3407
- Fixed mobile theme using a transparent background and not taking up the full width on iOS #TINY-3414
- Fixed the template plugin dialog missing the description field #TINY-3337
- Fixed input dialog components using an invalid default type attribute #TINY-3424
- Fixed an issue where backspace/delete keys after/before pagebreak elements wouldn't move the caret #TINY-3097
- Fixed an issue in the table plugin where menu items and toolbar buttons weren't showing correctly based on the selection #TINY-3423
- Fixed inconsistent button focus styles in Firefox #TINY-3377
- Fixed the resize icon floating left when all status bar elements were disabled #TINY-3340
- Fixed the resize handle to not show in fullscreen mode #TINY-3404

## 5.0.1 - 2019-02-21

### Added
- Added H1-H6 toggle button registration to the silver theme #TINY-3070
- Added code sample toolbar button will now toggle on when the cursor is in a code section #TINY-3040
- Added new settings to the emoticons plugin to allow additional emoticons to be added #TINY-3088

### Fixed
- Fixed an issue where adding links to images would replace the image with text #TINY-3356
- Fixed an issue where the inline editor could use fractional pixels for positioning #TINY-3202
- Fixed an issue where uploading non-image files in the Image Plugin upload tab threw an error. #TINY-3244
- Fixed an issue in the media plugin that was causing the source url and height/width to be lost in certain circumstances #TINY-2858
- Fixed an issue with the Context Toolbar not being removed when clicking outside of the editor #TINY-2804
- Fixed an issue where clicking 'Remove link' wouldn't remove the link in certain circumstances #TINY-3199
- Fixed an issue where the media plugin would fail when parsing dialog data #TINY-3218
- Fixed an issue where retrieving the selected content as text didn't create newlines #TINY-3197
- Fixed incorrect keyboard shortcuts in the Help dialog for Windows #TINY-3292
- Fixed an issue where JSON serialization could produce invalid JSON #TINY-3281
- Fixed production CSS including references to source maps #TINY-3920
- Fixed development CSS was not included in the development zip #TINY-3920
- Fixed the autocompleter matches predicate not matching on the start of words by default #TINY-3306
- Fixed an issue where the page could be scrolled with modal dialogs open #TINY-2252
- Fixed an issue where autocomplete menus would show an icon margin when no items had icons #TINY-3329
- Fixed an issue in the quickbars plugin where images incorrectly showed the text selection toolbar #TINY-3338
- Fixed an issue that caused the inline editor to fail to render when the target element already had focus #TINY-3353

### Removed
- Removed paste as text notification banner and paste_plaintext_inform setting #POW-102

## 5.0.0 - 2019-02-04

Full documentation for the version 5 features and changes is available at https://www.tiny.cloud/docs/tinymce/5/release-notes/release-notes50/

### Added
- Added links and registered names with * to denote premium plugins in Plugins tab of Help dialog #TINY-3223

### Changed
- Changed Tiny 5 mobile skin to look more uniform with desktop #TINY-2650
- Blacklisted table, th and td as inline editor target #TINY-717

### Fixed
- Fixed an issue where tab panel heights weren't sizing properly on smaller screens and weren't updating on resize #TINY-3242
- Fixed image tools not having any padding between the label and slider #TINY-3220
- Fixed context toolbar toggle buttons not showing the correct state #TINY-3022
- Fixed missing separators in the spellchecker context menu between the suggestions and actions #TINY-3217
- Fixed notification icon positioning in alert banners #TINY-2196
- Fixed a typo in the word count plugin name #TINY-3062
- Fixed charmap and emoticons dialogs not having a primary button #TINY-3233
- Fixed an issue where resizing wouldn't work correctly depending on the box-sizing model #TINY-3278

## 5.0.0-rc-2 - 2019-01-22

### Added
- Added screen reader accessibility for sidebar and statusbar #TINY-2699

### Changed
- Changed formatting menus so they are registered and made the align toolbar button use an icon instead of text #TINY-2880
- Changed checkboxes to use a boolean for its state, instead of a string #TINY-2848
- Updated the textpattern plugin to properly support nested patterns and to allow running a command with a value for a pattern with a start and an end #TINY-2991
- Updated Emoticons and Charmap dialogs to be screen reader accessible #TINY-2693

### Fixed
- Fixed the link dialog such that it will now retain class attributes when updating links #TINY-2825
- Fixed "Find and replace" not showing in the "Edit" menu by default #TINY-3061
- Fixed dropdown buttons missing the 'type' attribute, which could cause forms to be incorrectly submitted #TINY-2826
- Fixed emoticon and charmap search not returning expected results in certain cases #TINY-3084
- Fixed blank rel_list values throwing an exception in the link plugin #TINY-3149

### Removed
- Removed unnecessary 'flex' and unused 'colspan' properties from the new dialog APIs #TINY-2973

## 5.0.0-rc-1 - 2019-01-08

### Added
- Added editor settings functionality to specify title attributes for toolbar groups #TINY-2690
- Added icons instead of button text to improve Search and Replace dialog footer appearance #TINY-2654
- Added `tox-dialog__table` instead of `mce-table-striped` class to enhance Help dialog appearance #TINY-2360
- Added title attribute to iframes so, screen readers can announce iframe labels #TINY-2692
- Added a wordcount menu item, that defaults to appearing in the tools menu #TINY-2877

### Changed
- Updated the font select dropdown logic to try to detect the system font stack and show "System Font" as the font name #TINY-2710
- Updated the autocompleter to only show when it has matched items #TINY-2350
- Updated SizeInput labels to "Height" and "Width" instead of Dimensions #TINY-2833
- Updated the build process to minify and generate ASCII only output for the emoticons database #TINY-2744

### Fixed
- Fixed readonly mode not fully disabling editing content #TINY-2287
- Fixed accessibility issues with the font select, font size, style select and format select toolbar dropdowns #TINY-2713
- Fixed accessibility issues with split dropdowns #TINY-2697
- Fixed the legacyoutput plugin to be compatible with TinyMCE 5.0 #TINY-2301
- Fixed icons not showing correctly in the autocompleter popup #TINY-3029
- Fixed an issue where preview wouldn't show anything in Edge under certain circumstances #TINY-3035
- Fixed the height being incorrectly calculated for the autoresize plugin #TINY-2807

## 5.0.0-beta-1 - 2018-11-30

### Added
- Added a new `addNestedMenuItem()` UI registry function and changed all nested menu items to use the new registry functions #TINY-2230
- Added title attribute to color swatch colors #TINY-2669
- Added anchorbar component to anchor inline toolbar dialogs to instead of the toolbar #TINY-2040
- Added support for toolbar<n> and toolbar array config options to be squashed into a single toolbar and not create multiple toolbars #TINY-2195
- Added error handling for when forced_root_block config option is set to true #TINY-2261
- Added functionality for the removed_menuitems config option #TINY-2184
- Added the ability to use a string to reference menu items in menu buttons and submenu items #TINY-2253

### Changed
- Changed the name of the "inlite" plugin to "quickbars" #TINY-2831
- Changed the background color icon to highlight background icon #TINY-2258
- Changed Help dialog to be accessible to screen readers #TINY-2687
- Changed the color swatch to save selected custom colors to local storage for use across sessions #TINY-2722
- Changed `WindowManager` API - methods `getParams`, `setParams` and `getWindows`, and the legacy `windows` property, have been removed. `alert` and `confirm` dialogs are no longer tracked in the window list. #TINY-2603

### Fixed
- Fixed an inline mode issue where the save plugin upon saving can cause content loss #TINY-2659
- Fixed an issue in IE 11 where calling selection.getContent() would return an empty string when the editor didn't have focus #TINY-2325

### Removed
- Removed compat3x plugin #TINY-2815

## 5.0.0-preview-4 - 2018-11-12

### Added
- Added width and height placeholder text to image and media dialog dimensions input #AP-296
- Added the ability to keyboard navigate through menus, toolbars, sidebar and the status bar sequentially #AP-381
- Added translation capability back to the editor's UI #AP-282
- Added `label` component type for dialogs to group components under a label

### Changed
- Changed the editor resize handle so that it should be disabled when the autoresize plugin is turned on #AP-424
- Changed UI text for microcopy improvements #TINY-2281

### Fixed
- Fixed distraction free plugin #AP-470
- Fixed contents of the input field being selected on focus instead of just recieving an outline highlight #AP-464
- Fixed styling issues with dialogs and menus in IE 11 #AP-456
- Fixed custom style format control not honoring custom formats #AP-393
- Fixed context menu not appearing when clicking an image with a caption #AP-382
- Fixed directionality of UI when using an RTL language #AP-423
- Fixed page responsiveness with multiple inline editors #AP-430
- Fixed empty toolbar groups appearing through invalid configuration of the `toolbar` property #AP-450
- Fixed text not being retained when updating links through the link dialog #AP-293
- Fixed edit image context menu, context toolbar and toolbar items being incorrectly enabled when selecting invalid images #AP-323
- Fixed emoji type ahead being shown when typing URLs #AP-366
- Fixed toolbar configuration properties incorrectly expecting string arrays instead of strings #AP-342
- Fixed the block formatting toolbar item not showing a "Formatting" title when there is no selection #AP-321
- Fixed clicking disabled toolbar buttons hiding the toolbar in inline mode #AP-380
- Fixed `EditorResize` event not being fired upon editor resize #AP-327
- Fixed tables losing styles when updating through the dialog #AP-368
- Fixed context toolbar positioning to be more consistent near the edges of the editor #AP-318
- Fixed table of contents plugin now works with v5 toolbar APIs correctly #AP-347
- Fixed the `link_context_toolbar` configuration not disabling the context toolbar #AP-458
- Fixed the link context toolbar showing incorrect relative links #AP-435
- Fixed the alignment of the icon in alert banner dialog components #TINY-2220
- Fixed the visual blocks and visual char menu options not displaying their toggled state #TINY-2238
- Fixed the editor not displaying as fullscreen when toggled #TINY-2237

### Removed
- Removed the tox-custom-editor class that was added to the wrapping element of codemirror #TINY-2211

## 5.0.0-preview-3 - 2018-10-18

### Changed
- Changed editor layout to use modern CSS properties over manually calculating dimensions #AP-324
- Changed `autoresize_min_height` and `autoresize_max_height` configurations to `min_height` and `max_height` #AP-324
- Changed `Whole word` label in Search and Replace dialog to `Find whole words only` #AP-387

### Fixed
- Fixed bugs with editor width jumping when resizing and the iframe not resizing to smaller than 150px in height #AP-324
- Fixed mobile theme bug that prevented the editor from loading #AP-404
- Fixed long toolbar groups extending outside of the editor instead of wrapping
- Fixed dialog titles so they are now proper case #AP-384
- Fixed color picker default to be #000000 instead of #ff00ff #AP-216
- Fixed "match case" option on the Find and Replace dialog is no longer selected by default #AP-298
- Fixed vertical alignment of toolbar icons #DES-134
- Fixed toolbar icons not appearing on IE11 #DES-133

## 5.0.0-preview-2 - 2018-10-10

### Added
- Added swatch is now shown for colorinput fields, instead of the colorpicker directly #AP-328
- Added fontformats and fontsizes menu items #AP-390

### Changed
- Changed configuration of color options has been simplified to `color_map`, `color_cols`, and `custom_colors` #AP-328
- Changed `height` configuration to apply to the editor frame (including menubar, toolbar, status bar) instead of the content area #AP-324

### Fixed
- Fixed styleselect not updating the displayed item as the cursor moved #AP-388
- Fixed preview iframe not expanding to the dialog size #AP-252
- Fixed 'meta' shortcuts not translated into platform-specific text #AP-270
- Fixed tabbed dialogs (Charmap and Emoticons) shrinking when no search results returned
- Fixed a bug where alert banner icons were not retrieved from icon pack. #AP-330
- Fixed component styles to flex so they fill large dialogs. #AP-252
- Fixed editor flashing unstyled during load (still in progress). #AP-349

### Removed
- Removed `colorpicker` plugin, it is now in the theme #AP-328
- Removed `textcolor` plugin, it is now in the theme #AP-328

## 5.0.0-preview-1 - 2018-10-01

Developer preview 1

Initial list of features and changes is available at https://www.tiny.cloud/docs/tinymce/5/release-notes/release-notes50/

## 4.9.11 - 2020-07-13

### Fixed
- Fixed the `selection.setContent()` API not running parser filters #TINY-4002
- Fixed content in an iframe element parsing as DOM elements instead of text content #TINY-5943
- Fixed up and down keyboard navigation not working for inline `contenteditable="false"` elements #TINY-6226

## 4.9.10 - 2020-04-23

### Fixed
- Fixed an issue where the editor selection could end up inside a short ended element (eg br) #TINY-3999
- Fixed a security issue related to CDATA sanitization during parsing #TINY-4669
- Fixed `media` embed content not processing safely in some cases #TINY-4857

## 4.9.9 - 2020-03-25

### Fixed
- Fixed the table selection not functioning correctly in Microsoft Edge 44 or higher #TINY-3862
- Fixed the table resize handles not functioning correctly in Microsoft Edge 44 or higher #TINY-4160
- Fixed the `forced_root_block_attrs` setting not applying attributes to new blocks consistently #TINY-4564
- Fixed the editor failing to initialize if a script tag was used inside an SVG #TINY-4087

## 4.9.8 - 2020-01-28

### Fixed
- Fixed the `mobile` theme failing to load due to a bundling issue #TINY-4613
- Fixed security issue related to parsing HTML comments and CDATA #TINY-4544

## 4.9.7 - 2019-12-19

### Fixed
- Fixed the `visualchars` plugin converting HTML-like text to DOM elements in certain cases #TINY-4507
- Fixed an issue with the `paste` plugin not sanitizing content in some cases #TINY-4510
- Fixed HTML comments incorrectly being parsed in certain cases #TINY-4511

## 4.9.6 - 2019-09-02

### Fixed
- Fixed image browse button sometimes displaying the browse window twice #TINY-3959

## 4.9.5 - 2019-07-02

### Changed
- Changed annotations navigation to work the same as inline boundaries #TINY-3396

### Fixed
- Fixed the print plugin printing from the wrong window in IE11 #TINY-3762
- Fixed an exception being thrown when a file or number input has focus during initialization. Patch contributed by t00 #GH-2194
- Fixed positioning of the styleselect menu in iOS while using the mobile theme #TINY-3505
- Fixed native context menu not showing with images in IE11 #TINY-3392
- Fixed selection incorrectly changing when programmatically setting selection on contenteditable false elements #TINY-3766
- Fixed image browse button not working on touch devices #TINY-3751
- Fixed so that nbsp entities aren't trimmed in white-space: pre-line elements #TINY-3642
- Fixed space key properly inserts a nbsp before/after block elements #TINY-3745
- Fixed infinite loop in the paste plugin when IE11 takes a long time to process paste events. Patch contributed by lRawd. #GH-4987

## 4.9.4 - 2019-03-20

### Fixed
- Fixed an issue where **Home/End** keys wouldn't move the caret correctly before or after `contenteditable=false` inline elements #TINY-2995
- Fixed an issue where content may have been lost when using permanent bookmarks #TINY-3400
- Fixed the mobile editor to clean up properly when removed #TINY-3445
- Fixed an issue where retrieving the selected content as text didn't create newlines #TINY-3197
- Fixed an issue where typing space between images would cause issues with nbsp not being inserted. #TINY-3346

## 4.9.3 - 2019-01-31

### Added
- Added a visualchars_default_state setting to the Visualchars Plugin. Patch contributed by mat3e.

### Fixed
- Fixed a bug where scrolling on a page with more than one editor would cause a ResizeWindow event to fire. #TINY-3247
- Fixed a bug where if a plugin threw an error during initialisation the whole editor would fail to load. #TINY-3243
- Fixed a bug where getContent would include bogus elements when valid_elements setting was set up in a specific way. #TINY-3213
- Fixed a bug where only a few function key names could be used when creating keyboard shortcuts. #TINY-3146
- Fixed a bug where it wasn't possible to enter spaces into an editor after pressing shift+enter. #TINY-3099
- Fixed a bug where no caret would be rendered after backspacing to a contenteditable false element. #TINY-2998
- Fixed a bug where deletion to/from indented lists would leave list fragments in the editor. #TINY-2981

## 4.9.2 - 2018-12-17

### Fixed
- Fixed a bug with pressing the space key on IE 11 would result in nbsp characters being inserted between words at the end of a block. #TINY-2996
- Fixed a bug where character composition using quote and space on US International keyboards would produce a space instead of a quote. #TINY-2999
- Fixed a bug where remove format wouldn't remove the inner most inline element in some situations. #TINY-2982
- Fixed a bug where outdenting an list item would affect attributes on other list items within the same list. #TINY-2971
- Fixed a bug where the DomParser filters wouldn't be applied for elements created when parsing invalid html. #TINY-2978
- Fixed a bug where setProgressState wouldn't automatically close floating ui elements like menus. #TINY-2896
- Fixed a bug where it wasn't possible to navigate out of a figcaption element using the arrow keys. #TINY-2894
- Fixed a bug where enter key before an image inside a link would remove the image. #TINY-2780

## 4.9.1 - 2018-12-04

### Added
- Added functionality to insert html to the replacement feature of the Textpattern Plugin. #TINY-2839

### Fixed
- Fixed a bug where `editor.selection.getContent({format: 'text'})` didn't work as expected in IE11 on an unfocused editor. #TINY-2862
- Fixed a bug in the Textpattern Plugin where the editor would get an incorrect selection after inserting a text pattern on Safari. #TINY-2838
- Fixed a bug where the space bar didn't work correctly in editors with the forced_root_block setting set to false. #TINY-2816

## 4.9.0 - 2018-11-27

### Added
- Added a replace feature to the Textpattern Plugin. #TINY-1908
- Added functionality to the Lists Plugin that improves the indentation logic. #TINY-1790

### Fixed
- Fixed a bug where it wasn't possible to delete/backspace when the caret was between a contentEditable=false element and a BR. #TINY-2372
- Fixed a bug where copying table cells without a text selection would fail to copy anything. #TINY-1789
- Implemented missing `autosave_restore_when_empty` functionality in the Autosave Plugin. Patch contributed by gzzo. #GH-4447
- Reduced insertion of unnecessary nonbreaking spaces in the editor. #TINY-1879

## 4.8.5 - 2018-10-30

### Added
- Added a content_css_cors setting to the editor that adds the crossorigin="anonymous" attribute to link tags added by the StyleSheetLoader. #TINY-1909

### Fixed
- Fixed a bug where trying to remove formatting with a collapsed selection range would throw an exception. #GH-4636
- Fixed a bug in the image plugin that caused updating figures to split contenteditable elements. #GH-4563
- Fixed a bug that was causing incorrect viewport calculations for fixed position UI elements. #TINY-1897
- Fixed a bug where inline formatting would cause the delete key to do nothing. #TINY-1900

## 4.8.4 - 2018-10-23

### Added
- Added support for the HTML5 `main` element. #TINY-1877

### Changed
- Changed the keyboard shortcut to move focus to contextual toolbars to Ctrl+F9. #TINY-1812

### Fixed
- Fixed a bug where content css could not be loaded from another domain. #TINY-1891
- Fixed a bug on FireFox where the cursor would get stuck between two contenteditable false inline elements located inside of the same block element divided by a BR. #TINY-1878
- Fixed a bug with the insertContent method where nonbreaking spaces would be inserted incorrectly. #TINY-1868
- Fixed a bug where the toolbar of the inline editor would not be visible in some scenarios. #TINY-1862
- Fixed a bug where removing the editor while more than one notification was open would throw an error. #TINY-1845
- Fixed a bug where the menubutton would be rendered on top of the menu if the viewport didn't have enough height. #TINY-1678
- Fixed a bug with the annotations api where annotating collapsed selections caused problems. #TBS-2449
- Fixed a bug where wbr elements were being transformed into whitespace when using the Paste Plugin's paste as text setting. #GH-4638
- Fixed a bug where the Search and Replace didn't replace spaces correctly. #GH-4632
- Fixed a bug with sublist items not persisting selection. #GH-4628
- Fixed a bug with mceInsertRawHTML command not working as expected. #GH-4625

## 4.8.3 - 2018-09-13

### Fixed
- Fixed a bug where the Wordcount Plugin didn't correctly count words within tables on IE11. #TINY-1770
- Fixed a bug where it wasn't possible to move the caret out of a table on IE11 and Firefox. #TINY-1682
- Fixed a bug where merging empty blocks didn't work as expected, sometimes causing content to be deleted. #TINY-1781
- Fixed a bug where the Textcolor Plugin didn't show the correct current color. #TINY-1810
- Fixed a bug where clear formatting with a collapsed selection would sometimes clear formatting from more content than expected. #TINY-1813 #TINY-1821
- Fixed a bug with the Table Plugin where it wasn't possible to keyboard navigate to the caption. #TINY-1818

## 4.8.2 - 2018-08-09

### Changed
- Moved annotator from "experimental" to "annotator" object on editor. #TBS-2398
- Improved the multiclick normalization across browsers. #TINY-1788

### Fixed
- Fixed a bug where running getSelectedBlocks with a collapsed selection between block elements would produce incorrect results. #TINY-1787
- Fixed a bug where the ScriptLoaders loadScript method would not work as expected in FireFox when loaded on the same page as a ShadowDOM polyfill. #TINY-1786
- Removed reference to ShadowDOM event.path as Blink based browsers now support event.composedPath. #TINY-1785
- Fixed a bug where a reference to localStorage would throw an "access denied" error in IE11 with strict security settings. #TINY-1782
- Fixed a bug where pasting using the toolbar button on an inline editor in IE11 would cause a looping behaviour. #TINY-1768

## 4.8.1 - 2018-07-26

### Fixed
- Fixed a bug where the content of inline editors was being cleaned on every call of `editor.save()`. #TINY-1783
- Fixed a bug where the arrow of the Inlite Theme toolbar was being rendered incorrectly in RTL mode. #TINY-1776
- Fixed a bug with the Paste Plugin where pasting after inline contenteditable false elements moved the caret to the end of the line. #TINY-1758

## 4.8.0 - 2018-06-27

### Added
- Added new "experimental" object in editor, with initial Annotator API. #TBS-2374

### Fixed
- Fixed a bug where deleting paragraphs inside of table cells would delete the whole table cell. #TINY-1759
- Fixed a bug in the Table Plugin where removing row height set on the row properties dialog did not update the table. #TINY-1730
- Fixed a bug with the font select toolbar item didn't update correctly. #TINY-1683
- Fixed a bug where all bogus elements would not be deleted when removing an inline editor. #TINY-1669

## 4.7.13 - 2018-05-16

### Added
- Added missing code menu item from the default menu config. #TINY-1648
- Added new align button for combining the separate align buttons into a menu button. #TINY-1652

### Fixed
- Fixed a bug where Edge 17 wouldn't be able to select images or tables. #TINY-1679
- Fixed issue where whitespace wasn't preserved when the editor was initialized on pre elements. #TINY-1649
- Fixed a bug with the fontselect dropdowns throwing an error if the editor was hidden in Firefox. #TINY-1664
- Fixed a bug where it wasn't possible to merge table cells on IE 11. #TINY-1671
- Fixed a bug where textcolor wasn't applying properly on IE 11 in some situations. #TINY-1663
- Fixed a bug where the justifyfull command state wasn't working correctly. #TINY-1677
- Fixed a bug where the styles wasn't updated correctly when resizing some tables. #TINY-1668

## 4.7.12 - 2018-05-03

### Added
- Added an option to filter out image svg data urls.
- Added support for html5 details and summary elements.

### Changed
- Changed so the mce-abs-layout-item css rule targets html instead of body. Patch contributed by nazar-pc.

### Fixed
- Fixed a bug where the "read" step on the mobile theme was still present on android mobile browsers.
- Fixed a bug where all images in the editor document would reload on any editor change.
- Fixed a bug with the Table Plugin where ObjectResized event wasn't being triggered on column resize.
- Fixed so the selection is set to the first suitable caret position after editor.setContent called.
- Fixed so links with xlink:href attributes are filtered correctly to prevent XSS.
- Fixed a bug on IE11 where pasting content into an inline editor initialized on a heading element would create new editable elements.
- Fixed a bug where readonly mode would not work as expected when the editor contained contentEditable=true elements.
- Fixed a bug where the Link Plugin would throw an error when used together with the webcomponents polyfill. Patch contributed by 4esnog.
- Fixed a bug where the "Powered by TinyMCE" branding link would break on XHTML pages. Patch contributed by tistre.
- Fixed a bug where the same id would be used in the blobcache for all pasted images. Patch contributed by thorn0.

## 4.7.11 - 2018-04-11

### Added
- Added a new imagetools_credentials_hosts option to the Imagetools Plugin.

### Fixed
- Fixed a bug where toggling a list containing empty LIs would throw an error. Patch contributed by bradleyke.
- Fixed a bug where applying block styles to a text with the caret at the end of the paragraph would select all text in the paragraph.
- Fixed a bug where toggling on the Spellchecker Plugin would trigger isDirty on the editor.
- Fixed a bug where it was possible to enter content into selection bookmark spans.
- Fixed a bug where if a non paragraph block was configured in forced_root_block the editor.getContent method would return incorrect values with an empty editor.
- Fixed a bug where dropdown menu panels stayed open and fixed in position when dragging dialog windows.
- Fixed a bug where it wasn't possible to extend table cells with the space button in Safari.
- Fixed a bug where the setupeditor event would thrown an error when using the Compat3x Plugin.
- Fixed a bug where an error was thrown in FontInfo when called on a detached element.

## 4.7.10 - 2018-04-03

### Added
- Added normalization of triple clicks across browsers in the editor.
- Added a `hasFocus` method to the editor that checks if the editor has focus.
- Added correct icon to the Nonbreaking Plugin menu item.

### Fixed
- Fixed so the `getContent`/`setContent` methods work even if the editor is not initialized.
- Fixed a bug with the Media Plugin where query strings were being stripped from youtube links.
- Fixed a bug where image styles were changed/removed when opening and closing the Image Plugin dialog.
- Fixed a bug in the Table Plugin where some table cell styles were not correctly added to the content html.
- Fixed a bug in the Spellchecker Plugin where it wasn't possible to change the spellchecker language.
- Fixed so the the unlink action in the Link Plugin has a menu item and can be added to the contextmenu.
- Fixed a bug where it wasn't possible to keyboard navigate to the start of an inline element on a new line within the same block element.
- Fixed a bug with the Text Color Plugin where if used with an inline editor located at the bottom of the screen the colorpicker could appear off screen.
- Fixed a bug with the UndoManager where undo levels were being added for nbzwsp characters.
- Fixed a bug with the Table Plugin where the caret would sometimes be lost when keyboard navigating up through a table.
- Fixed a bug where FontInfo.getFontFamily would throw an error when called on a removed editor.
- Fixed a bug in Firefox where undo levels were not being added correctly for some specific operations.
- Fixed a bug where initializing an inline editor inside of a table would make the whole table resizeable.
- Fixed a bug where the fake cursor that appears next to tables on Firefox was positioned incorrectly when switching to fullscreen.
- Fixed a bug where zwsp's weren't trimmed from the output from `editor.getContent({ format: 'text' })`.
- Fixed a bug where the fontsizeselect/fontselect toolbar items showed the body info rather than the first possible caret position info on init.
- Fixed a bug where it wasn't possible to select all content if the editor only contained an inline boundary element.
- Fixed a bug where `content_css` urls with query strings wasn't working.
- Fixed a bug in the Table Plugin where some table row styles were removed when changing other styles in the row properties dialog.

### Removed
- Removed the "read" step from the mobile theme.

## 4.7.9 - 2018-02-27

### Fixed
- Fixed a bug where the editor target element didn't get the correct style when removing the editor.

## 4.7.8 - 2018-02-26

### Fixed
- Fixed an issue with the Help Plugin where the menuitem name wasn't lowercase.
- Fixed an issue on MacOS where text and bold text did not have the same line-height in the autocomplete dropdown in the Link Plugin dialog.
- Fixed a bug where the "paste as text" option in the Paste Plugin didn't work.
- Fixed a bug where dialog list boxes didn't get positioned correctly in documents with scroll.
- Fixed a bug where the Inlite Theme didn't use the Table Plugin api to insert correct tables.
- Fixed a bug where the Inlite Theme panel didn't hide on blur in a correct way.
- Fixed a bug where placing the cursor before a table in Firefox would scroll to the bottom of the table.
- Fixed a bug where selecting partial text in table cells with rowspans and deleting would produce faulty tables.
- Fixed a bug where the Preview Plugin didn't work on Safari due to sandbox security.
- Fixed a bug where table cell selection using the keyboard threw an error.
- Fixed so the font size and font family doesn't toggle the text but only sets the selected format on the selected text.
- Fixed so the built-in spellchecking on Chrome and Safari creates an undo level when replacing words.

## 4.7.7 - 2018-02-19

### Added
- Added a border style selector to the advanced tab of the Image Plugin.
- Added better controls for default table inserted by the Table Plugin.
- Added new `table_responsive_width` option to the Table Plugin that controls whether to use pixel or percentage widths.

### Fixed
- Fixed a bug where the Link Plugin text didn't update when a URL was pasted using the context menu.
- Fixed a bug with the Spellchecker Plugin where using "Add to dictionary" in the context menu threw an error.
- Fixed a bug in the Media Plugin where the preview node for iframes got default width and height attributes that interfered with width/height styles.
- Fixed a bug where backslashes were being added to some font family names in Firefox in the fontselect toolbar item.
- Fixed a bug where errors would be thrown when trying to remove an editor that had not yet been fully initialized.
- Fixed a bug where the Imagetools Plugin didn't update the images atomically.
- Fixed a bug where the Fullscreen Plugin was throwing errors when being used on an inline editor.
- Fixed a bug where drop down menus weren't positioned correctly in inline editors on scroll.
- Fixed a bug with a semicolon missing at the end of the bundled javascript files.
- Fixed a bug in the Table Plugin with cursor navigation inside of tables where the cursor would sometimes jump into an incorrect table cells.
- Fixed a bug where indenting a table that is a list item using the "Increase indent" button would create a nested table.
- Fixed a bug where text nodes containing only whitespace were being wrapped by paragraph elements.
- Fixed a bug where whitespace was being inserted after br tags inside of paragraph tags.
- Fixed a bug where converting an indented paragraph to a list item would cause the list item to have extra padding.
- Fixed a bug where Copy/Paste in an editor with a lot of content would cause the editor to scroll to the top of the content in IE11.
- Fixed a bug with a memory leak in the DragHelper. Path contributed by ben-mckernan.
- Fixed a bug where the advanced tab in the Media Plugin was being shown even if it didn't contain anything. Patch contributed by gabrieeel.
- Fixed an outdated eventname in the EventUtils. Patch contributed by nazar-pc.
- Fixed an issue where the Json.parse function would throw an error when being used on a page with strict CSP settings.
- Fixed so you can place the curser before and after table elements within the editor in Firefox and Edge/IE.

## 4.7.6 - 2018-01-29

### Fixed
- Fixed a bug in the jquery integration where it threw an error saying that "global is not defined".
- Fixed a bug where deleting a table cell whose previous sibling was set to contenteditable false would create a corrupted table.
- Fixed a bug where highlighting text in an unfocused editor did not work correctly in IE11/Edge.
- Fixed a bug where the table resize handles were not being repositioned when activating the Fullscreen Plugin.
- Fixed a bug where the Imagetools Plugin dialog didn't honor editor RTL settings.
- Fixed a bug where block elements weren't being merged correctly if you deleted from after a contenteditable false element to the beginning of another block element.
- Fixed a bug where TinyMCE didn't work with module loaders like webpack.

## 4.7.5 - 2018-01-22

### Fixed
- Fixed bug with the Codesample Plugin where it wasn't possible to edit codesamples when the editor was in inline mode.
- Fixed bug where focusing on the status bar broke the keyboard navigation functionality.
- Fixed bug where an error would be thrown on Edge by the Table Plugin when pasting using the PowerPaste Plugin.
- Fixed bug in the Table Plugin where selecting row border style from the dropdown menu in advanced row properties would throw an error.
- Fixed bug with icons being rendered incorrectly on Chrome on Mac OS.
- Fixed bug in the Textcolor Plugin where the font color and background color buttons wouldn't trigger an ExecCommand event.
- Fixed bug in the Link Plugin where the url field wasn't forced LTR.
- Fixed bug where the Nonbreaking Plugin incorrectly inserted spaces into tables.
- Fixed bug with the inline theme where the toolbar wasn't repositioned on window resize.

## 4.7.4 - 2017-12-05

### Fixed
- Fixed bug in the Nonbreaking Plugin where the nonbreaking_force_tab setting was being ignored.
- Fixed bug in the Table Plugin where changing row height incorrectly converted column widths to pixels.
- Fixed bug in the Table Plugin on Edge and IE11 where resizing the last column after resizing the table would cause invalid column heights.
- Fixed bug in the Table Plugin where keyboard navigation was not normalized between browsers.
- Fixed bug in the Table Plugin where the colorpicker button would show even without defining the colorpicker_callback.
- Fixed bug in the Table Plugin where it wasn't possible to set the cell background color.
- Fixed bug where Firefox would throw an error when intialising an editor on an element that is hidden or not yet added to the DOM.
- Fixed bug where Firefox would throw an error when intialising an editor inside of a hidden iframe.

## 4.7.3 - 2017-11-23

### Added
- Added functionality to open the Codesample Plugin dialog when double clicking on a codesample. Patch contributed by dakuzen.

### Fixed
- Fixed bug where undo/redo didn't work correctly with some formats and caret positions.
- Fixed bug where the color picker didn't show up in Table Plugin dialogs.
- Fixed bug where it wasn't possible to change the width of a table through the Table Plugin dialog.
- Fixed bug where the Charmap Plugin couldn't insert some special characters.
- Fixed bug where editing a newly inserted link would not actually edit the link but insert a new link next to it.
- Fixed bug where deleting all content in a table cell made it impossible to place the caret into it.
- Fixed bug where the vertical alignment field in the Table Plugin cell properties dialog didn't do anything.
- Fixed bug where an image with a caption showed two sets of resize handles in IE11.
- Fixed bug where pressing the enter button inside of an h1 with contenteditable set to true would sometimes produce a p tag.
- Fixed bug with backspace not working as expected before a noneditable element.
- Fixed bug where operating on tables with invalid rowspans would cause an error to be thrown.
- Fixed so a real base64 representation of the image is available on the blobInfo that the images_upload_handler gets called with.
- Fixed so the image upload tab is available when the images_upload_handler is defined (and not only when the images_upload_url is defined).

## 4.7.2 - 2017-11-07

### Added
- Added newly rewritten Table Plugin.
- Added support for attributes with colon in valid_elements and addValidElements.
- Added support for dailymotion short url in the Media Plugin. Patch contributed by maat8.
- Added support for converting to half pt when converting font size from px to pt. Patch contributed by danny6514.
- Added support for location hash to the Autosave plugin to make it work better with SPAs using hash routing.
- Added support for merging table cells when pasting a table into another table.

### Changed
- Changed so the language packs are only loaded once. Patch contributed by 0xor1.
- Simplified the css for inline boundaries selection by switching to an attribute selector.

### Fixed
- Fixed bug where an error would be thrown on editor initialization if the window.getSelection() returned null.
- Fixed bug where holding down control or alt keys made the keyboard navigation inside an inline boundary not work as expected.
- Fixed bug where applying formats in IE11 produced extra, empty paragraphs in the editor.
- Fixed bug where the Word Count Plugin didn't count some mathematical operators correctly.
- Fixed bug where removing an inline editor removed the element that the editor had been initialized on.
- Fixed bug where setting the selection to the end of an editable container caused some formatting problems.
- Fixed bug where an error would be thrown sometimes when an editor was removed because of the selection bookmark was being stored asynchronously.
- Fixed a bug where an editor initialized on an empty list did not contain any valid cursor positions.
- Fixed a bug with the Context Menu Plugin and webkit browsers on Mac where right-clicking inside a table would produce an incorrect selection.
- Fixed bug where the Image Plugin constrain proportions setting wasn't working as expected.
- Fixed bug where deleting the last character in a span with decorations produced an incorrect element when typing.
- Fixed bug where focusing on inline editors made the toolbar flicker when moving between elements quickly.
- Fixed bug where the selection would be stored incorrectly in inline editors when the mouseup event was fired outside the editor body.
- Fixed bug where toggling bold at the end of an inline boundary would toggle off the whole word.
- Fixed bug where setting the skin to false would not stop the loading of some skin css files.
- Fixed bug in mobile theme where pinch-to-zoom would break after exiting the editor.
- Fixed bug where sublists of a fully selected list would not be switched correctly when changing list style.
- Fixed bug where inserting media by source would break the UndoManager.
- Fixed bug where inserting some content into the editor with a specific selection would replace some content incorrectly.
- Fixed bug where selecting all content with ctrl+a in IE11 caused problems with untoggling some formatting.
- Fixed bug where the Search and Replace Plugin left some marker spans in the editor when undoing and redoing after replacing some content.
- Fixed bug where the editor would not get a scrollbar when using the Fullscreen and Autoresize plugins together.
- Fixed bug where the font selector would stop working correctly after selecting fonts three times.
- Fixed so pressing the enter key inside of an inline boundary inserts a br after the inline boundary element.
- Fixed a bug where it wasn't possible to use tab navigation inside of a table that was inside of a list.
- Fixed bug where end_container_on_empty_block would incorrectly remove elements.
- Fixed bug where content_styles weren't added to the Preview Plugin iframe.
- Fixed so the beforeSetContent/beforeGetContent events are preventable.
- Fixed bug where changing height value in Table Plugin advanced tab didn't do anything.
- Fixed bug where it wasn't possible to remove formatting from content in beginning of table cell.

## 4.7.1 - 2017-10-09

### Fixed
- Fixed bug where theme set to false on an inline editor produced an extra div element after the target element.
- Fixed bug where the editor drag icon was misaligned with the branding set to false.
- Fixed bug where doubled menu items were not being removed as expected with the removed_menuitems setting.
- Fixed bug where the Table of contents plugin threw an error when initialized.
- Fixed bug where it wasn't possible to add inline formats to text selected right to left.
- Fixed bug where the paste from plain text mode did not work as expected.
- Fixed so the style previews do not set color and background color when selected.
- Fixed bug where the Autolink plugin didn't work as expected with some formats applied on an empty editor.
- Fixed bug where the Textpattern plugin were throwing errors on some patterns.
- Fixed bug where the Save plugin saved all editors instead of only the active editor. Patch contributed by dannoe.

## 4.7.0 - 2017-10-03

### Added
- Added new mobile ui that is specifically designed for mobile devices.

### Changed
- Updated the default skin to be more modern and white since white is preferred by most implementations.
- Restructured the default menus to be more similar to common office suites like Google Docs.

### Fixed
- Fixed so theme can be set to false on both inline and iframe editor modes.
- Fixed bug where inline editor would add/remove the visualblocks css multiple times.
- Fixed bug where selection wouldn't be properly restored when editor lost focus and commands where invoked.
- Fixed bug where toc plugin would generate id:s for headers even though a toc wasn't inserted into the content.
- Fixed bug where is wasn't possible to drag/drop contents within the editor if paste_data_images where set to true.
- Fixed bug where getParam and close in WindowManager would get the first opened window instead of the last opened window.
- Fixed bug where delete would delete between cells inside a table in Firefox.

## 4.6.7 - 2017-09-18

### Added
- Added some missing translations to Image, Link and Help plugins.

### Fixed
- Fixed bug where paste wasn't working in IOS.
- Fixed bug where the Word Count Plugin didn't count some mathematical operators correctly.
- Fixed bug where inserting a list in a table caused the cell to expand in height.
- Fixed bug where pressing enter in a list located inside of a table deleted list items instead of inserting new list item.
- Fixed bug where copy and pasting table cells produced inconsistent results.
- Fixed bug where initializing an editor with an ID of 'length' would throw an exception.
- Fixed bug where it was possible to split a non merged table cell.
- Fixed bug where copy and pasting a list with a very specific selection into another list would produce a nested list.
- Fixed bug where copy and pasting ordered lists sometimes produced unordered lists.
- Fixed bug where padded elements inside other elements would be treated as empty.
- Fixed so you can resize images inside a figure element.
- Fixed bug where an inline TinyMCE editor initialized on a table did not set selection on load in Chrome.
- Fixed the positioning of the inlite toolbar when the target element wasn't big enough to fit the toolbar.

## 4.6.6 - 2017-08-30

### Fixed
- Fixed so that notifications wrap long text content instead of bleeding outside the notification element.
- Fixed so the content_style css is added after the skin and custom stylesheets.
- Fixed bug where it wasn't possible to remove a table with the Cut button.
- Fixed bug where the center format wasn't getting the same font size as the other formats in the format preview.
- Fixed bug where the wordcount plugin wasn't counting hyphenated words correctly.
- Fixed bug where all content pasted into the editor was added to the end of the editor.
- Fixed bug where enter keydown on list item selection only deleted content and didn't create a new line.
- Fixed bug where destroying the editor while the content css was still loading caused error notifications on Firefox.
- Fixed bug where undoing cut operation in IE11 left some unwanted html in the editor content.
- Fixed bug where enter keydown would throw an error in IE11.
- Fixed bug where duplicate instances of an editor were added to the editors array when using the createEditor API.
- Fixed bug where the formatter applied formats on the wrong content when spellchecker was activated.
- Fixed bug where switching formats would reset font size on child nodes.
- Fixed bug where the table caption element weren't always the first descendant to the table tag.
- Fixed bug where pasting some content into the editor on chrome some newlines were removed.
- Fixed bug where it wasn't possible to remove a list if a list item was a table element.
- Fixed bug where copy/pasting partial selections of tables wouldn't produce a proper table.
- Fixed bug where the searchreplace plugin could not find consecutive spaces.
- Fixed bug where background color wasn't applied correctly on some partially selected contents.

## 4.6.5 - 2017-08-02

### Added
- Added new inline_boundaries_selector that allows you to specify the elements that should have boundaries.
- Added new local upload feature this allows the user to upload images directly from the image dialog.
- Added a new api for providing meta data for plugins. It will show up in the help dialog if it's provided.

### Fixed
- Fixed so that the notifications created by the notification manager are more screen reader accessible.
- Fixed bug where changing the list format on multiple selected lists didn't change all of the lists.
- Fixed bug where the nonbreaking plugin would insert multiple undo levels when pressing the tab key.
- Fixed bug where delete/backspace wouldn't render a caret when all editor contents where deleted.
- Fixed bug where delete/backspace wouldn't render a caret if the deleted element was a single contentEditable false element.
- Fixed bug where the wordcount plugin wouldn't count words correctly if word where typed after applying a style format.
- Fixed bug where the wordcount plugin would count mathematical formulas as multiple words for example 1+1=2.
- Fixed bug where formatting of triple clicked blocks on Chrome/Safari would result in styles being added outside the visual selection.
- Fixed bug where paste would add the contents to the end of the editor area when inline mode was used.
- Fixed bug where toggling off bold formatting on text entered in a new paragraph would add an extra line break.
- Fixed bug where autolink plugin would only produce a link on every other consecutive link on Firefox.
- Fixed bug where it wasn't possible to select all contents if the content only had one pre element.
- Fixed bug where sizzle would produce lagging behavior on some sites due to repaints caused by feature detection.
- Fixed bug where toggling off inline formats wouldn't include the space on selected contents with leading or trailing spaces.
- Fixed bug where the cut operation in UI wouldn't work in Chrome.
- Fixed bug where some legacy editor initialization logic would throw exceptions about editor settings not being defined.
- Fixed bug where it wasn't possible to apply text color to links if they where part of a non collapsed selection.
- Fixed bug where an exception would be thrown if the user selected a video element and then moved the focus outside the editor.
- Fixed bug where list operations didn't work if there where block elements inside the list items.
- Fixed bug where applying block formats to lists wrapped in block elements would apply to all elements in that wrapped block.

## 4.6.4 - 2017-06-13

### Fixed
- Fixed bug where the editor would move the caret when clicking on the scrollbar next to a content editable false block.
- Fixed bug where the text color select dropdowns wasn't placed correctly when they didn't fit the width of the screen.
- Fixed bug where the default editor line height wasn't working for mixed font size contents.
- Fixed bug where the content css files for inline editors were loaded multiple times for multiple editor instances.
- Fixed bug where the initial value of the font size/font family dropdowns wasn't displayed.
- Fixed bug where the I18n api was not supporting arrays as the translation replacement values.
- Fixed bug where chrome would display "The given range isn't in document." errors for invalid ranges passed to setRng.
- Fixed bug where the compat3x plugin wasn't working since the global tinymce references wasn't resolved correctly.
- Fixed bug where the preview plugin wasn't encoding the base url passed into the iframe contents producing a xss bug.
- Fixed bug where the dom parser/serializer wasn't handling some special elements like noframes, title and xmp.
- Fixed bug where the dom parser/serializer wasn't handling cdata sections with comments inside.
- Fixed bug where the editor would scroll to the top of the editable area if a dialog was closed in inline mode.
- Fixed bug where the link dialog would not display the right rel value if rel_list was configured.
- Fixed bug where the context menu would select images on some platforms but not others.
- Fixed bug where the filenames of images were not retained on dragged and drop into the editor from the desktop.
- Fixed bug where the paste plugin would misrepresent newlines when pasting plain text and having forced_root_block configured.
- Fixed so that the error messages for the imagetools plugin is more human readable.
- Fixed so the internal validate setting for the parser/serializer can't be set from editor initialization settings.

## 4.6.3 - 2017-05-30

### Fixed
- Fixed bug where the arrow keys didn't work correctly when navigating on nested inline boundary elements.
- Fixed bug where delete/backspace didn't work correctly on nested inline boundary elements.
- Fixed bug where image editing didn't work on subsequent edits of the same image.
- Fixed bug where charmap descriptions wouldn't properly wrap if they exceeded the width of the box.
- Fixed bug where the default image upload handler only accepted 200 as a valid http status code.
- Fixed so rel on target=_blank links gets forced with only noopener instead of both noopener and noreferrer.

## 4.6.2 - 2017-05-23

### Fixed
- Fixed bug where the SaxParser would run out of memory on very large documents.
- Fixed bug with formatting like font size wasn't applied to del elements.
- Fixed bug where various api calls would be throwing exceptions if they where invoked on a removed editor instance.
- Fixed bug where the branding position would be incorrect if the editor was inside a hidden tab and then later showed.
- Fixed bug where the color levels feature in the imagetools dialog wasn't working properly.
- Fixed bug where imagetools dialog wouldn't pre-load images from CORS domains, before trying to prepare them for editing.
- Fixed bug where the tab key would move the caret to the next table cell if being pressed inside a list inside a table.
- Fixed bug where the cut/copy operations would loose parent context like the current format etc.
- Fixed bug with format preview not working on invalid elements excluded by valid_elements.
- Fixed bug where blocks would be merged in incorrect order on backspace/delete.
- Fixed bug where zero length text nodes would cause issues with the undo logic if there where iframes present.
- Fixed bug where the font size/family select lists would throw errors if the first node was a comment.
- Fixed bug with csp having to allow local script evaluation since it was used to detect global scope.
- Fixed bug where CSP required a relaxed option for javascript: URLs in unsupported legacy browsers.
- Fixed bug where a fake caret would be rendered for td with the contenteditable=false.
- Fixed bug where typing would be blocked on IE 11 when within a nested contenteditable=true/false structure.

## 4.6.1 - 2017-05-10

### Added
- Added configuration option to list plugin to disable tab indentation.

### Fixed
- Fixed bug where format change on very specific content could cause the selection to change.
- Fixed bug where TinyMCE could not be lazyloaded through jquery integration.
- Fixed bug where entities in style attributes weren't decoded correctly on paste in webkit.
- Fixed bug where fontsize_formats option had been renamed incorrectly.
- Fixed bug with broken backspace/delete behaviour between contenteditable=false blocks.
- Fixed bug where it wasn't possible to backspace to the previous line with the inline boundaries functionality turned on.
- Fixed bug where is wasn't possible to move caret left and right around a linked image with the inline boundaries functionality turned on.
- Fixed bug where pressing enter after/before hr element threw exception. Patch contributed bradleyke.
- Fixed so the CSS in the visualblocks plugin doesn't overwrite background color. Patch contributed by Christian Rank.
- Fixed bug where multibyte characters weren't encoded correctly. Patch contributed by James Tarkenton.
- Fixed bug where shift-click to select within contenteditable=true fields wasn't working.

## 4.6.0 - 2017-05-04

### Added
- Added an inline boundary caret position feature that makes it easier to type at the beginning/end of links/code elements.
- Added a help plugin that adds a button and a dialog showing the editor shortcuts and loaded plugins.
- Added an inline_boundaries option that allows you to disable the inline boundary feature if it's not desired.
- Added a new ScrollIntoView event that allows you to override the default scroll to element behavior.
- Added role and aria- attributes as valid elements in the default valid elements config.
- Added new internal flag for PastePreProcess/PastePostProcess this is useful to know if the paste was coming from an external source.
- Added new ignore function to UndoManager this works similar to transact except that it doesn't add an undo level by default.

### Fixed
- Fixed so that urls gets retained for images when being edited. This url is then passed on to the upload handler.
- Fixed so that the editors would be initialized on readyState interactive instead of complete.
- Fixed so that the init event of the editor gets fired once all contentCSS files have been properly loaded.
- Fixed so that width/height of the editor gets taken from the textarea element if it's explicitly specified in styles.
- Fixed so that keep_styles set to false no longer clones class/style from the previous paragraph on enter.
- Fixed so that the default line-height is 1.2em to avoid zwnbsp characters from producing text rendering glitches on Windows.
- Fixed so that loading errors of content css gets presented by a notification message.
- Fixed so figure image elements can be linked when selected this wraps the figure image in a anchor element.
- Fixed bug where it wasn't possible to copy/paste rows with colspans by using the table copy/paste feature.
- Fixed bug where the protect setting wasn't properly applied to header/footer parts when using the fullpage plugin.
- Fixed bug where custom formats that specified upper case element names where not applied correctly.
- Fixed bug where some screen readers weren't reading buttons due to an aria specific fix for IE 8.
- Fixed bug where cut wasn't working correctly on iOS due to it's clipboard API not working correctly.
- Fixed bug where Edge would paste div elements instead of paragraphs when pasting plain text.
- Fixed bug where the textpattern plugin wasn't dealing with trailing punctuations correctly.
- Fixed bug where image editing would some times change the image format from jpg to png.
- Fixed bug where some UI elements could be inserted into the toolbar even if they where not registered.
- Fixed bug where it was possible to click the TD instead of the character in the character map and that caused an exception.
- Fixed bug where the font size/font family dropdowns would sometimes show an incorrect value due to css not being loaded in time.
- Fixed bug with the media plugin inserting undefined instead of retaining size when media_dimensions was set to false.
- Fixed bug with deleting images when forced_root_blocks where set to false.
- Fixed bug where input focus wasn't properly handled on nested content editable elements.
- Fixed bug where Chrome/Firefox would throw an exception when selecting images due to recent change of setBaseAndExtent support.
- Fixed bug where malformed blobs would throw exceptions now they are simply ignored.
- Fixed bug where backspace/delete wouldn't work properly in some cases where all contents was selected in WebKit.
- Fixed bug with Angular producing errors since it was expecting events objects to be patched with their custom properties.
- Fixed bug where the formatter would apply formatting to spellchecker errors now all bogus elements are excluded.
- Fixed bug with backspace/delete inside table caption elements wouldn't behave properly on IE 11.
- Fixed bug where typing after a contenteditable false inline element could move the caret to the end of that element.
- Fixed bug where backspace before/after contenteditable false blocks wouldn't properly remove the right element.
- Fixed bug where backspace before/after contenteditable false inline elements wouldn't properly empty the current block element.
- Fixed bug where vertical caret navigation with a custom line-height would sometimes match incorrect positions.
- Fixed bug with paste on Edge where character encoding wasn't handled properly due to a browser bug.
- Fixed bug with paste on Edge where extra fragment data was inserted into the contents when pasting.
- Fixed bug with pasting contents when having a whole block element selected on WebKit could cause WebKit spans to appear.
- Fixed bug where the visualchars plugin wasn't working correctly showing invisible nbsp characters.
- Fixed bug where browsers would hang if you tried to load some malformed html contents.
- Fixed bug where the init call promise wouldn't resolve if the specified selector didn't find any matching elements.
- Fixed bug where the Schema isValidChild function was case sensitive.

### Removed
- Dropped support for IE 8-10 due to market share and lack of support from Microsoft. See tinymce docs for details.

## 4.5.3 - 2017-02-01

### Added
- Added keyboard navigation for menu buttons when the menu is in focus.
- Added api to the list plugin for setting custom classes/attributes on lists.
- Added validation for the anchor plugin input field according to W3C id naming specifications.

### Fixed
- Fixed bug where media placeholders were removed after resize with the forced_root_block setting set to false.
- Fixed bug where deleting selections with similar sibling nodes sometimes deleted the whole document.
- Fixed bug with inlite theme where several toolbars would appear scrolling when more than one instance of the editor was in use.
- Fixed bug where the editor would throw error with the fontselect plugin on hidden editor instances in Firefox.
- Fixed bug where the background color would not stretch to the font size.
- Fixed bug where font size would be removed when changing background color.
- Fixed bug where the undomanager trimmed away whitespace between nodes on undo/redo.
- Fixed bug where media_dimensions=false in media plugin caused the editor to throw an error.
- Fixed bug where IE was producing font/u elements within links on paste.
- Fixed bug where some button tooltips were broken when compat3x was in use.
- Fixed bug where backspace/delete/typeover would remove the caption element.
- Fixed bug where powerspell failed to function when compat3x was enabled.
- Fixed bug where it wasn't possible to apply sub/sup on text with large font size.
- Fixed bug where pre tags with spaces weren't treated as content.
- Fixed bug where Meta+A would select the entire document instead of all contents in nested ce=true elements.

## 4.5.2 - 2017-01-04

### Fixed
- Added missing keyboard shortcut description for the underline menu item in the format menu.
- Fixed bug where external blob urls wasn't properly handled by editor upload logic. Patch contributed by David Oviedo.
- Fixed bug where urls wasn't treated as a single word by the wordcount plugin.
- Fixed bug where nbsp characters wasn't treated as word delimiters by the wordcount plugin.
- Fixed bug where editor instance wasn't properly passed to the format preview logic. Patch contributed by NullQuery.
- Fixed bug where the fake caret wasn't hidden when you moved selection to a cE=false element.
- Fixed bug where it wasn't possible to edit existing code sample blocks.
- Fixed bug where it wasn't possible to delete editor contents if the selection included an empty block.
- Fixed bug where the formatter wasn't expanding words on some international characters. Patch contributed by Martin Larochelle.
- Fixed bug where the open link feature wasn't working correctly on IE 11.
- Fixed bug where enter before/after a cE=false block wouldn't properly padd the paragraph with an br element.
- Fixed so font size and font family select boxes always displays a value by using the runtime style as a fallback.
- Fixed so missing plugins will be logged to console as warnings rather than halting the initialization of the editor.
- Fixed so splitbuttons become normal buttons in advlist plugin if styles are empty. Patch contributed by René Schleusner.
- Fixed so you can multi insert rows/cols by selecting table cells and using insert rows/columns.

## 4.5.1 - 2016-12-07

### Fixed
- Fixed bug where the lists plugin wouldn't initialize without the advlist plugins if served from cdn.
- Fixed bug where selectors with "*" would cause the style format preview to throw an error.
- Fixed bug with toggling lists off on lists with empty list items would throw an error.
- Fixed bug where editing images would produce non existing blob uris.
- Fixed bug where the offscreen toc selection would be treated as the real toc element.
- Fixed bug where the aria level attribute for element path would have an incorrect start index.
- Fixed bug where the offscreen selection of cE=false that where very wide would be shown onscreen. Patch contributed by Steven Bufton.
- Fixed so the default_link_target gets applied to links created by the autolink plugin.
- Fixed so that the name attribute gets removed by the anchor plugin if editing anchors.

## 4.5.0 - 2016-11-23

### Added
- Added new toc plugin allows you to insert table of contents based on editor headings.
- Added new auto complete menu to all url fields. Adds history, link to anchors etc.
- Added new sidebar api that allows you to add custom sidebar panels and buttons to toggle these.
- Added new insert menu button that allows you to have multiple insert functions under the same menu button.
- Added new open link feature to ctrl+click, alt+enter and context menu.
- Added new media_embed_handler option to allow the media plugin to be populated with custom embeds.
- Added new support for editing transparent images using the image tools dialog.
- Added new images_reuse_filename option to allow filenames of images to be retained for upload.
- Added new security feature where links with target="_blank" will by default get rel="noopener noreferrer".
- Added new allow_unsafe_link_target to allow you to opt-out of the target="_blank" security feature.
- Added new style_formats_autohide option to automatically hide styles based on context.
- Added new codesample_content_css option to specify where the code sample prism css is loaded from.
- Added new support for Japanese/Chinese word count following the unicode standards on this.
- Added new fragmented undo levels this dramatically reduces flicker on contents with iframes.
- Added new live previews for complex elements like table or lists.

### Fixed
- Fixed bug where it wasn't possible to properly tab between controls in a dialog with a disabled form item control.
- Fixed bug where firefox would generate a rectangle on elements produced after/before a cE=false elements.
- Fixed bug with advlist plugin not switching list element format properly in some edge cases.
- Fixed bug where col/rowspans wasn't correctly computed by the table plugin in some cases.
- Fixed bug where the table plugin would thrown an error if object_resizing was disabled.
- Fixed bug where some invalid markup would cause issues when running in XHTML mode. Patch contributed by Charles Bourasseau.
- Fixed bug where the fullscreen class wouldn't be removed properly when closing dialogs.
- Fixed bug where the PastePlainTextToggle event wasn't fired by the paste plugin when the state changed.
- Fixed bug where table the row type wasn't properly updated in table row dialog. Patch contributed by Matthias Balmer.
- Fixed bug where select all and cut wouldn't place caret focus back to the editor in WebKit. Patch contributed by Daniel Jalkut.
- Fixed bug where applying cell/row properties to multiple cells/rows would reset other unchanged properties.
- Fixed bug where some elements in the schema would have redundant/incorrect children.
- Fixed bug where selector and target options would cause issues if used together.
- Fixed bug where drag/drop of images from desktop on chrome would thrown an error.
- Fixed bug where cut on WebKit/Blink wouldn't add an undo level.
- Fixed bug where IE 11 would scroll to the cE=false elements when they where selected.
- Fixed bug where keys like F5 wouldn't work when a cE=false element was selected.
- Fixed bug where the undo manager wouldn't stop the typing state when commands where executed.
- Fixed bug where unlink on wrapped links wouldn't work properly.
- Fixed bug with drag/drop of images on WebKit where the image would be deleted form the source editor.
- Fixed bug where the visual characters mode would be disabled when contents was extracted from the editor.
- Fixed bug where some browsers would toggle of formats applied to the caret when clicking in the editor toolbar.
- Fixed bug where the custom theme function wasn't working correctly.
- Fixed bug where image option for custom buttons required you to have icon specified as well.
- Fixed bug where the context menu and contextual toolbars would be visible at the same time and sometimes overlapping.
- Fixed bug where the noneditable plugin would double wrap elements when using the noneditable_regexp option.
- Fixed bug where tables would get padding instead of margin when you used the indent button.
- Fixed bug where the charmap plugin wouldn't properly insert non breaking spaces.
- Fixed bug where the color previews in color input boxes wasn't properly updated.
- Fixed bug where the list items of previous lists wasn't merged in the right order.
- Fixed bug where it wasn't possible to drag/drop inline-block cE=false elements on IE 11.
- Fixed bug where some table cell merges would produce incorrect rowspan/colspan.
- Fixed so the font size of the editor defaults to 14px instead of 11px this can be overridden by custom css.
- Fixed so wordcount is debounced to reduce cpu hogging on larger texts.
- Fixed so tinymce global gets properly exported as a module when used with some module bundlers.
- Fixed so it's possible to specify what css properties you want to preview on specific formats.
- Fixed so anchors are contentEditable=false while within the editor.
- Fixed so selected contents gets wrapped in a inline code element by the codesample plugin.
- Fixed so conditional comments gets properly stripped independent of case. Patch contributed by Georgii Dolzhykov.
- Fixed so some escaped css sequences gets properly handled. Patch contributed by Georgii Dolzhykov.
- Fixed so notifications with the same message doesn't get displayed at the same time.
- Fixed so F10 can be used as an alternative key to focus to the toolbar.
- Fixed various api documentation issues and typos.

### Removed
- Removed layer plugin since it wasn't really ported from 3.x and there doesn't seem to be much use for it.
- Removed moxieplayer.swf from the media plugin since it wasn't used by the media plugin.
- Removed format state from the advlist plugin to be more consistent with common word processors.

## 4.4.3 - 2016-09-01

### Fixed
- Fixed bug where copy would produce an exception on Chrome.
- Fixed bug where deleting lists on IE 11 would merge in correct text nodes.
- Fixed bug where deleting partial lists with indentation wouldn't cause proper normalization.

## 4.4.2 - 2016-08-25

### Added
- Added new importcss_exclusive option to disable unique selectors per group.
- Added new group specific selector_converter option to importcss plugin.
- Added new codesample_languages option to apply custom languages to codesample plugin.
- Added new codesample_dialog_width/codesample_dialog_height options.

### Fixed
- Fixed bug where fullscreen button had an incorrect keyboard shortcut.
- Fixed bug where backspace/delete wouldn't work correctly from a block to a cE=false element.
- Fixed bug where smartpaste wasn't detecting links with special characters in them like tilde.
- Fixed bug where the editor wouldn't get proper focus if you clicked on a cE=false element.
- Fixed bug where it wasn't possible to copy/paste table rows that had merged cells.
- Fixed bug where merging cells could some times produce invalid col/rowspan attibute values.
- Fixed bug where getBody would sometimes thrown an exception now it just returns null if the iframe is clobbered.
- Fixed bug where drag/drop of cE=false element wasn't properly constrained to viewport.
- Fixed bug where contextmenu on Mac would collapse any selection to a caret.
- Fixed bug where rtl mode wasn't rendered properly when loading a language pack with the rtl flag.
- Fixed bug where Kamer word bounderies would be stripped from contents.
- Fixed bug where lists would sometimes render two dots or numbers on the same line.
- Fixed bug where the skin_url wasn't used by the inlite theme.
- Fixed so data attributes are ignored when comparing formats in the formatter.
- Fixed so it's possible to disable inline toolbars in the inlite theme.
- Fixed so template dialog gets resized if it doesn't fit the window viewport.

## 4.4.1 - 2016-07-26

### Added
- Added smart_paste option to paste plugin to allow disabling the paste behavior if needed.

### Fixed
- Fixed bug where png urls wasn't properly detected by the smart paste logic.
- Fixed bug where the element path wasn't working properly when multiple editor instances where used.
- Fixed bug with creating lists out of multiple paragraphs would just create one list item instead of multiple.
- Fixed bug where scroll position wasn't properly handled by the inlite theme to place the toolbar properly.
- Fixed bug where multiple instances of the editor using the inlite theme didn't render the toolbar properly.
- Fixed bug where the shortcut label for fullscreen mode didn't match the actual shortcut key.
- Fixed bug where it wasn't possible to select cE=false blocks using touch devices on for example iOS.
- Fixed bug where it was possible to select the child image within a cE=false on IE 11.
- Fixed so inserts of html containing lists doesn't merge with any existing lists unless it's a paste operation.

## 4.4.0 - 2016-06-30

### Added
- Added new inlite theme this is a more lightweight inline UI.
- Added smarter paste logic that auto detects urls in the clipboard and inserts images/links based on that.
- Added a better image resize algorithm for better image quality in the imagetools plugin.

### Fixed
- Fixed bug where it wasn't possible to drag/dropping cE=false elements on FF.
- Fixed bug where backspace/delete before/after a cE=false block would produce a new paragraph.
- Fixed bug where list style type css property wasn't preserved when indenting lists.
- Fixed bug where merging of lists where done even if the list style type was different.
- Fixed bug where the image_dataimg_filter function wasn't used when pasting images.
- Fixed bug where nested editable within a non editable element would cause scroll on focus in Chrome.
- Fixed so invalid targets for inline mode is blocked on initialization. We only support elements that can have children.

## 4.3.13 - 2016-06-08

### Added
- Added characters with a diacritical mark to charmap plugin. Patch contributed by Dominik Schilling.
- Added better error handling if the image proxy service would produce errors.

### Fixed
- Fixed issue with pasting list items into list items would produce nested list rather than a merged list.
- Fixed bug where table selection could get stuck in selection mode for inline editors.
- Fixed bug where it was possible to place the caret inside the resize grid elements.
- Fixed bug where it wasn't possible to place in elements horizontally adjacent cE=false blocks.
- Fixed bug where multiple notifications wouldn't be properly placed on screen.
- Fixed bug where multiple editor instance of the same id could be produces in some specific integrations.

## 4.3.12 - 2016-05-10

### Fixed
- Fixed bug where focus calls couldn't be made inside the editors PostRender event handler.
- Fixed bug where some translations wouldn't work as expected due to a bug in editor.translate.
- Fixed bug where the node change event could fire with a node out side the root of the editor.
- Fixed bug where Chrome wouldn't properly present the keyboard paste clipboard details when paste was clicked.
- Fixed bug where merged cells in tables couldn't be selected from right to left.
- Fixed bug where insert row wouldn't properly update a merged cells rowspan property.
- Fixed bug where the color input boxes preview field wasn't properly set on initialization.
- Fixed bug where IME composition inside table cells wouldn't work as expected on IE 11.
- Fixed so all shadow dom support is under and experimental flag due to flaky browser support.

## 4.3.11 - 2016-04-25

### Fixed
- Fixed bug where it wasn't possible to insert empty blocks though the API unless they where padded.
- Fixed bug where you couldn't type the Euro character on Windows.
- Fixed bug where backspace/delete from a cE=false element to a text block didn't work properly.
- Fixed bug where the text color default grid would render incorrectly.
- Fixed bug where the codesample plugin wouldn't load the css in the editor for multiple editors.
- Fixed so the codesample plugin textarea gets focused by default.

## 4.3.10 - 2016-04-12

### Fixed
- Fixed bug where the key "y" on WebKit couldn't be entered due to conflict with keycode for F10 on keypress.

## 4.3.9 - 2016-04-12

### Added
- Added support for focusing the contextual toolbars using keyboard.
- Added keyboard support for slider UI controls. You can no increase/decrease using arrow keys.
- Added url pattern matching for Dailymotion to media plugin. Patch contributed by Bertrand Darbon.
- Added body_class to template plugin preview. Patch contributed by Milen Petrinski.
- Added options to better override textcolor pickers with custom colors. Patch contributed by Xavier Boubert.
- Added visual arrows to inline contextual toolbars so that they point to the element being active.

### Changed
- Changed the Meta+Shift+F shortcut to Ctrl+Shift+F since Czech, Slovak, Polish languages used the first one for input.

### Fixed
- Fixed so toolbars for tables or other larger elements get better positioned below the scrollable viewport.
- Fixed bug where it was possible to click links inside cE=false blocks.
- Fixed bug where event targets wasn't properly handled in Safari Technical Preview.
- Fixed bug where drag/drop text in FF 45 would make the editor caret invisible.
- Fixed bug where the remove state wasn't properly set on editor instances when detected as clobbered.
- Fixed bug where offscreen selection of some cE=false elements would render onscreen. Patch contributed by Steven Bufton
- Fixed bug where enter would clone styles out side the root on editors inside a span. Patch contributed by ChristophKaser.
- Fixed bug where drag/drop of images into the editor didn't work correctly in FF.
- Fixed so the first item in panels for the imagetools dialog gets proper keyboard focus.

## 4.3.8 - 2016-03-15

### Fixed
- Fixed bug where inserting HR at the end of a block element would produce an extra empty block.
- Fixed bug where links would be clickable when readonly mode was enabled.
- Fixed bug where the formatter would normalize to the wrong node on very specific content.
- Fixed bug where some nested list items couldn't be indented properly.
- Fixed bug where links where clickable in the preview dialog.
- Fixed so the alt attribute doesn't get padded with an empty value by default.
- Fixed so nested alignment works more correctly. You will now alter the alignment to the closest block parent.

## 4.3.7 - 2016-03-02

### Fixed
- Fixed bug where incorrect icons would be rendered for imagetools edit and color levels.
- Fixed bug where navigation using arrow keys inside a SelectBox didn't move up/down.
- Fixed bug where the visualblocks plugin would render borders round internal UI elements.

## 4.3.6 - 2016-03-01

### Added
- Added new paste_remember_plaintext_info option to allow a global disable of the plain text mode notification.
- Added new PastePlainTextToggle event that fires when plain text mode toggles on/off.

### Fixed
- Fixed bug where it wasn't possible to select media elements since the drag logic would snap it to mouse cursor.
- Fixed bug where it was hard to place the caret inside nested cE=true elements when the outer cE=false element was focused.
- Fixed bug where editors wouldn't properly initialize if both selector and mode where used.
- Fixed bug where IME input inside table cells would switch the IME off.
- Fixed bug where selection inside the first table cell would cause the whole table cell to get selected.
- Fixed bug where error handling of images being uploaded wouldn't properly handle faulty statuses.
- Fixed bug where inserting contents before a HR would cause an exception to be thrown.
- Fixed bug where copy/paste of Excel data would be inserted as an image.
- Fixed caret position issues with copy/paste of inline block cE=false elements.
- Fixed issues with various menu item focus bugs in Chrome. Where the focused menu bar item wasn't properly blurred.
- Fixed so the notifications have a solid background since it would be hard to read if there where text under it.
- Fixed so notifications gets animated similar to the ones used by dialogs.
- Fixed so larger images that gets pasted is handled better.
- Fixed so the window close button is more uniform on various platform and also increased it's hit area.

## 4.3.5 - 2016-02-11

Npm version bump due to package not being fully updated.

## 4.3.4 - 2016-02-11

### Added
- Added new OpenWindow/CloseWindow events that gets fired when windows open/close.
- Added new NewCell/NewRow events that gets fired when table cells/rows are created.
- Added new Promise return value to tinymce.init makes it easier to handle initialization.

### Fixed
- Fixed various bugs with drag/drop of contentEditable:false elements.
- Fixed bug where deleting of very specific nested list items would result in an odd list.
- Fixed bug where lists would get merged with adjacent lists outside the editable inline root.
- Fixed bug where MS Edge would crash when closing a dialog then clicking a menu item.
- Fixed bug where table cell selection would add undo levels.
- Fixed bug where table cell selection wasn't removed when inline editor where removed.
- Fixed bug where table cell selection wouldn't work properly on nested tables.
- Fixed bug where table merge menu would be available when merging between thead and tbody.
- Fixed bug where table row/column resize wouldn't get properly removed when the editor was removed.
- Fixed bug where Chrome would scroll to the editor if there where a empty hash value in document url.
- Fixed bug where the cache suffix wouldn't work correctly with the importcss plugin.
- Fixed bug where selection wouldn't work properly on MS Edge on Windows Phone 10.
- Fixed so adjacent pre blocks gets joined into one pre block since that seems like the user intent.
- Fixed so events gets properly dispatched in shadow dom. Patch provided by Nazar Mokrynskyi.

### Removed
- Removed the jQuery version the jQuery plugin is now moved into the main package.
- Removed jscs from build process since eslint can now handle code style checking.

## 4.3.3 - 2016-01-14

### Added
- Added new table_resize_bars configuration setting.  This setting allows you to disable the table resize bars.
- Added new beforeInitialize event to tinymce.util.XHR lets you modify XHR properties before open. Patch contributed by Brent Clintel.
- Added new autolink_pattern setting to autolink plugin. Enables you to override the default autolink formats. Patch contributed by Ben Tiedt.
- Added new charmap option that lets you override the default charmap of the charmap plugin.
- Added new charmap_append option that lets you add new characters to the default charmap of the charmap plugin.
- Added new insertCustomChar event that gets fired when a character is inserted by the charmap plugin.

### Fixed
- Fixed bug where table cells started with a superfluous &nbsp; in IE10+.
- Fixed bug where table plugin would retain all BR tags when cells were merged.
- Fixed bug where media plugin would strip underscores from youtube urls.
- Fixed bug where IME input would fail on IE 11 if you typed within a table.
- Fixed bug where double click selection of a word would remove the space before the word on insert contents.
- Fixed bug where table plugin would produce exceptions when hovering tables with invalid structure.
- Fixed bug where fullscreen wouldn't scroll back to it's original position when untoggled.
- Fixed so the template plugins templates setting can be a function that gets a callback that can provide templates.

## 4.3.2 - 2015-12-14

### Fixed
- Fixed bug where the resize bars for table cells were not affected by the object_resizing property.
- Fixed bug where the contextual table toolbar would appear incorrectly if TinyMCE was initialized inline inside a table.
- Fixed bug where resizing table cells did not fire a node change event or add an undo level.
- Fixed bug where double click selection of text on IE 11 wouldn't work properly.
- Fixed bug where codesample plugin would incorrectly produce br elements inside code elements.
- Fixed bug where media plugin would strip dashes from youtube urls.
- Fixed bug where it was possible to move the caret into the table resize bars.
- Fixed bug where drag/drop into a cE=false element was possible on IE.

## 4.3.1 - 2015-11-30

### Fixed
- Fixed so it's possible to disable the table inline toolbar by setting it to false or an empty string.
- Fixed bug where it wasn't possible to resize some tables using the drag handles.
- Fixed bug where unique id:s would clash for multiple editor instances and cE=false selections.
- Fixed bug where the same plugin could be initialized multiple times.
- Fixed bug where the table inline toolbars would be displayed at the same time as the image toolbars.
- Fixed bug where the table selection rect wouldn't be removed when selecting another control element.

## 4.3.0 - 2015-11-23

### Added
- Added new table column/row resize support. Makes it a lot more easy to resize the columns/rows in a table.
- Added new table inline toolbar. Makes it easier to for example add new rows or columns to a table.
- Added new notification API. Lets you display floating notifications to the end user.
- Added new codesample plugin that lets you insert syntax highlighted pre elements into the editor.
- Added new image_caption to images. Lets you create images with captions using a HTML5 figure/figcaption elements.
- Added new live previews of embeded videos. Lets you play the video right inside the editor.
- Added new setDirty method and "dirty" event to the editor. Makes it easier to track the dirty state change.
- Added new setMode method to Editor instances that lets you dynamically switch between design/readonly.
- Added new core support for contentEditable=false elements within the editor overrides the browsers broken behavior.

### Changed
- Rewrote the noneditable plugin to use the new contentEditable false core logic.

### Fixed
- Fixed so the dirty state doesn't set to false automatically when the undo index is set to 0.
- Fixed the Selection.placeCaretAt so it works better on IE when the coordinate is between paragraphs.
- Fixed bug where data-mce-bogus="all" element contents where counted by the word count plugin.
- Fixed bug where contentEditable=false elements would be indented by the indent buttons.
- Fixed bug where images within contentEditable=false would be selected in WebKit on mouse click.
- Fixed bug in DOMUntils split method where the replacement parameter wouldn't work on specific cases.
- Fixed bug where the importcss plugin would import classes from the skin content css file.
- Fixed so all button variants have a wrapping span for it's text to make it easier to skin.
- Fixed so it's easier to exit pre block using the arrow keys.
- Fixed bug where listboxes with fix widths didn't render correctly.

## 4.2.8 - 2015-11-13

### Fixed
- Fixed bug where it was possible to delete tables as the inline root element if all columns where selected.
- Fixed bug where the UI buttons active state wasn't properly updated due to recent refactoring of that logic.

## 4.2.7 - 2015-10-27

### Fixed
- Fixed bug where backspace/delete would remove all formats on the last paragraph character in WebKit/Blink.
- Fixed bug where backspace within a inline format element with a bogus caret container would move the caret.
- Fixed bug where backspace/delete on selected table cells wouldn't add an undo level.
- Fixed bug where script tags embedded within the editor could sometimes get a mce- prefix prepended to them
- Fixed bug where validate: false option could produce an error to be thrown from the Serialization step.
- Fixed bug where inline editing of a table as the root element could let the user delete that table.
- Fixed bug where inline editing of a table as the root element wouldn't properly handle enter key.
- Fixed bug where inline editing of a table as the root element would normalize the selection incorrectly.
- Fixed bug where inline editing of a list as the root element could let the user delete that list.
- Fixed bug where inline editing of a list as the root element could let the user split that list.
- Fixed bug where resize handles would be rendered on editable root elements such as table.

## 4.2.6 - 2015-09-28

### Added
- Added capability to set request headers when using XHRs.
- Added capability to upload local images automatically default delay is set to 30 seconds after editing images.
- Added commands ids mceEditImage, mceAchor and mceMedia to be avaiable from execCommand.
- Added Edge browser to saucelabs grunt task. Patch contributed by John-David Dalton.

### Fixed
- Fixed bug where blob uris not produced by tinymce would produce HTML invalid markup.
- Fixed bug where selection of contents of a nearly empty editor in Edge would sometimes fail.
- Fixed bug where color styles woudln't be retained on copy/paste in Blink/Webkit.
- Fixed bug where the table plugin would throw an error when inserting rows after a child table.
- Fixed bug where the template plugin wouldn't handle functions as variable replacements.
- Fixed bug where undo/redo sometimes wouldn't work properly when applying formatting collapsed ranges.
- Fixed bug where shift+delete wouldn't do a cut operation on Blink/WebKit.
- Fixed bug where cut action wouldn't properly store the before selection bookmark for the undo level.
- Fixed bug where backspace in side an empty list element on IE would loose editor focus.
- Fixed bug where the save plugin wouldn't enable the buttons when a change occurred.
- Fixed bug where Edge wouldn't initialize the editor if a document.domain was specified.
- Fixed bug where enter key before nested images would sometimes not properly expand the previous block.
- Fixed bug where the inline toolbars wouldn't get properly hidden when blurring the editor instance.
- Fixed bug where Edge would paste Chinese characters on some Windows 10 installations.
- Fixed bug where IME would loose focus on IE 11 due to the double trailing br bug fix.
- Fixed bug where the proxy url in imagetools was incorrect. Patch contributed by Wong Ho Wang.

## 4.2.5 - 2015-08-31

### Added
- Added fullscreen capability to embedded youtube and vimeo videos.

### Fixed
- Fixed bug where the uploadImages call didn't work on IE 10.
- Fixed bug where image place holders would be uploaded by uploadImages call.
- Fixed bug where images marked with bogus would be uploaded by the uploadImages call.
- Fixed bug where multiple calls to uploadImages would result in decreased performance.
- Fixed bug where pagebreaks were editable to imagetools patch contributed by Rasmus Wallin.
- Fixed bug where the element path could cause too much recursion exception.
- Fixed bug for domains containing ".min". Patch contributed by Loïc Février.
- Fixed so validation of external links to accept a number after www. Patch contributed by Victor Carvalho.
- Fixed so the charmap is exposed though execCommand. Patch contributed by Matthew Will.
- Fixed so that the image uploads are concurrent for improved performance.
- Fixed various grammar problems in inline documentation. Patches provided by nikolas.

## 4.2.4 - 2015-08-17

### Added
- Added picture as a valid element to the HTML 5 schema. Patch contributed by Adam Taylor.

### Fixed
- Fixed bug where contents would be duplicated on drag/drop within the same editor.
- Fixed bug where floating/alignment of images on Edge wouldn't work properly.
- Fixed bug where it wasn't possible to drag images on IE 11.
- Fixed bug where image selection on Edge would sometimes fail.
- Fixed bug where contextual toolbars icons wasn't rendered properly when using the toolbar_items_size.
- Fixed bug where searchreplace dialog doesn't get prefilled with the selected text.
- Fixed bug where fragmented matches wouldn't get properly replaced by the searchreplace plugin.
- Fixed bug where enter key wouldn't place the caret if was after a trailing space within an inline element.
- Fixed bug where the autolink plugin could produce multiple links for the same text on Gecko.
- Fixed bug where EditorUpload could sometimes throw an exception if the blob wasn't found.
- Fixed xss issues with media plugin not properly filtering out some script attributes.

## 4.2.3 - 2015-07-30

### Fixed
- Fixed bug where image selection wasn't possible on Edge due to incompatible setBaseAndExtend API.
- Fixed bug where image blobs urls where not properly destroyed by the imagetools plugin.
- Fixed bug where keyboard shortcuts wasn't working correctly on IE 8.
- Fixed skin issue where the borders of panels where not visible on IE 8.

## 4.2.2 - 2015-07-22

### Fixed
- Fixed bug where float panels were not being hidden on inline editor blur when fixed_toolbar_container config option was in use.
- Fixed bug where combobox states wasn't properly updated if contents where updated without keyboard.
- Fixed bug where pasting into textbox or combobox would move the caret to the end of text.
- Fixed bug where removal of bogus span elements before block elements would remove whitespace between nodes.
- Fixed bug where repositioning of inline toolbars where async and producing errors if the editor was removed from DOM to early. Patch by iseulde.
- Fixed bug where element path wasn't working correctly. Patch contributed by iseulde.
- Fixed bug where menus wasn't rendered correctly when custom images where added to a menu. Patch contributed by Naim Hammadi.

## 4.2.1 - 2015-06-29

### Fixed
- Fixed bug where back/forward buttons in the browser would render blob images as broken images.
- Fixed bug where Firefox would throw regexp to big error when replacing huge base64 chunks.
- Fixed bug rendering issues with resize and context toolbars not being placed properly until next animation frame.
- Fixed bug where the rendering of the image while cropping would some times not be centered correctly.
- Fixed bug where listbox items with submenus would me selected as active.
- Fixed bug where context menu where throwing an error when rendering.
- Fixed bug where resize both option wasn't working due to resent addClass API change. Patch contributed by Jogai.
- Fixed bug where a hideAll call for container rendered inline toolbars would throw an error.
- Fixed bug where onclick event handler on combobox could cause issues if element.id was a function by some polluting libraries.
- Fixed bug where listboxes wouldn't get proper selected sub menu item when using link_list or image_list.
- Fixed so the UI controls are as wide as 4.1.x to avoid wrapping controls in toolbars.
- Fixed so the imagetools dialog is adaptive for smaller screen sizes.

## 4.2.0 - 2015-06-25

### Added
- Added new flat default skin to make the UI more modern.
- Added new imagetools plugin, lets you crop/resize and apply filters to images.
- Added new contextual toolbars support to the API lets you add floating toolbars for specific CSS selectors.
- Added new promise feature fill as tinymce.util.Promise.
- Added new built in image upload feature lets you upload any base64 encoded image within the editor as files.

### Fixed
- Fixed bug where resize handles would appear in the right position in the wrong editor when switching between resizable content in different inline editors.
- Fixed bug where tables would not be inserted in inline mode due to previous float panel fix.
- Fixed bug where floating panels would remain open when focus was lost on inline editors.
- Fixed bug where cut command on Chrome would thrown a browser security exception.
- Fixed bug where IE 11 sometimes would report an incorrect size for images in the image dialog.
- Fixed bug where it wasn't possible to remove inline formatting at the end of block elements.
- Fixed bug where it wasn't possible to delete table cell contents when cell selection was vertical.
- Fixed bug where table cell wasn't emptied from block elements if delete/backspace where pressed in empty cell.
- Fixed bug where cmd+shift+arrow didn't work correctly on Firefox mac when selecting to start/end of line.
- Fixed bug where removal of bogus elements would sometimes remove whitespace between nodes.
- Fixed bug where the resize handles wasn't updated when the main window was resized.
- Fixed so script elements gets removed by default to prevent possible XSS issues in default config implementations.
- Fixed so the UI doesn't need manual reflows when using non native layout managers.
- Fixed so base64 encoded images doesn't slow down the editor on modern browsers while editing.
- Fixed so all UI elements uses touch events to improve mobile device support.
- Removed the touch click quirks patch for iOS since it did more harm than good.
- Removed the non proportional resize handles since. Unproportional resize can still be done by holding the shift key.

## 4.1.10 - 2015-05-05

### Fixed
- Fixed bug where plugins loaded with compat3x would sometimes throw errors when loading using the jQuery version.
- Fixed bug where extra empty paragraphs would get deleted in WebKit/Blink due to recent Quriks fix.
- Fixed bug where the editor wouldn't work properly on IE 12 due to some required browser sniffing.
- Fixed bug where formatting shortcut keys where interfering with Mac OS X screenshot keys.
- Fixed bug where the caret wouldn't move to the next/previous line boundary on Cmd+Left/Right on Gecko.
- Fixed bug where it wasn't possible to remove formats from very specific nested contents.
- Fixed bug where undo levels wasn't produced when typing letters using the shift or alt+ctrl modifiers.
- Fixed bug where the dirty state wasn't properly updated when typing using the shift or alt+ctrl modifiers.
- Fixed bug where an error would be thrown if an autofocused editor was destroyed quickly after its initialization. Patch provided by thorn0.
- Fixed issue with dirty state not being properly updated on redo operation.
- Fixed issue with entity decoder not handling incorrectly written numeric entities.
- Fixed issue where some PI element values wouldn't be properly encoded.

## 4.1.9 - 2015-03-10

### Fixed
- Fixed bug where indentation wouldn't work properly for non list elements.
- Fixed bug with image plugin not pulling the image dimensions out correctly if a custom document_base_url was used.
- Fixed bug where ctrl+alt+[1-9] would conflict with the AltGr+[1-9] on Windows. New shortcuts is ctrl+shift+[1-9].
- Fixed bug with removing formatting on nodes in inline mode would sometimes include nodes outside the editor body.
- Fixed bug where extra nbsp:s would be inserted when you replaced a word surrounded by spaces using insertContent.
- Fixed bug with pasting from Google Docs would produce extra strong elements and line feeds.

## 4.1.8 - 2015-03-05

### Added
- Added new html5 sizes attribute to img elements used together with srcset.
- Added new elementpath option that makes it possible to disable the element path but keep the statusbar.
- Added new option table_style_by_css for the table plugin to set table styling with css rather than table attributes.
- Added new link_assume_external_targets option to prompt the user to prepend http:// prefix if the supplied link does not contain a protocol prefix.
- Added new image_prepend_url option to allow a custom base path/url to be added to images.
- Added new table_appearance_options option to make it possible to disable some options.
- Added new image_title option to make it possible to alter the title of the image, disabled by default.

### Fixed
- Fixed bug where selection starting from out side of the body wouldn't produce a proper selection range on IE 11.
- Fixed bug where pressing enter twice before a table moves the cursor in the table and causes a javascript error.
- Fixed bug where advanced image styles were not respected.
- Fixed bug where the less common Shift+Delete didn't produce a proper cut operation on WebKit browsers.
- Fixed bug where image/media size constrain logic would produce NaN when handling non number values.
- Fixed bug where internal classes where removed by the removeformat command.
- Fixed bug with creating links table cell contents with a specific selection would throw a exceptions on WebKit/Blink.
- Fixed bug where valid_classes option didn't work as expected according to docs. Patch provided by thorn0.
- Fixed bug where jQuery plugin would patch the internal methods multiple times. Patch provided by Drew Martin.
- Fixed bug where backspace key wouldn't delete the current selection of newly formatted content.
- Fixed bug where type over of inline formatting elements wouldn't properly keep the format on WebKit/Blink.
- Fixed bug where selection needed to be properly normalized on modern IE versions.
- Fixed bug where Command+Backspace didn't properly delete the whole line of text but the previous word.
- Fixed bug where UI active states wheren't properly updated on IE if you placed caret within the current range.
- Fixed bug where delete/backspace on WebKit/Blink would remove span elements created by the user.
- Fixed bug where delete/backspace would produce incorrect results when deleting between two text blocks with br elements.
- Fixed bug where captions where removed when pasting from MS Office.
- Fixed bug where lists plugin wouldn't properly remove fully selected nested lists.
- Fixed bug where the ttf font used for icons would throw an warning message on Gecko on Mac OS X.
- Fixed a bug where applying a color to text did not update the undo/redo history.
- Fixed so shy entities gets displayed when using the visualchars plugin.
- Fixed so removeformat removes ins/del by default since these might be used for strikethough.
- Fixed so multiple language packs can be loaded and added to the global I18n data structure.
- Fixed so transparent color selection gets treated as a normal color selection. Patch contributed by Alexander Hofbauer.
- Fixed so it's possible to disable autoresize_overflow_padding, autoresize_bottom_margin options by setting them to false.
- Fixed so the charmap plugin shows the description of the character in the dialog. Patch contributed by Jelle Hissink.
- Removed address from the default list of block formats since it tends to be missused.
- Fixed so the pre block format is called preformatted to make it more verbose.
- Fixed so it's possible to context scope translation strings this isn't needed most of the time.
- Fixed so the max length of the width/height input fields of the media dialog is 5 instead of 3.
- Fixed so drag/dropped contents gets properly processed by paste plugin since it's basically a paste. Patch contributed by Greg Fairbanks.
- Fixed so shortcut keys for headers is ctrl+alt+[1-9] instead of ctrl+[1-9] since these are for switching tabs in the browsers.
- Fixed so "u" doesn't get converted into a span element by the legacy input filter. Since this is now a valid HTML5 element.
- Fixed font families in order to provide appropriate web-safe fonts.

## 4.1.7 - 2014-11-27

### Added
- Added HTML5 schema support for srcset, source and picture. Patch contributed by mattheu.
- Added new cache_suffix setting to enable cache busting by producing unique urls.
- Added new paste_convert_word_fake_lists option to enable users to disable the fake lists convert logic.

### Fixed
- Fixed so advlist style changes adds undo levels for each change.
- Fixed bug where WebKit would sometimes produce an exception when the autolink plugin where looking for URLs.
- Fixed bug where IE 7 wouldn't be rendered properly due to aggressive css compression.
- Fixed bug where DomQuery wouldn't accept window as constructor element.
- Fixed bug where the color picker in 3.x dialogs wouldn't work properly. Patch contributed by Callidior.
- Fixed bug where the image plugin wouldn't respect the document_base_url.
- Fixed bug where the jQuery plugin would fail to append to elements named array prototype names.

## 4.1.6 - 2014-10-08

### Changed
- Replaced jake with grunt since it is more mainstream and has better plugin support.

### Fixed
- Fixed bug with clicking on the scrollbar of the iframe would cause a JS error to be thrown.
- Fixed bug where null would produce an exception if you passed it to selection.setRng.
- Fixed bug where Ctrl/Cmd+Tab would indent the current list item if you switched tabs in the browser.
- Fixed bug where pasting empty cells from Excel would result in a broken table.
- Fixed bug where it wasn't possible to switch back to default list style type.
- Fixed issue where the select all quirk fix would fire for other modifiers than Ctrl/Cmd combinations.


## 4.1.5 - 2014-09-09

### Fixed
- Fixed bug where sometimes the resize rectangles wouldn't properly render on images on WebKit/Blink.
- Fixed bug in list plugin where delete/backspace would merge empty LI elements in lists incorrectly.
- Fixed bug where empty list elements would result in empty LI elements without it's parent container.
- Fixed bug where backspace in empty caret formatted element could produce an type error exception of Gecko.
- Fixed bug where lists pasted from word with a custom start index above 9 wouldn't be properly handled.
- Fixed bug where tabfocus plugin would tab out of the editor instance even if the default action was prevented.
- Fixed bug where tabfocus wouldn't tab properly to other adjacent editor instances.
- Fixed bug where the DOMUtils setStyles wouldn't properly removed or update the data-mce-style attribute.
- Fixed bug where dialog select boxes would be placed incorrectly if document.body wasn't statically positioned.
- Fixed bug where pasting would sometimes scroll to the top of page if the user was using the autoresize plugin.
- Fixed bug where caret wouldn't be properly rendered by Chrome when clicking on the iframes documentElement.
- Fixed so custom images for menubutton/splitbutton can be provided. Patch contributed by Naim Hammadi.
- Fixed so the default action of windows closing can be prevented by blocking the default action of the close event.
- Fixed so nodeChange and focus of the editor isn't automatically performed when opening sub dialogs.

## 4.1.4 - 2014-08-21

### Added
- Added new media_filter_html option to media plugin that blocks any conditional comments, scripts etc within a video element.
- Added new content_security_policy option allows you to set custom policy for iframe contents. Patch contributed by Francois Chagnon.

### Fixed
- Fixed bug where activate/deactivate events wasn't firing properly when switching between editors.
- Fixed bug where placing the caret on iOS was difficult due to a WebKit bug with touch events.
- Fixed bug where the resize helper wouldn't render properly on older IE versions.
- Fixed bug where resizing images inside tables on older IE versions would sometimes fail depending mouse position.
- Fixed bug where editor.insertContent would produce an exception when inserting select/option elements.
- Fixed bug where extra empty paragraphs would be produced if block elements where inserted inside span elements.
- Fixed bug where the spellchecker menu item wouldn't be properly checked if spell checking was started before it was rendered.
- Fixed bug where the DomQuery filter function wouldn't remove non elements from collection.
- Fixed bug where document with custom document.domain wouldn't properly render the editor.
- Fixed bug where IE 8 would throw exception when trying to enter invalid color values into colorboxes.
- Fixed bug where undo manager could incorrectly add an extra undo level when custom resize handles was removed.
- Fixed bug where it wouldn't be possible to alter cell properties properly on table cells on IE 8.
- Fixed so the color picker button in table dialog isn't shown unless you include the colorpicker plugin or add your own custom color picker.
- Fixed so activate/deactivate events fire when windowManager opens a window since.
- Fixed so the table advtab options isn't separated by an underscore to normalize naming with image_advtab option.
- Fixed so the table cell dialog has proper padding when the advanced tab in disabled.

## 4.1.3 - 2014-07-29

### Added
- Added event binding logic to tinymce.util.XHR making it possible to override headers and settings before any request is made.

### Fixed
- Fixed bug where drag events wasn't fireing properly on older IE versions since the event handlers where bound to document.
- Fixed bug where drag/dropping contents within the editor on IE would force the contents into plain text mode even if it was internal content.
- Fixed bug where IE 7 wouldn't open menus properly due to a resize bug in the browser auto closing them immediately.
- Fixed bug where the DOMUtils getPos logic wouldn't produce a valid coordinate inside the body if the body was positioned non static.
- Fixed bug where the element path and format state wasn't properly updated if you had the wordcount plugin enabled.
- Fixed bug where a comment at the beginning of source would produce an exception in the formatter logic.
- Fixed bug where setAttrib/getAttrib on null would throw exception together with any hooked attributes like style.
- Fixed bug where table sizes wasn't properly retained when copy/pasting on WebKit/Blink.
- Fixed bug where WebKit/Blink would produce colors in RGB format instead of the forced HEX format when deleting contents.
- Fixed bug where the width attribute wasn't updated on tables if you changed the size inside the table dialog.
- Fixed bug where control selection wasn't properly handled when the caret was placed directly after an image.
- Fixed bug where selecting the contents of table cells using the selection.select method wouldn't place the caret properly.
- Fixed bug where the selection state for images wasn't removed when placing the caret right after an image on WebKit/Blink.
- Fixed bug where all events wasn't properly unbound when and editor instance was removed or destroyed by some external innerHTML call.
- Fixed bug where it wasn't possible or very hard to select images on iOS when the onscreen keyboard was visible.
- Fixed so auto_focus can take a boolean argument this will auto focus the last initialized editor might be useful for single inits.
- Fixed so word auto detect lists logic works better for faked lists that doesn't have specific markup.
- Fixed so nodeChange gets fired on mouseup as it used to before 4.1.1 we optimized that event to fire less often.

### Removed
- Removed the finish menu item from spellchecker menu since it's redundant you can stop spellchecking by toggling menu item or button.

## 4.1.2 - 2014-07-15

### Added
- Added offset/grep to DomQuery class works basically the same as it's jQuery equivalent.

### Fixed
- Fixed bug where backspace/delete or setContent with an empty string would remove header data when using the fullpage plugin.
- Fixed bug where tinymce.remove with a selector not matching any editors would remove all editors.
- Fixed bug where resizing of the editor didn't work since the theme was calling setStyles instead of setStyle.
- Fixed bug where IE 7 would fail to append html fragments to iframe document when using DomQuery.
- Fixed bug where the getStyle DOMUtils method would produce an exception if it was called with null as it's element.
- Fixed bug where the paste plugin would remove the element if the none of the paste_webkit_styles rules matched the current style.
- Fixed bug where contextmenu table items wouldn't work properly on IE since it would some times fire an incorrect selection change.
- Fixed bug where the padding/border values wasn't used in the size calculation for the body size when using autoresize. Patch contributed by Matt Whelan.
- Fixed bug where conditional word comments wouldn't be properly removed when pasting plain text.
- Fixed bug where resizing would sometime fail on IE 11 when the mouseup occurred inside the resizable element.
- Fixed so the iframe gets initialized without any inline event handlers for better CSP support. Patch contributed by Matt Whelan.
- Fixed so the tinymce.dom.Sizzle is the latest version of sizzle this resolves the document context bug.

## 4.1.1 - 2014-07-08

### Fixed
- Fixed bug where pasting plain text on some WebKit versions would result in an empty line.
- Fixed bug where resizing images inside tables on IE 11 wouldn't work properly.
- Fixed bug where IE 11 would sometimes throw "Invalid argument" exception when editor contents was set to an empty string.
- Fixed bug where document.activeElement would throw exceptions on IE 9 when that element was hidden or removed from dom.
- Fixed bug where WebKit/Blink sometimes produced br elements with the Apple-interchange-newline class.
- Fixed bug where table cell selection wasn't properly removed when copy/pasting table cells.
- Fixed bug where pasting nested list items from Word wouldn't produce proper semantic nested lists.
- Fixed bug where right clicking using the contextmenu plugin on WebKit/Blink on Mac OS X would select the target current word or line.
- Fixed bug where it wasn't possible to alter table cell properties on IE 8 using the context menu.
- Fixed bug where the resize helper wouldn't be correctly positioned on older IE versions.
- Fixed bug where fullpage plugin would produce an error if you didn't specify a doctype encoding.
- Fixed bug where anchor plugin would get the name/id of the current element even if it wasn't anchor element.
- Fixed bug where visual aids for tables wouldn't be properly disabled when changing the border size.
- Fixed bug where some control selection events wasn't properly fired on older IE versions.
- Fixed bug where table cell selection on older IE versions would prevent resizing of images.
- Fixed bug with paste_data_images paste option not working properly on modern IE versions.
- Fixed bug where custom elements with underscores in the name wasn't properly parsed/serialized.
- Fixed bug where applying inline formats to nested list elements would produce an incorrect formatting result.
- Fixed so it's possible to hide items from elements path by using preventDefault/stopPropagation.
- Fixed so inline mode toolbar gets rendered right aligned if the editable element positioned to the documents right edge.
- Fixed so empty inline elements inside empty block elements doesn't get removed if configured to be kept intact.
- Fixed so DomQuery parentsUntil/prevUntil/nextUntil supports selectors/elements/filters etc.
- Fixed so legacyoutput plugin overrides fontselect and fontsizeselect controls and handles font elements properly.

## 4.1.0 - 2014-06-18

### Added
- Added new file_picker_callback option to replace the old file_browser_callback the latter will still work though.
- Added new custom colors to textcolor plugin will be displayed if a color picker is provided also shows the latest colors.
- Added new color_picker_callback option to enable you to add custom color pickers to the editor.
- Added new advanced tabs to table/cell/row dialogs to enable you to select colors for border/background.
- Added new colorpicker plugin that lets you select colors from a hsv color picker.
- Added new tinymce.util.Color class to handle color parsing and converting.
- Added new colorpicker UI widget element lets you add a hsv color picker to any form/window.
- Added new textpattern plugin that allows you to use markdown like text patterns to format contents.
- Added new resize helper element that shows the current width & height while resizing.
- Added new "once" method to Editor and EventDispatcher enables since callback execution events.
- Added new jQuery like class under tinymce.dom.DomQuery it's exposed on editor instances (editor.$) and globally under (tinymce.$).

### Fixed
- Fixed so the default resize method for images are proportional shift/ctrl can be used to make an unproportional size.
- Fixed bug where the image_dimensions option of the image plugin would cause exceptions when it tried to update the size.
- Fixed bug where table cell dialog class field wasn't properly updated when editing an a table cell with an existing class.
- Fixed bug where Safari on Mac would produce webkit-fake-url for pasted images so these are now removed.
- Fixed bug where the nodeChange event would get fired before the selection was changed when clicking inside the current selection range.
- Fixed bug where valid_classes option would cause exception when it removed internal prefixed classes like mce-item-.
- Fixed bug where backspace would cause navigation in IE 8 on an inline element and after a caret formatting was applied.
- Fixed so placeholder images produced by the media plugin gets selected when inserted/edited.
- Fixed so it's possible to drag in images when the paste_data_images option is enabled. Might be useful for mail clients.
- Fixed so images doesn't get a width/height applied if the image_dimensions option is set to false useful for responsive contents.
- Fixed so it's possible to pass in an optional arguments object for the nodeChanged function to be passed to all nodechange event listeners.
- Fixed bug where media plugin embed code didn't update correctly.<|MERGE_RESOLUTION|>--- conflicted
+++ resolved
@@ -8,11 +8,8 @@
 
 ## Added
 - New `sidebar_show` option to show the specified sidebar on initialization #TINY-8710
-<<<<<<< HEAD
+- New `newline_behavior` option to control what happens when the enter key is pressed or using commands such as `mceInsertNewLine` #TINY-8458
 - New `transparent` property for `iframe` dialog component #TINY-8534
-=======
-- New `newline_behavior` option to control what happens when the enter key is pressed or using commands such as `mceInsertNewLine` #TINY-8458
->>>>>>> f0b82bcd
 
 ### Changed
 - Toggling fullscreen mode with the `fullscreen` plugin now also fires the `ResizeEditor` event #TINY-8701
