# Changelog
All notable changes to this project will be documented in this file.

The format is based on [Keep a Changelog](https://keepachangelog.com/en/1.0.0/),
and this project adheres to [Semantic Versioning](https://semver.org/spec/v2.0.0.html).

## Unreleased

<<<<<<< HEAD
### Added
- New optional `defaultExpandedIds` and `onToggleExpand` options to the `tree` component config. #TINY-9653
- New optional `defaultSelectedId` option to the `tree` component config. #TINY-9715
- New `accordion` plugin with the `InsertAccordion` command. #TINY-9730

### Improved
- Screen readers are now able to announce the highlighted menu item of link comboboxes. #TINY-9280
- Now `icon` field for dialog footer `togglebutton`s is not mandatory. #TINY-9757
- Toolbar buttons and menu items were not disabled when they couldn't be used on noneditable content. #TINY-9669
- Updated toolbar "More" button tooltip text from "More..." to "Reveal or hide additional toolbar items". #TINY-9629

### Fixed
- Command + backspace would not add an undo level on Mac. #TINY-8910
- Ctrl + backspace and Ctrl + delete would not restore correct caret position after redo. #TINY-8910
- In the tree component, a selected item in a directory would not stay selected after collapsing the directory. #TINY-9715
- Enabling or Disabling checkboxes would not set the correct classes and attributes. #TINY-4189
- Redial would in some situations cause select elements not to have an initial value selected when they should have. #TINY-9679
- Table toolbar was visible even if the table was within a noneditable host element. #TINY-9664
- Quickbar toolbars was shown for noneditable contents in a noneditable root. #TINY-9460
- Show the calculated height and width of media embed elements in the `media` plugin dialog. #TINY-8714
- Allow a media embed element to be correctly resized when using the `media` plugin dialog by converting the media embed to a standalone iframe. #TINY-8714
- Inline alert in the "Search and Replace" dialog persisted when it wasn't necessary. #TINY-9704
- Context toolbars displayed the incorrect status for the `advlist` plugin buttons. #TINY-9680
- On iOS Safari, Hangul (Korean) characters will no longer merge onto the previous line after inserting a newline by pressing Enter. #TINY-9746
- Directionality commands was setting the `dir` attribute on noneditable elements within a noneditable root. #TINY-9662
- The content of the dialog body could not be scrolled. #TINY-9668
- It was possible to remove links in noneditable contents with the 'unlink' editor command. #TINY-9739
=======
### Fixed
- The editor would display a notification error when it fails to retirieve a blob image uri. #TINY-9604
- Menu buttons would have the Tabstopping behaviour in toolbar. #TINY-9723 
- The `urlinput` dialog component would not open the typeahead dropdown when the input value was reset to an empty string. #TINY-9717
- Fixed the mouse pointer style from a text cursor to a default arrow pointer when hovering over the tree dialog component items. #TINY-9692
- Enabled variant of togglable `tox-button` and `tox-button--secondary` now supports `hover`/`active`/`focus`/`disabled` states. #TINY-9713
- Setting an invalid unit in the `fontsizeinput` would change it do the default value instead of reverting it back to the previous valid value. #TINY-9754
>>>>>>> 1a876ca3

## 6.4.1 - 2023-03-29

### Fixed
- The `fontsizeinput` increase and decrease size buttons now work on TinyMCE mobile. #TINY-9725
- The TinyMCE editor toolbar is now accessible for all screen widths; it no longer collapses into an inaccessible vertical line when the screen is scrolled horizontally. #TINY-9646
- Reverted the changes made, in TinyMCE 6.4.0, to UI button colors in focus, active, and enabled states. #TINY-9176

### Changed
- Update the `codesample` plugin dialog and `template` plugin dialog to use the 'listbox' component to match other dialogs. #TINY-9630

## 6.4.0 - 2023-03-15

### Added
- New `tree` component that can be used in dialog body panel. #TINY-9532
- `renderUI` property in the `Theme` type can now return a `Promise<RenderResult>` instead of `RenderResult`. #TINY-9556
- New `isEditable` API to `editor.selection` that returns true or false if the current selection is editable. #TINY-9462
- New `isEditable` API to `editor.dom` that returns true or false if the specified node is editable. #TINY-9462
- New `setText` and `setIcon` methods added to menu button and toolbar button API. #TINY-9268
- New `highlight_on_focus` option which enables highlighting the content area on focus. #TINY-9277
- New `fontsizeinput` toolbar item which allows the user to set the size via input and also increase and decrease it with `+` and `-` buttons. #TINY-9429
- Added `skipFocus` option to the `ToggleToolbarDrawer` command to preserve focus. #TINY-9337
- New `font_size_input_default_unit` option allows entry of numbers without a unit in `fontsizeinput`. They are then parsed as the set unit. If `font_size_input_default_unit` is not set the default is `pt`. #TINY-9585
- New `group` and `togglebutton` in view. #TINY-9523
- New `togglebutton` in dialog footer buttons. #TINY-9523
- Added `toggleFullscreen` to dialog API. #TINY-9528
- New `text-size-increase` and `text-size-decrease` icons. #TINY-9530
- New `xss_sanitization` option to allow disabling of XSS sanitization. #TINY-9600
- Added the top right close button of modal dialogs to the tabbing order. The 'x' button in these dialogs can now be accessed using keyboard navigation. #TINY-9520
- New `ui_mode` option for editor in scrollable containers support. #TINY-9414
- The sidebar element now has the accessibility role `region` when visible and the accessibility role `presentation` when hidden. #TINY-9517
- The `tox-custom-editor` class now has a border highlight when it is selected. #TINY-9673
- An element could be dropped onto the decendants of an element with a `contenteditable="false"` attribute. #TINY-9364
- Checkmark did not show in menu color swatches. #TINY-9395
- Add support for navigating inside the tree component using arrow keys and shift key. #TINY-9614

### Improved
- Direct invalid child text nodes of list elements are now wrapped in list item elements. #TINY-4818
- Templates are now be parsed before preview and insertion to make preview consistent with inserted template content and prevent XSS. #TINY-9244
- Pressing backspace on an empty line now preserves formatting on the previous empty line. #TINY-9454
- Pressing enter inside the `inputfontsize` input field now moves focus back into the editor content. #TINY-9598
- Drag and drop events for elements with a `contenteditable="false"` attribute now includes target element details. #TINY-9599
- Updated focus, active, and enabled colors of UI buttons for improved contrast against the UI color. #TINY-9176

### Changed
- The `link` plugins context menu items no longer appears for links that include elements with a `contenteditable="false"` attribute. #TINY-9491
- The formatting of elements with a `contenteditable="false"` attribute are no longer cloned to new cells when new table rows are created. #TINY-9449
- Changed the color of `@dialog-table-border-color`, and added right padding to the first cell of dialog table. #TINY-9380

### Fixed
- Sometimes the editor would finish initializing before the silver theme would have finished loading. #TINY-9556
- The `searchreplace` modal closed incorrectly when clicking outside of the alert that pops up when no match is found. #TINY-9443
- The text color or background color picker toolbar buttons did not update when the text color or background color was changed using the equivalent commands in the Format menu. #TINY-9439
- The `onSetup` api function would not run when defining custom group toolbar button. #TINY-9496
- The foreground and background menu icons would not properly update to display the last used color. #TINY-9497
- Added new `setIconFill` function to `NestedMenuItemInstanceApi`. #TINY-9497
- Pasting links to text would sometimes not generate the correct undo stack in Safari. #TINY-9489
- Toolbar split buttons in `advlist` plugin now show the correct state when the cursor is in a checklist. #TINY-5167
- Dragging transparent elements into transparent block elements could produce invalid nesting of transparents. #TINY-9231
- The `editor.insertContent` API would insert contents inside elements with a `contenteditable="false"` attribute if the selection was inside the element. #TINY-9462
- Closing a dialog would scroll down the document in Safari. #TINY-9148
- Inline headers would not work in some situations when the editor was moved too far right horizontally. #TINY-8977
- Quick toolbars were incorrectly rendered during the dragging of elements with a `contenteditable="false"` attribute. #TINY-9305
- Selection of images, horizontal rules, tables or elements with a `contenteditable="false"` attribute was possible if they were within an element with a `contenteditable="false"` attribute. #TINY-9473
- Ranged deletion of formatted text using selection or a keyboard shortcut would sometimes cause Blink- and Webkit-based browsers to insert interpreted tags upon typing. This could result in inconsistent tags. #TINY-9302
- Visual characters were rendered inside elements with a `contenteditable="false"` attribute. #TINY-9474
- Lists with an element with a `contenteditable="false"` attribute as their root were incorrectly editable using list API commands, toolbar buttons and menu items. #TINY-9458
- Color picker dialog would not update the preview color if the hex input value was prefixed with the `#` character. #TINY-9457
- Table cell selection was possible even if the element being selected was within an element with a `contenteditable="false"` attribute. #TINY-9459
- Table commands were modifying tables that were within an element with a `contenteditable="false"` attribute. #TINY-9459
- Fake carets were rendered for elements with a `contenteditable="false"` attribute and for tables within an element with a `contenteditable="false"` attribute. #TINY-9459
- Textareas with scrollbars in dialogs would not render rounded corners correctly on some browsers. #TINY-9331
- It was possible to open links inside the editor if the editor root was an element with a `contenteditable="false"` attribute. #TINY-9470
- Inline boundary was rendered for boundary elements that had a `contenteditable="false"` attribute. #TINY-9471
- Clicking on a disabled split button will no longer call the `onAction` callback. #TINY-9504
- The *Edit Link* dialog incorrectly retrieved the URL value when opened immediately after the link insertion. #TINY-7993
- The `ForwardDelete` and `Delete` editor commands were deleting content within elements with a `contenteditable="false"` attribute. #TINY-9477
- The Backspace and Forward Delete keys were deleting content within elements with a `contenteditable="false"` attribute. #TINY-9477
- Inserting newlines inside an editable element that was inside an element with a `contenteditable="false"` attribute root would sometimes try to split the editable element. #TINY-9461
- Creating a list in a table cell when the caret is in front of an anchor element would not properly include the anchor in the list. #TINY-6853
- Dragging and dropping elements with a `contenteditable="false"` attribute on table borders would remove the element on drop. #TINY-9021
- Elements with a `contenteditable="false"` attribute would be removed when dragged and dropped within a root element with a `contenteditable="false"` attribute. #TINY-9558
- Formatting could be applied or removed to list items with a `contenteditable="false"` attribute that were inside an element with a `contenteditable="false"` attribute. #TINY-9563
- Annotation were not removed if the annotation was deleted immediately after being created. #TINY-9399
- Inserting a link for a selection from quickbars did not preserve formatting. #TINY-9593
- Inline dialog position was not correct when the editor was not inline and was contained in a `fixed` or `absolute` positioned element. #TINY-9554
- Sticky toolbars did not fade transition when undocking in classic iframe mode. #TINY-9408
- Inserting elements that were not valid within the closest editing host would incorrectly split the editing host. #TINY-9595
- The `color_cols` option was not respected in the `forecolor` or `backcolor` color swatches. #TINY-9560
- Drag and dropping the last element with a `contenteditable="false"` attribute out of its parent block would not properly pad the parent block element. #TINY-9606
- Applying heading formats from `text_patterns` produced an invisible space before a word. #TINY-9603
- Opening color swatches caused the browser tab to crash when `color_cols` or other column option was set to 0. #TINY-9649
- Opening a menu button in the footer of a dialog after a redial threw an error. #TINY-9686
- After closing a view, the `more...` toolbar button disappeared if the editor had `toolbar_mode: 'sliding'` and the toolbar was opened. #TINY-9419
- Inline dialogs would open partially off screen when the toolbar had a small width. #TINY-9588
- Word count was inaccurate for documents with specific characters. #TINY-8122
- The `autoresize` plugin would cause infinite resizing when `content_css` was set to `document`. #TINY-8872

## 6.3.2 - 2023-02-22

### Fixed
- Removed a workaround for ensuring stylesheets are loaded in an outdated version of webkit. #TINY-9433

## 6.3.1 - 2022-12-06

### Fixed
- HTML in messages for the `WindowManager.alert` and `WindowManager.confirm` APIs were not properly sanitized. #TINY-3548

## 6.3.0 - 2022-11-23

### Added
- New `expand` function added to `tinymce.selection` which expands the selection around the nearest word. #TINY-9001
- New `expand` function added to `tinymce.dom.RangeUtils` to return a new range expanded around the nearest word. #TINY-9001
- New `color_map_background` and `color_map_foreground` options which set the base colors used in the `backcolor` and `forecolor` toolbar buttons and menu items. #TINY-9184
- Added optional `storageKey` property to `colorinput` component and `colorswatch` fancy menu item. #TINY-9184
- New `addView` function added to `editor.ui.registry` which makes it possible to register custom editor views. #TINY-9210
- New `ToggleView` command which makes it possible to hide or show registered custom views. #TINY-9210
- New `color_default_foreground` and `color_default_background` options to set the initial default color for the `forecolor` and `backcolor` toolbar buttons and menu items. #TINY-9183
- New `getTransparentElements` function added to `tinymce.html.Schema` to return a map object of transparent HTML elements. #TINY-9172
- Added `ToggleToolbarDrawer` event to subscribe to toolbar’s opening and closing. #TINY-9271

### Changed
- Transparent elements, like anchors, are now allowed in the root of the editor body if they contain blocks. #TINY-9172
- Colorswatch keyboard navigation now starts on currently selected color if present in the colorswatch. #TINY-9283
- `setContent` is now allowed to accept any custom keys and values as a second options argument. #TINY-9143

### Improved
- Transparent elements, like anchors, can now contain block elements. #TINY-9172
- Colorswatch now displays a checkmark for selected color. #TINY-9283
- Color picker dialog now starts on the appropriate color for the cursor position. #TINY-9213

### Fixed
- Parsing media content would cause a memory leak, which for example occurred when using the `getContent` API. #TINY-9186
- Dragging a noneditable element toward the bottom edge would cause the page to scroll up. #TINY-9025
- Range expanding capabilities would behave inconsistently depending on where the cursor was placed. #TINY-9029
- Compilation errors were thrown when using TypeScript 4.8. #TINY-9161
- Line separator scrolling in floating toolbars. #TINY-8948
- A double bottom border appeared on inline mode editor for the `tinymce-5` skin. #TINY-9108
- The editor header showed up even with no menubar and toolbar configured. #TINY-8819
- Inline text pattern no longer triggers if it matches only the end but not the start. #TINY-8947
- Matches of inline text patterns that are similar are now managed correctly. #TINY-8949
- Using `editor.selection.getContent({ format: 'text' })` or `editor.getContent({ format: 'text' })` would sometimes deselect selected radio buttons. #TINY-9213
- The context toolbar prevented the user from placing the cursor at the edges of the editor. #TINY-8890
- The Quick Insert context toolbar provided by the `quickbars` plugin showed when the cursor was in a fake block caret. #TINY-9190
- The `editor.selection.getRng()` API was not returning a proper range on hidden editors in Firefox. #TINY-9259
- The `editor.selection.getBookmark()` API was not returning a proper bookmark on hidden editors in Firefox. #TINY-9259
- Dragging a noneditable element before or after another noneditable element now works correctly. #TINY-9253
- The restored selection after a redo or undo action was not scrolled into view. #TINY-9222
- A newline could not be inserted when the selection was restored from a bookmark after an inline element with a `contenteditable="false"` attribute. #TINY-9194
- The global `tinymce.dom.styleSheetLoader` was not affected by the `content_css_cors` option. #TINY-6037
- The caret was moved to the previous line when a text pattern executed a `mceInsertContent` command on Enter key when running on Firefox. #TINY-9193

## 6.2.0 - 2022-09-08

### Added
- New `text_patterns_lookup` option to provide additional text patterns dynamically. #TINY-8778
- New promotion element has been added to the default UI. It can be disabled using the new `promotion` option. #TINY-8840
- New `format_noneditable_selector` option to specify the `contenteditable="false"` elements that can be wrapped in a format. #TINY-8905
- Added `allow` as a valid attribute for the `iframe` element in the editor schema. #TINY-8939
- New `search` field in the `MenuButton` that shows a search field at the top of the menu, and refetches items when the search field updates. #TINY-8952

### Improved
- The formatter can now apply a format to a `contenteditable="false"` element by wrapping it. Configurable using the `format_noneditable_selector` option. #TINY-8905
- The autocompleter now supports a multiple character trigger using the new `trigger` configuration. #TINY-8887
- The formatter now applies some inline formats, such as color and font size, to list item elements when the entire item content is selected. #TINY-8961
- The installed and available plugin lists in the Help dialog are now sorted alphabetically. #TINY-9019
- Alignment can now be applied to more types of embedded media elements. #TINY-8687

### Changed
- The `@menubar-row-separator-color` oxide variable no longer affects the divider between the Menubar and Toolbar. It only controls the color of the separator lines drawn in multiline Menubars. #TINY-8632
- The `@toolbar-separator-color` oxide variable now affects the color of the separator between the Menubar and Toolbar only. #TINY-8632
- Available Premium plugins, which are listed by name in the Help dialog, are no longer translated. #TINY-9019

### Fixed
- The Autolink plugin did not work when text nodes in the content were fragmented. #TINY-3723
- Fixed multiple incorrect types on public APIs found while enabling TypeScript strict mode. #TINY-8806
- The number of blank lines returned from `editor.getContent({format: 'text'})` differed between browsers. #TINY-8579
- The editor focused via the `auto_focus` option was not scrolled into the viewport. #TINY-8785
- Adding spaces immediately after a `contenteditable="false"` block did not work properly in some circumstances. #TINY-8814
- Elements with only `data-*` custom attributes were sometimes removed when they should not be removed. #TINY-8755
- Selecting a figure with `class="image"` incorrectly highlighted the link toolbar button. #TINY-8832
- Specifying a single, non-default list style for the `advlist_bullet_styles` and `advlist_number_styles` options was not respected. #TINY-8721
- Fixed multiple issues that occurred when formatting `contenteditable` elements. #TINY-8905
- Spaces could be incorrectly added to `urlinput` dialog components (commonly but not exclusively presented in the *Insert/Edit Link* dialog) in certain cases. #TINY-8775
- The text patterns logic threw an error when there were fragmented text nodes in a paragraph. #TINY-8779
- Dragging a `contentEditable=false` element towards a document’s edge did not cause scrolling. #TINY-8874
- Parsing large documents no longer throws a `Maximum call stack size exceeded` exception. #TINY-6945
- DomParser filter matching was not checked between filters, which could lead to an exception in the parser. #TINY-8888
- `contenteditable="false"` lists can no longer be toggled; and `contenteditable="true"` list elements within these lists can no longer be indented, split into another list element, or appended to the previous list element by deletion. #TINY-8920
- Removed extra bottom padding in the context toolbar of the `tinymce-5` skin. #TINY-8980
- Fixed a regression where pressing **Enter** added or deleted content outside the selection. #TINY-9101
- Fixed a bug where pressing **Enter** deleted selected `contenteditable="false"` `<pre>` elements. #TINY-9101
- The `editor.insertContent()` API did not respect the `no_events` argument. #TINY-9140

### Deprecated
- The autocompleter configuration property, `ch`, has been deprecated. It will be removed in the next major release. Use the `trigger` property instead. #TINY-8887

## 6.1.2 - 2022-07-29

### Fixed
- Reverted the undo level fix in the `autolink` plugin as it caused duplicated content in some edge cases. #TINY-8936

## 6.1.1 - 2022-07-27

### Fixed
- Invalid special elements were not cleaned up correctly during sanitization. #TINY-8780
- An exception was thrown when deleting all content if the start or end of the document had a `contenteditable="false"` element. #TINY-8877
- When a sidebar was opened using the `sidebar_show` option, its associated toolbar button was not highlighted. #TINY-8873
- When converting a URL to a link, the `autolink` plugin did not fire an `ExecCommand` event, nor did it create an undo level. #TINY-8896
- Worked around a Firefox bug which resulted in cookies not being available inside the editor content. #TINY-8916
- `<pre>` content pasted into a `<pre>` block that had inline styles or was `noneditable` now merges correctly with the surrounding content. #TINY-8860
- After a `codesample` was pasted, the insertion point was placed incorrectly. #TINY-8861

## 6.1.0 - 2022-06-29

### Added
- New `sidebar_show` option to show the specified sidebar on initialization. #TINY-8710
- New `newline_behavior` option controls what happens when the Return or Enter key is pressed or the `mceInsertNewLine` command is used. #TINY-8458
- New `iframe_template_callback` option in the Media plugin. Patch provided by Namstel. #TINY-8684
- New `transparent` property for `iframe` dialog component. #TINY-8534
- New `removeAttributeFilter` and `removeNodeFilter` functions added to the DomParser and DOM Serializer APIs. #TINY-7847
- New `dispatchChange` function added to the UndoManager API to fire the change with current editor status as level and current undoManager layer as lastLevel. #TINY-8641

### Improved
- Clearer focus states for buttons while navigating with a keyboard. #TINY-8557
- Support annotating certain block elements directly when using the editor's Annotation API. #TINY-8698
- The `mceLink` command can now take the value `{ dialog: true }` to always open the link dialog. #TINY-8057
- All help dialog links to `https://www.tiny.cloud` now include `rel="noopener"` to avoid potential security issues. #TINY-8834

### Changed
- The `end_container_on_empty_block` option can now take a string of blocks, allowing the exiting of a blockquote element by pressing Enter or Return twice. #TINY-6559
- The default value for `end_container_on_empty_block` option has been changed to `'blockquote'`. #TINY-6559
- Link menu and toolbar buttons now always execute the `mceLink` command. #TINY-8057
- Toggling fullscreen mode when using the Fullscreen plugin now also fires the `ResizeEditor` event. #TINY-8701
- Getting the editor's text content now returns newlines instead of an empty string if more than one empty paragraph exists. #TINY-8578
- Custom elements are now treated as non-empty elements by the schema. #TINY-4784
- The autocompleter's menu HTML element is now positioned instead of the wrapper. #TINY-6476
- Choice menu items will now use the `'menuitemradio'` aria role to better reflect that only a single item can be active. #TINY-8602

### Fixed
- Some Template plugin option values were not escaped properly when doing replacement lookups with Regular Expressions. #TINY-7433
- Copy events were not dispatched in readonly mode. #TINY-6800
- `<pre>` tags were not preserved when copying and pasting. #TINY-7719
- The URL detection used for autolink and smart paste did not work if a path segment contained valid characters such as `!` and `:`. #TINY-8069
- In some cases pressing the Backspace or Delete key would incorrectly step into tables rather than remain outside. #TINY-8592
- Links opened when Alt+Enter or Option+Return was typed even when `preventDefault()` was called on the keydown event. #TINY-8661
- Inconsistent visual behavior between choosing Edit -> Select All and typing Ctrl+A or Cmd+A when a document contained an image. #TINY-4550
- Ctrl+Shift+Home/End or Cmd+Shift+Up-arrow/Down-arrow did not expand the selection to a `contenteditable="false"` element if the element was at the beginning or end of a document. #TINY-7795
- Triple-clicking did not select a paragraph in Google Chrome in some circumstances. #TINY-8215
- Images were not showing as selected when selected along with other content. #TINY-5947
- Selection direction was not stored or restored when getting or setting selection bookmarks. #TINY-8599
- When text within an inline boundary element was selected and the right-arrow key was pressed, the insertion point incorrectly moved to the left. #TINY-8601
- In some versions of Safari, the `editor.selection.isForward()` API could throw an exception due to an invalid selection. #TINY-8686
- The selection is no longer incorrectly moved inside a comment by the `editor.selection.normalize()` API. #TINY-7817
- The `InsertParagraph` or `mceInsertNewLine` commands did not delete the current selection like the native command does. #TINY-8606
- The `InsertLineBreak` command did not replace selected content. #TINY-8458
- If selected content straddled a parent and nested list, cutting the selection did not always set the list style to `'none'` on the parent list. #TINY-8078
- Delete operations could behave incorrectly if the selection contains a `contenteditable="false"` element located at the edge of content. #TINY-8729
- Spaces were not added correctly on some browsers when the insertion point was immediately before or after a `contenteditable="false"` block element. #TINY-8588
- Images that used a Data URI were corrupted when the data wasn't base64 encoded. #TINY-8337
- `uploadImages` no longer triggers two change events if there is a removal of images on upload. #TINY-8641
- Preview and Insert Template dialogs now display the correct content background color when using dark skins. #TINY-8534
- Dialogs no longer exceed window height on smaller screens. #TINY-8146
- UI components, such as dialogs, would in some cases cause the Esc keyup event to incorrectly trigger inside the editor. #TINY-7005
- Fixed incorrect word breaks in menus when the menu presented with a scrollbar. #TINY-8572
- Notifications did not properly reposition when toggling fullscreen mode. #TINY-8701
- Text alignments, such as flush left and centered, could not be applied to `<pre>` elements. #TINY-7715
- Indenting or outdenting list items inside a block element that was inside another list item did not work. #TINY-7209
- Changing the list type of a list within another block element altered the parent element that contained that list. #TINY-8068
- Pasting columns in tables could, in some circumstances, result in an invalid table. #TINY-8040
- Copying columns in tables could sometimes result in an invalid copy. #TINY-8040
- Changing table properties with the `table_style_by_css` option set to `false` would sometimes reset the table width. #TINY-8758
- Custom elements added to otherwise blank lines were removed during serialization. #TINY-4784
- The editor's autocompleter was not triggered at the start of nested list items. #TINY-8759
- Some function types in the TreeWalker API missed that it could return `undefined`. #TINY-8592
- Nuget packages for .NET and .NET Core are now configured to copy TinyMCE into `/wwwroot/lib/` when TinyMCE is installed into a project. #TINY-8611

## 6.0.3 - 2022-05-25

### Fixed
- Could not remove values when multiple cells were selected with the cell properties dialog. #TINY-8625
- Could not remove values when multiple rows were selected with the row properties dialog. #TINY-8625
- Empty lines that were formatted in a ranged selection using the `format_empty_lines` option were not kept in the serialized content. #TINY-8639
- The `s` element was missing from the default schema text inline elements. #TINY-8639
- Some text inline elements specified via the schema were not removed when empty by default. #TINY-8639

## 6.0.2 - 2022-04-27

### Fixed
- Some media elements wouldn't update when changing the source URL. #TINY-8660
- Inline toolbars flickered when switching between editors. #TINY-8594
- Multiple inline toolbars were shown if focused too quickly. #TINY-8503
- Added background and additional spacing for the text labeled buttons in the toolbar to improve visual clarity. #TINY-8617
- Toolbar split buttons with text used an incorrect width on touch devices. #TINY-8647

## 6.0.1 - 2022-03-23

### Fixed
- Fixed the dev ZIP missing the required `bin` scripts to build from the source. #TINY-8542
- Fixed a regression whereby text patterns couldn't be updated at runtime. #TINY-8540
- Fixed an issue where tables with colgroups could be copied incorrectly in some cases. #TINY-8568
- Naked buttons better adapt to various background colors, improved text contrast in notifications. #TINY-8533
- The autocompleter would not fire the `AutocompleterStart` event nor close the menu in some cases. #TINY-8552
- It wasn't possible to select text right after an inline noneditable element. #TINY-8567
- Fixed a double border showing for the `tinymce-5` skin when using `toolbar_location: 'bottom'`. #TINY-8564
- Clipboard content was not generated correctly when cutting and copying `contenteditable="false"` elements. #TINY-8563
- Fixed the box-shadow getting clipped in autocompletor popups. #TINY-8573
- The `buttonType` property did not work for dialog footer buttons. #TINY-8582
- Fix contrast ratio for error messages. #TINY-8586

## 6.0.0 - 2022-03-03

### Added
- New `editor.options` API to replace the old `editor.settings` and `editor.getParam` APIs. #TINY-8206
- New `editor.annotator.removeAll` API to remove all annotations by name. #TINY-8195
- New `Resource.unload` API to make it possible to unload resources. #TINY-8431
- New `FakeClipboard` API on the `tinymce` global. #TINY-8353
- New `dispatch()` function to replace the now deprecated `fire()` function in various APIs. #TINY-8102
- New `AutocompleterStart`, `AutocompleterUpdate` and `AutocompleterEnd` events. #TINY-8279
- New `mceAutocompleterClose`, `mceAutocompleterReload` commands. #TINY-8279
- New `mceInsertTableDialog` command to open the insert table dialog. #TINY-8273
- New `slider` dialog component. #TINY-8304
- New `imagepreview` dialog component, allowing preview and zoom of any image URL. #TINY-8333
- New `buttonType` property on dialog button components, supporting `toolbar` style in addition to `primary` and `secondary`. #TINY-8304
- The `tabindex` attribute is now copied from the target element to the iframe. #TINY-8315

### Improved
- New default theme styling for TinyMCE 6 facelift with old skin available as `tinymce-5` and `tinymce-5-dark`. #TINY-8373
- The default height of editor has been increased from `200px` to `400px` to improve the usability of the editor. #TINY-6860
- The upload results returned from the `editor.uploadImages()` API now includes a `removed` flag, reflecting if the image was removed after a failed upload. #TINY-7735
- The `ScriptLoader`, `StyleSheetLoader`, `AddOnManager`, `PluginManager` and `ThemeManager` APIs will now return a `Promise` when loading resources instead of using callbacks. #TINY-8325
- A `ThemeLoadError` event is now fired if the theme fails to load. #TINY-8325
- The `BeforeSetContent` event will now include the actual serialized content when passing in an `AstNode` to the `editor.setContent` API. #TINY-7996
- Improved support for placing the caret before or after noneditable elements within the editor. #TINY-8169
- Calls to `editor.selection.setRng` now update the caret position bookmark used when focus is returned to the editor. #TINY-8450
- The `emoticon` plugin dialog, toolbar and menu item has been updated to use the more accurate `Emojis` term. #TINY-7631
- The dialog `redial` API will now only rerender the changed components instead of the whole dialog. #TINY-8334
- The dialog API `setData` method now uses a deep merge algorithm to support partial nested objects. #TINY-8333
- The dialog spec `initialData` type is now `Partial<T>` to match the underlying implementation details. #TINY-8334
- Notifications no longer require a timeout to disable the close button. #TINY-6679
- The editor theme is now fetched in parallel with the icons, language pack and plugins. #TINY-8453

### Changed
- TinyMCE is now MIT licensed. #TINY-2316
- Moved the `paste` plugin's functionality to TinyMCE core. #TINY-8310
- The `paste_data_images` option now defaults to `true`. #TINY-8310
- Moved the `noneditable` plugin to TinyMCE core. #TINY-8311
- Renamed the `noneditable_noneditable_class` option to `noneditable_class`. #TINY-8311
- Renamed the `noneditable_editable_class` option to `editable_class`. #TINY-8311
- Moved the `textpattern` plugin to TinyMCE core. #TINY-8312
- Renamed the `textpattern_patterns` option to `text_patterns`. #TINY-8312
- Moved the `hr` plugin's functionality to TinyMCE core. #TINY-8313
- Moved the `print` plugin's functionality to TinyMCE core. #TINY-8314
- Moved non-UI table functionality to core. #TINY-8273
- The `DomParser` API no longer uses a custom parser internally and instead uses the native `DOMParser` API. #TINY-4627
- The `editor.getContent()` API can provide custom content by preventing and overriding `content` in the `BeforeGetContent` event. This makes it consistent with the `editor.selection.getContent()` API. #TINY-8018
- The `editor.setContent()` API can now be prevented using the `BeforeSetContent` event. This makes it consistent with the `editor.selection.setContent()` API. #TINY-8018
- Add-ons such as plugins and themes are no longer constructed using the `new` operator. #TINY-8256
- A number of APIs that were not proper classes, are no longer constructed using the `new` operator. #TINY-8322
- The Editor commands APIs will no longer fallback to executing the browsers native command functionality. #TINY-7829
- The Editor query command APIs will now return `false` or an empty string on removed editors. #TINY-7829
- The `mceAddEditor` and `mceToggleEditor` commands now take an object as their value to specify the id and editor options. #TINY-8138
- The `mceInsertTable` command can no longer open the insert table dialog. Use the `mceInsertTableDialog` command instead. #TINY-8273
- The `plugins` option now returns a `string` array instead of a space separated string. #TINY-8455
- The `media` plugin no longer treats `iframe`, `video`, `audio` or `object` elements as "special" and will validate the contents against the schema. #TINY-8382
- The `images_upload_handler` option is no longer passed a `success` or `failure` callback and instead requires a `Promise` to be returned with the upload result. #TINY-8325
- The `tinymce.settings` global property is no longer set upon initialization. #TINY-7359
- The `change` event is no longer fired on first modification. #TINY-6920
- The `GetContent` event will now always pass a `string` for the `content` property. #TINY-7996
- Changed the default tag for the strikethrough format to the `s` tag when using a html 5 schema. #TINY-8262
- The `strike` tag is automatically converted to the `s` tag when using a html 5 schema. #TINY-8262
- Aligning a table to the left or right will now use margin styling instead of float styling. #TINY-6558
- The `:` control character has been changed to `~` for the schema `valid_elements` and `extended_valid_elements` options. #TINY-6726
- The `primary` property on dialog buttons has been deprecated. Use the new `buttonType` property instead. #TINY-8304
- Changed the default statusbar element path delimiter from `»` to `›`. #TINY-8372
- Replaced the `Powered by Tiny` branding text with the Tiny logo. #TINY-8371
- The default minimum height of editor has been changed to 100px to prevent the UI disappearing while resizing. #TINY-6860
- RGB colors are no longer converted to hex values when parsing or serializing content. #TINY-8163
- Replaced the `isDisabled()` function with an `isEnabled()` function for various APIs. #TINY-8101
- Replaced the `enable()` and `disable()` functions with a `setEnabled(state)` function in various APIs. #TINY-8101
- Replaced the `disabled` property with an `enabled` property in various APIs. #TINY-8101
- Replaced the `disable(name)` and `enable(name)` functions with a `setEnabled(name, state)` function in the Dialog APIs. #TINY-8101
- Renamed the `tinymce.Env.os.isOSX` API to `tinymce.Env.os.isMacOS`. #TINY-8175
- Renamed the `tinymce.Env.browser.isChrome` API to `tinymce.Env.browser.isChromium` to better reflect its functionality. #TINY-8300
- Renamed the `getShortEndedElements` Schema API to `getVoidElements`. #TINY-8344
- Renamed the `font_formats` option to `font_family_formats`. #TINY-8328
- Renamed the `fontselect` toolbar button and `fontformats` menu item to `fontfamily`. #TINY-8328
- Renamed the `fontsize_formats` option to `font_size_formats`. #TINY-8328
- Renamed the `fontsizeselect` toolbar button and `fontsizes` menu item to `fontsize`. #TINY-8328
- Renamed the `formatselect` toolbar button and `blockformats` menu item to `blocks`. #TINY-8328
- Renamed the `styleselect` toolbar button and `formats` menu item to `styles`. #TINY-8328
- Renamed the `lineheight_formats` option to `line_height_formats`. #TINY-8328
- Renamed the `getWhiteSpaceElements()` function to `getWhitespaceElements()` in the `Schema` API. #TINY-8102
- Renamed the `mceInsertClipboardContent` command `content` property to `html` to better reflect what data is passed. #TINY-8310
- Renamed the `default_link_target` option to `link_default_target` for both `link` and `autolink` plugins. #TINY-4603
- Renamed the `rel_list` option to `link_rel_list` for the `link` plugin. #TINY-4603
- Renamed the `target_list` option to `link_target_list` for the `link` plugin. #TINY-4603
- The default value for the `link_default_protocol` option has been changed to `https` instead of `http`. #TINY-7824
- The default value for the `element_format` option has been changed to `html`. #TINY-8263
- The default value for the `schema` option has been changed to `html5`. #TINY-8261
- The default value for the `table_style_by_css` option has been changed to `true`. #TINY-8259
- The default value for the `table_use_colgroups` option has been changed to `true`. #TINY-8259

### Fixed
- The object returned from the `editor.fire()` API was incorrect if the editor had been removed. #TINY-8018
- The `editor.selection.getContent()` API did not respect the `no_events` argument. #TINY-8018
- The `editor.annotator.remove` API did not keep selection when removing the annotation. #TINY-8195
- The `GetContent` event was not fired when getting `tree` or `text` formats using the `editor.selection.getContent()` API. #TINY-8018
- The `beforeinput` and `input` events would sometimes not fire as expected when deleting content. #TINY-8168 #TINY-8329
- The `table` plugin would sometimes not correctly handle headers in the `tfoot` section. #TINY-8104
- The `silver` theme UI was incorrectly rendered before plugins had initialized. #TINY-8288
- The aria labels for the color picker dialog were not translated. #TINY-8381
- Fixed sub-menu items not read by screen readers. Patch contributed by westonkd. #TINY-8417
- Dialog labels and other text-based UI properties did not escape HTML markup. #TINY-7524
- Anchor elements would render incorrectly when using the `allow_html_in_named_anchor` option. #TINY-3799
- The `AstNode` HTML serializer did not serialize `pre` or `textarea` elements correctly when they contained newlines. #TINY-8446
- Fixed sub-menu items not read by screen readers. Patch contributed by westonkd. #TINY-8417
- The Home or End keys would move out of a editable element contained within a noneditable element. #TINY-8201
- Dialogs could not be opened in inline mode before the editor had been rendered. #TINY-8397
- Clicking on menu items could cause an unexpected console warning if the `onAction` function caused the menu to close. #TINY-8513
- Fixed various color and contrast issues for the dark skins. #TINY-8527

### Removed
- Removed support for Microsoft Internet Explorer 11. #TINY-8194 #TINY-8241
- Removed support for Microsoft Word from the opensource paste functionality. #TINY-7493
- Removed support for the `plugins` option allowing a mixture of a string array and of space separated strings. #TINY-8399
- Removed support for the deprecated `false` value for the `forced_root_block` option. #TINY-8260
- Removed the jQuery integration. #TINY-4519
- Removed the `imagetools` plugin, which is now classified as a Premium plugin. #TINY-8209
- Removed the `imagetools` dialog component. #TINY-8333
- Removed the `toc` plugin, which is now classified as a Premium plugin. #TINY-8250
- Removed the `tabfocus` plugin. #TINY-8315
- Removed the `textpattern` plugin's API as part of moving it to core. #TINY-8312
- Removed the `table` plugin's API. #TINY-8273
- Removed the callback for the `EditorUpload` API. #TINY-8325
- Removed the legacy browser detection properties from the `Env` API. #TINY-8162
- Removed the `filterNode` method from the `DomParser` API. #TINY-8249
- Removed the `SaxParser` API. #TINY-8218
- Removed the `tinymce.utils.Promise` API. #TINY-8241
- Removed the `toHex` function for the `DOMUtils` and `Styles` APIs. #TINY-8163
- Removed the `execCommand` handler function from the plugin and theme interfaces. #TINY-7829
- Removed the `editor.settings` property as it has been replaced by the new Options API. #TINY-8236
- Removed the `shortEnded` and `fixed` properties on `tinymce.html.Node` class. #TINY-8205
- Removed the `mceInsertRawHTML` command. #TINY-8214
- Removed the style field from the `image` plugin dialog advanced tab. #TINY-3422
- Removed the `paste_filter_drop` option as native drag and drop handling is no longer supported. #TINY-8511
- Removed the legacy `mobile` theme. #TINY-7832
- Removed the deprecated `$`, `Class`, `DomQuery` and `Sizzle` APIs. #TINY-4520 #TINY-8326
- Removed the deprecated `Color`, `JSON`, `JSONP` and `JSONRequest`. #TINY-8162
- Removed the deprecated `XHR` API. #TINY-8164
- Removed the deprecated `setIconStroke` Split Toolbar Button API. #TINY-8162
- Removed the deprecated `editors` property from `EditorManager`. #TINY-8162
- Removed the deprecated `execCallback` and `setMode` APIs from `Editor`. #TINY-8162
- Removed the deprecated `addComponents` and `dependencies` APIs from `AddOnManager`. #TINY-8162
- Removed the deprecated `clearInterval`, `clearTimeout`, `debounce`, `requestAnimationFrame`, `setInterval`, `setTimeout` and `throttle` APIs from `Delay`. #TINY-8162
- Removed the deprecated `Schema` options. #TINY-7821
- Removed the deprecated `file_browser_callback_types`, `force_hex_style_colors` and `images_dataimg_filter` options. #TINY-7823
- Removed the deprecated `filepicker_validator_handler`, `force_p_newlines`, `gecko_spellcheck`, `tab_focus`, `table_responsive_width` and `toolbar_drawer` options. #TINY-7820
- Removed the deprecated `media_scripts` option in the `media` plugin. #TINY-8421
- Removed the deprecated `editor_deselector`, `editor_selector`, `elements`, `mode` and `types` legacy TinyMCE init options. #TINY-7822
- Removed the deprecated `content_editable_state` and `padd_empty_with_br` options. #TINY-8400
- Removed the deprecated `autoresize_on_init` option from the `autoresize` plugin. #TINY-8400
- Removed the deprecated `fullpage`, `spellchecker`, `bbcode`, `legacyoutput`, `colorpicker`, `contextmenu` and `textcolor` plugins. #TINY-8192
- Removed the undocumented `editor.editorCommands.hasCustomCommand` API. #TINY-7829
- Removed the undocumented `mceResetDesignMode`, `mceRepaint` and `mceBeginUndoLevel` commands. #TINY-7829

### Deprecated
- The dialog button component's `primary` property has been deprecated and will be removed in the next major release. Use the new `buttonType` property instead. #TINY-8304
- The `fire()` function of `tinymce.Editor`, `tinymce.dom.EventUtils`, `tinymce.dom.DOMUtils`, `tinymce.util.Observable` and `tinymce.util.EventDispatcher` has been deprecated and will be removed in the next major release. Use the `dispatch()` function instead. #TINY-8102
- The `content` property on the `SetContent` event has been deprecated and will be removed in the next major release. #TINY-8457
- The return value of the `editor.setContent` API has been deprecated and will be removed in the next major release. #TINY-8457

## 5.10.3 - 2022-02-09

### Fixed
- Alignment would sometimes be removed on parent elements when changing alignment on certain inline nodes, such as images. #TINY-8308
- The `fullscreen` plugin would reset the scroll position when exiting fullscreen mode. #TINY-8418

## 5.10.2 - 2021-11-17

### Fixed
- Internal selectors were appearing in the style list when using the `importcss` plugin. #TINY-8238

## 5.10.1 - 2021-11-03

### Fixed
- The iframe aria help text was not read by some screen readers. #TINY-8171
- Clicking the `forecolor` or `backcolor` toolbar buttons would do nothing until selecting a color. #TINY-7836
- Crop functionality did not work in the `imagetools` plugin when the editor was rendered in a shadow root. #TINY-6387
- Fixed an exception thrown on Safari when closing the `searchreplace` plugin dialog. #TINY-8166
- The `autolink` plugin did not convert URLs to links when starting with a bracket. #TINY-8091
- The `autolink` plugin incorrectly created nested links in some cases. #TINY-8091
- Tables could have an incorrect height set on rows when rendered outside of the editor. #TINY-7699
- In certain circumstances, the table of contents plugin would incorrectly add an extra empty list item. #TINY-4636
- The insert table grid menu displayed an incorrect size when re-opening the grid. #TINY-6532
- The word count plugin was treating the zero width space character (`&#8203;`) as a word. #TINY-7484

## 5.10.0 - 2021-10-11

### Added
- Added a new `URI.isDomSafe(uri)` API to check if a URI is considered safe to be inserted into the DOM. #TINY-7998
- Added the `ESC` key code constant to the `VK` API. #TINY-7917
- Added a new `deprecation_warnings` setting for turning off deprecation console warning messages. #TINY-8049

### Improved
- The `element` argument of the `editor.selection.scrollIntoView()` API is now optional, and if it is not provided the current selection will be scrolled into view. #TINY-7291

### Changed
- The deprecated `scope` attribute is no longer added to `td` cells when converting a row to a header row. #TINY-7731
- The number of `col` elements is normalized to match the number of columns in a table after a table action. #TINY-8011

### Fixed
- Fixed a regression that caused block wrapper formats to apply and remove incorrectly when using a collapsed selection with multiple words. #TINY-8036
- Resizing table columns in some scenarios would resize the column to an incorrect position. #TINY-7731
- Inserting a table where the parent element had padding would cause the table width to be incorrect. #TINY-7991
- The resize backdrop element did not have the `data-mce-bogus="all"` attribute set to prevent it being included in output. #TINY-7854
- Resize handles appeared on top of dialogs and menus when using an inline editor. #TINY-3263
- Fixed the `autoresize` plugin incorrectly scrolling to the top of the editor content in some cases when changing content. #TINY-7291
- Fixed the `editor.selection.scrollIntoView()` type signature, as it incorrectly required an `Element` instead of `HTMLElement`. #TINY-7291
- Table cells that were both row and column headers did not retain the correct state when converting back to a regular row or column. #TINY-7709
- Clicking beside a non-editable element could cause the editor to incorrectly scroll to the top of the content. #TINY-7062
- Clicking in a table cell, with a non-editable element in an adjacent cell, incorrectly caused the non-editable element to be selected. #TINY-7736
- Split toolbar buttons incorrectly had nested `tabindex="-1"` attributes. #TINY-7879
- Fixed notifications rendering in the wrong place initially and when the page was scrolled. #TINY-7894
- Fixed an exception getting thrown when the number of `col` elements didn't match the number of columns in a table. #TINY-7041 #TINY-8011
- The table selection state could become incorrect after selecting a noneditable table cell. #TINY-8053
- As of Mozilla Firefox 91, toggling fullscreen mode with `toolbar_sticky` enabled would cause the toolbar to disappear. #TINY-7873
- Fixed URLs not cleaned correctly in some cases in the `link` and `image` plugins. #TINY-7998
- Fixed the `image` and `media` toolbar buttons incorrectly appearing to be in an inactive state in some cases. #TINY-3463
- Fixed the `editor.selection.selectorChanged` API not firing if the selector matched the current selection when registered in some cases. #TINY-3463
- Inserting content into a `contenteditable="true"` element that was contained within a `contenteditable="false"` element would move the selection to an incorrect location. #TINY-7842
- Dragging and dropping `contenteditable="false"` elements could result in the element being placed in an unexpected location. #TINY-7917
- Pressing the Escape key would not cancel a drag action that started on a `contenteditable="false"` element within the editor. #TINY-7917
- `video` and `audio` elements were unable to be played when the `media` plugin live embeds were enabled in some cases. #TINY-7674
- Pasting images would throw an exception if the clipboard `items` were not files (for example, screenshots taken from gnome-software). Patch contributed by cedric-anne. #TINY-8079

### Deprecated
- Several APIs have been deprecated. See the release notes section for information. #TINY-8023 #TINY-8063
- Several Editor settings have been deprecated. See the release notes section for information. #TINY-8086
- The Table of Contents and Image Tools plugins will be classified as Premium plugins in the next major release. #TINY-8087
- Word support in the `paste` plugin has been deprecated and will be removed in the next major release. #TINY-8087

## 5.9.2 - 2021-09-08

### Fixed
- Fixed an exception getting thrown when disabling events and setting content. #TINY-7956
- Delete operations could behave incorrectly if the selection crossed a table boundary. #TINY-7596

## 5.9.1 - 2021-08-27

### Fixed
- Published TinyMCE types failed to compile in strict mode. #TINY-7915
- The `TableModified` event sometimes didn't fire when performing certain table actions. #TINY-7916

## 5.9.0 - 2021-08-26

### Added
- Added a new `mceFocus` command that focuses the editor. Equivalent to using `editor.focus()`. #TINY-7373
- Added a new `mceTableToggleClass` command which toggles the provided class on the currently selected table. #TINY-7476
- Added a new `mceTableCellToggleClass` command which toggles the provided class on the currently selected table cells. #TINY-7476
- Added a new `tablecellvalign` toolbar button and menu item for vertical table cell alignment. #TINY-7477
- Added a new `tablecellborderwidth` toolbar button and menu item to change table cell border width. #TINY-7478
- Added a new `tablecellborderstyle` toolbar button and menu item to change table cell border style. #TINY-7478
- Added a new `tablecaption` toolbar button and menu item to toggle captions on tables. #TINY-7479
- Added a new `mceTableToggleCaption` command that toggles captions on a selected table. #TINY-7479
- Added a new `tablerowheader` toolbar button and menu item to toggle the header state of row cells. #TINY-7478
- Added a new `tablecolheader` toolbar button and menu item to toggle the header state of column cells. #TINY-7482
- Added a new `tablecellbordercolor` toolbar button and menu item to select table cell border colors, with an accompanying setting `table_border_color_map` to customize the available values. #TINY-7480
- Added a new `tablecellbackgroundcolor` toolbar button and menu item to select table cell background colors, with an accompanying setting `table_background_color_map` to customize the available values. #TINY-7480
- Added a new `language` menu item and toolbar button to add `lang` attributes to content, with an accompanying `content_langs` setting to specify the languages available. #TINY-6149
- A new `lang` format is now available that can be used with `editor.formatter`, or applied with the `Lang` editor command. #TINY-6149
- Added a new `language` icon for the `language` toolbar button. #TINY-7670
- Added a new `table-row-numbering` icon. #TINY-7327
- Added new plugin commands: `mceEmoticons` (Emoticons), `mceWordCount` (Word Count), and `mceTemplate` (Template). #TINY-7619
- Added a new `iframe_aria_text` setting to set the iframe title attribute. #TINY-1264
- Added a new DomParser `Node.children()` API to return all the children of a `Node`. #TINY-7756

### Improved
- Sticky toolbars can now be offset from the top of the page using the new `toolbar_sticky_offset` setting. #TINY-7337
- Fancy menu items now accept an `initData` property to allow custom initialization data. #TINY-7480
- Improved the load time of the `fullpage` plugin by using the existing editor schema rather than creating a new one. #TINY-6504
- Improved the performance when UI components are rendered. #TINY-7572
- The context toolbar no longer unnecessarily repositions to the top of large elements when scrolling. #TINY-7545
- The context toolbar will now move out of the way when it overlaps with the selection, such as in table cells. #TINY-7192
- The context toolbar now uses a short animation when transitioning between different locations. #TINY-7740
- `Env.browser` now uses the User-Agent Client Hints API where it is available. #TINY-7785
- Icons with a `-rtl` suffix in their name will now automatically be used when the UI is rendered in right-to-left mode. #TINY-7782
- The `formatter.match` API now accepts an optional `similar` parameter to check if the format partially matches. #TINY-7712
- The `formatter.formatChanged` API now supports providing format variables when listening for changes. #TINY-7713
- The formatter will now fire `FormatApply` and `FormatRemove` events for the relevant actions. #TINY-7713
- The `autolink` plugin link detection now permits custom protocols. #TINY-7714
- The `autolink` plugin valid link detection has been improved. #TINY-7714

### Changed
- Changed the load order so content CSS is loaded before the editor is populated with content. #TINY-7249
- Changed the `emoticons`, `wordcount`, `code`, `codesample`, and `template` plugins to open dialogs using commands. #TINY-7619
- The context toolbar will no longer show an arrow when it overlaps the content, such as in table cells. #TINY-7665
- The context toolbar will no longer overlap the statusbar for toolbars using `node` or `selection` positions. #TINY-7666

### Fixed
- The `editor.fire` API was incorrectly mutating the original `args` provided. #TINY-3254
- Unbinding an event handler did not take effect immediately while the event was firing. #TINY-7436
- Binding an event handler incorrectly took effect immediately while the event was firing. #TINY-7436
- Unbinding a native event handler inside the `remove` event caused an exception that blocked editor removal. #TINY-7730
- The `SetContent` event contained the incorrect `content` when using the `editor.selection.setContent()` API. #TINY-3254
- The editor content could be edited after calling `setProgressState(true)` in iframe mode. #TINY-7373
- Tabbing out of the editor after calling `setProgressState(true)` behaved inconsistently in iframe mode. #TINY-7373
- Flash of unstyled content while loading the editor because the content CSS was loaded after the editor content was rendered. #TINY-7249
- Partially transparent RGBA values provided in the `color_map` setting were given the wrong hex value. #TINY-7163
- HTML comments with mismatched quotes were parsed incorrectly under certain circumstances. #TINY-7589
- The editor could crash when inserting certain HTML content. #TINY-7756
- Inserting certain HTML content into the editor could result in invalid HTML once parsed. #TINY-7756
- Links in notification text did not show the correct mouse pointer. #TINY-7661
- Using the Tab key to navigate into the editor on Microsoft Internet Explorer 11 would incorrectly focus the toolbar. #TINY-3707
- The editor selection could be placed in an incorrect location when undoing or redoing changes in a document containing `contenteditable="false"` elements. #TINY-7663
- Menus and context menus were not closed when clicking into a different editor. #TINY-7399
- Context menus on Android were not displayed when more than one HTML element was selected. #TINY-7688
- Disabled nested menu items could still be opened. #TINY-7700
- The nested menu item chevron icon was not fading when the menu item was disabled. #TINY-7700
- `imagetools` buttons were incorrectly enabled for remote images without `imagetools_proxy` set. #TINY-7772
- Only table content would be deleted when partially selecting a table and content outside the table. #TINY-6044
- The table cell selection handling was incorrect in some cases when dealing with nested tables. #TINY-6298
- Removing a table row or column could result in the cursor getting placed in an invalid location. #TINY-7695
- Pressing the Tab key to navigate through table cells did not skip noneditable cells. #TINY-7705
- Clicking on a noneditable table cell did not show a visual selection like other noneditable elements. #TINY-7724
- Some table operations would incorrectly cause table row attributes and styles to be lost. #TINY-6666
- The selection was incorrectly lost when using the `mceTableCellType` and `mceTableRowType` commands. #TINY-6666
- The `mceTableRowType` was reversing the order of the rows when converting multiple header rows back to body rows. #TINY-6666
- The table dialog did not always respect the `table_style_with_css` option. #TINY-4926
- Pasting into a table with multiple cells selected could cause the content to be pasted in the wrong location. #TINY-7485
- The `TableModified` event was not fired when pasting cells into a table. #TINY-6939
- The table paste column before and after icons were not flipped in RTL mode. #TINY-7851
- Fixed table corruption when deleting a `contenteditable="false"` cell. #TINY-7891
- The `dir` attribute was being incorrectly applied to list items. #TINY-4589
- Applying selector formats would sometimes not apply the format correctly to elements in a list. #TINY-7393
- For formats that specify an attribute or style that should be removed, the formatter `match` API incorrectly returned `false`. #TINY-6149
- The type signature on the `formatter.matchNode` API had the wrong return type (was `boolean` but should have been `Formatter | undefined`). #TINY-6149
- The `formatter.formatChanged` API would ignore the `similar` parameter if another callback had already been registered for the same format. #TINY-7713
- The `formatter.formatChanged` API would sometimes not run the callback the first time the format was removed. #TINY-7713
- Base64 encoded images with spaces or line breaks in the data URI were not displayed correctly. Patch contributed by RoboBurned.

### Deprecated
- The `bbcode`, `fullpage`, `legacyoutput`, and `spellchecker` plugins have been deprecated and marked for removal in the next major release. #TINY-7260

## 5.8.2 - 2021-06-23

### Fixed
- Fixed an issue when pasting cells from tables containing `colgroup`s into tables without `colgroup`s. #TINY-6675
- Fixed an issue that could cause an invalid toolbar button state when multiple inline editors were on a single page. #TINY-6297

## 5.8.1 - 2021-05-20

### Fixed
- An unexpected exception was thrown when switching to readonly mode and adjusting the editor width. #TINY-6383
- Content could be lost when the `pagebreak_split_block` setting was enabled. #TINY-3388
- The `list-style-type: none;` style on nested list items was incorrectly removed when clearing formatting. #TINY-6264
- URLs were not always detected when pasting over a selection. Patch contributed by jwcooper. #TINY-6997
- Properties on the `OpenNotification` event were incorrectly namespaced. #TINY-7486

## 5.8.0 - 2021-05-06

### Added
- Added the `PAGE_UP` and `PAGE_DOWN` key code constants to the `VK` API. #TINY-4612
- The editor resize handle can now be controlled using the keyboard. #TINY-4823
- Added a new `fixed_toolbar_container_target` setting which renders the toolbar in the specified `HTMLElement`. Patch contributed by pvrobays.

### Improved
- The `inline_boundaries` feature now supports the `home`, `end`, `pageup`, and `pagedown` keys. #TINY-4612
- Updated the `formatter.matchFormat` API to support matching formats with variables in the `classes` property. #TINY-7227
- Added HTML5 `audio` and `video` elements to the default alignment formats. #TINY-6633
- Added support for alpha list numbering to the list properties dialog. #TINY-6891

### Changed
- Updated the `image` dialog to display the class list dropdown as full-width if the caption checkbox is not present. #TINY-6400
- Renamed the "H Align" and "V Align" input labels in the Table Cell Properties dialog to "Horizontal align" and "Vertical align" respectively. #TINY-7285

### Deprecated
- The undocumented `setIconStroke` Split Toolbar Button API has been deprecated and will be removed in a future release. #TINY-3551

### Fixed
- Fixed a bug where it wasn't possible to align nested list items. #TINY-6567
- The RGB fields in the color picker dialog were not staying in sync with the color palette and hue slider. #TINY-6952
- The color preview box in the color picker dialog was not correctly displaying the saturation and value of the chosen color. #TINY-6952
- The color picker dialog will now show an alert if it is submitted with an invalid hex color code. #TINY-2814
- Fixed a bug where the `TableModified` event was not fired when adding a table row with the Tab key. #TINY-7006
- Added missing `images_file_types` setting to the exported TypeScript types. #GH-6607
- Fixed a bug where lists pasted from Word with Roman numeral markers were not displayed correctly. Patch contributed by aautio. #GH-6620
- The `editor.insertContent` API was incorrectly handling nested `span` elements with matching styles. #TINY-6263
- The HTML5 `small` element could not be removed when clearing text formatting. #TINY-6633
- The Oxide button text transform variable was incorrectly using `capitalize` instead of `none`. Patch contributed by dakur. #GH-6341
- Fix dialog button text that was using title-style capitalization. #TINY-6816
- Table plugin could perform operations on tables containing the inline editor. #TINY-6625
- Fixed Tab key navigation inside table cells with a ranged selection. #TINY-6638
- The foreground and background toolbar button color indicator is no longer blurry. #TINY-3551
- Fixed a regression in the `tinymce.create()` API that caused issues when multiple objects were created. #TINY-7358
- Fixed the `LineHeight` command causing the `change` event to be fired inconsistently. #TINY-7048

## 5.7.1 - 2021-03-17

### Fixed
- Fixed the `help` dialog incorrectly linking to the changelog of TinyMCE 4 instead of TinyMCE 5. #TINY-7031
- Fixed a bug where error messages were displayed incorrectly in the image dialog. #TINY-7099
- Fixed an issue where URLs were not correctly filtered in some cases. #TINY-7025
- Fixed a bug where context menu items with names that contained uppercase characters were not displayed. #TINY-7072
- Fixed context menu items lacking support for the `disabled` and `shortcut` properties. #TINY-7073
- Fixed a regression where the width and height were incorrectly set when embedding content using the `media` dialog. #TINY-7074

## 5.7.0 - 2021-02-10

### Added
- Added IPv6 address support to the URI API. Patch contributed by dev7355608. #GH-4409
- Added new `structure` and `style` properties to the `TableModified` event to indicate what kinds of modifications were made. #TINY-6643
- Added `video` and `audio` live embed support for the `media` plugin. #TINY-6229
- Added the ability to resize `video` and `iframe` media elements. #TINY-6229
- Added a new `font_css` setting for adding fonts to both the editor and the parent document. #TINY-6199
- Added a new `ImageUploader` API to simplify uploading image data to the configured `images_upload_url` or `images_upload_handler`. #TINY-4601
- Added an Oxide variable to define the container background color in fullscreen mode. #TINY-6903
- Added Oxide variables for setting the toolbar background colors for inline and sticky toolbars. #TINY-6009
- Added a new `AfterProgressState` event that is fired after `editor.setProgressState` calls complete. #TINY-6686
- Added support for `table_column_resizing` when inserting or deleting columns. #TINY-6711

### Changed
- Changed table and table column copy behavior to retain an appropriate width when pasted. #TINY-6664
- Changed the `lists` plugin to apply list styles to all text blocks within a selection. #TINY-3755
- Changed the `advlist` plugin to log a console error message when the `list` plugin isn't enabled. #TINY-6585
- Changed the z-index of the `setProgressState(true)` throbber so it does not hide notifications. #TINY-6686
- Changed the type signature for `editor.selection.getRng()` incorrectly returning `null`. #TINY-6843
- Changed some `SaxParser` regular expressions to improve performance. #TINY-6823
- Changed `editor.setProgressState(true)` to close any open popups. #TINY-6686

### Fixed
- Fixed `codesample` highlighting performance issues for some languages. #TINY-6996
- Fixed an issue where cell widths were lost when merging table cells. #TINY-6901
- Fixed `col` elements incorrectly transformed to `th` elements when converting columns to header columns. #TINY-6715
- Fixed a number of table operations not working when selecting 2 table cells on Mozilla Firefox. #TINY-3897
- Fixed a memory leak by backporting an upstream Sizzle fix. #TINY-6859
- Fixed table `width` style was removed when copying. #TINY-6664
- Fixed focus lost while typing in the `charmap` or `emoticons` dialogs when the editor is rendered in a shadow root. #TINY-6904
- Fixed corruption of base64 URLs used in style attributes when parsing HTML. #TINY-6828
- Fixed the order of CSS precedence of `content_style` and `content_css` in the `preview` and `template` plugins. `content_style` now has precedence. #TINY-6529
- Fixed an issue where the image dialog tried to calculate image dimensions for an empty image URL. #TINY-6611
- Fixed an issue where `scope` attributes on table cells would not change as expected when merging or unmerging cells. #TINY-6486
- Fixed the plugin documentation links in the `help` plugin. #DOC-703
- Fixed events bound using `DOMUtils` not returning the correct result for `isDefaultPrevented` in some cases. #TINY-6834
- Fixed the "Dropped file type is not supported" notification incorrectly showing when using an inline editor. #TINY-6834
- Fixed an issue with external styles bleeding into TinyMCE. #TINY-6735
- Fixed an issue where parsing malformed comments could cause an infinite loop. #TINY-6864
- Fixed incorrect return types on `editor.selection.moveToBookmark`. #TINY-6504
- Fixed the type signature for `editor.selection.setCursorLocation()` incorrectly allowing a node with no `offset`. #TINY-6843
- Fixed incorrect behavior when editor is destroyed while loading stylesheets. #INT-2282
- Fixed figure elements incorrectly splitting from a valid parent element when editing the image within. #TINY-6592
- Fixed inserting multiple rows or columns in a table cloning from the incorrect source row or column. #TINY-6906
- Fixed an issue where new lines were not scrolled into view when pressing Shift+Enter or Shift+Return. #TINY-6964
- Fixed an issue where list elements would not be removed when outdenting using the Enter or Return key. #TINY-5974
- Fixed an issue where file extensions with uppercase characters were treated as invalid. #TINY-6940
- Fixed dialog block messages were not passed through TinyMCE's translation system. #TINY-6971

## 5.6.2 - 2020-12-08

### Fixed
- Fixed a UI rendering regression when the document body is using `display: flex`. #TINY-6783

## 5.6.1 - 2020-11-25

### Fixed
- Fixed the `mceTableRowType` and `mceTableCellType` commands were not firing the `newCell` event. #TINY-6692
- Fixed the HTML5 `s` element was not recognized when editing or clearing text formatting. #TINY-6681
- Fixed an issue where copying and pasting table columns resulted in invalid HTML when using colgroups. #TINY-6684
- Fixed an issue where the toolbar would render with the wrong width for inline editors in some situations. #TINY-6683

## 5.6.0 - 2020-11-18

### Added
- Added new `BeforeOpenNotification` and `OpenNotification` events which allow internal notifications to be captured and modified before display. #TINY-6528
- Added support for `block` and `unblock` methods on inline dialogs. #TINY-6487
- Added new `TableModified` event which is fired whenever changes are made to a table. #TINY-6629
- Added new `images_file_types` setting to determine which image file formats will be automatically processed into `img` tags on paste when using the `paste` plugin. #TINY-6306
- Added support for `images_file_types` setting in the image file uploader to determine which image file extensions are valid for upload. #TINY-6224
- Added new `format_empty_lines` setting to control if empty lines are formatted in a ranged selection. #TINY-6483
- Added template support to the `autocompleter` for customizing the autocompleter items. #TINY-6505
- Added new user interface `enable`, `disable`, and `isDisabled` methods. #TINY-6397
- Added new `closest` formatter API to get the closest matching selection format from a set of formats. #TINY-6479
- Added new `emojiimages` emoticons database that uses the twemoji CDN by default. #TINY-6021
- Added new `emoticons_database` setting to configure which emoji database to use. #TINY-6021
- Added new `name` field to the `style_formats` setting object to enable specifying a name for the format. #TINY-4239

### Changed
- Changed `readonly` mode to allow hyperlinks to be clickable. #TINY-6248

### Fixed
- Fixed the `change` event not firing after a successful image upload. #TINY-6586
- Fixed the type signature for the `entity_encoding` setting not accepting delimited lists. #TINY-6648
- Fixed layout issues when empty `tr` elements were incorrectly removed from tables. #TINY-4679
- Fixed image file extensions lost when uploading an image with an alternative extension, such as `.jfif`. #TINY-6622
- Fixed a security issue where URLs in attributes weren't correctly sanitized. #TINY-6518
- Fixed `DOMUtils.getParents` incorrectly including the shadow root in the array of elements returned. #TINY-6540
- Fixed an issue where the root document could be scrolled while an editor dialog was open inside a shadow root. #TINY-6363
- Fixed `getContent` with text format returning a new line when the editor is empty. #TINY-6281
- Fixed table column and row resizers not respecting the `data-mce-resize` attribute. #TINY-6600
- Fixed inserting a table via the `mceInsertTable` command incorrectly creating 2 undo levels. #TINY-6656
- Fixed nested tables with `colgroup` elements incorrectly always resizing the inner table. #TINY-6623
- Fixed the `visualchars` plugin causing the editor to steal focus when initialized. #TINY-6282
- Fixed `fullpage` plugin altering text content in `editor.getContent()`. #TINY-6541
- Fixed `fullscreen` plugin not working correctly with multiple editors and shadow DOM. #TINY-6280
- Fixed font size keywords such as `medium` not displaying correctly in font size menus. #TINY-6291
- Fixed an issue where some attributes in table cells were not copied over to new rows or columns. #TINY-6485
- Fixed incorrectly removing formatting on adjacent spaces when removing formatting on a ranged selection. #TINY-6268
- Fixed the `Cut` menu item not working in the latest version of Mozilla Firefox. #TINY-6615
- Fixed some incorrect types in the new TypeScript declaration file. #TINY-6413
- Fixed a regression where a fake offscreen selection element was incorrectly created for the editor root node. #TINY-6555
- Fixed an issue where menus would incorrectly collapse in small containers. #TINY-3321
- Fixed an issue where only one table column at a time could be converted to a header. #TINY-6326
- Fixed some minor memory leaks that prevented garbage collection for editor instances. #TINY-6570
- Fixed resizing a `responsive` table not working when using the column resize handles. #TINY-6601
- Fixed incorrectly calculating table `col` widths when resizing responsive tables. #TINY-6646
- Fixed an issue where spaces were not preserved in pre-blocks when getting text content. #TINY-6448
- Fixed a regression that caused the selection to be difficult to see in tables with backgrounds. #TINY-6495
- Fixed content pasted multiple times in the editor when using Microsoft Internet Explorer 11. Patch contributed by mattford. #GH-4905

## 5.5.1 - 2020-10-01

### Fixed
- Fixed pressing the down key near the end of a document incorrectly raising an exception. #TINY-6471
- Fixed incorrect Typescript types for the `Tools` API. #TINY-6475

## 5.5.0 - 2020-09-29

### Added
- Added a TypeScript declaration file to the bundle output for TinyMCE core. #TINY-3785
- Added new `table_column_resizing` setting to control how table columns are resized when using the resize bars. #TINY-6001
- Added the ability to remove images on a failed upload using the `images_upload_handler` failure callback. #TINY-6011
- Added `hasPlugin` function to the editor API to determine if a plugin exists or not. #TINY-766
- Added new `ToggleToolbarDrawer` command and query state handler to allow the toolbar drawer to be programmatically toggled and the toggle state to be checked. #TINY-6032
- Added the ability to use `colgroup` elements in tables. #TINY-6050
- Added a new setting `table_use_colgroups` for toggling whether colgroups are used in new tables. #TINY-6050
- Added the ability to delete and navigate HTML media elements without the `media` plugin. #TINY-4211
- Added `fullscreen_native` setting to the `fullscreen` plugin to enable use of the entire monitor. #TINY-6284
- Added table related oxide variables to the Style API for more granular control over table cell selection appearance. #TINY-6311
- Added new `toolbar_persist` setting to control the visibility of the inline toolbar. #TINY-4847
- Added new APIs to allow for programmatic control of the inline toolbar visibility. #TINY-4847
- Added the `origin` property to the `ObjectResized` and `ObjectResizeStart` events, to specify which handle the resize was performed on. #TINY-6242
- Added new StyleSheetLoader `unload` and `unloadAll` APIs to allow loaded stylesheets to be removed. #TINY-3926
- Added the `LineHeight` query command and action to the editor. #TINY-4843
- Added the `lineheight` toolbar and menu items, and added `lineheight` to the default format menu. #TINY-4843
- Added a new `contextmenu_avoid_overlap` setting to allow context menus to avoid overlapping matched nodes. #TINY-6036
- Added new listbox dialog UI component for rendering a dropdown that allows nested options. #TINY-2236
- Added back the ability to use nested items in the `image_class_list`, `link_class_list`, `link_list`, `table_class_list`, `table_cell_class_list`, and `table_row_class_list` settings. #TINY-2236

### Changed
- Changed how CSS manipulates table cells when selecting multiple cells to achieve a semi-transparent selection. #TINY-6311
- Changed the `target` property on fired events to use the native event target. The original target for an open shadow root can be obtained using `event.getComposedPath()`. #TINY-6128
- Changed the editor to clean-up loaded CSS stylesheets when all editors using the stylesheet have been removed. #TINY-3926
- Changed `imagetools` context menu icon for accessing the `image` dialog to use the `image` icon. #TINY-4141
- Changed the `editor.insertContent()` and `editor.selection.setContent()` APIs to retain leading and trailing whitespace. #TINY-5966
- Changed the `table` plugin `Column` menu to include the cut, copy and paste column menu items. #TINY-6374
- Changed the default table styles in the content CSS files to better support the styling options available in the `table` dialog. #TINY-6179

### Deprecated
- Deprecated the `Env.experimentalShadowDom` flag. #TINY-6128

### Fixed
- Fixed tables with no borders displaying with the default border styles in the `preview` dialog. #TINY-6179
- Fixed loss of whitespace when inserting content after a non-breaking space. #TINY-5966
- Fixed the `event.getComposedPath()` function throwing an exception for events fired from the editor. #TINY-6128
- Fixed notifications not appearing when the editor is within a ShadowRoot. #TINY-6354
- Fixed focus issues with inline dialogs when the editor is within a ShadowRoot. #TINY-6360
- Fixed the `template` plugin previews missing some content styles. #TINY-6115
- Fixed the `media` plugin not saving the alternative source url in some situations. #TINY-4113
- Fixed an issue where column resizing using the resize bars was inconsistent between fixed and relative table widths. #TINY-6001
- Fixed an issue where dragging and dropping within a table would select table cells. #TINY-5950
- Fixed up and down keyboard navigation not working for inline `contenteditable="false"` elements. #TINY-6226
- Fixed dialog not retrieving `close` icon from icon pack. #TINY-6445
- Fixed the `unlink` toolbar button not working when selecting multiple links. #TINY-4867
- Fixed the `link` dialog not showing the "Text to display" field in some valid cases. #TINY-5205
- Fixed the `DOMUtils.split()` API incorrectly removing some content. #TINY-6294
- Fixed pressing the escape key not focusing the editor when using multiple toolbars. #TINY-6230
- Fixed the `dirty` flag not being correctly set during an `AddUndo` event. #TINY-4707
- Fixed `editor.selection.setCursorLocation` incorrectly placing the cursor outside `pre` elements in some circumstances. #TINY-4058
- Fixed an exception being thrown when pressing the enter key inside pre elements while `br_in_pre` setting is false. #TINY-4058

## 5.4.2 - 2020-08-17

### Fixed
- Fixed the editor not resizing when resizing the browser window in fullscreen mode. #TINY-3511
- Fixed clicking on notifications causing inline editors to hide. #TINY-6058
- Fixed an issue where link URLs could not be deleted or edited in the link dialog in some cases. #TINY-4706
- Fixed a regression where setting the `anchor_top` or `anchor_bottom` options to `false` was not working. #TINY-6256
- Fixed the `anchor` plugin not supporting the `allow_html_in_named_anchor` option. #TINY-6236
- Fixed an exception thrown when removing inline formats that contained additional styles or classes. #TINY-6288
- Fixed an exception thrown when positioning the context toolbar on Internet Explorer 11 in some edge cases. #TINY-6271
- Fixed inline formats not removed when more than one `removeformat` format rule existed. #TINY-6216
- Fixed an issue where spaces were sometimes removed when removing formating on nearby text. #TINY-6251
- Fixed the list toolbar buttons not showing as active when a list is selected. #TINY-6286
- Fixed an issue where the UI would sometimes not be shown or hidden when calling the show or hide API methods on the editor. #TINY-6048
- Fixed the list type style not retained when copying list items. #TINY-6289
- Fixed the Paste plugin converting tabs in plain text to a single space character. A `paste_tab_spaces` option has been included for setting the number of spaces used to replace a tab character. #TINY-6237

## 5.4.1 - 2020-07-08

### Fixed
- Fixed the Search and Replace plugin incorrectly including zero-width caret characters in search results. #TINY-4599
- Fixed dragging and dropping unsupported files navigating the browser away from the editor. #TINY-6027
- Fixed undo levels not created on browser handled drop or paste events. #TINY-6027
- Fixed content in an iframe element parsing as DOM elements instead of text content. #TINY-5943
- Fixed Oxide checklist styles not showing when printing. #TINY-5139
- Fixed bug with `scope` attribute not being added to the cells of header rows. #TINY-6206

## 5.4.0 - 2020-06-30

### Added
- Added keyboard navigation support to menus and toolbars when the editor is in a ShadowRoot. #TINY-6152
- Added the ability for menus to be clicked when the editor is in an open shadow root. #TINY-6091
- Added the `Editor.ui.styleSheetLoader` API for loading stylesheets within the Document or ShadowRoot containing the editor UI. #TINY-6089
- Added the `StyleSheetLoader` module to the public API. #TINY-6100
- Added Oxide variables for styling the `select` element and headings in dialog content. #TINY-6070
- Added icons for `table` column and row cut, copy, and paste toolbar buttons. #TINY-6062
- Added all `table` menu items to the UI registry, so they can be used by name in other menus. #TINY-4866
- Added new `mceTableApplyCellStyle` command to the `table` plugin. #TINY-6004
- Added new `table` cut, copy, and paste column editor commands and menu items. #TINY-6006
- Added font related Oxide variables for secondary buttons, allowing for custom styling. #TINY-6061
- Added new `table_header_type` setting to control how table header rows are structured. #TINY-6007
- Added new `table_sizing_mode` setting to replace the `table_responsive_width` setting, which has now been deprecated. #TINY-6051
- Added new `mceTableSizingMode` command for changing the sizing mode of a table. #TINY-6000
- Added new `mceTableRowType`, `mceTableColType`, and `mceTableCellType` commands and value queries. #TINY-6150

### Changed
- Changed `advlist` toolbar buttons to only show a dropdown list if there is more than one option. #TINY-3194
- Changed `mceInsertTable` command and `insertTable` API method to take optional header rows and columns arguments. #TINY-6012
- Changed stylesheet loading, so that UI skin stylesheets can load in a ShadowRoot if required. #TINY-6089
- Changed the DOM location of menus so that they display correctly when the editor is in a ShadowRoot. #TINY-6093
- Changed the table plugin to correctly detect all valid header row structures. #TINY-6007

### Fixed
- Fixed tables with no defined width being converted to a `fixed` width table when modifying the table. #TINY-6051
- Fixed the `autosave` `isEmpty` API incorrectly detecting non-empty content as empty. #TINY-5953
- Fixed table `Paste row after` and `Paste row before` menu items not disabled when nothing was available to paste. #TINY-6006
- Fixed a selection performance issue with large tables on Microsoft Internet Explorer and Edge. #TINY-6057
- Fixed filters for screening commands from the undo stack to be case-insensitive. #TINY-5946
- Fixed `fullscreen` plugin now removes all classes when the editor is closed. #TINY-4048
- Fixed handling of mixed-case icon identifiers (names) for UI elements. #TINY-3854
- Fixed leading and trailing spaces lost when using `editor.selection.getContent({ format: 'text' })`. #TINY-5986
- Fixed an issue where changing the URL with the quicklink toolbar caused unexpected undo behavior. #TINY-5952
- Fixed an issue where removing formatting within a table cell would cause Internet Explorer 11 to scroll to the end of the table. #TINY-6049
- Fixed an issue where the `allow_html_data_urls` setting was not correctly applied. #TINY-5951
- Fixed the `autolink` feature so that it no longer treats a string with multiple "@" characters as an email address. #TINY-4773
- Fixed an issue where removing the editor would leave unexpected attributes on the target element. #TINY-4001
- Fixed the `link` plugin now suggest `mailto:` when the text contains an '@' and no slashes (`/`). #TINY-5941
- Fixed the `valid_children` check of custom elements now allows a wider range of characters in names. #TINY-5971

## 5.3.2 - 2020-06-10

### Fixed
- Fixed a regression introduced in 5.3.0, where `images_dataimg_filter` was no-longer called. #TINY-6086

## 5.3.1 - 2020-05-27

### Fixed
- Fixed the image upload error alert also incorrectly closing the image dialog. #TINY-6020
- Fixed editor content scrolling incorrectly on focus in Firefox by reverting default content CSS html and body heights added in 5.3.0. #TINY-6019

## 5.3.0 - 2020-05-21

### Added
- Added html and body height styles to the default oxide content CSS. #TINY-5978
- Added `uploadUri` and `blobInfo` to the data returned by `editor.uploadImages()`. #TINY-4579
- Added a new function to the `BlobCache` API to lookup a blob based on the base64 data and mime type. #TINY-5988
- Added the ability to search and replace within a selection. #TINY-4549
- Added the ability to set the list start position for ordered lists and added new `lists` context menu item. #TINY-3915
- Added `icon` as an optional config option to the toggle menu item API. #TINY-3345
- Added `auto` mode for `toolbar_location` which positions the toolbar and menu bar at the bottom if there is no space at the top. #TINY-3161

### Changed
- Changed the default `toolbar_location` to `auto`. #TINY-3161
- Changed toggle menu items and choice menu items to have a dedicated icon with the checkmark displayed on the far right side of the menu item. #TINY-3345
- Changed the `link`, `image`, and `paste` plugins to use Promises to reduce the bundle size. #TINY-4710
- Changed the default icons to be lazy loaded during initialization. #TINY-4729
- Changed the parsing of content so base64 encoded urls are converted to blob urls. #TINY-4727
- Changed context toolbars so they concatenate when more than one is suitable for the current selection. #TINY-4495
- Changed inline style element formats (strong, b, em, i, u, strike) to convert to a span on format removal if a `style` or `class` attribute is present. #TINY-4741

### Fixed
- Fixed the `selection.setContent()` API not running parser filters. #TINY-4002
- Fixed formats incorrectly applied or removed when table cells were selected. #TINY-4709
- Fixed the `quickimage` button not restricting the file types to images. #TINY-4715
- Fixed search and replace ignoring text in nested contenteditable elements. #TINY-5967
- Fixed resize handlers displaying in the wrong location sometimes for remote images. #TINY-4732
- Fixed table picker breaking in Firefox on low zoom levels. #TINY-4728
- Fixed issue with loading or pasting contents with large base64 encoded images on Safari. #TINY-4715
- Fixed supplementary special characters being truncated when inserted into the editor. Patch contributed by mlitwin. #TINY-4791
- Fixed toolbar buttons not set to disabled when the editor is in readonly mode. #TINY-4592
- Fixed the editor selection incorrectly changing when removing caret format containers. #TINY-3438
- Fixed bug where title, width, and height would be set to empty string values when updating an image and removing those attributes using the image dialog. #TINY-4786
- Fixed `ObjectResized` event firing when an object wasn't resized. #TINY-4161
- Fixed `ObjectResized` and `ObjectResizeStart` events incorrectly fired when adding or removing table rows and columns. #TINY-4829
- Fixed the placeholder not hiding when pasting content into the editor. #TINY-4828
- Fixed an issue where the editor would fail to load if local storage was disabled. #TINY-5935
- Fixed an issue where an uploaded image would reuse a cached image with a different mime type. #TINY-5988
- Fixed bug where toolbars and dialogs would not show if the body element was replaced (e.g. with Turbolinks). Patch contributed by spohlenz. #GH-5653
- Fixed an issue where multiple formats would be removed when removing a single format at the end of lines or on empty lines. #TINY-1170
- Fixed zero-width spaces incorrectly included in the `wordcount` plugin character count. #TINY-5991
- Fixed a regression introduced in 5.2.0 whereby the desktop `toolbar_mode` setting would incorrectly override the mobile default setting. #TINY-5998
- Fixed an issue where deleting all content in a single cell table would delete the entire table. #TINY-1044

## 5.2.2 - 2020-04-23

### Fixed
- Fixed an issue where anchors could not be inserted on empty lines. #TINY-2788
- Fixed text decorations (underline, strikethrough) not consistently inheriting the text color. #TINY-4757
- Fixed `format` menu alignment buttons inconsistently applying to images. #TINY-4057
- Fixed the floating toolbar drawer height collapsing when the editor is rendered in modal dialogs or floating containers. #TINY-4837
- Fixed `media` embed content not processing safely in some cases. #TINY-4857

## 5.2.1 - 2020-03-25

### Fixed
- Fixed the "is decorative" checkbox in the image dialog clearing after certain dialog events. #FOAM-11
- Fixed possible uncaught exception when a `style` attribute is removed using a content filter on `setContent`. #TINY-4742
- Fixed the table selection not functioning correctly in Microsoft Edge 44 or higher. #TINY-3862
- Fixed the table resize handles not functioning correctly in Microsoft Edge 44 or higher. #TINY-4160
- Fixed the floating toolbar drawer disconnecting from the toolbar when adding content in inline mode. #TINY-4725 #TINY-4765
- Fixed `readonly` mode not returning the appropriate boolean value. #TINY-3948
- Fixed the `forced_root_block_attrs` setting not applying attributes to new blocks consistently. #TINY-4564
- Fixed the editor incorrectly stealing focus during initialization in Microsoft Internet Explorer. #TINY-4697
- Fixed dialogs stealing focus when opening an alert or confirm dialog using an `onAction` callback. #TINY-4014
- Fixed inline dialogs incorrectly closing when clicking on an opened alert or confirm dialog. #TINY-4012
- Fixed the context toolbar overlapping the menu bar and toolbar. #TINY-4586
- Fixed notification and inline dialog positioning issues when using `toolbar_location: 'bottom'`. #TINY-4586
- Fixed the `colorinput` popup appearing offscreen on mobile devices. #TINY-4711
- Fixed special characters not being found when searching by "whole words only". #TINY-4522
- Fixed an issue where dragging images could cause them to be duplicated. #TINY-4195
- Fixed context toolbars activating without the editor having focus. #TINY-4754
- Fixed an issue where removing the background color of text did not always work. #TINY-4770
- Fixed an issue where new rows and columns in a table did not retain the style of the previous row or column. #TINY-4788

## 5.2.0 - 2020-02-13

### Added
- Added the ability to apply formats to spaces. #TINY-4200
- Added new `toolbar_location` setting to allow for positioning the menu and toolbar at the bottom of the editor. #TINY-4210
- Added new `toolbar_groups` setting to allow a custom floating toolbar group to be added to the toolbar when using `floating` toolbar mode. #TINY-4229
- Added new `link_default_protocol` setting to `link` and `autolink` plugin to allow a protocol to be used by default. #TINY-3328
- Added new `placeholder` setting to allow a placeholder to be shown when the editor is empty. #TINY-3917
- Added new `tinymce.dom.TextSeeker` API to allow searching text across different DOM nodes. #TINY-4200
- Added a drop shadow below the toolbar while in sticky mode and introduced Oxide variables to customize it when creating a custom skin. #TINY-4343
- Added `quickbars_image_toolbar` setting to allow for the image quickbar to be turned off. #TINY-4398
- Added iframe and img `loading` attribute to the default schema. Patch contributed by ataylor32. #GH-5112
- Added new `getNodeFilters`/`getAttributeFilters` functions to the `editor.serializer` instance. #TINY-4344
- Added new `a11y_advanced_options` setting to allow additional accessibility options to be added. #FOAM-11
- Added new accessibility options and behaviours to the image dialog using `a11y_advanced_options`. #FOAM-11
- Added the ability to use the window `PrismJS` instance for the `codesample` plugin instead of the bundled version to allow for styling custom languages. #TINY-4504
- Added error message events that fire when a resource loading error occurs. #TINY-4509

### Changed
- Changed the default schema to disallow `onchange` for select elements. #TINY-4614
- Changed default `toolbar_mode` value from false to `wrap`. The value false has been deprecated. #TINY-4617
- Changed `toolbar_drawer` setting to `toolbar_mode`. `toolbar_drawer` has been deprecated. #TINY-4416
- Changed iframe mode to set selection on content init if selection doesn't exist. #TINY-4139
- Changed table related icons to align them with the visual style of the other icons. #TINY-4341
- Changed and improved the visual appearance of the color input field. #TINY-2917
- Changed fake caret container to use `forced_root_block` when possible. #TINY-4190
- Changed the `requireLangPack` API to wait until the plugin has been loaded before loading the language pack. #TINY-3716
- Changed the formatter so `style_formats` are registered before the initial content is loaded into the editor. #TINY-4238
- Changed media plugin to use https protocol for media urls by default. #TINY-4577
- Changed the parser to treat CDATA nodes as bogus HTML comments to match the HTML parsing spec. A new `preserve_cdata` setting has been added to preserve CDATA nodes if required. #TINY-4625

### Fixed
- Fixed incorrect parsing of malformed/bogus HTML comments. #TINY-4625
- Fixed `quickbars` selection toolbar appearing on non-editable elements. #TINY-4359
- Fixed bug with alignment toolbar buttons sometimes not changing state correctly. #TINY-4139
- Fixed the `codesample` toolbar button not toggling when selecting code samples other than HTML. #TINY-4504
- Fixed content incorrectly scrolling to the top or bottom when pressing enter if when the content was already in view. #TINY-4162
- Fixed `scrollIntoView` potentially hiding elements behind the toolbar. #TINY-4162
- Fixed editor not respecting the `resize_img_proportional` setting due to legacy code. #TINY-4236
- Fixed flickering floating toolbar drawer in inline mode. #TINY-4210
- Fixed an issue where the template plugin dialog would be indefinitely blocked on a failed template load. #TINY-2766
- Fixed the `mscontrolselect` event not being unbound on IE/Edge. #TINY-4196
- Fixed Confirm dialog footer buttons so only the "Yes" button is highlighted. #TINY-4310
- Fixed `file_picker_callback` functionality for Image, Link and Media plugins. #TINY-4163
- Fixed issue where floating toolbar drawer sometimes would break if the editor is resized while the drawer is open. #TINY-4439
- Fixed incorrect `external_plugins` loading error message. #TINY-4503
- Fixed resize handler was not hidden for ARIA purposes. Patch contributed by Parent5446. #GH-5195
- Fixed an issue where content could be lost if a misspelled word was selected and spellchecking was disabled. #TINY-3899
- Fixed validation errors in the CSS where certain properties had the wrong default value. #TINY-4491
- Fixed an issue where forced root block attributes were not applied when removing a list. #TINY-4272
- Fixed an issue where the element path isn't being cleared when there are no parents. #TINY-4412
- Fixed an issue where width and height in svg icons containing `rect` elements were overridden by the CSS reset. #TINY-4408
- Fixed an issue where uploading images with `images_reuse_filename` enabled and that included a query parameter would generate an invalid URL. #TINY-4638
- Fixed the `closeButton` property not working when opening notifications. #TINY-4674
- Fixed keyboard flicker when opening a context menu on mobile. #TINY-4540
- Fixed issue where plus icon svg contained strokes. #TINY-4681

## 5.1.6 - 2020-01-28

### Fixed
- Fixed `readonly` mode not blocking all clicked links. #TINY-4572
- Fixed legacy font sizes being calculated inconsistently for the `FontSize` query command value. #TINY-4555
- Fixed changing a tables row from `Header` to `Body` incorrectly moving the row to the bottom of the table. #TINY-4593
- Fixed the context menu not showing in certain cases with hybrid devices. #TINY-4569
- Fixed the context menu opening in the wrong location when the target is the editor body. #TINY-4568
- Fixed the `image` plugin not respecting the `automatic_uploads` setting when uploading local images. #TINY-4287
- Fixed security issue related to parsing HTML comments and CDATA. #TINY-4544

## 5.1.5 - 2019-12-19

### Fixed
- Fixed the UI not working with hybrid devices that accept both touch and mouse events. #TNY-4521
- Fixed the `charmap` dialog initially focusing the first tab of the dialog instead of the search input field. #TINY-4342
- Fixed an exception being raised when inserting content if the caret was directly before or after a `contenteditable="false"` element. #TINY-4528
- Fixed a bug with pasting image URLs when paste as text is enabled. #TINY-4523

## 5.1.4 - 2019-12-11

### Fixed
- Fixed dialog contents disappearing when clicking a checkbox for right-to-left languages. #TINY-4518
- Fixed the `legacyoutput` plugin registering legacy formats after editor initialization, causing legacy content to be stripped on the initial load. #TINY-4447
- Fixed search and replace not cycling through results when searching using special characters. #TINY-4506
- Fixed the `visualchars` plugin converting HTML-like text to DOM elements in certain cases. #TINY-4507
- Fixed an issue with the `paste` plugin not sanitizing content in some cases. #TINY-4510
- Fixed HTML comments incorrectly being parsed in certain cases. #TINY-4511

## 5.1.3 - 2019-12-04

### Fixed
- Fixed sticky toolbar not undocking when fullscreen mode is activated. #TINY-4390
- Fixed the "Current Window" target not applying when updating links using the link dialog. #TINY-4063
- Fixed disabled menu items not highlighting when focused. #TINY-4339
- Fixed touch events passing through dialog collection items to the content underneath on Android devices. #TINY-4431
- Fixed keyboard navigation of the Help dialog's Keyboard Navigation tab. #TINY-4391
- Fixed search and replace dialog disappearing when finding offscreen matches on iOS devices. #TINY-4350
- Fixed performance issues where sticky toolbar was jumping while scrolling on slower browsers. #TINY-4475

## 5.1.2 - 2019-11-19

### Fixed
- Fixed desktop touch devices using `mobile` configuration overrides. #TINY-4345
- Fixed unable to disable the new scrolling toolbar feature. #TINY-4345
- Fixed touch events passing through any pop-up items to the content underneath on Android devices. #TINY-4367
- Fixed the table selector handles throwing JavaScript exceptions for non-table selections. #TINY-4338
- Fixed `cut` operations not removing selected content on Android devices when the `paste` plugin is enabled. #TINY-4362
- Fixed inline toolbar not constrained to the window width by default. #TINY-4314
- Fixed context toolbar split button chevrons pointing right when they should be pointing down. #TINY-4257
- Fixed unable to access the dialog footer in tabbed dialogs on small screens. #TINY-4360
- Fixed mobile table selectors were hard to select with touch by increasing the size. #TINY-4366
- Fixed mobile table selectors moving when moving outside the editor. #TINY-4366
- Fixed inline toolbars collapsing when using sliding toolbars. #TINY-4389
- Fixed block textpatterns not treating NBSPs as spaces. #TINY-4378
- Fixed backspace not merging blocks when the last element in the preceding block was a `contenteditable="false"` element. #TINY-4235
- Fixed toolbar buttons that only contain text labels overlapping on mobile devices. #TINY-4395
- Fixed quickbars quickimage picker not working on mobile. #TINY-4377
- Fixed fullscreen not resizing in an iOS WKWebView component. #TINY-4413

## 5.1.1 - 2019-10-28

### Fixed
- Fixed font formats containing spaces being wrapped in `&quot;` entities instead of single quotes. #TINY-4275
- Fixed alert and confirm dialogs losing focus when clicked. #TINY-4248
- Fixed clicking outside a modal dialog focusing on the document body. #TINY-4249
- Fixed the context toolbar not hiding when scrolled out of view. #TINY-4265

## 5.1.0 - 2019-10-17

### Added
- Added touch selector handles for table selections on touch devices. #TINY-4097
- Added border width field to Table Cell dialog. #TINY-4028
- Added touch event listener to media plugin to make embeds playable. #TINY-4093
- Added oxide styling options to notifications and tweaked the default variables. #TINY-4153
- Added additional padding to split button chevrons on touch devices, to make them easier to interact with. #TINY-4223
- Added new platform detection functions to `Env` and deprecated older detection properties. #TINY-4184
- Added `inputMode` config field to specify inputmode attribute of `input` dialog components. #TINY-4062
- Added new `inputMode` property to relevant plugins/dialogs. #TINY-4102
- Added new `toolbar_sticky` setting to allow the iframe menubar/toolbar to stick to the top of the window when scrolling. #TINY-3982

### Changed
- Changed default setting for `toolbar_drawer` to `floating`. #TINY-3634
- Changed mobile phones to use the `silver` theme by default. #TINY-3634
- Changed some editor settings to default to `false` on touch devices:
  - `menubar`(phones only). #TINY-4077
  - `table_grid`. #TINY-4075
  - `resize`. #TINY-4157
  - `object_resizing`. #TINY-4157
- Changed toolbars and context toolbars to sidescroll on mobile. #TINY-3894 #TINY-4107
- Changed context menus to render as horizontal menus on touch devices. #TINY-4107
- Changed the editor to use the `VisualViewport` API of the browser where possible. #TINY-4078
- Changed visualblocks toolbar button icon and renamed `paragraph` icon to `visualchars`. #TINY-4074
- Changed Oxide default for `@toolbar-button-chevron-color` to follow toolbar button icon color. #TINY-4153
- Changed the `urlinput` dialog component to use the `url` type attribute. #TINY-4102

### Fixed
- Fixed Safari desktop visual viewport fires resize on fullscreen breaking the restore function. #TINY-3976
- Fixed scroll issues on mobile devices. #TINY-3976
- Fixed context toolbar unable to refresh position on iOS12. #TINY-4107
- Fixed ctrl+left click not opening links on readonly mode and the preview dialog. #TINY-4138
- Fixed Slider UI component not firing `onChange` event on touch devices. #TINY-4092
- Fixed notifications overlapping instead of stacking. #TINY-3478
- Fixed inline dialogs positioning incorrectly when the page is scrolled. #TINY-4018
- Fixed inline dialogs and menus not repositioning when resizing. #TINY-3227
- Fixed inline toolbar incorrectly stretching to the full width when a width value was provided. #TINY-4066
- Fixed menu chevrons color to follow the menu text color. #TINY-4153
- Fixed table menu selection grid from staying black when using dark skins, now follows border color. #TINY-4153
- Fixed Oxide using the wrong text color variable for menubar button focused state. #TINY-4146
- Fixed the autoresize plugin not keeping the selection in view when resizing. #TINY-4094
- Fixed textpattern plugin throwing exceptions when using `forced_root_block: false`. #TINY-4172
- Fixed missing CSS fill styles for toolbar button icon active state. #TINY-4147
- Fixed an issue where the editor selection could end up inside a short ended element (such as `br`). #TINY-3999
- Fixed browser selection being lost in inline mode when opening split dropdowns. #TINY-4197
- Fixed backspace throwing an exception when using `forced_root_block: false`. #TINY-4099
- Fixed floating toolbar drawer expanding outside the bounds of the editor. #TINY-3941
- Fixed the autocompleter not activating immediately after a `br` or `contenteditable=false` element. #TINY-4194
- Fixed an issue where the autocompleter would incorrectly close on IE 11 in certain edge cases. #TINY-4205

## 5.0.16 - 2019-09-24

### Added
- Added new `referrer_policy` setting to add the `referrerpolicy` attribute when loading scripts or stylesheets. #TINY-3978
- Added a slight background color to dialog tab links when focused to aid keyboard navigation. #TINY-3877

### Fixed
- Fixed media poster value not updating on change. #TINY-4013
- Fixed openlink was not registered as a toolbar button. #TINY-4024
- Fixed failing to initialize if a script tag was used inside a SVG. #TINY-4087
- Fixed double top border showing on toolbar without menubar when toolbar_drawer is enabled. #TINY-4118
- Fixed unable to drag inline dialogs to the bottom of the screen when scrolled. #TINY-4154
- Fixed notifications appearing on top of the toolbar when scrolled in inline mode. #TINY-4159
- Fixed notifications displaying incorrectly on IE 11. #TINY-4169

## 5.0.15 - 2019-09-02

### Added
- Added a dark `content_css` skin to go with the dark UI skin. #TINY-3743

### Changed
- Changed the enabled state on toolbar buttons so they don't get the hover effect. #TINY-3974

### Fixed
- Fixed missing CSS active state on toolbar buttons. #TINY-3966
- Fixed `onChange` callback not firing for the colorinput dialog component. #TINY-3968
- Fixed context toolbars not showing in fullscreen mode. #TINY-4023

## 5.0.14 - 2019-08-19

### Added
- Added an API to reload the autocompleter menu with additional fetch metadata #MENTIONS-17

### Fixed
- Fixed missing toolbar button border styling options. #TINY-3965
- Fixed image upload progress notification closing before the upload is complete. #TINY-3963
- Fixed inline dialogs not closing on escape when no dialog component is in focus. #TINY-3936
- Fixed plugins not being filtered when defaulting to mobile on phones. #TINY-3537
- Fixed toolbar more drawer showing the content behind it when transitioning between opened and closed states. #TINY-3878
- Fixed focus not returning to the dialog after pressing the "Replace all" button in the search and replace dialog. #TINY-3961

### Removed
- Removed Oxide variable `@menubar-select-disabled-border-color` and replaced it with `@menubar-select-disabled-border`. #TINY-3965

## 5.0.13 - 2019-08-06

### Changed
- Changed modal dialogs to prevent dragging by default and added new `draggable_modal` setting to restore dragging. #TINY-3873
- Changed the nonbreaking plugin to insert nbsp characters wrapped in spans to aid in filtering. This can be disabled using the `nonbreaking_wrap` setting. #TINY-3647
- Changed backspace behaviour in lists to outdent nested list items when the cursor is at the start of the list item. #TINY-3651

### Fixed
- Fixed sidebar growing beyond editor bounds in IE 11. #TINY-3937
- Fixed issue with being unable to keyboard navigate disabled toolbar buttons. #TINY-3350
- Fixed issues with backspace and delete in nested contenteditable true and false elements. #TINY-3868
- Fixed issue with losing keyboard navigation in dialogs due to disabled buttons. #TINY-3914
- Fixed `MouseEvent.mozPressure is deprecated` warning in Firefox. #TINY-3919
- Fixed `default_link_target` not being respected when `target_list` is disabled. #TINY-3757
- Fixed mobile plugin filter to only apply to the mobile theme, rather than all mobile platforms. #TINY-3405
- Fixed focus switching to another editor during mode changes. #TINY-3852
- Fixed an exception being thrown when clicking on an uninitialized inline editor. #TINY-3925
- Fixed unable to keyboard navigate to dialog menu buttons. #TINY-3933
- Fixed dialogs being able to be dragged outside the window viewport. #TINY-3787
- Fixed inline dialogs appearing above modal dialogs. #TINY-3932

## 5.0.12 - 2019-07-18

### Added
- Added ability to utilize UI dialog panels inside other panels. #TINY-3305
- Added help dialog tab explaining keyboard navigation of the editor. #TINY-3603

### Changed
- Changed the "Find and Replace" design to an inline dialog. #TINY-3054

### Fixed
- Fixed issue where autolink spacebar event was not being fired on Edge. #TINY-3891
- Fixed table selection missing the background color. #TINY-3892
- Fixed removing shortcuts not working for function keys. #TINY-3871
- Fixed non-descriptive UI component type names. #TINY-3349
- Fixed UI registry components rendering as the wrong type when manually specifying a different type. #TINY-3385
- Fixed an issue where dialog checkbox, input, selectbox, textarea and urlinput components couldn't be disabled. #TINY-3708
- Fixed the context toolbar not using viable screen space in inline/distraction free mode. #TINY-3717
- Fixed the context toolbar overlapping the toolbar in various conditions. #TINY-3205
- Fixed IE11 edge case where items were being inserted into the wrong location. #TINY-3884

## 5.0.11 - 2019-07-04

### Fixed
- Fixed packaging errors caused by a rollup treeshaking bug (https://github.com/rollup/rollup/issues/2970). #TINY-3866
- Fixed the customeditor component not able to get data from the dialog api. #TINY-3866
- Fixed collection component tooltips not being translated. #TINY-3855

## 5.0.10 - 2019-07-02

### Added
- Added support for all HTML color formats in `color_map` setting. #TINY-3837

### Changed
- Changed backspace key handling to outdent content in appropriate circumstances. #TINY-3685
- Changed default palette for forecolor and backcolor to include some lighter colors suitable for highlights. #TINY-2865
- Changed the search and replace plugin to cycle through results. #TINY-3800

### Fixed
- Fixed inconsistent types causing some properties to be unable to be used in dialog components. #TINY-3778
- Fixed an issue in the Oxide skin where dialog content like outlines and shadows were clipped because of overflow hidden. #TINY-3566
- Fixed the search and replace plugin not resetting state when changing the search query. #TINY-3800
- Fixed backspace in lists not creating an undo level. #TINY-3814
- Fixed the editor to cancel loading in quirks mode where the UI is not supported. #TINY-3391
- Fixed applying fonts not working when the name contained spaces and numbers. #TINY-3801
- Fixed so that initial content is retained when initializing on list items. #TINY-3796
- Fixed inefficient font name and font size current value lookup during rendering. #TINY-3813
- Fixed mobile font copied into the wrong folder for the oxide-dark skin. #TINY-3816
- Fixed an issue where resizing the width of tables would produce inaccurate results. #TINY-3827
- Fixed a memory leak in the Silver theme. #TINY-3797
- Fixed alert and confirm dialogs using incorrect markup causing inconsistent padding. #TINY-3835
- Fixed an issue in the Table plugin with `table_responsive_width` not enforcing units when resizing. #TINY-3790
- Fixed leading, trailing and sequential spaces being lost when pasting plain text. #TINY-3726
- Fixed exception being thrown when creating relative URIs. #TINY-3851
- Fixed focus is no longer set to the editor content during mode changes unless the editor already had focus. #TINY-3852

## 5.0.9 - 2019-06-26

### Fixed
- Fixed print plugin not working in Firefox. #TINY-3834

## 5.0.8 - 2019-06-18

### Added
- Added back support for multiple toolbars. #TINY-2195
- Added support for .m4a files to the media plugin. #TINY-3750
- Added new base_url and suffix editor init options. #TINY-3681

### Fixed
- Fixed incorrect padding for select boxes with visible values. #TINY-3780
- Fixed selection incorrectly changing when programmatically setting selection on contenteditable false elements. #TINY-3766
- Fixed sidebar background being transparent. #TINY-3727
- Fixed the build to remove duplicate iife wrappers. #TINY-3689
- Fixed bogus autocompleter span appearing in content when the autocompleter menu is shown. #TINY-3752
- Fixed toolbar font size select not working with legacyoutput plugin. #TINY-2921
- Fixed the legacyoutput plugin incorrectly aligning images. #TINY-3660
- Fixed remove color not working when using the legacyoutput plugin. #TINY-3756
- Fixed the font size menu applying incorrect sizes when using the legacyoutput plugin. #TINY-3773
- Fixed scrollIntoView not working when the parent window was out of view. #TINY-3663
- Fixed the print plugin printing from the wrong window in IE11. #TINY-3762
- Fixed content CSS loaded over CORS not loading in the preview plugin with content_css_cors enabled. #TINY-3769
- Fixed the link plugin missing the default "None" option for link list. #TINY-3738
- Fixed small dot visible with menubar and toolbar disabled in inline mode. #TINY-3623
- Fixed space key properly inserts a nbsp before/after block elements. #TINY-3745
- Fixed native context menu not showing with images in IE11. #TINY-3392
- Fixed inconsistent browser context menu image selection. #TINY-3789

## 5.0.7 - 2019-06-05

### Added
- Added new toolbar button and menu item for inserting tables via dialog. #TINY-3636
- Added new API for adding/removing/changing tabs in the Help dialog. #TINY-3535
- Added highlighting of matched text in autocompleter items. #TINY-3687
- Added the ability for autocompleters to work with matches that include spaces. #TINY-3704
- Added new `imagetools_fetch_image` callback to allow custom implementations for cors loading of images. #TINY-3658
- Added `'http'` and `https` options to `link_assume_external_targets` to prepend `http://` or `https://` prefixes when URL does not contain a protocol prefix. Patch contributed by francoisfreitag. #GH-4335

### Changed
- Changed annotations navigation to work the same as inline boundaries. #TINY-3396
- Changed tabpanel API by adding a `name` field and changing relevant methods to use it. #TINY-3535

### Fixed
- Fixed text color not updating all color buttons when choosing a color. #TINY-3602
- Fixed the autocompleter not working with fragmented text. #TINY-3459
- Fixed the autosave plugin no longer overwrites window.onbeforeunload. #TINY-3688
- Fixed infinite loop in the paste plugin when IE11 takes a long time to process paste events. Patch contributed by lRawd. #GH-4987
- Fixed image handle locations when using `fixed_toolbar_container`. Patch contributed by t00. #GH-4966
- Fixed the autoresize plugin not firing `ResizeEditor` events. #TINY-3587
- Fixed editor in fullscreen mode not extending to the bottom of the screen. #TINY-3701
- Fixed list removal when pressing backspace after the start of the list item. #TINY-3697
- Fixed autocomplete not triggering from compositionend events. #TINY-3711
- Fixed `file_picker_callback` could not set the caption field on the insert image dialog. #TINY-3172
- Fixed the autocompleter menu showing up after a selection had been made. #TINY-3718
- Fixed an exception being thrown when a file or number input has focus during initialization. Patch contributed by t00. #GH-2194

## 5.0.6 - 2019-05-22

### Added
- Added `icons_url` editor settings to enable icon packs to be loaded from a custom url. #TINY-3585
- Added `image_uploadtab` editor setting to control the visibility of the upload tab in the image dialog. #TINY-3606
- Added new api endpoints to the wordcount plugin and improved character count logic. #TINY-3578

### Changed
- Changed plugin, language and icon loading errors to log in the console instead of a notification. #TINY-3585

### Fixed
- Fixed the textpattern plugin not working with fragmented text. #TINY-3089
- Fixed various toolbar drawer accessibility issues and added an animation. #TINY-3554
- Fixed issues with selection and ui components when toggling readonly mode. #TINY-3592
- Fixed so readonly mode works with inline editors. #TINY-3592
- Fixed docked inline toolbar positioning when scrolled. #TINY-3621
- Fixed initial value not being set on bespoke select in quickbars and toolbar drawer. #TINY-3591
- Fixed so that nbsp entities aren't trimmed in white-space: pre-line elements. #TINY-3642
- Fixed `mceInsertLink` command inserting spaces instead of url encoded characters. #GH-4990
- Fixed text content floating on top of dialogs in IE11. #TINY-3640

## 5.0.5 - 2019-05-09

### Added
- Added menu items to match the forecolor/backcolor toolbar buttons. #TINY-2878
- Added default directionality based on the configured language. #TINY-2621
- Added styles, icons and tests for rtl mode. #TINY-2621

### Fixed
- Fixed autoresize not working with floating elements or when media elements finished loading. #TINY-3545
- Fixed incorrect vertical caret positioning in IE 11. #TINY-3188
- Fixed submenu anchoring hiding overflowed content. #TINY-3564

### Removed
- Removed unused and hidden validation icons to avoid displaying phantom tooltips. #TINY-2329

## 5.0.4 - 2019-04-23

### Added
- Added back URL dialog functionality, which is now available via `editor.windowManager.openUrl()`. #TINY-3382
- Added the missing throbber functionality when calling `editor.setProgressState(true)`. #TINY-3453
- Added function to reset the editor content and undo/dirty state via `editor.resetContent()`. #TINY-3435
- Added the ability to set menu buttons as active. #TINY-3274
- Added `editor.mode` API, featuring a custom editor mode API. #TINY-3406
- Added better styling to floating toolbar drawer. #TINY-3479
- Added the new premium plugins to the Help dialog plugins tab. #TINY-3496
- Added the linkchecker context menu items to the default configuration. #TINY-3543

### Fixed
- Fixed image context menu items showing on placeholder images. #TINY-3280
- Fixed dialog labels and text color contrast within notifications/alert banners to satisfy WCAG 4.5:1 contrast ratio for accessibility. #TINY-3351
- Fixed selectbox and colorpicker items not being translated. #TINY-3546
- Fixed toolbar drawer sliding mode to correctly focus the editor when tabbing via keyboard navigation. #TINY-3533
- Fixed positioning of the styleselect menu in iOS while using the mobile theme. #TINY-3505
- Fixed the menubutton `onSetup` callback to be correctly executed when rendering the menu buttons. #TINY-3547
- Fixed `default_link_target` setting to be correctly utilized when creating a link. #TINY-3508
- Fixed colorpicker floating marginally outside its container. #TINY-3026
- Fixed disabled menu items displaying as active when hovered. #TINY-3027

### Removed
- Removed redundant mobile wrapper. #TINY-3480

## 5.0.3 - 2019-03-19

### Changed
- Changed empty nested-menu items within the style formats menu to be disabled or hidden if the value of `style_formats_autohide` is `true`. #TINY-3310
- Changed the entire phrase 'Powered by Tiny' in the status bar to be a link instead of just the word 'Tiny'. #TINY-3366
- Changed `formatselect`, `styleselect` and `align` menus to use the `mceToggleFormat` command internally. #TINY-3428

### Fixed
- Fixed toolbar keyboard navigation to work as expected when `toolbar_drawer` is configured. #TINY-3432
- Fixed text direction buttons to display the correct pressed state in selections that have no explicit `dir` property. #TINY-3138
- Fixed the mobile editor to clean up properly when removed. #TINY-3445
- Fixed quickbar toolbars to add an empty box to the screen when it is set to `false`. #TINY-3439
- Fixed an issue where pressing the **Delete/Backspace** key at the edge of tables was creating incorrect selections. #TINY-3371
- Fixed an issue where dialog collection items (emoticon and special character dialogs) couldn't be selected with touch devices. #TINY-3444
- Fixed a type error introduced in TinyMCE version 5.0.2 when calling `editor.getContent()` with nested bookmarks. #TINY-3400
- Fixed an issue that prevented default icons from being overridden. #TINY-3449
- Fixed an issue where **Home/End** keys wouldn't move the caret correctly before or after `contenteditable=false` inline elements. #TINY-2995
- Fixed styles to be preserved in IE 11 when editing via the `fullpage` plugin. #TINY-3464
- Fixed the `link` plugin context toolbar missing the open link button. #TINY-3461
- Fixed inconsistent dialog component spacing. #TINY-3436

## 5.0.2 - 2019-03-05

### Added
- Added presentation and document presets to `htmlpanel` dialog component. #TINY-2694
- Added missing fixed_toolbar_container setting has been reimplemented in the Silver theme. #TINY-2712
- Added a new toolbar setting `toolbar_drawer` that moves toolbar groups which overflow the editor width into either a `sliding` or `floating` toolbar section. #TINY-2874

### Changed
- Updated the build process to include package lock files in the dev distribution archive. #TINY-2870

### Fixed
- Fixed inline dialogs did not have aria attributes. #TINY-2694
- Fixed default icons are now available in the UI registry, allowing use outside of toolbar buttons. #TINY-3307
- Fixed a memory leak related to select toolbar items. #TINY-2874
- Fixed a memory leak due to format changed listeners that were never unbound. #TINY-3191
- Fixed an issue where content may have been lost when using permanent bookmarks. #TINY-3400
- Fixed the quicklink toolbar button not rendering in the quickbars plugin. #TINY-3125
- Fixed an issue where menus were generating invalid HTML in some cases. #TINY-3323
- Fixed an issue that could cause the mobile theme to show a blank white screen when the editor was inside an `overflow:hidden` element. #TINY-3407
- Fixed mobile theme using a transparent background and not taking up the full width on iOS. #TINY-3414
- Fixed the template plugin dialog missing the description field. #TINY-3337
- Fixed input dialog components using an invalid default type attribute. #TINY-3424
- Fixed an issue where backspace/delete keys after/before pagebreak elements wouldn't move the caret. #TINY-3097
- Fixed an issue in the table plugin where menu items and toolbar buttons weren't showing correctly based on the selection. #TINY-3423
- Fixed inconsistent button focus styles in Firefox. #TINY-3377
- Fixed the resize icon floating left when all status bar elements were disabled. #TINY-3340
- Fixed the resize handle to not show in fullscreen mode. #TINY-3404

## 5.0.1 - 2019-02-21

### Added
- Added H1-H6 toggle button registration to the silver theme. #TINY-3070
- Added code sample toolbar button will now toggle on when the cursor is in a code section. #TINY-3040
- Added new settings to the emoticons plugin to allow additional emoticons to be added. #TINY-3088

### Fixed
- Fixed an issue where adding links to images would replace the image with text. #TINY-3356
- Fixed an issue where the inline editor could use fractional pixels for positioning. #TINY-3202
- Fixed an issue where uploading non-image files in the Image Plugin upload tab threw an error. #TINY-3244
- Fixed an issue in the media plugin that was causing the source url and height/width to be lost in certain circumstances. #TINY-2858
- Fixed an issue with the Context Toolbar not being removed when clicking outside of the editor. #TINY-2804
- Fixed an issue where clicking 'Remove link' wouldn't remove the link in certain circumstances. #TINY-3199
- Fixed an issue where the media plugin would fail when parsing dialog data. #TINY-3218
- Fixed an issue where retrieving the selected content as text didn't create newlines. #TINY-3197
- Fixed incorrect keyboard shortcuts in the Help dialog for Windows. #TINY-3292
- Fixed an issue where JSON serialization could produce invalid JSON. #TINY-3281
- Fixed production CSS including references to source maps. #TINY-3920
- Fixed development CSS was not included in the development zip. #TINY-3920
- Fixed the autocompleter matches predicate not matching on the start of words by default. #TINY-3306
- Fixed an issue where the page could be scrolled with modal dialogs open. #TINY-2252
- Fixed an issue where autocomplete menus would show an icon margin when no items had icons. #TINY-3329
- Fixed an issue in the quickbars plugin where images incorrectly showed the text selection toolbar. #TINY-3338
- Fixed an issue that caused the inline editor to fail to render when the target element already had focus. #TINY-3353

### Removed
- Removed paste as text notification banner and paste_plaintext_inform setting. #POW-102

## 5.0.0 - 2019-02-04

Full documentation for the version 5 features and changes is available at https://www.tiny.cloud/docs/tinymce/5/release-notes/release-notes50/

### Added
- Added links and registered names with * to denote premium plugins in Plugins tab of Help dialog. #TINY-3223

### Changed
- Changed Tiny 5 mobile skin to look more uniform with desktop. #TINY-2650
- Blacklisted table, th and td as inline editor target. #TINY-717

### Fixed
- Fixed an issue where tab panel heights weren't sizing properly on smaller screens and weren't updating on resize. #TINY-3242
- Fixed image tools not having any padding between the label and slider. #TINY-3220
- Fixed context toolbar toggle buttons not showing the correct state. #TINY-3022
- Fixed missing separators in the spellchecker context menu between the suggestions and actions. #TINY-3217
- Fixed notification icon positioning in alert banners. #TINY-2196
- Fixed a typo in the word count plugin name. #TINY-3062
- Fixed charmap and emoticons dialogs not having a primary button. #TINY-3233
- Fixed an issue where resizing wouldn't work correctly depending on the box-sizing model. #TINY-3278

## 5.0.0-rc-2 - 2019-01-22

### Added
- Added screen reader accessibility for sidebar and statusbar. #TINY-2699

### Changed
- Changed formatting menus so they are registered and made the align toolbar button use an icon instead of text. #TINY-2880
- Changed checkboxes to use a boolean for its state, instead of a string. #TINY-2848
- Updated the textpattern plugin to properly support nested patterns and to allow running a command with a value for a pattern with a start and an end. #TINY-2991
- Updated Emoticons and Charmap dialogs to be screen reader accessible. #TINY-2693

### Fixed
- Fixed the link dialog such that it will now retain class attributes when updating links. #TINY-2825
- Fixed "Find and replace" not showing in the "Edit" menu by default. #TINY-3061
- Fixed dropdown buttons missing the 'type' attribute, which could cause forms to be incorrectly submitted. #TINY-2826
- Fixed emoticon and charmap search not returning expected results in certain cases. #TINY-3084
- Fixed blank rel_list values throwing an exception in the link plugin. #TINY-3149

### Removed
- Removed unnecessary 'flex' and unused 'colspan' properties from the new dialog APIs. #TINY-2973

## 5.0.0-rc-1 - 2019-01-08

### Added
- Added editor settings functionality to specify title attributes for toolbar groups. #TINY-2690
- Added icons instead of button text to improve Search and Replace dialog footer appearance. #TINY-2654
- Added `tox-dialog__table` instead of `mce-table-striped` class to enhance Help dialog appearance. #TINY-2360
- Added title attribute to iframes so, screen readers can announce iframe labels. #TINY-2692
- Added a wordcount menu item, that defaults to appearing in the tools menu. #TINY-2877

### Changed
- Updated the font select dropdown logic to try to detect the system font stack and show "System Font" as the font name. #TINY-2710
- Updated the autocompleter to only show when it has matched items. #TINY-2350
- Updated SizeInput labels to "Height" and "Width" instead of Dimensions. #TINY-2833
- Updated the build process to minify and generate ASCII only output for the emoticons database. #TINY-2744

### Fixed
- Fixed readonly mode not fully disabling editing content. #TINY-2287
- Fixed accessibility issues with the font select, font size, style select and format select toolbar dropdowns. #TINY-2713
- Fixed accessibility issues with split dropdowns. #TINY-2697
- Fixed the legacyoutput plugin to be compatible with TinyMCE 5.0. #TINY-2301
- Fixed icons not showing correctly in the autocompleter popup. #TINY-3029
- Fixed an issue where preview wouldn't show anything in Edge under certain circumstances. #TINY-3035
- Fixed the height being incorrectly calculated for the autoresize plugin. #TINY-2807

## 5.0.0-beta-1 - 2018-11-30

### Added
- Added a new `addNestedMenuItem()` UI registry function and changed all nested menu items to use the new registry functions. #TINY-2230
- Added title attribute to color swatch colors. #TINY-2669
- Added anchorbar component to anchor inline toolbar dialogs to instead of the toolbar. #TINY-2040
- Added support for toolbar<n> and toolbar array config options to be squashed into a single toolbar and not create multiple toolbars. #TINY-2195
- Added error handling for when forced_root_block config option is set to true. #TINY-2261
- Added functionality for the removed_menuitems config option. #TINY-2184
- Added the ability to use a string to reference menu items in menu buttons and submenu items. #TINY-2253

### Changed
- Changed the name of the "inlite" plugin to "quickbars". #TINY-2831
- Changed the background color icon to highlight background icon. #TINY-2258
- Changed Help dialog to be accessible to screen readers. #TINY-2687
- Changed the color swatch to save selected custom colors to local storage for use across sessions. #TINY-2722
- Changed `WindowManager` API - methods `getParams`, `setParams` and `getWindows`, and the legacy `windows` property, have been removed. `alert` and `confirm` dialogs are no longer tracked in the window list. #TINY-2603

### Fixed
- Fixed an inline mode issue where the save plugin upon saving can cause content loss. #TINY-2659
- Fixed an issue in IE 11 where calling selection.getContent() would return an empty string when the editor didn't have focus. #TINY-2325

### Removed
- Removed compat3x plugin. #TINY-2815

## 5.0.0-preview-4 - 2018-11-12

### Added
- Added width and height placeholder text to image and media dialog dimensions input. #AP-296
- Added the ability to keyboard navigate through menus, toolbars, sidebar and the status bar sequentially. #AP-381
- Added translation capability back to the editor's UI. #AP-282
- Added `label` component type for dialogs to group components under a label.

### Changed
- Changed the editor resize handle so that it should be disabled when the autoresize plugin is turned on. #AP-424
- Changed UI text for microcopy improvements. #TINY-2281

### Fixed
- Fixed distraction free plugin. #AP-470
- Fixed contents of the input field being selected on focus instead of just recieving an outline highlight. #AP-464
- Fixed styling issues with dialogs and menus in IE 11. #AP-456
- Fixed custom style format control not honoring custom formats. #AP-393
- Fixed context menu not appearing when clicking an image with a caption. #AP-382
- Fixed directionality of UI when using an RTL language. #AP-423
- Fixed page responsiveness with multiple inline editors. #AP-430
- Fixed empty toolbar groups appearing through invalid configuration of the `toolbar` property. #AP-450
- Fixed text not being retained when updating links through the link dialog. #AP-293
- Fixed edit image context menu, context toolbar and toolbar items being incorrectly enabled when selecting invalid images. #AP-323
- Fixed emoji type ahead being shown when typing URLs. #AP-366
- Fixed toolbar configuration properties incorrectly expecting string arrays instead of strings. #AP-342
- Fixed the block formatting toolbar item not showing a "Formatting" title when there is no selection. #AP-321
- Fixed clicking disabled toolbar buttons hiding the toolbar in inline mode. #AP-380
- Fixed `EditorResize` event not being fired upon editor resize. #AP-327
- Fixed tables losing styles when updating through the dialog. #AP-368
- Fixed context toolbar positioning to be more consistent near the edges of the editor. #AP-318
- Fixed table of contents plugin now works with v5 toolbar APIs correctly. #AP-347
- Fixed the `link_context_toolbar` configuration not disabling the context toolbar. #AP-458
- Fixed the link context toolbar showing incorrect relative links. #AP-435
- Fixed the alignment of the icon in alert banner dialog components. #TINY-2220
- Fixed the visual blocks and visual char menu options not displaying their toggled state. #TINY-2238
- Fixed the editor not displaying as fullscreen when toggled. #TINY-2237

### Removed
- Removed the tox-custom-editor class that was added to the wrapping element of codemirror. #TINY-2211

## 5.0.0-preview-3 - 2018-10-18

### Changed
- Changed editor layout to use modern CSS properties over manually calculating dimensions. #AP-324
- Changed `autoresize_min_height` and `autoresize_max_height` configurations to `min_height` and `max_height`. #AP-324
- Changed `Whole word` label in Search and Replace dialog to `Find whole words only`. #AP-387

### Fixed
- Fixed bugs with editor width jumping when resizing and the iframe not resizing to smaller than 150px in height. #AP-324
- Fixed mobile theme bug that prevented the editor from loading. #AP-404
- Fixed long toolbar groups extending outside of the editor instead of wrapping.
- Fixed dialog titles so they are now proper case. #AP-384
- Fixed color picker default to be #000000 instead of #ff00ff. #AP-216
- Fixed "match case" option on the Find and Replace dialog is no longer selected by default. #AP-298
- Fixed vertical alignment of toolbar icons. #DES-134
- Fixed toolbar icons not appearing on IE11. #DES-133

## 5.0.0-preview-2 - 2018-10-10

### Added
- Added swatch is now shown for colorinput fields, instead of the colorpicker directly. #AP-328
- Added fontformats and fontsizes menu items. #AP-390

### Changed
- Changed configuration of color options has been simplified to `color_map`, `color_cols`, and `custom_colors`. #AP-328
- Changed `height` configuration to apply to the editor frame (including menubar, toolbar, status bar) instead of the content area. #AP-324

### Fixed
- Fixed styleselect not updating the displayed item as the cursor moved. #AP-388
- Fixed preview iframe not expanding to the dialog size. #AP-252
- Fixed 'meta' shortcuts not translated into platform-specific text. #AP-270
- Fixed tabbed dialogs (Charmap and Emoticons) shrinking when no search results returned.
- Fixed a bug where alert banner icons were not retrieved from icon pack. #AP-330
- Fixed component styles to flex so they fill large dialogs. #AP-252
- Fixed editor flashing unstyled during load (still in progress). #AP-349

### Removed
- Removed `colorpicker` plugin, it is now in the theme. #AP-328
- Removed `textcolor` plugin, it is now in the theme. #AP-328

## 5.0.0-preview-1 - 2018-10-01

Developer preview 1.

Initial list of features and changes is available at https://www.tiny.cloud/docs/tinymce/5/release-notes/release-notes50/.

## 4.9.11 - 2020-07-13

### Fixed
- Fixed the `selection.setContent()` API not running parser filters. #TINY-4002
- Fixed content in an iframe element parsing as DOM elements instead of text content. #TINY-5943
- Fixed up and down keyboard navigation not working for inline `contenteditable="false"` elements. #TINY-6226

## 4.9.10 - 2020-04-23

### Fixed
- Fixed an issue where the editor selection could end up inside a short ended element (eg br). #TINY-3999
- Fixed a security issue related to CDATA sanitization during parsing. #TINY-4669
- Fixed `media` embed content not processing safely in some cases. #TINY-4857

## 4.9.9 - 2020-03-25

### Fixed
- Fixed the table selection not functioning correctly in Microsoft Edge 44 or higher. #TINY-3862
- Fixed the table resize handles not functioning correctly in Microsoft Edge 44 or higher. #TINY-4160
- Fixed the `forced_root_block_attrs` setting not applying attributes to new blocks consistently. #TINY-4564
- Fixed the editor failing to initialize if a script tag was used inside an SVG. #TINY-4087

## 4.9.8 - 2020-01-28

### Fixed
- Fixed the `mobile` theme failing to load due to a bundling issue. #TINY-4613
- Fixed security issue related to parsing HTML comments and CDATA. #TINY-4544

## 4.9.7 - 2019-12-19

### Fixed
- Fixed the `visualchars` plugin converting HTML-like text to DOM elements in certain cases. #TINY-4507
- Fixed an issue with the `paste` plugin not sanitizing content in some cases. #TINY-4510
- Fixed HTML comments incorrectly being parsed in certain cases. #TINY-4511

## 4.9.6 - 2019-09-02

### Fixed
- Fixed image browse button sometimes displaying the browse window twice. #TINY-3959

## 4.9.5 - 2019-07-02

### Changed
- Changed annotations navigation to work the same as inline boundaries. #TINY-3396

### Fixed
- Fixed the print plugin printing from the wrong window in IE11. #TINY-3762
- Fixed an exception being thrown when a file or number input has focus during initialization. Patch contributed by t00. #GH-2194
- Fixed positioning of the styleselect menu in iOS while using the mobile theme. #TINY-3505
- Fixed native context menu not showing with images in IE11. #TINY-3392
- Fixed selection incorrectly changing when programmatically setting selection on contenteditable false elements. #TINY-3766
- Fixed image browse button not working on touch devices. #TINY-3751
- Fixed so that nbsp entities aren't trimmed in white-space: pre-line elements. #TINY-3642
- Fixed space key properly inserts a nbsp before/after block elements. #TINY-3745
- Fixed infinite loop in the paste plugin when IE11 takes a long time to process paste events. Patch contributed by lRawd. #GH-4987

## 4.9.4 - 2019-03-20

### Fixed
- Fixed an issue where **Home/End** keys wouldn't move the caret correctly before or after `contenteditable=false` inline elements. #TINY-2995
- Fixed an issue where content may have been lost when using permanent bookmarks. #TINY-3400
- Fixed the mobile editor to clean up properly when removed. #TINY-3445
- Fixed an issue where retrieving the selected content as text didn't create newlines. #TINY-3197
- Fixed an issue where typing space between images would cause issues with nbsp not being inserted. #TINY-3346

## 4.9.3 - 2019-01-31

### Added
- Added a visualchars_default_state setting to the Visualchars Plugin. Patch contributed by mat3e.

### Fixed
- Fixed a bug where scrolling on a page with more than one editor would cause a ResizeWindow event to fire. #TINY-3247
- Fixed a bug where if a plugin threw an error during initialisation the whole editor would fail to load. #TINY-3243
- Fixed a bug where getContent would include bogus elements when valid_elements setting was set up in a specific way. #TINY-3213
- Fixed a bug where only a few function key names could be used when creating keyboard shortcuts. #TINY-3146
- Fixed a bug where it wasn't possible to enter spaces into an editor after pressing shift+enter. #TINY-3099
- Fixed a bug where no caret would be rendered after backspacing to a contenteditable false element. #TINY-2998
- Fixed a bug where deletion to/from indented lists would leave list fragments in the editor. #TINY-2981

## 4.9.2 - 2018-12-17

### Fixed
- Fixed a bug with pressing the space key on IE 11 would result in nbsp characters being inserted between words at the end of a block. #TINY-2996
- Fixed a bug where character composition using quote and space on US International keyboards would produce a space instead of a quote. #TINY-2999
- Fixed a bug where remove format wouldn't remove the inner most inline element in some situations. #TINY-2982
- Fixed a bug where outdenting an list item would affect attributes on other list items within the same list. #TINY-2971
- Fixed a bug where the DomParser filters wouldn't be applied for elements created when parsing invalid html. #TINY-2978
- Fixed a bug where setProgressState wouldn't automatically close floating ui elements like menus. #TINY-2896
- Fixed a bug where it wasn't possible to navigate out of a figcaption element using the arrow keys. #TINY-2894
- Fixed a bug where enter key before an image inside a link would remove the image. #TINY-2780

## 4.9.1 - 2018-12-04

### Added
- Added functionality to insert html to the replacement feature of the Textpattern Plugin. #TINY-2839

### Fixed
- Fixed a bug where `editor.selection.getContent({format: 'text'})` didn't work as expected in IE11 on an unfocused editor. #TINY-2862
- Fixed a bug in the Textpattern Plugin where the editor would get an incorrect selection after inserting a text pattern on Safari. #TINY-2838
- Fixed a bug where the space bar didn't work correctly in editors with the forced_root_block setting set to false. #TINY-2816

## 4.9.0 - 2018-11-27

### Added
- Added a replace feature to the Textpattern Plugin. #TINY-1908
- Added functionality to the Lists Plugin that improves the indentation logic. #TINY-1790

### Fixed
- Fixed a bug where it wasn't possible to delete/backspace when the caret was between a contentEditable=false element and a BR. #TINY-2372
- Fixed a bug where copying table cells without a text selection would fail to copy anything. #TINY-1789
- Implemented missing `autosave_restore_when_empty` functionality in the Autosave Plugin. Patch contributed by gzzo. #GH-4447
- Reduced insertion of unnecessary nonbreaking spaces in the editor. #TINY-1879

## 4.8.5 - 2018-10-30

### Added
- Added a content_css_cors setting to the editor that adds the crossorigin="anonymous" attribute to link tags added by the StyleSheetLoader. #TINY-1909

### Fixed
- Fixed a bug where trying to remove formatting with a collapsed selection range would throw an exception. #GH-4636
- Fixed a bug in the image plugin that caused updating figures to split contenteditable elements. #GH-4563
- Fixed a bug that was causing incorrect viewport calculations for fixed position UI elements. #TINY-1897
- Fixed a bug where inline formatting would cause the delete key to do nothing. #TINY-1900

## 4.8.4 - 2018-10-23

### Added
- Added support for the HTML5 `main` element. #TINY-1877

### Changed
- Changed the keyboard shortcut to move focus to contextual toolbars to Ctrl+F9. #TINY-1812

### Fixed
- Fixed a bug where content css could not be loaded from another domain. #TINY-1891
- Fixed a bug on FireFox where the cursor would get stuck between two contenteditable false inline elements located inside of the same block element divided by a BR. #TINY-1878
- Fixed a bug with the insertContent method where nonbreaking spaces would be inserted incorrectly. #TINY-1868
- Fixed a bug where the toolbar of the inline editor would not be visible in some scenarios. #TINY-1862
- Fixed a bug where removing the editor while more than one notification was open would throw an error. #TINY-1845
- Fixed a bug where the menubutton would be rendered on top of the menu if the viewport didn't have enough height. #TINY-1678
- Fixed a bug with the annotations api where annotating collapsed selections caused problems. #TBS-2449
- Fixed a bug where wbr elements were being transformed into whitespace when using the Paste Plugin's paste as text setting. #GH-4638
- Fixed a bug where the Search and Replace didn't replace spaces correctly. #GH-4632
- Fixed a bug with sublist items not persisting selection. #GH-4628
- Fixed a bug with mceInsertRawHTML command not working as expected. #GH-4625

## 4.8.3 - 2018-09-13

### Fixed
- Fixed a bug where the Wordcount Plugin didn't correctly count words within tables on IE11. #TINY-1770
- Fixed a bug where it wasn't possible to move the caret out of a table on IE11 and Firefox. #TINY-1682
- Fixed a bug where merging empty blocks didn't work as expected, sometimes causing content to be deleted. #TINY-1781
- Fixed a bug where the Textcolor Plugin didn't show the correct current color. #TINY-1810
- Fixed a bug where clear formatting with a collapsed selection would sometimes clear formatting from more content than expected. #TINY-1813 #TINY-1821
- Fixed a bug with the Table Plugin where it wasn't possible to keyboard navigate to the caption. #TINY-1818

## 4.8.2 - 2018-08-09

### Changed
- Moved annotator from "experimental" to "annotator" object on editor. #TBS-2398
- Improved the multiclick normalization across browsers. #TINY-1788

### Fixed
- Fixed a bug where running getSelectedBlocks with a collapsed selection between block elements would produce incorrect results. #TINY-1787
- Fixed a bug where the ScriptLoaders loadScript method would not work as expected in FireFox when loaded on the same page as a ShadowDOM polyfill. #TINY-1786
- Removed reference to ShadowDOM event.path as Blink based browsers now support event.composedPath. #TINY-1785
- Fixed a bug where a reference to localStorage would throw an "access denied" error in IE11 with strict security settings. #TINY-1782
- Fixed a bug where pasting using the toolbar button on an inline editor in IE11 would cause a looping behaviour. #TINY-1768

## 4.8.1 - 2018-07-26

### Fixed
- Fixed a bug where the content of inline editors was being cleaned on every call of `editor.save()`. #TINY-1783
- Fixed a bug where the arrow of the Inlite Theme toolbar was being rendered incorrectly in RTL mode. #TINY-1776
- Fixed a bug with the Paste Plugin where pasting after inline contenteditable false elements moved the caret to the end of the line. #TINY-1758

## 4.8.0 - 2018-06-27

### Added
- Added new "experimental" object in editor, with initial Annotator API. #TBS-2374

### Fixed
- Fixed a bug where deleting paragraphs inside of table cells would delete the whole table cell. #TINY-1759
- Fixed a bug in the Table Plugin where removing row height set on the row properties dialog did not update the table. #TINY-1730
- Fixed a bug with the font select toolbar item didn't update correctly. #TINY-1683
- Fixed a bug where all bogus elements would not be deleted when removing an inline editor. #TINY-1669

## 4.7.13 - 2018-05-16

### Added
- Added missing code menu item from the default menu config. #TINY-1648
- Added new align button for combining the separate align buttons into a menu button. #TINY-1652

### Fixed
- Fixed a bug where Edge 17 wouldn't be able to select images or tables. #TINY-1679
- Fixed issue where whitespace wasn't preserved when the editor was initialized on pre elements. #TINY-1649
- Fixed a bug with the fontselect dropdowns throwing an error if the editor was hidden in Firefox. #TINY-1664
- Fixed a bug where it wasn't possible to merge table cells on IE 11. #TINY-1671
- Fixed a bug where textcolor wasn't applying properly on IE 11 in some situations. #TINY-1663
- Fixed a bug where the justifyfull command state wasn't working correctly. #TINY-1677
- Fixed a bug where the styles wasn't updated correctly when resizing some tables. #TINY-1668

## 4.7.12 - 2018-05-03

### Added
- Added an option to filter out image svg data urls.
- Added support for html5 details and summary elements.

### Changed
- Changed so the mce-abs-layout-item css rule targets html instead of body. Patch contributed by nazar-pc.

### Fixed
- Fixed a bug where the "read" step on the mobile theme was still present on android mobile browsers.
- Fixed a bug where all images in the editor document would reload on any editor change.
- Fixed a bug with the Table Plugin where ObjectResized event wasn't being triggered on column resize.
- Fixed so the selection is set to the first suitable caret position after editor.setContent called.
- Fixed so links with xlink:href attributes are filtered correctly to prevent XSS.
- Fixed a bug on IE11 where pasting content into an inline editor initialized on a heading element would create new editable elements.
- Fixed a bug where readonly mode would not work as expected when the editor contained contentEditable=true elements.
- Fixed a bug where the Link Plugin would throw an error when used together with the webcomponents polyfill. Patch contributed by 4esnog.
- Fixed a bug where the "Powered by TinyMCE" branding link would break on XHTML pages. Patch contributed by tistre.
- Fixed a bug where the same id would be used in the blobcache for all pasted images. Patch contributed by thorn0.

## 4.7.11 - 2018-04-11

### Added
- Added a new imagetools_credentials_hosts option to the Imagetools Plugin.

### Fixed
- Fixed a bug where toggling a list containing empty LIs would throw an error. Patch contributed by bradleyke.
- Fixed a bug where applying block styles to a text with the caret at the end of the paragraph would select all text in the paragraph.
- Fixed a bug where toggling on the Spellchecker Plugin would trigger isDirty on the editor.
- Fixed a bug where it was possible to enter content into selection bookmark spans.
- Fixed a bug where if a non paragraph block was configured in forced_root_block the editor.getContent method would return incorrect values with an empty editor.
- Fixed a bug where dropdown menu panels stayed open and fixed in position when dragging dialog windows.
- Fixed a bug where it wasn't possible to extend table cells with the space button in Safari.
- Fixed a bug where the setupeditor event would thrown an error when using the Compat3x Plugin.
- Fixed a bug where an error was thrown in FontInfo when called on a detached element.

## 4.7.10 - 2018-04-03

### Added
- Added normalization of triple clicks across browsers in the editor.
- Added a `hasFocus` method to the editor that checks if the editor has focus.
- Added correct icon to the Nonbreaking Plugin menu item.

### Fixed
- Fixed so the `getContent`/`setContent` methods work even if the editor is not initialized.
- Fixed a bug with the Media Plugin where query strings were being stripped from youtube links.
- Fixed a bug where image styles were changed/removed when opening and closing the Image Plugin dialog.
- Fixed a bug in the Table Plugin where some table cell styles were not correctly added to the content html.
- Fixed a bug in the Spellchecker Plugin where it wasn't possible to change the spellchecker language.
- Fixed so the the unlink action in the Link Plugin has a menu item and can be added to the contextmenu.
- Fixed a bug where it wasn't possible to keyboard navigate to the start of an inline element on a new line within the same block element.
- Fixed a bug with the Text Color Plugin where if used with an inline editor located at the bottom of the screen the colorpicker could appear off screen.
- Fixed a bug with the UndoManager where undo levels were being added for nbzwsp characters.
- Fixed a bug with the Table Plugin where the caret would sometimes be lost when keyboard navigating up through a table.
- Fixed a bug where FontInfo.getFontFamily would throw an error when called on a removed editor.
- Fixed a bug in Firefox where undo levels were not being added correctly for some specific operations.
- Fixed a bug where initializing an inline editor inside of a table would make the whole table resizeable.
- Fixed a bug where the fake cursor that appears next to tables on Firefox was positioned incorrectly when switching to fullscreen.
- Fixed a bug where zwsp's weren't trimmed from the output from `editor.getContent({ format: 'text' })`.
- Fixed a bug where the fontsizeselect/fontselect toolbar items showed the body info rather than the first possible caret position info on init.
- Fixed a bug where it wasn't possible to select all content if the editor only contained an inline boundary element.
- Fixed a bug where `content_css` urls with query strings wasn't working.
- Fixed a bug in the Table Plugin where some table row styles were removed when changing other styles in the row properties dialog.

### Removed
- Removed the "read" step from the mobile theme.

## 4.7.9 - 2018-02-27

### Fixed
- Fixed a bug where the editor target element didn't get the correct style when removing the editor.

## 4.7.8 - 2018-02-26

### Fixed
- Fixed an issue with the Help Plugin where the menuitem name wasn't lowercase.
- Fixed an issue on MacOS where text and bold text did not have the same line-height in the autocomplete dropdown in the Link Plugin dialog.
- Fixed a bug where the "paste as text" option in the Paste Plugin didn't work.
- Fixed a bug where dialog list boxes didn't get positioned correctly in documents with scroll.
- Fixed a bug where the Inlite Theme didn't use the Table Plugin api to insert correct tables.
- Fixed a bug where the Inlite Theme panel didn't hide on blur in a correct way.
- Fixed a bug where placing the cursor before a table in Firefox would scroll to the bottom of the table.
- Fixed a bug where selecting partial text in table cells with rowspans and deleting would produce faulty tables.
- Fixed a bug where the Preview Plugin didn't work on Safari due to sandbox security.
- Fixed a bug where table cell selection using the keyboard threw an error.
- Fixed so the font size and font family doesn't toggle the text but only sets the selected format on the selected text.
- Fixed so the built-in spellchecking on Chrome and Safari creates an undo level when replacing words.

## 4.7.7 - 2018-02-19

### Added
- Added a border style selector to the advanced tab of the Image Plugin.
- Added better controls for default table inserted by the Table Plugin.
- Added new `table_responsive_width` option to the Table Plugin that controls whether to use pixel or percentage widths.

### Fixed
- Fixed a bug where the Link Plugin text didn't update when a URL was pasted using the context menu.
- Fixed a bug with the Spellchecker Plugin where using "Add to dictionary" in the context menu threw an error.
- Fixed a bug in the Media Plugin where the preview node for iframes got default width and height attributes that interfered with width/height styles.
- Fixed a bug where backslashes were being added to some font family names in Firefox in the fontselect toolbar item.
- Fixed a bug where errors would be thrown when trying to remove an editor that had not yet been fully initialized.
- Fixed a bug where the Imagetools Plugin didn't update the images atomically.
- Fixed a bug where the Fullscreen Plugin was throwing errors when being used on an inline editor.
- Fixed a bug where drop down menus weren't positioned correctly in inline editors on scroll.
- Fixed a bug with a semicolon missing at the end of the bundled javascript files.
- Fixed a bug in the Table Plugin with cursor navigation inside of tables where the cursor would sometimes jump into an incorrect table cells.
- Fixed a bug where indenting a table that is a list item using the "Increase indent" button would create a nested table.
- Fixed a bug where text nodes containing only whitespace were being wrapped by paragraph elements.
- Fixed a bug where whitespace was being inserted after br tags inside of paragraph tags.
- Fixed a bug where converting an indented paragraph to a list item would cause the list item to have extra padding.
- Fixed a bug where Copy/Paste in an editor with a lot of content would cause the editor to scroll to the top of the content in IE11.
- Fixed a bug with a memory leak in the DragHelper. Path contributed by ben-mckernan.
- Fixed a bug where the advanced tab in the Media Plugin was being shown even if it didn't contain anything. Patch contributed by gabrieeel.
- Fixed an outdated eventname in the EventUtils. Patch contributed by nazar-pc.
- Fixed an issue where the Json.parse function would throw an error when being used on a page with strict CSP settings.
- Fixed so you can place the curser before and after table elements within the editor in Firefox and Edge/IE.

## 4.7.6 - 2018-01-29

### Fixed
- Fixed a bug in the jquery integration where it threw an error saying that "global is not defined".
- Fixed a bug where deleting a table cell whose previous sibling was set to contenteditable false would create a corrupted table.
- Fixed a bug where highlighting text in an unfocused editor did not work correctly in IE11/Edge.
- Fixed a bug where the table resize handles were not being repositioned when activating the Fullscreen Plugin.
- Fixed a bug where the Imagetools Plugin dialog didn't honor editor RTL settings.
- Fixed a bug where block elements weren't being merged correctly if you deleted from after a contenteditable false element to the beginning of another block element.
- Fixed a bug where TinyMCE didn't work with module loaders like webpack.

## 4.7.5 - 2018-01-22

### Fixed
- Fixed bug with the Codesample Plugin where it wasn't possible to edit codesamples when the editor was in inline mode.
- Fixed bug where focusing on the status bar broke the keyboard navigation functionality.
- Fixed bug where an error would be thrown on Edge by the Table Plugin when pasting using the PowerPaste Plugin.
- Fixed bug in the Table Plugin where selecting row border style from the dropdown menu in advanced row properties would throw an error.
- Fixed bug with icons being rendered incorrectly on Chrome on Mac OS.
- Fixed bug in the Textcolor Plugin where the font color and background color buttons wouldn't trigger an ExecCommand event.
- Fixed bug in the Link Plugin where the url field wasn't forced LTR.
- Fixed bug where the Nonbreaking Plugin incorrectly inserted spaces into tables.
- Fixed bug with the inline theme where the toolbar wasn't repositioned on window resize.

## 4.7.4 - 2017-12-05

### Fixed
- Fixed bug in the Nonbreaking Plugin where the nonbreaking_force_tab setting was being ignored.
- Fixed bug in the Table Plugin where changing row height incorrectly converted column widths to pixels.
- Fixed bug in the Table Plugin on Edge and IE11 where resizing the last column after resizing the table would cause invalid column heights.
- Fixed bug in the Table Plugin where keyboard navigation was not normalized between browsers.
- Fixed bug in the Table Plugin where the colorpicker button would show even without defining the colorpicker_callback.
- Fixed bug in the Table Plugin where it wasn't possible to set the cell background color.
- Fixed bug where Firefox would throw an error when intialising an editor on an element that is hidden or not yet added to the DOM.
- Fixed bug where Firefox would throw an error when intialising an editor inside of a hidden iframe.

## 4.7.3 - 2017-11-23

### Added
- Added functionality to open the Codesample Plugin dialog when double clicking on a codesample. Patch contributed by dakuzen.

### Fixed
- Fixed bug where undo/redo didn't work correctly with some formats and caret positions.
- Fixed bug where the color picker didn't show up in Table Plugin dialogs.
- Fixed bug where it wasn't possible to change the width of a table through the Table Plugin dialog.
- Fixed bug where the Charmap Plugin couldn't insert some special characters.
- Fixed bug where editing a newly inserted link would not actually edit the link but insert a new link next to it.
- Fixed bug where deleting all content in a table cell made it impossible to place the caret into it.
- Fixed bug where the vertical alignment field in the Table Plugin cell properties dialog didn't do anything.
- Fixed bug where an image with a caption showed two sets of resize handles in IE11.
- Fixed bug where pressing the enter button inside of an h1 with contenteditable set to true would sometimes produce a p tag.
- Fixed bug with backspace not working as expected before a noneditable element.
- Fixed bug where operating on tables with invalid rowspans would cause an error to be thrown.
- Fixed so a real base64 representation of the image is available on the blobInfo that the images_upload_handler gets called with.
- Fixed so the image upload tab is available when the images_upload_handler is defined (and not only when the images_upload_url is defined).

## 4.7.2 - 2017-11-07

### Added
- Added newly rewritten Table Plugin.
- Added support for attributes with colon in valid_elements and addValidElements.
- Added support for dailymotion short url in the Media Plugin. Patch contributed by maat8.
- Added support for converting to half pt when converting font size from px to pt. Patch contributed by danny6514.
- Added support for location hash to the Autosave plugin to make it work better with SPAs using hash routing.
- Added support for merging table cells when pasting a table into another table.

### Changed
- Changed so the language packs are only loaded once. Patch contributed by 0xor1.
- Simplified the css for inline boundaries selection by switching to an attribute selector.

### Fixed
- Fixed bug where an error would be thrown on editor initialization if the window.getSelection() returned null.
- Fixed bug where holding down control or alt keys made the keyboard navigation inside an inline boundary not work as expected.
- Fixed bug where applying formats in IE11 produced extra, empty paragraphs in the editor.
- Fixed bug where the Word Count Plugin didn't count some mathematical operators correctly.
- Fixed bug where removing an inline editor removed the element that the editor had been initialized on.
- Fixed bug where setting the selection to the end of an editable container caused some formatting problems.
- Fixed bug where an error would be thrown sometimes when an editor was removed because of the selection bookmark was being stored asynchronously.
- Fixed a bug where an editor initialized on an empty list did not contain any valid cursor positions.
- Fixed a bug with the Context Menu Plugin and webkit browsers on Mac where right-clicking inside a table would produce an incorrect selection.
- Fixed bug where the Image Plugin constrain proportions setting wasn't working as expected.
- Fixed bug where deleting the last character in a span with decorations produced an incorrect element when typing.
- Fixed bug where focusing on inline editors made the toolbar flicker when moving between elements quickly.
- Fixed bug where the selection would be stored incorrectly in inline editors when the mouseup event was fired outside the editor body.
- Fixed bug where toggling bold at the end of an inline boundary would toggle off the whole word.
- Fixed bug where setting the skin to false would not stop the loading of some skin css files.
- Fixed bug in mobile theme where pinch-to-zoom would break after exiting the editor.
- Fixed bug where sublists of a fully selected list would not be switched correctly when changing list style.
- Fixed bug where inserting media by source would break the UndoManager.
- Fixed bug where inserting some content into the editor with a specific selection would replace some content incorrectly.
- Fixed bug where selecting all content with ctrl+a in IE11 caused problems with untoggling some formatting.
- Fixed bug where the Search and Replace Plugin left some marker spans in the editor when undoing and redoing after replacing some content.
- Fixed bug where the editor would not get a scrollbar when using the Fullscreen and Autoresize plugins together.
- Fixed bug where the font selector would stop working correctly after selecting fonts three times.
- Fixed so pressing the enter key inside of an inline boundary inserts a br after the inline boundary element.
- Fixed a bug where it wasn't possible to use tab navigation inside of a table that was inside of a list.
- Fixed bug where end_container_on_empty_block would incorrectly remove elements.
- Fixed bug where content_styles weren't added to the Preview Plugin iframe.
- Fixed so the beforeSetContent/beforeGetContent events are preventable.
- Fixed bug where changing height value in Table Plugin advanced tab didn't do anything.
- Fixed bug where it wasn't possible to remove formatting from content in beginning of table cell.

## 4.7.1 - 2017-10-09

### Fixed
- Fixed bug where theme set to false on an inline editor produced an extra div element after the target element.
- Fixed bug where the editor drag icon was misaligned with the branding set to false.
- Fixed bug where doubled menu items were not being removed as expected with the removed_menuitems setting.
- Fixed bug where the Table of contents plugin threw an error when initialized.
- Fixed bug where it wasn't possible to add inline formats to text selected right to left.
- Fixed bug where the paste from plain text mode did not work as expected.
- Fixed so the style previews do not set color and background color when selected.
- Fixed bug where the Autolink plugin didn't work as expected with some formats applied on an empty editor.
- Fixed bug where the Textpattern plugin were throwing errors on some patterns.
- Fixed bug where the Save plugin saved all editors instead of only the active editor. Patch contributed by dannoe.

## 4.7.0 - 2017-10-03

### Added
- Added new mobile ui that is specifically designed for mobile devices.

### Changed
- Updated the default skin to be more modern and white since white is preferred by most implementations.
- Restructured the default menus to be more similar to common office suites like Google Docs.

### Fixed
- Fixed so theme can be set to false on both inline and iframe editor modes.
- Fixed bug where inline editor would add/remove the visualblocks css multiple times.
- Fixed bug where selection wouldn't be properly restored when editor lost focus and commands where invoked.
- Fixed bug where toc plugin would generate id:s for headers even though a toc wasn't inserted into the content.
- Fixed bug where is wasn't possible to drag/drop contents within the editor if paste_data_images where set to true.
- Fixed bug where getParam and close in WindowManager would get the first opened window instead of the last opened window.
- Fixed bug where delete would delete between cells inside a table in Firefox.

## 4.6.7 - 2017-09-18

### Added
- Added some missing translations to Image, Link and Help plugins.

### Fixed
- Fixed bug where paste wasn't working in IOS.
- Fixed bug where the Word Count Plugin didn't count some mathematical operators correctly.
- Fixed bug where inserting a list in a table caused the cell to expand in height.
- Fixed bug where pressing enter in a list located inside of a table deleted list items instead of inserting new list item.
- Fixed bug where copy and pasting table cells produced inconsistent results.
- Fixed bug where initializing an editor with an ID of 'length' would throw an exception.
- Fixed bug where it was possible to split a non merged table cell.
- Fixed bug where copy and pasting a list with a very specific selection into another list would produce a nested list.
- Fixed bug where copy and pasting ordered lists sometimes produced unordered lists.
- Fixed bug where padded elements inside other elements would be treated as empty.
- Fixed so you can resize images inside a figure element.
- Fixed bug where an inline TinyMCE editor initialized on a table did not set selection on load in Chrome.
- Fixed the positioning of the inlite toolbar when the target element wasn't big enough to fit the toolbar.

## 4.6.6 - 2017-08-30

### Fixed
- Fixed so that notifications wrap long text content instead of bleeding outside the notification element.
- Fixed so the content_style css is added after the skin and custom stylesheets.
- Fixed bug where it wasn't possible to remove a table with the Cut button.
- Fixed bug where the center format wasn't getting the same font size as the other formats in the format preview.
- Fixed bug where the wordcount plugin wasn't counting hyphenated words correctly.
- Fixed bug where all content pasted into the editor was added to the end of the editor.
- Fixed bug where enter keydown on list item selection only deleted content and didn't create a new line.
- Fixed bug where destroying the editor while the content css was still loading caused error notifications on Firefox.
- Fixed bug where undoing cut operation in IE11 left some unwanted html in the editor content.
- Fixed bug where enter keydown would throw an error in IE11.
- Fixed bug where duplicate instances of an editor were added to the editors array when using the createEditor API.
- Fixed bug where the formatter applied formats on the wrong content when spellchecker was activated.
- Fixed bug where switching formats would reset font size on child nodes.
- Fixed bug where the table caption element weren't always the first descendant to the table tag.
- Fixed bug where pasting some content into the editor on chrome some newlines were removed.
- Fixed bug where it wasn't possible to remove a list if a list item was a table element.
- Fixed bug where copy/pasting partial selections of tables wouldn't produce a proper table.
- Fixed bug where the searchreplace plugin could not find consecutive spaces.
- Fixed bug where background color wasn't applied correctly on some partially selected contents.

## 4.6.5 - 2017-08-02

### Added
- Added new inline_boundaries_selector that allows you to specify the elements that should have boundaries.
- Added new local upload feature this allows the user to upload images directly from the image dialog.
- Added a new api for providing meta data for plugins. It will show up in the help dialog if it's provided.

### Fixed
- Fixed so that the notifications created by the notification manager are more screen reader accessible.
- Fixed bug where changing the list format on multiple selected lists didn't change all of the lists.
- Fixed bug where the nonbreaking plugin would insert multiple undo levels when pressing the tab key.
- Fixed bug where delete/backspace wouldn't render a caret when all editor contents where deleted.
- Fixed bug where delete/backspace wouldn't render a caret if the deleted element was a single contentEditable false element.
- Fixed bug where the wordcount plugin wouldn't count words correctly if word where typed after applying a style format.
- Fixed bug where the wordcount plugin would count mathematical formulas as multiple words for example 1+1=2.
- Fixed bug where formatting of triple clicked blocks on Chrome/Safari would result in styles being added outside the visual selection.
- Fixed bug where paste would add the contents to the end of the editor area when inline mode was used.
- Fixed bug where toggling off bold formatting on text entered in a new paragraph would add an extra line break.
- Fixed bug where autolink plugin would only produce a link on every other consecutive link on Firefox.
- Fixed bug where it wasn't possible to select all contents if the content only had one pre element.
- Fixed bug where sizzle would produce lagging behavior on some sites due to repaints caused by feature detection.
- Fixed bug where toggling off inline formats wouldn't include the space on selected contents with leading or trailing spaces.
- Fixed bug where the cut operation in UI wouldn't work in Chrome.
- Fixed bug where some legacy editor initialization logic would throw exceptions about editor settings not being defined.
- Fixed bug where it wasn't possible to apply text color to links if they where part of a non collapsed selection.
- Fixed bug where an exception would be thrown if the user selected a video element and then moved the focus outside the editor.
- Fixed bug where list operations didn't work if there where block elements inside the list items.
- Fixed bug where applying block formats to lists wrapped in block elements would apply to all elements in that wrapped block.

## 4.6.4 - 2017-06-13

### Fixed
- Fixed bug where the editor would move the caret when clicking on the scrollbar next to a content editable false block.
- Fixed bug where the text color select dropdowns wasn't placed correctly when they didn't fit the width of the screen.
- Fixed bug where the default editor line height wasn't working for mixed font size contents.
- Fixed bug where the content css files for inline editors were loaded multiple times for multiple editor instances.
- Fixed bug where the initial value of the font size/font family dropdowns wasn't displayed.
- Fixed bug where the I18n api was not supporting arrays as the translation replacement values.
- Fixed bug where chrome would display "The given range isn't in document." errors for invalid ranges passed to setRng.
- Fixed bug where the compat3x plugin wasn't working since the global tinymce references wasn't resolved correctly.
- Fixed bug where the preview plugin wasn't encoding the base url passed into the iframe contents producing a xss bug.
- Fixed bug where the dom parser/serializer wasn't handling some special elements like noframes, title and xmp.
- Fixed bug where the dom parser/serializer wasn't handling cdata sections with comments inside.
- Fixed bug where the editor would scroll to the top of the editable area if a dialog was closed in inline mode.
- Fixed bug where the link dialog would not display the right rel value if rel_list was configured.
- Fixed bug where the context menu would select images on some platforms but not others.
- Fixed bug where the filenames of images were not retained on dragged and drop into the editor from the desktop.
- Fixed bug where the paste plugin would misrepresent newlines when pasting plain text and having forced_root_block configured.
- Fixed so that the error messages for the imagetools plugin is more human readable.
- Fixed so the internal validate setting for the parser/serializer can't be set from editor initialization settings.

## 4.6.3 - 2017-05-30

### Fixed
- Fixed bug where the arrow keys didn't work correctly when navigating on nested inline boundary elements.
- Fixed bug where delete/backspace didn't work correctly on nested inline boundary elements.
- Fixed bug where image editing didn't work on subsequent edits of the same image.
- Fixed bug where charmap descriptions wouldn't properly wrap if they exceeded the width of the box.
- Fixed bug where the default image upload handler only accepted 200 as a valid http status code.
- Fixed so rel on target=_blank links gets forced with only noopener instead of both noopener and noreferrer.

## 4.6.2 - 2017-05-23

### Fixed
- Fixed bug where the SaxParser would run out of memory on very large documents.
- Fixed bug with formatting like font size wasn't applied to del elements.
- Fixed bug where various api calls would be throwing exceptions if they where invoked on a removed editor instance.
- Fixed bug where the branding position would be incorrect if the editor was inside a hidden tab and then later showed.
- Fixed bug where the color levels feature in the imagetools dialog wasn't working properly.
- Fixed bug where imagetools dialog wouldn't pre-load images from CORS domains, before trying to prepare them for editing.
- Fixed bug where the tab key would move the caret to the next table cell if being pressed inside a list inside a table.
- Fixed bug where the cut/copy operations would loose parent context like the current format etc.
- Fixed bug with format preview not working on invalid elements excluded by valid_elements.
- Fixed bug where blocks would be merged in incorrect order on backspace/delete.
- Fixed bug where zero length text nodes would cause issues with the undo logic if there where iframes present.
- Fixed bug where the font size/family select lists would throw errors if the first node was a comment.
- Fixed bug with csp having to allow local script evaluation since it was used to detect global scope.
- Fixed bug where CSP required a relaxed option for javascript: URLs in unsupported legacy browsers.
- Fixed bug where a fake caret would be rendered for td with the contenteditable=false.
- Fixed bug where typing would be blocked on IE 11 when within a nested contenteditable=true/false structure.

## 4.6.1 - 2017-05-10

### Added
- Added configuration option to list plugin to disable tab indentation.

### Fixed
- Fixed bug where format change on very specific content could cause the selection to change.
- Fixed bug where TinyMCE could not be lazyloaded through jquery integration.
- Fixed bug where entities in style attributes weren't decoded correctly on paste in webkit.
- Fixed bug where fontsize_formats option had been renamed incorrectly.
- Fixed bug with broken backspace/delete behaviour between contenteditable=false blocks.
- Fixed bug where it wasn't possible to backspace to the previous line with the inline boundaries functionality turned on.
- Fixed bug where is wasn't possible to move caret left and right around a linked image with the inline boundaries functionality turned on.
- Fixed bug where pressing enter after/before hr element threw exception. Patch contributed bradleyke.
- Fixed so the CSS in the visualblocks plugin doesn't overwrite background color. Patch contributed by Christian Rank.
- Fixed bug where multibyte characters weren't encoded correctly. Patch contributed by James Tarkenton.
- Fixed bug where shift-click to select within contenteditable=true fields wasn't working.

## 4.6.0 - 2017-05-04

### Added
- Added an inline boundary caret position feature that makes it easier to type at the beginning/end of links/code elements.
- Added a help plugin that adds a button and a dialog showing the editor shortcuts and loaded plugins.
- Added an inline_boundaries option that allows you to disable the inline boundary feature if it's not desired.
- Added a new ScrollIntoView event that allows you to override the default scroll to element behavior.
- Added role and aria- attributes as valid elements in the default valid elements config.
- Added new internal flag for PastePreProcess/PastePostProcess this is useful to know if the paste was coming from an external source.
- Added new ignore function to UndoManager this works similar to transact except that it doesn't add an undo level by default.

### Fixed
- Fixed so that urls gets retained for images when being edited. This url is then passed on to the upload handler.
- Fixed so that the editors would be initialized on readyState interactive instead of complete.
- Fixed so that the init event of the editor gets fired once all contentCSS files have been properly loaded.
- Fixed so that width/height of the editor gets taken from the textarea element if it's explicitly specified in styles.
- Fixed so that keep_styles set to false no longer clones class/style from the previous paragraph on enter.
- Fixed so that the default line-height is 1.2em to avoid zwnbsp characters from producing text rendering glitches on Windows.
- Fixed so that loading errors of content css gets presented by a notification message.
- Fixed so figure image elements can be linked when selected this wraps the figure image in a anchor element.
- Fixed bug where it wasn't possible to copy/paste rows with colspans by using the table copy/paste feature.
- Fixed bug where the protect setting wasn't properly applied to header/footer parts when using the fullpage plugin.
- Fixed bug where custom formats that specified upper case element names where not applied correctly.
- Fixed bug where some screen readers weren't reading buttons due to an aria specific fix for IE 8.
- Fixed bug where cut wasn't working correctly on iOS due to it's clipboard API not working correctly.
- Fixed bug where Edge would paste div elements instead of paragraphs when pasting plain text.
- Fixed bug where the textpattern plugin wasn't dealing with trailing punctuations correctly.
- Fixed bug where image editing would some times change the image format from jpg to png.
- Fixed bug where some UI elements could be inserted into the toolbar even if they where not registered.
- Fixed bug where it was possible to click the TD instead of the character in the character map and that caused an exception.
- Fixed bug where the font size/font family dropdowns would sometimes show an incorrect value due to css not being loaded in time.
- Fixed bug with the media plugin inserting undefined instead of retaining size when media_dimensions was set to false.
- Fixed bug with deleting images when forced_root_blocks where set to false.
- Fixed bug where input focus wasn't properly handled on nested content editable elements.
- Fixed bug where Chrome/Firefox would throw an exception when selecting images due to recent change of setBaseAndExtent support.
- Fixed bug where malformed blobs would throw exceptions now they are simply ignored.
- Fixed bug where backspace/delete wouldn't work properly in some cases where all contents was selected in WebKit.
- Fixed bug with Angular producing errors since it was expecting events objects to be patched with their custom properties.
- Fixed bug where the formatter would apply formatting to spellchecker errors now all bogus elements are excluded.
- Fixed bug with backspace/delete inside table caption elements wouldn't behave properly on IE 11.
- Fixed bug where typing after a contenteditable false inline element could move the caret to the end of that element.
- Fixed bug where backspace before/after contenteditable false blocks wouldn't properly remove the right element.
- Fixed bug where backspace before/after contenteditable false inline elements wouldn't properly empty the current block element.
- Fixed bug where vertical caret navigation with a custom line-height would sometimes match incorrect positions.
- Fixed bug with paste on Edge where character encoding wasn't handled properly due to a browser bug.
- Fixed bug with paste on Edge where extra fragment data was inserted into the contents when pasting.
- Fixed bug with pasting contents when having a whole block element selected on WebKit could cause WebKit spans to appear.
- Fixed bug where the visualchars plugin wasn't working correctly showing invisible nbsp characters.
- Fixed bug where browsers would hang if you tried to load some malformed html contents.
- Fixed bug where the init call promise wouldn't resolve if the specified selector didn't find any matching elements.
- Fixed bug where the Schema isValidChild function was case sensitive.

### Removed
- Dropped support for IE 8-10 due to market share and lack of support from Microsoft. See tinymce docs for details.

## 4.5.3 - 2017-02-01

### Added
- Added keyboard navigation for menu buttons when the menu is in focus.
- Added api to the list plugin for setting custom classes/attributes on lists.
- Added validation for the anchor plugin input field according to W3C id naming specifications.

### Fixed
- Fixed bug where media placeholders were removed after resize with the forced_root_block setting set to false.
- Fixed bug where deleting selections with similar sibling nodes sometimes deleted the whole document.
- Fixed bug with inlite theme where several toolbars would appear scrolling when more than one instance of the editor was in use.
- Fixed bug where the editor would throw error with the fontselect plugin on hidden editor instances in Firefox.
- Fixed bug where the background color would not stretch to the font size.
- Fixed bug where font size would be removed when changing background color.
- Fixed bug where the undomanager trimmed away whitespace between nodes on undo/redo.
- Fixed bug where media_dimensions=false in media plugin caused the editor to throw an error.
- Fixed bug where IE was producing font/u elements within links on paste.
- Fixed bug where some button tooltips were broken when compat3x was in use.
- Fixed bug where backspace/delete/typeover would remove the caption element.
- Fixed bug where powerspell failed to function when compat3x was enabled.
- Fixed bug where it wasn't possible to apply sub/sup on text with large font size.
- Fixed bug where pre tags with spaces weren't treated as content.
- Fixed bug where Meta+A would select the entire document instead of all contents in nested ce=true elements.

## 4.5.2 - 2017-01-04

### Fixed
- Added missing keyboard shortcut description for the underline menu item in the format menu.
- Fixed bug where external blob urls wasn't properly handled by editor upload logic. Patch contributed by David Oviedo.
- Fixed bug where urls wasn't treated as a single word by the wordcount plugin.
- Fixed bug where nbsp characters wasn't treated as word delimiters by the wordcount plugin.
- Fixed bug where editor instance wasn't properly passed to the format preview logic. Patch contributed by NullQuery.
- Fixed bug where the fake caret wasn't hidden when you moved selection to a cE=false element.
- Fixed bug where it wasn't possible to edit existing code sample blocks.
- Fixed bug where it wasn't possible to delete editor contents if the selection included an empty block.
- Fixed bug where the formatter wasn't expanding words on some international characters. Patch contributed by Martin Larochelle.
- Fixed bug where the open link feature wasn't working correctly on IE 11.
- Fixed bug where enter before/after a cE=false block wouldn't properly padd the paragraph with an br element.
- Fixed so font size and font family select boxes always displays a value by using the runtime style as a fallback.
- Fixed so missing plugins will be logged to console as warnings rather than halting the initialization of the editor.
- Fixed so splitbuttons become normal buttons in advlist plugin if styles are empty. Patch contributed by René Schleusner.
- Fixed so you can multi insert rows/cols by selecting table cells and using insert rows/columns.

## 4.5.1 - 2016-12-07

### Fixed
- Fixed bug where the lists plugin wouldn't initialize without the advlist plugins if served from cdn.
- Fixed bug where selectors with "*" would cause the style format preview to throw an error.
- Fixed bug with toggling lists off on lists with empty list items would throw an error.
- Fixed bug where editing images would produce non existing blob uris.
- Fixed bug where the offscreen toc selection would be treated as the real toc element.
- Fixed bug where the aria level attribute for element path would have an incorrect start index.
- Fixed bug where the offscreen selection of cE=false that where very wide would be shown onscreen. Patch contributed by Steven Bufton.
- Fixed so the default_link_target gets applied to links created by the autolink plugin.
- Fixed so that the name attribute gets removed by the anchor plugin if editing anchors.

## 4.5.0 - 2016-11-23

### Added
- Added new toc plugin allows you to insert table of contents based on editor headings.
- Added new auto complete menu to all url fields. Adds history, link to anchors etc.
- Added new sidebar api that allows you to add custom sidebar panels and buttons to toggle these.
- Added new insert menu button that allows you to have multiple insert functions under the same menu button.
- Added new open link feature to ctrl+click, alt+enter and context menu.
- Added new media_embed_handler option to allow the media plugin to be populated with custom embeds.
- Added new support for editing transparent images using the image tools dialog.
- Added new images_reuse_filename option to allow filenames of images to be retained for upload.
- Added new security feature where links with target="_blank" will by default get rel="noopener noreferrer".
- Added new allow_unsafe_link_target to allow you to opt-out of the target="_blank" security feature.
- Added new style_formats_autohide option to automatically hide styles based on context.
- Added new codesample_content_css option to specify where the code sample prism css is loaded from.
- Added new support for Japanese/Chinese word count following the unicode standards on this.
- Added new fragmented undo levels this dramatically reduces flicker on contents with iframes.
- Added new live previews for complex elements like table or lists.

### Fixed
- Fixed bug where it wasn't possible to properly tab between controls in a dialog with a disabled form item control.
- Fixed bug where firefox would generate a rectangle on elements produced after/before a cE=false elements.
- Fixed bug with advlist plugin not switching list element format properly in some edge cases.
- Fixed bug where col/rowspans wasn't correctly computed by the table plugin in some cases.
- Fixed bug where the table plugin would thrown an error if object_resizing was disabled.
- Fixed bug where some invalid markup would cause issues when running in XHTML mode. Patch contributed by Charles Bourasseau.
- Fixed bug where the fullscreen class wouldn't be removed properly when closing dialogs.
- Fixed bug where the PastePlainTextToggle event wasn't fired by the paste plugin when the state changed.
- Fixed bug where table the row type wasn't properly updated in table row dialog. Patch contributed by Matthias Balmer.
- Fixed bug where select all and cut wouldn't place caret focus back to the editor in WebKit. Patch contributed by Daniel Jalkut.
- Fixed bug where applying cell/row properties to multiple cells/rows would reset other unchanged properties.
- Fixed bug where some elements in the schema would have redundant/incorrect children.
- Fixed bug where selector and target options would cause issues if used together.
- Fixed bug where drag/drop of images from desktop on chrome would thrown an error.
- Fixed bug where cut on WebKit/Blink wouldn't add an undo level.
- Fixed bug where IE 11 would scroll to the cE=false elements when they where selected.
- Fixed bug where keys like F5 wouldn't work when a cE=false element was selected.
- Fixed bug where the undo manager wouldn't stop the typing state when commands where executed.
- Fixed bug where unlink on wrapped links wouldn't work properly.
- Fixed bug with drag/drop of images on WebKit where the image would be deleted form the source editor.
- Fixed bug where the visual characters mode would be disabled when contents was extracted from the editor.
- Fixed bug where some browsers would toggle of formats applied to the caret when clicking in the editor toolbar.
- Fixed bug where the custom theme function wasn't working correctly.
- Fixed bug where image option for custom buttons required you to have icon specified as well.
- Fixed bug where the context menu and contextual toolbars would be visible at the same time and sometimes overlapping.
- Fixed bug where the noneditable plugin would double wrap elements when using the noneditable_regexp option.
- Fixed bug where tables would get padding instead of margin when you used the indent button.
- Fixed bug where the charmap plugin wouldn't properly insert non breaking spaces.
- Fixed bug where the color previews in color input boxes wasn't properly updated.
- Fixed bug where the list items of previous lists wasn't merged in the right order.
- Fixed bug where it wasn't possible to drag/drop inline-block cE=false elements on IE 11.
- Fixed bug where some table cell merges would produce incorrect rowspan/colspan.
- Fixed so the font size of the editor defaults to 14px instead of 11px this can be overridden by custom css.
- Fixed so wordcount is debounced to reduce cpu hogging on larger texts.
- Fixed so tinymce global gets properly exported as a module when used with some module bundlers.
- Fixed so it's possible to specify what css properties you want to preview on specific formats.
- Fixed so anchors are contentEditable=false while within the editor.
- Fixed so selected contents gets wrapped in a inline code element by the codesample plugin.
- Fixed so conditional comments gets properly stripped independent of case. Patch contributed by Georgii Dolzhykov.
- Fixed so some escaped css sequences gets properly handled. Patch contributed by Georgii Dolzhykov.
- Fixed so notifications with the same message doesn't get displayed at the same time.
- Fixed so F10 can be used as an alternative key to focus to the toolbar.
- Fixed various api documentation issues and typos.

### Removed
- Removed layer plugin since it wasn't really ported from 3.x and there doesn't seem to be much use for it.
- Removed moxieplayer.swf from the media plugin since it wasn't used by the media plugin.
- Removed format state from the advlist plugin to be more consistent with common word processors.

## 4.4.3 - 2016-09-01

### Fixed
- Fixed bug where copy would produce an exception on Chrome.
- Fixed bug where deleting lists on IE 11 would merge in correct text nodes.
- Fixed bug where deleting partial lists with indentation wouldn't cause proper normalization.

## 4.4.2 - 2016-08-25

### Added
- Added new importcss_exclusive option to disable unique selectors per group.
- Added new group specific selector_converter option to importcss plugin.
- Added new codesample_languages option to apply custom languages to codesample plugin.
- Added new codesample_dialog_width/codesample_dialog_height options.

### Fixed
- Fixed bug where fullscreen button had an incorrect keyboard shortcut.
- Fixed bug where backspace/delete wouldn't work correctly from a block to a cE=false element.
- Fixed bug where smartpaste wasn't detecting links with special characters in them like tilde.
- Fixed bug where the editor wouldn't get proper focus if you clicked on a cE=false element.
- Fixed bug where it wasn't possible to copy/paste table rows that had merged cells.
- Fixed bug where merging cells could some times produce invalid col/rowspan attibute values.
- Fixed bug where getBody would sometimes thrown an exception now it just returns null if the iframe is clobbered.
- Fixed bug where drag/drop of cE=false element wasn't properly constrained to viewport.
- Fixed bug where contextmenu on Mac would collapse any selection to a caret.
- Fixed bug where rtl mode wasn't rendered properly when loading a language pack with the rtl flag.
- Fixed bug where Kamer word bounderies would be stripped from contents.
- Fixed bug where lists would sometimes render two dots or numbers on the same line.
- Fixed bug where the skin_url wasn't used by the inlite theme.
- Fixed so data attributes are ignored when comparing formats in the formatter.
- Fixed so it's possible to disable inline toolbars in the inlite theme.
- Fixed so template dialog gets resized if it doesn't fit the window viewport.

## 4.4.1 - 2016-07-26

### Added
- Added smart_paste option to paste plugin to allow disabling the paste behavior if needed.

### Fixed
- Fixed bug where png urls wasn't properly detected by the smart paste logic.
- Fixed bug where the element path wasn't working properly when multiple editor instances where used.
- Fixed bug with creating lists out of multiple paragraphs would just create one list item instead of multiple.
- Fixed bug where scroll position wasn't properly handled by the inlite theme to place the toolbar properly.
- Fixed bug where multiple instances of the editor using the inlite theme didn't render the toolbar properly.
- Fixed bug where the shortcut label for fullscreen mode didn't match the actual shortcut key.
- Fixed bug where it wasn't possible to select cE=false blocks using touch devices on for example iOS.
- Fixed bug where it was possible to select the child image within a cE=false on IE 11.
- Fixed so inserts of html containing lists doesn't merge with any existing lists unless it's a paste operation.

## 4.4.0 - 2016-06-30

### Added
- Added new inlite theme this is a more lightweight inline UI.
- Added smarter paste logic that auto detects urls in the clipboard and inserts images/links based on that.
- Added a better image resize algorithm for better image quality in the imagetools plugin.

### Fixed
- Fixed bug where it wasn't possible to drag/dropping cE=false elements on FF.
- Fixed bug where backspace/delete before/after a cE=false block would produce a new paragraph.
- Fixed bug where list style type css property wasn't preserved when indenting lists.
- Fixed bug where merging of lists where done even if the list style type was different.
- Fixed bug where the image_dataimg_filter function wasn't used when pasting images.
- Fixed bug where nested editable within a non editable element would cause scroll on focus in Chrome.
- Fixed so invalid targets for inline mode is blocked on initialization. We only support elements that can have children.

## 4.3.13 - 2016-06-08

### Added
- Added characters with a diacritical mark to charmap plugin. Patch contributed by Dominik Schilling.
- Added better error handling if the image proxy service would produce errors.

### Fixed
- Fixed issue with pasting list items into list items would produce nested list rather than a merged list.
- Fixed bug where table selection could get stuck in selection mode for inline editors.
- Fixed bug where it was possible to place the caret inside the resize grid elements.
- Fixed bug where it wasn't possible to place in elements horizontally adjacent cE=false blocks.
- Fixed bug where multiple notifications wouldn't be properly placed on screen.
- Fixed bug where multiple editor instance of the same id could be produces in some specific integrations.

## 4.3.12 - 2016-05-10

### Fixed
- Fixed bug where focus calls couldn't be made inside the editors PostRender event handler.
- Fixed bug where some translations wouldn't work as expected due to a bug in editor.translate.
- Fixed bug where the node change event could fire with a node out side the root of the editor.
- Fixed bug where Chrome wouldn't properly present the keyboard paste clipboard details when paste was clicked.
- Fixed bug where merged cells in tables couldn't be selected from right to left.
- Fixed bug where insert row wouldn't properly update a merged cells rowspan property.
- Fixed bug where the color input boxes preview field wasn't properly set on initialization.
- Fixed bug where IME composition inside table cells wouldn't work as expected on IE 11.
- Fixed so all shadow dom support is under and experimental flag due to flaky browser support.

## 4.3.11 - 2016-04-25

### Fixed
- Fixed bug where it wasn't possible to insert empty blocks though the API unless they where padded.
- Fixed bug where you couldn't type the Euro character on Windows.
- Fixed bug where backspace/delete from a cE=false element to a text block didn't work properly.
- Fixed bug where the text color default grid would render incorrectly.
- Fixed bug where the codesample plugin wouldn't load the css in the editor for multiple editors.
- Fixed so the codesample plugin textarea gets focused by default.

## 4.3.10 - 2016-04-12

### Fixed
- Fixed bug where the key "y" on WebKit couldn't be entered due to conflict with keycode for F10 on keypress.

## 4.3.9 - 2016-04-12

### Added
- Added support for focusing the contextual toolbars using keyboard.
- Added keyboard support for slider UI controls. You can no increase/decrease using arrow keys.
- Added url pattern matching for Dailymotion to media plugin. Patch contributed by Bertrand Darbon.
- Added body_class to template plugin preview. Patch contributed by Milen Petrinski.
- Added options to better override textcolor pickers with custom colors. Patch contributed by Xavier Boubert.
- Added visual arrows to inline contextual toolbars so that they point to the element being active.

### Changed
- Changed the Meta+Shift+F shortcut to Ctrl+Shift+F since Czech, Slovak, Polish languages used the first one for input.

### Fixed
- Fixed so toolbars for tables or other larger elements get better positioned below the scrollable viewport.
- Fixed bug where it was possible to click links inside cE=false blocks.
- Fixed bug where event targets wasn't properly handled in Safari Technical Preview.
- Fixed bug where drag/drop text in FF 45 would make the editor caret invisible.
- Fixed bug where the remove state wasn't properly set on editor instances when detected as clobbered.
- Fixed bug where offscreen selection of some cE=false elements would render onscreen. Patch contributed by Steven Bufton
- Fixed bug where enter would clone styles out side the root on editors inside a span. Patch contributed by ChristophKaser.
- Fixed bug where drag/drop of images into the editor didn't work correctly in FF.
- Fixed so the first item in panels for the imagetools dialog gets proper keyboard focus.

## 4.3.8 - 2016-03-15

### Fixed
- Fixed bug where inserting HR at the end of a block element would produce an extra empty block.
- Fixed bug where links would be clickable when readonly mode was enabled.
- Fixed bug where the formatter would normalize to the wrong node on very specific content.
- Fixed bug where some nested list items couldn't be indented properly.
- Fixed bug where links where clickable in the preview dialog.
- Fixed so the alt attribute doesn't get padded with an empty value by default.
- Fixed so nested alignment works more correctly. You will now alter the alignment to the closest block parent.

## 4.3.7 - 2016-03-02

### Fixed
- Fixed bug where incorrect icons would be rendered for imagetools edit and color levels.
- Fixed bug where navigation using arrow keys inside a SelectBox didn't move up/down.
- Fixed bug where the visualblocks plugin would render borders round internal UI elements.

## 4.3.6 - 2016-03-01

### Added
- Added new paste_remember_plaintext_info option to allow a global disable of the plain text mode notification.
- Added new PastePlainTextToggle event that fires when plain text mode toggles on/off.

### Fixed
- Fixed bug where it wasn't possible to select media elements since the drag logic would snap it to mouse cursor.
- Fixed bug where it was hard to place the caret inside nested cE=true elements when the outer cE=false element was focused.
- Fixed bug where editors wouldn't properly initialize if both selector and mode where used.
- Fixed bug where IME input inside table cells would switch the IME off.
- Fixed bug where selection inside the first table cell would cause the whole table cell to get selected.
- Fixed bug where error handling of images being uploaded wouldn't properly handle faulty statuses.
- Fixed bug where inserting contents before a HR would cause an exception to be thrown.
- Fixed bug where copy/paste of Excel data would be inserted as an image.
- Fixed caret position issues with copy/paste of inline block cE=false elements.
- Fixed issues with various menu item focus bugs in Chrome. Where the focused menu bar item wasn't properly blurred.
- Fixed so the notifications have a solid background since it would be hard to read if there where text under it.
- Fixed so notifications gets animated similar to the ones used by dialogs.
- Fixed so larger images that gets pasted is handled better.
- Fixed so the window close button is more uniform on various platform and also increased it's hit area.

## 4.3.5 - 2016-02-11

Npm version bump due to package not being fully updated.

## 4.3.4 - 2016-02-11

### Added
- Added new OpenWindow/CloseWindow events that gets fired when windows open/close.
- Added new NewCell/NewRow events that gets fired when table cells/rows are created.
- Added new Promise return value to tinymce.init makes it easier to handle initialization.

### Fixed
- Fixed various bugs with drag/drop of contentEditable:false elements.
- Fixed bug where deleting of very specific nested list items would result in an odd list.
- Fixed bug where lists would get merged with adjacent lists outside the editable inline root.
- Fixed bug where MS Edge would crash when closing a dialog then clicking a menu item.
- Fixed bug where table cell selection would add undo levels.
- Fixed bug where table cell selection wasn't removed when inline editor where removed.
- Fixed bug where table cell selection wouldn't work properly on nested tables.
- Fixed bug where table merge menu would be available when merging between thead and tbody.
- Fixed bug where table row/column resize wouldn't get properly removed when the editor was removed.
- Fixed bug where Chrome would scroll to the editor if there where a empty hash value in document url.
- Fixed bug where the cache suffix wouldn't work correctly with the importcss plugin.
- Fixed bug where selection wouldn't work properly on MS Edge on Windows Phone 10.
- Fixed so adjacent pre blocks gets joined into one pre block since that seems like the user intent.
- Fixed so events gets properly dispatched in shadow dom. Patch provided by Nazar Mokrynskyi.

### Removed
- Removed the jQuery version the jQuery plugin is now moved into the main package.
- Removed jscs from build process since eslint can now handle code style checking.

## 4.3.3 - 2016-01-14

### Added
- Added new table_resize_bars configuration setting.  This setting allows you to disable the table resize bars.
- Added new beforeInitialize event to tinymce.util.XHR lets you modify XHR properties before open. Patch contributed by Brent Clintel.
- Added new autolink_pattern setting to autolink plugin. Enables you to override the default autolink formats. Patch contributed by Ben Tiedt.
- Added new charmap option that lets you override the default charmap of the charmap plugin.
- Added new charmap_append option that lets you add new characters to the default charmap of the charmap plugin.
- Added new insertCustomChar event that gets fired when a character is inserted by the charmap plugin.

### Fixed
- Fixed bug where table cells started with a superfluous &nbsp; in IE10+.
- Fixed bug where table plugin would retain all BR tags when cells were merged.
- Fixed bug where media plugin would strip underscores from youtube urls.
- Fixed bug where IME input would fail on IE 11 if you typed within a table.
- Fixed bug where double click selection of a word would remove the space before the word on insert contents.
- Fixed bug where table plugin would produce exceptions when hovering tables with invalid structure.
- Fixed bug where fullscreen wouldn't scroll back to it's original position when untoggled.
- Fixed so the template plugins templates setting can be a function that gets a callback that can provide templates.

## 4.3.2 - 2015-12-14

### Fixed
- Fixed bug where the resize bars for table cells were not affected by the object_resizing property.
- Fixed bug where the contextual table toolbar would appear incorrectly if TinyMCE was initialized inline inside a table.
- Fixed bug where resizing table cells did not fire a node change event or add an undo level.
- Fixed bug where double click selection of text on IE 11 wouldn't work properly.
- Fixed bug where codesample plugin would incorrectly produce br elements inside code elements.
- Fixed bug where media plugin would strip dashes from youtube urls.
- Fixed bug where it was possible to move the caret into the table resize bars.
- Fixed bug where drag/drop into a cE=false element was possible on IE.

## 4.3.1 - 2015-11-30

### Fixed
- Fixed so it's possible to disable the table inline toolbar by setting it to false or an empty string.
- Fixed bug where it wasn't possible to resize some tables using the drag handles.
- Fixed bug where unique id:s would clash for multiple editor instances and cE=false selections.
- Fixed bug where the same plugin could be initialized multiple times.
- Fixed bug where the table inline toolbars would be displayed at the same time as the image toolbars.
- Fixed bug where the table selection rect wouldn't be removed when selecting another control element.

## 4.3.0 - 2015-11-23

### Added
- Added new table column/row resize support. Makes it a lot more easy to resize the columns/rows in a table.
- Added new table inline toolbar. Makes it easier to for example add new rows or columns to a table.
- Added new notification API. Lets you display floating notifications to the end user.
- Added new codesample plugin that lets you insert syntax highlighted pre elements into the editor.
- Added new image_caption to images. Lets you create images with captions using a HTML5 figure/figcaption elements.
- Added new live previews of embeded videos. Lets you play the video right inside the editor.
- Added new setDirty method and "dirty" event to the editor. Makes it easier to track the dirty state change.
- Added new setMode method to Editor instances that lets you dynamically switch between design/readonly.
- Added new core support for contentEditable=false elements within the editor overrides the browsers broken behavior.

### Changed
- Rewrote the noneditable plugin to use the new contentEditable false core logic.

### Fixed
- Fixed so the dirty state doesn't set to false automatically when the undo index is set to 0.
- Fixed the Selection.placeCaretAt so it works better on IE when the coordinate is between paragraphs.
- Fixed bug where data-mce-bogus="all" element contents where counted by the word count plugin.
- Fixed bug where contentEditable=false elements would be indented by the indent buttons.
- Fixed bug where images within contentEditable=false would be selected in WebKit on mouse click.
- Fixed bug in DOMUntils split method where the replacement parameter wouldn't work on specific cases.
- Fixed bug where the importcss plugin would import classes from the skin content css file.
- Fixed so all button variants have a wrapping span for it's text to make it easier to skin.
- Fixed so it's easier to exit pre block using the arrow keys.
- Fixed bug where listboxes with fix widths didn't render correctly.

## 4.2.8 - 2015-11-13

### Fixed
- Fixed bug where it was possible to delete tables as the inline root element if all columns where selected.
- Fixed bug where the UI buttons active state wasn't properly updated due to recent refactoring of that logic.

## 4.2.7 - 2015-10-27

### Fixed
- Fixed bug where backspace/delete would remove all formats on the last paragraph character in WebKit/Blink.
- Fixed bug where backspace within a inline format element with a bogus caret container would move the caret.
- Fixed bug where backspace/delete on selected table cells wouldn't add an undo level.
- Fixed bug where script tags embedded within the editor could sometimes get a mce- prefix prepended to them
- Fixed bug where validate: false option could produce an error to be thrown from the Serialization step.
- Fixed bug where inline editing of a table as the root element could let the user delete that table.
- Fixed bug where inline editing of a table as the root element wouldn't properly handle enter key.
- Fixed bug where inline editing of a table as the root element would normalize the selection incorrectly.
- Fixed bug where inline editing of a list as the root element could let the user delete that list.
- Fixed bug where inline editing of a list as the root element could let the user split that list.
- Fixed bug where resize handles would be rendered on editable root elements such as table.

## 4.2.6 - 2015-09-28

### Added
- Added capability to set request headers when using XHRs.
- Added capability to upload local images automatically default delay is set to 30 seconds after editing images.
- Added commands ids mceEditImage, mceAchor and mceMedia to be avaiable from execCommand.
- Added Edge browser to saucelabs grunt task. Patch contributed by John-David Dalton.

### Fixed
- Fixed bug where blob uris not produced by tinymce would produce HTML invalid markup.
- Fixed bug where selection of contents of a nearly empty editor in Edge would sometimes fail.
- Fixed bug where color styles woudln't be retained on copy/paste in Blink/Webkit.
- Fixed bug where the table plugin would throw an error when inserting rows after a child table.
- Fixed bug where the template plugin wouldn't handle functions as variable replacements.
- Fixed bug where undo/redo sometimes wouldn't work properly when applying formatting collapsed ranges.
- Fixed bug where shift+delete wouldn't do a cut operation on Blink/WebKit.
- Fixed bug where cut action wouldn't properly store the before selection bookmark for the undo level.
- Fixed bug where backspace in side an empty list element on IE would loose editor focus.
- Fixed bug where the save plugin wouldn't enable the buttons when a change occurred.
- Fixed bug where Edge wouldn't initialize the editor if a document.domain was specified.
- Fixed bug where enter key before nested images would sometimes not properly expand the previous block.
- Fixed bug where the inline toolbars wouldn't get properly hidden when blurring the editor instance.
- Fixed bug where Edge would paste Chinese characters on some Windows 10 installations.
- Fixed bug where IME would loose focus on IE 11 due to the double trailing br bug fix.
- Fixed bug where the proxy url in imagetools was incorrect. Patch contributed by Wong Ho Wang.

## 4.2.5 - 2015-08-31

### Added
- Added fullscreen capability to embedded youtube and vimeo videos.

### Fixed
- Fixed bug where the uploadImages call didn't work on IE 10.
- Fixed bug where image place holders would be uploaded by uploadImages call.
- Fixed bug where images marked with bogus would be uploaded by the uploadImages call.
- Fixed bug where multiple calls to uploadImages would result in decreased performance.
- Fixed bug where pagebreaks were editable to imagetools patch contributed by Rasmus Wallin.
- Fixed bug where the element path could cause too much recursion exception.
- Fixed bug for domains containing ".min". Patch contributed by Loïc Février.
- Fixed so validation of external links to accept a number after www. Patch contributed by Victor Carvalho.
- Fixed so the charmap is exposed though execCommand. Patch contributed by Matthew Will.
- Fixed so that the image uploads are concurrent for improved performance.
- Fixed various grammar problems in inline documentation. Patches provided by nikolas.

## 4.2.4 - 2015-08-17

### Added
- Added picture as a valid element to the HTML 5 schema. Patch contributed by Adam Taylor.

### Fixed
- Fixed bug where contents would be duplicated on drag/drop within the same editor.
- Fixed bug where floating/alignment of images on Edge wouldn't work properly.
- Fixed bug where it wasn't possible to drag images on IE 11.
- Fixed bug where image selection on Edge would sometimes fail.
- Fixed bug where contextual toolbars icons wasn't rendered properly when using the toolbar_items_size.
- Fixed bug where searchreplace dialog doesn't get prefilled with the selected text.
- Fixed bug where fragmented matches wouldn't get properly replaced by the searchreplace plugin.
- Fixed bug where enter key wouldn't place the caret if was after a trailing space within an inline element.
- Fixed bug where the autolink plugin could produce multiple links for the same text on Gecko.
- Fixed bug where EditorUpload could sometimes throw an exception if the blob wasn't found.
- Fixed xss issues with media plugin not properly filtering out some script attributes.

## 4.2.3 - 2015-07-30

### Fixed
- Fixed bug where image selection wasn't possible on Edge due to incompatible setBaseAndExtend API.
- Fixed bug where image blobs urls where not properly destroyed by the imagetools plugin.
- Fixed bug where keyboard shortcuts wasn't working correctly on IE 8.
- Fixed skin issue where the borders of panels where not visible on IE 8.

## 4.2.2 - 2015-07-22

### Fixed
- Fixed bug where float panels were not being hidden on inline editor blur when fixed_toolbar_container config option was in use.
- Fixed bug where combobox states wasn't properly updated if contents where updated without keyboard.
- Fixed bug where pasting into textbox or combobox would move the caret to the end of text.
- Fixed bug where removal of bogus span elements before block elements would remove whitespace between nodes.
- Fixed bug where repositioning of inline toolbars where async and producing errors if the editor was removed from DOM to early. Patch by iseulde.
- Fixed bug where element path wasn't working correctly. Patch contributed by iseulde.
- Fixed bug where menus wasn't rendered correctly when custom images where added to a menu. Patch contributed by Naim Hammadi.

## 4.2.1 - 2015-06-29

### Fixed
- Fixed bug where back/forward buttons in the browser would render blob images as broken images.
- Fixed bug where Firefox would throw regexp to big error when replacing huge base64 chunks.
- Fixed bug rendering issues with resize and context toolbars not being placed properly until next animation frame.
- Fixed bug where the rendering of the image while cropping would some times not be centered correctly.
- Fixed bug where listbox items with submenus would me selected as active.
- Fixed bug where context menu where throwing an error when rendering.
- Fixed bug where resize both option wasn't working due to resent addClass API change. Patch contributed by Jogai.
- Fixed bug where a hideAll call for container rendered inline toolbars would throw an error.
- Fixed bug where onclick event handler on combobox could cause issues if element.id was a function by some polluting libraries.
- Fixed bug where listboxes wouldn't get proper selected sub menu item when using link_list or image_list.
- Fixed so the UI controls are as wide as 4.1.x to avoid wrapping controls in toolbars.
- Fixed so the imagetools dialog is adaptive for smaller screen sizes.

## 4.2.0 - 2015-06-25

### Added
- Added new flat default skin to make the UI more modern.
- Added new imagetools plugin, lets you crop/resize and apply filters to images.
- Added new contextual toolbars support to the API lets you add floating toolbars for specific CSS selectors.
- Added new promise feature fill as tinymce.util.Promise.
- Added new built in image upload feature lets you upload any base64 encoded image within the editor as files.

### Fixed
- Fixed bug where resize handles would appear in the right position in the wrong editor when switching between resizable content in different inline editors.
- Fixed bug where tables would not be inserted in inline mode due to previous float panel fix.
- Fixed bug where floating panels would remain open when focus was lost on inline editors.
- Fixed bug where cut command on Chrome would thrown a browser security exception.
- Fixed bug where IE 11 sometimes would report an incorrect size for images in the image dialog.
- Fixed bug where it wasn't possible to remove inline formatting at the end of block elements.
- Fixed bug where it wasn't possible to delete table cell contents when cell selection was vertical.
- Fixed bug where table cell wasn't emptied from block elements if delete/backspace where pressed in empty cell.
- Fixed bug where cmd+shift+arrow didn't work correctly on Firefox mac when selecting to start/end of line.
- Fixed bug where removal of bogus elements would sometimes remove whitespace between nodes.
- Fixed bug where the resize handles wasn't updated when the main window was resized.
- Fixed so script elements gets removed by default to prevent possible XSS issues in default config implementations.
- Fixed so the UI doesn't need manual reflows when using non native layout managers.
- Fixed so base64 encoded images doesn't slow down the editor on modern browsers while editing.
- Fixed so all UI elements uses touch events to improve mobile device support.
- Removed the touch click quirks patch for iOS since it did more harm than good.
- Removed the non proportional resize handles since. Unproportional resize can still be done by holding the shift key.

## 4.1.10 - 2015-05-05

### Fixed
- Fixed bug where plugins loaded with compat3x would sometimes throw errors when loading using the jQuery version.
- Fixed bug where extra empty paragraphs would get deleted in WebKit/Blink due to recent Quriks fix.
- Fixed bug where the editor wouldn't work properly on IE 12 due to some required browser sniffing.
- Fixed bug where formatting shortcut keys where interfering with Mac OS X screenshot keys.
- Fixed bug where the caret wouldn't move to the next/previous line boundary on Cmd+Left/Right on Gecko.
- Fixed bug where it wasn't possible to remove formats from very specific nested contents.
- Fixed bug where undo levels wasn't produced when typing letters using the shift or alt+ctrl modifiers.
- Fixed bug where the dirty state wasn't properly updated when typing using the shift or alt+ctrl modifiers.
- Fixed bug where an error would be thrown if an autofocused editor was destroyed quickly after its initialization. Patch provided by thorn0.
- Fixed issue with dirty state not being properly updated on redo operation.
- Fixed issue with entity decoder not handling incorrectly written numeric entities.
- Fixed issue where some PI element values wouldn't be properly encoded.

## 4.1.9 - 2015-03-10

### Fixed
- Fixed bug where indentation wouldn't work properly for non list elements.
- Fixed bug with image plugin not pulling the image dimensions out correctly if a custom document_base_url was used.
- Fixed bug where ctrl+alt+[1-9] would conflict with the AltGr+[1-9] on Windows. New shortcuts is ctrl+shift+[1-9].
- Fixed bug with removing formatting on nodes in inline mode would sometimes include nodes outside the editor body.
- Fixed bug where extra nbsp:s would be inserted when you replaced a word surrounded by spaces using insertContent.
- Fixed bug with pasting from Google Docs would produce extra strong elements and line feeds.

## 4.1.8 - 2015-03-05

### Added
- Added new html5 sizes attribute to img elements used together with srcset.
- Added new elementpath option that makes it possible to disable the element path but keep the statusbar.
- Added new option table_style_by_css for the table plugin to set table styling with css rather than table attributes.
- Added new link_assume_external_targets option to prompt the user to prepend http:// prefix if the supplied link does not contain a protocol prefix.
- Added new image_prepend_url option to allow a custom base path/url to be added to images.
- Added new table_appearance_options option to make it possible to disable some options.
- Added new image_title option to make it possible to alter the title of the image, disabled by default.

### Fixed
- Fixed bug where selection starting from out side of the body wouldn't produce a proper selection range on IE 11.
- Fixed bug where pressing enter twice before a table moves the cursor in the table and causes a javascript error.
- Fixed bug where advanced image styles were not respected.
- Fixed bug where the less common Shift+Delete didn't produce a proper cut operation on WebKit browsers.
- Fixed bug where image/media size constrain logic would produce NaN when handling non number values.
- Fixed bug where internal classes where removed by the removeformat command.
- Fixed bug with creating links table cell contents with a specific selection would throw a exceptions on WebKit/Blink.
- Fixed bug where valid_classes option didn't work as expected according to docs. Patch provided by thorn0.
- Fixed bug where jQuery plugin would patch the internal methods multiple times. Patch provided by Drew Martin.
- Fixed bug where backspace key wouldn't delete the current selection of newly formatted content.
- Fixed bug where type over of inline formatting elements wouldn't properly keep the format on WebKit/Blink.
- Fixed bug where selection needed to be properly normalized on modern IE versions.
- Fixed bug where Command+Backspace didn't properly delete the whole line of text but the previous word.
- Fixed bug where UI active states wheren't properly updated on IE if you placed caret within the current range.
- Fixed bug where delete/backspace on WebKit/Blink would remove span elements created by the user.
- Fixed bug where delete/backspace would produce incorrect results when deleting between two text blocks with br elements.
- Fixed bug where captions where removed when pasting from MS Office.
- Fixed bug where lists plugin wouldn't properly remove fully selected nested lists.
- Fixed bug where the ttf font used for icons would throw an warning message on Gecko on Mac OS X.
- Fixed a bug where applying a color to text did not update the undo/redo history.
- Fixed so shy entities gets displayed when using the visualchars plugin.
- Fixed so removeformat removes ins/del by default since these might be used for strikethough.
- Fixed so multiple language packs can be loaded and added to the global I18n data structure.
- Fixed so transparent color selection gets treated as a normal color selection. Patch contributed by Alexander Hofbauer.
- Fixed so it's possible to disable autoresize_overflow_padding, autoresize_bottom_margin options by setting them to false.
- Fixed so the charmap plugin shows the description of the character in the dialog. Patch contributed by Jelle Hissink.
- Removed address from the default list of block formats since it tends to be missused.
- Fixed so the pre block format is called preformatted to make it more verbose.
- Fixed so it's possible to context scope translation strings this isn't needed most of the time.
- Fixed so the max length of the width/height input fields of the media dialog is 5 instead of 3.
- Fixed so drag/dropped contents gets properly processed by paste plugin since it's basically a paste. Patch contributed by Greg Fairbanks.
- Fixed so shortcut keys for headers is ctrl+alt+[1-9] instead of ctrl+[1-9] since these are for switching tabs in the browsers.
- Fixed so "u" doesn't get converted into a span element by the legacy input filter. Since this is now a valid HTML5 element.
- Fixed font families in order to provide appropriate web-safe fonts.

## 4.1.7 - 2014-11-27

### Added
- Added HTML5 schema support for srcset, source and picture. Patch contributed by mattheu.
- Added new cache_suffix setting to enable cache busting by producing unique urls.
- Added new paste_convert_word_fake_lists option to enable users to disable the fake lists convert logic.

### Fixed
- Fixed so advlist style changes adds undo levels for each change.
- Fixed bug where WebKit would sometimes produce an exception when the autolink plugin where looking for URLs.
- Fixed bug where IE 7 wouldn't be rendered properly due to aggressive css compression.
- Fixed bug where DomQuery wouldn't accept window as constructor element.
- Fixed bug where the color picker in 3.x dialogs wouldn't work properly. Patch contributed by Callidior.
- Fixed bug where the image plugin wouldn't respect the document_base_url.
- Fixed bug where the jQuery plugin would fail to append to elements named array prototype names.

## 4.1.6 - 2014-10-08

### Changed
- Replaced jake with grunt since it is more mainstream and has better plugin support.

### Fixed
- Fixed bug with clicking on the scrollbar of the iframe would cause a JS error to be thrown.
- Fixed bug where null would produce an exception if you passed it to selection.setRng.
- Fixed bug where Ctrl/Cmd+Tab would indent the current list item if you switched tabs in the browser.
- Fixed bug where pasting empty cells from Excel would result in a broken table.
- Fixed bug where it wasn't possible to switch back to default list style type.
- Fixed issue where the select all quirk fix would fire for other modifiers than Ctrl/Cmd combinations.


## 4.1.5 - 2014-09-09

### Fixed
- Fixed bug where sometimes the resize rectangles wouldn't properly render on images on WebKit/Blink.
- Fixed bug in list plugin where delete/backspace would merge empty LI elements in lists incorrectly.
- Fixed bug where empty list elements would result in empty LI elements without it's parent container.
- Fixed bug where backspace in empty caret formatted element could produce an type error exception of Gecko.
- Fixed bug where lists pasted from word with a custom start index above 9 wouldn't be properly handled.
- Fixed bug where tabfocus plugin would tab out of the editor instance even if the default action was prevented.
- Fixed bug where tabfocus wouldn't tab properly to other adjacent editor instances.
- Fixed bug where the DOMUtils setStyles wouldn't properly removed or update the data-mce-style attribute.
- Fixed bug where dialog select boxes would be placed incorrectly if document.body wasn't statically positioned.
- Fixed bug where pasting would sometimes scroll to the top of page if the user was using the autoresize plugin.
- Fixed bug where caret wouldn't be properly rendered by Chrome when clicking on the iframes documentElement.
- Fixed so custom images for menubutton/splitbutton can be provided. Patch contributed by Naim Hammadi.
- Fixed so the default action of windows closing can be prevented by blocking the default action of the close event.
- Fixed so nodeChange and focus of the editor isn't automatically performed when opening sub dialogs.

## 4.1.4 - 2014-08-21

### Added
- Added new media_filter_html option to media plugin that blocks any conditional comments, scripts etc within a video element.
- Added new content_security_policy option allows you to set custom policy for iframe contents. Patch contributed by Francois Chagnon.

### Fixed
- Fixed bug where activate/deactivate events wasn't firing properly when switching between editors.
- Fixed bug where placing the caret on iOS was difficult due to a WebKit bug with touch events.
- Fixed bug where the resize helper wouldn't render properly on older IE versions.
- Fixed bug where resizing images inside tables on older IE versions would sometimes fail depending mouse position.
- Fixed bug where editor.insertContent would produce an exception when inserting select/option elements.
- Fixed bug where extra empty paragraphs would be produced if block elements where inserted inside span elements.
- Fixed bug where the spellchecker menu item wouldn't be properly checked if spell checking was started before it was rendered.
- Fixed bug where the DomQuery filter function wouldn't remove non elements from collection.
- Fixed bug where document with custom document.domain wouldn't properly render the editor.
- Fixed bug where IE 8 would throw exception when trying to enter invalid color values into colorboxes.
- Fixed bug where undo manager could incorrectly add an extra undo level when custom resize handles was removed.
- Fixed bug where it wouldn't be possible to alter cell properties properly on table cells on IE 8.
- Fixed so the color picker button in table dialog isn't shown unless you include the colorpicker plugin or add your own custom color picker.
- Fixed so activate/deactivate events fire when windowManager opens a window since.
- Fixed so the table advtab options isn't separated by an underscore to normalize naming with image_advtab option.
- Fixed so the table cell dialog has proper padding when the advanced tab in disabled.

## 4.1.3 - 2014-07-29

### Added
- Added event binding logic to tinymce.util.XHR making it possible to override headers and settings before any request is made.

### Fixed
- Fixed bug where drag events wasn't fireing properly on older IE versions since the event handlers where bound to document.
- Fixed bug where drag/dropping contents within the editor on IE would force the contents into plain text mode even if it was internal content.
- Fixed bug where IE 7 wouldn't open menus properly due to a resize bug in the browser auto closing them immediately.
- Fixed bug where the DOMUtils getPos logic wouldn't produce a valid coordinate inside the body if the body was positioned non static.
- Fixed bug where the element path and format state wasn't properly updated if you had the wordcount plugin enabled.
- Fixed bug where a comment at the beginning of source would produce an exception in the formatter logic.
- Fixed bug where setAttrib/getAttrib on null would throw exception together with any hooked attributes like style.
- Fixed bug where table sizes wasn't properly retained when copy/pasting on WebKit/Blink.
- Fixed bug where WebKit/Blink would produce colors in RGB format instead of the forced HEX format when deleting contents.
- Fixed bug where the width attribute wasn't updated on tables if you changed the size inside the table dialog.
- Fixed bug where control selection wasn't properly handled when the caret was placed directly after an image.
- Fixed bug where selecting the contents of table cells using the selection.select method wouldn't place the caret properly.
- Fixed bug where the selection state for images wasn't removed when placing the caret right after an image on WebKit/Blink.
- Fixed bug where all events wasn't properly unbound when and editor instance was removed or destroyed by some external innerHTML call.
- Fixed bug where it wasn't possible or very hard to select images on iOS when the onscreen keyboard was visible.
- Fixed so auto_focus can take a boolean argument this will auto focus the last initialized editor might be useful for single inits.
- Fixed so word auto detect lists logic works better for faked lists that doesn't have specific markup.
- Fixed so nodeChange gets fired on mouseup as it used to before 4.1.1 we optimized that event to fire less often.

### Removed
- Removed the finish menu item from spellchecker menu since it's redundant you can stop spellchecking by toggling menu item or button.

## 4.1.2 - 2014-07-15

### Added
- Added offset/grep to DomQuery class works basically the same as it's jQuery equivalent.

### Fixed
- Fixed bug where backspace/delete or setContent with an empty string would remove header data when using the fullpage plugin.
- Fixed bug where tinymce.remove with a selector not matching any editors would remove all editors.
- Fixed bug where resizing of the editor didn't work since the theme was calling setStyles instead of setStyle.
- Fixed bug where IE 7 would fail to append html fragments to iframe document when using DomQuery.
- Fixed bug where the getStyle DOMUtils method would produce an exception if it was called with null as it's element.
- Fixed bug where the paste plugin would remove the element if the none of the paste_webkit_styles rules matched the current style.
- Fixed bug where contextmenu table items wouldn't work properly on IE since it would some times fire an incorrect selection change.
- Fixed bug where the padding/border values wasn't used in the size calculation for the body size when using autoresize. Patch contributed by Matt Whelan.
- Fixed bug where conditional word comments wouldn't be properly removed when pasting plain text.
- Fixed bug where resizing would sometime fail on IE 11 when the mouseup occurred inside the resizable element.
- Fixed so the iframe gets initialized without any inline event handlers for better CSP support. Patch contributed by Matt Whelan.
- Fixed so the tinymce.dom.Sizzle is the latest version of sizzle this resolves the document context bug.

## 4.1.1 - 2014-07-08

### Fixed
- Fixed bug where pasting plain text on some WebKit versions would result in an empty line.
- Fixed bug where resizing images inside tables on IE 11 wouldn't work properly.
- Fixed bug where IE 11 would sometimes throw "Invalid argument" exception when editor contents was set to an empty string.
- Fixed bug where document.activeElement would throw exceptions on IE 9 when that element was hidden or removed from dom.
- Fixed bug where WebKit/Blink sometimes produced br elements with the Apple-interchange-newline class.
- Fixed bug where table cell selection wasn't properly removed when copy/pasting table cells.
- Fixed bug where pasting nested list items from Word wouldn't produce proper semantic nested lists.
- Fixed bug where right clicking using the contextmenu plugin on WebKit/Blink on Mac OS X would select the target current word or line.
- Fixed bug where it wasn't possible to alter table cell properties on IE 8 using the context menu.
- Fixed bug where the resize helper wouldn't be correctly positioned on older IE versions.
- Fixed bug where fullpage plugin would produce an error if you didn't specify a doctype encoding.
- Fixed bug where anchor plugin would get the name/id of the current element even if it wasn't anchor element.
- Fixed bug where visual aids for tables wouldn't be properly disabled when changing the border size.
- Fixed bug where some control selection events wasn't properly fired on older IE versions.
- Fixed bug where table cell selection on older IE versions would prevent resizing of images.
- Fixed bug with paste_data_images paste option not working properly on modern IE versions.
- Fixed bug where custom elements with underscores in the name wasn't properly parsed/serialized.
- Fixed bug where applying inline formats to nested list elements would produce an incorrect formatting result.
- Fixed so it's possible to hide items from elements path by using preventDefault/stopPropagation.
- Fixed so inline mode toolbar gets rendered right aligned if the editable element positioned to the documents right edge.
- Fixed so empty inline elements inside empty block elements doesn't get removed if configured to be kept intact.
- Fixed so DomQuery parentsUntil/prevUntil/nextUntil supports selectors/elements/filters etc.
- Fixed so legacyoutput plugin overrides fontselect and fontsizeselect controls and handles font elements properly.

## 4.1.0 - 2014-06-18

### Added
- Added new file_picker_callback option to replace the old file_browser_callback the latter will still work though.
- Added new custom colors to textcolor plugin will be displayed if a color picker is provided also shows the latest colors.
- Added new color_picker_callback option to enable you to add custom color pickers to the editor.
- Added new advanced tabs to table/cell/row dialogs to enable you to select colors for border/background.
- Added new colorpicker plugin that lets you select colors from a hsv color picker.
- Added new tinymce.util.Color class to handle color parsing and converting.
- Added new colorpicker UI widget element lets you add a hsv color picker to any form/window.
- Added new textpattern plugin that allows you to use markdown like text patterns to format contents.
- Added new resize helper element that shows the current width & height while resizing.
- Added new "once" method to Editor and EventDispatcher enables since callback execution events.
- Added new jQuery like class under tinymce.dom.DomQuery it's exposed on editor instances (editor.$) and globally under (tinymce.$).

### Fixed
- Fixed so the default resize method for images are proportional shift/ctrl can be used to make an unproportional size.
- Fixed bug where the image_dimensions option of the image plugin would cause exceptions when it tried to update the size.
- Fixed bug where table cell dialog class field wasn't properly updated when editing an a table cell with an existing class.
- Fixed bug where Safari on Mac would produce webkit-fake-url for pasted images so these are now removed.
- Fixed bug where the nodeChange event would get fired before the selection was changed when clicking inside the current selection range.
- Fixed bug where valid_classes option would cause exception when it removed internal prefixed classes like mce-item-.
- Fixed bug where backspace would cause navigation in IE 8 on an inline element and after a caret formatting was applied.
- Fixed so placeholder images produced by the media plugin gets selected when inserted/edited.
- Fixed so it's possible to drag in images when the paste_data_images option is enabled. Might be useful for mail clients.
- Fixed so images doesn't get a width/height applied if the image_dimensions option is set to false useful for responsive contents.
- Fixed so it's possible to pass in an optional arguments object for the nodeChanged function to be passed to all nodechange event listeners.
- Fixed bug where media plugin embed code didn't update correctly.<|MERGE_RESOLUTION|>--- conflicted
+++ resolved
@@ -6,7 +6,6 @@
 
 ## Unreleased
 
-<<<<<<< HEAD
 ### Added
 - New optional `defaultExpandedIds` and `onToggleExpand` options to the `tree` component config. #TINY-9653
 - New optional `defaultSelectedId` option to the `tree` component config. #TINY-9715
@@ -34,15 +33,16 @@
 - Directionality commands was setting the `dir` attribute on noneditable elements within a noneditable root. #TINY-9662
 - The content of the dialog body could not be scrolled. #TINY-9668
 - It was possible to remove links in noneditable contents with the 'unlink' editor command. #TINY-9739
-=======
+
+## 6.4.2 - TBD
+
 ### Fixed
 - The editor would display a notification error when it fails to retirieve a blob image uri. #TINY-9604
-- Menu buttons would have the Tabstopping behaviour in toolbar. #TINY-9723 
+- Menu buttons would have the Tabstopping behaviour in toolbar. #TINY-9723
 - The `urlinput` dialog component would not open the typeahead dropdown when the input value was reset to an empty string. #TINY-9717
 - Fixed the mouse pointer style from a text cursor to a default arrow pointer when hovering over the tree dialog component items. #TINY-9692
 - Enabled variant of togglable `tox-button` and `tox-button--secondary` now supports `hover`/`active`/`focus`/`disabled` states. #TINY-9713
 - Setting an invalid unit in the `fontsizeinput` would change it do the default value instead of reverting it back to the previous valid value. #TINY-9754
->>>>>>> 1a876ca3
 
 ## 6.4.1 - 2023-03-29
 
