# Changelog
All notable changes to this project will be documented in this file.

The format is based on [Keep a Changelog](https://keepachangelog.com/en/1.0.0/),
and this project adheres to [Semantic Versioning](https://semver.org/spec/v2.0.0.html).

## Unreleased

### Fixed
- When deleting the last row in a table, the cursor would jump to the first cell (top left), instead of moving to the next adjacent cell in some cases. #TINY-6309
- The functions `schema.isWrapper` and `schema.isInline` didn't exclude element names that started with `#` those should not be considered elements. #TINY-10385
<<<<<<< HEAD
- Heading formatting would be partially applied to the content within the `summary` element when the caret was positioned between words. #TINY-10312
=======
- Moving focus to the outside of the editor after having clicked a menu would not fire a `blur` event as expected. #TINY-10310
- Toggling a list that contains an LI element having another list as its first child would remove the remaining content within that LI element. #TINY-10414
>>>>>>> d3970d46

## 6.8.1 - 2023-11-29

### Improved
- Colorpicker now includes the Brightness/Saturation selector and hue slider in the keyboard navigable items. #TINY-9287

### Fixed
- Translation syntax for announcement text in the table grid was incorrectly formatted. #TINY-10141
- The functions `schema.isWrapper` and `schema.isInline` did not exclude node names that started with `#` which should not be considered as elements. #TINY-10385

## 6.8.0 - 2023-11-22

### Added
- CSS files are now also generated as separate JS files to improve bundling of all resources. #TINY-10352
- Added new `StylesheetLoader.loadRawCss` API that can be used to load CSS into a style element. #TINY-10352
- Added new `StylesheetLoader.unloadRawCss` API that can be used to unload CSS that was loaded into a style element. #TINY-10352
- Added `force_hex_color` editor option. Option `'always'` converts all RGB & RGBA colours to hex, `'rgb_only'` will only convert RGB and *not* RGBA colours to hex, `'off'` won't convert any colours to hex. #TINY-9819
- Added `default_font_stack` editor option that makes it possible to define what is considered a system font stack. #TINY-10290
- New `sandbox_iframes` option that controls whether iframe elements will be added a `sandbox=""` attribute to mitigate malicious intent. #TINY-10348
- New `convert_unsafe_embeds` option that controls whether `<object>` and `<embed>` elements will be converted to more restrictive alternatives, namely `<img>` for image MIME types, `<video>` for video MIME types, `<audio>` audio MIME types, or `<iframe>` for other or unspecified MIME types. #TINY-10349

### Improved
- Improved the tooltips of picker buttons for the urlinput components in the "Insert/Edit Image" and "Insert/Edit Link" dialogs. #TINY-10155
- Inline dialog will now respect `size: 'large'` argument in the dialog spec. #TINY-10209
- SVG elements and their children are now retained when configured as valid elements. #TINY-10237
- Bespoke dropdown toolbar buttons including `align`, `fontfamily`, `fontsize`, `blocks`, and `styles` did not include their visible text labels in their accessible names. #TINY-10147

### Fixed
- Editor would convert urls that are not http/s or relative resulting in broken links. #TINY-10153
- Calling the `setProgressState` API would cause the window to be scrolled when the editor wasn't fully visible. #TINY-10172
- Applying heading formatting to the content of the `summary` element extended its application to the content of the parent `details` element. #TINY-10154
- Setting the content with an attribute that contains a self-closing HTML tag did not preserve the tag. #TINY-10088
- Screen readers now announce the selected color of `forecolor` and `backcolor` buttons. #TINY-9796
- Resize handles would not appear on editable images in a non-editable context. #TINY-10118
- Corrections and copy-edits to the `addIcon` API documentation. #TINY-10230
- The dialog size was not updated when the `size` argument was changed when redialling a dialog. #TINY-10209
- Toggling a list that contains an LI element having another list as its first child would remove the remaining content within that LI element. #TINY-10213
- Custom block element wasn't considered block element in some cases. #TINY-10139
- The editor no longer forcefully takes focus when a notification closes while the focus is outside of the editor. #TINY-10282
- An empty element with a `contenteditable="true"` attribute within a table cell would not be treated as content and get removed if backspace or delete was being pressed. #TINY-10010
- Removing an LI element containing a `details` element would incorrectly merge its content. #TINY-10133
- The function `getModifierState` did not work on events passed through the editor as expected. #TINY-10263
- Search and replace plugin would incorrectly find matching text inside non-editable root elements. #TINY-10162
- Removed use of `async` for editor rendering which caused visual blinking when reloading the editor in-place. #TINY-10249
- Toggling off one format on the caret when multiple formats was toggled on would toggle all of them off. #TINY-10132
- Merging an external `p` inside a `list` via delete or backspace would incorrectly try to move a parent element inside a child element. #TINY-10289
- Directionality would not be consistently applied to the entire `accordion` block. #TINY-10291
- The `fontsizeinput` toolbar item was causing console warnings when toolbar items were clicked. #TINY-10330
- Menubar buttons with more than one word would sometimes wrap into two lines. #TINY-10343
- Creating a new `li` via enter inside a nested list would not inherit styles from the source `li`. #TINY-10316
- Screen readers now announce the active autocompleter item. #TINY-9393
- Dialog collection items would not display any icons chosen from icon pack. #TINY-10174

## 6.7.3 - 2023-11-15

### Changed
- Zero width no-break space (U+FEFF) characters are removed from content passed to `setContent`, `insertContent`, and `resetContent` APIs. #TINY-10305
- Zero width no-break space (U+FEFF) characters in initial content are not loaded into the editor upon initialization. #TINY-10305

### Fixed
- Specific HTML content containing unescaped text nodes caused mXSS when using undo/redo. #TINY-10305
- Specific HTML content containing unescaped text nodes caused mXSS when using the `getContent` and `setContent` APIs with the `format: 'raw'` option, which also affected the `resetContent` API and the draft restoration feature of the Autosave plugin. #TINY-10305

## 6.7.2 - 2023-10-25

### Fixed
- The function `getModifierState` did not work on events passed through the editor as expected. #TINY-10263
- Removed use of `async` for editor rendering which caused visual blinking when reloading the editor in-place. #TINY-10249
- Toggling a list that contains an LI element having another list as its first child would remove the remaining content within that LI element. #TINY-10213
- List items containing a list element surrounded by non list nodes would cause some list operations to fail. #TINY-10268
- The `accordion` toggling with the Enter key press would behave incorrectly on Safari. #TINY-10177
- Deleting a range that included both text of a cell and a nested table in that cell removed the entire content of the cell. #TINY-10254

## 6.7.1 - 2023-10-19

### Fixed
- Specific HTML content caused mXSS when using undo/redo. #TINY-10180
- Specific HTML content caused mXSS when using the `getContent` and `setContent` APIs with the `format: 'raw'` option, which also affected the `resetContent` API and the draft restoration feature of the Autosave plugin. #TINY-10236
- Notification messages containing HTML were not properly XSS sanitized before being displayed. #TINY-10286

## 6.7.0 - 2023-08-30

### Added
- New `help_accessibility` option displays the keyboard shortcut to open the in-application help in the status bar. #TINY-9379
- Added a new `InsertNewBlockBefore` command which inserts an empty block before the block containing the current selection. #TINY-10022
- Added a new `InsertNewBlockAfter` command which inserts an empty block after the block containing the current selection. #TINY-10022

### Improved
- Adding a newline after a table would, in some specific cases, not work. #TINY-9863
- Menus now have a slight margin at the top and bottom to more clearly separate them from the frame edge. #TINY-9978
- Updated **More** toolbar button tooltip text from *More...* to *Reveal or hide additional toolbar items*. #TINY-9629
- Where multiple case sensitive variants of a translation key are provided, they will now all be preserved in the translation object instead of just the lowercase variant. #TINY-10115
- Improved screen reader announcements of the column and row selection in the grid presented by the **Table** menu and toolbar item. #TINY-10140
- Improved the keyboard focus visibility for links inside dialogs. #TINY-10124

### Changed
- Change `UndoLevelType` from `enum` to union type so that it is easier to use. #TINY-9764
- The pattern replacement removed spaces if they were contained within a tag that only contained a space and the text to replace. #TINY-9744
- If loading content CSS takes more than 500ms, the editor will be set to an *in progress* state until the CSS is ready. #TINY-10008

### Fixed
- Applying an ordered or unordered list to a selected checklist incorrectly turned the list into paragraphs. #TINY-9975
- Returning an empty string in a custom context menu update function resulted in a small white line appearing on right-click and the browser-native context menu would not present. #TINY-9842
- For sufficiently long URLs and sufficiently wide windows, URL autocompletion hid middle portions of the URL from view. #TINY-10017
- Numeric input in toolbar items did not disable when a switching from edit to read-only mode. #TINY-10129
- The Quick Toolbars plugin showed text alignment buttons on pagebreaks. #TINY-10054
- Creating lists in empty blocks sometimes, and incorrectly, converted adjacent block elements into list items. #TINY-10136
- Creating a list from multiple `<div>` elements only created a partial list. #TINY-9872
- Tab navigation incorrectly stopped around `iframe` dialog components. #TINY-9815
- It was possible to delete the sole empty block immediately before a `<details>` element if it was nested within another `<details>` element. #TINY-9965
- Deleting `<li>` elements that only contained `<br>` tags sometimes caused a crash. #TINY-6888
- It was possible to remove the `<summary>` element from a `<details>` element by dragging and dropping. #TINY-9960
- It was possible to break `<summary>` elements if content containing block elements was dragged-and-dropped inside them. #TINY-9960
- Contents were not removed from the drag start source if dragging and dropping internally into a transparent block element. #TINY-9960
- Using the Media plugin unexpectedly changed `<script>` tags in the editor body to `<image>` tags. #TINY-10007
- In some circumstances, pressing the **Enter** key scrolled the entire page. #TINY-9828
- The border styles of a table were incorrectly split into a longhand form after table dialog updates. #TINY-9843
- Links in **Help → Help → Plugins** and **Help → Help → Version** were not navigable by keyboard. #TINY-10071
- Fixed the inability to insert content next to the `<details>` element when it is the first or last content element. Pressing the **Up** or **Down** arrow key now inserts a block element before or after the `<details>` element. #TINY-9827
- An empty element with a `contenteditable="true"` attribute within a noneditable root was deleted when the Backspace key was pressed. #TINY-10011
- The `color_cols` option was not respected when set to the value 5 with a custom `color_map` specified. #TINY-10126
- In Safari on macOS, deleting backwards within a `<summary>` element removed the entire `<details>` element if it had no other content. #TINY-10123

## 6.6.2 - 2023-08-09

### Fixed
- An "Uncaught TypeError: Cannot read properties of null" error would sometimes be thrown when updating the content of a `streamContent: true` iframe dialog component. #TINY-10128

## 6.6.1 - 2023-08-02

### Added
- Restored filtering option, `pad_empty_with_br`. Set to `true` to pad empty block elements with `<br>` tags instead of the `&nbsp;` character entity. #TINY-9861

### Improved
- When Safari is the host browser, content updates for iframe dialog components with `streamContent: true` set are now throttled to 500ms intervals. #TINY-10097

### Changed
- API comments/documentation: a markup typo and run-on sentences both corrected. #TINY-10073

### Fixed
- On Safari and Firefox, scroll positions were not always maintained when updating the content of a `streamContent: true` iframe dialog component. #TINY-10078
- On Safari, iframe dialog components did not consistently autoscroll to the end of the scrollable area when `streamContent: true` was set. #TINY-10109
- Scrolling behavior was inconsistent when updating a `streamContent: true` iframe dialog component with content lacking an HTML document type declaration. #TINY-10110
- A warning message was sometimes printed to the browser console when closing a dialog that contained an iframe component. #TINY-10070
- Lists could not be created within editable areas nested inside non-editable areas. #TINY-10000
- On Safari and Firefox, the border around `iframe` dialog components did not highlight when focused. #TINY-10101
- Right-clicking on an image in a non-editable context opened the Image context menu. #TINY-10016
- The `color_cols` option was not respected when a custom `color_map` was defined. #TINY-10098
- The `color_cols` options were were not rounded to the nearest number when set to a decimal number. #TINY-9737

## 6.6.0 - 2023-07-12

### Added
- Added a new property value — `bottom` — for inline dialog configurations that anchors the dialog to the bottom of the editor. #TINY-9888
- Added a new property — `persistent` — for inline dialog configurations that will stop the dialog closing when clicking away from it. #TINY-9991
- New `ai`, `ai-prompt` and `send` icons. #TINY-9942
- Added a new property — `streamContent` — for the `iframe` dialog component. This causes `setData()` to update content without reloading the frame, and end scroll positions will be maintained as new content streams in. #TINY-10032
- AI Assistant plugin toolbar items added to the default toolbar and AI Assistant plugin menu items added to the default menu bar. #TINY-9939
- Added a new property — `border` — for the `iframe` dialog component that allows a border to be added. #TINY-10049
- Added a new property — `align` — for the label dialog component that controls text alignment. #TINY-10058

### Improved
- When defining a modal or inline dialog, if the buttons property is an empty array, or is not defined at all, the footer will now no longer be rendered. #TINY-9996
- The `iframe` dialog component now has a minimum height of 200px. #TINY-10059
- Improved detection of scrollable containers when the `ui_mode: 'split'` option is set. #TINY-9385

### Changed
- The icon in an `alertbanner` dialog component is no longer clickable if the _URL_ field is not specified. #TINY-10013

### Fixed
- Fixed an issue that caused the inline dialog `size` setting to have no effect. #TINY-10015
- Fixed an issue that prevented the close button from being clicked when the dialog was blocked. #TINY-10056

## 6.5.1 - 2023-06-19

### Fixed
- Fixed a regression where pasting an image url would result in the url being inserted as plain text instead of the image being inserted. #TINY-9997
- It was not possible to press space to insert a space character inside a summary element on Firefox. #TINY-9964

## 6.5.0 - 2023-06-12

### Added
- Support for the `h` hash parameter in Vimeo video URLs in the Media plugin. #TINY-9830
- New `table_merge_content_on_paste` option which disables the merging behaviour when pasting a table inside an existing table. #TINY-9808
- New optional `defaultExpandedIds` and `onToggleExpand` options to the `tree` component config. #TINY-9653
- New optional `defaultSelectedId` option to the `tree` component config. #TINY-9715
- New `accordion` plugin with the `InsertAccordion` command. #TINY-9730
- New `accordion` and `accordion-toggle` icons. #TINY-9789
- New `details_initial_state` and `details_serialized_state` options. #TINY-9732
- New `init_content_sync` option that initializes the editor iframe using `document.write` instead of `srcdoc`. #TINY-9818
- New `newdocument_content` option that sets the content presented in the editor on choosing *File -> New document* or pressing the *New document* toolbar button. #TINY-9839
- New `editable_root` option that can be set to `false` to prevent editing of the editor’s root element. #TINY-9839
- New `editor.setEditableRoot` API that sets the editable state of the editor root element. #TINY-9839
- New `editor.hasEditableRoot` API that returns `true` or `false` depending on the editable state of the editor root element. #TINY-9839
- New `EditableRootStateChange` event that gets dispatched when the state of the editable root is changed. #TINY-9839
- Added Oxide styles for `dl`, `dt`, `dd`, `ol`, and `strong` elements in dialog body content. #TINY-9919

### Improved
- Screen readers can now announce highlighted items listed in the Link dialog’s link combobox. #TINY-9280
- The `icon` field for a dialog’s footer `togglebutton` is no longer mandatory. #TINY-9757
- Toolbar buttons and menu items now present as disabled when they cannot be used because a selected element has a `contenteditable="false"` attribute. #TINY-9669
- Help text displayed at *Help -> Help -> Keyboard Navigation* re-written. #DOC-1936
- Translations added for Help text displayed at *Help > Help > Keyboard Navigation*. #TINY-9633
- For word count purposes these characters are now considered punctuation marks: *$*, *~*, *+*, *|*, *№*, and *`*. They no longer increase a document’s word count. #TINY-8122
- Updated the `codesample` plugin dialog and the `template` plugin dialog to use the `listbox` component to match other dialogs. #TINY-9630
- If the selection contains more than one table cell, Quickbar toolbars are now positioned in the middle of the selection horizontally. #TINY-8297
- Exposed `dataTransfer` property of drag and drop events for elements with a `contenteditable="false"` attribute. #TINY-9601
- Screen readers now announce instructions for resizing the editor using arrow keys, when the resize handle is focused. #TINY-9793
- Dialog `tabpanel` tab labels are now allowed to word wrap for better readability with long labels. #TINY-9947
- Added newlines before and after `details` elements in the output HTML. #TINY-9959
- Added padding for empty `summary` elements so that they can be properly edited. #TINY-9959

### Changed
- The `caption`, `address` and `dt` elements no longer incorrectly allow non-inline child elements when the editor schema is set to _HTML 4_. #TINY-9768
- SVG icons for back and foreground colors now use `class` instead of `id` to identify SVG elements that should change color. #TINY-9844
- Anchor tag elements — `<a>` — no longer incorrectly allow non-inline child elements when the editor schema is set to _HTML 4_. #TINY-9805
- Help dialog was restored to `medium` width for better readability. #TINY-9947

### Fixed
- Right-clicking on a merge tag instance presented different highlighting depending on the host browser. #TINY-9848
- When macOS was the host operating system, pressing *Command+backspace* did not add an undo level. #TINY-8910
- *Ctrl+backspace* and *Ctrl+delete* did not restore the correct insertion point position after a redo operation. #TINY-8910
- In the `tree` component, a selected item in a directory would not stay selected after collapsing the directory. #TINY-9715
- Enabling or Disabling checkboxes would not set the correct classes and attributes. #TINY-4189
- Entering a newline would, in some setups, place the insertion point in the wrong paragraph. #TINY-9822
- Redial would, in some situations, cause select elements not to have an initial value selected when they should have. #TINY-9679
- The Table toolbar was visible even if the table was within a host element with a `contenteditable="false"` attribute set. #TINY-9664
- Quickbar toolbars were incorrectly shown for elements with a `contenteditable="false"` attribute set in a root with a `contenteditable="false"` attribute set. #TINY-9460
- When Chrome was the host browser, adding a newline when the insertion point was placed after a table could, in some specific situations, not generate the expected newline. #TINY-9813
- Show the calculated height and width of Media Embed elements in the `media` plugin dialog. #TINY-8714
- Removing an image that failed to upload from an empty paragraph left the paragraph without a padding `<br>` tag. #TINY-9696
- Allow a Media Embed element to be correctly resized when using the `media` plugin dialog by converting the Media Embed element to a standalone iframe. #TINY-8714
- In some circumstances, an inline alert in the _Search and Replace_ dialog persisted when it was not necessary. #TINY-9704
- Context toolbars displayed the incorrect status for the `advlist` plugin buttons. #TINY-9680
- In Safari running on iOS, Korean characters merged onto the previous line upon typing after inserting a newline by pressing Enter. #TINY-9746
- Initiating the editor with a table as the first element resulted in resize handles being displayed around the table even when the editor did not have focus. #TINY-9748
- If the insertion point was between two images, pressing the Backspace key would, in some situations, delete the image after the insertion point instead of the image before the insertion point. #TINY-9807
- Directionality commands could set the `dir` attribute on elements with a `contenteditable="false"` attribute set when these elements were within a root with a `contenteditable="false"` attribute set. #TINY-9662
- The content of the dialog body could not be scrolled. #TINY-9668
- Some toolbar items, when in a not-enabled state, did not render the `not-allowed` mouse pointer. #TINY-9758
- Formats were incorrectly applied to the closest editable element if the selection was in a `contenteditable="false"` context. #TINY-9678
- Formats were incorrectly removed from the closest editable element if the selection was in a `contenteditable="false"` context. #TINY-9678
- Formatter API, `canApply`, was not returning `false` when the selection was in a `contenteditable="false"` context. #TINY-9678
- When dragging image elements and dropping the image in the editor the `dragend` event would sometimes not fire when Firefox was the host browser. #TINY-9694
- It was possible to remove links in noneditable contents with the `unlink` editor command. #TINY-9739
- Direction was not visually changing when using the Directionality plugin on an element which had the `direction` CSS property set. #TINY-9314
- Whitespace between transparent elements was incorrectly converted into empty paragraphs. #TINY-9761
- Popups were not constrained within the scrollable container when in a shadow root. #TINY-9743
- Pressing arrow keys inside RTL elements would move the insertion point in an incorrect direction when moving over elements with the `contenteditable` attribute set to `false`. #TINY-9565
- Inserting two tables consecutively without focus in the editor resulted in the second table being inserted at the wrong position. #TINY-3909
- Pasting content into the editor did not fire `beforeinput` and `input` events. #TINY-9829
- In some cases, exiting a `blockquote` element could fail when the insertion point was positioned at the end of the `blockquote`. #TINY-9794
- Templates containing an `<html>` tag were not parsed before being rendered for preview. #TINY-9867
- Typing after deleting formatted content could remove a space at the start of the typing. #TINY-9310
- Invalid markup in Notification and Dialog close buttons. #TINY-9849
- In dialogs, an incorrect `aria-describedby` attribute caused the dialog body to be announced when using a screen reader. #TINY-9816
- The sticky toolbar did not render correctly when transitioning from the custom editor view to the main view. #TINY-9814
- Saving the Table Properties dialog after changing properties unrelated to cells would overwrite cell properties set by the Cell Properties dialog. #TINY-9837
- Fixed the constrained bounds calculation for dismissal of the toolbar when using `toolbar_location: 'bottom'`. #TINY-9718
- Pressing the Backspace or Delete key when the insertion point was within a `details` element resulted in broken markup. #TINY-9884
- Making the selection into a list did not work if the selection included a block element with a `contenteditable="false"` attribute. #TINY-9823
- Inserting elements in the middle of the summary caused two summaries to appear within `details` elements. #TINY-9885

## 6.4.2 - 2023-04-26

### Fixed
- The editor displayed a notification error when it failed to retrieve a blob image uri. #TINY-9604
- Tab navigation no longer incorrectly stops at menu buttons within toolbar groups. #TINY-9723
- The `urlinput` dialog component would not open the type-ahead dropdown when the input value was reset to an empty string. #TINY-9717
- Redial would, in some circumstances, cause elements to not have an initial value selected when they should have. #TINY-9679
- When hovering over tree dialog components the mouse pointer rendered incorrectly. #TINY-9692
- The `tox-button` and `tox-button-secondary` buttons now support the `hover`, `active`, `focus`, and `disabled` states. #TINY-9713
- Setting an invalid unit in the `fontsizeinput` changed it to the default value instead of reverting it to the previous, and valid, value. #TINY-9754
- Selection was not correctly scrolled horizontally into view when using the `selection.scrollIntoView` API. #TINY-9747
- The contextual toolbar displayed the status of Advanced List Premium plugin icons incorrectly. #TINY-9680
- The `quickimage` toolbar button failed to insert images selected from the local computer when running on Google Chrome for macOS. #TINY-9769

## 6.4.1 - 2023-03-29

### Fixed
- The `fontsizeinput` increase and decrease size buttons now work on TinyMCE mobile. #TINY-9725
- The TinyMCE editor toolbar is now accessible for all screen widths; it no longer collapses into an inaccessible vertical line when the screen is scrolled horizontally. #TINY-9646
- Reverted the changes made, in TinyMCE 6.4.0, to UI button colors in focus, active, and enabled states. #TINY-9176

## 6.4.0 - 2023-03-15

### Added
- New `tree` component that can be used in dialog body panel. #TINY-9532
- `renderUI` property in the `Theme` type can now return a `Promise<RenderResult>` instead of `RenderResult`. #TINY-9556
- New `isEditable` API to `editor.selection` that returns true or false if the current selection is editable. #TINY-9462
- New `isEditable` API to `editor.dom` that returns true or false if the specified node is editable. #TINY-9462
- New `setText` and `setIcon` methods added to menu button and toolbar button API. #TINY-9268
- New `highlight_on_focus` option which enables highlighting the content area on focus. #TINY-9277
- New `fontsizeinput` toolbar item which allows the user to set the size via input and also increase and decrease it with `+` and `-` buttons. #TINY-9429
- Added `skipFocus` option to the `ToggleToolbarDrawer` command to preserve focus. #TINY-9337
- New `font_size_input_default_unit` option allows entry of numbers without a unit in `fontsizeinput`. They are then parsed as the set unit. If `font_size_input_default_unit` is not set the default is `pt`. #TINY-9585
- New `group` and `togglebutton` in view. #TINY-9523
- New `togglebutton` in dialog footer buttons. #TINY-9523
- Added `toggleFullscreen` to dialog API. #TINY-9528
- New `text-size-increase` and `text-size-decrease` icons. #TINY-9530
- New `xss_sanitization` option to allow disabling of XSS sanitization. #TINY-9600
- Added the top right close button of modal dialogs to the tabbing order. The 'x' button in these dialogs can now be accessed using keyboard navigation. #TINY-9520
- New `ui_mode` option for editor in scrollable containers support. #TINY-9414
- The sidebar element now has the accessibility role `region` when visible and the accessibility role `presentation` when hidden. #TINY-9517
- The `tox-custom-editor` class now has a border highlight when it is selected. #TINY-9673
- An element could be dropped onto the decendants of an element with a `contenteditable="false"` attribute. #TINY-9364
- Checkmark did not show in menu color swatches. #TINY-9395
- Add support for navigating inside the tree component using arrow keys and shift key. #TINY-9614

### Improved
- Direct invalid child text nodes of list elements are now wrapped in list item elements. #TINY-4818
- Templates are now be parsed before preview and insertion to make preview consistent with inserted template content and prevent XSS. #TINY-9244
- Pressing backspace on an empty line now preserves formatting on the previous empty line. #TINY-9454
- Pressing enter inside the `inputfontsize` input field now moves focus back into the editor content. #TINY-9598
- Drag and drop events for elements with a `contenteditable="false"` attribute now includes target element details. #TINY-9599
- Updated focus, active, and enabled colors of UI buttons for improved contrast against the UI color. #TINY-9176

### Changed
- The `link` plugins context menu items no longer appears for links that include elements with a `contenteditable="false"` attribute. #TINY-9491
- The formatting of elements with a `contenteditable="false"` attribute are no longer cloned to new cells when new table rows are created. #TINY-9449
- Changed the color of `@dialog-table-border-color`, and added right padding to the first cell of dialog table. #TINY-9380

### Fixed
- Sometimes the editor would finish initializing before the silver theme would have finished loading. #TINY-9556
- The `searchreplace` modal closed incorrectly when clicking outside of the alert that pops up when no match is found. #TINY-9443
- The text color or background color picker toolbar buttons did not update when the text color or background color was changed using the equivalent commands in the Format menu. #TINY-9439
- The `onSetup` api function would not run when defining custom group toolbar button. #TINY-9496
- The foreground and background menu icons would not properly update to display the last used color. #TINY-9497
- Added new `setIconFill` function to `NestedMenuItemInstanceApi`. #TINY-9497
- Pasting links to text would sometimes not generate the correct undo stack in Safari. #TINY-9489
- Toolbar split buttons in `advlist` plugin now show the correct state when the cursor is in a checklist. #TINY-5167
- Dragging transparent elements into transparent block elements could produce invalid nesting of transparents. #TINY-9231
- The `editor.insertContent` API would insert contents inside elements with a `contenteditable="false"` attribute if the selection was inside the element. #TINY-9462
- Closing a dialog would scroll down the document in Safari. #TINY-9148
- Inline headers would not work in some situations when the editor was moved too far right horizontally. #TINY-8977
- Quick toolbars were incorrectly rendered during the dragging of elements with a `contenteditable="false"` attribute. #TINY-9305
- Selection of images, horizontal rules, tables or elements with a `contenteditable="false"` attribute was possible if they were within an element with a `contenteditable="false"` attribute. #TINY-9473
- Ranged deletion of formatted text using selection or a keyboard shortcut would sometimes cause Blink- and Webkit-based browsers to insert interpreted tags upon typing. This could result in inconsistent tags. #TINY-9302
- Visual characters were rendered inside elements with a `contenteditable="false"` attribute. #TINY-9474
- Lists with an element with a `contenteditable="false"` attribute as their root were incorrectly editable using list API commands, toolbar buttons and menu items. #TINY-9458
- Color picker dialog would not update the preview color if the hex input value was prefixed with the `#` character. #TINY-9457
- Table cell selection was possible even if the element being selected was within an element with a `contenteditable="false"` attribute. #TINY-9459
- Table commands were modifying tables that were within an element with a `contenteditable="false"` attribute. #TINY-9459
- Fake carets were rendered for elements with a `contenteditable="false"` attribute and for tables within an element with a `contenteditable="false"` attribute. #TINY-9459
- Textareas with scrollbars in dialogs would not render rounded corners correctly on some browsers. #TINY-9331
- It was possible to open links inside the editor if the editor root was an element with a `contenteditable="false"` attribute. #TINY-9470
- Inline boundary was rendered for boundary elements that had a `contenteditable="false"` attribute. #TINY-9471
- Clicking on a disabled split button will no longer call the `onAction` callback. #TINY-9504
- The *Edit Link* dialog incorrectly retrieved the URL value when opened immediately after the link insertion. #TINY-7993
- The `ForwardDelete` and `Delete` editor commands were deleting content within elements with a `contenteditable="false"` attribute. #TINY-9477
- The Backspace and Forward Delete keys were deleting content within elements with a `contenteditable="false"` attribute. #TINY-9477
- Inserting newlines inside an editable element that was inside an element with a `contenteditable="false"` attribute root would sometimes try to split the editable element. #TINY-9461
- Creating a list in a table cell when the caret is in front of an anchor element would not properly include the anchor in the list. #TINY-6853
- Dragging and dropping elements with a `contenteditable="false"` attribute on table borders would remove the element on drop. #TINY-9021
- Elements with a `contenteditable="false"` attribute would be removed when dragged and dropped within a root element with a `contenteditable="false"` attribute. #TINY-9558
- Formatting could be applied or removed to list items with a `contenteditable="false"` attribute that were inside an element with a `contenteditable="false"` attribute. #TINY-9563
- Annotation were not removed if the annotation was deleted immediately after being created. #TINY-9399
- Inserting a link for a selection from quickbars did not preserve formatting. #TINY-9593
- Inline dialog position was not correct when the editor was not inline and was contained in a `fixed` or `absolute` positioned element. #TINY-9554
- Sticky toolbars did not fade transition when undocking in classic iframe mode. #TINY-9408
- Inserting elements that were not valid within the closest editing host would incorrectly split the editing host. #TINY-9595
- The `color_cols` option was not respected in the `forecolor` or `backcolor` color swatches. #TINY-9560
- Drag and dropping the last element with a `contenteditable="false"` attribute out of its parent block would not properly pad the parent block element. #TINY-9606
- Applying heading formats from `text_patterns` produced an invisible space before a word. #TINY-9603
- Opening color swatches caused the browser tab to crash when `color_cols` or other column option was set to 0. #TINY-9649
- Opening a menu button in the footer of a dialog after a redial threw an error. #TINY-9686
- After closing a view, the `more...` toolbar button disappeared if the editor had `toolbar_mode: 'sliding'` and the toolbar was opened. #TINY-9419
- Inline dialogs would open partially off screen when the toolbar had a small width. #TINY-9588
- The `autoresize` plugin would cause infinite resizing when `content_css` was set to `document`. #TINY-8872

## 6.3.2 - 2023-02-22

### Fixed
- Removed a workaround for ensuring stylesheets are loaded in an outdated version of webkit. #TINY-9433

## 6.3.1 - 2022-12-06

### Fixed
- HTML in messages for the `WindowManager.alert` and `WindowManager.confirm` APIs were not properly sanitized. #TINY-3548

## 6.3.0 - 2022-11-23

### Added
- New `expand` function added to `tinymce.selection` which expands the selection around the nearest word. #TINY-9001
- New `expand` function added to `tinymce.dom.RangeUtils` to return a new range expanded around the nearest word. #TINY-9001
- New `color_map_background` and `color_map_foreground` options which set the base colors used in the `backcolor` and `forecolor` toolbar buttons and menu items. #TINY-9184
- Added optional `storageKey` property to `colorinput` component and `colorswatch` fancy menu item. #TINY-9184
- New `addView` function added to `editor.ui.registry` which makes it possible to register custom editor views. #TINY-9210
- New `ToggleView` command which makes it possible to hide or show registered custom views. #TINY-9210
- New `color_default_foreground` and `color_default_background` options to set the initial default color for the `forecolor` and `backcolor` toolbar buttons and menu items. #TINY-9183
- New `getTransparentElements` function added to `tinymce.html.Schema` to return a map object of transparent HTML elements. #TINY-9172
- Added `ToggleToolbarDrawer` event to subscribe to toolbar’s opening and closing. #TINY-9271

### Changed
- Transparent elements, like anchors, are now allowed in the root of the editor body if they contain blocks. #TINY-9172
- Colorswatch keyboard navigation now starts on currently selected color if present in the colorswatch. #TINY-9283
- `setContent` is now allowed to accept any custom keys and values as a second options argument. #TINY-9143

### Improved
- Transparent elements, like anchors, can now contain block elements. #TINY-9172
- Colorswatch now displays a checkmark for selected color. #TINY-9283
- Color picker dialog now starts on the appropriate color for the cursor position. #TINY-9213

### Fixed
- Parsing media content would cause a memory leak, which for example occurred when using the `getContent` API. #TINY-9186
- Dragging a noneditable element toward the bottom edge would cause the page to scroll up. #TINY-9025
- Range expanding capabilities would behave inconsistently depending on where the cursor was placed. #TINY-9029
- Compilation errors were thrown when using TypeScript 4.8. #TINY-9161
- Line separator scrolling in floating toolbars. #TINY-8948
- A double bottom border appeared on inline mode editor for the `tinymce-5` skin. #TINY-9108
- The editor header showed up even with no menubar and toolbar configured. #TINY-8819
- Inline text pattern no longer triggers if it matches only the end but not the start. #TINY-8947
- Matches of inline text patterns that are similar are now managed correctly. #TINY-8949
- Using `editor.selection.getContent({ format: 'text' })` or `editor.getContent({ format: 'text' })` would sometimes deselect selected radio buttons. #TINY-9213
- The context toolbar prevented the user from placing the cursor at the edges of the editor. #TINY-8890
- The Quick Insert context toolbar provided by the `quickbars` plugin showed when the cursor was in a fake block caret. #TINY-9190
- The `editor.selection.getRng()` API was not returning a proper range on hidden editors in Firefox. #TINY-9259
- The `editor.selection.getBookmark()` API was not returning a proper bookmark on hidden editors in Firefox. #TINY-9259
- Dragging a noneditable element before or after another noneditable element now works correctly. #TINY-9253
- The restored selection after a redo or undo action was not scrolled into view. #TINY-9222
- A newline could not be inserted when the selection was restored from a bookmark after an inline element with a `contenteditable="false"` attribute. #TINY-9194
- The global `tinymce.dom.styleSheetLoader` was not affected by the `content_css_cors` option. #TINY-6037
- The caret was moved to the previous line when a text pattern executed a `mceInsertContent` command on Enter key when running on Firefox. #TINY-9193

## 6.2.0 - 2022-09-08

### Added
- New `text_patterns_lookup` option to provide additional text patterns dynamically. #TINY-8778
- New promotion element has been added to the default UI. It can be disabled using the new `promotion` option. #TINY-8840
- New `format_noneditable_selector` option to specify the `contenteditable="false"` elements that can be wrapped in a format. #TINY-8905
- Added `allow` as a valid attribute for the `iframe` element in the editor schema. #TINY-8939
- New `search` field in the `MenuButton` that shows a search field at the top of the menu, and refetches items when the search field updates. #TINY-8952

### Improved
- The formatter can now apply a format to a `contenteditable="false"` element by wrapping it. Configurable using the `format_noneditable_selector` option. #TINY-8905
- The autocompleter now supports a multiple character trigger using the new `trigger` configuration. #TINY-8887
- The formatter now applies some inline formats, such as color and font size, to list item elements when the entire item content is selected. #TINY-8961
- The installed and available plugin lists in the Help dialog are now sorted alphabetically. #TINY-9019
- Alignment can now be applied to more types of embedded media elements. #TINY-8687

### Changed
- The `@menubar-row-separator-color` oxide variable no longer affects the divider between the Menubar and Toolbar. It only controls the color of the separator lines drawn in multiline Menubars. #TINY-8632
- The `@toolbar-separator-color` oxide variable now affects the color of the separator between the Menubar and Toolbar only. #TINY-8632
- Available Premium plugins, which are listed by name in the Help dialog, are no longer translated. #TINY-9019

### Fixed
- The Autolink plugin did not work when text nodes in the content were fragmented. #TINY-3723
- Fixed multiple incorrect types on public APIs found while enabling TypeScript strict mode. #TINY-8806
- The number of blank lines returned from `editor.getContent({format: 'text'})` differed between browsers. #TINY-8579
- The editor focused via the `auto_focus` option was not scrolled into the viewport. #TINY-8785
- Adding spaces immediately after a `contenteditable="false"` block did not work properly in some circumstances. #TINY-8814
- Elements with only `data-*` custom attributes were sometimes removed when they should not be removed. #TINY-8755
- Selecting a figure with `class="image"` incorrectly highlighted the link toolbar button. #TINY-8832
- Specifying a single, non-default list style for the `advlist_bullet_styles` and `advlist_number_styles` options was not respected. #TINY-8721
- Fixed multiple issues that occurred when formatting `contenteditable` elements. #TINY-8905
- Spaces could be incorrectly added to `urlinput` dialog components (commonly but not exclusively presented in the *Insert/Edit Link* dialog) in certain cases. #TINY-8775
- The text patterns logic threw an error when there were fragmented text nodes in a paragraph. #TINY-8779
- Dragging a `contentEditable=false` element towards a document’s edge did not cause scrolling. #TINY-8874
- Parsing large documents no longer throws a `Maximum call stack size exceeded` exception. #TINY-6945
- DomParser filter matching was not checked between filters, which could lead to an exception in the parser. #TINY-8888
- `contenteditable="false"` lists can no longer be toggled; and `contenteditable="true"` list elements within these lists can no longer be indented, split into another list element, or appended to the previous list element by deletion. #TINY-8920
- Removed extra bottom padding in the context toolbar of the `tinymce-5` skin. #TINY-8980
- Fixed a regression where pressing **Enter** added or deleted content outside the selection. #TINY-9101
- Fixed a bug where pressing **Enter** deleted selected `contenteditable="false"` `<pre>` elements. #TINY-9101
- The `editor.insertContent()` API did not respect the `no_events` argument. #TINY-9140

### Deprecated
- The autocompleter configuration property, `ch`, has been deprecated. It will be removed in the next major release. Use the `trigger` property instead. #TINY-8887

## 6.1.2 - 2022-07-29

### Fixed
- Reverted the undo level fix in the `autolink` plugin as it caused duplicated content in some edge cases. #TINY-8936

## 6.1.1 - 2022-07-27

### Fixed
- Invalid special elements were not cleaned up correctly during sanitization. #TINY-8780
- An exception was thrown when deleting all content if the start or end of the document had a `contenteditable="false"` element. #TINY-8877
- When a sidebar was opened using the `sidebar_show` option, its associated toolbar button was not highlighted. #TINY-8873
- When converting a URL to a link, the `autolink` plugin did not fire an `ExecCommand` event, nor did it create an undo level. #TINY-8896
- Worked around a Firefox bug which resulted in cookies not being available inside the editor content. #TINY-8916
- `<pre>` content pasted into a `<pre>` block that had inline styles or was `noneditable` now merges correctly with the surrounding content. #TINY-8860
- After a `codesample` was pasted, the insertion point was placed incorrectly. #TINY-8861

## 6.1.0 - 2022-06-29

### Added
- New `sidebar_show` option to show the specified sidebar on initialization. #TINY-8710
- New `newline_behavior` option controls what happens when the Return or Enter key is pressed or the `mceInsertNewLine` command is used. #TINY-8458
- New `iframe_template_callback` option in the Media plugin. Patch provided by Namstel. #TINY-8684
- New `transparent` property for `iframe` dialog component. #TINY-8534
- New `removeAttributeFilter` and `removeNodeFilter` functions added to the DomParser and DOM Serializer APIs. #TINY-7847
- New `dispatchChange` function added to the UndoManager API to fire the change with current editor status as level and current undoManager layer as lastLevel. #TINY-8641

### Improved
- Clearer focus states for buttons while navigating with a keyboard. #TINY-8557
- Support annotating certain block elements directly when using the editor's Annotation API. #TINY-8698
- The `mceLink` command can now take the value `{ dialog: true }` to always open the link dialog. #TINY-8057
- All help dialog links to `https://www.tiny.cloud` now include `rel="noopener"` to avoid potential security issues. #TINY-8834

### Changed
- The `end_container_on_empty_block` option can now take a string of blocks, allowing the exiting of a blockquote element by pressing Enter or Return twice. #TINY-6559
- The default value for `end_container_on_empty_block` option has been changed to `'blockquote'`. #TINY-6559
- Link menu and toolbar buttons now always execute the `mceLink` command. #TINY-8057
- Toggling fullscreen mode when using the Fullscreen plugin now also fires the `ResizeEditor` event. #TINY-8701
- Getting the editor's text content now returns newlines instead of an empty string if more than one empty paragraph exists. #TINY-8578
- Custom elements are now treated as non-empty elements by the schema. #TINY-4784
- The autocompleter's menu HTML element is now positioned instead of the wrapper. #TINY-6476
- Choice menu items will now use the `'menuitemradio'` aria role to better reflect that only a single item can be active. #TINY-8602

### Fixed
- Some Template plugin option values were not escaped properly when doing replacement lookups with Regular Expressions. #TINY-7433
- Copy events were not dispatched in readonly mode. #TINY-6800
- `<pre>` tags were not preserved when copying and pasting. #TINY-7719
- The URL detection used for autolink and smart paste did not work if a path segment contained valid characters such as `!` and `:`. #TINY-8069
- In some cases pressing the Backspace or Delete key would incorrectly step into tables rather than remain outside. #TINY-8592
- Links opened when Alt+Enter or Option+Return was typed even when `preventDefault()` was called on the keydown event. #TINY-8661
- Inconsistent visual behavior between choosing Edit -> Select All and typing Ctrl+A or Cmd+A when a document contained an image. #TINY-4550
- Ctrl+Shift+Home/End or Cmd+Shift+Up-arrow/Down-arrow did not expand the selection to a `contenteditable="false"` element if the element was at the beginning or end of a document. #TINY-7795
- Triple-clicking did not select a paragraph in Google Chrome in some circumstances. #TINY-8215
- Images were not showing as selected when selected along with other content. #TINY-5947
- Selection direction was not stored or restored when getting or setting selection bookmarks. #TINY-8599
- When text within an inline boundary element was selected and the right-arrow key was pressed, the insertion point incorrectly moved to the left. #TINY-8601
- In some versions of Safari, the `editor.selection.isForward()` API could throw an exception due to an invalid selection. #TINY-8686
- The selection is no longer incorrectly moved inside a comment by the `editor.selection.normalize()` API. #TINY-7817
- The `InsertParagraph` or `mceInsertNewLine` commands did not delete the current selection like the native command does. #TINY-8606
- The `InsertLineBreak` command did not replace selected content. #TINY-8458
- If selected content straddled a parent and nested list, cutting the selection did not always set the list style to `'none'` on the parent list. #TINY-8078
- Delete operations could behave incorrectly if the selection contains a `contenteditable="false"` element located at the edge of content. #TINY-8729
- Spaces were not added correctly on some browsers when the insertion point was immediately before or after a `contenteditable="false"` block element. #TINY-8588
- Images that used a Data URI were corrupted when the data wasn't base64 encoded. #TINY-8337
- `uploadImages` no longer triggers two change events if there is a removal of images on upload. #TINY-8641
- Preview and Insert Template dialogs now display the correct content background color when using dark skins. #TINY-8534
- Dialogs no longer exceed window height on smaller screens. #TINY-8146
- UI components, such as dialogs, would in some cases cause the Esc keyup event to incorrectly trigger inside the editor. #TINY-7005
- Fixed incorrect word breaks in menus when the menu presented with a scrollbar. #TINY-8572
- Notifications did not properly reposition when toggling fullscreen mode. #TINY-8701
- Text alignments, such as flush left and centered, could not be applied to `<pre>` elements. #TINY-7715
- Indenting or outdenting list items inside a block element that was inside another list item did not work. #TINY-7209
- Changing the list type of a list within another block element altered the parent element that contained that list. #TINY-8068
- Pasting columns in tables could, in some circumstances, result in an invalid table. #TINY-8040
- Copying columns in tables could sometimes result in an invalid copy. #TINY-8040
- Changing table properties with the `table_style_by_css` option set to `false` would sometimes reset the table width. #TINY-8758
- Custom elements added to otherwise blank lines were removed during serialization. #TINY-4784
- The editor's autocompleter was not triggered at the start of nested list items. #TINY-8759
- Some function types in the TreeWalker API missed that it could return `undefined`. #TINY-8592
- Nuget packages for .NET and .NET Core are now configured to copy TinyMCE into `/wwwroot/lib/` when TinyMCE is installed into a project. #TINY-8611

## 6.0.3 - 2022-05-25

### Fixed
- Could not remove values when multiple cells were selected with the cell properties dialog. #TINY-8625
- Could not remove values when multiple rows were selected with the row properties dialog. #TINY-8625
- Empty lines that were formatted in a ranged selection using the `format_empty_lines` option were not kept in the serialized content. #TINY-8639
- The `s` element was missing from the default schema text inline elements. #TINY-8639
- Some text inline elements specified via the schema were not removed when empty by default. #TINY-8639

## 6.0.2 - 2022-04-27

### Fixed
- Some media elements wouldn't update when changing the source URL. #TINY-8660
- Inline toolbars flickered when switching between editors. #TINY-8594
- Multiple inline toolbars were shown if focused too quickly. #TINY-8503
- Added background and additional spacing for the text labeled buttons in the toolbar to improve visual clarity. #TINY-8617
- Toolbar split buttons with text used an incorrect width on touch devices. #TINY-8647

## 6.0.1 - 2022-03-23

### Fixed
- Fixed the dev ZIP missing the required `bin` scripts to build from the source. #TINY-8542
- Fixed a regression whereby text patterns couldn't be updated at runtime. #TINY-8540
- Fixed an issue where tables with colgroups could be copied incorrectly in some cases. #TINY-8568
- Naked buttons better adapt to various background colors, improved text contrast in notifications. #TINY-8533
- The autocompleter would not fire the `AutocompleterStart` event nor close the menu in some cases. #TINY-8552
- It wasn't possible to select text right after an inline noneditable element. #TINY-8567
- Fixed a double border showing for the `tinymce-5` skin when using `toolbar_location: 'bottom'`. #TINY-8564
- Clipboard content was not generated correctly when cutting and copying `contenteditable="false"` elements. #TINY-8563
- Fixed the box-shadow getting clipped in autocompletor popups. #TINY-8573
- The `buttonType` property did not work for dialog footer buttons. #TINY-8582
- Fix contrast ratio for error messages. #TINY-8586

## 6.0.0 - 2022-03-03

### Added
- New `editor.options` API to replace the old `editor.settings` and `editor.getParam` APIs. #TINY-8206
- New `editor.annotator.removeAll` API to remove all annotations by name. #TINY-8195
- New `Resource.unload` API to make it possible to unload resources. #TINY-8431
- New `FakeClipboard` API on the `tinymce` global. #TINY-8353
- New `dispatch()` function to replace the now deprecated `fire()` function in various APIs. #TINY-8102
- New `AutocompleterStart`, `AutocompleterUpdate` and `AutocompleterEnd` events. #TINY-8279
- New `mceAutocompleterClose`, `mceAutocompleterReload` commands. #TINY-8279
- New `mceInsertTableDialog` command to open the insert table dialog. #TINY-8273
- New `slider` dialog component. #TINY-8304
- New `imagepreview` dialog component, allowing preview and zoom of any image URL. #TINY-8333
- New `buttonType` property on dialog button components, supporting `toolbar` style in addition to `primary` and `secondary`. #TINY-8304
- The `tabindex` attribute is now copied from the target element to the iframe. #TINY-8315

### Improved
- New default theme styling for TinyMCE 6 facelift with old skin available as `tinymce-5` and `tinymce-5-dark`. #TINY-8373
- The default height of editor has been increased from `200px` to `400px` to improve the usability of the editor. #TINY-6860
- The upload results returned from the `editor.uploadImages()` API now includes a `removed` flag, reflecting if the image was removed after a failed upload. #TINY-7735
- The `ScriptLoader`, `StyleSheetLoader`, `AddOnManager`, `PluginManager` and `ThemeManager` APIs will now return a `Promise` when loading resources instead of using callbacks. #TINY-8325
- A `ThemeLoadError` event is now fired if the theme fails to load. #TINY-8325
- The `BeforeSetContent` event will now include the actual serialized content when passing in an `AstNode` to the `editor.setContent` API. #TINY-7996
- Improved support for placing the caret before or after noneditable elements within the editor. #TINY-8169
- Calls to `editor.selection.setRng` now update the caret position bookmark used when focus is returned to the editor. #TINY-8450
- The `emoticon` plugin dialog, toolbar and menu item has been updated to use the more accurate `Emojis` term. #TINY-7631
- The dialog `redial` API will now only rerender the changed components instead of the whole dialog. #TINY-8334
- The dialog API `setData` method now uses a deep merge algorithm to support partial nested objects. #TINY-8333
- The dialog spec `initialData` type is now `Partial<T>` to match the underlying implementation details. #TINY-8334
- Notifications no longer require a timeout to disable the close button. #TINY-6679
- The editor theme is now fetched in parallel with the icons, language pack and plugins. #TINY-8453

### Changed
- TinyMCE is now MIT licensed. #TINY-2316
- Moved the `paste` plugin's functionality to TinyMCE core. #TINY-8310
- The `paste_data_images` option now defaults to `true`. #TINY-8310
- Moved the `noneditable` plugin to TinyMCE core. #TINY-8311
- Renamed the `noneditable_noneditable_class` option to `noneditable_class`. #TINY-8311
- Renamed the `noneditable_editable_class` option to `editable_class`. #TINY-8311
- Moved the `textpattern` plugin to TinyMCE core. #TINY-8312
- Renamed the `textpattern_patterns` option to `text_patterns`. #TINY-8312
- Moved the `hr` plugin's functionality to TinyMCE core. #TINY-8313
- Moved the `print` plugin's functionality to TinyMCE core. #TINY-8314
- Moved non-UI table functionality to core. #TINY-8273
- The `DomParser` API no longer uses a custom parser internally and instead uses the native `DOMParser` API. #TINY-4627
- The `editor.getContent()` API can provide custom content by preventing and overriding `content` in the `BeforeGetContent` event. This makes it consistent with the `editor.selection.getContent()` API. #TINY-8018
- The `editor.setContent()` API can now be prevented using the `BeforeSetContent` event. This makes it consistent with the `editor.selection.setContent()` API. #TINY-8018
- Add-ons such as plugins and themes are no longer constructed using the `new` operator. #TINY-8256
- A number of APIs that were not proper classes, are no longer constructed using the `new` operator. #TINY-8322
- The Editor commands APIs will no longer fallback to executing the browsers native command functionality. #TINY-7829
- The Editor query command APIs will now return `false` or an empty string on removed editors. #TINY-7829
- The `mceAddEditor` and `mceToggleEditor` commands now take an object as their value to specify the id and editor options. #TINY-8138
- The `mceInsertTable` command can no longer open the insert table dialog. Use the `mceInsertTableDialog` command instead. #TINY-8273
- The `plugins` option now returns a `string` array instead of a space separated string. #TINY-8455
- The `media` plugin no longer treats `iframe`, `video`, `audio` or `object` elements as "special" and will validate the contents against the schema. #TINY-8382
- The `images_upload_handler` option is no longer passed a `success` or `failure` callback and instead requires a `Promise` to be returned with the upload result. #TINY-8325
- The `tinymce.settings` global property is no longer set upon initialization. #TINY-7359
- The `change` event is no longer fired on first modification. #TINY-6920
- The `GetContent` event will now always pass a `string` for the `content` property. #TINY-7996
- Changed the default tag for the strikethrough format to the `s` tag when using a html 5 schema. #TINY-8262
- The `strike` tag is automatically converted to the `s` tag when using a html 5 schema. #TINY-8262
- Aligning a table to the left or right will now use margin styling instead of float styling. #TINY-6558
- The `:` control character has been changed to `~` for the schema `valid_elements` and `extended_valid_elements` options. #TINY-6726
- The `primary` property on dialog buttons has been deprecated. Use the new `buttonType` property instead. #TINY-8304
- Changed the default statusbar element path delimiter from `»` to `›`. #TINY-8372
- Replaced the `Powered by Tiny` branding text with the Tiny logo. #TINY-8371
- The default minimum height of editor has been changed to 100px to prevent the UI disappearing while resizing. #TINY-6860
- RGB colors are no longer converted to hex values when parsing or serializing content. #TINY-8163
- Replaced the `isDisabled()` function with an `isEnabled()` function for various APIs. #TINY-8101
- Replaced the `enable()` and `disable()` functions with a `setEnabled(state)` function in various APIs. #TINY-8101
- Replaced the `disabled` property with an `enabled` property in various APIs. #TINY-8101
- Replaced the `disable(name)` and `enable(name)` functions with a `setEnabled(name, state)` function in the Dialog APIs. #TINY-8101
- Renamed the `tinymce.Env.os.isOSX` API to `tinymce.Env.os.isMacOS`. #TINY-8175
- Renamed the `tinymce.Env.browser.isChrome` API to `tinymce.Env.browser.isChromium` to better reflect its functionality. #TINY-8300
- Renamed the `getShortEndedElements` Schema API to `getVoidElements`. #TINY-8344
- Renamed the `font_formats` option to `font_family_formats`. #TINY-8328
- Renamed the `fontselect` toolbar button and `fontformats` menu item to `fontfamily`. #TINY-8328
- Renamed the `fontsize_formats` option to `font_size_formats`. #TINY-8328
- Renamed the `fontsizeselect` toolbar button and `fontsizes` menu item to `fontsize`. #TINY-8328
- Renamed the `formatselect` toolbar button and `blockformats` menu item to `blocks`. #TINY-8328
- Renamed the `styleselect` toolbar button and `formats` menu item to `styles`. #TINY-8328
- Renamed the `lineheight_formats` option to `line_height_formats`. #TINY-8328
- Renamed the `getWhiteSpaceElements()` function to `getWhitespaceElements()` in the `Schema` API. #TINY-8102
- Renamed the `mceInsertClipboardContent` command `content` property to `html` to better reflect what data is passed. #TINY-8310
- Renamed the `default_link_target` option to `link_default_target` for both `link` and `autolink` plugins. #TINY-4603
- Renamed the `rel_list` option to `link_rel_list` for the `link` plugin. #TINY-4603
- Renamed the `target_list` option to `link_target_list` for the `link` plugin. #TINY-4603
- The default value for the `link_default_protocol` option has been changed to `https` instead of `http`. #TINY-7824
- The default value for the `element_format` option has been changed to `html`. #TINY-8263
- The default value for the `schema` option has been changed to `html5`. #TINY-8261
- The default value for the `table_style_by_css` option has been changed to `true`. #TINY-8259
- The default value for the `table_use_colgroups` option has been changed to `true`. #TINY-8259

### Fixed
- The object returned from the `editor.fire()` API was incorrect if the editor had been removed. #TINY-8018
- The `editor.selection.getContent()` API did not respect the `no_events` argument. #TINY-8018
- The `editor.annotator.remove` API did not keep selection when removing the annotation. #TINY-8195
- The `GetContent` event was not fired when getting `tree` or `text` formats using the `editor.selection.getContent()` API. #TINY-8018
- The `beforeinput` and `input` events would sometimes not fire as expected when deleting content. #TINY-8168 #TINY-8329
- The `table` plugin would sometimes not correctly handle headers in the `tfoot` section. #TINY-8104
- The `silver` theme UI was incorrectly rendered before plugins had initialized. #TINY-8288
- The aria labels for the color picker dialog were not translated. #TINY-8381
- Fixed sub-menu items not read by screen readers. Patch contributed by westonkd. #TINY-8417
- Dialog labels and other text-based UI properties did not escape HTML markup. #TINY-7524
- Anchor elements would render incorrectly when using the `allow_html_in_named_anchor` option. #TINY-3799
- The `AstNode` HTML serializer did not serialize `pre` or `textarea` elements correctly when they contained newlines. #TINY-8446
- Fixed sub-menu items not read by screen readers. Patch contributed by westonkd. #TINY-8417
- The Home or End keys would move out of a editable element contained within a noneditable element. #TINY-8201
- Dialogs could not be opened in inline mode before the editor had been rendered. #TINY-8397
- Clicking on menu items could cause an unexpected console warning if the `onAction` function caused the menu to close. #TINY-8513
- Fixed various color and contrast issues for the dark skins. #TINY-8527

### Removed
- Removed support for Microsoft Internet Explorer 11. #TINY-8194 #TINY-8241
- Removed support for Microsoft Word from the opensource paste functionality. #TINY-7493
- Removed support for the `plugins` option allowing a mixture of a string array and of space separated strings. #TINY-8399
- Removed support for the deprecated `false` value for the `forced_root_block` option. #TINY-8260
- Removed the jQuery integration. #TINY-4519
- Removed the `imagetools` plugin, which is now classified as a Premium plugin. #TINY-8209
- Removed the `imagetools` dialog component. #TINY-8333
- Removed the `toc` plugin, which is now classified as a Premium plugin. #TINY-8250
- Removed the `tabfocus` plugin. #TINY-8315
- Removed the `textpattern` plugin's API as part of moving it to core. #TINY-8312
- Removed the `table` plugin's API. #TINY-8273
- Removed the callback for the `EditorUpload` API. #TINY-8325
- Removed the legacy browser detection properties from the `Env` API. #TINY-8162
- Removed the `filterNode` method from the `DomParser` API. #TINY-8249
- Removed the `SaxParser` API. #TINY-8218
- Removed the `tinymce.utils.Promise` API. #TINY-8241
- Removed the `toHex` function for the `DOMUtils` and `Styles` APIs. #TINY-8163
- Removed the `execCommand` handler function from the plugin and theme interfaces. #TINY-7829
- Removed the `editor.settings` property as it has been replaced by the new Options API. #TINY-8236
- Removed the `shortEnded` and `fixed` properties on `tinymce.html.Node` class. #TINY-8205
- Removed the `mceInsertRawHTML` command. #TINY-8214
- Removed the style field from the `image` plugin dialog advanced tab. #TINY-3422
- Removed the `paste_filter_drop` option as native drag and drop handling is no longer supported. #TINY-8511
- Removed the legacy `mobile` theme. #TINY-7832
- Removed the deprecated `$`, `Class`, `DomQuery` and `Sizzle` APIs. #TINY-4520 #TINY-8326
- Removed the deprecated `Color`, `JSON`, `JSONP` and `JSONRequest`. #TINY-8162
- Removed the deprecated `XHR` API. #TINY-8164
- Removed the deprecated `setIconStroke` Split Toolbar Button API. #TINY-8162
- Removed the deprecated `editors` property from `EditorManager`. #TINY-8162
- Removed the deprecated `execCallback` and `setMode` APIs from `Editor`. #TINY-8162
- Removed the deprecated `addComponents` and `dependencies` APIs from `AddOnManager`. #TINY-8162
- Removed the deprecated `clearInterval`, `clearTimeout`, `debounce`, `requestAnimationFrame`, `setInterval`, `setTimeout` and `throttle` APIs from `Delay`. #TINY-8162
- Removed the deprecated `Schema` options. #TINY-7821
- Removed the deprecated `file_browser_callback_types`, `force_hex_style_colors` and `images_dataimg_filter` options. #TINY-7823
- Removed the deprecated `filepicker_validator_handler`, `force_p_newlines`, `gecko_spellcheck`, `tab_focus`, `table_responsive_width` and `toolbar_drawer` options. #TINY-7820
- Removed the deprecated `media_scripts` option in the `media` plugin. #TINY-8421
- Removed the deprecated `editor_deselector`, `editor_selector`, `elements`, `mode` and `types` legacy TinyMCE init options. #TINY-7822
- Removed the deprecated `content_editable_state` and `padd_empty_with_br` options. #TINY-8400
- Removed the deprecated `autoresize_on_init` option from the `autoresize` plugin. #TINY-8400
- Removed the deprecated `fullpage`, `spellchecker`, `bbcode`, `legacyoutput`, `colorpicker`, `contextmenu` and `textcolor` plugins. #TINY-8192
- Removed the undocumented `editor.editorCommands.hasCustomCommand` API. #TINY-7829
- Removed the undocumented `mceResetDesignMode`, `mceRepaint` and `mceBeginUndoLevel` commands. #TINY-7829

### Deprecated
- The dialog button component's `primary` property has been deprecated and will be removed in the next major release. Use the new `buttonType` property instead. #TINY-8304
- The `fire()` function of `tinymce.Editor`, `tinymce.dom.EventUtils`, `tinymce.dom.DOMUtils`, `tinymce.util.Observable` and `tinymce.util.EventDispatcher` has been deprecated and will be removed in the next major release. Use the `dispatch()` function instead. #TINY-8102
- The `content` property on the `SetContent` event has been deprecated and will be removed in the next major release. #TINY-8457
- The return value of the `editor.setContent` API has been deprecated and will be removed in the next major release. #TINY-8457

## 5.10.3 - 2022-02-09

### Fixed
- Alignment would sometimes be removed on parent elements when changing alignment on certain inline nodes, such as images. #TINY-8308
- The `fullscreen` plugin would reset the scroll position when exiting fullscreen mode. #TINY-8418

## 5.10.2 - 2021-11-17

### Fixed
- Internal selectors were appearing in the style list when using the `importcss` plugin. #TINY-8238

## 5.10.1 - 2021-11-03

### Fixed
- The iframe aria help text was not read by some screen readers. #TINY-8171
- Clicking the `forecolor` or `backcolor` toolbar buttons would do nothing until selecting a color. #TINY-7836
- Crop functionality did not work in the `imagetools` plugin when the editor was rendered in a shadow root. #TINY-6387
- Fixed an exception thrown on Safari when closing the `searchreplace` plugin dialog. #TINY-8166
- The `autolink` plugin did not convert URLs to links when starting with a bracket. #TINY-8091
- The `autolink` plugin incorrectly created nested links in some cases. #TINY-8091
- Tables could have an incorrect height set on rows when rendered outside of the editor. #TINY-7699
- In certain circumstances, the table of contents plugin would incorrectly add an extra empty list item. #TINY-4636
- The insert table grid menu displayed an incorrect size when re-opening the grid. #TINY-6532
- The word count plugin was treating the zero width space character (`&#8203;`) as a word. #TINY-7484

## 5.10.0 - 2021-10-11

### Added
- Added a new `URI.isDomSafe(uri)` API to check if a URI is considered safe to be inserted into the DOM. #TINY-7998
- Added the `ESC` key code constant to the `VK` API. #TINY-7917
- Added a new `deprecation_warnings` setting for turning off deprecation console warning messages. #TINY-8049

### Improved
- The `element` argument of the `editor.selection.scrollIntoView()` API is now optional, and if it is not provided the current selection will be scrolled into view. #TINY-7291

### Changed
- The deprecated `scope` attribute is no longer added to `td` cells when converting a row to a header row. #TINY-7731
- The number of `col` elements is normalized to match the number of columns in a table after a table action. #TINY-8011

### Fixed
- Fixed a regression that caused block wrapper formats to apply and remove incorrectly when using a collapsed selection with multiple words. #TINY-8036
- Resizing table columns in some scenarios would resize the column to an incorrect position. #TINY-7731
- Inserting a table where the parent element had padding would cause the table width to be incorrect. #TINY-7991
- The resize backdrop element did not have the `data-mce-bogus="all"` attribute set to prevent it being included in output. #TINY-7854
- Resize handles appeared on top of dialogs and menus when using an inline editor. #TINY-3263
- Fixed the `autoresize` plugin incorrectly scrolling to the top of the editor content in some cases when changing content. #TINY-7291
- Fixed the `editor.selection.scrollIntoView()` type signature, as it incorrectly required an `Element` instead of `HTMLElement`. #TINY-7291
- Table cells that were both row and column headers did not retain the correct state when converting back to a regular row or column. #TINY-7709
- Clicking beside a non-editable element could cause the editor to incorrectly scroll to the top of the content. #TINY-7062
- Clicking in a table cell, with a non-editable element in an adjacent cell, incorrectly caused the non-editable element to be selected. #TINY-7736
- Split toolbar buttons incorrectly had nested `tabindex="-1"` attributes. #TINY-7879
- Fixed notifications rendering in the wrong place initially and when the page was scrolled. #TINY-7894
- Fixed an exception getting thrown when the number of `col` elements didn't match the number of columns in a table. #TINY-7041 #TINY-8011
- The table selection state could become incorrect after selecting a noneditable table cell. #TINY-8053
- As of Mozilla Firefox 91, toggling fullscreen mode with `toolbar_sticky` enabled would cause the toolbar to disappear. #TINY-7873
- Fixed URLs not cleaned correctly in some cases in the `link` and `image` plugins. #TINY-7998
- Fixed the `image` and `media` toolbar buttons incorrectly appearing to be in an inactive state in some cases. #TINY-3463
- Fixed the `editor.selection.selectorChanged` API not firing if the selector matched the current selection when registered in some cases. #TINY-3463
- Inserting content into a `contenteditable="true"` element that was contained within a `contenteditable="false"` element would move the selection to an incorrect location. #TINY-7842
- Dragging and dropping `contenteditable="false"` elements could result in the element being placed in an unexpected location. #TINY-7917
- Pressing the Escape key would not cancel a drag action that started on a `contenteditable="false"` element within the editor. #TINY-7917
- `video` and `audio` elements were unable to be played when the `media` plugin live embeds were enabled in some cases. #TINY-7674
- Pasting images would throw an exception if the clipboard `items` were not files (for example, screenshots taken from gnome-software). Patch contributed by cedric-anne. #TINY-8079

### Deprecated
- Several APIs have been deprecated. See the release notes section for information. #TINY-8023 #TINY-8063
- Several Editor settings have been deprecated. See the release notes section for information. #TINY-8086
- The Table of Contents and Image Tools plugins will be classified as Premium plugins in the next major release. #TINY-8087
- Word support in the `paste` plugin has been deprecated and will be removed in the next major release. #TINY-8087

## 5.9.2 - 2021-09-08

### Fixed
- Fixed an exception getting thrown when disabling events and setting content. #TINY-7956
- Delete operations could behave incorrectly if the selection crossed a table boundary. #TINY-7596

## 5.9.1 - 2021-08-27

### Fixed
- Published TinyMCE types failed to compile in strict mode. #TINY-7915
- The `TableModified` event sometimes didn't fire when performing certain table actions. #TINY-7916

## 5.9.0 - 2021-08-26

### Added
- Added a new `mceFocus` command that focuses the editor. Equivalent to using `editor.focus()`. #TINY-7373
- Added a new `mceTableToggleClass` command which toggles the provided class on the currently selected table. #TINY-7476
- Added a new `mceTableCellToggleClass` command which toggles the provided class on the currently selected table cells. #TINY-7476
- Added a new `tablecellvalign` toolbar button and menu item for vertical table cell alignment. #TINY-7477
- Added a new `tablecellborderwidth` toolbar button and menu item to change table cell border width. #TINY-7478
- Added a new `tablecellborderstyle` toolbar button and menu item to change table cell border style. #TINY-7478
- Added a new `tablecaption` toolbar button and menu item to toggle captions on tables. #TINY-7479
- Added a new `mceTableToggleCaption` command that toggles captions on a selected table. #TINY-7479
- Added a new `tablerowheader` toolbar button and menu item to toggle the header state of row cells. #TINY-7478
- Added a new `tablecolheader` toolbar button and menu item to toggle the header state of column cells. #TINY-7482
- Added a new `tablecellbordercolor` toolbar button and menu item to select table cell border colors, with an accompanying setting `table_border_color_map` to customize the available values. #TINY-7480
- Added a new `tablecellbackgroundcolor` toolbar button and menu item to select table cell background colors, with an accompanying setting `table_background_color_map` to customize the available values. #TINY-7480
- Added a new `language` menu item and toolbar button to add `lang` attributes to content, with an accompanying `content_langs` setting to specify the languages available. #TINY-6149
- A new `lang` format is now available that can be used with `editor.formatter`, or applied with the `Lang` editor command. #TINY-6149
- Added a new `language` icon for the `language` toolbar button. #TINY-7670
- Added a new `table-row-numbering` icon. #TINY-7327
- Added new plugin commands: `mceEmoticons` (Emoticons), `mceWordCount` (Word Count), and `mceTemplate` (Template). #TINY-7619
- Added a new `iframe_aria_text` setting to set the iframe title attribute. #TINY-1264
- Added a new DomParser `Node.children()` API to return all the children of a `Node`. #TINY-7756

### Improved
- Sticky toolbars can now be offset from the top of the page using the new `toolbar_sticky_offset` setting. #TINY-7337
- Fancy menu items now accept an `initData` property to allow custom initialization data. #TINY-7480
- Improved the load time of the `fullpage` plugin by using the existing editor schema rather than creating a new one. #TINY-6504
- Improved the performance when UI components are rendered. #TINY-7572
- The context toolbar no longer unnecessarily repositions to the top of large elements when scrolling. #TINY-7545
- The context toolbar will now move out of the way when it overlaps with the selection, such as in table cells. #TINY-7192
- The context toolbar now uses a short animation when transitioning between different locations. #TINY-7740
- `Env.browser` now uses the User-Agent Client Hints API where it is available. #TINY-7785
- Icons with a `-rtl` suffix in their name will now automatically be used when the UI is rendered in right-to-left mode. #TINY-7782
- The `formatter.match` API now accepts an optional `similar` parameter to check if the format partially matches. #TINY-7712
- The `formatter.formatChanged` API now supports providing format variables when listening for changes. #TINY-7713
- The formatter will now fire `FormatApply` and `FormatRemove` events for the relevant actions. #TINY-7713
- The `autolink` plugin link detection now permits custom protocols. #TINY-7714
- The `autolink` plugin valid link detection has been improved. #TINY-7714

### Changed
- Changed the load order so content CSS is loaded before the editor is populated with content. #TINY-7249
- Changed the `emoticons`, `wordcount`, `code`, `codesample`, and `template` plugins to open dialogs using commands. #TINY-7619
- The context toolbar will no longer show an arrow when it overlaps the content, such as in table cells. #TINY-7665
- The context toolbar will no longer overlap the statusbar for toolbars using `node` or `selection` positions. #TINY-7666

### Fixed
- The `editor.fire` API was incorrectly mutating the original `args` provided. #TINY-3254
- Unbinding an event handler did not take effect immediately while the event was firing. #TINY-7436
- Binding an event handler incorrectly took effect immediately while the event was firing. #TINY-7436
- Unbinding a native event handler inside the `remove` event caused an exception that blocked editor removal. #TINY-7730
- The `SetContent` event contained the incorrect `content` when using the `editor.selection.setContent()` API. #TINY-3254
- The editor content could be edited after calling `setProgressState(true)` in iframe mode. #TINY-7373
- Tabbing out of the editor after calling `setProgressState(true)` behaved inconsistently in iframe mode. #TINY-7373
- Flash of unstyled content while loading the editor because the content CSS was loaded after the editor content was rendered. #TINY-7249
- Partially transparent RGBA values provided in the `color_map` setting were given the wrong hex value. #TINY-7163
- HTML comments with mismatched quotes were parsed incorrectly under certain circumstances. #TINY-7589
- The editor could crash when inserting certain HTML content. #TINY-7756
- Inserting certain HTML content into the editor could result in invalid HTML once parsed. #TINY-7756
- Links in notification text did not show the correct mouse pointer. #TINY-7661
- Using the Tab key to navigate into the editor on Microsoft Internet Explorer 11 would incorrectly focus the toolbar. #TINY-3707
- The editor selection could be placed in an incorrect location when undoing or redoing changes in a document containing `contenteditable="false"` elements. #TINY-7663
- Menus and context menus were not closed when clicking into a different editor. #TINY-7399
- Context menus on Android were not displayed when more than one HTML element was selected. #TINY-7688
- Disabled nested menu items could still be opened. #TINY-7700
- The nested menu item chevron icon was not fading when the menu item was disabled. #TINY-7700
- `imagetools` buttons were incorrectly enabled for remote images without `imagetools_proxy` set. #TINY-7772
- Only table content would be deleted when partially selecting a table and content outside the table. #TINY-6044
- The table cell selection handling was incorrect in some cases when dealing with nested tables. #TINY-6298
- Removing a table row or column could result in the cursor getting placed in an invalid location. #TINY-7695
- Pressing the Tab key to navigate through table cells did not skip noneditable cells. #TINY-7705
- Clicking on a noneditable table cell did not show a visual selection like other noneditable elements. #TINY-7724
- Some table operations would incorrectly cause table row attributes and styles to be lost. #TINY-6666
- The selection was incorrectly lost when using the `mceTableCellType` and `mceTableRowType` commands. #TINY-6666
- The `mceTableRowType` was reversing the order of the rows when converting multiple header rows back to body rows. #TINY-6666
- The table dialog did not always respect the `table_style_with_css` option. #TINY-4926
- Pasting into a table with multiple cells selected could cause the content to be pasted in the wrong location. #TINY-7485
- The `TableModified` event was not fired when pasting cells into a table. #TINY-6939
- The table paste column before and after icons were not flipped in RTL mode. #TINY-7851
- Fixed table corruption when deleting a `contenteditable="false"` cell. #TINY-7891
- The `dir` attribute was being incorrectly applied to list items. #TINY-4589
- Applying selector formats would sometimes not apply the format correctly to elements in a list. #TINY-7393
- For formats that specify an attribute or style that should be removed, the formatter `match` API incorrectly returned `false`. #TINY-6149
- The type signature on the `formatter.matchNode` API had the wrong return type (was `boolean` but should have been `Formatter | undefined`). #TINY-6149
- The `formatter.formatChanged` API would ignore the `similar` parameter if another callback had already been registered for the same format. #TINY-7713
- The `formatter.formatChanged` API would sometimes not run the callback the first time the format was removed. #TINY-7713
- Base64 encoded images with spaces or line breaks in the data URI were not displayed correctly. Patch contributed by RoboBurned.

### Deprecated
- The `bbcode`, `fullpage`, `legacyoutput`, and `spellchecker` plugins have been deprecated and marked for removal in the next major release. #TINY-7260

## 5.8.2 - 2021-06-23

### Fixed
- Fixed an issue when pasting cells from tables containing `colgroup`s into tables without `colgroup`s. #TINY-6675
- Fixed an issue that could cause an invalid toolbar button state when multiple inline editors were on a single page. #TINY-6297

## 5.8.1 - 2021-05-20

### Fixed
- An unexpected exception was thrown when switching to readonly mode and adjusting the editor width. #TINY-6383
- Content could be lost when the `pagebreak_split_block` setting was enabled. #TINY-3388
- The `list-style-type: none;` style on nested list items was incorrectly removed when clearing formatting. #TINY-6264
- URLs were not always detected when pasting over a selection. Patch contributed by jwcooper. #TINY-6997
- Properties on the `OpenNotification` event were incorrectly namespaced. #TINY-7486

## 5.8.0 - 2021-05-06

### Added
- Added the `PAGE_UP` and `PAGE_DOWN` key code constants to the `VK` API. #TINY-4612
- The editor resize handle can now be controlled using the keyboard. #TINY-4823
- Added a new `fixed_toolbar_container_target` setting which renders the toolbar in the specified `HTMLElement`. Patch contributed by pvrobays.

### Improved
- The `inline_boundaries` feature now supports the `home`, `end`, `pageup`, and `pagedown` keys. #TINY-4612
- Updated the `formatter.matchFormat` API to support matching formats with variables in the `classes` property. #TINY-7227
- Added HTML5 `audio` and `video` elements to the default alignment formats. #TINY-6633
- Added support for alpha list numbering to the list properties dialog. #TINY-6891

### Changed
- Updated the `image` dialog to display the class list dropdown as full-width if the caption checkbox is not present. #TINY-6400
- Renamed the "H Align" and "V Align" input labels in the Table Cell Properties dialog to "Horizontal align" and "Vertical align" respectively. #TINY-7285

### Deprecated
- The undocumented `setIconStroke` Split Toolbar Button API has been deprecated and will be removed in a future release. #TINY-3551

### Fixed
- Fixed a bug where it wasn't possible to align nested list items. #TINY-6567
- The RGB fields in the color picker dialog were not staying in sync with the color palette and hue slider. #TINY-6952
- The color preview box in the color picker dialog was not correctly displaying the saturation and value of the chosen color. #TINY-6952
- The color picker dialog will now show an alert if it is submitted with an invalid hex color code. #TINY-2814
- Fixed a bug where the `TableModified` event was not fired when adding a table row with the Tab key. #TINY-7006
- Added missing `images_file_types` setting to the exported TypeScript types. #GH-6607
- Fixed a bug where lists pasted from Word with Roman numeral markers were not displayed correctly. Patch contributed by aautio. #GH-6620
- The `editor.insertContent` API was incorrectly handling nested `span` elements with matching styles. #TINY-6263
- The HTML5 `small` element could not be removed when clearing text formatting. #TINY-6633
- The Oxide button text transform variable was incorrectly using `capitalize` instead of `none`. Patch contributed by dakur. #GH-6341
- Fix dialog button text that was using title-style capitalization. #TINY-6816
- Table plugin could perform operations on tables containing the inline editor. #TINY-6625
- Fixed Tab key navigation inside table cells with a ranged selection. #TINY-6638
- The foreground and background toolbar button color indicator is no longer blurry. #TINY-3551
- Fixed a regression in the `tinymce.create()` API that caused issues when multiple objects were created. #TINY-7358
- Fixed the `LineHeight` command causing the `change` event to be fired inconsistently. #TINY-7048

## 5.7.1 - 2021-03-17

### Fixed
- Fixed the `help` dialog incorrectly linking to the changelog of TinyMCE 4 instead of TinyMCE 5. #TINY-7031
- Fixed a bug where error messages were displayed incorrectly in the image dialog. #TINY-7099
- Fixed an issue where URLs were not correctly filtered in some cases. #TINY-7025
- Fixed a bug where context menu items with names that contained uppercase characters were not displayed. #TINY-7072
- Fixed context menu items lacking support for the `disabled` and `shortcut` properties. #TINY-7073
- Fixed a regression where the width and height were incorrectly set when embedding content using the `media` dialog. #TINY-7074

## 5.7.0 - 2021-02-10

### Added
- Added IPv6 address support to the URI API. Patch contributed by dev7355608. #GH-4409
- Added new `structure` and `style` properties to the `TableModified` event to indicate what kinds of modifications were made. #TINY-6643
- Added `video` and `audio` live embed support for the `media` plugin. #TINY-6229
- Added the ability to resize `video` and `iframe` media elements. #TINY-6229
- Added a new `font_css` setting for adding fonts to both the editor and the parent document. #TINY-6199
- Added a new `ImageUploader` API to simplify uploading image data to the configured `images_upload_url` or `images_upload_handler`. #TINY-4601
- Added an Oxide variable to define the container background color in fullscreen mode. #TINY-6903
- Added Oxide variables for setting the toolbar background colors for inline and sticky toolbars. #TINY-6009
- Added a new `AfterProgressState` event that is fired after `editor.setProgressState` calls complete. #TINY-6686
- Added support for `table_column_resizing` when inserting or deleting columns. #TINY-6711

### Changed
- Changed table and table column copy behavior to retain an appropriate width when pasted. #TINY-6664
- Changed the `lists` plugin to apply list styles to all text blocks within a selection. #TINY-3755
- Changed the `advlist` plugin to log a console error message when the `list` plugin isn't enabled. #TINY-6585
- Changed the z-index of the `setProgressState(true)` throbber so it does not hide notifications. #TINY-6686
- Changed the type signature for `editor.selection.getRng()` incorrectly returning `null`. #TINY-6843
- Changed some `SaxParser` regular expressions to improve performance. #TINY-6823
- Changed `editor.setProgressState(true)` to close any open popups. #TINY-6686

### Fixed
- Fixed `codesample` highlighting performance issues for some languages. #TINY-6996
- Fixed an issue where cell widths were lost when merging table cells. #TINY-6901
- Fixed `col` elements incorrectly transformed to `th` elements when converting columns to header columns. #TINY-6715
- Fixed a number of table operations not working when selecting 2 table cells on Mozilla Firefox. #TINY-3897
- Fixed a memory leak by backporting an upstream Sizzle fix. #TINY-6859
- Fixed table `width` style was removed when copying. #TINY-6664
- Fixed focus lost while typing in the `charmap` or `emoticons` dialogs when the editor is rendered in a shadow root. #TINY-6904
- Fixed corruption of base64 URLs used in style attributes when parsing HTML. #TINY-6828
- Fixed the order of CSS precedence of `content_style` and `content_css` in the `preview` and `template` plugins. `content_style` now has precedence. #TINY-6529
- Fixed an issue where the image dialog tried to calculate image dimensions for an empty image URL. #TINY-6611
- Fixed an issue where `scope` attributes on table cells would not change as expected when merging or unmerging cells. #TINY-6486
- Fixed the plugin documentation links in the `help` plugin. #DOC-703
- Fixed events bound using `DOMUtils` not returning the correct result for `isDefaultPrevented` in some cases. #TINY-6834
- Fixed the "Dropped file type is not supported" notification incorrectly showing when using an inline editor. #TINY-6834
- Fixed an issue with external styles bleeding into TinyMCE. #TINY-6735
- Fixed an issue where parsing malformed comments could cause an infinite loop. #TINY-6864
- Fixed incorrect return types on `editor.selection.moveToBookmark`. #TINY-6504
- Fixed the type signature for `editor.selection.setCursorLocation()` incorrectly allowing a node with no `offset`. #TINY-6843
- Fixed incorrect behavior when editor is destroyed while loading stylesheets. #INT-2282
- Fixed figure elements incorrectly splitting from a valid parent element when editing the image within. #TINY-6592
- Fixed inserting multiple rows or columns in a table cloning from the incorrect source row or column. #TINY-6906
- Fixed an issue where new lines were not scrolled into view when pressing Shift+Enter or Shift+Return. #TINY-6964
- Fixed an issue where list elements would not be removed when outdenting using the Enter or Return key. #TINY-5974
- Fixed an issue where file extensions with uppercase characters were treated as invalid. #TINY-6940
- Fixed dialog block messages were not passed through TinyMCE's translation system. #TINY-6971

## 5.6.2 - 2020-12-08

### Fixed
- Fixed a UI rendering regression when the document body is using `display: flex`. #TINY-6783

## 5.6.1 - 2020-11-25

### Fixed
- Fixed the `mceTableRowType` and `mceTableCellType` commands were not firing the `newCell` event. #TINY-6692
- Fixed the HTML5 `s` element was not recognized when editing or clearing text formatting. #TINY-6681
- Fixed an issue where copying and pasting table columns resulted in invalid HTML when using colgroups. #TINY-6684
- Fixed an issue where the toolbar would render with the wrong width for inline editors in some situations. #TINY-6683

## 5.6.0 - 2020-11-18

### Added
- Added new `BeforeOpenNotification` and `OpenNotification` events which allow internal notifications to be captured and modified before display. #TINY-6528
- Added support for `block` and `unblock` methods on inline dialogs. #TINY-6487
- Added new `TableModified` event which is fired whenever changes are made to a table. #TINY-6629
- Added new `images_file_types` setting to determine which image file formats will be automatically processed into `img` tags on paste when using the `paste` plugin. #TINY-6306
- Added support for `images_file_types` setting in the image file uploader to determine which image file extensions are valid for upload. #TINY-6224
- Added new `format_empty_lines` setting to control if empty lines are formatted in a ranged selection. #TINY-6483
- Added template support to the `autocompleter` for customizing the autocompleter items. #TINY-6505
- Added new user interface `enable`, `disable`, and `isDisabled` methods. #TINY-6397
- Added new `closest` formatter API to get the closest matching selection format from a set of formats. #TINY-6479
- Added new `emojiimages` emoticons database that uses the twemoji CDN by default. #TINY-6021
- Added new `emoticons_database` setting to configure which emoji database to use. #TINY-6021
- Added new `name` field to the `style_formats` setting object to enable specifying a name for the format. #TINY-4239

### Changed
- Changed `readonly` mode to allow hyperlinks to be clickable. #TINY-6248

### Fixed
- Fixed the `change` event not firing after a successful image upload. #TINY-6586
- Fixed the type signature for the `entity_encoding` setting not accepting delimited lists. #TINY-6648
- Fixed layout issues when empty `tr` elements were incorrectly removed from tables. #TINY-4679
- Fixed image file extensions lost when uploading an image with an alternative extension, such as `.jfif`. #TINY-6622
- Fixed a security issue where URLs in attributes weren't correctly sanitized. #TINY-6518
- Fixed `DOMUtils.getParents` incorrectly including the shadow root in the array of elements returned. #TINY-6540
- Fixed an issue where the root document could be scrolled while an editor dialog was open inside a shadow root. #TINY-6363
- Fixed `getContent` with text format returning a new line when the editor is empty. #TINY-6281
- Fixed table column and row resizers not respecting the `data-mce-resize` attribute. #TINY-6600
- Fixed inserting a table via the `mceInsertTable` command incorrectly creating 2 undo levels. #TINY-6656
- Fixed nested tables with `colgroup` elements incorrectly always resizing the inner table. #TINY-6623
- Fixed the `visualchars` plugin causing the editor to steal focus when initialized. #TINY-6282
- Fixed `fullpage` plugin altering text content in `editor.getContent()`. #TINY-6541
- Fixed `fullscreen` plugin not working correctly with multiple editors and shadow DOM. #TINY-6280
- Fixed font size keywords such as `medium` not displaying correctly in font size menus. #TINY-6291
- Fixed an issue where some attributes in table cells were not copied over to new rows or columns. #TINY-6485
- Fixed incorrectly removing formatting on adjacent spaces when removing formatting on a ranged selection. #TINY-6268
- Fixed the `Cut` menu item not working in the latest version of Mozilla Firefox. #TINY-6615
- Fixed some incorrect types in the new TypeScript declaration file. #TINY-6413
- Fixed a regression where a fake offscreen selection element was incorrectly created for the editor root node. #TINY-6555
- Fixed an issue where menus would incorrectly collapse in small containers. #TINY-3321
- Fixed an issue where only one table column at a time could be converted to a header. #TINY-6326
- Fixed some minor memory leaks that prevented garbage collection for editor instances. #TINY-6570
- Fixed resizing a `responsive` table not working when using the column resize handles. #TINY-6601
- Fixed incorrectly calculating table `col` widths when resizing responsive tables. #TINY-6646
- Fixed an issue where spaces were not preserved in pre-blocks when getting text content. #TINY-6448
- Fixed a regression that caused the selection to be difficult to see in tables with backgrounds. #TINY-6495
- Fixed content pasted multiple times in the editor when using Microsoft Internet Explorer 11. Patch contributed by mattford. #GH-4905

## 5.5.1 - 2020-10-01

### Fixed
- Fixed pressing the down key near the end of a document incorrectly raising an exception. #TINY-6471
- Fixed incorrect Typescript types for the `Tools` API. #TINY-6475

## 5.5.0 - 2020-09-29

### Added
- Added a TypeScript declaration file to the bundle output for TinyMCE core. #TINY-3785
- Added new `table_column_resizing` setting to control how table columns are resized when using the resize bars. #TINY-6001
- Added the ability to remove images on a failed upload using the `images_upload_handler` failure callback. #TINY-6011
- Added `hasPlugin` function to the editor API to determine if a plugin exists or not. #TINY-766
- Added new `ToggleToolbarDrawer` command and query state handler to allow the toolbar drawer to be programmatically toggled and the toggle state to be checked. #TINY-6032
- Added the ability to use `colgroup` elements in tables. #TINY-6050
- Added a new setting `table_use_colgroups` for toggling whether colgroups are used in new tables. #TINY-6050
- Added the ability to delete and navigate HTML media elements without the `media` plugin. #TINY-4211
- Added `fullscreen_native` setting to the `fullscreen` plugin to enable use of the entire monitor. #TINY-6284
- Added table related oxide variables to the Style API for more granular control over table cell selection appearance. #TINY-6311
- Added new `toolbar_persist` setting to control the visibility of the inline toolbar. #TINY-4847
- Added new APIs to allow for programmatic control of the inline toolbar visibility. #TINY-4847
- Added the `origin` property to the `ObjectResized` and `ObjectResizeStart` events, to specify which handle the resize was performed on. #TINY-6242
- Added new StyleSheetLoader `unload` and `unloadAll` APIs to allow loaded stylesheets to be removed. #TINY-3926
- Added the `LineHeight` query command and action to the editor. #TINY-4843
- Added the `lineheight` toolbar and menu items, and added `lineheight` to the default format menu. #TINY-4843
- Added a new `contextmenu_avoid_overlap` setting to allow context menus to avoid overlapping matched nodes. #TINY-6036
- Added new listbox dialog UI component for rendering a dropdown that allows nested options. #TINY-2236
- Added back the ability to use nested items in the `image_class_list`, `link_class_list`, `link_list`, `table_class_list`, `table_cell_class_list`, and `table_row_class_list` settings. #TINY-2236

### Changed
- Changed how CSS manipulates table cells when selecting multiple cells to achieve a semi-transparent selection. #TINY-6311
- Changed the `target` property on fired events to use the native event target. The original target for an open shadow root can be obtained using `event.getComposedPath()`. #TINY-6128
- Changed the editor to clean-up loaded CSS stylesheets when all editors using the stylesheet have been removed. #TINY-3926
- Changed `imagetools` context menu icon for accessing the `image` dialog to use the `image` icon. #TINY-4141
- Changed the `editor.insertContent()` and `editor.selection.setContent()` APIs to retain leading and trailing whitespace. #TINY-5966
- Changed the `table` plugin `Column` menu to include the cut, copy and paste column menu items. #TINY-6374
- Changed the default table styles in the content CSS files to better support the styling options available in the `table` dialog. #TINY-6179

### Deprecated
- Deprecated the `Env.experimentalShadowDom` flag. #TINY-6128

### Fixed
- Fixed tables with no borders displaying with the default border styles in the `preview` dialog. #TINY-6179
- Fixed loss of whitespace when inserting content after a non-breaking space. #TINY-5966
- Fixed the `event.getComposedPath()` function throwing an exception for events fired from the editor. #TINY-6128
- Fixed notifications not appearing when the editor is within a ShadowRoot. #TINY-6354
- Fixed focus issues with inline dialogs when the editor is within a ShadowRoot. #TINY-6360
- Fixed the `template` plugin previews missing some content styles. #TINY-6115
- Fixed the `media` plugin not saving the alternative source url in some situations. #TINY-4113
- Fixed an issue where column resizing using the resize bars was inconsistent between fixed and relative table widths. #TINY-6001
- Fixed an issue where dragging and dropping within a table would select table cells. #TINY-5950
- Fixed up and down keyboard navigation not working for inline `contenteditable="false"` elements. #TINY-6226
- Fixed dialog not retrieving `close` icon from icon pack. #TINY-6445
- Fixed the `unlink` toolbar button not working when selecting multiple links. #TINY-4867
- Fixed the `link` dialog not showing the "Text to display" field in some valid cases. #TINY-5205
- Fixed the `DOMUtils.split()` API incorrectly removing some content. #TINY-6294
- Fixed pressing the escape key not focusing the editor when using multiple toolbars. #TINY-6230
- Fixed the `dirty` flag not being correctly set during an `AddUndo` event. #TINY-4707
- Fixed `editor.selection.setCursorLocation` incorrectly placing the cursor outside `pre` elements in some circumstances. #TINY-4058
- Fixed an exception being thrown when pressing the enter key inside pre elements while `br_in_pre` setting is false. #TINY-4058

## 5.4.2 - 2020-08-17

### Fixed
- Fixed the editor not resizing when resizing the browser window in fullscreen mode. #TINY-3511
- Fixed clicking on notifications causing inline editors to hide. #TINY-6058
- Fixed an issue where link URLs could not be deleted or edited in the link dialog in some cases. #TINY-4706
- Fixed a regression where setting the `anchor_top` or `anchor_bottom` options to `false` was not working. #TINY-6256
- Fixed the `anchor` plugin not supporting the `allow_html_in_named_anchor` option. #TINY-6236
- Fixed an exception thrown when removing inline formats that contained additional styles or classes. #TINY-6288
- Fixed an exception thrown when positioning the context toolbar on Internet Explorer 11 in some edge cases. #TINY-6271
- Fixed inline formats not removed when more than one `removeformat` format rule existed. #TINY-6216
- Fixed an issue where spaces were sometimes removed when removing formating on nearby text. #TINY-6251
- Fixed the list toolbar buttons not showing as active when a list is selected. #TINY-6286
- Fixed an issue where the UI would sometimes not be shown or hidden when calling the show or hide API methods on the editor. #TINY-6048
- Fixed the list type style not retained when copying list items. #TINY-6289
- Fixed the Paste plugin converting tabs in plain text to a single space character. A `paste_tab_spaces` option has been included for setting the number of spaces used to replace a tab character. #TINY-6237

## 5.4.1 - 2020-07-08

### Fixed
- Fixed the Search and Replace plugin incorrectly including zero-width caret characters in search results. #TINY-4599
- Fixed dragging and dropping unsupported files navigating the browser away from the editor. #TINY-6027
- Fixed undo levels not created on browser handled drop or paste events. #TINY-6027
- Fixed content in an iframe element parsing as DOM elements instead of text content. #TINY-5943
- Fixed Oxide checklist styles not showing when printing. #TINY-5139
- Fixed bug with `scope` attribute not being added to the cells of header rows. #TINY-6206

## 5.4.0 - 2020-06-30

### Added
- Added keyboard navigation support to menus and toolbars when the editor is in a ShadowRoot. #TINY-6152
- Added the ability for menus to be clicked when the editor is in an open shadow root. #TINY-6091
- Added the `Editor.ui.styleSheetLoader` API for loading stylesheets within the Document or ShadowRoot containing the editor UI. #TINY-6089
- Added the `StyleSheetLoader` module to the public API. #TINY-6100
- Added Oxide variables for styling the `select` element and headings in dialog content. #TINY-6070
- Added icons for `table` column and row cut, copy, and paste toolbar buttons. #TINY-6062
- Added all `table` menu items to the UI registry, so they can be used by name in other menus. #TINY-4866
- Added new `mceTableApplyCellStyle` command to the `table` plugin. #TINY-6004
- Added new `table` cut, copy, and paste column editor commands and menu items. #TINY-6006
- Added font related Oxide variables for secondary buttons, allowing for custom styling. #TINY-6061
- Added new `table_header_type` setting to control how table header rows are structured. #TINY-6007
- Added new `table_sizing_mode` setting to replace the `table_responsive_width` setting, which has now been deprecated. #TINY-6051
- Added new `mceTableSizingMode` command for changing the sizing mode of a table. #TINY-6000
- Added new `mceTableRowType`, `mceTableColType`, and `mceTableCellType` commands and value queries. #TINY-6150

### Changed
- Changed `advlist` toolbar buttons to only show a dropdown list if there is more than one option. #TINY-3194
- Changed `mceInsertTable` command and `insertTable` API method to take optional header rows and columns arguments. #TINY-6012
- Changed stylesheet loading, so that UI skin stylesheets can load in a ShadowRoot if required. #TINY-6089
- Changed the DOM location of menus so that they display correctly when the editor is in a ShadowRoot. #TINY-6093
- Changed the table plugin to correctly detect all valid header row structures. #TINY-6007

### Fixed
- Fixed tables with no defined width being converted to a `fixed` width table when modifying the table. #TINY-6051
- Fixed the `autosave` `isEmpty` API incorrectly detecting non-empty content as empty. #TINY-5953
- Fixed table `Paste row after` and `Paste row before` menu items not disabled when nothing was available to paste. #TINY-6006
- Fixed a selection performance issue with large tables on Microsoft Internet Explorer and Edge. #TINY-6057
- Fixed filters for screening commands from the undo stack to be case-insensitive. #TINY-5946
- Fixed `fullscreen` plugin now removes all classes when the editor is closed. #TINY-4048
- Fixed handling of mixed-case icon identifiers (names) for UI elements. #TINY-3854
- Fixed leading and trailing spaces lost when using `editor.selection.getContent({ format: 'text' })`. #TINY-5986
- Fixed an issue where changing the URL with the quicklink toolbar caused unexpected undo behavior. #TINY-5952
- Fixed an issue where removing formatting within a table cell would cause Internet Explorer 11 to scroll to the end of the table. #TINY-6049
- Fixed an issue where the `allow_html_data_urls` setting was not correctly applied. #TINY-5951
- Fixed the `autolink` feature so that it no longer treats a string with multiple "@" characters as an email address. #TINY-4773
- Fixed an issue where removing the editor would leave unexpected attributes on the target element. #TINY-4001
- Fixed the `link` plugin now suggest `mailto:` when the text contains an '@' and no slashes (`/`). #TINY-5941
- Fixed the `valid_children` check of custom elements now allows a wider range of characters in names. #TINY-5971

## 5.3.2 - 2020-06-10

### Fixed
- Fixed a regression introduced in 5.3.0, where `images_dataimg_filter` was no-longer called. #TINY-6086

## 5.3.1 - 2020-05-27

### Fixed
- Fixed the image upload error alert also incorrectly closing the image dialog. #TINY-6020
- Fixed editor content scrolling incorrectly on focus in Firefox by reverting default content CSS html and body heights added in 5.3.0. #TINY-6019

## 5.3.0 - 2020-05-21

### Added
- Added html and body height styles to the default oxide content CSS. #TINY-5978
- Added `uploadUri` and `blobInfo` to the data returned by `editor.uploadImages()`. #TINY-4579
- Added a new function to the `BlobCache` API to lookup a blob based on the base64 data and mime type. #TINY-5988
- Added the ability to search and replace within a selection. #TINY-4549
- Added the ability to set the list start position for ordered lists and added new `lists` context menu item. #TINY-3915
- Added `icon` as an optional config option to the toggle menu item API. #TINY-3345
- Added `auto` mode for `toolbar_location` which positions the toolbar and menu bar at the bottom if there is no space at the top. #TINY-3161

### Changed
- Changed the default `toolbar_location` to `auto`. #TINY-3161
- Changed toggle menu items and choice menu items to have a dedicated icon with the checkmark displayed on the far right side of the menu item. #TINY-3345
- Changed the `link`, `image`, and `paste` plugins to use Promises to reduce the bundle size. #TINY-4710
- Changed the default icons to be lazy loaded during initialization. #TINY-4729
- Changed the parsing of content so base64 encoded urls are converted to blob urls. #TINY-4727
- Changed context toolbars so they concatenate when more than one is suitable for the current selection. #TINY-4495
- Changed inline style element formats (strong, b, em, i, u, strike) to convert to a span on format removal if a `style` or `class` attribute is present. #TINY-4741

### Fixed
- Fixed the `selection.setContent()` API not running parser filters. #TINY-4002
- Fixed formats incorrectly applied or removed when table cells were selected. #TINY-4709
- Fixed the `quickimage` button not restricting the file types to images. #TINY-4715
- Fixed search and replace ignoring text in nested contenteditable elements. #TINY-5967
- Fixed resize handlers displaying in the wrong location sometimes for remote images. #TINY-4732
- Fixed table picker breaking in Firefox on low zoom levels. #TINY-4728
- Fixed issue with loading or pasting contents with large base64 encoded images on Safari. #TINY-4715
- Fixed supplementary special characters being truncated when inserted into the editor. Patch contributed by mlitwin. #TINY-4791
- Fixed toolbar buttons not set to disabled when the editor is in readonly mode. #TINY-4592
- Fixed the editor selection incorrectly changing when removing caret format containers. #TINY-3438
- Fixed bug where title, width, and height would be set to empty string values when updating an image and removing those attributes using the image dialog. #TINY-4786
- Fixed `ObjectResized` event firing when an object wasn't resized. #TINY-4161
- Fixed `ObjectResized` and `ObjectResizeStart` events incorrectly fired when adding or removing table rows and columns. #TINY-4829
- Fixed the placeholder not hiding when pasting content into the editor. #TINY-4828
- Fixed an issue where the editor would fail to load if local storage was disabled. #TINY-5935
- Fixed an issue where an uploaded image would reuse a cached image with a different mime type. #TINY-5988
- Fixed bug where toolbars and dialogs would not show if the body element was replaced (e.g. with Turbolinks). Patch contributed by spohlenz. #GH-5653
- Fixed an issue where multiple formats would be removed when removing a single format at the end of lines or on empty lines. #TINY-1170
- Fixed zero-width spaces incorrectly included in the `wordcount` plugin character count. #TINY-5991
- Fixed a regression introduced in 5.2.0 whereby the desktop `toolbar_mode` setting would incorrectly override the mobile default setting. #TINY-5998
- Fixed an issue where deleting all content in a single cell table would delete the entire table. #TINY-1044

## 5.2.2 - 2020-04-23

### Fixed
- Fixed an issue where anchors could not be inserted on empty lines. #TINY-2788
- Fixed text decorations (underline, strikethrough) not consistently inheriting the text color. #TINY-4757
- Fixed `format` menu alignment buttons inconsistently applying to images. #TINY-4057
- Fixed the floating toolbar drawer height collapsing when the editor is rendered in modal dialogs or floating containers. #TINY-4837
- Fixed `media` embed content not processing safely in some cases. #TINY-4857

## 5.2.1 - 2020-03-25

### Fixed
- Fixed the "is decorative" checkbox in the image dialog clearing after certain dialog events. #FOAM-11
- Fixed possible uncaught exception when a `style` attribute is removed using a content filter on `setContent`. #TINY-4742
- Fixed the table selection not functioning correctly in Microsoft Edge 44 or higher. #TINY-3862
- Fixed the table resize handles not functioning correctly in Microsoft Edge 44 or higher. #TINY-4160
- Fixed the floating toolbar drawer disconnecting from the toolbar when adding content in inline mode. #TINY-4725 #TINY-4765
- Fixed `readonly` mode not returning the appropriate boolean value. #TINY-3948
- Fixed the `forced_root_block_attrs` setting not applying attributes to new blocks consistently. #TINY-4564
- Fixed the editor incorrectly stealing focus during initialization in Microsoft Internet Explorer. #TINY-4697
- Fixed dialogs stealing focus when opening an alert or confirm dialog using an `onAction` callback. #TINY-4014
- Fixed inline dialogs incorrectly closing when clicking on an opened alert or confirm dialog. #TINY-4012
- Fixed the context toolbar overlapping the menu bar and toolbar. #TINY-4586
- Fixed notification and inline dialog positioning issues when using `toolbar_location: 'bottom'`. #TINY-4586
- Fixed the `colorinput` popup appearing offscreen on mobile devices. #TINY-4711
- Fixed special characters not being found when searching by "whole words only". #TINY-4522
- Fixed an issue where dragging images could cause them to be duplicated. #TINY-4195
- Fixed context toolbars activating without the editor having focus. #TINY-4754
- Fixed an issue where removing the background color of text did not always work. #TINY-4770
- Fixed an issue where new rows and columns in a table did not retain the style of the previous row or column. #TINY-4788

## 5.2.0 - 2020-02-13

### Added
- Added the ability to apply formats to spaces. #TINY-4200
- Added new `toolbar_location` setting to allow for positioning the menu and toolbar at the bottom of the editor. #TINY-4210
- Added new `toolbar_groups` setting to allow a custom floating toolbar group to be added to the toolbar when using `floating` toolbar mode. #TINY-4229
- Added new `link_default_protocol` setting to `link` and `autolink` plugin to allow a protocol to be used by default. #TINY-3328
- Added new `placeholder` setting to allow a placeholder to be shown when the editor is empty. #TINY-3917
- Added new `tinymce.dom.TextSeeker` API to allow searching text across different DOM nodes. #TINY-4200
- Added a drop shadow below the toolbar while in sticky mode and introduced Oxide variables to customize it when creating a custom skin. #TINY-4343
- Added `quickbars_image_toolbar` setting to allow for the image quickbar to be turned off. #TINY-4398
- Added iframe and img `loading` attribute to the default schema. Patch contributed by ataylor32. #GH-5112
- Added new `getNodeFilters`/`getAttributeFilters` functions to the `editor.serializer` instance. #TINY-4344
- Added new `a11y_advanced_options` setting to allow additional accessibility options to be added. #FOAM-11
- Added new accessibility options and behaviours to the image dialog using `a11y_advanced_options`. #FOAM-11
- Added the ability to use the window `PrismJS` instance for the `codesample` plugin instead of the bundled version to allow for styling custom languages. #TINY-4504
- Added error message events that fire when a resource loading error occurs. #TINY-4509

### Changed
- Changed the default schema to disallow `onchange` for select elements. #TINY-4614
- Changed default `toolbar_mode` value from false to `wrap`. The value false has been deprecated. #TINY-4617
- Changed `toolbar_drawer` setting to `toolbar_mode`. `toolbar_drawer` has been deprecated. #TINY-4416
- Changed iframe mode to set selection on content init if selection doesn't exist. #TINY-4139
- Changed table related icons to align them with the visual style of the other icons. #TINY-4341
- Changed and improved the visual appearance of the color input field. #TINY-2917
- Changed fake caret container to use `forced_root_block` when possible. #TINY-4190
- Changed the `requireLangPack` API to wait until the plugin has been loaded before loading the language pack. #TINY-3716
- Changed the formatter so `style_formats` are registered before the initial content is loaded into the editor. #TINY-4238
- Changed media plugin to use https protocol for media urls by default. #TINY-4577
- Changed the parser to treat CDATA nodes as bogus HTML comments to match the HTML parsing spec. A new `preserve_cdata` setting has been added to preserve CDATA nodes if required. #TINY-4625

### Fixed
- Fixed incorrect parsing of malformed/bogus HTML comments. #TINY-4625
- Fixed `quickbars` selection toolbar appearing on non-editable elements. #TINY-4359
- Fixed bug with alignment toolbar buttons sometimes not changing state correctly. #TINY-4139
- Fixed the `codesample` toolbar button not toggling when selecting code samples other than HTML. #TINY-4504
- Fixed content incorrectly scrolling to the top or bottom when pressing enter if when the content was already in view. #TINY-4162
- Fixed `scrollIntoView` potentially hiding elements behind the toolbar. #TINY-4162
- Fixed editor not respecting the `resize_img_proportional` setting due to legacy code. #TINY-4236
- Fixed flickering floating toolbar drawer in inline mode. #TINY-4210
- Fixed an issue where the template plugin dialog would be indefinitely blocked on a failed template load. #TINY-2766
- Fixed the `mscontrolselect` event not being unbound on IE/Edge. #TINY-4196
- Fixed Confirm dialog footer buttons so only the "Yes" button is highlighted. #TINY-4310
- Fixed `file_picker_callback` functionality for Image, Link and Media plugins. #TINY-4163
- Fixed issue where floating toolbar drawer sometimes would break if the editor is resized while the drawer is open. #TINY-4439
- Fixed incorrect `external_plugins` loading error message. #TINY-4503
- Fixed resize handler was not hidden for ARIA purposes. Patch contributed by Parent5446. #GH-5195
- Fixed an issue where content could be lost if a misspelled word was selected and spellchecking was disabled. #TINY-3899
- Fixed validation errors in the CSS where certain properties had the wrong default value. #TINY-4491
- Fixed an issue where forced root block attributes were not applied when removing a list. #TINY-4272
- Fixed an issue where the element path isn't being cleared when there are no parents. #TINY-4412
- Fixed an issue where width and height in svg icons containing `rect` elements were overridden by the CSS reset. #TINY-4408
- Fixed an issue where uploading images with `images_reuse_filename` enabled and that included a query parameter would generate an invalid URL. #TINY-4638
- Fixed the `closeButton` property not working when opening notifications. #TINY-4674
- Fixed keyboard flicker when opening a context menu on mobile. #TINY-4540
- Fixed issue where plus icon svg contained strokes. #TINY-4681

## 5.1.6 - 2020-01-28

### Fixed
- Fixed `readonly` mode not blocking all clicked links. #TINY-4572
- Fixed legacy font sizes being calculated inconsistently for the `FontSize` query command value. #TINY-4555
- Fixed changing a tables row from `Header` to `Body` incorrectly moving the row to the bottom of the table. #TINY-4593
- Fixed the context menu not showing in certain cases with hybrid devices. #TINY-4569
- Fixed the context menu opening in the wrong location when the target is the editor body. #TINY-4568
- Fixed the `image` plugin not respecting the `automatic_uploads` setting when uploading local images. #TINY-4287
- Fixed security issue related to parsing HTML comments and CDATA. #TINY-4544

## 5.1.5 - 2019-12-19

### Fixed
- Fixed the UI not working with hybrid devices that accept both touch and mouse events. #TNY-4521
- Fixed the `charmap` dialog initially focusing the first tab of the dialog instead of the search input field. #TINY-4342
- Fixed an exception being raised when inserting content if the caret was directly before or after a `contenteditable="false"` element. #TINY-4528
- Fixed a bug with pasting image URLs when paste as text is enabled. #TINY-4523

## 5.1.4 - 2019-12-11

### Fixed
- Fixed dialog contents disappearing when clicking a checkbox for right-to-left languages. #TINY-4518
- Fixed the `legacyoutput` plugin registering legacy formats after editor initialization, causing legacy content to be stripped on the initial load. #TINY-4447
- Fixed search and replace not cycling through results when searching using special characters. #TINY-4506
- Fixed the `visualchars` plugin converting HTML-like text to DOM elements in certain cases. #TINY-4507
- Fixed an issue with the `paste` plugin not sanitizing content in some cases. #TINY-4510
- Fixed HTML comments incorrectly being parsed in certain cases. #TINY-4511

## 5.1.3 - 2019-12-04

### Fixed
- Fixed sticky toolbar not undocking when fullscreen mode is activated. #TINY-4390
- Fixed the "Current Window" target not applying when updating links using the link dialog. #TINY-4063
- Fixed disabled menu items not highlighting when focused. #TINY-4339
- Fixed touch events passing through dialog collection items to the content underneath on Android devices. #TINY-4431
- Fixed keyboard navigation of the Help dialog's Keyboard Navigation tab. #TINY-4391
- Fixed search and replace dialog disappearing when finding offscreen matches on iOS devices. #TINY-4350
- Fixed performance issues where sticky toolbar was jumping while scrolling on slower browsers. #TINY-4475

## 5.1.2 - 2019-11-19

### Fixed
- Fixed desktop touch devices using `mobile` configuration overrides. #TINY-4345
- Fixed unable to disable the new scrolling toolbar feature. #TINY-4345
- Fixed touch events passing through any pop-up items to the content underneath on Android devices. #TINY-4367
- Fixed the table selector handles throwing JavaScript exceptions for non-table selections. #TINY-4338
- Fixed `cut` operations not removing selected content on Android devices when the `paste` plugin is enabled. #TINY-4362
- Fixed inline toolbar not constrained to the window width by default. #TINY-4314
- Fixed context toolbar split button chevrons pointing right when they should be pointing down. #TINY-4257
- Fixed unable to access the dialog footer in tabbed dialogs on small screens. #TINY-4360
- Fixed mobile table selectors were hard to select with touch by increasing the size. #TINY-4366
- Fixed mobile table selectors moving when moving outside the editor. #TINY-4366
- Fixed inline toolbars collapsing when using sliding toolbars. #TINY-4389
- Fixed block textpatterns not treating NBSPs as spaces. #TINY-4378
- Fixed backspace not merging blocks when the last element in the preceding block was a `contenteditable="false"` element. #TINY-4235
- Fixed toolbar buttons that only contain text labels overlapping on mobile devices. #TINY-4395
- Fixed quickbars quickimage picker not working on mobile. #TINY-4377
- Fixed fullscreen not resizing in an iOS WKWebView component. #TINY-4413

## 5.1.1 - 2019-10-28

### Fixed
- Fixed font formats containing spaces being wrapped in `&quot;` entities instead of single quotes. #TINY-4275
- Fixed alert and confirm dialogs losing focus when clicked. #TINY-4248
- Fixed clicking outside a modal dialog focusing on the document body. #TINY-4249
- Fixed the context toolbar not hiding when scrolled out of view. #TINY-4265

## 5.1.0 - 2019-10-17

### Added
- Added touch selector handles for table selections on touch devices. #TINY-4097
- Added border width field to Table Cell dialog. #TINY-4028
- Added touch event listener to media plugin to make embeds playable. #TINY-4093
- Added oxide styling options to notifications and tweaked the default variables. #TINY-4153
- Added additional padding to split button chevrons on touch devices, to make them easier to interact with. #TINY-4223
- Added new platform detection functions to `Env` and deprecated older detection properties. #TINY-4184
- Added `inputMode` config field to specify inputmode attribute of `input` dialog components. #TINY-4062
- Added new `inputMode` property to relevant plugins/dialogs. #TINY-4102
- Added new `toolbar_sticky` setting to allow the iframe menubar/toolbar to stick to the top of the window when scrolling. #TINY-3982

### Changed
- Changed default setting for `toolbar_drawer` to `floating`. #TINY-3634
- Changed mobile phones to use the `silver` theme by default. #TINY-3634
- Changed some editor settings to default to `false` on touch devices:
  - `menubar`(phones only). #TINY-4077
  - `table_grid`. #TINY-4075
  - `resize`. #TINY-4157
  - `object_resizing`. #TINY-4157
- Changed toolbars and context toolbars to sidescroll on mobile. #TINY-3894 #TINY-4107
- Changed context menus to render as horizontal menus on touch devices. #TINY-4107
- Changed the editor to use the `VisualViewport` API of the browser where possible. #TINY-4078
- Changed visualblocks toolbar button icon and renamed `paragraph` icon to `visualchars`. #TINY-4074
- Changed Oxide default for `@toolbar-button-chevron-color` to follow toolbar button icon color. #TINY-4153
- Changed the `urlinput` dialog component to use the `url` type attribute. #TINY-4102

### Fixed
- Fixed Safari desktop visual viewport fires resize on fullscreen breaking the restore function. #TINY-3976
- Fixed scroll issues on mobile devices. #TINY-3976
- Fixed context toolbar unable to refresh position on iOS12. #TINY-4107
- Fixed ctrl+left click not opening links on readonly mode and the preview dialog. #TINY-4138
- Fixed Slider UI component not firing `onChange` event on touch devices. #TINY-4092
- Fixed notifications overlapping instead of stacking. #TINY-3478
- Fixed inline dialogs positioning incorrectly when the page is scrolled. #TINY-4018
- Fixed inline dialogs and menus not repositioning when resizing. #TINY-3227
- Fixed inline toolbar incorrectly stretching to the full width when a width value was provided. #TINY-4066
- Fixed menu chevrons color to follow the menu text color. #TINY-4153
- Fixed table menu selection grid from staying black when using dark skins, now follows border color. #TINY-4153
- Fixed Oxide using the wrong text color variable for menubar button focused state. #TINY-4146
- Fixed the autoresize plugin not keeping the selection in view when resizing. #TINY-4094
- Fixed textpattern plugin throwing exceptions when using `forced_root_block: false`. #TINY-4172
- Fixed missing CSS fill styles for toolbar button icon active state. #TINY-4147
- Fixed an issue where the editor selection could end up inside a short ended element (such as `br`). #TINY-3999
- Fixed browser selection being lost in inline mode when opening split dropdowns. #TINY-4197
- Fixed backspace throwing an exception when using `forced_root_block: false`. #TINY-4099
- Fixed floating toolbar drawer expanding outside the bounds of the editor. #TINY-3941
- Fixed the autocompleter not activating immediately after a `br` or `contenteditable=false` element. #TINY-4194
- Fixed an issue where the autocompleter would incorrectly close on IE 11 in certain edge cases. #TINY-4205

## 5.0.16 - 2019-09-24

### Added
- Added new `referrer_policy` setting to add the `referrerpolicy` attribute when loading scripts or stylesheets. #TINY-3978
- Added a slight background color to dialog tab links when focused to aid keyboard navigation. #TINY-3877

### Fixed
- Fixed media poster value not updating on change. #TINY-4013
- Fixed openlink was not registered as a toolbar button. #TINY-4024
- Fixed failing to initialize if a script tag was used inside a SVG. #TINY-4087
- Fixed double top border showing on toolbar without menubar when toolbar_drawer is enabled. #TINY-4118
- Fixed unable to drag inline dialogs to the bottom of the screen when scrolled. #TINY-4154
- Fixed notifications appearing on top of the toolbar when scrolled in inline mode. #TINY-4159
- Fixed notifications displaying incorrectly on IE 11. #TINY-4169

## 5.0.15 - 2019-09-02

### Added
- Added a dark `content_css` skin to go with the dark UI skin. #TINY-3743

### Changed
- Changed the enabled state on toolbar buttons so they don't get the hover effect. #TINY-3974

### Fixed
- Fixed missing CSS active state on toolbar buttons. #TINY-3966
- Fixed `onChange` callback not firing for the colorinput dialog component. #TINY-3968
- Fixed context toolbars not showing in fullscreen mode. #TINY-4023

## 5.0.14 - 2019-08-19

### Added
- Added an API to reload the autocompleter menu with additional fetch metadata #MENTIONS-17

### Fixed
- Fixed missing toolbar button border styling options. #TINY-3965
- Fixed image upload progress notification closing before the upload is complete. #TINY-3963
- Fixed inline dialogs not closing on escape when no dialog component is in focus. #TINY-3936
- Fixed plugins not being filtered when defaulting to mobile on phones. #TINY-3537
- Fixed toolbar more drawer showing the content behind it when transitioning between opened and closed states. #TINY-3878
- Fixed focus not returning to the dialog after pressing the "Replace all" button in the search and replace dialog. #TINY-3961

### Removed
- Removed Oxide variable `@menubar-select-disabled-border-color` and replaced it with `@menubar-select-disabled-border`. #TINY-3965

## 5.0.13 - 2019-08-06

### Changed
- Changed modal dialogs to prevent dragging by default and added new `draggable_modal` setting to restore dragging. #TINY-3873
- Changed the nonbreaking plugin to insert nbsp characters wrapped in spans to aid in filtering. This can be disabled using the `nonbreaking_wrap` setting. #TINY-3647
- Changed backspace behaviour in lists to outdent nested list items when the cursor is at the start of the list item. #TINY-3651

### Fixed
- Fixed sidebar growing beyond editor bounds in IE 11. #TINY-3937
- Fixed issue with being unable to keyboard navigate disabled toolbar buttons. #TINY-3350
- Fixed issues with backspace and delete in nested contenteditable true and false elements. #TINY-3868
- Fixed issue with losing keyboard navigation in dialogs due to disabled buttons. #TINY-3914
- Fixed `MouseEvent.mozPressure is deprecated` warning in Firefox. #TINY-3919
- Fixed `default_link_target` not being respected when `target_list` is disabled. #TINY-3757
- Fixed mobile plugin filter to only apply to the mobile theme, rather than all mobile platforms. #TINY-3405
- Fixed focus switching to another editor during mode changes. #TINY-3852
- Fixed an exception being thrown when clicking on an uninitialized inline editor. #TINY-3925
- Fixed unable to keyboard navigate to dialog menu buttons. #TINY-3933
- Fixed dialogs being able to be dragged outside the window viewport. #TINY-3787
- Fixed inline dialogs appearing above modal dialogs. #TINY-3932

## 5.0.12 - 2019-07-18

### Added
- Added ability to utilize UI dialog panels inside other panels. #TINY-3305
- Added help dialog tab explaining keyboard navigation of the editor. #TINY-3603

### Changed
- Changed the "Find and Replace" design to an inline dialog. #TINY-3054

### Fixed
- Fixed issue where autolink spacebar event was not being fired on Edge. #TINY-3891
- Fixed table selection missing the background color. #TINY-3892
- Fixed removing shortcuts not working for function keys. #TINY-3871
- Fixed non-descriptive UI component type names. #TINY-3349
- Fixed UI registry components rendering as the wrong type when manually specifying a different type. #TINY-3385
- Fixed an issue where dialog checkbox, input, selectbox, textarea and urlinput components couldn't be disabled. #TINY-3708
- Fixed the context toolbar not using viable screen space in inline/distraction free mode. #TINY-3717
- Fixed the context toolbar overlapping the toolbar in various conditions. #TINY-3205
- Fixed IE11 edge case where items were being inserted into the wrong location. #TINY-3884

## 5.0.11 - 2019-07-04

### Fixed
- Fixed packaging errors caused by a rollup treeshaking bug (https://github.com/rollup/rollup/issues/2970). #TINY-3866
- Fixed the customeditor component not able to get data from the dialog api. #TINY-3866
- Fixed collection component tooltips not being translated. #TINY-3855

## 5.0.10 - 2019-07-02

### Added
- Added support for all HTML color formats in `color_map` setting. #TINY-3837

### Changed
- Changed backspace key handling to outdent content in appropriate circumstances. #TINY-3685
- Changed default palette for forecolor and backcolor to include some lighter colors suitable for highlights. #TINY-2865
- Changed the search and replace plugin to cycle through results. #TINY-3800

### Fixed
- Fixed inconsistent types causing some properties to be unable to be used in dialog components. #TINY-3778
- Fixed an issue in the Oxide skin where dialog content like outlines and shadows were clipped because of overflow hidden. #TINY-3566
- Fixed the search and replace plugin not resetting state when changing the search query. #TINY-3800
- Fixed backspace in lists not creating an undo level. #TINY-3814
- Fixed the editor to cancel loading in quirks mode where the UI is not supported. #TINY-3391
- Fixed applying fonts not working when the name contained spaces and numbers. #TINY-3801
- Fixed so that initial content is retained when initializing on list items. #TINY-3796
- Fixed inefficient font name and font size current value lookup during rendering. #TINY-3813
- Fixed mobile font copied into the wrong folder for the oxide-dark skin. #TINY-3816
- Fixed an issue where resizing the width of tables would produce inaccurate results. #TINY-3827
- Fixed a memory leak in the Silver theme. #TINY-3797
- Fixed alert and confirm dialogs using incorrect markup causing inconsistent padding. #TINY-3835
- Fixed an issue in the Table plugin with `table_responsive_width` not enforcing units when resizing. #TINY-3790
- Fixed leading, trailing and sequential spaces being lost when pasting plain text. #TINY-3726
- Fixed exception being thrown when creating relative URIs. #TINY-3851
- Fixed focus is no longer set to the editor content during mode changes unless the editor already had focus. #TINY-3852

## 5.0.9 - 2019-06-26

### Fixed
- Fixed print plugin not working in Firefox. #TINY-3834

## 5.0.8 - 2019-06-18

### Added
- Added back support for multiple toolbars. #TINY-2195
- Added support for .m4a files to the media plugin. #TINY-3750
- Added new base_url and suffix editor init options. #TINY-3681

### Fixed
- Fixed incorrect padding for select boxes with visible values. #TINY-3780
- Fixed selection incorrectly changing when programmatically setting selection on contenteditable false elements. #TINY-3766
- Fixed sidebar background being transparent. #TINY-3727
- Fixed the build to remove duplicate iife wrappers. #TINY-3689
- Fixed bogus autocompleter span appearing in content when the autocompleter menu is shown. #TINY-3752
- Fixed toolbar font size select not working with legacyoutput plugin. #TINY-2921
- Fixed the legacyoutput plugin incorrectly aligning images. #TINY-3660
- Fixed remove color not working when using the legacyoutput plugin. #TINY-3756
- Fixed the font size menu applying incorrect sizes when using the legacyoutput plugin. #TINY-3773
- Fixed scrollIntoView not working when the parent window was out of view. #TINY-3663
- Fixed the print plugin printing from the wrong window in IE11. #TINY-3762
- Fixed content CSS loaded over CORS not loading in the preview plugin with content_css_cors enabled. #TINY-3769
- Fixed the link plugin missing the default "None" option for link list. #TINY-3738
- Fixed small dot visible with menubar and toolbar disabled in inline mode. #TINY-3623
- Fixed space key properly inserts a nbsp before/after block elements. #TINY-3745
- Fixed native context menu not showing with images in IE11. #TINY-3392
- Fixed inconsistent browser context menu image selection. #TINY-3789

## 5.0.7 - 2019-06-05

### Added
- Added new toolbar button and menu item for inserting tables via dialog. #TINY-3636
- Added new API for adding/removing/changing tabs in the Help dialog. #TINY-3535
- Added highlighting of matched text in autocompleter items. #TINY-3687
- Added the ability for autocompleters to work with matches that include spaces. #TINY-3704
- Added new `imagetools_fetch_image` callback to allow custom implementations for cors loading of images. #TINY-3658
- Added `'http'` and `https` options to `link_assume_external_targets` to prepend `http://` or `https://` prefixes when URL does not contain a protocol prefix. Patch contributed by francoisfreitag. #GH-4335

### Changed
- Changed annotations navigation to work the same as inline boundaries. #TINY-3396
- Changed tabpanel API by adding a `name` field and changing relevant methods to use it. #TINY-3535

### Fixed
- Fixed text color not updating all color buttons when choosing a color. #TINY-3602
- Fixed the autocompleter not working with fragmented text. #TINY-3459
- Fixed the autosave plugin no longer overwrites window.onbeforeunload. #TINY-3688
- Fixed infinite loop in the paste plugin when IE11 takes a long time to process paste events. Patch contributed by lRawd. #GH-4987
- Fixed image handle locations when using `fixed_toolbar_container`. Patch contributed by t00. #GH-4966
- Fixed the autoresize plugin not firing `ResizeEditor` events. #TINY-3587
- Fixed editor in fullscreen mode not extending to the bottom of the screen. #TINY-3701
- Fixed list removal when pressing backspace after the start of the list item. #TINY-3697
- Fixed autocomplete not triggering from compositionend events. #TINY-3711
- Fixed `file_picker_callback` could not set the caption field on the insert image dialog. #TINY-3172
- Fixed the autocompleter menu showing up after a selection had been made. #TINY-3718
- Fixed an exception being thrown when a file or number input has focus during initialization. Patch contributed by t00. #GH-2194

## 5.0.6 - 2019-05-22

### Added
- Added `icons_url` editor settings to enable icon packs to be loaded from a custom url. #TINY-3585
- Added `image_uploadtab` editor setting to control the visibility of the upload tab in the image dialog. #TINY-3606
- Added new api endpoints to the wordcount plugin and improved character count logic. #TINY-3578

### Changed
- Changed plugin, language and icon loading errors to log in the console instead of a notification. #TINY-3585

### Fixed
- Fixed the textpattern plugin not working with fragmented text. #TINY-3089
- Fixed various toolbar drawer accessibility issues and added an animation. #TINY-3554
- Fixed issues with selection and ui components when toggling readonly mode. #TINY-3592
- Fixed so readonly mode works with inline editors. #TINY-3592
- Fixed docked inline toolbar positioning when scrolled. #TINY-3621
- Fixed initial value not being set on bespoke select in quickbars and toolbar drawer. #TINY-3591
- Fixed so that nbsp entities aren't trimmed in white-space: pre-line elements. #TINY-3642
- Fixed `mceInsertLink` command inserting spaces instead of url encoded characters. #GH-4990
- Fixed text content floating on top of dialogs in IE11. #TINY-3640

## 5.0.5 - 2019-05-09

### Added
- Added menu items to match the forecolor/backcolor toolbar buttons. #TINY-2878
- Added default directionality based on the configured language. #TINY-2621
- Added styles, icons and tests for rtl mode. #TINY-2621

### Fixed
- Fixed autoresize not working with floating elements or when media elements finished loading. #TINY-3545
- Fixed incorrect vertical caret positioning in IE 11. #TINY-3188
- Fixed submenu anchoring hiding overflowed content. #TINY-3564

### Removed
- Removed unused and hidden validation icons to avoid displaying phantom tooltips. #TINY-2329

## 5.0.4 - 2019-04-23

### Added
- Added back URL dialog functionality, which is now available via `editor.windowManager.openUrl()`. #TINY-3382
- Added the missing throbber functionality when calling `editor.setProgressState(true)`. #TINY-3453
- Added function to reset the editor content and undo/dirty state via `editor.resetContent()`. #TINY-3435
- Added the ability to set menu buttons as active. #TINY-3274
- Added `editor.mode` API, featuring a custom editor mode API. #TINY-3406
- Added better styling to floating toolbar drawer. #TINY-3479
- Added the new premium plugins to the Help dialog plugins tab. #TINY-3496
- Added the linkchecker context menu items to the default configuration. #TINY-3543

### Fixed
- Fixed image context menu items showing on placeholder images. #TINY-3280
- Fixed dialog labels and text color contrast within notifications/alert banners to satisfy WCAG 4.5:1 contrast ratio for accessibility. #TINY-3351
- Fixed selectbox and colorpicker items not being translated. #TINY-3546
- Fixed toolbar drawer sliding mode to correctly focus the editor when tabbing via keyboard navigation. #TINY-3533
- Fixed positioning of the styleselect menu in iOS while using the mobile theme. #TINY-3505
- Fixed the menubutton `onSetup` callback to be correctly executed when rendering the menu buttons. #TINY-3547
- Fixed `default_link_target` setting to be correctly utilized when creating a link. #TINY-3508
- Fixed colorpicker floating marginally outside its container. #TINY-3026
- Fixed disabled menu items displaying as active when hovered. #TINY-3027

### Removed
- Removed redundant mobile wrapper. #TINY-3480

## 5.0.3 - 2019-03-19

### Changed
- Changed empty nested-menu items within the style formats menu to be disabled or hidden if the value of `style_formats_autohide` is `true`. #TINY-3310
- Changed the entire phrase 'Powered by Tiny' in the status bar to be a link instead of just the word 'Tiny'. #TINY-3366
- Changed `formatselect`, `styleselect` and `align` menus to use the `mceToggleFormat` command internally. #TINY-3428

### Fixed
- Fixed toolbar keyboard navigation to work as expected when `toolbar_drawer` is configured. #TINY-3432
- Fixed text direction buttons to display the correct pressed state in selections that have no explicit `dir` property. #TINY-3138
- Fixed the mobile editor to clean up properly when removed. #TINY-3445
- Fixed quickbar toolbars to add an empty box to the screen when it is set to `false`. #TINY-3439
- Fixed an issue where pressing the **Delete/Backspace** key at the edge of tables was creating incorrect selections. #TINY-3371
- Fixed an issue where dialog collection items (emoticon and special character dialogs) couldn't be selected with touch devices. #TINY-3444
- Fixed a type error introduced in TinyMCE version 5.0.2 when calling `editor.getContent()` with nested bookmarks. #TINY-3400
- Fixed an issue that prevented default icons from being overridden. #TINY-3449
- Fixed an issue where **Home/End** keys wouldn't move the caret correctly before or after `contenteditable=false` inline elements. #TINY-2995
- Fixed styles to be preserved in IE 11 when editing via the `fullpage` plugin. #TINY-3464
- Fixed the `link` plugin context toolbar missing the open link button. #TINY-3461
- Fixed inconsistent dialog component spacing. #TINY-3436

## 5.0.2 - 2019-03-05

### Added
- Added presentation and document presets to `htmlpanel` dialog component. #TINY-2694
- Added missing fixed_toolbar_container setting has been reimplemented in the Silver theme. #TINY-2712
- Added a new toolbar setting `toolbar_drawer` that moves toolbar groups which overflow the editor width into either a `sliding` or `floating` toolbar section. #TINY-2874

### Changed
- Updated the build process to include package lock files in the dev distribution archive. #TINY-2870

### Fixed
- Fixed inline dialogs did not have aria attributes. #TINY-2694
- Fixed default icons are now available in the UI registry, allowing use outside of toolbar buttons. #TINY-3307
- Fixed a memory leak related to select toolbar items. #TINY-2874
- Fixed a memory leak due to format changed listeners that were never unbound. #TINY-3191
- Fixed an issue where content may have been lost when using permanent bookmarks. #TINY-3400
- Fixed the quicklink toolbar button not rendering in the quickbars plugin. #TINY-3125
- Fixed an issue where menus were generating invalid HTML in some cases. #TINY-3323
- Fixed an issue that could cause the mobile theme to show a blank white screen when the editor was inside an `overflow:hidden` element. #TINY-3407
- Fixed mobile theme using a transparent background and not taking up the full width on iOS. #TINY-3414
- Fixed the template plugin dialog missing the description field. #TINY-3337
- Fixed input dialog components using an invalid default type attribute. #TINY-3424
- Fixed an issue where backspace/delete keys after/before pagebreak elements wouldn't move the caret. #TINY-3097
- Fixed an issue in the table plugin where menu items and toolbar buttons weren't showing correctly based on the selection. #TINY-3423
- Fixed inconsistent button focus styles in Firefox. #TINY-3377
- Fixed the resize icon floating left when all status bar elements were disabled. #TINY-3340
- Fixed the resize handle to not show in fullscreen mode. #TINY-3404

## 5.0.1 - 2019-02-21

### Added
- Added H1-H6 toggle button registration to the silver theme. #TINY-3070
- Added code sample toolbar button will now toggle on when the cursor is in a code section. #TINY-3040
- Added new settings to the emoticons plugin to allow additional emoticons to be added. #TINY-3088

### Fixed
- Fixed an issue where adding links to images would replace the image with text. #TINY-3356
- Fixed an issue where the inline editor could use fractional pixels for positioning. #TINY-3202
- Fixed an issue where uploading non-image files in the Image Plugin upload tab threw an error. #TINY-3244
- Fixed an issue in the media plugin that was causing the source url and height/width to be lost in certain circumstances. #TINY-2858
- Fixed an issue with the Context Toolbar not being removed when clicking outside of the editor. #TINY-2804
- Fixed an issue where clicking 'Remove link' wouldn't remove the link in certain circumstances. #TINY-3199
- Fixed an issue where the media plugin would fail when parsing dialog data. #TINY-3218
- Fixed an issue where retrieving the selected content as text didn't create newlines. #TINY-3197
- Fixed incorrect keyboard shortcuts in the Help dialog for Windows. #TINY-3292
- Fixed an issue where JSON serialization could produce invalid JSON. #TINY-3281
- Fixed production CSS including references to source maps. #TINY-3920
- Fixed development CSS was not included in the development zip. #TINY-3920
- Fixed the autocompleter matches predicate not matching on the start of words by default. #TINY-3306
- Fixed an issue where the page could be scrolled with modal dialogs open. #TINY-2252
- Fixed an issue where autocomplete menus would show an icon margin when no items had icons. #TINY-3329
- Fixed an issue in the quickbars plugin where images incorrectly showed the text selection toolbar. #TINY-3338
- Fixed an issue that caused the inline editor to fail to render when the target element already had focus. #TINY-3353

### Removed
- Removed paste as text notification banner and paste_plaintext_inform setting. #POW-102

## 5.0.0 - 2019-02-04

Full documentation for the version 5 features and changes is available at https://www.tiny.cloud/docs/tinymce/5/release-notes/release-notes50/

### Added
- Added links and registered names with * to denote premium plugins in Plugins tab of Help dialog. #TINY-3223

### Changed
- Changed Tiny 5 mobile skin to look more uniform with desktop. #TINY-2650
- Blacklisted table, th and td as inline editor target. #TINY-717

### Fixed
- Fixed an issue where tab panel heights weren't sizing properly on smaller screens and weren't updating on resize. #TINY-3242
- Fixed image tools not having any padding between the label and slider. #TINY-3220
- Fixed context toolbar toggle buttons not showing the correct state. #TINY-3022
- Fixed missing separators in the spellchecker context menu between the suggestions and actions. #TINY-3217
- Fixed notification icon positioning in alert banners. #TINY-2196
- Fixed a typo in the word count plugin name. #TINY-3062
- Fixed charmap and emoticons dialogs not having a primary button. #TINY-3233
- Fixed an issue where resizing wouldn't work correctly depending on the box-sizing model. #TINY-3278

## 5.0.0-rc-2 - 2019-01-22

### Added
- Added screen reader accessibility for sidebar and statusbar. #TINY-2699

### Changed
- Changed formatting menus so they are registered and made the align toolbar button use an icon instead of text. #TINY-2880
- Changed checkboxes to use a boolean for its state, instead of a string. #TINY-2848
- Updated the textpattern plugin to properly support nested patterns and to allow running a command with a value for a pattern with a start and an end. #TINY-2991
- Updated Emoticons and Charmap dialogs to be screen reader accessible. #TINY-2693

### Fixed
- Fixed the link dialog such that it will now retain class attributes when updating links. #TINY-2825
- Fixed "Find and replace" not showing in the "Edit" menu by default. #TINY-3061
- Fixed dropdown buttons missing the 'type' attribute, which could cause forms to be incorrectly submitted. #TINY-2826
- Fixed emoticon and charmap search not returning expected results in certain cases. #TINY-3084
- Fixed blank rel_list values throwing an exception in the link plugin. #TINY-3149

### Removed
- Removed unnecessary 'flex' and unused 'colspan' properties from the new dialog APIs. #TINY-2973

## 5.0.0-rc-1 - 2019-01-08

### Added
- Added editor settings functionality to specify title attributes for toolbar groups. #TINY-2690
- Added icons instead of button text to improve Search and Replace dialog footer appearance. #TINY-2654
- Added `tox-dialog__table` instead of `mce-table-striped` class to enhance Help dialog appearance. #TINY-2360
- Added title attribute to iframes so, screen readers can announce iframe labels. #TINY-2692
- Added a wordcount menu item, that defaults to appearing in the tools menu. #TINY-2877

### Changed
- Updated the font select dropdown logic to try to detect the system font stack and show "System Font" as the font name. #TINY-2710
- Updated the autocompleter to only show when it has matched items. #TINY-2350
- Updated SizeInput labels to "Height" and "Width" instead of Dimensions. #TINY-2833
- Updated the build process to minify and generate ASCII only output for the emoticons database. #TINY-2744

### Fixed
- Fixed readonly mode not fully disabling editing content. #TINY-2287
- Fixed accessibility issues with the font select, font size, style select and format select toolbar dropdowns. #TINY-2713
- Fixed accessibility issues with split dropdowns. #TINY-2697
- Fixed the legacyoutput plugin to be compatible with TinyMCE 5.0. #TINY-2301
- Fixed icons not showing correctly in the autocompleter popup. #TINY-3029
- Fixed an issue where preview wouldn't show anything in Edge under certain circumstances. #TINY-3035
- Fixed the height being incorrectly calculated for the autoresize plugin. #TINY-2807

## 5.0.0-beta-1 - 2018-11-30

### Added
- Added a new `addNestedMenuItem()` UI registry function and changed all nested menu items to use the new registry functions. #TINY-2230
- Added title attribute to color swatch colors. #TINY-2669
- Added anchorbar component to anchor inline toolbar dialogs to instead of the toolbar. #TINY-2040
- Added support for toolbar<n> and toolbar array config options to be squashed into a single toolbar and not create multiple toolbars. #TINY-2195
- Added error handling for when forced_root_block config option is set to true. #TINY-2261
- Added functionality for the removed_menuitems config option. #TINY-2184
- Added the ability to use a string to reference menu items in menu buttons and submenu items. #TINY-2253

### Changed
- Changed the name of the "inlite" plugin to "quickbars". #TINY-2831
- Changed the background color icon to highlight background icon. #TINY-2258
- Changed Help dialog to be accessible to screen readers. #TINY-2687
- Changed the color swatch to save selected custom colors to local storage for use across sessions. #TINY-2722
- Changed `WindowManager` API - methods `getParams`, `setParams` and `getWindows`, and the legacy `windows` property, have been removed. `alert` and `confirm` dialogs are no longer tracked in the window list. #TINY-2603

### Fixed
- Fixed an inline mode issue where the save plugin upon saving can cause content loss. #TINY-2659
- Fixed an issue in IE 11 where calling selection.getContent() would return an empty string when the editor didn't have focus. #TINY-2325

### Removed
- Removed compat3x plugin. #TINY-2815

## 5.0.0-preview-4 - 2018-11-12

### Added
- Added width and height placeholder text to image and media dialog dimensions input. #AP-296
- Added the ability to keyboard navigate through menus, toolbars, sidebar and the status bar sequentially. #AP-381
- Added translation capability back to the editor's UI. #AP-282
- Added `label` component type for dialogs to group components under a label.

### Changed
- Changed the editor resize handle so that it should be disabled when the autoresize plugin is turned on. #AP-424
- Changed UI text for microcopy improvements. #TINY-2281

### Fixed
- Fixed distraction free plugin. #AP-470
- Fixed contents of the input field being selected on focus instead of just recieving an outline highlight. #AP-464
- Fixed styling issues with dialogs and menus in IE 11. #AP-456
- Fixed custom style format control not honoring custom formats. #AP-393
- Fixed context menu not appearing when clicking an image with a caption. #AP-382
- Fixed directionality of UI when using an RTL language. #AP-423
- Fixed page responsiveness with multiple inline editors. #AP-430
- Fixed empty toolbar groups appearing through invalid configuration of the `toolbar` property. #AP-450
- Fixed text not being retained when updating links through the link dialog. #AP-293
- Fixed edit image context menu, context toolbar and toolbar items being incorrectly enabled when selecting invalid images. #AP-323
- Fixed emoji type ahead being shown when typing URLs. #AP-366
- Fixed toolbar configuration properties incorrectly expecting string arrays instead of strings. #AP-342
- Fixed the block formatting toolbar item not showing a "Formatting" title when there is no selection. #AP-321
- Fixed clicking disabled toolbar buttons hiding the toolbar in inline mode. #AP-380
- Fixed `EditorResize` event not being fired upon editor resize. #AP-327
- Fixed tables losing styles when updating through the dialog. #AP-368
- Fixed context toolbar positioning to be more consistent near the edges of the editor. #AP-318
- Fixed table of contents plugin now works with v5 toolbar APIs correctly. #AP-347
- Fixed the `link_context_toolbar` configuration not disabling the context toolbar. #AP-458
- Fixed the link context toolbar showing incorrect relative links. #AP-435
- Fixed the alignment of the icon in alert banner dialog components. #TINY-2220
- Fixed the visual blocks and visual char menu options not displaying their toggled state. #TINY-2238
- Fixed the editor not displaying as fullscreen when toggled. #TINY-2237

### Removed
- Removed the tox-custom-editor class that was added to the wrapping element of codemirror. #TINY-2211

## 5.0.0-preview-3 - 2018-10-18

### Changed
- Changed editor layout to use modern CSS properties over manually calculating dimensions. #AP-324
- Changed `autoresize_min_height` and `autoresize_max_height` configurations to `min_height` and `max_height`. #AP-324
- Changed `Whole word` label in Search and Replace dialog to `Find whole words only`. #AP-387

### Fixed
- Fixed bugs with editor width jumping when resizing and the iframe not resizing to smaller than 150px in height. #AP-324
- Fixed mobile theme bug that prevented the editor from loading. #AP-404
- Fixed long toolbar groups extending outside of the editor instead of wrapping.
- Fixed dialog titles so they are now proper case. #AP-384
- Fixed color picker default to be #000000 instead of #ff00ff. #AP-216
- Fixed "match case" option on the Find and Replace dialog is no longer selected by default. #AP-298
- Fixed vertical alignment of toolbar icons. #DES-134
- Fixed toolbar icons not appearing on IE11. #DES-133

## 5.0.0-preview-2 - 2018-10-10

### Added
- Added swatch is now shown for colorinput fields, instead of the colorpicker directly. #AP-328
- Added fontformats and fontsizes menu items. #AP-390

### Changed
- Changed configuration of color options has been simplified to `color_map`, `color_cols`, and `custom_colors`. #AP-328
- Changed `height` configuration to apply to the editor frame (including menubar, toolbar, status bar) instead of the content area. #AP-324

### Fixed
- Fixed styleselect not updating the displayed item as the cursor moved. #AP-388
- Fixed preview iframe not expanding to the dialog size. #AP-252
- Fixed 'meta' shortcuts not translated into platform-specific text. #AP-270
- Fixed tabbed dialogs (Charmap and Emoticons) shrinking when no search results returned.
- Fixed a bug where alert banner icons were not retrieved from icon pack. #AP-330
- Fixed component styles to flex so they fill large dialogs. #AP-252
- Fixed editor flashing unstyled during load (still in progress). #AP-349

### Removed
- Removed `colorpicker` plugin, it is now in the theme. #AP-328
- Removed `textcolor` plugin, it is now in the theme. #AP-328

## 5.0.0-preview-1 - 2018-10-01

Developer preview 1.

Initial list of features and changes is available at https://www.tiny.cloud/docs/tinymce/5/release-notes/release-notes50/.

## 4.9.11 - 2020-07-13

### Fixed
- Fixed the `selection.setContent()` API not running parser filters. #TINY-4002
- Fixed content in an iframe element parsing as DOM elements instead of text content. #TINY-5943
- Fixed up and down keyboard navigation not working for inline `contenteditable="false"` elements. #TINY-6226

## 4.9.10 - 2020-04-23

### Fixed
- Fixed an issue where the editor selection could end up inside a short ended element (eg br). #TINY-3999
- Fixed a security issue related to CDATA sanitization during parsing. #TINY-4669
- Fixed `media` embed content not processing safely in some cases. #TINY-4857

## 4.9.9 - 2020-03-25

### Fixed
- Fixed the table selection not functioning correctly in Microsoft Edge 44 or higher. #TINY-3862
- Fixed the table resize handles not functioning correctly in Microsoft Edge 44 or higher. #TINY-4160
- Fixed the `forced_root_block_attrs` setting not applying attributes to new blocks consistently. #TINY-4564
- Fixed the editor failing to initialize if a script tag was used inside an SVG. #TINY-4087

## 4.9.8 - 2020-01-28

### Fixed
- Fixed the `mobile` theme failing to load due to a bundling issue. #TINY-4613
- Fixed security issue related to parsing HTML comments and CDATA. #TINY-4544

## 4.9.7 - 2019-12-19

### Fixed
- Fixed the `visualchars` plugin converting HTML-like text to DOM elements in certain cases. #TINY-4507
- Fixed an issue with the `paste` plugin not sanitizing content in some cases. #TINY-4510
- Fixed HTML comments incorrectly being parsed in certain cases. #TINY-4511

## 4.9.6 - 2019-09-02

### Fixed
- Fixed image browse button sometimes displaying the browse window twice. #TINY-3959

## 4.9.5 - 2019-07-02

### Changed
- Changed annotations navigation to work the same as inline boundaries. #TINY-3396

### Fixed
- Fixed the print plugin printing from the wrong window in IE11. #TINY-3762
- Fixed an exception being thrown when a file or number input has focus during initialization. Patch contributed by t00. #GH-2194
- Fixed positioning of the styleselect menu in iOS while using the mobile theme. #TINY-3505
- Fixed native context menu not showing with images in IE11. #TINY-3392
- Fixed selection incorrectly changing when programmatically setting selection on contenteditable false elements. #TINY-3766
- Fixed image browse button not working on touch devices. #TINY-3751
- Fixed so that nbsp entities aren't trimmed in white-space: pre-line elements. #TINY-3642
- Fixed space key properly inserts a nbsp before/after block elements. #TINY-3745
- Fixed infinite loop in the paste plugin when IE11 takes a long time to process paste events. Patch contributed by lRawd. #GH-4987

## 4.9.4 - 2019-03-20

### Fixed
- Fixed an issue where **Home/End** keys wouldn't move the caret correctly before or after `contenteditable=false` inline elements. #TINY-2995
- Fixed an issue where content may have been lost when using permanent bookmarks. #TINY-3400
- Fixed the mobile editor to clean up properly when removed. #TINY-3445
- Fixed an issue where retrieving the selected content as text didn't create newlines. #TINY-3197
- Fixed an issue where typing space between images would cause issues with nbsp not being inserted. #TINY-3346

## 4.9.3 - 2019-01-31

### Added
- Added a visualchars_default_state setting to the Visualchars Plugin. Patch contributed by mat3e.

### Fixed
- Fixed a bug where scrolling on a page with more than one editor would cause a ResizeWindow event to fire. #TINY-3247
- Fixed a bug where if a plugin threw an error during initialisation the whole editor would fail to load. #TINY-3243
- Fixed a bug where getContent would include bogus elements when valid_elements setting was set up in a specific way. #TINY-3213
- Fixed a bug where only a few function key names could be used when creating keyboard shortcuts. #TINY-3146
- Fixed a bug where it wasn't possible to enter spaces into an editor after pressing shift+enter. #TINY-3099
- Fixed a bug where no caret would be rendered after backspacing to a contenteditable false element. #TINY-2998
- Fixed a bug where deletion to/from indented lists would leave list fragments in the editor. #TINY-2981

## 4.9.2 - 2018-12-17

### Fixed
- Fixed a bug with pressing the space key on IE 11 would result in nbsp characters being inserted between words at the end of a block. #TINY-2996
- Fixed a bug where character composition using quote and space on US International keyboards would produce a space instead of a quote. #TINY-2999
- Fixed a bug where remove format wouldn't remove the inner most inline element in some situations. #TINY-2982
- Fixed a bug where outdenting an list item would affect attributes on other list items within the same list. #TINY-2971
- Fixed a bug where the DomParser filters wouldn't be applied for elements created when parsing invalid html. #TINY-2978
- Fixed a bug where setProgressState wouldn't automatically close floating ui elements like menus. #TINY-2896
- Fixed a bug where it wasn't possible to navigate out of a figcaption element using the arrow keys. #TINY-2894
- Fixed a bug where enter key before an image inside a link would remove the image. #TINY-2780

## 4.9.1 - 2018-12-04

### Added
- Added functionality to insert html to the replacement feature of the Textpattern Plugin. #TINY-2839

### Fixed
- Fixed a bug where `editor.selection.getContent({format: 'text'})` didn't work as expected in IE11 on an unfocused editor. #TINY-2862
- Fixed a bug in the Textpattern Plugin where the editor would get an incorrect selection after inserting a text pattern on Safari. #TINY-2838
- Fixed a bug where the space bar didn't work correctly in editors with the forced_root_block setting set to false. #TINY-2816

## 4.9.0 - 2018-11-27

### Added
- Added a replace feature to the Textpattern Plugin. #TINY-1908
- Added functionality to the Lists Plugin that improves the indentation logic. #TINY-1790

### Fixed
- Fixed a bug where it wasn't possible to delete/backspace when the caret was between a contentEditable=false element and a BR. #TINY-2372
- Fixed a bug where copying table cells without a text selection would fail to copy anything. #TINY-1789
- Implemented missing `autosave_restore_when_empty` functionality in the Autosave Plugin. Patch contributed by gzzo. #GH-4447
- Reduced insertion of unnecessary nonbreaking spaces in the editor. #TINY-1879

## 4.8.5 - 2018-10-30

### Added
- Added a content_css_cors setting to the editor that adds the crossorigin="anonymous" attribute to link tags added by the StyleSheetLoader. #TINY-1909

### Fixed
- Fixed a bug where trying to remove formatting with a collapsed selection range would throw an exception. #GH-4636
- Fixed a bug in the image plugin that caused updating figures to split contenteditable elements. #GH-4563
- Fixed a bug that was causing incorrect viewport calculations for fixed position UI elements. #TINY-1897
- Fixed a bug where inline formatting would cause the delete key to do nothing. #TINY-1900

## 4.8.4 - 2018-10-23

### Added
- Added support for the HTML5 `main` element. #TINY-1877

### Changed
- Changed the keyboard shortcut to move focus to contextual toolbars to Ctrl+F9. #TINY-1812

### Fixed
- Fixed a bug where content css could not be loaded from another domain. #TINY-1891
- Fixed a bug on FireFox where the cursor would get stuck between two contenteditable false inline elements located inside of the same block element divided by a BR. #TINY-1878
- Fixed a bug with the insertContent method where nonbreaking spaces would be inserted incorrectly. #TINY-1868
- Fixed a bug where the toolbar of the inline editor would not be visible in some scenarios. #TINY-1862
- Fixed a bug where removing the editor while more than one notification was open would throw an error. #TINY-1845
- Fixed a bug where the menubutton would be rendered on top of the menu if the viewport didn't have enough height. #TINY-1678
- Fixed a bug with the annotations api where annotating collapsed selections caused problems. #TBS-2449
- Fixed a bug where wbr elements were being transformed into whitespace when using the Paste Plugin's paste as text setting. #GH-4638
- Fixed a bug where the Search and Replace didn't replace spaces correctly. #GH-4632
- Fixed a bug with sublist items not persisting selection. #GH-4628
- Fixed a bug with mceInsertRawHTML command not working as expected. #GH-4625

## 4.8.3 - 2018-09-13

### Fixed
- Fixed a bug where the Wordcount Plugin didn't correctly count words within tables on IE11. #TINY-1770
- Fixed a bug where it wasn't possible to move the caret out of a table on IE11 and Firefox. #TINY-1682
- Fixed a bug where merging empty blocks didn't work as expected, sometimes causing content to be deleted. #TINY-1781
- Fixed a bug where the Textcolor Plugin didn't show the correct current color. #TINY-1810
- Fixed a bug where clear formatting with a collapsed selection would sometimes clear formatting from more content than expected. #TINY-1813 #TINY-1821
- Fixed a bug with the Table Plugin where it wasn't possible to keyboard navigate to the caption. #TINY-1818

## 4.8.2 - 2018-08-09

### Changed
- Moved annotator from "experimental" to "annotator" object on editor. #TBS-2398
- Improved the multiclick normalization across browsers. #TINY-1788

### Fixed
- Fixed a bug where running getSelectedBlocks with a collapsed selection between block elements would produce incorrect results. #TINY-1787
- Fixed a bug where the ScriptLoaders loadScript method would not work as expected in FireFox when loaded on the same page as a ShadowDOM polyfill. #TINY-1786
- Removed reference to ShadowDOM event.path as Blink based browsers now support event.composedPath. #TINY-1785
- Fixed a bug where a reference to localStorage would throw an "access denied" error in IE11 with strict security settings. #TINY-1782
- Fixed a bug where pasting using the toolbar button on an inline editor in IE11 would cause a looping behaviour. #TINY-1768

## 4.8.1 - 2018-07-26

### Fixed
- Fixed a bug where the content of inline editors was being cleaned on every call of `editor.save()`. #TINY-1783
- Fixed a bug where the arrow of the Inlite Theme toolbar was being rendered incorrectly in RTL mode. #TINY-1776
- Fixed a bug with the Paste Plugin where pasting after inline contenteditable false elements moved the caret to the end of the line. #TINY-1758

## 4.8.0 - 2018-06-27

### Added
- Added new "experimental" object in editor, with initial Annotator API. #TBS-2374

### Fixed
- Fixed a bug where deleting paragraphs inside of table cells would delete the whole table cell. #TINY-1759
- Fixed a bug in the Table Plugin where removing row height set on the row properties dialog did not update the table. #TINY-1730
- Fixed a bug with the font select toolbar item didn't update correctly. #TINY-1683
- Fixed a bug where all bogus elements would not be deleted when removing an inline editor. #TINY-1669

## 4.7.13 - 2018-05-16

### Added
- Added missing code menu item from the default menu config. #TINY-1648
- Added new align button for combining the separate align buttons into a menu button. #TINY-1652

### Fixed
- Fixed a bug where Edge 17 wouldn't be able to select images or tables. #TINY-1679
- Fixed issue where whitespace wasn't preserved when the editor was initialized on pre elements. #TINY-1649
- Fixed a bug with the fontselect dropdowns throwing an error if the editor was hidden in Firefox. #TINY-1664
- Fixed a bug where it wasn't possible to merge table cells on IE 11. #TINY-1671
- Fixed a bug where textcolor wasn't applying properly on IE 11 in some situations. #TINY-1663
- Fixed a bug where the justifyfull command state wasn't working correctly. #TINY-1677
- Fixed a bug where the styles wasn't updated correctly when resizing some tables. #TINY-1668

## 4.7.12 - 2018-05-03

### Added
- Added an option to filter out image svg data urls.
- Added support for html5 details and summary elements.

### Changed
- Changed so the mce-abs-layout-item css rule targets html instead of body. Patch contributed by nazar-pc.

### Fixed
- Fixed a bug where the "read" step on the mobile theme was still present on android mobile browsers.
- Fixed a bug where all images in the editor document would reload on any editor change.
- Fixed a bug with the Table Plugin where ObjectResized event wasn't being triggered on column resize.
- Fixed so the selection is set to the first suitable caret position after editor.setContent called.
- Fixed so links with xlink:href attributes are filtered correctly to prevent XSS.
- Fixed a bug on IE11 where pasting content into an inline editor initialized on a heading element would create new editable elements.
- Fixed a bug where readonly mode would not work as expected when the editor contained contentEditable=true elements.
- Fixed a bug where the Link Plugin would throw an error when used together with the webcomponents polyfill. Patch contributed by 4esnog.
- Fixed a bug where the "Powered by TinyMCE" branding link would break on XHTML pages. Patch contributed by tistre.
- Fixed a bug where the same id would be used in the blobcache for all pasted images. Patch contributed by thorn0.

## 4.7.11 - 2018-04-11

### Added
- Added a new imagetools_credentials_hosts option to the Imagetools Plugin.

### Fixed
- Fixed a bug where toggling a list containing empty LIs would throw an error. Patch contributed by bradleyke.
- Fixed a bug where applying block styles to a text with the caret at the end of the paragraph would select all text in the paragraph.
- Fixed a bug where toggling on the Spellchecker Plugin would trigger isDirty on the editor.
- Fixed a bug where it was possible to enter content into selection bookmark spans.
- Fixed a bug where if a non paragraph block was configured in forced_root_block the editor.getContent method would return incorrect values with an empty editor.
- Fixed a bug where dropdown menu panels stayed open and fixed in position when dragging dialog windows.
- Fixed a bug where it wasn't possible to extend table cells with the space button in Safari.
- Fixed a bug where the setupeditor event would thrown an error when using the Compat3x Plugin.
- Fixed a bug where an error was thrown in FontInfo when called on a detached element.

## 4.7.10 - 2018-04-03

### Added
- Added normalization of triple clicks across browsers in the editor.
- Added a `hasFocus` method to the editor that checks if the editor has focus.
- Added correct icon to the Nonbreaking Plugin menu item.

### Fixed
- Fixed so the `getContent`/`setContent` methods work even if the editor is not initialized.
- Fixed a bug with the Media Plugin where query strings were being stripped from youtube links.
- Fixed a bug where image styles were changed/removed when opening and closing the Image Plugin dialog.
- Fixed a bug in the Table Plugin where some table cell styles were not correctly added to the content html.
- Fixed a bug in the Spellchecker Plugin where it wasn't possible to change the spellchecker language.
- Fixed so the the unlink action in the Link Plugin has a menu item and can be added to the contextmenu.
- Fixed a bug where it wasn't possible to keyboard navigate to the start of an inline element on a new line within the same block element.
- Fixed a bug with the Text Color Plugin where if used with an inline editor located at the bottom of the screen the colorpicker could appear off screen.
- Fixed a bug with the UndoManager where undo levels were being added for nbzwsp characters.
- Fixed a bug with the Table Plugin where the caret would sometimes be lost when keyboard navigating up through a table.
- Fixed a bug where FontInfo.getFontFamily would throw an error when called on a removed editor.
- Fixed a bug in Firefox where undo levels were not being added correctly for some specific operations.
- Fixed a bug where initializing an inline editor inside of a table would make the whole table resizeable.
- Fixed a bug where the fake cursor that appears next to tables on Firefox was positioned incorrectly when switching to fullscreen.
- Fixed a bug where zwsp's weren't trimmed from the output from `editor.getContent({ format: 'text' })`.
- Fixed a bug where the fontsizeselect/fontselect toolbar items showed the body info rather than the first possible caret position info on init.
- Fixed a bug where it wasn't possible to select all content if the editor only contained an inline boundary element.
- Fixed a bug where `content_css` urls with query strings wasn't working.
- Fixed a bug in the Table Plugin where some table row styles were removed when changing other styles in the row properties dialog.

### Removed
- Removed the "read" step from the mobile theme.

## 4.7.9 - 2018-02-27

### Fixed
- Fixed a bug where the editor target element didn't get the correct style when removing the editor.

## 4.7.8 - 2018-02-26

### Fixed
- Fixed an issue with the Help Plugin where the menuitem name wasn't lowercase.
- Fixed an issue on MacOS where text and bold text did not have the same line-height in the autocomplete dropdown in the Link Plugin dialog.
- Fixed a bug where the "paste as text" option in the Paste Plugin didn't work.
- Fixed a bug where dialog list boxes didn't get positioned correctly in documents with scroll.
- Fixed a bug where the Inlite Theme didn't use the Table Plugin api to insert correct tables.
- Fixed a bug where the Inlite Theme panel didn't hide on blur in a correct way.
- Fixed a bug where placing the cursor before a table in Firefox would scroll to the bottom of the table.
- Fixed a bug where selecting partial text in table cells with rowspans and deleting would produce faulty tables.
- Fixed a bug where the Preview Plugin didn't work on Safari due to sandbox security.
- Fixed a bug where table cell selection using the keyboard threw an error.
- Fixed so the font size and font family doesn't toggle the text but only sets the selected format on the selected text.
- Fixed so the built-in spellchecking on Chrome and Safari creates an undo level when replacing words.

## 4.7.7 - 2018-02-19

### Added
- Added a border style selector to the advanced tab of the Image Plugin.
- Added better controls for default table inserted by the Table Plugin.
- Added new `table_responsive_width` option to the Table Plugin that controls whether to use pixel or percentage widths.

### Fixed
- Fixed a bug where the Link Plugin text didn't update when a URL was pasted using the context menu.
- Fixed a bug with the Spellchecker Plugin where using "Add to dictionary" in the context menu threw an error.
- Fixed a bug in the Media Plugin where the preview node for iframes got default width and height attributes that interfered with width/height styles.
- Fixed a bug where backslashes were being added to some font family names in Firefox in the fontselect toolbar item.
- Fixed a bug where errors would be thrown when trying to remove an editor that had not yet been fully initialized.
- Fixed a bug where the Imagetools Plugin didn't update the images atomically.
- Fixed a bug where the Fullscreen Plugin was throwing errors when being used on an inline editor.
- Fixed a bug where drop down menus weren't positioned correctly in inline editors on scroll.
- Fixed a bug with a semicolon missing at the end of the bundled javascript files.
- Fixed a bug in the Table Plugin with cursor navigation inside of tables where the cursor would sometimes jump into an incorrect table cells.
- Fixed a bug where indenting a table that is a list item using the "Increase indent" button would create a nested table.
- Fixed a bug where text nodes containing only whitespace were being wrapped by paragraph elements.
- Fixed a bug where whitespace was being inserted after br tags inside of paragraph tags.
- Fixed a bug where converting an indented paragraph to a list item would cause the list item to have extra padding.
- Fixed a bug where Copy/Paste in an editor with a lot of content would cause the editor to scroll to the top of the content in IE11.
- Fixed a bug with a memory leak in the DragHelper. Path contributed by ben-mckernan.
- Fixed a bug where the advanced tab in the Media Plugin was being shown even if it didn't contain anything. Patch contributed by gabrieeel.
- Fixed an outdated eventname in the EventUtils. Patch contributed by nazar-pc.
- Fixed an issue where the Json.parse function would throw an error when being used on a page with strict CSP settings.
- Fixed so you can place the curser before and after table elements within the editor in Firefox and Edge/IE.

## 4.7.6 - 2018-01-29

### Fixed
- Fixed a bug in the jquery integration where it threw an error saying that "global is not defined".
- Fixed a bug where deleting a table cell whose previous sibling was set to contenteditable false would create a corrupted table.
- Fixed a bug where highlighting text in an unfocused editor did not work correctly in IE11/Edge.
- Fixed a bug where the table resize handles were not being repositioned when activating the Fullscreen Plugin.
- Fixed a bug where the Imagetools Plugin dialog didn't honor editor RTL settings.
- Fixed a bug where block elements weren't being merged correctly if you deleted from after a contenteditable false element to the beginning of another block element.
- Fixed a bug where TinyMCE didn't work with module loaders like webpack.

## 4.7.5 - 2018-01-22

### Fixed
- Fixed bug with the Codesample Plugin where it wasn't possible to edit codesamples when the editor was in inline mode.
- Fixed bug where focusing on the status bar broke the keyboard navigation functionality.
- Fixed bug where an error would be thrown on Edge by the Table Plugin when pasting using the PowerPaste Plugin.
- Fixed bug in the Table Plugin where selecting row border style from the dropdown menu in advanced row properties would throw an error.
- Fixed bug with icons being rendered incorrectly on Chrome on Mac OS.
- Fixed bug in the Textcolor Plugin where the font color and background color buttons wouldn't trigger an ExecCommand event.
- Fixed bug in the Link Plugin where the url field wasn't forced LTR.
- Fixed bug where the Nonbreaking Plugin incorrectly inserted spaces into tables.
- Fixed bug with the inline theme where the toolbar wasn't repositioned on window resize.

## 4.7.4 - 2017-12-05

### Fixed
- Fixed bug in the Nonbreaking Plugin where the nonbreaking_force_tab setting was being ignored.
- Fixed bug in the Table Plugin where changing row height incorrectly converted column widths to pixels.
- Fixed bug in the Table Plugin on Edge and IE11 where resizing the last column after resizing the table would cause invalid column heights.
- Fixed bug in the Table Plugin where keyboard navigation was not normalized between browsers.
- Fixed bug in the Table Plugin where the colorpicker button would show even without defining the colorpicker_callback.
- Fixed bug in the Table Plugin where it wasn't possible to set the cell background color.
- Fixed bug where Firefox would throw an error when intialising an editor on an element that is hidden or not yet added to the DOM.
- Fixed bug where Firefox would throw an error when intialising an editor inside of a hidden iframe.

## 4.7.3 - 2017-11-23

### Added
- Added functionality to open the Codesample Plugin dialog when double clicking on a codesample. Patch contributed by dakuzen.

### Fixed
- Fixed bug where undo/redo didn't work correctly with some formats and caret positions.
- Fixed bug where the color picker didn't show up in Table Plugin dialogs.
- Fixed bug where it wasn't possible to change the width of a table through the Table Plugin dialog.
- Fixed bug where the Charmap Plugin couldn't insert some special characters.
- Fixed bug where editing a newly inserted link would not actually edit the link but insert a new link next to it.
- Fixed bug where deleting all content in a table cell made it impossible to place the caret into it.
- Fixed bug where the vertical alignment field in the Table Plugin cell properties dialog didn't do anything.
- Fixed bug where an image with a caption showed two sets of resize handles in IE11.
- Fixed bug where pressing the enter button inside of an h1 with contenteditable set to true would sometimes produce a p tag.
- Fixed bug with backspace not working as expected before a noneditable element.
- Fixed bug where operating on tables with invalid rowspans would cause an error to be thrown.
- Fixed so a real base64 representation of the image is available on the blobInfo that the images_upload_handler gets called with.
- Fixed so the image upload tab is available when the images_upload_handler is defined (and not only when the images_upload_url is defined).

## 4.7.2 - 2017-11-07

### Added
- Added newly rewritten Table Plugin.
- Added support for attributes with colon in valid_elements and addValidElements.
- Added support for dailymotion short url in the Media Plugin. Patch contributed by maat8.
- Added support for converting to half pt when converting font size from px to pt. Patch contributed by danny6514.
- Added support for location hash to the Autosave plugin to make it work better with SPAs using hash routing.
- Added support for merging table cells when pasting a table into another table.

### Changed
- Changed so the language packs are only loaded once. Patch contributed by 0xor1.
- Simplified the css for inline boundaries selection by switching to an attribute selector.

### Fixed
- Fixed bug where an error would be thrown on editor initialization if the window.getSelection() returned null.
- Fixed bug where holding down control or alt keys made the keyboard navigation inside an inline boundary not work as expected.
- Fixed bug where applying formats in IE11 produced extra, empty paragraphs in the editor.
- Fixed bug where the Word Count Plugin didn't count some mathematical operators correctly.
- Fixed bug where removing an inline editor removed the element that the editor had been initialized on.
- Fixed bug where setting the selection to the end of an editable container caused some formatting problems.
- Fixed bug where an error would be thrown sometimes when an editor was removed because of the selection bookmark was being stored asynchronously.
- Fixed a bug where an editor initialized on an empty list did not contain any valid cursor positions.
- Fixed a bug with the Context Menu Plugin and webkit browsers on Mac where right-clicking inside a table would produce an incorrect selection.
- Fixed bug where the Image Plugin constrain proportions setting wasn't working as expected.
- Fixed bug where deleting the last character in a span with decorations produced an incorrect element when typing.
- Fixed bug where focusing on inline editors made the toolbar flicker when moving between elements quickly.
- Fixed bug where the selection would be stored incorrectly in inline editors when the mouseup event was fired outside the editor body.
- Fixed bug where toggling bold at the end of an inline boundary would toggle off the whole word.
- Fixed bug where setting the skin to false would not stop the loading of some skin css files.
- Fixed bug in mobile theme where pinch-to-zoom would break after exiting the editor.
- Fixed bug where sublists of a fully selected list would not be switched correctly when changing list style.
- Fixed bug where inserting media by source would break the UndoManager.
- Fixed bug where inserting some content into the editor with a specific selection would replace some content incorrectly.
- Fixed bug where selecting all content with ctrl+a in IE11 caused problems with untoggling some formatting.
- Fixed bug where the Search and Replace Plugin left some marker spans in the editor when undoing and redoing after replacing some content.
- Fixed bug where the editor would not get a scrollbar when using the Fullscreen and Autoresize plugins together.
- Fixed bug where the font selector would stop working correctly after selecting fonts three times.
- Fixed so pressing the enter key inside of an inline boundary inserts a br after the inline boundary element.
- Fixed a bug where it wasn't possible to use tab navigation inside of a table that was inside of a list.
- Fixed bug where end_container_on_empty_block would incorrectly remove elements.
- Fixed bug where content_styles weren't added to the Preview Plugin iframe.
- Fixed so the beforeSetContent/beforeGetContent events are preventable.
- Fixed bug where changing height value in Table Plugin advanced tab didn't do anything.
- Fixed bug where it wasn't possible to remove formatting from content in beginning of table cell.

## 4.7.1 - 2017-10-09

### Fixed
- Fixed bug where theme set to false on an inline editor produced an extra div element after the target element.
- Fixed bug where the editor drag icon was misaligned with the branding set to false.
- Fixed bug where doubled menu items were not being removed as expected with the removed_menuitems setting.
- Fixed bug where the Table of contents plugin threw an error when initialized.
- Fixed bug where it wasn't possible to add inline formats to text selected right to left.
- Fixed bug where the paste from plain text mode did not work as expected.
- Fixed so the style previews do not set color and background color when selected.
- Fixed bug where the Autolink plugin didn't work as expected with some formats applied on an empty editor.
- Fixed bug where the Textpattern plugin were throwing errors on some patterns.
- Fixed bug where the Save plugin saved all editors instead of only the active editor. Patch contributed by dannoe.

## 4.7.0 - 2017-10-03

### Added
- Added new mobile ui that is specifically designed for mobile devices.

### Changed
- Updated the default skin to be more modern and white since white is preferred by most implementations.
- Restructured the default menus to be more similar to common office suites like Google Docs.

### Fixed
- Fixed so theme can be set to false on both inline and iframe editor modes.
- Fixed bug where inline editor would add/remove the visualblocks css multiple times.
- Fixed bug where selection wouldn't be properly restored when editor lost focus and commands where invoked.
- Fixed bug where toc plugin would generate id:s for headers even though a toc wasn't inserted into the content.
- Fixed bug where is wasn't possible to drag/drop contents within the editor if paste_data_images where set to true.
- Fixed bug where getParam and close in WindowManager would get the first opened window instead of the last opened window.
- Fixed bug where delete would delete between cells inside a table in Firefox.

## 4.6.7 - 2017-09-18

### Added
- Added some missing translations to Image, Link and Help plugins.

### Fixed
- Fixed bug where paste wasn't working in IOS.
- Fixed bug where the Word Count Plugin didn't count some mathematical operators correctly.
- Fixed bug where inserting a list in a table caused the cell to expand in height.
- Fixed bug where pressing enter in a list located inside of a table deleted list items instead of inserting new list item.
- Fixed bug where copy and pasting table cells produced inconsistent results.
- Fixed bug where initializing an editor with an ID of 'length' would throw an exception.
- Fixed bug where it was possible to split a non merged table cell.
- Fixed bug where copy and pasting a list with a very specific selection into another list would produce a nested list.
- Fixed bug where copy and pasting ordered lists sometimes produced unordered lists.
- Fixed bug where padded elements inside other elements would be treated as empty.
- Fixed so you can resize images inside a figure element.
- Fixed bug where an inline TinyMCE editor initialized on a table did not set selection on load in Chrome.
- Fixed the positioning of the inlite toolbar when the target element wasn't big enough to fit the toolbar.

## 4.6.6 - 2017-08-30

### Fixed
- Fixed so that notifications wrap long text content instead of bleeding outside the notification element.
- Fixed so the content_style css is added after the skin and custom stylesheets.
- Fixed bug where it wasn't possible to remove a table with the Cut button.
- Fixed bug where the center format wasn't getting the same font size as the other formats in the format preview.
- Fixed bug where the wordcount plugin wasn't counting hyphenated words correctly.
- Fixed bug where all content pasted into the editor was added to the end of the editor.
- Fixed bug where enter keydown on list item selection only deleted content and didn't create a new line.
- Fixed bug where destroying the editor while the content css was still loading caused error notifications on Firefox.
- Fixed bug where undoing cut operation in IE11 left some unwanted html in the editor content.
- Fixed bug where enter keydown would throw an error in IE11.
- Fixed bug where duplicate instances of an editor were added to the editors array when using the createEditor API.
- Fixed bug where the formatter applied formats on the wrong content when spellchecker was activated.
- Fixed bug where switching formats would reset font size on child nodes.
- Fixed bug where the table caption element weren't always the first descendant to the table tag.
- Fixed bug where pasting some content into the editor on chrome some newlines were removed.
- Fixed bug where it wasn't possible to remove a list if a list item was a table element.
- Fixed bug where copy/pasting partial selections of tables wouldn't produce a proper table.
- Fixed bug where the searchreplace plugin could not find consecutive spaces.
- Fixed bug where background color wasn't applied correctly on some partially selected contents.

## 4.6.5 - 2017-08-02

### Added
- Added new inline_boundaries_selector that allows you to specify the elements that should have boundaries.
- Added new local upload feature this allows the user to upload images directly from the image dialog.
- Added a new api for providing meta data for plugins. It will show up in the help dialog if it's provided.

### Fixed
- Fixed so that the notifications created by the notification manager are more screen reader accessible.
- Fixed bug where changing the list format on multiple selected lists didn't change all of the lists.
- Fixed bug where the nonbreaking plugin would insert multiple undo levels when pressing the tab key.
- Fixed bug where delete/backspace wouldn't render a caret when all editor contents where deleted.
- Fixed bug where delete/backspace wouldn't render a caret if the deleted element was a single contentEditable false element.
- Fixed bug where the wordcount plugin wouldn't count words correctly if word where typed after applying a style format.
- Fixed bug where the wordcount plugin would count mathematical formulas as multiple words for example 1+1=2.
- Fixed bug where formatting of triple clicked blocks on Chrome/Safari would result in styles being added outside the visual selection.
- Fixed bug where paste would add the contents to the end of the editor area when inline mode was used.
- Fixed bug where toggling off bold formatting on text entered in a new paragraph would add an extra line break.
- Fixed bug where autolink plugin would only produce a link on every other consecutive link on Firefox.
- Fixed bug where it wasn't possible to select all contents if the content only had one pre element.
- Fixed bug where sizzle would produce lagging behavior on some sites due to repaints caused by feature detection.
- Fixed bug where toggling off inline formats wouldn't include the space on selected contents with leading or trailing spaces.
- Fixed bug where the cut operation in UI wouldn't work in Chrome.
- Fixed bug where some legacy editor initialization logic would throw exceptions about editor settings not being defined.
- Fixed bug where it wasn't possible to apply text color to links if they where part of a non collapsed selection.
- Fixed bug where an exception would be thrown if the user selected a video element and then moved the focus outside the editor.
- Fixed bug where list operations didn't work if there where block elements inside the list items.
- Fixed bug where applying block formats to lists wrapped in block elements would apply to all elements in that wrapped block.

## 4.6.4 - 2017-06-13

### Fixed
- Fixed bug where the editor would move the caret when clicking on the scrollbar next to a content editable false block.
- Fixed bug where the text color select dropdowns wasn't placed correctly when they didn't fit the width of the screen.
- Fixed bug where the default editor line height wasn't working for mixed font size contents.
- Fixed bug where the content css files for inline editors were loaded multiple times for multiple editor instances.
- Fixed bug where the initial value of the font size/font family dropdowns wasn't displayed.
- Fixed bug where the I18n api was not supporting arrays as the translation replacement values.
- Fixed bug where chrome would display "The given range isn't in document." errors for invalid ranges passed to setRng.
- Fixed bug where the compat3x plugin wasn't working since the global tinymce references wasn't resolved correctly.
- Fixed bug where the preview plugin wasn't encoding the base url passed into the iframe contents producing a xss bug.
- Fixed bug where the dom parser/serializer wasn't handling some special elements like noframes, title and xmp.
- Fixed bug where the dom parser/serializer wasn't handling cdata sections with comments inside.
- Fixed bug where the editor would scroll to the top of the editable area if a dialog was closed in inline mode.
- Fixed bug where the link dialog would not display the right rel value if rel_list was configured.
- Fixed bug where the context menu would select images on some platforms but not others.
- Fixed bug where the filenames of images were not retained on dragged and drop into the editor from the desktop.
- Fixed bug where the paste plugin would misrepresent newlines when pasting plain text and having forced_root_block configured.
- Fixed so that the error messages for the imagetools plugin is more human readable.
- Fixed so the internal validate setting for the parser/serializer can't be set from editor initialization settings.

## 4.6.3 - 2017-05-30

### Fixed
- Fixed bug where the arrow keys didn't work correctly when navigating on nested inline boundary elements.
- Fixed bug where delete/backspace didn't work correctly on nested inline boundary elements.
- Fixed bug where image editing didn't work on subsequent edits of the same image.
- Fixed bug where charmap descriptions wouldn't properly wrap if they exceeded the width of the box.
- Fixed bug where the default image upload handler only accepted 200 as a valid http status code.
- Fixed so rel on target=_blank links gets forced with only noopener instead of both noopener and noreferrer.

## 4.6.2 - 2017-05-23

### Fixed
- Fixed bug where the SaxParser would run out of memory on very large documents.
- Fixed bug with formatting like font size wasn't applied to del elements.
- Fixed bug where various api calls would be throwing exceptions if they where invoked on a removed editor instance.
- Fixed bug where the branding position would be incorrect if the editor was inside a hidden tab and then later showed.
- Fixed bug where the color levels feature in the imagetools dialog wasn't working properly.
- Fixed bug where imagetools dialog wouldn't pre-load images from CORS domains, before trying to prepare them for editing.
- Fixed bug where the tab key would move the caret to the next table cell if being pressed inside a list inside a table.
- Fixed bug where the cut/copy operations would loose parent context like the current format etc.
- Fixed bug with format preview not working on invalid elements excluded by valid_elements.
- Fixed bug where blocks would be merged in incorrect order on backspace/delete.
- Fixed bug where zero length text nodes would cause issues with the undo logic if there where iframes present.
- Fixed bug where the font size/family select lists would throw errors if the first node was a comment.
- Fixed bug with csp having to allow local script evaluation since it was used to detect global scope.
- Fixed bug where CSP required a relaxed option for javascript: URLs in unsupported legacy browsers.
- Fixed bug where a fake caret would be rendered for td with the contenteditable=false.
- Fixed bug where typing would be blocked on IE 11 when within a nested contenteditable=true/false structure.

## 4.6.1 - 2017-05-10

### Added
- Added configuration option to list plugin to disable tab indentation.

### Fixed
- Fixed bug where format change on very specific content could cause the selection to change.
- Fixed bug where TinyMCE could not be lazyloaded through jquery integration.
- Fixed bug where entities in style attributes weren't decoded correctly on paste in webkit.
- Fixed bug where fontsize_formats option had been renamed incorrectly.
- Fixed bug with broken backspace/delete behaviour between contenteditable=false blocks.
- Fixed bug where it wasn't possible to backspace to the previous line with the inline boundaries functionality turned on.
- Fixed bug where is wasn't possible to move caret left and right around a linked image with the inline boundaries functionality turned on.
- Fixed bug where pressing enter after/before hr element threw exception. Patch contributed bradleyke.
- Fixed so the CSS in the visualblocks plugin doesn't overwrite background color. Patch contributed by Christian Rank.
- Fixed bug where multibyte characters weren't encoded correctly. Patch contributed by James Tarkenton.
- Fixed bug where shift-click to select within contenteditable=true fields wasn't working.

## 4.6.0 - 2017-05-04

### Added
- Added an inline boundary caret position feature that makes it easier to type at the beginning/end of links/code elements.
- Added a help plugin that adds a button and a dialog showing the editor shortcuts and loaded plugins.
- Added an inline_boundaries option that allows you to disable the inline boundary feature if it's not desired.
- Added a new ScrollIntoView event that allows you to override the default scroll to element behavior.
- Added role and aria- attributes as valid elements in the default valid elements config.
- Added new internal flag for PastePreProcess/PastePostProcess this is useful to know if the paste was coming from an external source.
- Added new ignore function to UndoManager this works similar to transact except that it doesn't add an undo level by default.

### Fixed
- Fixed so that urls gets retained for images when being edited. This url is then passed on to the upload handler.
- Fixed so that the editors would be initialized on readyState interactive instead of complete.
- Fixed so that the init event of the editor gets fired once all contentCSS files have been properly loaded.
- Fixed so that width/height of the editor gets taken from the textarea element if it's explicitly specified in styles.
- Fixed so that keep_styles set to false no longer clones class/style from the previous paragraph on enter.
- Fixed so that the default line-height is 1.2em to avoid zwnbsp characters from producing text rendering glitches on Windows.
- Fixed so that loading errors of content css gets presented by a notification message.
- Fixed so figure image elements can be linked when selected this wraps the figure image in a anchor element.
- Fixed bug where it wasn't possible to copy/paste rows with colspans by using the table copy/paste feature.
- Fixed bug where the protect setting wasn't properly applied to header/footer parts when using the fullpage plugin.
- Fixed bug where custom formats that specified upper case element names where not applied correctly.
- Fixed bug where some screen readers weren't reading buttons due to an aria specific fix for IE 8.
- Fixed bug where cut wasn't working correctly on iOS due to it's clipboard API not working correctly.
- Fixed bug where Edge would paste div elements instead of paragraphs when pasting plain text.
- Fixed bug where the textpattern plugin wasn't dealing with trailing punctuations correctly.
- Fixed bug where image editing would some times change the image format from jpg to png.
- Fixed bug where some UI elements could be inserted into the toolbar even if they where not registered.
- Fixed bug where it was possible to click the TD instead of the character in the character map and that caused an exception.
- Fixed bug where the font size/font family dropdowns would sometimes show an incorrect value due to css not being loaded in time.
- Fixed bug with the media plugin inserting undefined instead of retaining size when media_dimensions was set to false.
- Fixed bug with deleting images when forced_root_blocks where set to false.
- Fixed bug where input focus wasn't properly handled on nested content editable elements.
- Fixed bug where Chrome/Firefox would throw an exception when selecting images due to recent change of setBaseAndExtent support.
- Fixed bug where malformed blobs would throw exceptions now they are simply ignored.
- Fixed bug where backspace/delete wouldn't work properly in some cases where all contents was selected in WebKit.
- Fixed bug with Angular producing errors since it was expecting events objects to be patched with their custom properties.
- Fixed bug where the formatter would apply formatting to spellchecker errors now all bogus elements are excluded.
- Fixed bug with backspace/delete inside table caption elements wouldn't behave properly on IE 11.
- Fixed bug where typing after a contenteditable false inline element could move the caret to the end of that element.
- Fixed bug where backspace before/after contenteditable false blocks wouldn't properly remove the right element.
- Fixed bug where backspace before/after contenteditable false inline elements wouldn't properly empty the current block element.
- Fixed bug where vertical caret navigation with a custom line-height would sometimes match incorrect positions.
- Fixed bug with paste on Edge where character encoding wasn't handled properly due to a browser bug.
- Fixed bug with paste on Edge where extra fragment data was inserted into the contents when pasting.
- Fixed bug with pasting contents when having a whole block element selected on WebKit could cause WebKit spans to appear.
- Fixed bug where the visualchars plugin wasn't working correctly showing invisible nbsp characters.
- Fixed bug where browsers would hang if you tried to load some malformed html contents.
- Fixed bug where the init call promise wouldn't resolve if the specified selector didn't find any matching elements.
- Fixed bug where the Schema isValidChild function was case sensitive.

### Removed
- Dropped support for IE 8-10 due to market share and lack of support from Microsoft. See tinymce docs for details.

## 4.5.3 - 2017-02-01

### Added
- Added keyboard navigation for menu buttons when the menu is in focus.
- Added api to the list plugin for setting custom classes/attributes on lists.
- Added validation for the anchor plugin input field according to W3C id naming specifications.

### Fixed
- Fixed bug where media placeholders were removed after resize with the forced_root_block setting set to false.
- Fixed bug where deleting selections with similar sibling nodes sometimes deleted the whole document.
- Fixed bug with inlite theme where several toolbars would appear scrolling when more than one instance of the editor was in use.
- Fixed bug where the editor would throw error with the fontselect plugin on hidden editor instances in Firefox.
- Fixed bug where the background color would not stretch to the font size.
- Fixed bug where font size would be removed when changing background color.
- Fixed bug where the undomanager trimmed away whitespace between nodes on undo/redo.
- Fixed bug where media_dimensions=false in media plugin caused the editor to throw an error.
- Fixed bug where IE was producing font/u elements within links on paste.
- Fixed bug where some button tooltips were broken when compat3x was in use.
- Fixed bug where backspace/delete/typeover would remove the caption element.
- Fixed bug where powerspell failed to function when compat3x was enabled.
- Fixed bug where it wasn't possible to apply sub/sup on text with large font size.
- Fixed bug where pre tags with spaces weren't treated as content.
- Fixed bug where Meta+A would select the entire document instead of all contents in nested ce=true elements.

## 4.5.2 - 2017-01-04

### Fixed
- Added missing keyboard shortcut description for the underline menu item in the format menu.
- Fixed bug where external blob urls wasn't properly handled by editor upload logic. Patch contributed by David Oviedo.
- Fixed bug where urls wasn't treated as a single word by the wordcount plugin.
- Fixed bug where nbsp characters wasn't treated as word delimiters by the wordcount plugin.
- Fixed bug where editor instance wasn't properly passed to the format preview logic. Patch contributed by NullQuery.
- Fixed bug where the fake caret wasn't hidden when you moved selection to a cE=false element.
- Fixed bug where it wasn't possible to edit existing code sample blocks.
- Fixed bug where it wasn't possible to delete editor contents if the selection included an empty block.
- Fixed bug where the formatter wasn't expanding words on some international characters. Patch contributed by Martin Larochelle.
- Fixed bug where the open link feature wasn't working correctly on IE 11.
- Fixed bug where enter before/after a cE=false block wouldn't properly padd the paragraph with an br element.
- Fixed so font size and font family select boxes always displays a value by using the runtime style as a fallback.
- Fixed so missing plugins will be logged to console as warnings rather than halting the initialization of the editor.
- Fixed so splitbuttons become normal buttons in advlist plugin if styles are empty. Patch contributed by René Schleusner.
- Fixed so you can multi insert rows/cols by selecting table cells and using insert rows/columns.

## 4.5.1 - 2016-12-07

### Fixed
- Fixed bug where the lists plugin wouldn't initialize without the advlist plugins if served from cdn.
- Fixed bug where selectors with "*" would cause the style format preview to throw an error.
- Fixed bug with toggling lists off on lists with empty list items would throw an error.
- Fixed bug where editing images would produce non existing blob uris.
- Fixed bug where the offscreen toc selection would be treated as the real toc element.
- Fixed bug where the aria level attribute for element path would have an incorrect start index.
- Fixed bug where the offscreen selection of cE=false that where very wide would be shown onscreen. Patch contributed by Steven Bufton.
- Fixed so the default_link_target gets applied to links created by the autolink plugin.
- Fixed so that the name attribute gets removed by the anchor plugin if editing anchors.

## 4.5.0 - 2016-11-23

### Added
- Added new toc plugin allows you to insert table of contents based on editor headings.
- Added new auto complete menu to all url fields. Adds history, link to anchors etc.
- Added new sidebar api that allows you to add custom sidebar panels and buttons to toggle these.
- Added new insert menu button that allows you to have multiple insert functions under the same menu button.
- Added new open link feature to ctrl+click, alt+enter and context menu.
- Added new media_embed_handler option to allow the media plugin to be populated with custom embeds.
- Added new support for editing transparent images using the image tools dialog.
- Added new images_reuse_filename option to allow filenames of images to be retained for upload.
- Added new security feature where links with target="_blank" will by default get rel="noopener noreferrer".
- Added new allow_unsafe_link_target to allow you to opt-out of the target="_blank" security feature.
- Added new style_formats_autohide option to automatically hide styles based on context.
- Added new codesample_content_css option to specify where the code sample prism css is loaded from.
- Added new support for Japanese/Chinese word count following the unicode standards on this.
- Added new fragmented undo levels this dramatically reduces flicker on contents with iframes.
- Added new live previews for complex elements like table or lists.

### Fixed
- Fixed bug where it wasn't possible to properly tab between controls in a dialog with a disabled form item control.
- Fixed bug where firefox would generate a rectangle on elements produced after/before a cE=false elements.
- Fixed bug with advlist plugin not switching list element format properly in some edge cases.
- Fixed bug where col/rowspans wasn't correctly computed by the table plugin in some cases.
- Fixed bug where the table plugin would thrown an error if object_resizing was disabled.
- Fixed bug where some invalid markup would cause issues when running in XHTML mode. Patch contributed by Charles Bourasseau.
- Fixed bug where the fullscreen class wouldn't be removed properly when closing dialogs.
- Fixed bug where the PastePlainTextToggle event wasn't fired by the paste plugin when the state changed.
- Fixed bug where table the row type wasn't properly updated in table row dialog. Patch contributed by Matthias Balmer.
- Fixed bug where select all and cut wouldn't place caret focus back to the editor in WebKit. Patch contributed by Daniel Jalkut.
- Fixed bug where applying cell/row properties to multiple cells/rows would reset other unchanged properties.
- Fixed bug where some elements in the schema would have redundant/incorrect children.
- Fixed bug where selector and target options would cause issues if used together.
- Fixed bug where drag/drop of images from desktop on chrome would thrown an error.
- Fixed bug where cut on WebKit/Blink wouldn't add an undo level.
- Fixed bug where IE 11 would scroll to the cE=false elements when they where selected.
- Fixed bug where keys like F5 wouldn't work when a cE=false element was selected.
- Fixed bug where the undo manager wouldn't stop the typing state when commands where executed.
- Fixed bug where unlink on wrapped links wouldn't work properly.
- Fixed bug with drag/drop of images on WebKit where the image would be deleted form the source editor.
- Fixed bug where the visual characters mode would be disabled when contents was extracted from the editor.
- Fixed bug where some browsers would toggle of formats applied to the caret when clicking in the editor toolbar.
- Fixed bug where the custom theme function wasn't working correctly.
- Fixed bug where image option for custom buttons required you to have icon specified as well.
- Fixed bug where the context menu and contextual toolbars would be visible at the same time and sometimes overlapping.
- Fixed bug where the noneditable plugin would double wrap elements when using the noneditable_regexp option.
- Fixed bug where tables would get padding instead of margin when you used the indent button.
- Fixed bug where the charmap plugin wouldn't properly insert non breaking spaces.
- Fixed bug where the color previews in color input boxes wasn't properly updated.
- Fixed bug where the list items of previous lists wasn't merged in the right order.
- Fixed bug where it wasn't possible to drag/drop inline-block cE=false elements on IE 11.
- Fixed bug where some table cell merges would produce incorrect rowspan/colspan.
- Fixed so the font size of the editor defaults to 14px instead of 11px this can be overridden by custom css.
- Fixed so wordcount is debounced to reduce cpu hogging on larger texts.
- Fixed so tinymce global gets properly exported as a module when used with some module bundlers.
- Fixed so it's possible to specify what css properties you want to preview on specific formats.
- Fixed so anchors are contentEditable=false while within the editor.
- Fixed so selected contents gets wrapped in a inline code element by the codesample plugin.
- Fixed so conditional comments gets properly stripped independent of case. Patch contributed by Georgii Dolzhykov.
- Fixed so some escaped css sequences gets properly handled. Patch contributed by Georgii Dolzhykov.
- Fixed so notifications with the same message doesn't get displayed at the same time.
- Fixed so F10 can be used as an alternative key to focus to the toolbar.
- Fixed various api documentation issues and typos.

### Removed
- Removed layer plugin since it wasn't really ported from 3.x and there doesn't seem to be much use for it.
- Removed moxieplayer.swf from the media plugin since it wasn't used by the media plugin.
- Removed format state from the advlist plugin to be more consistent with common word processors.

## 4.4.3 - 2016-09-01

### Fixed
- Fixed bug where copy would produce an exception on Chrome.
- Fixed bug where deleting lists on IE 11 would merge in correct text nodes.
- Fixed bug where deleting partial lists with indentation wouldn't cause proper normalization.

## 4.4.2 - 2016-08-25

### Added
- Added new importcss_exclusive option to disable unique selectors per group.
- Added new group specific selector_converter option to importcss plugin.
- Added new codesample_languages option to apply custom languages to codesample plugin.
- Added new codesample_dialog_width/codesample_dialog_height options.

### Fixed
- Fixed bug where fullscreen button had an incorrect keyboard shortcut.
- Fixed bug where backspace/delete wouldn't work correctly from a block to a cE=false element.
- Fixed bug where smartpaste wasn't detecting links with special characters in them like tilde.
- Fixed bug where the editor wouldn't get proper focus if you clicked on a cE=false element.
- Fixed bug where it wasn't possible to copy/paste table rows that had merged cells.
- Fixed bug where merging cells could some times produce invalid col/rowspan attibute values.
- Fixed bug where getBody would sometimes thrown an exception now it just returns null if the iframe is clobbered.
- Fixed bug where drag/drop of cE=false element wasn't properly constrained to viewport.
- Fixed bug where contextmenu on Mac would collapse any selection to a caret.
- Fixed bug where rtl mode wasn't rendered properly when loading a language pack with the rtl flag.
- Fixed bug where Kamer word bounderies would be stripped from contents.
- Fixed bug where lists would sometimes render two dots or numbers on the same line.
- Fixed bug where the skin_url wasn't used by the inlite theme.
- Fixed so data attributes are ignored when comparing formats in the formatter.
- Fixed so it's possible to disable inline toolbars in the inlite theme.
- Fixed so template dialog gets resized if it doesn't fit the window viewport.

## 4.4.1 - 2016-07-26

### Added
- Added smart_paste option to paste plugin to allow disabling the paste behavior if needed.

### Fixed
- Fixed bug where png urls wasn't properly detected by the smart paste logic.
- Fixed bug where the element path wasn't working properly when multiple editor instances where used.
- Fixed bug with creating lists out of multiple paragraphs would just create one list item instead of multiple.
- Fixed bug where scroll position wasn't properly handled by the inlite theme to place the toolbar properly.
- Fixed bug where multiple instances of the editor using the inlite theme didn't render the toolbar properly.
- Fixed bug where the shortcut label for fullscreen mode didn't match the actual shortcut key.
- Fixed bug where it wasn't possible to select cE=false blocks using touch devices on for example iOS.
- Fixed bug where it was possible to select the child image within a cE=false on IE 11.
- Fixed so inserts of html containing lists doesn't merge with any existing lists unless it's a paste operation.

## 4.4.0 - 2016-06-30

### Added
- Added new inlite theme this is a more lightweight inline UI.
- Added smarter paste logic that auto detects urls in the clipboard and inserts images/links based on that.
- Added a better image resize algorithm for better image quality in the imagetools plugin.

### Fixed
- Fixed bug where it wasn't possible to drag/dropping cE=false elements on FF.
- Fixed bug where backspace/delete before/after a cE=false block would produce a new paragraph.
- Fixed bug where list style type css property wasn't preserved when indenting lists.
- Fixed bug where merging of lists where done even if the list style type was different.
- Fixed bug where the image_dataimg_filter function wasn't used when pasting images.
- Fixed bug where nested editable within a non editable element would cause scroll on focus in Chrome.
- Fixed so invalid targets for inline mode is blocked on initialization. We only support elements that can have children.

## 4.3.13 - 2016-06-08

### Added
- Added characters with a diacritical mark to charmap plugin. Patch contributed by Dominik Schilling.
- Added better error handling if the image proxy service would produce errors.

### Fixed
- Fixed issue with pasting list items into list items would produce nested list rather than a merged list.
- Fixed bug where table selection could get stuck in selection mode for inline editors.
- Fixed bug where it was possible to place the caret inside the resize grid elements.
- Fixed bug where it wasn't possible to place in elements horizontally adjacent cE=false blocks.
- Fixed bug where multiple notifications wouldn't be properly placed on screen.
- Fixed bug where multiple editor instance of the same id could be produces in some specific integrations.

## 4.3.12 - 2016-05-10

### Fixed
- Fixed bug where focus calls couldn't be made inside the editors PostRender event handler.
- Fixed bug where some translations wouldn't work as expected due to a bug in editor.translate.
- Fixed bug where the node change event could fire with a node out side the root of the editor.
- Fixed bug where Chrome wouldn't properly present the keyboard paste clipboard details when paste was clicked.
- Fixed bug where merged cells in tables couldn't be selected from right to left.
- Fixed bug where insert row wouldn't properly update a merged cells rowspan property.
- Fixed bug where the color input boxes preview field wasn't properly set on initialization.
- Fixed bug where IME composition inside table cells wouldn't work as expected on IE 11.
- Fixed so all shadow dom support is under and experimental flag due to flaky browser support.

## 4.3.11 - 2016-04-25

### Fixed
- Fixed bug where it wasn't possible to insert empty blocks though the API unless they where padded.
- Fixed bug where you couldn't type the Euro character on Windows.
- Fixed bug where backspace/delete from a cE=false element to a text block didn't work properly.
- Fixed bug where the text color default grid would render incorrectly.
- Fixed bug where the codesample plugin wouldn't load the css in the editor for multiple editors.
- Fixed so the codesample plugin textarea gets focused by default.

## 4.3.10 - 2016-04-12

### Fixed
- Fixed bug where the key "y" on WebKit couldn't be entered due to conflict with keycode for F10 on keypress.

## 4.3.9 - 2016-04-12

### Added
- Added support for focusing the contextual toolbars using keyboard.
- Added keyboard support for slider UI controls. You can no increase/decrease using arrow keys.
- Added url pattern matching for Dailymotion to media plugin. Patch contributed by Bertrand Darbon.
- Added body_class to template plugin preview. Patch contributed by Milen Petrinski.
- Added options to better override textcolor pickers with custom colors. Patch contributed by Xavier Boubert.
- Added visual arrows to inline contextual toolbars so that they point to the element being active.

### Changed
- Changed the Meta+Shift+F shortcut to Ctrl+Shift+F since Czech, Slovak, Polish languages used the first one for input.

### Fixed
- Fixed so toolbars for tables or other larger elements get better positioned below the scrollable viewport.
- Fixed bug where it was possible to click links inside cE=false blocks.
- Fixed bug where event targets wasn't properly handled in Safari Technical Preview.
- Fixed bug where drag/drop text in FF 45 would make the editor caret invisible.
- Fixed bug where the remove state wasn't properly set on editor instances when detected as clobbered.
- Fixed bug where offscreen selection of some cE=false elements would render onscreen. Patch contributed by Steven Bufton
- Fixed bug where enter would clone styles out side the root on editors inside a span. Patch contributed by ChristophKaser.
- Fixed bug where drag/drop of images into the editor didn't work correctly in FF.
- Fixed so the first item in panels for the imagetools dialog gets proper keyboard focus.

## 4.3.8 - 2016-03-15

### Fixed
- Fixed bug where inserting HR at the end of a block element would produce an extra empty block.
- Fixed bug where links would be clickable when readonly mode was enabled.
- Fixed bug where the formatter would normalize to the wrong node on very specific content.
- Fixed bug where some nested list items couldn't be indented properly.
- Fixed bug where links where clickable in the preview dialog.
- Fixed so the alt attribute doesn't get padded with an empty value by default.
- Fixed so nested alignment works more correctly. You will now alter the alignment to the closest block parent.

## 4.3.7 - 2016-03-02

### Fixed
- Fixed bug where incorrect icons would be rendered for imagetools edit and color levels.
- Fixed bug where navigation using arrow keys inside a SelectBox didn't move up/down.
- Fixed bug where the visualblocks plugin would render borders round internal UI elements.

## 4.3.6 - 2016-03-01

### Added
- Added new paste_remember_plaintext_info option to allow a global disable of the plain text mode notification.
- Added new PastePlainTextToggle event that fires when plain text mode toggles on/off.

### Fixed
- Fixed bug where it wasn't possible to select media elements since the drag logic would snap it to mouse cursor.
- Fixed bug where it was hard to place the caret inside nested cE=true elements when the outer cE=false element was focused.
- Fixed bug where editors wouldn't properly initialize if both selector and mode where used.
- Fixed bug where IME input inside table cells would switch the IME off.
- Fixed bug where selection inside the first table cell would cause the whole table cell to get selected.
- Fixed bug where error handling of images being uploaded wouldn't properly handle faulty statuses.
- Fixed bug where inserting contents before a HR would cause an exception to be thrown.
- Fixed bug where copy/paste of Excel data would be inserted as an image.
- Fixed caret position issues with copy/paste of inline block cE=false elements.
- Fixed issues with various menu item focus bugs in Chrome. Where the focused menu bar item wasn't properly blurred.
- Fixed so the notifications have a solid background since it would be hard to read if there where text under it.
- Fixed so notifications gets animated similar to the ones used by dialogs.
- Fixed so larger images that gets pasted is handled better.
- Fixed so the window close button is more uniform on various platform and also increased it's hit area.

## 4.3.5 - 2016-02-11

Npm version bump due to package not being fully updated.

## 4.3.4 - 2016-02-11

### Added
- Added new OpenWindow/CloseWindow events that gets fired when windows open/close.
- Added new NewCell/NewRow events that gets fired when table cells/rows are created.
- Added new Promise return value to tinymce.init makes it easier to handle initialization.

### Fixed
- Fixed various bugs with drag/drop of contentEditable:false elements.
- Fixed bug where deleting of very specific nested list items would result in an odd list.
- Fixed bug where lists would get merged with adjacent lists outside the editable inline root.
- Fixed bug where MS Edge would crash when closing a dialog then clicking a menu item.
- Fixed bug where table cell selection would add undo levels.
- Fixed bug where table cell selection wasn't removed when inline editor where removed.
- Fixed bug where table cell selection wouldn't work properly on nested tables.
- Fixed bug where table merge menu would be available when merging between thead and tbody.
- Fixed bug where table row/column resize wouldn't get properly removed when the editor was removed.
- Fixed bug where Chrome would scroll to the editor if there where a empty hash value in document url.
- Fixed bug where the cache suffix wouldn't work correctly with the importcss plugin.
- Fixed bug where selection wouldn't work properly on MS Edge on Windows Phone 10.
- Fixed so adjacent pre blocks gets joined into one pre block since that seems like the user intent.
- Fixed so events gets properly dispatched in shadow dom. Patch provided by Nazar Mokrynskyi.

### Removed
- Removed the jQuery version the jQuery plugin is now moved into the main package.
- Removed jscs from build process since eslint can now handle code style checking.

## 4.3.3 - 2016-01-14

### Added
- Added new table_resize_bars configuration setting.  This setting allows you to disable the table resize bars.
- Added new beforeInitialize event to tinymce.util.XHR lets you modify XHR properties before open. Patch contributed by Brent Clintel.
- Added new autolink_pattern setting to autolink plugin. Enables you to override the default autolink formats. Patch contributed by Ben Tiedt.
- Added new charmap option that lets you override the default charmap of the charmap plugin.
- Added new charmap_append option that lets you add new characters to the default charmap of the charmap plugin.
- Added new insertCustomChar event that gets fired when a character is inserted by the charmap plugin.

### Fixed
- Fixed bug where table cells started with a superfluous &nbsp; in IE10+.
- Fixed bug where table plugin would retain all BR tags when cells were merged.
- Fixed bug where media plugin would strip underscores from youtube urls.
- Fixed bug where IME input would fail on IE 11 if you typed within a table.
- Fixed bug where double click selection of a word would remove the space before the word on insert contents.
- Fixed bug where table plugin would produce exceptions when hovering tables with invalid structure.
- Fixed bug where fullscreen wouldn't scroll back to it's original position when untoggled.
- Fixed so the template plugins templates setting can be a function that gets a callback that can provide templates.

## 4.3.2 - 2015-12-14

### Fixed
- Fixed bug where the resize bars for table cells were not affected by the object_resizing property.
- Fixed bug where the contextual table toolbar would appear incorrectly if TinyMCE was initialized inline inside a table.
- Fixed bug where resizing table cells did not fire a node change event or add an undo level.
- Fixed bug where double click selection of text on IE 11 wouldn't work properly.
- Fixed bug where codesample plugin would incorrectly produce br elements inside code elements.
- Fixed bug where media plugin would strip dashes from youtube urls.
- Fixed bug where it was possible to move the caret into the table resize bars.
- Fixed bug where drag/drop into a cE=false element was possible on IE.

## 4.3.1 - 2015-11-30

### Fixed
- Fixed so it's possible to disable the table inline toolbar by setting it to false or an empty string.
- Fixed bug where it wasn't possible to resize some tables using the drag handles.
- Fixed bug where unique id:s would clash for multiple editor instances and cE=false selections.
- Fixed bug where the same plugin could be initialized multiple times.
- Fixed bug where the table inline toolbars would be displayed at the same time as the image toolbars.
- Fixed bug where the table selection rect wouldn't be removed when selecting another control element.

## 4.3.0 - 2015-11-23

### Added
- Added new table column/row resize support. Makes it a lot more easy to resize the columns/rows in a table.
- Added new table inline toolbar. Makes it easier to for example add new rows or columns to a table.
- Added new notification API. Lets you display floating notifications to the end user.
- Added new codesample plugin that lets you insert syntax highlighted pre elements into the editor.
- Added new image_caption to images. Lets you create images with captions using a HTML5 figure/figcaption elements.
- Added new live previews of embeded videos. Lets you play the video right inside the editor.
- Added new setDirty method and "dirty" event to the editor. Makes it easier to track the dirty state change.
- Added new setMode method to Editor instances that lets you dynamically switch between design/readonly.
- Added new core support for contentEditable=false elements within the editor overrides the browsers broken behavior.

### Changed
- Rewrote the noneditable plugin to use the new contentEditable false core logic.

### Fixed
- Fixed so the dirty state doesn't set to false automatically when the undo index is set to 0.
- Fixed the Selection.placeCaretAt so it works better on IE when the coordinate is between paragraphs.
- Fixed bug where data-mce-bogus="all" element contents where counted by the word count plugin.
- Fixed bug where contentEditable=false elements would be indented by the indent buttons.
- Fixed bug where images within contentEditable=false would be selected in WebKit on mouse click.
- Fixed bug in DOMUntils split method where the replacement parameter wouldn't work on specific cases.
- Fixed bug where the importcss plugin would import classes from the skin content css file.
- Fixed so all button variants have a wrapping span for it's text to make it easier to skin.
- Fixed so it's easier to exit pre block using the arrow keys.
- Fixed bug where listboxes with fix widths didn't render correctly.

## 4.2.8 - 2015-11-13

### Fixed
- Fixed bug where it was possible to delete tables as the inline root element if all columns where selected.
- Fixed bug where the UI buttons active state wasn't properly updated due to recent refactoring of that logic.

## 4.2.7 - 2015-10-27

### Fixed
- Fixed bug where backspace/delete would remove all formats on the last paragraph character in WebKit/Blink.
- Fixed bug where backspace within a inline format element with a bogus caret container would move the caret.
- Fixed bug where backspace/delete on selected table cells wouldn't add an undo level.
- Fixed bug where script tags embedded within the editor could sometimes get a mce- prefix prepended to them
- Fixed bug where validate: false option could produce an error to be thrown from the Serialization step.
- Fixed bug where inline editing of a table as the root element could let the user delete that table.
- Fixed bug where inline editing of a table as the root element wouldn't properly handle enter key.
- Fixed bug where inline editing of a table as the root element would normalize the selection incorrectly.
- Fixed bug where inline editing of a list as the root element could let the user delete that list.
- Fixed bug where inline editing of a list as the root element could let the user split that list.
- Fixed bug where resize handles would be rendered on editable root elements such as table.

## 4.2.6 - 2015-09-28

### Added
- Added capability to set request headers when using XHRs.
- Added capability to upload local images automatically default delay is set to 30 seconds after editing images.
- Added commands ids mceEditImage, mceAchor and mceMedia to be avaiable from execCommand.
- Added Edge browser to saucelabs grunt task. Patch contributed by John-David Dalton.

### Fixed
- Fixed bug where blob uris not produced by tinymce would produce HTML invalid markup.
- Fixed bug where selection of contents of a nearly empty editor in Edge would sometimes fail.
- Fixed bug where color styles woudln't be retained on copy/paste in Blink/Webkit.
- Fixed bug where the table plugin would throw an error when inserting rows after a child table.
- Fixed bug where the template plugin wouldn't handle functions as variable replacements.
- Fixed bug where undo/redo sometimes wouldn't work properly when applying formatting collapsed ranges.
- Fixed bug where shift+delete wouldn't do a cut operation on Blink/WebKit.
- Fixed bug where cut action wouldn't properly store the before selection bookmark for the undo level.
- Fixed bug where backspace in side an empty list element on IE would loose editor focus.
- Fixed bug where the save plugin wouldn't enable the buttons when a change occurred.
- Fixed bug where Edge wouldn't initialize the editor if a document.domain was specified.
- Fixed bug where enter key before nested images would sometimes not properly expand the previous block.
- Fixed bug where the inline toolbars wouldn't get properly hidden when blurring the editor instance.
- Fixed bug where Edge would paste Chinese characters on some Windows 10 installations.
- Fixed bug where IME would loose focus on IE 11 due to the double trailing br bug fix.
- Fixed bug where the proxy url in imagetools was incorrect. Patch contributed by Wong Ho Wang.

## 4.2.5 - 2015-08-31

### Added
- Added fullscreen capability to embedded youtube and vimeo videos.

### Fixed
- Fixed bug where the uploadImages call didn't work on IE 10.
- Fixed bug where image place holders would be uploaded by uploadImages call.
- Fixed bug where images marked with bogus would be uploaded by the uploadImages call.
- Fixed bug where multiple calls to uploadImages would result in decreased performance.
- Fixed bug where pagebreaks were editable to imagetools patch contributed by Rasmus Wallin.
- Fixed bug where the element path could cause too much recursion exception.
- Fixed bug for domains containing ".min". Patch contributed by Loïc Février.
- Fixed so validation of external links to accept a number after www. Patch contributed by Victor Carvalho.
- Fixed so the charmap is exposed though execCommand. Patch contributed by Matthew Will.
- Fixed so that the image uploads are concurrent for improved performance.
- Fixed various grammar problems in inline documentation. Patches provided by nikolas.

## 4.2.4 - 2015-08-17

### Added
- Added picture as a valid element to the HTML 5 schema. Patch contributed by Adam Taylor.

### Fixed
- Fixed bug where contents would be duplicated on drag/drop within the same editor.
- Fixed bug where floating/alignment of images on Edge wouldn't work properly.
- Fixed bug where it wasn't possible to drag images on IE 11.
- Fixed bug where image selection on Edge would sometimes fail.
- Fixed bug where contextual toolbars icons wasn't rendered properly when using the toolbar_items_size.
- Fixed bug where searchreplace dialog doesn't get prefilled with the selected text.
- Fixed bug where fragmented matches wouldn't get properly replaced by the searchreplace plugin.
- Fixed bug where enter key wouldn't place the caret if was after a trailing space within an inline element.
- Fixed bug where the autolink plugin could produce multiple links for the same text on Gecko.
- Fixed bug where EditorUpload could sometimes throw an exception if the blob wasn't found.
- Fixed xss issues with media plugin not properly filtering out some script attributes.

## 4.2.3 - 2015-07-30

### Fixed
- Fixed bug where image selection wasn't possible on Edge due to incompatible setBaseAndExtend API.
- Fixed bug where image blobs urls where not properly destroyed by the imagetools plugin.
- Fixed bug where keyboard shortcuts wasn't working correctly on IE 8.
- Fixed skin issue where the borders of panels where not visible on IE 8.

## 4.2.2 - 2015-07-22

### Fixed
- Fixed bug where float panels were not being hidden on inline editor blur when fixed_toolbar_container config option was in use.
- Fixed bug where combobox states wasn't properly updated if contents where updated without keyboard.
- Fixed bug where pasting into textbox or combobox would move the caret to the end of text.
- Fixed bug where removal of bogus span elements before block elements would remove whitespace between nodes.
- Fixed bug where repositioning of inline toolbars where async and producing errors if the editor was removed from DOM to early. Patch by iseulde.
- Fixed bug where element path wasn't working correctly. Patch contributed by iseulde.
- Fixed bug where menus wasn't rendered correctly when custom images where added to a menu. Patch contributed by Naim Hammadi.

## 4.2.1 - 2015-06-29

### Fixed
- Fixed bug where back/forward buttons in the browser would render blob images as broken images.
- Fixed bug where Firefox would throw regexp to big error when replacing huge base64 chunks.
- Fixed bug rendering issues with resize and context toolbars not being placed properly until next animation frame.
- Fixed bug where the rendering of the image while cropping would some times not be centered correctly.
- Fixed bug where listbox items with submenus would me selected as active.
- Fixed bug where context menu where throwing an error when rendering.
- Fixed bug where resize both option wasn't working due to resent addClass API change. Patch contributed by Jogai.
- Fixed bug where a hideAll call for container rendered inline toolbars would throw an error.
- Fixed bug where onclick event handler on combobox could cause issues if element.id was a function by some polluting libraries.
- Fixed bug where listboxes wouldn't get proper selected sub menu item when using link_list or image_list.
- Fixed so the UI controls are as wide as 4.1.x to avoid wrapping controls in toolbars.
- Fixed so the imagetools dialog is adaptive for smaller screen sizes.

## 4.2.0 - 2015-06-25

### Added
- Added new flat default skin to make the UI more modern.
- Added new imagetools plugin, lets you crop/resize and apply filters to images.
- Added new contextual toolbars support to the API lets you add floating toolbars for specific CSS selectors.
- Added new promise feature fill as tinymce.util.Promise.
- Added new built in image upload feature lets you upload any base64 encoded image within the editor as files.

### Fixed
- Fixed bug where resize handles would appear in the right position in the wrong editor when switching between resizable content in different inline editors.
- Fixed bug where tables would not be inserted in inline mode due to previous float panel fix.
- Fixed bug where floating panels would remain open when focus was lost on inline editors.
- Fixed bug where cut command on Chrome would thrown a browser security exception.
- Fixed bug where IE 11 sometimes would report an incorrect size for images in the image dialog.
- Fixed bug where it wasn't possible to remove inline formatting at the end of block elements.
- Fixed bug where it wasn't possible to delete table cell contents when cell selection was vertical.
- Fixed bug where table cell wasn't emptied from block elements if delete/backspace where pressed in empty cell.
- Fixed bug where cmd+shift+arrow didn't work correctly on Firefox mac when selecting to start/end of line.
- Fixed bug where removal of bogus elements would sometimes remove whitespace between nodes.
- Fixed bug where the resize handles wasn't updated when the main window was resized.
- Fixed so script elements gets removed by default to prevent possible XSS issues in default config implementations.
- Fixed so the UI doesn't need manual reflows when using non native layout managers.
- Fixed so base64 encoded images doesn't slow down the editor on modern browsers while editing.
- Fixed so all UI elements uses touch events to improve mobile device support.
- Removed the touch click quirks patch for iOS since it did more harm than good.
- Removed the non proportional resize handles since. Unproportional resize can still be done by holding the shift key.

## 4.1.10 - 2015-05-05

### Fixed
- Fixed bug where plugins loaded with compat3x would sometimes throw errors when loading using the jQuery version.
- Fixed bug where extra empty paragraphs would get deleted in WebKit/Blink due to recent Quriks fix.
- Fixed bug where the editor wouldn't work properly on IE 12 due to some required browser sniffing.
- Fixed bug where formatting shortcut keys where interfering with Mac OS X screenshot keys.
- Fixed bug where the caret wouldn't move to the next/previous line boundary on Cmd+Left/Right on Gecko.
- Fixed bug where it wasn't possible to remove formats from very specific nested contents.
- Fixed bug where undo levels wasn't produced when typing letters using the shift or alt+ctrl modifiers.
- Fixed bug where the dirty state wasn't properly updated when typing using the shift or alt+ctrl modifiers.
- Fixed bug where an error would be thrown if an autofocused editor was destroyed quickly after its initialization. Patch provided by thorn0.
- Fixed issue with dirty state not being properly updated on redo operation.
- Fixed issue with entity decoder not handling incorrectly written numeric entities.
- Fixed issue where some PI element values wouldn't be properly encoded.

## 4.1.9 - 2015-03-10

### Fixed
- Fixed bug where indentation wouldn't work properly for non list elements.
- Fixed bug with image plugin not pulling the image dimensions out correctly if a custom document_base_url was used.
- Fixed bug where ctrl+alt+[1-9] would conflict with the AltGr+[1-9] on Windows. New shortcuts is ctrl+shift+[1-9].
- Fixed bug with removing formatting on nodes in inline mode would sometimes include nodes outside the editor body.
- Fixed bug where extra nbsp:s would be inserted when you replaced a word surrounded by spaces using insertContent.
- Fixed bug with pasting from Google Docs would produce extra strong elements and line feeds.

## 4.1.8 - 2015-03-05

### Added
- Added new html5 sizes attribute to img elements used together with srcset.
- Added new elementpath option that makes it possible to disable the element path but keep the statusbar.
- Added new option table_style_by_css for the table plugin to set table styling with css rather than table attributes.
- Added new link_assume_external_targets option to prompt the user to prepend http:// prefix if the supplied link does not contain a protocol prefix.
- Added new image_prepend_url option to allow a custom base path/url to be added to images.
- Added new table_appearance_options option to make it possible to disable some options.
- Added new image_title option to make it possible to alter the title of the image, disabled by default.

### Fixed
- Fixed bug where selection starting from out side of the body wouldn't produce a proper selection range on IE 11.
- Fixed bug where pressing enter twice before a table moves the cursor in the table and causes a javascript error.
- Fixed bug where advanced image styles were not respected.
- Fixed bug where the less common Shift+Delete didn't produce a proper cut operation on WebKit browsers.
- Fixed bug where image/media size constrain logic would produce NaN when handling non number values.
- Fixed bug where internal classes where removed by the removeformat command.
- Fixed bug with creating links table cell contents with a specific selection would throw a exceptions on WebKit/Blink.
- Fixed bug where valid_classes option didn't work as expected according to docs. Patch provided by thorn0.
- Fixed bug where jQuery plugin would patch the internal methods multiple times. Patch provided by Drew Martin.
- Fixed bug where backspace key wouldn't delete the current selection of newly formatted content.
- Fixed bug where type over of inline formatting elements wouldn't properly keep the format on WebKit/Blink.
- Fixed bug where selection needed to be properly normalized on modern IE versions.
- Fixed bug where Command+Backspace didn't properly delete the whole line of text but the previous word.
- Fixed bug where UI active states wheren't properly updated on IE if you placed caret within the current range.
- Fixed bug where delete/backspace on WebKit/Blink would remove span elements created by the user.
- Fixed bug where delete/backspace would produce incorrect results when deleting between two text blocks with br elements.
- Fixed bug where captions where removed when pasting from MS Office.
- Fixed bug where lists plugin wouldn't properly remove fully selected nested lists.
- Fixed bug where the ttf font used for icons would throw an warning message on Gecko on Mac OS X.
- Fixed a bug where applying a color to text did not update the undo/redo history.
- Fixed so shy entities gets displayed when using the visualchars plugin.
- Fixed so removeformat removes ins/del by default since these might be used for strikethough.
- Fixed so multiple language packs can be loaded and added to the global I18n data structure.
- Fixed so transparent color selection gets treated as a normal color selection. Patch contributed by Alexander Hofbauer.
- Fixed so it's possible to disable autoresize_overflow_padding, autoresize_bottom_margin options by setting them to false.
- Fixed so the charmap plugin shows the description of the character in the dialog. Patch contributed by Jelle Hissink.
- Removed address from the default list of block formats since it tends to be missused.
- Fixed so the pre block format is called preformatted to make it more verbose.
- Fixed so it's possible to context scope translation strings this isn't needed most of the time.
- Fixed so the max length of the width/height input fields of the media dialog is 5 instead of 3.
- Fixed so drag/dropped contents gets properly processed by paste plugin since it's basically a paste. Patch contributed by Greg Fairbanks.
- Fixed so shortcut keys for headers is ctrl+alt+[1-9] instead of ctrl+[1-9] since these are for switching tabs in the browsers.
- Fixed so "u" doesn't get converted into a span element by the legacy input filter. Since this is now a valid HTML5 element.
- Fixed font families in order to provide appropriate web-safe fonts.

## 4.1.7 - 2014-11-27

### Added
- Added HTML5 schema support for srcset, source and picture. Patch contributed by mattheu.
- Added new cache_suffix setting to enable cache busting by producing unique urls.
- Added new paste_convert_word_fake_lists option to enable users to disable the fake lists convert logic.

### Fixed
- Fixed so advlist style changes adds undo levels for each change.
- Fixed bug where WebKit would sometimes produce an exception when the autolink plugin where looking for URLs.
- Fixed bug where IE 7 wouldn't be rendered properly due to aggressive css compression.
- Fixed bug where DomQuery wouldn't accept window as constructor element.
- Fixed bug where the color picker in 3.x dialogs wouldn't work properly. Patch contributed by Callidior.
- Fixed bug where the image plugin wouldn't respect the document_base_url.
- Fixed bug where the jQuery plugin would fail to append to elements named array prototype names.

## 4.1.6 - 2014-10-08

### Changed
- Replaced jake with grunt since it is more mainstream and has better plugin support.

### Fixed
- Fixed bug with clicking on the scrollbar of the iframe would cause a JS error to be thrown.
- Fixed bug where null would produce an exception if you passed it to selection.setRng.
- Fixed bug where Ctrl/Cmd+Tab would indent the current list item if you switched tabs in the browser.
- Fixed bug where pasting empty cells from Excel would result in a broken table.
- Fixed bug where it wasn't possible to switch back to default list style type.
- Fixed issue where the select all quirk fix would fire for other modifiers than Ctrl/Cmd combinations.


## 4.1.5 - 2014-09-09

### Fixed
- Fixed bug where sometimes the resize rectangles wouldn't properly render on images on WebKit/Blink.
- Fixed bug in list plugin where delete/backspace would merge empty LI elements in lists incorrectly.
- Fixed bug where empty list elements would result in empty LI elements without it's parent container.
- Fixed bug where backspace in empty caret formatted element could produce an type error exception of Gecko.
- Fixed bug where lists pasted from word with a custom start index above 9 wouldn't be properly handled.
- Fixed bug where tabfocus plugin would tab out of the editor instance even if the default action was prevented.
- Fixed bug where tabfocus wouldn't tab properly to other adjacent editor instances.
- Fixed bug where the DOMUtils setStyles wouldn't properly removed or update the data-mce-style attribute.
- Fixed bug where dialog select boxes would be placed incorrectly if document.body wasn't statically positioned.
- Fixed bug where pasting would sometimes scroll to the top of page if the user was using the autoresize plugin.
- Fixed bug where caret wouldn't be properly rendered by Chrome when clicking on the iframes documentElement.
- Fixed so custom images for menubutton/splitbutton can be provided. Patch contributed by Naim Hammadi.
- Fixed so the default action of windows closing can be prevented by blocking the default action of the close event.
- Fixed so nodeChange and focus of the editor isn't automatically performed when opening sub dialogs.

## 4.1.4 - 2014-08-21

### Added
- Added new media_filter_html option to media plugin that blocks any conditional comments, scripts etc within a video element.
- Added new content_security_policy option allows you to set custom policy for iframe contents. Patch contributed by Francois Chagnon.

### Fixed
- Fixed bug where activate/deactivate events wasn't firing properly when switching between editors.
- Fixed bug where placing the caret on iOS was difficult due to a WebKit bug with touch events.
- Fixed bug where the resize helper wouldn't render properly on older IE versions.
- Fixed bug where resizing images inside tables on older IE versions would sometimes fail depending mouse position.
- Fixed bug where editor.insertContent would produce an exception when inserting select/option elements.
- Fixed bug where extra empty paragraphs would be produced if block elements where inserted inside span elements.
- Fixed bug where the spellchecker menu item wouldn't be properly checked if spell checking was started before it was rendered.
- Fixed bug where the DomQuery filter function wouldn't remove non elements from collection.
- Fixed bug where document with custom document.domain wouldn't properly render the editor.
- Fixed bug where IE 8 would throw exception when trying to enter invalid color values into colorboxes.
- Fixed bug where undo manager could incorrectly add an extra undo level when custom resize handles was removed.
- Fixed bug where it wouldn't be possible to alter cell properties properly on table cells on IE 8.
- Fixed so the color picker button in table dialog isn't shown unless you include the colorpicker plugin or add your own custom color picker.
- Fixed so activate/deactivate events fire when windowManager opens a window since.
- Fixed so the table advtab options isn't separated by an underscore to normalize naming with image_advtab option.
- Fixed so the table cell dialog has proper padding when the advanced tab in disabled.

## 4.1.3 - 2014-07-29

### Added
- Added event binding logic to tinymce.util.XHR making it possible to override headers and settings before any request is made.

### Fixed
- Fixed bug where drag events wasn't fireing properly on older IE versions since the event handlers where bound to document.
- Fixed bug where drag/dropping contents within the editor on IE would force the contents into plain text mode even if it was internal content.
- Fixed bug where IE 7 wouldn't open menus properly due to a resize bug in the browser auto closing them immediately.
- Fixed bug where the DOMUtils getPos logic wouldn't produce a valid coordinate inside the body if the body was positioned non static.
- Fixed bug where the element path and format state wasn't properly updated if you had the wordcount plugin enabled.
- Fixed bug where a comment at the beginning of source would produce an exception in the formatter logic.
- Fixed bug where setAttrib/getAttrib on null would throw exception together with any hooked attributes like style.
- Fixed bug where table sizes wasn't properly retained when copy/pasting on WebKit/Blink.
- Fixed bug where WebKit/Blink would produce colors in RGB format instead of the forced HEX format when deleting contents.
- Fixed bug where the width attribute wasn't updated on tables if you changed the size inside the table dialog.
- Fixed bug where control selection wasn't properly handled when the caret was placed directly after an image.
- Fixed bug where selecting the contents of table cells using the selection.select method wouldn't place the caret properly.
- Fixed bug where the selection state for images wasn't removed when placing the caret right after an image on WebKit/Blink.
- Fixed bug where all events wasn't properly unbound when and editor instance was removed or destroyed by some external innerHTML call.
- Fixed bug where it wasn't possible or very hard to select images on iOS when the onscreen keyboard was visible.
- Fixed so auto_focus can take a boolean argument this will auto focus the last initialized editor might be useful for single inits.
- Fixed so word auto detect lists logic works better for faked lists that doesn't have specific markup.
- Fixed so nodeChange gets fired on mouseup as it used to before 4.1.1 we optimized that event to fire less often.

### Removed
- Removed the finish menu item from spellchecker menu since it's redundant you can stop spellchecking by toggling menu item or button.

## 4.1.2 - 2014-07-15

### Added
- Added offset/grep to DomQuery class works basically the same as it's jQuery equivalent.

### Fixed
- Fixed bug where backspace/delete or setContent with an empty string would remove header data when using the fullpage plugin.
- Fixed bug where tinymce.remove with a selector not matching any editors would remove all editors.
- Fixed bug where resizing of the editor didn't work since the theme was calling setStyles instead of setStyle.
- Fixed bug where IE 7 would fail to append html fragments to iframe document when using DomQuery.
- Fixed bug where the getStyle DOMUtils method would produce an exception if it was called with null as it's element.
- Fixed bug where the paste plugin would remove the element if the none of the paste_webkit_styles rules matched the current style.
- Fixed bug where contextmenu table items wouldn't work properly on IE since it would some times fire an incorrect selection change.
- Fixed bug where the padding/border values wasn't used in the size calculation for the body size when using autoresize. Patch contributed by Matt Whelan.
- Fixed bug where conditional word comments wouldn't be properly removed when pasting plain text.
- Fixed bug where resizing would sometime fail on IE 11 when the mouseup occurred inside the resizable element.
- Fixed so the iframe gets initialized without any inline event handlers for better CSP support. Patch contributed by Matt Whelan.
- Fixed so the tinymce.dom.Sizzle is the latest version of sizzle this resolves the document context bug.

## 4.1.1 - 2014-07-08

### Fixed
- Fixed bug where pasting plain text on some WebKit versions would result in an empty line.
- Fixed bug where resizing images inside tables on IE 11 wouldn't work properly.
- Fixed bug where IE 11 would sometimes throw "Invalid argument" exception when editor contents was set to an empty string.
- Fixed bug where document.activeElement would throw exceptions on IE 9 when that element was hidden or removed from dom.
- Fixed bug where WebKit/Blink sometimes produced br elements with the Apple-interchange-newline class.
- Fixed bug where table cell selection wasn't properly removed when copy/pasting table cells.
- Fixed bug where pasting nested list items from Word wouldn't produce proper semantic nested lists.
- Fixed bug where right clicking using the contextmenu plugin on WebKit/Blink on Mac OS X would select the target current word or line.
- Fixed bug where it wasn't possible to alter table cell properties on IE 8 using the context menu.
- Fixed bug where the resize helper wouldn't be correctly positioned on older IE versions.
- Fixed bug where fullpage plugin would produce an error if you didn't specify a doctype encoding.
- Fixed bug where anchor plugin would get the name/id of the current element even if it wasn't anchor element.
- Fixed bug where visual aids for tables wouldn't be properly disabled when changing the border size.
- Fixed bug where some control selection events wasn't properly fired on older IE versions.
- Fixed bug where table cell selection on older IE versions would prevent resizing of images.
- Fixed bug with paste_data_images paste option not working properly on modern IE versions.
- Fixed bug where custom elements with underscores in the name wasn't properly parsed/serialized.
- Fixed bug where applying inline formats to nested list elements would produce an incorrect formatting result.
- Fixed so it's possible to hide items from elements path by using preventDefault/stopPropagation.
- Fixed so inline mode toolbar gets rendered right aligned if the editable element positioned to the documents right edge.
- Fixed so empty inline elements inside empty block elements doesn't get removed if configured to be kept intact.
- Fixed so DomQuery parentsUntil/prevUntil/nextUntil supports selectors/elements/filters etc.
- Fixed so legacyoutput plugin overrides fontselect and fontsizeselect controls and handles font elements properly.

## 4.1.0 - 2014-06-18

### Added
- Added new file_picker_callback option to replace the old file_browser_callback the latter will still work though.
- Added new custom colors to textcolor plugin will be displayed if a color picker is provided also shows the latest colors.
- Added new color_picker_callback option to enable you to add custom color pickers to the editor.
- Added new advanced tabs to table/cell/row dialogs to enable you to select colors for border/background.
- Added new colorpicker plugin that lets you select colors from a hsv color picker.
- Added new tinymce.util.Color class to handle color parsing and converting.
- Added new colorpicker UI widget element lets you add a hsv color picker to any form/window.
- Added new textpattern plugin that allows you to use markdown like text patterns to format contents.
- Added new resize helper element that shows the current width & height while resizing.
- Added new "once" method to Editor and EventDispatcher enables since callback execution events.
- Added new jQuery like class under tinymce.dom.DomQuery it's exposed on editor instances (editor.$) and globally under (tinymce.$).

### Fixed
- Fixed so the default resize method for images are proportional shift/ctrl can be used to make an unproportional size.
- Fixed bug where the image_dimensions option of the image plugin would cause exceptions when it tried to update the size.
- Fixed bug where table cell dialog class field wasn't properly updated when editing an a table cell with an existing class.
- Fixed bug where Safari on Mac would produce webkit-fake-url for pasted images so these are now removed.
- Fixed bug where the nodeChange event would get fired before the selection was changed when clicking inside the current selection range.
- Fixed bug where valid_classes option would cause exception when it removed internal prefixed classes like mce-item-.
- Fixed bug where backspace would cause navigation in IE 8 on an inline element and after a caret formatting was applied.
- Fixed so placeholder images produced by the media plugin gets selected when inserted/edited.
- Fixed so it's possible to drag in images when the paste_data_images option is enabled. Might be useful for mail clients.
- Fixed so images doesn't get a width/height applied if the image_dimensions option is set to false useful for responsive contents.
- Fixed so it's possible to pass in an optional arguments object for the nodeChanged function to be passed to all nodechange event listeners.
- Fixed bug where media plugin embed code didn't update correctly.<|MERGE_RESOLUTION|>--- conflicted
+++ resolved
@@ -9,12 +9,10 @@
 ### Fixed
 - When deleting the last row in a table, the cursor would jump to the first cell (top left), instead of moving to the next adjacent cell in some cases. #TINY-6309
 - The functions `schema.isWrapper` and `schema.isInline` didn't exclude element names that started with `#` those should not be considered elements. #TINY-10385
-<<<<<<< HEAD
 - Heading formatting would be partially applied to the content within the `summary` element when the caret was positioned between words. #TINY-10312
-=======
 - Moving focus to the outside of the editor after having clicked a menu would not fire a `blur` event as expected. #TINY-10310
 - Toggling a list that contains an LI element having another list as its first child would remove the remaining content within that LI element. #TINY-10414
->>>>>>> d3970d46
+
 
 ## 6.8.1 - 2023-11-29
 
