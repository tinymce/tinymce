--- conflicted
+++ resolved
@@ -6,17 +6,13 @@
 
 ## Unreleased
 
-<<<<<<< HEAD
+### Fixed
+- Setting the content with an attribute that contains a self-closing HTML tag did not preserve the tag. #TINY-10088
+- Resize handles would not appear on editable images in a non-editable context. #TINY-10118
+
 ### Improved
 - Colorpicker now includes the Brightness/Saturation selector and hue slider in the keyboard navigable items. #TINY-9287
-=======
-### Fixed
-- Setting the content with an attribute that contains a self-closing HTML tag did not preserve the tag. #TINY-10088
-- Resize handles would not appear on editable images in a non-editable context. #TINY-10118
-
-### Improved
 - Improved the tooltips of picker buttons for the urlinput components in the "Insert/Edit Image" and "Insert/Edit Link" dialogs. #TINY-10155
->>>>>>> 4da4fdb7
 
 ## 6.7.0 - 2023-08-30
 
