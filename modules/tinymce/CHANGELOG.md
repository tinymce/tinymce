--- conflicted
+++ resolved
@@ -59,16 +59,13 @@
 - Menus and context menus were not closed when clicking into a different editor #TINY-7399
 - Using the Tab key to navigate into the editor on IE 11 would incorrectly focus the toolbar #TINY-3707
 - The editor selection could be placed in an incorrect location when undoing or redoing changes in a document containing `contenteditable="false"` elements #TINY-7663
-<<<<<<< HEAD
 - Context menus on Android were not being displayed when more than one HTML element was selected #TINY-7688
-=======
 - Certain HTML content when inserted could cause the editor to crash #TINY-7756
 - Unbinding a native event handler inside the `remove` event caused an exception that blocked editor removal #TINY-7730
 - Disabled nested menu items could still be opened #TINY-7700
 
 ### Deprecated
 - The `bbcode`, `fullpage`, `legacyoutput` and `spellchecker` plugins have been deprecated and marked for removal in the next major release #TINY-7260
->>>>>>> 7538905b
 
 ## 5.8.2 - 2021-06-23
 
