# Changelog
All notable changes to this project will be documented in this file.

The format is based on [Keep a Changelog](https://keepachangelog.com/en/1.0.0/),
and this project adheres to [Semantic Versioning](https://semver.org/spec/v2.0.0.html).

## Unreleased

### Added
- New `isEditable` API to `editor.selection` that returns true or false if the current selection is editable. #TINY-9462
- New `isEditable` API to `editor.dom` that returns true or false if the specified node is editable. #TINY-9462

### Improved
- Direct invalid child text nodes of list elements will be wrapped in list item elements. #TINY-4818

### Fixed
- Color picker on toolbar would not update when changing forecolor or backcolor from menu. #TINY-9439
- The `onSetup` api function would not run when defining custom group toolbar button. #TINY-9496
- An element could be dropped onto the decendants of a noneditable element. #TINY-9364
- Checkmark did not show in menu colorswatches. #TINY-9395
- Toolbar split buttons in advlist plugin to show the correct state when the cursor is in a checklist. #TINY-5167
- Dragging transparent elements into transparent blocks elements could produce invalid nesting of transparents. #TINY-9231
- The `editor.insertContent` API would insert contents inside noneditable elements if the selection was inside the element. #TINY-9462
- Closing a dialog would scroll down the document in Safari. #TINY-9148
- Quick toolbars were incorrectly rendered during the dragging of `contenteditable="false"` elements. #TINY-9305
- Visual characters were rendered inside noneditable elements. #TINY-9474
- Removed a workaround for ensuring stylesheets are loaded in an outdated version of webkit. #TINY-9433
<<<<<<< HEAD
- Lists in a noneditable root was editable by editor commands and editor ui. #TINY-9458
=======
- Color picker dialog would not update the preview color if the hex input value was prefixed with `#` symbol. #TINY-9457
>>>>>>> 88272bcd

## 6.3.1 - 2022-12-06

### Fixed
- HTML in messages for the `WindowManager.alert` and `WindowManager.confirm` APIs were not properly sanitized. #TINY-3548

## 6.3.0 - 2022-11-23

### Added
- New `expand` function added to `tinymce.selection` which expands the selection around the nearest word. #TINY-9001
- New `expand` function added to `tinymce.dom.RangeUtils` to return a new range expanded around the nearest word. #TINY-9001
- New `color_map_background` and `color_map_foreground` options which set the base colors used in the `backcolor` and `forecolor` toolbar buttons and menu items. #TINY-9184
- Added optional `storageKey` property to `colorinput` component and `colorswatch` fancy menu item. #TINY-9184
- New `addView` function added to `editor.ui.registry` which makes it possible to register custom editor views. #TINY-9210
- New `ToggleView` command which makes it possible to hide or show registered custom views. #TINY-9210
- New `color_default_foreground` and `color_default_background` options to set the initial default color for the `forecolor` and `backcolor` toolbar buttons and menu items. #TINY-9183
- New `getTransparentElements` function added to `tinymce.html.Schema` to return a map object of transparent HTML elements. #TINY-9172
- Added `ToggleToolbarDrawer` event to subscribe to toolbar’s opening and closing. #TINY-9271

### Changed
- Transparent elements, like anchors, are now allowed in the root of the editor body if they contain blocks. #TINY-9172
- Colorswatch keyboard navigation now starts on currently selected color if present in the colorswatch. #TINY-9283
- `setContent` is now allowed to accept any custom keys and values as a second options argument. #TINY-9143

### Improved
- Transparent elements, like anchors, can now contain block elements. #TINY-9172
- Colorswatch now displays a checkmark for selected color. #TINY-9283
- Color picker dialog now starts on the appropriate color for the cursor position. #TINY-9213

### Fixed
- Creating a list in a table cell when the caret is in front of an anchor element would not properly include the anchor in the list. #TINY-6853
- Parsing media content would cause a memory leak, which for example occurred when using the `getContent` API. #TINY-9186
- Dragging a noneditable element toward the bottom edge would cause the page to scroll up. #TINY-9025
- Range expanding capabilities would behave inconsistently depending on where the cursor was placed. #TINY-9029
- Compilation errors were thrown when using TypeScript 4.8. #TINY-9161
- Line separator scrolling in floating toolbars. #TINY-8948
- A double bottom border appeared on inline mode editor for the `tinymce-5` skin. #TINY-9108
- The editor header showed up even with no menubar and toolbar configured. #TINY-8819
- Inline text pattern no longer triggers if it matches only the end but not the start. #TINY-8947
- Matches of inline text patterns that are similar are now managed correctly. #TINY-8949
- Using `editor.selection.getContent({ format: 'text' })` or `editor.getContent({ format: 'text' })` would sometimes deselect selected radio buttons. #TINY-9213
- The context toolbar prevented the user from placing the cursor at the edges of the editor. #TINY-8890
- The Quick Insert context toolbar provided by the `quickbars` plugin showed when the cursor was in a fake block caret. #TINY-9190
- The `editor.selection.getRng()` API was not returning a proper range on hidden editors in Firefox. #TINY-9259
- The `editor.selection.getBookmark()` API was not returning a proper bookmark on hidden editors in Firefox. #TINY-9259
- Dragging a noneditable element before or after another noneditable element now works correctly. #TINY-9253
- The restored selection after a redo or undo action was not scrolled into view. #TINY-9222
- A newline could not be inserted when the selection was restored from a bookmark after an inline element with a `contenteditable="false"` attribute. #TINY-9194
- The global `tinymce.dom.styleSheetLoader` was not affected by the `content_css_cors` option. #TINY-6037
- The caret was moved to the previous line when a text pattern executed a `mceInsertContent` command on Enter key when running on Firefox. #TINY-9193
- The `autoresize` plugin used to cause infinite resize when `content_css` is set to `document`. #TINY-8872

## 6.2.0 - 2022-09-08

### Added
- New `text_patterns_lookup` option to provide additional text patterns dynamically. #TINY-8778
- New promotion element has been added to the default UI. It can be disabled using the new `promotion` option. #TINY-8840
- New `format_noneditable_selector` option to specify the `contenteditable="false"` elements that can be wrapped in a format. #TINY-8905
- Added `allow` as a valid attribute for the `iframe` element in the editor schema. #TINY-8939
- New `search` field in the `MenuButton` that shows a search field at the top of the menu, and refetches items when the search field updates. #TINY-8952

### Improved
- The formatter can now apply a format to a `contenteditable="false"` element by wrapping it. Configurable using the `format_noneditable_selector` option. #TINY-8905
- The autocompleter now supports a multiple character trigger using the new `trigger` configuration. #TINY-8887
- The formatter now applies some inline formats, such as color and font size, to list item elements when the entire item content is selected. #TINY-8961
- The installed and available plugin lists in the Help dialog are now sorted alphabetically. #TINY-9019
- Alignment can now be applied to more types of embedded media elements. #TINY-8687

### Changed
- The `@menubar-row-separator-color` oxide variable no longer affects the divider between the Menubar and Toolbar. It only controls the color of the separator lines drawn in multiline Menubars. #TINY-8632
- The `@toolbar-separator-color` oxide variable now affects the color of the separator between the Menubar and Toolbar only. #TINY-8632
- Available Premium plugins, which are listed by name in the Help dialog, are no longer translated. #TINY-9019

### Fixed
- The Autolink plugin did not work when text nodes in the content were fragmented. #TINY-3723
- Fixed multiple incorrect types on public APIs found while enabling TypeScript strict mode. #TINY-8806
- The number of blank lines returned from `editor.getContent({format: 'text'})` differed between browsers. #TINY-8579
- The editor focused via the `auto_focus` option was not scrolled into the viewport. #TINY-8785
- Adding spaces immediately after a `contenteditable="false"` block did not work properly in some circumstances. #TINY-8814
- Elements with only `data-*` custom attributes were sometimes removed when they should not be removed. #TINY-8755
- Selecting a figure with `class="image"` incorrectly highlighted the link toolbar button. #TINY-8832
- Specifying a single, non-default list style for the `advlist_bullet_styles` and `advlist_number_styles` options was not respected. #TINY-8721
- Fixed multiple issues that occurred when formatting `contenteditable` elements. #TINY-8905
- Spaces could be incorrectly added to `urlinput` dialog components (commonly but not exclusively presented in the *Insert/Edit Link* dialog) in certain cases. #TINY-8775
- The text patterns logic threw an error when there were fragmented text nodes in a paragraph. #TINY-8779
- Dragging a `contentEditable=false` element towards a document’s edge did not cause scrolling. #TINY-8874
- Parsing large documents no longer throws a `Maximum call stack size exceeded` exception. #TINY-6945
- DomParser filter matching was not checked between filters, which could lead to an exception in the parser. #TINY-8888
- `contenteditable="false"` lists can no longer be toggled; and `contenteditable="true"` list elements within these lists can no longer be indented, split into another list element, or appended to the previous list element by deletion. #TINY-8920
- Removed extra bottom padding in the context toolbar of the `tinymce-5` skin. #TINY-8980
- Fixed a regression where pressing **Enter** added or deleted content outside the selection. #TINY-9101
- Fixed a bug where pressing **Enter** deleted selected `contenteditable="false"` `<pre>` elements. #TINY-9101
- The `editor.insertContent()` API did not respect the `no_events` argument. #TINY-9140

### Deprecated
- The autocompleter configuration property, `ch`, has been deprecated. It will be removed in the next major release. Use the `trigger` property instead. #TINY-8887

## 6.1.2 - 2022-07-29

### Fixed
- Reverted the undo level fix in the `autolink` plugin as it caused duplicated content in some edge cases. #TINY-8936

## 6.1.1 - 2022-07-27

### Fixed
- Invalid special elements were not cleaned up correctly during sanitization. #TINY-8780
- An exception was thrown when deleting all content if the start or end of the document had a `contenteditable="false"` element. #TINY-8877
- When a sidebar was opened using the `sidebar_show` option, its associated toolbar button was not highlighted. #TINY-8873
- When converting a URL to a link, the `autolink` plugin did not fire an `ExecCommand` event, nor did it create an undo level. #TINY-8896
- Worked around a Firefox bug which resulted in cookies not being available inside the editor content. #TINY-8916
- `<pre>` content pasted into a `<pre>` block that had inline styles or was `noneditable` now merges correctly with the surrounding content. #TINY-8860
- After a `codesample` was pasted, the insertion point was placed incorrectly. #TINY-8861

## 6.1.0 - 2022-06-29

### Added
- New `sidebar_show` option to show the specified sidebar on initialization. #TINY-8710
- New `newline_behavior` option controls what happens when the Return or Enter key is pressed or the `mceInsertNewLine` command is used. #TINY-8458
- New `iframe_template_callback` option in the Media plugin. Patch provided by Namstel. #TINY-8684
- New `transparent` property for `iframe` dialog component. #TINY-8534
- New `removeAttributeFilter` and `removeNodeFilter` functions added to the DomParser and DOM Serializer APIs. #TINY-7847
- New `dispatchChange` function added to the UndoManager API to fire the change with current editor status as level and current undoManager layer as lastLevel. #TINY-8641

### Improved
- Clearer focus states for buttons while navigating with a keyboard. #TINY-8557
- Support annotating certain block elements directly when using the editor's Annotation API. #TINY-8698
- The `mceLink` command can now take the value `{ dialog: true }` to always open the link dialog. #TINY-8057
- All help dialog links to `https://www.tiny.cloud` now include `rel="noopener"` to avoid potential security issues. #TINY-8834

### Changed
- The `end_container_on_empty_block` option can now take a string of blocks, allowing the exiting of a blockquote element by pressing Enter or Return twice. #TINY-6559
- The default value for `end_container_on_empty_block` option has been changed to `'blockquote'`. #TINY-6559
- Link menu and toolbar buttons now always execute the `mceLink` command. #TINY-8057
- Toggling fullscreen mode when using the Fullscreen plugin now also fires the `ResizeEditor` event. #TINY-8701
- Getting the editor's text content now returns newlines instead of an empty string if more than one empty paragraph exists. #TINY-8578
- Custom elements are now treated as non-empty elements by the schema. #TINY-4784
- The autocompleter's menu HTML element is now positioned instead of the wrapper. #TINY-6476
- Choice menu items will now use the `'menuitemradio'` aria role to better reflect that only a single item can be active. #TINY-8602

### Fixed
- Some Template plugin option values were not escaped properly when doing replacement lookups with Regular Expressions. #TINY-7433
- Copy events were not dispatched in readonly mode. #TINY-6800
- `<pre>` tags were not preserved when copying and pasting. #TINY-7719
- The URL detection used for autolink and smart paste did not work if a path segment contained valid characters such as `!` and `:`. #TINY-8069
- In some cases pressing the Backspace or Delete key would incorrectly step into tables rather than remain outside. #TINY-8592
- Links opened when Alt+Enter or Option+Return was typed even when `preventDefault()` was called on the keydown event. #TINY-8661
- Inconsistent visual behavior between choosing Edit -> Select All and typing Ctrl+A or Cmd+A when a document contained an image. #TINY-4550
- Ctrl+Shift+Home/End or Cmd+Shift+Up-arrow/Down-arrow did not expand the selection to a `contenteditable="false"` element if the element was at the beginning or end of a document. #TINY-7795
- Triple-clicking did not select a paragraph in Google Chrome in some circumstances. #TINY-8215
- Images were not showing as selected when selected along with other content. #TINY-5947
- Selection direction was not stored or restored when getting or setting selection bookmarks. #TINY-8599
- When text within an inline boundary element was selected and the right-arrow key was pressed, the insertion point incorrectly moved to the left. #TINY-8601
- In some versions of Safari, the `editor.selection.isForward()` API could throw an exception due to an invalid selection. #TINY-8686
- The selection is no longer incorrectly moved inside a comment by the `editor.selection.normalize()` API. #TINY-7817
- The `InsertParagraph` or `mceInsertNewLine` commands did not delete the current selection like the native command does. #TINY-8606
- The `InsertLineBreak` command did not replace selected content. #TINY-8458
- If selected content straddled a parent and nested list, cutting the selection did not always set the list style to `'none'` on the parent list. #TINY-8078
- Delete operations could behave incorrectly if the selection contains a `contenteditable="false"` element located at the edge of content. #TINY-8729
- Spaces were not added correctly on some browsers when the insertion point was immediately before or after a `contenteditable="false"` block element. #TINY-8588
- Images that used a Data URI were corrupted when the data wasn't base64 encoded. #TINY-8337
- `uploadImages` no longer triggers two change events if there is a removal of images on upload. #TINY-8641
- Preview and Insert Template dialogs now display the correct content background color when using dark skins. #TINY-8534
- Dialogs no longer exceed window height on smaller screens. #TINY-8146
- UI components, such as dialogs, would in some cases cause the Esc keyup event to incorrectly trigger inside the editor. #TINY-7005
- Fixed incorrect word breaks in menus when the menu presented with a scrollbar. #TINY-8572
- Notifications did not properly reposition when toggling fullscreen mode. #TINY-8701
- Text alignments, such as flush left and centered, could not be applied to `<pre>` elements. #TINY-7715
- Indenting or outdenting list items inside a block element that was inside another list item did not work. #TINY-7209
- Changing the list type of a list within another block element altered the parent element that contained that list. #TINY-8068
- Pasting columns in tables could, in some circumstances, result in an invalid table. #TINY-8040
- Copying columns in tables could sometimes result in an invalid copy. #TINY-8040
- Changing table properties with the `table_style_by_css` option set to `false` would sometimes reset the table width. #TINY-8758
- Custom elements added to otherwise blank lines were removed during serialization. #TINY-4784
- The editor's autocompleter was not triggered at the start of nested list items. #TINY-8759
- Some function types in the TreeWalker API missed that it could return `undefined`. #TINY-8592
- Nuget packages for .NET and .NET Core are now configured to copy TinyMCE into `/wwwroot/lib/` when TinyMCE is installed into a project. #TINY-8611

## 6.0.3 - 2022-05-25

### Fixed
- Could not remove values when multiple cells were selected with the cell properties dialog. #TINY-8625
- Could not remove values when multiple rows were selected with the row properties dialog. #TINY-8625
- Empty lines that were formatted in a ranged selection using the `format_empty_lines` option were not kept in the serialized content. #TINY-8639
- The `s` element was missing from the default schema text inline elements. #TINY-8639
- Some text inline elements specified via the schema were not removed when empty by default. #TINY-8639

## 6.0.2 - 2022-04-27

### Fixed
- Some media elements wouldn't update when changing the source URL. #TINY-8660
- Inline toolbars flickered when switching between editors. #TINY-8594
- Multiple inline toolbars were shown if focused too quickly. #TINY-8503
- Added background and additional spacing for the text labeled buttons in the toolbar to improve visual clarity. #TINY-8617
- Toolbar split buttons with text used an incorrect width on touch devices. #TINY-8647

## 6.0.1 - 2022-03-23

### Fixed
- Fixed the dev ZIP missing the required `bin` scripts to build from the source. #TINY-8542
- Fixed a regression whereby text patterns couldn't be updated at runtime. #TINY-8540
- Fixed an issue where tables with colgroups could be copied incorrectly in some cases. #TINY-8568
- Naked buttons better adapt to various background colors, improved text contrast in notifications. #TINY-8533
- The autocompleter would not fire the `AutocompleterStart` event nor close the menu in some cases. #TINY-8552
- It wasn't possible to select text right after an inline noneditable element. #TINY-8567
- Fixed a double border showing for the `tinymce-5` skin when using `toolbar_location: 'bottom'`. #TINY-8564
- Clipboard content was not generated correctly when cutting and copying `contenteditable="false"` elements. #TINY-8563
- Fixed the box-shadow getting clipped in autocompletor popups. #TINY-8573
- The `buttonType` property did not work for dialog footer buttons. #TINY-8582
- Fix contrast ratio for error messages. #TINY-8586

## 6.0.0 - 2022-03-03

### Added
- New `editor.options` API to replace the old `editor.settings` and `editor.getParam` APIs. #TINY-8206
- New `editor.annotator.removeAll` API to remove all annotations by name. #TINY-8195
- New `Resource.unload` API to make it possible to unload resources. #TINY-8431
- New `FakeClipboard` API on the `tinymce` global. #TINY-8353
- New `dispatch()` function to replace the now deprecated `fire()` function in various APIs. #TINY-8102
- New `AutocompleterStart`, `AutocompleterUpdate` and `AutocompleterEnd` events. #TINY-8279
- New `mceAutocompleterClose`, `mceAutocompleterReload` commands. #TINY-8279
- New `mceInsertTableDialog` command to open the insert table dialog. #TINY-8273
- New `slider` dialog component. #TINY-8304
- New `imagepreview` dialog component, allowing preview and zoom of any image URL. #TINY-8333
- New `buttonType` property on dialog button components, supporting `toolbar` style in addition to `primary` and `secondary`. #TINY-8304
- The `tabindex` attribute is now copied from the target element to the iframe. #TINY-8315

### Improved
- New default theme styling for TinyMCE 6 facelift with old skin available as `tinymce-5` and `tinymce-5-dark`. #TINY-8373
- The default height of editor has been increased from `200px` to `400px` to improve the usability of the editor. #TINY-6860
- The upload results returned from the `editor.uploadImages()` API now includes a `removed` flag, reflecting if the image was removed after a failed upload. #TINY-7735
- The `ScriptLoader`, `StyleSheetLoader`, `AddOnManager`, `PluginManager` and `ThemeManager` APIs will now return a `Promise` when loading resources instead of using callbacks. #TINY-8325
- A `ThemeLoadError` event is now fired if the theme fails to load. #TINY-8325
- The `BeforeSetContent` event will now include the actual serialized content when passing in an `AstNode` to the `editor.setContent` API. #TINY-7996
- Improved support for placing the caret before or after noneditable elements within the editor. #TINY-8169
- Calls to `editor.selection.setRng` now update the caret position bookmark used when focus is returned to the editor. #TINY-8450
- The `emoticon` plugin dialog, toolbar and menu item has been updated to use the more accurate `Emojis` term. #TINY-7631
- The dialog `redial` API will now only rerender the changed components instead of the whole dialog. #TINY-8334
- The dialog API `setData` method now uses a deep merge algorithm to support partial nested objects. #TINY-8333
- The dialog spec `initialData` type is now `Partial<T>` to match the underlying implementation details. #TINY-8334
- Notifications no longer require a timeout to disable the close button. #TINY-6679
- The editor theme is now fetched in parallel with the icons, language pack and plugins. #TINY-8453

### Changed
- TinyMCE is now MIT licensed. #TINY-2316
- Moved the `paste` plugin's functionality to TinyMCE core. #TINY-8310
- The `paste_data_images` option now defaults to `true`. #TINY-8310
- Moved the `noneditable` plugin to TinyMCE core. #TINY-8311
- Renamed the `noneditable_noneditable_class` option to `noneditable_class`. #TINY-8311
- Renamed the `noneditable_editable_class` option to `editable_class`. #TINY-8311
- Moved the `textpattern` plugin to TinyMCE core. #TINY-8312
- Renamed the `textpattern_patterns` option to `text_patterns`. #TINY-8312
- Moved the `hr` plugin's functionality to TinyMCE core. #TINY-8313
- Moved the `print` plugin's functionality to TinyMCE core. #TINY-8314
- Moved non-UI table functionality to core. #TINY-8273
- The `DomParser` API no longer uses a custom parser internally and instead uses the native `DOMParser` API. #TINY-4627
- The `editor.getContent()` API can provide custom content by preventing and overriding `content` in the `BeforeGetContent` event. This makes it consistent with the `editor.selection.getContent()` API. #TINY-8018
- The `editor.setContent()` API can now be prevented using the `BeforeSetContent` event. This makes it consistent with the `editor.selection.setContent()` API. #TINY-8018
- Add-ons such as plugins and themes are no longer constructed using the `new` operator. #TINY-8256
- A number of APIs that were not proper classes, are no longer constructed using the `new` operator. #TINY-8322
- The Editor commands APIs will no longer fallback to executing the browsers native command functionality. #TINY-7829
- The Editor query command APIs will now return `false` or an empty string on removed editors. #TINY-7829
- The `mceAddEditor` and `mceToggleEditor` commands now take an object as their value to specify the id and editor options. #TINY-8138
- The `mceInsertTable` command can no longer open the insert table dialog. Use the `mceInsertTableDialog` command instead. #TINY-8273
- The `plugins` option now returns a `string` array instead of a space separated string. #TINY-8455
- The `media` plugin no longer treats `iframe`, `video`, `audio` or `object` elements as "special" and will validate the contents against the schema. #TINY-8382
- The `images_upload_handler` option is no longer passed a `success` or `failure` callback and instead requires a `Promise` to be returned with the upload result. #TINY-8325
- The `tinymce.settings` global property is no longer set upon initialization. #TINY-7359
- The `change` event is no longer fired on first modification. #TINY-6920
- The `GetContent` event will now always pass a `string` for the `content` property. #TINY-7996
- Changed the default tag for the strikethrough format to the `s` tag when using a html 5 schema. #TINY-8262
- The `strike` tag is automatically converted to the `s` tag when using a html 5 schema. #TINY-8262
- Aligning a table to the left or right will now use margin styling instead of float styling. #TINY-6558
- The `:` control character has been changed to `~` for the schema `valid_elements` and `extended_valid_elements` options. #TINY-6726
- The `primary` property on dialog buttons has been deprecated. Use the new `buttonType` property instead. #TINY-8304
- Changed the default statusbar element path delimiter from `»` to `›`. #TINY-8372
- Replaced the `Powered by Tiny` branding text with the Tiny logo. #TINY-8371
- The default minimum height of editor has been changed to 100px to prevent the UI disappearing while resizing. #TINY-6860
- RGB colors are no longer converted to hex values when parsing or serializing content. #TINY-8163
- Replaced the `isDisabled()` function with an `isEnabled()` function for various APIs. #TINY-8101
- Replaced the `enable()` and `disable()` functions with a `setEnabled(state)` function in various APIs. #TINY-8101
- Replaced the `disabled` property with an `enabled` property in various APIs. #TINY-8101
- Replaced the `disable(name)` and `enable(name)` functions with a `setEnabled(name, state)` function in the Dialog APIs. #TINY-8101
- Renamed the `tinymce.Env.os.isOSX` API to `tinymce.Env.os.isMacOS`. #TINY-8175
- Renamed the `tinymce.Env.browser.isChrome` API to `tinymce.Env.browser.isChromium` to better reflect its functionality. #TINY-8300
- Renamed the `getShortEndedElements` Schema API to `getVoidElements`. #TINY-8344
- Renamed the `font_formats` option to `font_family_formats`. #TINY-8328
- Renamed the `fontselect` toolbar button and `fontformats` menu item to `fontfamily`. #TINY-8328
- Renamed the `fontsize_formats` option to `font_size_formats`. #TINY-8328
- Renamed the `fontsizeselect` toolbar button and `fontsizes` menu item to `fontsize`. #TINY-8328
- Renamed the `formatselect` toolbar button and `blockformats` menu item to `blocks`. #TINY-8328
- Renamed the `styleselect` toolbar button and `formats` menu item to `styles`. #TINY-8328
- Renamed the `lineheight_formats` option to `line_height_formats`. #TINY-8328
- Renamed the `getWhiteSpaceElements()` function to `getWhitespaceElements()` in the `Schema` API. #TINY-8102
- Renamed the `mceInsertClipboardContent` command `content` property to `html` to better reflect what data is passed. #TINY-8310
- Renamed the `default_link_target` option to `link_default_target` for both `link` and `autolink` plugins. #TINY-4603
- Renamed the `rel_list` option to `link_rel_list` for the `link` plugin. #TINY-4603
- Renamed the `target_list` option to `link_target_list` for the `link` plugin. #TINY-4603
- The default value for the `link_default_protocol` option has been changed to `https` instead of `http`. #TINY-7824
- The default value for the `element_format` option has been changed to `html`. #TINY-8263
- The default value for the `schema` option has been changed to `html5`. #TINY-8261
- The default value for the `table_style_by_css` option has been changed to `true`. #TINY-8259
- The default value for the `table_use_colgroups` option has been changed to `true`. #TINY-8259

### Fixed
- The object returned from the `editor.fire()` API was incorrect if the editor had been removed. #TINY-8018
- The `editor.selection.getContent()` API did not respect the `no_events` argument. #TINY-8018
- The `editor.annotator.remove` API did not keep selection when removing the annotation. #TINY-8195
- The `GetContent` event was not fired when getting `tree` or `text` formats using the `editor.selection.getContent()` API. #TINY-8018
- The `beforeinput` and `input` events would sometimes not fire as expected when deleting content. #TINY-8168 #TINY-8329
- The `table` plugin would sometimes not correctly handle headers in the `tfoot` section. #TINY-8104
- The `silver` theme UI was incorrectly rendered before plugins had initialized. #TINY-8288
- The aria labels for the color picker dialog were not translated. #TINY-8381
- Fixed sub-menu items not read by screen readers. Patch contributed by westonkd. #TINY-8417
- Dialog labels and other text-based UI properties did not escape HTML markup. #TINY-7524
- Anchor elements would render incorrectly when using the `allow_html_in_named_anchor` option. #TINY-3799
- The `AstNode` HTML serializer did not serialize `pre` or `textarea` elements correctly when they contained newlines. #TINY-8446
- Fixed sub-menu items not read by screen readers. Patch contributed by westonkd. #TINY-8417
- The Home or End keys would move out of a editable element contained within a noneditable element. #TINY-8201
- Dialogs could not be opened in inline mode before the editor had been rendered. #TINY-8397
- Clicking on menu items could cause an unexpected console warning if the `onAction` function caused the menu to close. #TINY-8513
- Fixed various color and contrast issues for the dark skins. #TINY-8527

### Removed
- Removed support for Microsoft Internet Explorer 11. #TINY-8194 #TINY-8241
- Removed support for Microsoft Word from the opensource paste functionality. #TINY-7493
- Removed support for the `plugins` option allowing a mixture of a string array and of space separated strings. #TINY-8399
- Removed support for the deprecated `false` value for the `forced_root_block` option. #TINY-8260
- Removed the jQuery integration. #TINY-4519
- Removed the `imagetools` plugin, which is now classified as a Premium plugin. #TINY-8209
- Removed the `imagetools` dialog component. #TINY-8333
- Removed the `toc` plugin, which is now classified as a Premium plugin. #TINY-8250
- Removed the `tabfocus` plugin. #TINY-8315
- Removed the `textpattern` plugin's API as part of moving it to core. #TINY-8312
- Removed the `table` plugin's API. #TINY-8273
- Removed the callback for the `EditorUpload` API. #TINY-8325
- Removed the legacy browser detection properties from the `Env` API. #TINY-8162
- Removed the `filterNode` method from the `DomParser` API. #TINY-8249
- Removed the `SaxParser` API. #TINY-8218
- Removed the `tinymce.utils.Promise` API. #TINY-8241
- Removed the `toHex` function for the `DOMUtils` and `Styles` APIs. #TINY-8163
- Removed the `execCommand` handler function from the plugin and theme interfaces. #TINY-7829
- Removed the `editor.settings` property as it has been replaced by the new Options API. #TINY-8236
- Removed the `shortEnded` and `fixed` properties on `tinymce.html.Node` class. #TINY-8205
- Removed the `mceInsertRawHTML` command. #TINY-8214
- Removed the style field from the `image` plugin dialog advanced tab. #TINY-3422
- Removed the `paste_filter_drop` option as native drag and drop handling is no longer supported. #TINY-8511
- Removed the legacy `mobile` theme. #TINY-7832
- Removed the deprecated `$`, `Class`, `DomQuery` and `Sizzle` APIs. #TINY-4520 #TINY-8326
- Removed the deprecated `Color`, `JSON`, `JSONP` and `JSONRequest`. #TINY-8162
- Removed the deprecated `XHR` API. #TINY-8164
- Removed the deprecated `setIconStroke` Split Toolbar Button API. #TINY-8162
- Removed the deprecated `editors` property from `EditorManager`. #TINY-8162
- Removed the deprecated `execCallback` and `setMode` APIs from `Editor`. #TINY-8162
- Removed the deprecated `addComponents` and `dependencies` APIs from `AddOnManager`. #TINY-8162
- Removed the deprecated `clearInterval`, `clearTimeout`, `debounce`, `requestAnimationFrame`, `setInterval`, `setTimeout` and `throttle` APIs from `Delay`. #TINY-8162
- Removed the deprecated `Schema` options. #TINY-7821
- Removed the deprecated `file_browser_callback_types`, `force_hex_style_colors` and `images_dataimg_filter` options. #TINY-7823
- Removed the deprecated `filepicker_validator_handler`, `force_p_newlines`, `gecko_spellcheck`, `tab_focus`, `table_responsive_width` and `toolbar_drawer` options. #TINY-7820
- Removed the deprecated `media_scripts` option in the `media` plugin. #TINY-8421
- Removed the deprecated `editor_deselector`, `editor_selector`, `elements`, `mode` and `types` legacy TinyMCE init options. #TINY-7822
- Removed the deprecated `content_editable_state` and `padd_empty_with_br` options. #TINY-8400
- Removed the deprecated `autoresize_on_init` option from the `autoresize` plugin. #TINY-8400
- Removed the deprecated `fullpage`, `spellchecker`, `bbcode`, `legacyoutput`, `colorpicker`, `contextmenu` and `textcolor` plugins. #TINY-8192
- Removed the undocumented `editor.editorCommands.hasCustomCommand` API. #TINY-7829
- Removed the undocumented `mceResetDesignMode`, `mceRepaint` and `mceBeginUndoLevel` commands. #TINY-7829

### Deprecated
- The dialog button component's `primary` property has been deprecated and will be removed in the next major release. Use the new `buttonType` property instead. #TINY-8304
- The `fire()` function of `tinymce.Editor`, `tinymce.dom.EventUtils`, `tinymce.dom.DOMUtils`, `tinymce.util.Observable` and `tinymce.util.EventDispatcher` has been deprecated and will be removed in the next major release. Use the `dispatch()` function instead. #TINY-8102
- The `content` property on the `SetContent` event has been deprecated and will be removed in the next major release. #TINY-8457
- The return value of the `editor.setContent` API has been deprecated and will be removed in the next major release. #TINY-8457

## 5.10.3 - 2022-02-09

### Fixed
- Alignment would sometimes be removed on parent elements when changing alignment on certain inline nodes, such as images. #TINY-8308
- The `fullscreen` plugin would reset the scroll position when exiting fullscreen mode. #TINY-8418

## 5.10.2 - 2021-11-17

### Fixed
- Internal selectors were appearing in the style list when using the `importcss` plugin. #TINY-8238

## 5.10.1 - 2021-11-03

### Fixed
- The iframe aria help text was not read by some screen readers. #TINY-8171
- Clicking the `forecolor` or `backcolor` toolbar buttons would do nothing until selecting a color. #TINY-7836
- Crop functionality did not work in the `imagetools` plugin when the editor was rendered in a shadow root. #TINY-6387
- Fixed an exception thrown on Safari when closing the `searchreplace` plugin dialog. #TINY-8166
- The `autolink` plugin did not convert URLs to links when starting with a bracket. #TINY-8091
- The `autolink` plugin incorrectly created nested links in some cases. #TINY-8091
- Tables could have an incorrect height set on rows when rendered outside of the editor. #TINY-7699
- In certain circumstances, the table of contents plugin would incorrectly add an extra empty list item. #TINY-4636
- The insert table grid menu displayed an incorrect size when re-opening the grid. #TINY-6532
- The word count plugin was treating the zero width space character (`&#8203;`) as a word. #TINY-7484

## 5.10.0 - 2021-10-11

### Added
- Added a new `URI.isDomSafe(uri)` API to check if a URI is considered safe to be inserted into the DOM. #TINY-7998
- Added the `ESC` key code constant to the `VK` API. #TINY-7917
- Added a new `deprecation_warnings` setting for turning off deprecation console warning messages. #TINY-8049

### Improved
- The `element` argument of the `editor.selection.scrollIntoView()` API is now optional, and if it is not provided the current selection will be scrolled into view. #TINY-7291

### Changed
- The deprecated `scope` attribute is no longer added to `td` cells when converting a row to a header row. #TINY-7731
- The number of `col` elements is normalized to match the number of columns in a table after a table action. #TINY-8011

### Fixed
- Fixed a regression that caused block wrapper formats to apply and remove incorrectly when using a collapsed selection with multiple words. #TINY-8036
- Resizing table columns in some scenarios would resize the column to an incorrect position. #TINY-7731
- Inserting a table where the parent element had padding would cause the table width to be incorrect. #TINY-7991
- The resize backdrop element did not have the `data-mce-bogus="all"` attribute set to prevent it being included in output. #TINY-7854
- Resize handles appeared on top of dialogs and menus when using an inline editor. #TINY-3263
- Fixed the `autoresize` plugin incorrectly scrolling to the top of the editor content in some cases when changing content. #TINY-7291
- Fixed the `editor.selection.scrollIntoView()` type signature, as it incorrectly required an `Element` instead of `HTMLElement`. #TINY-7291
- Table cells that were both row and column headers did not retain the correct state when converting back to a regular row or column. #TINY-7709
- Clicking beside a non-editable element could cause the editor to incorrectly scroll to the top of the content. #TINY-7062
- Clicking in a table cell, with a non-editable element in an adjacent cell, incorrectly caused the non-editable element to be selected. #TINY-7736
- Split toolbar buttons incorrectly had nested `tabindex="-1"` attributes. #TINY-7879
- Fixed notifications rendering in the wrong place initially and when the page was scrolled. #TINY-7894
- Fixed an exception getting thrown when the number of `col` elements didn't match the number of columns in a table. #TINY-7041 #TINY-8011
- The table selection state could become incorrect after selecting a noneditable table cell. #TINY-8053
- As of Mozilla Firefox 91, toggling fullscreen mode with `toolbar_sticky` enabled would cause the toolbar to disappear. #TINY-7873
- Fixed URLs not cleaned correctly in some cases in the `link` and `image` plugins. #TINY-7998
- Fixed the `image` and `media` toolbar buttons incorrectly appearing to be in an inactive state in some cases. #TINY-3463
- Fixed the `editor.selection.selectorChanged` API not firing if the selector matched the current selection when registered in some cases. #TINY-3463
- Inserting content into a `contenteditable="true"` element that was contained within a `contenteditable="false"` element would move the selection to an incorrect location. #TINY-7842
- Dragging and dropping `contenteditable="false"` elements could result in the element being placed in an unexpected location. #TINY-7917
- Pressing the Escape key would not cancel a drag action that started on a `contenteditable="false"` element within the editor. #TINY-7917
- `video` and `audio` elements were unable to be played when the `media` plugin live embeds were enabled in some cases. #TINY-7674
- Pasting images would throw an exception if the clipboard `items` were not files (for example, screenshots taken from gnome-software). Patch contributed by cedric-anne. #TINY-8079

### Deprecated
- Several APIs have been deprecated. See the release notes section for information. #TINY-8023 #TINY-8063
- Several Editor settings have been deprecated. See the release notes section for information. #TINY-8086
- The Table of Contents and Image Tools plugins will be classified as Premium plugins in the next major release. #TINY-8087
- Word support in the `paste` plugin has been deprecated and will be removed in the next major release. #TINY-8087

## 5.9.2 - 2021-09-08

### Fixed
- Fixed an exception getting thrown when disabling events and setting content. #TINY-7956
- Delete operations could behave incorrectly if the selection crossed a table boundary. #TINY-7596

## 5.9.1 - 2021-08-27

### Fixed
- Published TinyMCE types failed to compile in strict mode. #TINY-7915
- The `TableModified` event sometimes didn't fire when performing certain table actions. #TINY-7916

## 5.9.0 - 2021-08-26

### Added
- Added a new `mceFocus` command that focuses the editor. Equivalent to using `editor.focus()`. #TINY-7373
- Added a new `mceTableToggleClass` command which toggles the provided class on the currently selected table. #TINY-7476
- Added a new `mceTableCellToggleClass` command which toggles the provided class on the currently selected table cells. #TINY-7476
- Added a new `tablecellvalign` toolbar button and menu item for vertical table cell alignment. #TINY-7477
- Added a new `tablecellborderwidth` toolbar button and menu item to change table cell border width. #TINY-7478
- Added a new `tablecellborderstyle` toolbar button and menu item to change table cell border style. #TINY-7478
- Added a new `tablecaption` toolbar button and menu item to toggle captions on tables. #TINY-7479
- Added a new `mceTableToggleCaption` command that toggles captions on a selected table. #TINY-7479
- Added a new `tablerowheader` toolbar button and menu item to toggle the header state of row cells. #TINY-7478
- Added a new `tablecolheader` toolbar button and menu item to toggle the header state of column cells. #TINY-7482
- Added a new `tablecellbordercolor` toolbar button and menu item to select table cell border colors, with an accompanying setting `table_border_color_map` to customize the available values. #TINY-7480
- Added a new `tablecellbackgroundcolor` toolbar button and menu item to select table cell background colors, with an accompanying setting `table_background_color_map` to customize the available values. #TINY-7480
- Added a new `language` menu item and toolbar button to add `lang` attributes to content, with an accompanying `content_langs` setting to specify the languages available. #TINY-6149
- A new `lang` format is now available that can be used with `editor.formatter`, or applied with the `Lang` editor command. #TINY-6149
- Added a new `language` icon for the `language` toolbar button. #TINY-7670
- Added a new `table-row-numbering` icon. #TINY-7327
- Added new plugin commands: `mceEmoticons` (Emoticons), `mceWordCount` (Word Count), and `mceTemplate` (Template). #TINY-7619
- Added a new `iframe_aria_text` setting to set the iframe title attribute. #TINY-1264
- Added a new DomParser `Node.children()` API to return all the children of a `Node`. #TINY-7756

### Improved
- Sticky toolbars can now be offset from the top of the page using the new `toolbar_sticky_offset` setting. #TINY-7337
- Fancy menu items now accept an `initData` property to allow custom initialization data. #TINY-7480
- Improved the load time of the `fullpage` plugin by using the existing editor schema rather than creating a new one. #TINY-6504
- Improved the performance when UI components are rendered. #TINY-7572
- The context toolbar no longer unnecessarily repositions to the top of large elements when scrolling. #TINY-7545
- The context toolbar will now move out of the way when it overlaps with the selection, such as in table cells. #TINY-7192
- The context toolbar now uses a short animation when transitioning between different locations. #TINY-7740
- `Env.browser` now uses the User-Agent Client Hints API where it is available. #TINY-7785
- Icons with a `-rtl` suffix in their name will now automatically be used when the UI is rendered in right-to-left mode. #TINY-7782
- The `formatter.match` API now accepts an optional `similar` parameter to check if the format partially matches. #TINY-7712
- The `formatter.formatChanged` API now supports providing format variables when listening for changes. #TINY-7713
- The formatter will now fire `FormatApply` and `FormatRemove` events for the relevant actions. #TINY-7713
- The `autolink` plugin link detection now permits custom protocols. #TINY-7714
- The `autolink` plugin valid link detection has been improved. #TINY-7714

### Changed
- Changed the load order so content CSS is loaded before the editor is populated with content. #TINY-7249
- Changed the `emoticons`, `wordcount`, `code`, `codesample`, and `template` plugins to open dialogs using commands. #TINY-7619
- The context toolbar will no longer show an arrow when it overlaps the content, such as in table cells. #TINY-7665
- The context toolbar will no longer overlap the statusbar for toolbars using `node` or `selection` positions. #TINY-7666

### Fixed
- The `editor.fire` API was incorrectly mutating the original `args` provided. #TINY-3254
- Unbinding an event handler did not take effect immediately while the event was firing. #TINY-7436
- Binding an event handler incorrectly took effect immediately while the event was firing. #TINY-7436
- Unbinding a native event handler inside the `remove` event caused an exception that blocked editor removal. #TINY-7730
- The `SetContent` event contained the incorrect `content` when using the `editor.selection.setContent()` API. #TINY-3254
- The editor content could be edited after calling `setProgressState(true)` in iframe mode. #TINY-7373
- Tabbing out of the editor after calling `setProgressState(true)` behaved inconsistently in iframe mode. #TINY-7373
- Flash of unstyled content while loading the editor because the content CSS was loaded after the editor content was rendered. #TINY-7249
- Partially transparent RGBA values provided in the `color_map` setting were given the wrong hex value. #TINY-7163
- HTML comments with mismatched quotes were parsed incorrectly under certain circumstances. #TINY-7589
- The editor could crash when inserting certain HTML content. #TINY-7756
- Inserting certain HTML content into the editor could result in invalid HTML once parsed. #TINY-7756
- Links in notification text did not show the correct mouse pointer. #TINY-7661
- Using the Tab key to navigate into the editor on Microsoft Internet Explorer 11 would incorrectly focus the toolbar. #TINY-3707
- The editor selection could be placed in an incorrect location when undoing or redoing changes in a document containing `contenteditable="false"` elements. #TINY-7663
- Menus and context menus were not closed when clicking into a different editor. #TINY-7399
- Context menus on Android were not displayed when more than one HTML element was selected. #TINY-7688
- Disabled nested menu items could still be opened. #TINY-7700
- The nested menu item chevron icon was not fading when the menu item was disabled. #TINY-7700
- `imagetools` buttons were incorrectly enabled for remote images without `imagetools_proxy` set. #TINY-7772
- Only table content would be deleted when partially selecting a table and content outside the table. #TINY-6044
- The table cell selection handling was incorrect in some cases when dealing with nested tables. #TINY-6298
- Removing a table row or column could result in the cursor getting placed in an invalid location. #TINY-7695
- Pressing the Tab key to navigate through table cells did not skip noneditable cells. #TINY-7705
- Clicking on a noneditable table cell did not show a visual selection like other noneditable elements. #TINY-7724
- Some table operations would incorrectly cause table row attributes and styles to be lost. #TINY-6666
- The selection was incorrectly lost when using the `mceTableCellType` and `mceTableRowType` commands. #TINY-6666
- The `mceTableRowType` was reversing the order of the rows when converting multiple header rows back to body rows. #TINY-6666
- The table dialog did not always respect the `table_style_with_css` option. #TINY-4926
- Pasting into a table with multiple cells selected could cause the content to be pasted in the wrong location. #TINY-7485
- The `TableModified` event was not fired when pasting cells into a table. #TINY-6939
- The table paste column before and after icons were not flipped in RTL mode. #TINY-7851
- Fixed table corruption when deleting a `contenteditable="false"` cell. #TINY-7891
- The `dir` attribute was being incorrectly applied to list items. #TINY-4589
- Applying selector formats would sometimes not apply the format correctly to elements in a list. #TINY-7393
- For formats that specify an attribute or style that should be removed, the formatter `match` API incorrectly returned `false`. #TINY-6149
- The type signature on the `formatter.matchNode` API had the wrong return type (was `boolean` but should have been `Formatter | undefined`). #TINY-6149
- The `formatter.formatChanged` API would ignore the `similar` parameter if another callback had already been registered for the same format. #TINY-7713
- The `formatter.formatChanged` API would sometimes not run the callback the first time the format was removed. #TINY-7713
- Base64 encoded images with spaces or line breaks in the data URI were not displayed correctly. Patch contributed by RoboBurned.

### Deprecated
- The `bbcode`, `fullpage`, `legacyoutput`, and `spellchecker` plugins have been deprecated and marked for removal in the next major release. #TINY-7260

## 5.8.2 - 2021-06-23

### Fixed
- Fixed an issue when pasting cells from tables containing `colgroup`s into tables without `colgroup`s. #TINY-6675
- Fixed an issue that could cause an invalid toolbar button state when multiple inline editors were on a single page. #TINY-6297

## 5.8.1 - 2021-05-20

### Fixed
- An unexpected exception was thrown when switching to readonly mode and adjusting the editor width. #TINY-6383
- Content could be lost when the `pagebreak_split_block` setting was enabled. #TINY-3388
- The `list-style-type: none;` style on nested list items was incorrectly removed when clearing formatting. #TINY-6264
- URLs were not always detected when pasting over a selection. Patch contributed by jwcooper. #TINY-6997
- Properties on the `OpenNotification` event were incorrectly namespaced. #TINY-7486

## 5.8.0 - 2021-05-06

### Added
- Added the `PAGE_UP` and `PAGE_DOWN` key code constants to the `VK` API. #TINY-4612
- The editor resize handle can now be controlled using the keyboard. #TINY-4823
- Added a new `fixed_toolbar_container_target` setting which renders the toolbar in the specified `HTMLElement`. Patch contributed by pvrobays.

### Improved
- The `inline_boundaries` feature now supports the `home`, `end`, `pageup`, and `pagedown` keys. #TINY-4612
- Updated the `formatter.matchFormat` API to support matching formats with variables in the `classes` property. #TINY-7227
- Added HTML5 `audio` and `video` elements to the default alignment formats. #TINY-6633
- Added support for alpha list numbering to the list properties dialog. #TINY-6891

### Changed
- Updated the `image` dialog to display the class list dropdown as full-width if the caption checkbox is not present. #TINY-6400
- Renamed the "H Align" and "V Align" input labels in the Table Cell Properties dialog to "Horizontal align" and "Vertical align" respectively. #TINY-7285

### Deprecated
- The undocumented `setIconStroke` Split Toolbar Button API has been deprecated and will be removed in a future release. #TINY-3551

### Fixed
- Fixed a bug where it wasn't possible to align nested list items. #TINY-6567
- The RGB fields in the color picker dialog were not staying in sync with the color palette and hue slider. #TINY-6952
- The color preview box in the color picker dialog was not correctly displaying the saturation and value of the chosen color. #TINY-6952
- The color picker dialog will now show an alert if it is submitted with an invalid hex color code. #TINY-2814
- Fixed a bug where the `TableModified` event was not fired when adding a table row with the Tab key. #TINY-7006
- Added missing `images_file_types` setting to the exported TypeScript types. #GH-6607
- Fixed a bug where lists pasted from Word with Roman numeral markers were not displayed correctly. Patch contributed by aautio. #GH-6620
- The `editor.insertContent` API was incorrectly handling nested `span` elements with matching styles. #TINY-6263
- The HTML5 `small` element could not be removed when clearing text formatting. #TINY-6633
- The Oxide button text transform variable was incorrectly using `capitalize` instead of `none`. Patch contributed by dakur. #GH-6341
- Fix dialog button text that was using title-style capitalization. #TINY-6816
- Table plugin could perform operations on tables containing the inline editor. #TINY-6625
- Fixed Tab key navigation inside table cells with a ranged selection. #TINY-6638
- The foreground and background toolbar button color indicator is no longer blurry. #TINY-3551
- Fixed a regression in the `tinymce.create()` API that caused issues when multiple objects were created. #TINY-7358
- Fixed the `LineHeight` command causing the `change` event to be fired inconsistently. #TINY-7048

## 5.7.1 - 2021-03-17

### Fixed
- Fixed the `help` dialog incorrectly linking to the changelog of TinyMCE 4 instead of TinyMCE 5. #TINY-7031
- Fixed a bug where error messages were displayed incorrectly in the image dialog. #TINY-7099
- Fixed an issue where URLs were not correctly filtered in some cases. #TINY-7025
- Fixed a bug where context menu items with names that contained uppercase characters were not displayed. #TINY-7072
- Fixed context menu items lacking support for the `disabled` and `shortcut` properties. #TINY-7073
- Fixed a regression where the width and height were incorrectly set when embedding content using the `media` dialog. #TINY-7074

## 5.7.0 - 2021-02-10

### Added
- Added IPv6 address support to the URI API. Patch contributed by dev7355608. #GH-4409
- Added new `structure` and `style` properties to the `TableModified` event to indicate what kinds of modifications were made. #TINY-6643
- Added `video` and `audio` live embed support for the `media` plugin. #TINY-6229
- Added the ability to resize `video` and `iframe` media elements. #TINY-6229
- Added a new `font_css` setting for adding fonts to both the editor and the parent document. #TINY-6199
- Added a new `ImageUploader` API to simplify uploading image data to the configured `images_upload_url` or `images_upload_handler`. #TINY-4601
- Added an Oxide variable to define the container background color in fullscreen mode. #TINY-6903
- Added Oxide variables for setting the toolbar background colors for inline and sticky toolbars. #TINY-6009
- Added a new `AfterProgressState` event that is fired after `editor.setProgressState` calls complete. #TINY-6686
- Added support for `table_column_resizing` when inserting or deleting columns. #TINY-6711

### Changed
- Changed table and table column copy behavior to retain an appropriate width when pasted. #TINY-6664
- Changed the `lists` plugin to apply list styles to all text blocks within a selection. #TINY-3755
- Changed the `advlist` plugin to log a console error message when the `list` plugin isn't enabled. #TINY-6585
- Changed the z-index of the `setProgressState(true)` throbber so it does not hide notifications. #TINY-6686
- Changed the type signature for `editor.selection.getRng()` incorrectly returning `null`. #TINY-6843
- Changed some `SaxParser` regular expressions to improve performance. #TINY-6823
- Changed `editor.setProgressState(true)` to close any open popups. #TINY-6686

### Fixed
- Fixed `codesample` highlighting performance issues for some languages. #TINY-6996
- Fixed an issue where cell widths were lost when merging table cells. #TINY-6901
- Fixed `col` elements incorrectly transformed to `th` elements when converting columns to header columns. #TINY-6715
- Fixed a number of table operations not working when selecting 2 table cells on Mozilla Firefox. #TINY-3897
- Fixed a memory leak by backporting an upstream Sizzle fix. #TINY-6859
- Fixed table `width` style was removed when copying. #TINY-6664
- Fixed focus lost while typing in the `charmap` or `emoticons` dialogs when the editor is rendered in a shadow root. #TINY-6904
- Fixed corruption of base64 URLs used in style attributes when parsing HTML. #TINY-6828
- Fixed the order of CSS precedence of `content_style` and `content_css` in the `preview` and `template` plugins. `content_style` now has precedence. #TINY-6529
- Fixed an issue where the image dialog tried to calculate image dimensions for an empty image URL. #TINY-6611
- Fixed an issue where `scope` attributes on table cells would not change as expected when merging or unmerging cells. #TINY-6486
- Fixed the plugin documentation links in the `help` plugin. #DOC-703
- Fixed events bound using `DOMUtils` not returning the correct result for `isDefaultPrevented` in some cases. #TINY-6834
- Fixed the "Dropped file type is not supported" notification incorrectly showing when using an inline editor. #TINY-6834
- Fixed an issue with external styles bleeding into TinyMCE. #TINY-6735
- Fixed an issue where parsing malformed comments could cause an infinite loop. #TINY-6864
- Fixed incorrect return types on `editor.selection.moveToBookmark`. #TINY-6504
- Fixed the type signature for `editor.selection.setCursorLocation()` incorrectly allowing a node with no `offset`. #TINY-6843
- Fixed incorrect behavior when editor is destroyed while loading stylesheets. #INT-2282
- Fixed figure elements incorrectly splitting from a valid parent element when editing the image within. #TINY-6592
- Fixed inserting multiple rows or columns in a table cloning from the incorrect source row or column. #TINY-6906
- Fixed an issue where new lines were not scrolled into view when pressing Shift+Enter or Shift+Return. #TINY-6964
- Fixed an issue where list elements would not be removed when outdenting using the Enter or Return key. #TINY-5974
- Fixed an issue where file extensions with uppercase characters were treated as invalid. #TINY-6940
- Fixed dialog block messages were not passed through TinyMCE's translation system. #TINY-6971

## 5.6.2 - 2020-12-08

### Fixed
- Fixed a UI rendering regression when the document body is using `display: flex`. #TINY-6783

## 5.6.1 - 2020-11-25

### Fixed
- Fixed the `mceTableRowType` and `mceTableCellType` commands were not firing the `newCell` event. #TINY-6692
- Fixed the HTML5 `s` element was not recognized when editing or clearing text formatting. #TINY-6681
- Fixed an issue where copying and pasting table columns resulted in invalid HTML when using colgroups. #TINY-6684
- Fixed an issue where the toolbar would render with the wrong width for inline editors in some situations. #TINY-6683

## 5.6.0 - 2020-11-18

### Added
- Added new `BeforeOpenNotification` and `OpenNotification` events which allow internal notifications to be captured and modified before display. #TINY-6528
- Added support for `block` and `unblock` methods on inline dialogs. #TINY-6487
- Added new `TableModified` event which is fired whenever changes are made to a table. #TINY-6629
- Added new `images_file_types` setting to determine which image file formats will be automatically processed into `img` tags on paste when using the `paste` plugin. #TINY-6306
- Added support for `images_file_types` setting in the image file uploader to determine which image file extensions are valid for upload. #TINY-6224
- Added new `format_empty_lines` setting to control if empty lines are formatted in a ranged selection. #TINY-6483
- Added template support to the `autocompleter` for customizing the autocompleter items. #TINY-6505
- Added new user interface `enable`, `disable`, and `isDisabled` methods. #TINY-6397
- Added new `closest` formatter API to get the closest matching selection format from a set of formats. #TINY-6479
- Added new `emojiimages` emoticons database that uses the twemoji CDN by default. #TINY-6021
- Added new `emoticons_database` setting to configure which emoji database to use. #TINY-6021
- Added new `name` field to the `style_formats` setting object to enable specifying a name for the format. #TINY-4239

### Changed
- Changed `readonly` mode to allow hyperlinks to be clickable. #TINY-6248

### Fixed
- Fixed the `change` event not firing after a successful image upload. #TINY-6586
- Fixed the type signature for the `entity_encoding` setting not accepting delimited lists. #TINY-6648
- Fixed layout issues when empty `tr` elements were incorrectly removed from tables. #TINY-4679
- Fixed image file extensions lost when uploading an image with an alternative extension, such as `.jfif`. #TINY-6622
- Fixed a security issue where URLs in attributes weren't correctly sanitized. #TINY-6518
- Fixed `DOMUtils.getParents` incorrectly including the shadow root in the array of elements returned. #TINY-6540
- Fixed an issue where the root document could be scrolled while an editor dialog was open inside a shadow root. #TINY-6363
- Fixed `getContent` with text format returning a new line when the editor is empty. #TINY-6281
- Fixed table column and row resizers not respecting the `data-mce-resize` attribute. #TINY-6600
- Fixed inserting a table via the `mceInsertTable` command incorrectly creating 2 undo levels. #TINY-6656
- Fixed nested tables with `colgroup` elements incorrectly always resizing the inner table. #TINY-6623
- Fixed the `visualchars` plugin causing the editor to steal focus when initialized. #TINY-6282
- Fixed `fullpage` plugin altering text content in `editor.getContent()`. #TINY-6541
- Fixed `fullscreen` plugin not working correctly with multiple editors and shadow DOM. #TINY-6280
- Fixed font size keywords such as `medium` not displaying correctly in font size menus. #TINY-6291
- Fixed an issue where some attributes in table cells were not copied over to new rows or columns. #TINY-6485
- Fixed incorrectly removing formatting on adjacent spaces when removing formatting on a ranged selection. #TINY-6268
- Fixed the `Cut` menu item not working in the latest version of Mozilla Firefox. #TINY-6615
- Fixed some incorrect types in the new TypeScript declaration file. #TINY-6413
- Fixed a regression where a fake offscreen selection element was incorrectly created for the editor root node. #TINY-6555
- Fixed an issue where menus would incorrectly collapse in small containers. #TINY-3321
- Fixed an issue where only one table column at a time could be converted to a header. #TINY-6326
- Fixed some minor memory leaks that prevented garbage collection for editor instances. #TINY-6570
- Fixed resizing a `responsive` table not working when using the column resize handles. #TINY-6601
- Fixed incorrectly calculating table `col` widths when resizing responsive tables. #TINY-6646
- Fixed an issue where spaces were not preserved in pre-blocks when getting text content. #TINY-6448
- Fixed a regression that caused the selection to be difficult to see in tables with backgrounds. #TINY-6495
- Fixed content pasted multiple times in the editor when using Microsoft Internet Explorer 11. Patch contributed by mattford. #GH-4905

## 5.5.1 - 2020-10-01

### Fixed
- Fixed pressing the down key near the end of a document incorrectly raising an exception. #TINY-6471
- Fixed incorrect Typescript types for the `Tools` API. #TINY-6475

## 5.5.0 - 2020-09-29

### Added
- Added a TypeScript declaration file to the bundle output for TinyMCE core. #TINY-3785
- Added new `table_column_resizing` setting to control how table columns are resized when using the resize bars. #TINY-6001
- Added the ability to remove images on a failed upload using the `images_upload_handler` failure callback. #TINY-6011
- Added `hasPlugin` function to the editor API to determine if a plugin exists or not. #TINY-766
- Added new `ToggleToolbarDrawer` command and query state handler to allow the toolbar drawer to be programmatically toggled and the toggle state to be checked. #TINY-6032
- Added the ability to use `colgroup` elements in tables. #TINY-6050
- Added a new setting `table_use_colgroups` for toggling whether colgroups are used in new tables. #TINY-6050
- Added the ability to delete and navigate HTML media elements without the `media` plugin. #TINY-4211
- Added `fullscreen_native` setting to the `fullscreen` plugin to enable use of the entire monitor. #TINY-6284
- Added table related oxide variables to the Style API for more granular control over table cell selection appearance. #TINY-6311
- Added new `toolbar_persist` setting to control the visibility of the inline toolbar. #TINY-4847
- Added new APIs to allow for programmatic control of the inline toolbar visibility. #TINY-4847
- Added the `origin` property to the `ObjectResized` and `ObjectResizeStart` events, to specify which handle the resize was performed on. #TINY-6242
- Added new StyleSheetLoader `unload` and `unloadAll` APIs to allow loaded stylesheets to be removed. #TINY-3926
- Added the `LineHeight` query command and action to the editor. #TINY-4843
- Added the `lineheight` toolbar and menu items, and added `lineheight` to the default format menu. #TINY-4843
- Added a new `contextmenu_avoid_overlap` setting to allow context menus to avoid overlapping matched nodes. #TINY-6036
- Added new listbox dialog UI component for rendering a dropdown that allows nested options. #TINY-2236
- Added back the ability to use nested items in the `image_class_list`, `link_class_list`, `link_list`, `table_class_list`, `table_cell_class_list`, and `table_row_class_list` settings. #TINY-2236

### Changed
- Changed how CSS manipulates table cells when selecting multiple cells to achieve a semi-transparent selection. #TINY-6311
- Changed the `target` property on fired events to use the native event target. The original target for an open shadow root can be obtained using `event.getComposedPath()`. #TINY-6128
- Changed the editor to clean-up loaded CSS stylesheets when all editors using the stylesheet have been removed. #TINY-3926
- Changed `imagetools` context menu icon for accessing the `image` dialog to use the `image` icon. #TINY-4141
- Changed the `editor.insertContent()` and `editor.selection.setContent()` APIs to retain leading and trailing whitespace. #TINY-5966
- Changed the `table` plugin `Column` menu to include the cut, copy and paste column menu items. #TINY-6374
- Changed the default table styles in the content CSS files to better support the styling options available in the `table` dialog. #TINY-6179

### Deprecated
- Deprecated the `Env.experimentalShadowDom` flag. #TINY-6128

### Fixed
- Fixed tables with no borders displaying with the default border styles in the `preview` dialog. #TINY-6179
- Fixed loss of whitespace when inserting content after a non-breaking space. #TINY-5966
- Fixed the `event.getComposedPath()` function throwing an exception for events fired from the editor. #TINY-6128
- Fixed notifications not appearing when the editor is within a ShadowRoot. #TINY-6354
- Fixed focus issues with inline dialogs when the editor is within a ShadowRoot. #TINY-6360
- Fixed the `template` plugin previews missing some content styles. #TINY-6115
- Fixed the `media` plugin not saving the alternative source url in some situations. #TINY-4113
- Fixed an issue where column resizing using the resize bars was inconsistent between fixed and relative table widths. #TINY-6001
- Fixed an issue where dragging and dropping within a table would select table cells. #TINY-5950
- Fixed up and down keyboard navigation not working for inline `contenteditable="false"` elements. #TINY-6226
- Fixed dialog not retrieving `close` icon from icon pack. #TINY-6445
- Fixed the `unlink` toolbar button not working when selecting multiple links. #TINY-4867
- Fixed the `link` dialog not showing the "Text to display" field in some valid cases. #TINY-5205
- Fixed the `DOMUtils.split()` API incorrectly removing some content. #TINY-6294
- Fixed pressing the escape key not focusing the editor when using multiple toolbars. #TINY-6230
- Fixed the `dirty` flag not being correctly set during an `AddUndo` event. #TINY-4707
- Fixed `editor.selection.setCursorLocation` incorrectly placing the cursor outside `pre` elements in some circumstances. #TINY-4058
- Fixed an exception being thrown when pressing the enter key inside pre elements while `br_in_pre` setting is false. #TINY-4058

## 5.4.2 - 2020-08-17

### Fixed
- Fixed the editor not resizing when resizing the browser window in fullscreen mode. #TINY-3511
- Fixed clicking on notifications causing inline editors to hide. #TINY-6058
- Fixed an issue where link URLs could not be deleted or edited in the link dialog in some cases. #TINY-4706
- Fixed a regression where setting the `anchor_top` or `anchor_bottom` options to `false` was not working. #TINY-6256
- Fixed the `anchor` plugin not supporting the `allow_html_in_named_anchor` option. #TINY-6236
- Fixed an exception thrown when removing inline formats that contained additional styles or classes. #TINY-6288
- Fixed an exception thrown when positioning the context toolbar on Internet Explorer 11 in some edge cases. #TINY-6271
- Fixed inline formats not removed when more than one `removeformat` format rule existed. #TINY-6216
- Fixed an issue where spaces were sometimes removed when removing formating on nearby text. #TINY-6251
- Fixed the list toolbar buttons not showing as active when a list is selected. #TINY-6286
- Fixed an issue where the UI would sometimes not be shown or hidden when calling the show or hide API methods on the editor. #TINY-6048
- Fixed the list type style not retained when copying list items. #TINY-6289
- Fixed the Paste plugin converting tabs in plain text to a single space character. A `paste_tab_spaces` option has been included for setting the number of spaces used to replace a tab character. #TINY-6237

## 5.4.1 - 2020-07-08

### Fixed
- Fixed the Search and Replace plugin incorrectly including zero-width caret characters in search results. #TINY-4599
- Fixed dragging and dropping unsupported files navigating the browser away from the editor. #TINY-6027
- Fixed undo levels not created on browser handled drop or paste events. #TINY-6027
- Fixed content in an iframe element parsing as DOM elements instead of text content. #TINY-5943
- Fixed Oxide checklist styles not showing when printing. #TINY-5139
- Fixed bug with `scope` attribute not being added to the cells of header rows. #TINY-6206

## 5.4.0 - 2020-06-30

### Added
- Added keyboard navigation support to menus and toolbars when the editor is in a ShadowRoot. #TINY-6152
- Added the ability for menus to be clicked when the editor is in an open shadow root. #TINY-6091
- Added the `Editor.ui.styleSheetLoader` API for loading stylesheets within the Document or ShadowRoot containing the editor UI. #TINY-6089
- Added the `StyleSheetLoader` module to the public API. #TINY-6100
- Added Oxide variables for styling the `select` element and headings in dialog content. #TINY-6070
- Added icons for `table` column and row cut, copy, and paste toolbar buttons. #TINY-6062
- Added all `table` menu items to the UI registry, so they can be used by name in other menus. #TINY-4866
- Added new `mceTableApplyCellStyle` command to the `table` plugin. #TINY-6004
- Added new `table` cut, copy, and paste column editor commands and menu items. #TINY-6006
- Added font related Oxide variables for secondary buttons, allowing for custom styling. #TINY-6061
- Added new `table_header_type` setting to control how table header rows are structured. #TINY-6007
- Added new `table_sizing_mode` setting to replace the `table_responsive_width` setting, which has now been deprecated. #TINY-6051
- Added new `mceTableSizingMode` command for changing the sizing mode of a table. #TINY-6000
- Added new `mceTableRowType`, `mceTableColType`, and `mceTableCellType` commands and value queries. #TINY-6150

### Changed
- Changed `advlist` toolbar buttons to only show a dropdown list if there is more than one option. #TINY-3194
- Changed `mceInsertTable` command and `insertTable` API method to take optional header rows and columns arguments. #TINY-6012
- Changed stylesheet loading, so that UI skin stylesheets can load in a ShadowRoot if required. #TINY-6089
- Changed the DOM location of menus so that they display correctly when the editor is in a ShadowRoot. #TINY-6093
- Changed the table plugin to correctly detect all valid header row structures. #TINY-6007

### Fixed
- Fixed tables with no defined width being converted to a `fixed` width table when modifying the table. #TINY-6051
- Fixed the `autosave` `isEmpty` API incorrectly detecting non-empty content as empty. #TINY-5953
- Fixed table `Paste row after` and `Paste row before` menu items not disabled when nothing was available to paste. #TINY-6006
- Fixed a selection performance issue with large tables on Microsoft Internet Explorer and Edge. #TINY-6057
- Fixed filters for screening commands from the undo stack to be case-insensitive. #TINY-5946
- Fixed `fullscreen` plugin now removes all classes when the editor is closed. #TINY-4048
- Fixed handling of mixed-case icon identifiers (names) for UI elements. #TINY-3854
- Fixed leading and trailing spaces lost when using `editor.selection.getContent({ format: 'text' })`. #TINY-5986
- Fixed an issue where changing the URL with the quicklink toolbar caused unexpected undo behavior. #TINY-5952
- Fixed an issue where removing formatting within a table cell would cause Internet Explorer 11 to scroll to the end of the table. #TINY-6049
- Fixed an issue where the `allow_html_data_urls` setting was not correctly applied. #TINY-5951
- Fixed the `autolink` feature so that it no longer treats a string with multiple "@" characters as an email address. #TINY-4773
- Fixed an issue where removing the editor would leave unexpected attributes on the target element. #TINY-4001
- Fixed the `link` plugin now suggest `mailto:` when the text contains an '@' and no slashes (`/`). #TINY-5941
- Fixed the `valid_children` check of custom elements now allows a wider range of characters in names. #TINY-5971

## 5.3.2 - 2020-06-10

### Fixed
- Fixed a regression introduced in 5.3.0, where `images_dataimg_filter` was no-longer called. #TINY-6086

## 5.3.1 - 2020-05-27

### Fixed
- Fixed the image upload error alert also incorrectly closing the image dialog. #TINY-6020
- Fixed editor content scrolling incorrectly on focus in Firefox by reverting default content CSS html and body heights added in 5.3.0. #TINY-6019

## 5.3.0 - 2020-05-21

### Added
- Added html and body height styles to the default oxide content CSS. #TINY-5978
- Added `uploadUri` and `blobInfo` to the data returned by `editor.uploadImages()`. #TINY-4579
- Added a new function to the `BlobCache` API to lookup a blob based on the base64 data and mime type. #TINY-5988
- Added the ability to search and replace within a selection. #TINY-4549
- Added the ability to set the list start position for ordered lists and added new `lists` context menu item. #TINY-3915
- Added `icon` as an optional config option to the toggle menu item API. #TINY-3345
- Added `auto` mode for `toolbar_location` which positions the toolbar and menu bar at the bottom if there is no space at the top. #TINY-3161

### Changed
- Changed the default `toolbar_location` to `auto`. #TINY-3161
- Changed toggle menu items and choice menu items to have a dedicated icon with the checkmark displayed on the far right side of the menu item. #TINY-3345
- Changed the `link`, `image`, and `paste` plugins to use Promises to reduce the bundle size. #TINY-4710
- Changed the default icons to be lazy loaded during initialization. #TINY-4729
- Changed the parsing of content so base64 encoded urls are converted to blob urls. #TINY-4727
- Changed context toolbars so they concatenate when more than one is suitable for the current selection. #TINY-4495
- Changed inline style element formats (strong, b, em, i, u, strike) to convert to a span on format removal if a `style` or `class` attribute is present. #TINY-4741

### Fixed
- Fixed the `selection.setContent()` API not running parser filters. #TINY-4002
- Fixed formats incorrectly applied or removed when table cells were selected. #TINY-4709
- Fixed the `quickimage` button not restricting the file types to images. #TINY-4715
- Fixed search and replace ignoring text in nested contenteditable elements. #TINY-5967
- Fixed resize handlers displaying in the wrong location sometimes for remote images. #TINY-4732
- Fixed table picker breaking in Firefox on low zoom levels. #TINY-4728
- Fixed issue with loading or pasting contents with large base64 encoded images on Safari. #TINY-4715
- Fixed supplementary special characters being truncated when inserted into the editor. Patch contributed by mlitwin. #TINY-4791
- Fixed toolbar buttons not set to disabled when the editor is in readonly mode. #TINY-4592
- Fixed the editor selection incorrectly changing when removing caret format containers. #TINY-3438
- Fixed bug where title, width, and height would be set to empty string values when updating an image and removing those attributes using the image dialog. #TINY-4786
- Fixed `ObjectResized` event firing when an object wasn't resized. #TINY-4161
- Fixed `ObjectResized` and `ObjectResizeStart` events incorrectly fired when adding or removing table rows and columns. #TINY-4829
- Fixed the placeholder not hiding when pasting content into the editor. #TINY-4828
- Fixed an issue where the editor would fail to load if local storage was disabled. #TINY-5935
- Fixed an issue where an uploaded image would reuse a cached image with a different mime type. #TINY-5988
- Fixed bug where toolbars and dialogs would not show if the body element was replaced (e.g. with Turbolinks). Patch contributed by spohlenz. #GH-5653
- Fixed an issue where multiple formats would be removed when removing a single format at the end of lines or on empty lines. #TINY-1170
- Fixed zero-width spaces incorrectly included in the `wordcount` plugin character count. #TINY-5991
- Fixed a regression introduced in 5.2.0 whereby the desktop `toolbar_mode` setting would incorrectly override the mobile default setting. #TINY-5998
- Fixed an issue where deleting all content in a single cell table would delete the entire table. #TINY-1044

## 5.2.2 - 2020-04-23

### Fixed
- Fixed an issue where anchors could not be inserted on empty lines. #TINY-2788
- Fixed text decorations (underline, strikethrough) not consistently inheriting the text color. #TINY-4757
- Fixed `format` menu alignment buttons inconsistently applying to images. #TINY-4057
- Fixed the floating toolbar drawer height collapsing when the editor is rendered in modal dialogs or floating containers. #TINY-4837
- Fixed `media` embed content not processing safely in some cases. #TINY-4857

## 5.2.1 - 2020-03-25

### Fixed
- Fixed the "is decorative" checkbox in the image dialog clearing after certain dialog events. #FOAM-11
- Fixed possible uncaught exception when a `style` attribute is removed using a content filter on `setContent`. #TINY-4742
- Fixed the table selection not functioning correctly in Microsoft Edge 44 or higher. #TINY-3862
- Fixed the table resize handles not functioning correctly in Microsoft Edge 44 or higher. #TINY-4160
- Fixed the floating toolbar drawer disconnecting from the toolbar when adding content in inline mode. #TINY-4725 #TINY-4765
- Fixed `readonly` mode not returning the appropriate boolean value. #TINY-3948
- Fixed the `forced_root_block_attrs` setting not applying attributes to new blocks consistently. #TINY-4564
- Fixed the editor incorrectly stealing focus during initialization in Microsoft Internet Explorer. #TINY-4697
- Fixed dialogs stealing focus when opening an alert or confirm dialog using an `onAction` callback. #TINY-4014
- Fixed inline dialogs incorrectly closing when clicking on an opened alert or confirm dialog. #TINY-4012
- Fixed the context toolbar overlapping the menu bar and toolbar. #TINY-4586
- Fixed notification and inline dialog positioning issues when using `toolbar_location: 'bottom'`. #TINY-4586
- Fixed the `colorinput` popup appearing offscreen on mobile devices. #TINY-4711
- Fixed special characters not being found when searching by "whole words only". #TINY-4522
- Fixed an issue where dragging images could cause them to be duplicated. #TINY-4195
- Fixed context toolbars activating without the editor having focus. #TINY-4754
- Fixed an issue where removing the background color of text did not always work. #TINY-4770
- Fixed an issue where new rows and columns in a table did not retain the style of the previous row or column. #TINY-4788

## 5.2.0 - 2020-02-13

### Added
- Added the ability to apply formats to spaces. #TINY-4200
- Added new `toolbar_location` setting to allow for positioning the menu and toolbar at the bottom of the editor. #TINY-4210
- Added new `toolbar_groups` setting to allow a custom floating toolbar group to be added to the toolbar when using `floating` toolbar mode. #TINY-4229
- Added new `link_default_protocol` setting to `link` and `autolink` plugin to allow a protocol to be used by default. #TINY-3328
- Added new `placeholder` setting to allow a placeholder to be shown when the editor is empty. #TINY-3917
- Added new `tinymce.dom.TextSeeker` API to allow searching text across different DOM nodes. #TINY-4200
- Added a drop shadow below the toolbar while in sticky mode and introduced Oxide variables to customize it when creating a custom skin. #TINY-4343
- Added `quickbars_image_toolbar` setting to allow for the image quickbar to be turned off. #TINY-4398
- Added iframe and img `loading` attribute to the default schema. Patch contributed by ataylor32. #GH-5112
- Added new `getNodeFilters`/`getAttributeFilters` functions to the `editor.serializer` instance. #TINY-4344
- Added new `a11y_advanced_options` setting to allow additional accessibility options to be added. #FOAM-11
- Added new accessibility options and behaviours to the image dialog using `a11y_advanced_options`. #FOAM-11
- Added the ability to use the window `PrismJS` instance for the `codesample` plugin instead of the bundled version to allow for styling custom languages. #TINY-4504
- Added error message events that fire when a resource loading error occurs. #TINY-4509

### Changed
- Changed the default schema to disallow `onchange` for select elements. #TINY-4614
- Changed default `toolbar_mode` value from false to `wrap`. The value false has been deprecated. #TINY-4617
- Changed `toolbar_drawer` setting to `toolbar_mode`. `toolbar_drawer` has been deprecated. #TINY-4416
- Changed iframe mode to set selection on content init if selection doesn't exist. #TINY-4139
- Changed table related icons to align them with the visual style of the other icons. #TINY-4341
- Changed and improved the visual appearance of the color input field. #TINY-2917
- Changed fake caret container to use `forced_root_block` when possible. #TINY-4190
- Changed the `requireLangPack` API to wait until the plugin has been loaded before loading the language pack. #TINY-3716
- Changed the formatter so `style_formats` are registered before the initial content is loaded into the editor. #TINY-4238
- Changed media plugin to use https protocol for media urls by default. #TINY-4577
- Changed the parser to treat CDATA nodes as bogus HTML comments to match the HTML parsing spec. A new `preserve_cdata` setting has been added to preserve CDATA nodes if required. #TINY-4625

### Fixed
- Fixed incorrect parsing of malformed/bogus HTML comments. #TINY-4625
- Fixed `quickbars` selection toolbar appearing on non-editable elements. #TINY-4359
- Fixed bug with alignment toolbar buttons sometimes not changing state correctly. #TINY-4139
- Fixed the `codesample` toolbar button not toggling when selecting code samples other than HTML. #TINY-4504
- Fixed content incorrectly scrolling to the top or bottom when pressing enter if when the content was already in view. #TINY-4162
- Fixed `scrollIntoView` potentially hiding elements behind the toolbar. #TINY-4162
- Fixed editor not respecting the `resize_img_proportional` setting due to legacy code. #TINY-4236
- Fixed flickering floating toolbar drawer in inline mode. #TINY-4210
- Fixed an issue where the template plugin dialog would be indefinitely blocked on a failed template load. #TINY-2766
- Fixed the `mscontrolselect` event not being unbound on IE/Edge. #TINY-4196
- Fixed Confirm dialog footer buttons so only the "Yes" button is highlighted. #TINY-4310
- Fixed `file_picker_callback` functionality for Image, Link and Media plugins. #TINY-4163
- Fixed issue where floating toolbar drawer sometimes would break if the editor is resized while the drawer is open. #TINY-4439
- Fixed incorrect `external_plugins` loading error message. #TINY-4503
- Fixed resize handler was not hidden for ARIA purposes. Patch contributed by Parent5446. #GH-5195
- Fixed an issue where content could be lost if a misspelled word was selected and spellchecking was disabled. #TINY-3899
- Fixed validation errors in the CSS where certain properties had the wrong default value. #TINY-4491
- Fixed an issue where forced root block attributes were not applied when removing a list. #TINY-4272
- Fixed an issue where the element path isn't being cleared when there are no parents. #TINY-4412
- Fixed an issue where width and height in svg icons containing `rect` elements were overridden by the CSS reset. #TINY-4408
- Fixed an issue where uploading images with `images_reuse_filename` enabled and that included a query parameter would generate an invalid URL. #TINY-4638
- Fixed the `closeButton` property not working when opening notifications. #TINY-4674
- Fixed keyboard flicker when opening a context menu on mobile. #TINY-4540
- Fixed issue where plus icon svg contained strokes. #TINY-4681

## 5.1.6 - 2020-01-28

### Fixed
- Fixed `readonly` mode not blocking all clicked links. #TINY-4572
- Fixed legacy font sizes being calculated inconsistently for the `FontSize` query command value. #TINY-4555
- Fixed changing a tables row from `Header` to `Body` incorrectly moving the row to the bottom of the table. #TINY-4593
- Fixed the context menu not showing in certain cases with hybrid devices. #TINY-4569
- Fixed the context menu opening in the wrong location when the target is the editor body. #TINY-4568
- Fixed the `image` plugin not respecting the `automatic_uploads` setting when uploading local images. #TINY-4287
- Fixed security issue related to parsing HTML comments and CDATA. #TINY-4544

## 5.1.5 - 2019-12-19

### Fixed
- Fixed the UI not working with hybrid devices that accept both touch and mouse events. #TNY-4521
- Fixed the `charmap` dialog initially focusing the first tab of the dialog instead of the search input field. #TINY-4342
- Fixed an exception being raised when inserting content if the caret was directly before or after a `contenteditable="false"` element. #TINY-4528
- Fixed a bug with pasting image URLs when paste as text is enabled. #TINY-4523

## 5.1.4 - 2019-12-11

### Fixed
- Fixed dialog contents disappearing when clicking a checkbox for right-to-left languages. #TINY-4518
- Fixed the `legacyoutput` plugin registering legacy formats after editor initialization, causing legacy content to be stripped on the initial load. #TINY-4447
- Fixed search and replace not cycling through results when searching using special characters. #TINY-4506
- Fixed the `visualchars` plugin converting HTML-like text to DOM elements in certain cases. #TINY-4507
- Fixed an issue with the `paste` plugin not sanitizing content in some cases. #TINY-4510
- Fixed HTML comments incorrectly being parsed in certain cases. #TINY-4511

## 5.1.3 - 2019-12-04

### Fixed
- Fixed sticky toolbar not undocking when fullscreen mode is activated. #TINY-4390
- Fixed the "Current Window" target not applying when updating links using the link dialog. #TINY-4063
- Fixed disabled menu items not highlighting when focused. #TINY-4339
- Fixed touch events passing through dialog collection items to the content underneath on Android devices. #TINY-4431
- Fixed keyboard navigation of the Help dialog's Keyboard Navigation tab. #TINY-4391
- Fixed search and replace dialog disappearing when finding offscreen matches on iOS devices. #TINY-4350
- Fixed performance issues where sticky toolbar was jumping while scrolling on slower browsers. #TINY-4475

## 5.1.2 - 2019-11-19

### Fixed
- Fixed desktop touch devices using `mobile` configuration overrides. #TINY-4345
- Fixed unable to disable the new scrolling toolbar feature. #TINY-4345
- Fixed touch events passing through any pop-up items to the content underneath on Android devices. #TINY-4367
- Fixed the table selector handles throwing JavaScript exceptions for non-table selections. #TINY-4338
- Fixed `cut` operations not removing selected content on Android devices when the `paste` plugin is enabled. #TINY-4362
- Fixed inline toolbar not constrained to the window width by default. #TINY-4314
- Fixed context toolbar split button chevrons pointing right when they should be pointing down. #TINY-4257
- Fixed unable to access the dialog footer in tabbed dialogs on small screens. #TINY-4360
- Fixed mobile table selectors were hard to select with touch by increasing the size. #TINY-4366
- Fixed mobile table selectors moving when moving outside the editor. #TINY-4366
- Fixed inline toolbars collapsing when using sliding toolbars. #TINY-4389
- Fixed block textpatterns not treating NBSPs as spaces. #TINY-4378
- Fixed backspace not merging blocks when the last element in the preceding block was a `contenteditable="false"` element. #TINY-4235
- Fixed toolbar buttons that only contain text labels overlapping on mobile devices. #TINY-4395
- Fixed quickbars quickimage picker not working on mobile. #TINY-4377
- Fixed fullscreen not resizing in an iOS WKWebView component. #TINY-4413

## 5.1.1 - 2019-10-28

### Fixed
- Fixed font formats containing spaces being wrapped in `&quot;` entities instead of single quotes. #TINY-4275
- Fixed alert and confirm dialogs losing focus when clicked. #TINY-4248
- Fixed clicking outside a modal dialog focusing on the document body. #TINY-4249
- Fixed the context toolbar not hiding when scrolled out of view. #TINY-4265

## 5.1.0 - 2019-10-17

### Added
- Added touch selector handles for table selections on touch devices. #TINY-4097
- Added border width field to Table Cell dialog. #TINY-4028
- Added touch event listener to media plugin to make embeds playable. #TINY-4093
- Added oxide styling options to notifications and tweaked the default variables. #TINY-4153
- Added additional padding to split button chevrons on touch devices, to make them easier to interact with. #TINY-4223
- Added new platform detection functions to `Env` and deprecated older detection properties. #TINY-4184
- Added `inputMode` config field to specify inputmode attribute of `input` dialog components. #TINY-4062
- Added new `inputMode` property to relevant plugins/dialogs. #TINY-4102
- Added new `toolbar_sticky` setting to allow the iframe menubar/toolbar to stick to the top of the window when scrolling. #TINY-3982

### Changed
- Changed default setting for `toolbar_drawer` to `floating`. #TINY-3634
- Changed mobile phones to use the `silver` theme by default. #TINY-3634
- Changed some editor settings to default to `false` on touch devices:
  - `menubar`(phones only). #TINY-4077
  - `table_grid`. #TINY-4075
  - `resize`. #TINY-4157
  - `object_resizing`. #TINY-4157
- Changed toolbars and context toolbars to sidescroll on mobile. #TINY-3894 #TINY-4107
- Changed context menus to render as horizontal menus on touch devices. #TINY-4107
- Changed the editor to use the `VisualViewport` API of the browser where possible. #TINY-4078
- Changed visualblocks toolbar button icon and renamed `paragraph` icon to `visualchars`. #TINY-4074
- Changed Oxide default for `@toolbar-button-chevron-color` to follow toolbar button icon color. #TINY-4153
- Changed the `urlinput` dialog component to use the `url` type attribute. #TINY-4102

### Fixed
- Fixed Safari desktop visual viewport fires resize on fullscreen breaking the restore function. #TINY-3976
- Fixed scroll issues on mobile devices. #TINY-3976
- Fixed context toolbar unable to refresh position on iOS12. #TINY-4107
- Fixed ctrl+left click not opening links on readonly mode and the preview dialog. #TINY-4138
- Fixed Slider UI component not firing `onChange` event on touch devices. #TINY-4092
- Fixed notifications overlapping instead of stacking. #TINY-3478
- Fixed inline dialogs positioning incorrectly when the page is scrolled. #TINY-4018
- Fixed inline dialogs and menus not repositioning when resizing. #TINY-3227
- Fixed inline toolbar incorrectly stretching to the full width when a width value was provided. #TINY-4066
- Fixed menu chevrons color to follow the menu text color. #TINY-4153
- Fixed table menu selection grid from staying black when using dark skins, now follows border color. #TINY-4153
- Fixed Oxide using the wrong text color variable for menubar button focused state. #TINY-4146
- Fixed the autoresize plugin not keeping the selection in view when resizing. #TINY-4094
- Fixed textpattern plugin throwing exceptions when using `forced_root_block: false`. #TINY-4172
- Fixed missing CSS fill styles for toolbar button icon active state. #TINY-4147
- Fixed an issue where the editor selection could end up inside a short ended element (such as `br`). #TINY-3999
- Fixed browser selection being lost in inline mode when opening split dropdowns. #TINY-4197
- Fixed backspace throwing an exception when using `forced_root_block: false`. #TINY-4099
- Fixed floating toolbar drawer expanding outside the bounds of the editor. #TINY-3941
- Fixed the autocompleter not activating immediately after a `br` or `contenteditable=false` element. #TINY-4194
- Fixed an issue where the autocompleter would incorrectly close on IE 11 in certain edge cases. #TINY-4205

## 5.0.16 - 2019-09-24

### Added
- Added new `referrer_policy` setting to add the `referrerpolicy` attribute when loading scripts or stylesheets. #TINY-3978
- Added a slight background color to dialog tab links when focused to aid keyboard navigation. #TINY-3877

### Fixed
- Fixed media poster value not updating on change. #TINY-4013
- Fixed openlink was not registered as a toolbar button. #TINY-4024
- Fixed failing to initialize if a script tag was used inside a SVG. #TINY-4087
- Fixed double top border showing on toolbar without menubar when toolbar_drawer is enabled. #TINY-4118
- Fixed unable to drag inline dialogs to the bottom of the screen when scrolled. #TINY-4154
- Fixed notifications appearing on top of the toolbar when scrolled in inline mode. #TINY-4159
- Fixed notifications displaying incorrectly on IE 11. #TINY-4169

## 5.0.15 - 2019-09-02

### Added
- Added a dark `content_css` skin to go with the dark UI skin. #TINY-3743

### Changed
- Changed the enabled state on toolbar buttons so they don't get the hover effect. #TINY-3974

### Fixed
- Fixed missing CSS active state on toolbar buttons. #TINY-3966
- Fixed `onChange` callback not firing for the colorinput dialog component. #TINY-3968
- Fixed context toolbars not showing in fullscreen mode. #TINY-4023

## 5.0.14 - 2019-08-19

### Added
- Added an API to reload the autocompleter menu with additional fetch metadata #MENTIONS-17

### Fixed
- Fixed missing toolbar button border styling options. #TINY-3965
- Fixed image upload progress notification closing before the upload is complete. #TINY-3963
- Fixed inline dialogs not closing on escape when no dialog component is in focus. #TINY-3936
- Fixed plugins not being filtered when defaulting to mobile on phones. #TINY-3537
- Fixed toolbar more drawer showing the content behind it when transitioning between opened and closed states. #TINY-3878
- Fixed focus not returning to the dialog after pressing the "Replace all" button in the search and replace dialog. #TINY-3961

### Removed
- Removed Oxide variable `@menubar-select-disabled-border-color` and replaced it with `@menubar-select-disabled-border`. #TINY-3965

## 5.0.13 - 2019-08-06

### Changed
- Changed modal dialogs to prevent dragging by default and added new `draggable_modal` setting to restore dragging. #TINY-3873
- Changed the nonbreaking plugin to insert nbsp characters wrapped in spans to aid in filtering. This can be disabled using the `nonbreaking_wrap` setting. #TINY-3647
- Changed backspace behaviour in lists to outdent nested list items when the cursor is at the start of the list item. #TINY-3651

### Fixed
- Fixed sidebar growing beyond editor bounds in IE 11. #TINY-3937
- Fixed issue with being unable to keyboard navigate disabled toolbar buttons. #TINY-3350
- Fixed issues with backspace and delete in nested contenteditable true and false elements. #TINY-3868
- Fixed issue with losing keyboard navigation in dialogs due to disabled buttons. #TINY-3914
- Fixed `MouseEvent.mozPressure is deprecated` warning in Firefox. #TINY-3919
- Fixed `default_link_target` not being respected when `target_list` is disabled. #TINY-3757
- Fixed mobile plugin filter to only apply to the mobile theme, rather than all mobile platforms. #TINY-3405
- Fixed focus switching to another editor during mode changes. #TINY-3852
- Fixed an exception being thrown when clicking on an uninitialized inline editor. #TINY-3925
- Fixed unable to keyboard navigate to dialog menu buttons. #TINY-3933
- Fixed dialogs being able to be dragged outside the window viewport. #TINY-3787
- Fixed inline dialogs appearing above modal dialogs. #TINY-3932

## 5.0.12 - 2019-07-18

### Added
- Added ability to utilize UI dialog panels inside other panels. #TINY-3305
- Added help dialog tab explaining keyboard navigation of the editor. #TINY-3603

### Changed
- Changed the "Find and Replace" design to an inline dialog. #TINY-3054

### Fixed
- Fixed issue where autolink spacebar event was not being fired on Edge. #TINY-3891
- Fixed table selection missing the background color. #TINY-3892
- Fixed removing shortcuts not working for function keys. #TINY-3871
- Fixed non-descriptive UI component type names. #TINY-3349
- Fixed UI registry components rendering as the wrong type when manually specifying a different type. #TINY-3385
- Fixed an issue where dialog checkbox, input, selectbox, textarea and urlinput components couldn't be disabled. #TINY-3708
- Fixed the context toolbar not using viable screen space in inline/distraction free mode. #TINY-3717
- Fixed the context toolbar overlapping the toolbar in various conditions. #TINY-3205
- Fixed IE11 edge case where items were being inserted into the wrong location. #TINY-3884

## 5.0.11 - 2019-07-04

### Fixed
- Fixed packaging errors caused by a rollup treeshaking bug (https://github.com/rollup/rollup/issues/2970). #TINY-3866
- Fixed the customeditor component not able to get data from the dialog api. #TINY-3866
- Fixed collection component tooltips not being translated. #TINY-3855

## 5.0.10 - 2019-07-02

### Added
- Added support for all HTML color formats in `color_map` setting. #TINY-3837

### Changed
- Changed backspace key handling to outdent content in appropriate circumstances. #TINY-3685
- Changed default palette for forecolor and backcolor to include some lighter colors suitable for highlights. #TINY-2865
- Changed the search and replace plugin to cycle through results. #TINY-3800

### Fixed
- Fixed inconsistent types causing some properties to be unable to be used in dialog components. #TINY-3778
- Fixed an issue in the Oxide skin where dialog content like outlines and shadows were clipped because of overflow hidden. #TINY-3566
- Fixed the search and replace plugin not resetting state when changing the search query. #TINY-3800
- Fixed backspace in lists not creating an undo level. #TINY-3814
- Fixed the editor to cancel loading in quirks mode where the UI is not supported. #TINY-3391
- Fixed applying fonts not working when the name contained spaces and numbers. #TINY-3801
- Fixed so that initial content is retained when initializing on list items. #TINY-3796
- Fixed inefficient font name and font size current value lookup during rendering. #TINY-3813
- Fixed mobile font copied into the wrong folder for the oxide-dark skin. #TINY-3816
- Fixed an issue where resizing the width of tables would produce inaccurate results. #TINY-3827
- Fixed a memory leak in the Silver theme. #TINY-3797
- Fixed alert and confirm dialogs using incorrect markup causing inconsistent padding. #TINY-3835
- Fixed an issue in the Table plugin with `table_responsive_width` not enforcing units when resizing. #TINY-3790
- Fixed leading, trailing and sequential spaces being lost when pasting plain text. #TINY-3726
- Fixed exception being thrown when creating relative URIs. #TINY-3851
- Fixed focus is no longer set to the editor content during mode changes unless the editor already had focus. #TINY-3852

## 5.0.9 - 2019-06-26

### Fixed
- Fixed print plugin not working in Firefox. #TINY-3834

## 5.0.8 - 2019-06-18

### Added
- Added back support for multiple toolbars. #TINY-2195
- Added support for .m4a files to the media plugin. #TINY-3750
- Added new base_url and suffix editor init options. #TINY-3681

### Fixed
- Fixed incorrect padding for select boxes with visible values. #TINY-3780
- Fixed selection incorrectly changing when programmatically setting selection on contenteditable false elements. #TINY-3766
- Fixed sidebar background being transparent. #TINY-3727
- Fixed the build to remove duplicate iife wrappers. #TINY-3689
- Fixed bogus autocompleter span appearing in content when the autocompleter menu is shown. #TINY-3752
- Fixed toolbar font size select not working with legacyoutput plugin. #TINY-2921
- Fixed the legacyoutput plugin incorrectly aligning images. #TINY-3660
- Fixed remove color not working when using the legacyoutput plugin. #TINY-3756
- Fixed the font size menu applying incorrect sizes when using the legacyoutput plugin. #TINY-3773
- Fixed scrollIntoView not working when the parent window was out of view. #TINY-3663
- Fixed the print plugin printing from the wrong window in IE11. #TINY-3762
- Fixed content CSS loaded over CORS not loading in the preview plugin with content_css_cors enabled. #TINY-3769
- Fixed the link plugin missing the default "None" option for link list. #TINY-3738
- Fixed small dot visible with menubar and toolbar disabled in inline mode. #TINY-3623
- Fixed space key properly inserts a nbsp before/after block elements. #TINY-3745
- Fixed native context menu not showing with images in IE11. #TINY-3392
- Fixed inconsistent browser context menu image selection. #TINY-3789

## 5.0.7 - 2019-06-05

### Added
- Added new toolbar button and menu item for inserting tables via dialog. #TINY-3636
- Added new API for adding/removing/changing tabs in the Help dialog. #TINY-3535
- Added highlighting of matched text in autocompleter items. #TINY-3687
- Added the ability for autocompleters to work with matches that include spaces. #TINY-3704
- Added new `imagetools_fetch_image` callback to allow custom implementations for cors loading of images. #TINY-3658
- Added `'http'` and `https` options to `link_assume_external_targets` to prepend `http://` or `https://` prefixes when URL does not contain a protocol prefix. Patch contributed by francoisfreitag. #GH-4335

### Changed
- Changed annotations navigation to work the same as inline boundaries. #TINY-3396
- Changed tabpanel API by adding a `name` field and changing relevant methods to use it. #TINY-3535

### Fixed
- Fixed text color not updating all color buttons when choosing a color. #TINY-3602
- Fixed the autocompleter not working with fragmented text. #TINY-3459
- Fixed the autosave plugin no longer overwrites window.onbeforeunload. #TINY-3688
- Fixed infinite loop in the paste plugin when IE11 takes a long time to process paste events. Patch contributed by lRawd. #GH-4987
- Fixed image handle locations when using `fixed_toolbar_container`. Patch contributed by t00. #GH-4966
- Fixed the autoresize plugin not firing `ResizeEditor` events. #TINY-3587
- Fixed editor in fullscreen mode not extending to the bottom of the screen. #TINY-3701
- Fixed list removal when pressing backspace after the start of the list item. #TINY-3697
- Fixed autocomplete not triggering from compositionend events. #TINY-3711
- Fixed `file_picker_callback` could not set the caption field on the insert image dialog. #TINY-3172
- Fixed the autocompleter menu showing up after a selection had been made. #TINY-3718
- Fixed an exception being thrown when a file or number input has focus during initialization. Patch contributed by t00. #GH-2194

## 5.0.6 - 2019-05-22

### Added
- Added `icons_url` editor settings to enable icon packs to be loaded from a custom url. #TINY-3585
- Added `image_uploadtab` editor setting to control the visibility of the upload tab in the image dialog. #TINY-3606
- Added new api endpoints to the wordcount plugin and improved character count logic. #TINY-3578

### Changed
- Changed plugin, language and icon loading errors to log in the console instead of a notification. #TINY-3585

### Fixed
- Fixed the textpattern plugin not working with fragmented text. #TINY-3089
- Fixed various toolbar drawer accessibility issues and added an animation. #TINY-3554
- Fixed issues with selection and ui components when toggling readonly mode. #TINY-3592
- Fixed so readonly mode works with inline editors. #TINY-3592
- Fixed docked inline toolbar positioning when scrolled. #TINY-3621
- Fixed initial value not being set on bespoke select in quickbars and toolbar drawer. #TINY-3591
- Fixed so that nbsp entities aren't trimmed in white-space: pre-line elements. #TINY-3642
- Fixed `mceInsertLink` command inserting spaces instead of url encoded characters. #GH-4990
- Fixed text content floating on top of dialogs in IE11. #TINY-3640

## 5.0.5 - 2019-05-09

### Added
- Added menu items to match the forecolor/backcolor toolbar buttons. #TINY-2878
- Added default directionality based on the configured language. #TINY-2621
- Added styles, icons and tests for rtl mode. #TINY-2621

### Fixed
- Fixed autoresize not working with floating elements or when media elements finished loading. #TINY-3545
- Fixed incorrect vertical caret positioning in IE 11. #TINY-3188
- Fixed submenu anchoring hiding overflowed content. #TINY-3564

### Removed
- Removed unused and hidden validation icons to avoid displaying phantom tooltips. #TINY-2329

## 5.0.4 - 2019-04-23

### Added
- Added back URL dialog functionality, which is now available via `editor.windowManager.openUrl()`. #TINY-3382
- Added the missing throbber functionality when calling `editor.setProgressState(true)`. #TINY-3453
- Added function to reset the editor content and undo/dirty state via `editor.resetContent()`. #TINY-3435
- Added the ability to set menu buttons as active. #TINY-3274
- Added `editor.mode` API, featuring a custom editor mode API. #TINY-3406
- Added better styling to floating toolbar drawer. #TINY-3479
- Added the new premium plugins to the Help dialog plugins tab. #TINY-3496
- Added the linkchecker context menu items to the default configuration. #TINY-3543

### Fixed
- Fixed image context menu items showing on placeholder images. #TINY-3280
- Fixed dialog labels and text color contrast within notifications/alert banners to satisfy WCAG 4.5:1 contrast ratio for accessibility. #TINY-3351
- Fixed selectbox and colorpicker items not being translated. #TINY-3546
- Fixed toolbar drawer sliding mode to correctly focus the editor when tabbing via keyboard navigation. #TINY-3533
- Fixed positioning of the styleselect menu in iOS while using the mobile theme. #TINY-3505
- Fixed the menubutton `onSetup` callback to be correctly executed when rendering the menu buttons. #TINY-3547
- Fixed `default_link_target` setting to be correctly utilized when creating a link. #TINY-3508
- Fixed colorpicker floating marginally outside its container. #TINY-3026
- Fixed disabled menu items displaying as active when hovered. #TINY-3027

### Removed
- Removed redundant mobile wrapper. #TINY-3480

## 5.0.3 - 2019-03-19

### Changed
- Changed empty nested-menu items within the style formats menu to be disabled or hidden if the value of `style_formats_autohide` is `true`. #TINY-3310
- Changed the entire phrase 'Powered by Tiny' in the status bar to be a link instead of just the word 'Tiny'. #TINY-3366
- Changed `formatselect`, `styleselect` and `align` menus to use the `mceToggleFormat` command internally. #TINY-3428

### Fixed
- Fixed toolbar keyboard navigation to work as expected when `toolbar_drawer` is configured. #TINY-3432
- Fixed text direction buttons to display the correct pressed state in selections that have no explicit `dir` property. #TINY-3138
- Fixed the mobile editor to clean up properly when removed. #TINY-3445
- Fixed quickbar toolbars to add an empty box to the screen when it is set to `false`. #TINY-3439
- Fixed an issue where pressing the **Delete/Backspace** key at the edge of tables was creating incorrect selections. #TINY-3371
- Fixed an issue where dialog collection items (emoticon and special character dialogs) couldn't be selected with touch devices. #TINY-3444
- Fixed a type error introduced in TinyMCE version 5.0.2 when calling `editor.getContent()` with nested bookmarks. #TINY-3400
- Fixed an issue that prevented default icons from being overridden. #TINY-3449
- Fixed an issue where **Home/End** keys wouldn't move the caret correctly before or after `contenteditable=false` inline elements. #TINY-2995
- Fixed styles to be preserved in IE 11 when editing via the `fullpage` plugin. #TINY-3464
- Fixed the `link` plugin context toolbar missing the open link button. #TINY-3461
- Fixed inconsistent dialog component spacing. #TINY-3436

## 5.0.2 - 2019-03-05

### Added
- Added presentation and document presets to `htmlpanel` dialog component. #TINY-2694
- Added missing fixed_toolbar_container setting has been reimplemented in the Silver theme. #TINY-2712
- Added a new toolbar setting `toolbar_drawer` that moves toolbar groups which overflow the editor width into either a `sliding` or `floating` toolbar section. #TINY-2874

### Changed
- Updated the build process to include package lock files in the dev distribution archive. #TINY-2870

### Fixed
- Fixed inline dialogs did not have aria attributes. #TINY-2694
- Fixed default icons are now available in the UI registry, allowing use outside of toolbar buttons. #TINY-3307
- Fixed a memory leak related to select toolbar items. #TINY-2874
- Fixed a memory leak due to format changed listeners that were never unbound. #TINY-3191
- Fixed an issue where content may have been lost when using permanent bookmarks. #TINY-3400
- Fixed the quicklink toolbar button not rendering in the quickbars plugin. #TINY-3125
- Fixed an issue where menus were generating invalid HTML in some cases. #TINY-3323
- Fixed an issue that could cause the mobile theme to show a blank white screen when the editor was inside an `overflow:hidden` element. #TINY-3407
- Fixed mobile theme using a transparent background and not taking up the full width on iOS. #TINY-3414
- Fixed the template plugin dialog missing the description field. #TINY-3337
- Fixed input dialog components using an invalid default type attribute. #TINY-3424
- Fixed an issue where backspace/delete keys after/before pagebreak elements wouldn't move the caret. #TINY-3097
- Fixed an issue in the table plugin where menu items and toolbar buttons weren't showing correctly based on the selection. #TINY-3423
- Fixed inconsistent button focus styles in Firefox. #TINY-3377
- Fixed the resize icon floating left when all status bar elements were disabled. #TINY-3340
- Fixed the resize handle to not show in fullscreen mode. #TINY-3404

## 5.0.1 - 2019-02-21

### Added
- Added H1-H6 toggle button registration to the silver theme. #TINY-3070
- Added code sample toolbar button will now toggle on when the cursor is in a code section. #TINY-3040
- Added new settings to the emoticons plugin to allow additional emoticons to be added. #TINY-3088

### Fixed
- Fixed an issue where adding links to images would replace the image with text. #TINY-3356
- Fixed an issue where the inline editor could use fractional pixels for positioning. #TINY-3202
- Fixed an issue where uploading non-image files in the Image Plugin upload tab threw an error. #TINY-3244
- Fixed an issue in the media plugin that was causing the source url and height/width to be lost in certain circumstances. #TINY-2858
- Fixed an issue with the Context Toolbar not being removed when clicking outside of the editor. #TINY-2804
- Fixed an issue where clicking 'Remove link' wouldn't remove the link in certain circumstances. #TINY-3199
- Fixed an issue where the media plugin would fail when parsing dialog data. #TINY-3218
- Fixed an issue where retrieving the selected content as text didn't create newlines. #TINY-3197
- Fixed incorrect keyboard shortcuts in the Help dialog for Windows. #TINY-3292
- Fixed an issue where JSON serialization could produce invalid JSON. #TINY-3281
- Fixed production CSS including references to source maps. #TINY-3920
- Fixed development CSS was not included in the development zip. #TINY-3920
- Fixed the autocompleter matches predicate not matching on the start of words by default. #TINY-3306
- Fixed an issue where the page could be scrolled with modal dialogs open. #TINY-2252
- Fixed an issue where autocomplete menus would show an icon margin when no items had icons. #TINY-3329
- Fixed an issue in the quickbars plugin where images incorrectly showed the text selection toolbar. #TINY-3338
- Fixed an issue that caused the inline editor to fail to render when the target element already had focus. #TINY-3353

### Removed
- Removed paste as text notification banner and paste_plaintext_inform setting. #POW-102

## 5.0.0 - 2019-02-04

Full documentation for the version 5 features and changes is available at https://www.tiny.cloud/docs/tinymce/5/release-notes/release-notes50/

### Added
- Added links and registered names with * to denote premium plugins in Plugins tab of Help dialog. #TINY-3223

### Changed
- Changed Tiny 5 mobile skin to look more uniform with desktop. #TINY-2650
- Blacklisted table, th and td as inline editor target. #TINY-717

### Fixed
- Fixed an issue where tab panel heights weren't sizing properly on smaller screens and weren't updating on resize. #TINY-3242
- Fixed image tools not having any padding between the label and slider. #TINY-3220
- Fixed context toolbar toggle buttons not showing the correct state. #TINY-3022
- Fixed missing separators in the spellchecker context menu between the suggestions and actions. #TINY-3217
- Fixed notification icon positioning in alert banners. #TINY-2196
- Fixed a typo in the word count plugin name. #TINY-3062
- Fixed charmap and emoticons dialogs not having a primary button. #TINY-3233
- Fixed an issue where resizing wouldn't work correctly depending on the box-sizing model. #TINY-3278

## 5.0.0-rc-2 - 2019-01-22

### Added
- Added screen reader accessibility for sidebar and statusbar. #TINY-2699

### Changed
- Changed formatting menus so they are registered and made the align toolbar button use an icon instead of text. #TINY-2880
- Changed checkboxes to use a boolean for its state, instead of a string. #TINY-2848
- Updated the textpattern plugin to properly support nested patterns and to allow running a command with a value for a pattern with a start and an end. #TINY-2991
- Updated Emoticons and Charmap dialogs to be screen reader accessible. #TINY-2693

### Fixed
- Fixed the link dialog such that it will now retain class attributes when updating links. #TINY-2825
- Fixed "Find and replace" not showing in the "Edit" menu by default. #TINY-3061
- Fixed dropdown buttons missing the 'type' attribute, which could cause forms to be incorrectly submitted. #TINY-2826
- Fixed emoticon and charmap search not returning expected results in certain cases. #TINY-3084
- Fixed blank rel_list values throwing an exception in the link plugin. #TINY-3149

### Removed
- Removed unnecessary 'flex' and unused 'colspan' properties from the new dialog APIs. #TINY-2973

## 5.0.0-rc-1 - 2019-01-08

### Added
- Added editor settings functionality to specify title attributes for toolbar groups. #TINY-2690
- Added icons instead of button text to improve Search and Replace dialog footer appearance. #TINY-2654
- Added `tox-dialog__table` instead of `mce-table-striped` class to enhance Help dialog appearance. #TINY-2360
- Added title attribute to iframes so, screen readers can announce iframe labels. #TINY-2692
- Added a wordcount menu item, that defaults to appearing in the tools menu. #TINY-2877

### Changed
- Updated the font select dropdown logic to try to detect the system font stack and show "System Font" as the font name. #TINY-2710
- Updated the autocompleter to only show when it has matched items. #TINY-2350
- Updated SizeInput labels to "Height" and "Width" instead of Dimensions. #TINY-2833
- Updated the build process to minify and generate ASCII only output for the emoticons database. #TINY-2744

### Fixed
- Fixed readonly mode not fully disabling editing content. #TINY-2287
- Fixed accessibility issues with the font select, font size, style select and format select toolbar dropdowns. #TINY-2713
- Fixed accessibility issues with split dropdowns. #TINY-2697
- Fixed the legacyoutput plugin to be compatible with TinyMCE 5.0. #TINY-2301
- Fixed icons not showing correctly in the autocompleter popup. #TINY-3029
- Fixed an issue where preview wouldn't show anything in Edge under certain circumstances. #TINY-3035
- Fixed the height being incorrectly calculated for the autoresize plugin. #TINY-2807

## 5.0.0-beta-1 - 2018-11-30

### Added
- Added a new `addNestedMenuItem()` UI registry function and changed all nested menu items to use the new registry functions. #TINY-2230
- Added title attribute to color swatch colors. #TINY-2669
- Added anchorbar component to anchor inline toolbar dialogs to instead of the toolbar. #TINY-2040
- Added support for toolbar<n> and toolbar array config options to be squashed into a single toolbar and not create multiple toolbars. #TINY-2195
- Added error handling for when forced_root_block config option is set to true. #TINY-2261
- Added functionality for the removed_menuitems config option. #TINY-2184
- Added the ability to use a string to reference menu items in menu buttons and submenu items. #TINY-2253

### Changed
- Changed the name of the "inlite" plugin to "quickbars". #TINY-2831
- Changed the background color icon to highlight background icon. #TINY-2258
- Changed Help dialog to be accessible to screen readers. #TINY-2687
- Changed the color swatch to save selected custom colors to local storage for use across sessions. #TINY-2722
- Changed `WindowManager` API - methods `getParams`, `setParams` and `getWindows`, and the legacy `windows` property, have been removed. `alert` and `confirm` dialogs are no longer tracked in the window list. #TINY-2603

### Fixed
- Fixed an inline mode issue where the save plugin upon saving can cause content loss. #TINY-2659
- Fixed an issue in IE 11 where calling selection.getContent() would return an empty string when the editor didn't have focus. #TINY-2325

### Removed
- Removed compat3x plugin. #TINY-2815

## 5.0.0-preview-4 - 2018-11-12

### Added
- Added width and height placeholder text to image and media dialog dimensions input. #AP-296
- Added the ability to keyboard navigate through menus, toolbars, sidebar and the status bar sequentially. #AP-381
- Added translation capability back to the editor's UI. #AP-282
- Added `label` component type for dialogs to group components under a label.

### Changed
- Changed the editor resize handle so that it should be disabled when the autoresize plugin is turned on. #AP-424
- Changed UI text for microcopy improvements. #TINY-2281

### Fixed
- Fixed distraction free plugin. #AP-470
- Fixed contents of the input field being selected on focus instead of just recieving an outline highlight. #AP-464
- Fixed styling issues with dialogs and menus in IE 11. #AP-456
- Fixed custom style format control not honoring custom formats. #AP-393
- Fixed context menu not appearing when clicking an image with a caption. #AP-382
- Fixed directionality of UI when using an RTL language. #AP-423
- Fixed page responsiveness with multiple inline editors. #AP-430
- Fixed empty toolbar groups appearing through invalid configuration of the `toolbar` property. #AP-450
- Fixed text not being retained when updating links through the link dialog. #AP-293
- Fixed edit image context menu, context toolbar and toolbar items being incorrectly enabled when selecting invalid images. #AP-323
- Fixed emoji type ahead being shown when typing URLs. #AP-366
- Fixed toolbar configuration properties incorrectly expecting string arrays instead of strings. #AP-342
- Fixed the block formatting toolbar item not showing a "Formatting" title when there is no selection. #AP-321
- Fixed clicking disabled toolbar buttons hiding the toolbar in inline mode. #AP-380
- Fixed `EditorResize` event not being fired upon editor resize. #AP-327
- Fixed tables losing styles when updating through the dialog. #AP-368
- Fixed context toolbar positioning to be more consistent near the edges of the editor. #AP-318
- Fixed table of contents plugin now works with v5 toolbar APIs correctly. #AP-347
- Fixed the `link_context_toolbar` configuration not disabling the context toolbar. #AP-458
- Fixed the link context toolbar showing incorrect relative links. #AP-435
- Fixed the alignment of the icon in alert banner dialog components. #TINY-2220
- Fixed the visual blocks and visual char menu options not displaying their toggled state. #TINY-2238
- Fixed the editor not displaying as fullscreen when toggled. #TINY-2237

### Removed
- Removed the tox-custom-editor class that was added to the wrapping element of codemirror. #TINY-2211

## 5.0.0-preview-3 - 2018-10-18

### Changed
- Changed editor layout to use modern CSS properties over manually calculating dimensions. #AP-324
- Changed `autoresize_min_height` and `autoresize_max_height` configurations to `min_height` and `max_height`. #AP-324
- Changed `Whole word` label in Search and Replace dialog to `Find whole words only`. #AP-387

### Fixed
- Fixed bugs with editor width jumping when resizing and the iframe not resizing to smaller than 150px in height. #AP-324
- Fixed mobile theme bug that prevented the editor from loading. #AP-404
- Fixed long toolbar groups extending outside of the editor instead of wrapping.
- Fixed dialog titles so they are now proper case. #AP-384
- Fixed color picker default to be #000000 instead of #ff00ff. #AP-216
- Fixed "match case" option on the Find and Replace dialog is no longer selected by default. #AP-298
- Fixed vertical alignment of toolbar icons. #DES-134
- Fixed toolbar icons not appearing on IE11. #DES-133

## 5.0.0-preview-2 - 2018-10-10

### Added
- Added swatch is now shown for colorinput fields, instead of the colorpicker directly. #AP-328
- Added fontformats and fontsizes menu items. #AP-390

### Changed
- Changed configuration of color options has been simplified to `color_map`, `color_cols`, and `custom_colors`. #AP-328
- Changed `height` configuration to apply to the editor frame (including menubar, toolbar, status bar) instead of the content area. #AP-324

### Fixed
- Fixed styleselect not updating the displayed item as the cursor moved. #AP-388
- Fixed preview iframe not expanding to the dialog size. #AP-252
- Fixed 'meta' shortcuts not translated into platform-specific text. #AP-270
- Fixed tabbed dialogs (Charmap and Emoticons) shrinking when no search results returned.
- Fixed a bug where alert banner icons were not retrieved from icon pack. #AP-330
- Fixed component styles to flex so they fill large dialogs. #AP-252
- Fixed editor flashing unstyled during load (still in progress). #AP-349

### Removed
- Removed `colorpicker` plugin, it is now in the theme. #AP-328
- Removed `textcolor` plugin, it is now in the theme. #AP-328

## 5.0.0-preview-1 - 2018-10-01

Developer preview 1.

Initial list of features and changes is available at https://www.tiny.cloud/docs/tinymce/5/release-notes/release-notes50/.

## 4.9.11 - 2020-07-13

### Fixed
- Fixed the `selection.setContent()` API not running parser filters. #TINY-4002
- Fixed content in an iframe element parsing as DOM elements instead of text content. #TINY-5943
- Fixed up and down keyboard navigation not working for inline `contenteditable="false"` elements. #TINY-6226

## 4.9.10 - 2020-04-23

### Fixed
- Fixed an issue where the editor selection could end up inside a short ended element (eg br). #TINY-3999
- Fixed a security issue related to CDATA sanitization during parsing. #TINY-4669
- Fixed `media` embed content not processing safely in some cases. #TINY-4857

## 4.9.9 - 2020-03-25

### Fixed
- Fixed the table selection not functioning correctly in Microsoft Edge 44 or higher. #TINY-3862
- Fixed the table resize handles not functioning correctly in Microsoft Edge 44 or higher. #TINY-4160
- Fixed the `forced_root_block_attrs` setting not applying attributes to new blocks consistently. #TINY-4564
- Fixed the editor failing to initialize if a script tag was used inside an SVG. #TINY-4087

## 4.9.8 - 2020-01-28

### Fixed
- Fixed the `mobile` theme failing to load due to a bundling issue. #TINY-4613
- Fixed security issue related to parsing HTML comments and CDATA. #TINY-4544

## 4.9.7 - 2019-12-19

### Fixed
- Fixed the `visualchars` plugin converting HTML-like text to DOM elements in certain cases. #TINY-4507
- Fixed an issue with the `paste` plugin not sanitizing content in some cases. #TINY-4510
- Fixed HTML comments incorrectly being parsed in certain cases. #TINY-4511

## 4.9.6 - 2019-09-02

### Fixed
- Fixed image browse button sometimes displaying the browse window twice. #TINY-3959

## 4.9.5 - 2019-07-02

### Changed
- Changed annotations navigation to work the same as inline boundaries. #TINY-3396

### Fixed
- Fixed the print plugin printing from the wrong window in IE11. #TINY-3762
- Fixed an exception being thrown when a file or number input has focus during initialization. Patch contributed by t00. #GH-2194
- Fixed positioning of the styleselect menu in iOS while using the mobile theme. #TINY-3505
- Fixed native context menu not showing with images in IE11. #TINY-3392
- Fixed selection incorrectly changing when programmatically setting selection on contenteditable false elements. #TINY-3766
- Fixed image browse button not working on touch devices. #TINY-3751
- Fixed so that nbsp entities aren't trimmed in white-space: pre-line elements. #TINY-3642
- Fixed space key properly inserts a nbsp before/after block elements. #TINY-3745
- Fixed infinite loop in the paste plugin when IE11 takes a long time to process paste events. Patch contributed by lRawd. #GH-4987

## 4.9.4 - 2019-03-20

### Fixed
- Fixed an issue where **Home/End** keys wouldn't move the caret correctly before or after `contenteditable=false` inline elements. #TINY-2995
- Fixed an issue where content may have been lost when using permanent bookmarks. #TINY-3400
- Fixed the mobile editor to clean up properly when removed. #TINY-3445
- Fixed an issue where retrieving the selected content as text didn't create newlines. #TINY-3197
- Fixed an issue where typing space between images would cause issues with nbsp not being inserted. #TINY-3346

## 4.9.3 - 2019-01-31

### Added
- Added a visualchars_default_state setting to the Visualchars Plugin. Patch contributed by mat3e.

### Fixed
- Fixed a bug where scrolling on a page with more than one editor would cause a ResizeWindow event to fire. #TINY-3247
- Fixed a bug where if a plugin threw an error during initialisation the whole editor would fail to load. #TINY-3243
- Fixed a bug where getContent would include bogus elements when valid_elements setting was set up in a specific way. #TINY-3213
- Fixed a bug where only a few function key names could be used when creating keyboard shortcuts. #TINY-3146
- Fixed a bug where it wasn't possible to enter spaces into an editor after pressing shift+enter. #TINY-3099
- Fixed a bug where no caret would be rendered after backspacing to a contenteditable false element. #TINY-2998
- Fixed a bug where deletion to/from indented lists would leave list fragments in the editor. #TINY-2981

## 4.9.2 - 2018-12-17

### Fixed
- Fixed a bug with pressing the space key on IE 11 would result in nbsp characters being inserted between words at the end of a block. #TINY-2996
- Fixed a bug where character composition using quote and space on US International keyboards would produce a space instead of a quote. #TINY-2999
- Fixed a bug where remove format wouldn't remove the inner most inline element in some situations. #TINY-2982
- Fixed a bug where outdenting an list item would affect attributes on other list items within the same list. #TINY-2971
- Fixed a bug where the DomParser filters wouldn't be applied for elements created when parsing invalid html. #TINY-2978
- Fixed a bug where setProgressState wouldn't automatically close floating ui elements like menus. #TINY-2896
- Fixed a bug where it wasn't possible to navigate out of a figcaption element using the arrow keys. #TINY-2894
- Fixed a bug where enter key before an image inside a link would remove the image. #TINY-2780

## 4.9.1 - 2018-12-04

### Added
- Added functionality to insert html to the replacement feature of the Textpattern Plugin. #TINY-2839

### Fixed
- Fixed a bug where `editor.selection.getContent({format: 'text'})` didn't work as expected in IE11 on an unfocused editor. #TINY-2862
- Fixed a bug in the Textpattern Plugin where the editor would get an incorrect selection after inserting a text pattern on Safari. #TINY-2838
- Fixed a bug where the space bar didn't work correctly in editors with the forced_root_block setting set to false. #TINY-2816

## 4.9.0 - 2018-11-27

### Added
- Added a replace feature to the Textpattern Plugin. #TINY-1908
- Added functionality to the Lists Plugin that improves the indentation logic. #TINY-1790

### Fixed
- Fixed a bug where it wasn't possible to delete/backspace when the caret was between a contentEditable=false element and a BR. #TINY-2372
- Fixed a bug where copying table cells without a text selection would fail to copy anything. #TINY-1789
- Implemented missing `autosave_restore_when_empty` functionality in the Autosave Plugin. Patch contributed by gzzo. #GH-4447
- Reduced insertion of unnecessary nonbreaking spaces in the editor. #TINY-1879

## 4.8.5 - 2018-10-30

### Added
- Added a content_css_cors setting to the editor that adds the crossorigin="anonymous" attribute to link tags added by the StyleSheetLoader. #TINY-1909

### Fixed
- Fixed a bug where trying to remove formatting with a collapsed selection range would throw an exception. #GH-4636
- Fixed a bug in the image plugin that caused updating figures to split contenteditable elements. #GH-4563
- Fixed a bug that was causing incorrect viewport calculations for fixed position UI elements. #TINY-1897
- Fixed a bug where inline formatting would cause the delete key to do nothing. #TINY-1900

## 4.8.4 - 2018-10-23

### Added
- Added support for the HTML5 `main` element. #TINY-1877

### Changed
- Changed the keyboard shortcut to move focus to contextual toolbars to Ctrl+F9. #TINY-1812

### Fixed
- Fixed a bug where content css could not be loaded from another domain. #TINY-1891
- Fixed a bug on FireFox where the cursor would get stuck between two contenteditable false inline elements located inside of the same block element divided by a BR. #TINY-1878
- Fixed a bug with the insertContent method where nonbreaking spaces would be inserted incorrectly. #TINY-1868
- Fixed a bug where the toolbar of the inline editor would not be visible in some scenarios. #TINY-1862
- Fixed a bug where removing the editor while more than one notification was open would throw an error. #TINY-1845
- Fixed a bug where the menubutton would be rendered on top of the menu if the viewport didn't have enough height. #TINY-1678
- Fixed a bug with the annotations api where annotating collapsed selections caused problems. #TBS-2449
- Fixed a bug where wbr elements were being transformed into whitespace when using the Paste Plugin's paste as text setting. #GH-4638
- Fixed a bug where the Search and Replace didn't replace spaces correctly. #GH-4632
- Fixed a bug with sublist items not persisting selection. #GH-4628
- Fixed a bug with mceInsertRawHTML command not working as expected. #GH-4625

## 4.8.3 - 2018-09-13

### Fixed
- Fixed a bug where the Wordcount Plugin didn't correctly count words within tables on IE11. #TINY-1770
- Fixed a bug where it wasn't possible to move the caret out of a table on IE11 and Firefox. #TINY-1682
- Fixed a bug where merging empty blocks didn't work as expected, sometimes causing content to be deleted. #TINY-1781
- Fixed a bug where the Textcolor Plugin didn't show the correct current color. #TINY-1810
- Fixed a bug where clear formatting with a collapsed selection would sometimes clear formatting from more content than expected. #TINY-1813 #TINY-1821
- Fixed a bug with the Table Plugin where it wasn't possible to keyboard navigate to the caption. #TINY-1818

## 4.8.2 - 2018-08-09

### Changed
- Moved annotator from "experimental" to "annotator" object on editor. #TBS-2398
- Improved the multiclick normalization across browsers. #TINY-1788

### Fixed
- Fixed a bug where running getSelectedBlocks with a collapsed selection between block elements would produce incorrect results. #TINY-1787
- Fixed a bug where the ScriptLoaders loadScript method would not work as expected in FireFox when loaded on the same page as a ShadowDOM polyfill. #TINY-1786
- Removed reference to ShadowDOM event.path as Blink based browsers now support event.composedPath. #TINY-1785
- Fixed a bug where a reference to localStorage would throw an "access denied" error in IE11 with strict security settings. #TINY-1782
- Fixed a bug where pasting using the toolbar button on an inline editor in IE11 would cause a looping behaviour. #TINY-1768

## 4.8.1 - 2018-07-26

### Fixed
- Fixed a bug where the content of inline editors was being cleaned on every call of `editor.save()`. #TINY-1783
- Fixed a bug where the arrow of the Inlite Theme toolbar was being rendered incorrectly in RTL mode. #TINY-1776
- Fixed a bug with the Paste Plugin where pasting after inline contenteditable false elements moved the caret to the end of the line. #TINY-1758

## 4.8.0 - 2018-06-27

### Added
- Added new "experimental" object in editor, with initial Annotator API. #TBS-2374

### Fixed
- Fixed a bug where deleting paragraphs inside of table cells would delete the whole table cell. #TINY-1759
- Fixed a bug in the Table Plugin where removing row height set on the row properties dialog did not update the table. #TINY-1730
- Fixed a bug with the font select toolbar item didn't update correctly. #TINY-1683
- Fixed a bug where all bogus elements would not be deleted when removing an inline editor. #TINY-1669

## 4.7.13 - 2018-05-16

### Added
- Added missing code menu item from the default menu config. #TINY-1648
- Added new align button for combining the separate align buttons into a menu button. #TINY-1652

### Fixed
- Fixed a bug where Edge 17 wouldn't be able to select images or tables. #TINY-1679
- Fixed issue where whitespace wasn't preserved when the editor was initialized on pre elements. #TINY-1649
- Fixed a bug with the fontselect dropdowns throwing an error if the editor was hidden in Firefox. #TINY-1664
- Fixed a bug where it wasn't possible to merge table cells on IE 11. #TINY-1671
- Fixed a bug where textcolor wasn't applying properly on IE 11 in some situations. #TINY-1663
- Fixed a bug where the justifyfull command state wasn't working correctly. #TINY-1677
- Fixed a bug where the styles wasn't updated correctly when resizing some tables. #TINY-1668

## 4.7.12 - 2018-05-03

### Added
- Added an option to filter out image svg data urls.
- Added support for html5 details and summary elements.

### Changed
- Changed so the mce-abs-layout-item css rule targets html instead of body. Patch contributed by nazar-pc.

### Fixed
- Fixed a bug where the "read" step on the mobile theme was still present on android mobile browsers.
- Fixed a bug where all images in the editor document would reload on any editor change.
- Fixed a bug with the Table Plugin where ObjectResized event wasn't being triggered on column resize.
- Fixed so the selection is set to the first suitable caret position after editor.setContent called.
- Fixed so links with xlink:href attributes are filtered correctly to prevent XSS.
- Fixed a bug on IE11 where pasting content into an inline editor initialized on a heading element would create new editable elements.
- Fixed a bug where readonly mode would not work as expected when the editor contained contentEditable=true elements.
- Fixed a bug where the Link Plugin would throw an error when used together with the webcomponents polyfill. Patch contributed by 4esnog.
- Fixed a bug where the "Powered by TinyMCE" branding link would break on XHTML pages. Patch contributed by tistre.
- Fixed a bug where the same id would be used in the blobcache for all pasted images. Patch contributed by thorn0.

## 4.7.11 - 2018-04-11

### Added
- Added a new imagetools_credentials_hosts option to the Imagetools Plugin.

### Fixed
- Fixed a bug where toggling a list containing empty LIs would throw an error. Patch contributed by bradleyke.
- Fixed a bug where applying block styles to a text with the caret at the end of the paragraph would select all text in the paragraph.
- Fixed a bug where toggling on the Spellchecker Plugin would trigger isDirty on the editor.
- Fixed a bug where it was possible to enter content into selection bookmark spans.
- Fixed a bug where if a non paragraph block was configured in forced_root_block the editor.getContent method would return incorrect values with an empty editor.
- Fixed a bug where dropdown menu panels stayed open and fixed in position when dragging dialog windows.
- Fixed a bug where it wasn't possible to extend table cells with the space button in Safari.
- Fixed a bug where the setupeditor event would thrown an error when using the Compat3x Plugin.
- Fixed a bug where an error was thrown in FontInfo when called on a detached element.

## 4.7.10 - 2018-04-03

### Added
- Added normalization of triple clicks across browsers in the editor.
- Added a `hasFocus` method to the editor that checks if the editor has focus.
- Added correct icon to the Nonbreaking Plugin menu item.

### Fixed
- Fixed so the `getContent`/`setContent` methods work even if the editor is not initialized.
- Fixed a bug with the Media Plugin where query strings were being stripped from youtube links.
- Fixed a bug where image styles were changed/removed when opening and closing the Image Plugin dialog.
- Fixed a bug in the Table Plugin where some table cell styles were not correctly added to the content html.
- Fixed a bug in the Spellchecker Plugin where it wasn't possible to change the spellchecker language.
- Fixed so the the unlink action in the Link Plugin has a menu item and can be added to the contextmenu.
- Fixed a bug where it wasn't possible to keyboard navigate to the start of an inline element on a new line within the same block element.
- Fixed a bug with the Text Color Plugin where if used with an inline editor located at the bottom of the screen the colorpicker could appear off screen.
- Fixed a bug with the UndoManager where undo levels were being added for nbzwsp characters.
- Fixed a bug with the Table Plugin where the caret would sometimes be lost when keyboard navigating up through a table.
- Fixed a bug where FontInfo.getFontFamily would throw an error when called on a removed editor.
- Fixed a bug in Firefox where undo levels were not being added correctly for some specific operations.
- Fixed a bug where initializing an inline editor inside of a table would make the whole table resizeable.
- Fixed a bug where the fake cursor that appears next to tables on Firefox was positioned incorrectly when switching to fullscreen.
- Fixed a bug where zwsp's weren't trimmed from the output from `editor.getContent({ format: 'text' })`.
- Fixed a bug where the fontsizeselect/fontselect toolbar items showed the body info rather than the first possible caret position info on init.
- Fixed a bug where it wasn't possible to select all content if the editor only contained an inline boundary element.
- Fixed a bug where `content_css` urls with query strings wasn't working.
- Fixed a bug in the Table Plugin where some table row styles were removed when changing other styles in the row properties dialog.

### Removed
- Removed the "read" step from the mobile theme.

## 4.7.9 - 2018-02-27

### Fixed
- Fixed a bug where the editor target element didn't get the correct style when removing the editor.

## 4.7.8 - 2018-02-26

### Fixed
- Fixed an issue with the Help Plugin where the menuitem name wasn't lowercase.
- Fixed an issue on MacOS where text and bold text did not have the same line-height in the autocomplete dropdown in the Link Plugin dialog.
- Fixed a bug where the "paste as text" option in the Paste Plugin didn't work.
- Fixed a bug where dialog list boxes didn't get positioned correctly in documents with scroll.
- Fixed a bug where the Inlite Theme didn't use the Table Plugin api to insert correct tables.
- Fixed a bug where the Inlite Theme panel didn't hide on blur in a correct way.
- Fixed a bug where placing the cursor before a table in Firefox would scroll to the bottom of the table.
- Fixed a bug where selecting partial text in table cells with rowspans and deleting would produce faulty tables.
- Fixed a bug where the Preview Plugin didn't work on Safari due to sandbox security.
- Fixed a bug where table cell selection using the keyboard threw an error.
- Fixed so the font size and font family doesn't toggle the text but only sets the selected format on the selected text.
- Fixed so the built-in spellchecking on Chrome and Safari creates an undo level when replacing words.

## 4.7.7 - 2018-02-19

### Added
- Added a border style selector to the advanced tab of the Image Plugin.
- Added better controls for default table inserted by the Table Plugin.
- Added new `table_responsive_width` option to the Table Plugin that controls whether to use pixel or percentage widths.

### Fixed
- Fixed a bug where the Link Plugin text didn't update when a URL was pasted using the context menu.
- Fixed a bug with the Spellchecker Plugin where using "Add to dictionary" in the context menu threw an error.
- Fixed a bug in the Media Plugin where the preview node for iframes got default width and height attributes that interfered with width/height styles.
- Fixed a bug where backslashes were being added to some font family names in Firefox in the fontselect toolbar item.
- Fixed a bug where errors would be thrown when trying to remove an editor that had not yet been fully initialized.
- Fixed a bug where the Imagetools Plugin didn't update the images atomically.
- Fixed a bug where the Fullscreen Plugin was throwing errors when being used on an inline editor.
- Fixed a bug where drop down menus weren't positioned correctly in inline editors on scroll.
- Fixed a bug with a semicolon missing at the end of the bundled javascript files.
- Fixed a bug in the Table Plugin with cursor navigation inside of tables where the cursor would sometimes jump into an incorrect table cells.
- Fixed a bug where indenting a table that is a list item using the "Increase indent" button would create a nested table.
- Fixed a bug where text nodes containing only whitespace were being wrapped by paragraph elements.
- Fixed a bug where whitespace was being inserted after br tags inside of paragraph tags.
- Fixed a bug where converting an indented paragraph to a list item would cause the list item to have extra padding.
- Fixed a bug where Copy/Paste in an editor with a lot of content would cause the editor to scroll to the top of the content in IE11.
- Fixed a bug with a memory leak in the DragHelper. Path contributed by ben-mckernan.
- Fixed a bug where the advanced tab in the Media Plugin was being shown even if it didn't contain anything. Patch contributed by gabrieeel.
- Fixed an outdated eventname in the EventUtils. Patch contributed by nazar-pc.
- Fixed an issue where the Json.parse function would throw an error when being used on a page with strict CSP settings.
- Fixed so you can place the curser before and after table elements within the editor in Firefox and Edge/IE.

## 4.7.6 - 2018-01-29

### Fixed
- Fixed a bug in the jquery integration where it threw an error saying that "global is not defined".
- Fixed a bug where deleting a table cell whose previous sibling was set to contenteditable false would create a corrupted table.
- Fixed a bug where highlighting text in an unfocused editor did not work correctly in IE11/Edge.
- Fixed a bug where the table resize handles were not being repositioned when activating the Fullscreen Plugin.
- Fixed a bug where the Imagetools Plugin dialog didn't honor editor RTL settings.
- Fixed a bug where block elements weren't being merged correctly if you deleted from after a contenteditable false element to the beginning of another block element.
- Fixed a bug where TinyMCE didn't work with module loaders like webpack.

## 4.7.5 - 2018-01-22

### Fixed
- Fixed bug with the Codesample Plugin where it wasn't possible to edit codesamples when the editor was in inline mode.
- Fixed bug where focusing on the status bar broke the keyboard navigation functionality.
- Fixed bug where an error would be thrown on Edge by the Table Plugin when pasting using the PowerPaste Plugin.
- Fixed bug in the Table Plugin where selecting row border style from the dropdown menu in advanced row properties would throw an error.
- Fixed bug with icons being rendered incorrectly on Chrome on Mac OS.
- Fixed bug in the Textcolor Plugin where the font color and background color buttons wouldn't trigger an ExecCommand event.
- Fixed bug in the Link Plugin where the url field wasn't forced LTR.
- Fixed bug where the Nonbreaking Plugin incorrectly inserted spaces into tables.
- Fixed bug with the inline theme where the toolbar wasn't repositioned on window resize.

## 4.7.4 - 2017-12-05

### Fixed
- Fixed bug in the Nonbreaking Plugin where the nonbreaking_force_tab setting was being ignored.
- Fixed bug in the Table Plugin where changing row height incorrectly converted column widths to pixels.
- Fixed bug in the Table Plugin on Edge and IE11 where resizing the last column after resizing the table would cause invalid column heights.
- Fixed bug in the Table Plugin where keyboard navigation was not normalized between browsers.
- Fixed bug in the Table Plugin where the colorpicker button would show even without defining the colorpicker_callback.
- Fixed bug in the Table Plugin where it wasn't possible to set the cell background color.
- Fixed bug where Firefox would throw an error when intialising an editor on an element that is hidden or not yet added to the DOM.
- Fixed bug where Firefox would throw an error when intialising an editor inside of a hidden iframe.

## 4.7.3 - 2017-11-23

### Added
- Added functionality to open the Codesample Plugin dialog when double clicking on a codesample. Patch contributed by dakuzen.

### Fixed
- Fixed bug where undo/redo didn't work correctly with some formats and caret positions.
- Fixed bug where the color picker didn't show up in Table Plugin dialogs.
- Fixed bug where it wasn't possible to change the width of a table through the Table Plugin dialog.
- Fixed bug where the Charmap Plugin couldn't insert some special characters.
- Fixed bug where editing a newly inserted link would not actually edit the link but insert a new link next to it.
- Fixed bug where deleting all content in a table cell made it impossible to place the caret into it.
- Fixed bug where the vertical alignment field in the Table Plugin cell properties dialog didn't do anything.
- Fixed bug where an image with a caption showed two sets of resize handles in IE11.
- Fixed bug where pressing the enter button inside of an h1 with contenteditable set to true would sometimes produce a p tag.
- Fixed bug with backspace not working as expected before a noneditable element.
- Fixed bug where operating on tables with invalid rowspans would cause an error to be thrown.
- Fixed so a real base64 representation of the image is available on the blobInfo that the images_upload_handler gets called with.
- Fixed so the image upload tab is available when the images_upload_handler is defined (and not only when the images_upload_url is defined).

## 4.7.2 - 2017-11-07

### Added
- Added newly rewritten Table Plugin.
- Added support for attributes with colon in valid_elements and addValidElements.
- Added support for dailymotion short url in the Media Plugin. Patch contributed by maat8.
- Added support for converting to half pt when converting font size from px to pt. Patch contributed by danny6514.
- Added support for location hash to the Autosave plugin to make it work better with SPAs using hash routing.
- Added support for merging table cells when pasting a table into another table.

### Changed
- Changed so the language packs are only loaded once. Patch contributed by 0xor1.
- Simplified the css for inline boundaries selection by switching to an attribute selector.

### Fixed
- Fixed bug where an error would be thrown on editor initialization if the window.getSelection() returned null.
- Fixed bug where holding down control or alt keys made the keyboard navigation inside an inline boundary not work as expected.
- Fixed bug where applying formats in IE11 produced extra, empty paragraphs in the editor.
- Fixed bug where the Word Count Plugin didn't count some mathematical operators correctly.
- Fixed bug where removing an inline editor removed the element that the editor had been initialized on.
- Fixed bug where setting the selection to the end of an editable container caused some formatting problems.
- Fixed bug where an error would be thrown sometimes when an editor was removed because of the selection bookmark was being stored asynchronously.
- Fixed a bug where an editor initialized on an empty list did not contain any valid cursor positions.
- Fixed a bug with the Context Menu Plugin and webkit browsers on Mac where right-clicking inside a table would produce an incorrect selection.
- Fixed bug where the Image Plugin constrain proportions setting wasn't working as expected.
- Fixed bug where deleting the last character in a span with decorations produced an incorrect element when typing.
- Fixed bug where focusing on inline editors made the toolbar flicker when moving between elements quickly.
- Fixed bug where the selection would be stored incorrectly in inline editors when the mouseup event was fired outside the editor body.
- Fixed bug where toggling bold at the end of an inline boundary would toggle off the whole word.
- Fixed bug where setting the skin to false would not stop the loading of some skin css files.
- Fixed bug in mobile theme where pinch-to-zoom would break after exiting the editor.
- Fixed bug where sublists of a fully selected list would not be switched correctly when changing list style.
- Fixed bug where inserting media by source would break the UndoManager.
- Fixed bug where inserting some content into the editor with a specific selection would replace some content incorrectly.
- Fixed bug where selecting all content with ctrl+a in IE11 caused problems with untoggling some formatting.
- Fixed bug where the Search and Replace Plugin left some marker spans in the editor when undoing and redoing after replacing some content.
- Fixed bug where the editor would not get a scrollbar when using the Fullscreen and Autoresize plugins together.
- Fixed bug where the font selector would stop working correctly after selecting fonts three times.
- Fixed so pressing the enter key inside of an inline boundary inserts a br after the inline boundary element.
- Fixed a bug where it wasn't possible to use tab navigation inside of a table that was inside of a list.
- Fixed bug where end_container_on_empty_block would incorrectly remove elements.
- Fixed bug where content_styles weren't added to the Preview Plugin iframe.
- Fixed so the beforeSetContent/beforeGetContent events are preventable.
- Fixed bug where changing height value in Table Plugin advanced tab didn't do anything.
- Fixed bug where it wasn't possible to remove formatting from content in beginning of table cell.

## 4.7.1 - 2017-10-09

### Fixed
- Fixed bug where theme set to false on an inline editor produced an extra div element after the target element.
- Fixed bug where the editor drag icon was misaligned with the branding set to false.
- Fixed bug where doubled menu items were not being removed as expected with the removed_menuitems setting.
- Fixed bug where the Table of contents plugin threw an error when initialized.
- Fixed bug where it wasn't possible to add inline formats to text selected right to left.
- Fixed bug where the paste from plain text mode did not work as expected.
- Fixed so the style previews do not set color and background color when selected.
- Fixed bug where the Autolink plugin didn't work as expected with some formats applied on an empty editor.
- Fixed bug where the Textpattern plugin were throwing errors on some patterns.
- Fixed bug where the Save plugin saved all editors instead of only the active editor. Patch contributed by dannoe.

## 4.7.0 - 2017-10-03

### Added
- Added new mobile ui that is specifically designed for mobile devices.

### Changed
- Updated the default skin to be more modern and white since white is preferred by most implementations.
- Restructured the default menus to be more similar to common office suites like Google Docs.

### Fixed
- Fixed so theme can be set to false on both inline and iframe editor modes.
- Fixed bug where inline editor would add/remove the visualblocks css multiple times.
- Fixed bug where selection wouldn't be properly restored when editor lost focus and commands where invoked.
- Fixed bug where toc plugin would generate id:s for headers even though a toc wasn't inserted into the content.
- Fixed bug where is wasn't possible to drag/drop contents within the editor if paste_data_images where set to true.
- Fixed bug where getParam and close in WindowManager would get the first opened window instead of the last opened window.
- Fixed bug where delete would delete between cells inside a table in Firefox.

## 4.6.7 - 2017-09-18

### Added
- Added some missing translations to Image, Link and Help plugins.

### Fixed
- Fixed bug where paste wasn't working in IOS.
- Fixed bug where the Word Count Plugin didn't count some mathematical operators correctly.
- Fixed bug where inserting a list in a table caused the cell to expand in height.
- Fixed bug where pressing enter in a list located inside of a table deleted list items instead of inserting new list item.
- Fixed bug where copy and pasting table cells produced inconsistent results.
- Fixed bug where initializing an editor with an ID of 'length' would throw an exception.
- Fixed bug where it was possible to split a non merged table cell.
- Fixed bug where copy and pasting a list with a very specific selection into another list would produce a nested list.
- Fixed bug where copy and pasting ordered lists sometimes produced unordered lists.
- Fixed bug where padded elements inside other elements would be treated as empty.
- Fixed so you can resize images inside a figure element.
- Fixed bug where an inline TinyMCE editor initialized on a table did not set selection on load in Chrome.
- Fixed the positioning of the inlite toolbar when the target element wasn't big enough to fit the toolbar.

## 4.6.6 - 2017-08-30

### Fixed
- Fixed so that notifications wrap long text content instead of bleeding outside the notification element.
- Fixed so the content_style css is added after the skin and custom stylesheets.
- Fixed bug where it wasn't possible to remove a table with the Cut button.
- Fixed bug where the center format wasn't getting the same font size as the other formats in the format preview.
- Fixed bug where the wordcount plugin wasn't counting hyphenated words correctly.
- Fixed bug where all content pasted into the editor was added to the end of the editor.
- Fixed bug where enter keydown on list item selection only deleted content and didn't create a new line.
- Fixed bug where destroying the editor while the content css was still loading caused error notifications on Firefox.
- Fixed bug where undoing cut operation in IE11 left some unwanted html in the editor content.
- Fixed bug where enter keydown would throw an error in IE11.
- Fixed bug where duplicate instances of an editor were added to the editors array when using the createEditor API.
- Fixed bug where the formatter applied formats on the wrong content when spellchecker was activated.
- Fixed bug where switching formats would reset font size on child nodes.
- Fixed bug where the table caption element weren't always the first descendant to the table tag.
- Fixed bug where pasting some content into the editor on chrome some newlines were removed.
- Fixed bug where it wasn't possible to remove a list if a list item was a table element.
- Fixed bug where copy/pasting partial selections of tables wouldn't produce a proper table.
- Fixed bug where the searchreplace plugin could not find consecutive spaces.
- Fixed bug where background color wasn't applied correctly on some partially selected contents.

## 4.6.5 - 2017-08-02

### Added
- Added new inline_boundaries_selector that allows you to specify the elements that should have boundaries.
- Added new local upload feature this allows the user to upload images directly from the image dialog.
- Added a new api for providing meta data for plugins. It will show up in the help dialog if it's provided.

### Fixed
- Fixed so that the notifications created by the notification manager are more screen reader accessible.
- Fixed bug where changing the list format on multiple selected lists didn't change all of the lists.
- Fixed bug where the nonbreaking plugin would insert multiple undo levels when pressing the tab key.
- Fixed bug where delete/backspace wouldn't render a caret when all editor contents where deleted.
- Fixed bug where delete/backspace wouldn't render a caret if the deleted element was a single contentEditable false element.
- Fixed bug where the wordcount plugin wouldn't count words correctly if word where typed after applying a style format.
- Fixed bug where the wordcount plugin would count mathematical formulas as multiple words for example 1+1=2.
- Fixed bug where formatting of triple clicked blocks on Chrome/Safari would result in styles being added outside the visual selection.
- Fixed bug where paste would add the contents to the end of the editor area when inline mode was used.
- Fixed bug where toggling off bold formatting on text entered in a new paragraph would add an extra line break.
- Fixed bug where autolink plugin would only produce a link on every other consecutive link on Firefox.
- Fixed bug where it wasn't possible to select all contents if the content only had one pre element.
- Fixed bug where sizzle would produce lagging behavior on some sites due to repaints caused by feature detection.
- Fixed bug where toggling off inline formats wouldn't include the space on selected contents with leading or trailing spaces.
- Fixed bug where the cut operation in UI wouldn't work in Chrome.
- Fixed bug where some legacy editor initialization logic would throw exceptions about editor settings not being defined.
- Fixed bug where it wasn't possible to apply text color to links if they where part of a non collapsed selection.
- Fixed bug where an exception would be thrown if the user selected a video element and then moved the focus outside the editor.
- Fixed bug where list operations didn't work if there where block elements inside the list items.
- Fixed bug where applying block formats to lists wrapped in block elements would apply to all elements in that wrapped block.

## 4.6.4 - 2017-06-13

### Fixed
- Fixed bug where the editor would move the caret when clicking on the scrollbar next to a content editable false block.
- Fixed bug where the text color select dropdowns wasn't placed correctly when they didn't fit the width of the screen.
- Fixed bug where the default editor line height wasn't working for mixed font size contents.
- Fixed bug where the content css files for inline editors were loaded multiple times for multiple editor instances.
- Fixed bug where the initial value of the font size/font family dropdowns wasn't displayed.
- Fixed bug where the I18n api was not supporting arrays as the translation replacement values.
- Fixed bug where chrome would display "The given range isn't in document." errors for invalid ranges passed to setRng.
- Fixed bug where the compat3x plugin wasn't working since the global tinymce references wasn't resolved correctly.
- Fixed bug where the preview plugin wasn't encoding the base url passed into the iframe contents producing a xss bug.
- Fixed bug where the dom parser/serializer wasn't handling some special elements like noframes, title and xmp.
- Fixed bug where the dom parser/serializer wasn't handling cdata sections with comments inside.
- Fixed bug where the editor would scroll to the top of the editable area if a dialog was closed in inline mode.
- Fixed bug where the link dialog would not display the right rel value if rel_list was configured.
- Fixed bug where the context menu would select images on some platforms but not others.
- Fixed bug where the filenames of images were not retained on dragged and drop into the editor from the desktop.
- Fixed bug where the paste plugin would misrepresent newlines when pasting plain text and having forced_root_block configured.
- Fixed so that the error messages for the imagetools plugin is more human readable.
- Fixed so the internal validate setting for the parser/serializer can't be set from editor initialization settings.

## 4.6.3 - 2017-05-30

### Fixed
- Fixed bug where the arrow keys didn't work correctly when navigating on nested inline boundary elements.
- Fixed bug where delete/backspace didn't work correctly on nested inline boundary elements.
- Fixed bug where image editing didn't work on subsequent edits of the same image.
- Fixed bug where charmap descriptions wouldn't properly wrap if they exceeded the width of the box.
- Fixed bug where the default image upload handler only accepted 200 as a valid http status code.
- Fixed so rel on target=_blank links gets forced with only noopener instead of both noopener and noreferrer.

## 4.6.2 - 2017-05-23

### Fixed
- Fixed bug where the SaxParser would run out of memory on very large documents.
- Fixed bug with formatting like font size wasn't applied to del elements.
- Fixed bug where various api calls would be throwing exceptions if they where invoked on a removed editor instance.
- Fixed bug where the branding position would be incorrect if the editor was inside a hidden tab and then later showed.
- Fixed bug where the color levels feature in the imagetools dialog wasn't working properly.
- Fixed bug where imagetools dialog wouldn't pre-load images from CORS domains, before trying to prepare them for editing.
- Fixed bug where the tab key would move the caret to the next table cell if being pressed inside a list inside a table.
- Fixed bug where the cut/copy operations would loose parent context like the current format etc.
- Fixed bug with format preview not working on invalid elements excluded by valid_elements.
- Fixed bug where blocks would be merged in incorrect order on backspace/delete.
- Fixed bug where zero length text nodes would cause issues with the undo logic if there where iframes present.
- Fixed bug where the font size/family select lists would throw errors if the first node was a comment.
- Fixed bug with csp having to allow local script evaluation since it was used to detect global scope.
- Fixed bug where CSP required a relaxed option for javascript: URLs in unsupported legacy browsers.
- Fixed bug where a fake caret would be rendered for td with the contenteditable=false.
- Fixed bug where typing would be blocked on IE 11 when within a nested contenteditable=true/false structure.

## 4.6.1 - 2017-05-10

### Added
- Added configuration option to list plugin to disable tab indentation.

### Fixed
- Fixed bug where format change on very specific content could cause the selection to change.
- Fixed bug where TinyMCE could not be lazyloaded through jquery integration.
- Fixed bug where entities in style attributes weren't decoded correctly on paste in webkit.
- Fixed bug where fontsize_formats option had been renamed incorrectly.
- Fixed bug with broken backspace/delete behaviour between contenteditable=false blocks.
- Fixed bug where it wasn't possible to backspace to the previous line with the inline boundaries functionality turned on.
- Fixed bug where is wasn't possible to move caret left and right around a linked image with the inline boundaries functionality turned on.
- Fixed bug where pressing enter after/before hr element threw exception. Patch contributed bradleyke.
- Fixed so the CSS in the visualblocks plugin doesn't overwrite background color. Patch contributed by Christian Rank.
- Fixed bug where multibyte characters weren't encoded correctly. Patch contributed by James Tarkenton.
- Fixed bug where shift-click to select within contenteditable=true fields wasn't working.

## 4.6.0 - 2017-05-04

### Added
- Added an inline boundary caret position feature that makes it easier to type at the beginning/end of links/code elements.
- Added a help plugin that adds a button and a dialog showing the editor shortcuts and loaded plugins.
- Added an inline_boundaries option that allows you to disable the inline boundary feature if it's not desired.
- Added a new ScrollIntoView event that allows you to override the default scroll to element behavior.
- Added role and aria- attributes as valid elements in the default valid elements config.
- Added new internal flag for PastePreProcess/PastePostProcess this is useful to know if the paste was coming from an external source.
- Added new ignore function to UndoManager this works similar to transact except that it doesn't add an undo level by default.

### Fixed
- Fixed so that urls gets retained for images when being edited. This url is then passed on to the upload handler.
- Fixed so that the editors would be initialized on readyState interactive instead of complete.
- Fixed so that the init event of the editor gets fired once all contentCSS files have been properly loaded.
- Fixed so that width/height of the editor gets taken from the textarea element if it's explicitly specified in styles.
- Fixed so that keep_styles set to false no longer clones class/style from the previous paragraph on enter.
- Fixed so that the default line-height is 1.2em to avoid zwnbsp characters from producing text rendering glitches on Windows.
- Fixed so that loading errors of content css gets presented by a notification message.
- Fixed so figure image elements can be linked when selected this wraps the figure image in a anchor element.
- Fixed bug where it wasn't possible to copy/paste rows with colspans by using the table copy/paste feature.
- Fixed bug where the protect setting wasn't properly applied to header/footer parts when using the fullpage plugin.
- Fixed bug where custom formats that specified upper case element names where not applied correctly.
- Fixed bug where some screen readers weren't reading buttons due to an aria specific fix for IE 8.
- Fixed bug where cut wasn't working correctly on iOS due to it's clipboard API not working correctly.
- Fixed bug where Edge would paste div elements instead of paragraphs when pasting plain text.
- Fixed bug where the textpattern plugin wasn't dealing with trailing punctuations correctly.
- Fixed bug where image editing would some times change the image format from jpg to png.
- Fixed bug where some UI elements could be inserted into the toolbar even if they where not registered.
- Fixed bug where it was possible to click the TD instead of the character in the character map and that caused an exception.
- Fixed bug where the font size/font family dropdowns would sometimes show an incorrect value due to css not being loaded in time.
- Fixed bug with the media plugin inserting undefined instead of retaining size when media_dimensions was set to false.
- Fixed bug with deleting images when forced_root_blocks where set to false.
- Fixed bug where input focus wasn't properly handled on nested content editable elements.
- Fixed bug where Chrome/Firefox would throw an exception when selecting images due to recent change of setBaseAndExtent support.
- Fixed bug where malformed blobs would throw exceptions now they are simply ignored.
- Fixed bug where backspace/delete wouldn't work properly in some cases where all contents was selected in WebKit.
- Fixed bug with Angular producing errors since it was expecting events objects to be patched with their custom properties.
- Fixed bug where the formatter would apply formatting to spellchecker errors now all bogus elements are excluded.
- Fixed bug with backspace/delete inside table caption elements wouldn't behave properly on IE 11.
- Fixed bug where typing after a contenteditable false inline element could move the caret to the end of that element.
- Fixed bug where backspace before/after contenteditable false blocks wouldn't properly remove the right element.
- Fixed bug where backspace before/after contenteditable false inline elements wouldn't properly empty the current block element.
- Fixed bug where vertical caret navigation with a custom line-height would sometimes match incorrect positions.
- Fixed bug with paste on Edge where character encoding wasn't handled properly due to a browser bug.
- Fixed bug with paste on Edge where extra fragment data was inserted into the contents when pasting.
- Fixed bug with pasting contents when having a whole block element selected on WebKit could cause WebKit spans to appear.
- Fixed bug where the visualchars plugin wasn't working correctly showing invisible nbsp characters.
- Fixed bug where browsers would hang if you tried to load some malformed html contents.
- Fixed bug where the init call promise wouldn't resolve if the specified selector didn't find any matching elements.
- Fixed bug where the Schema isValidChild function was case sensitive.

### Removed
- Dropped support for IE 8-10 due to market share and lack of support from Microsoft. See tinymce docs for details.

## 4.5.3 - 2017-02-01

### Added
- Added keyboard navigation for menu buttons when the menu is in focus.
- Added api to the list plugin for setting custom classes/attributes on lists.
- Added validation for the anchor plugin input field according to W3C id naming specifications.

### Fixed
- Fixed bug where media placeholders were removed after resize with the forced_root_block setting set to false.
- Fixed bug where deleting selections with similar sibling nodes sometimes deleted the whole document.
- Fixed bug with inlite theme where several toolbars would appear scrolling when more than one instance of the editor was in use.
- Fixed bug where the editor would throw error with the fontselect plugin on hidden editor instances in Firefox.
- Fixed bug where the background color would not stretch to the font size.
- Fixed bug where font size would be removed when changing background color.
- Fixed bug where the undomanager trimmed away whitespace between nodes on undo/redo.
- Fixed bug where media_dimensions=false in media plugin caused the editor to throw an error.
- Fixed bug where IE was producing font/u elements within links on paste.
- Fixed bug where some button tooltips were broken when compat3x was in use.
- Fixed bug where backspace/delete/typeover would remove the caption element.
- Fixed bug where powerspell failed to function when compat3x was enabled.
- Fixed bug where it wasn't possible to apply sub/sup on text with large font size.
- Fixed bug where pre tags with spaces weren't treated as content.
- Fixed bug where Meta+A would select the entire document instead of all contents in nested ce=true elements.

## 4.5.2 - 2017-01-04

### Fixed
- Added missing keyboard shortcut description for the underline menu item in the format menu.
- Fixed bug where external blob urls wasn't properly handled by editor upload logic. Patch contributed by David Oviedo.
- Fixed bug where urls wasn't treated as a single word by the wordcount plugin.
- Fixed bug where nbsp characters wasn't treated as word delimiters by the wordcount plugin.
- Fixed bug where editor instance wasn't properly passed to the format preview logic. Patch contributed by NullQuery.
- Fixed bug where the fake caret wasn't hidden when you moved selection to a cE=false element.
- Fixed bug where it wasn't possible to edit existing code sample blocks.
- Fixed bug where it wasn't possible to delete editor contents if the selection included an empty block.
- Fixed bug where the formatter wasn't expanding words on some international characters. Patch contributed by Martin Larochelle.
- Fixed bug where the open link feature wasn't working correctly on IE 11.
- Fixed bug where enter before/after a cE=false block wouldn't properly padd the paragraph with an br element.
- Fixed so font size and font family select boxes always displays a value by using the runtime style as a fallback.
- Fixed so missing plugins will be logged to console as warnings rather than halting the initialization of the editor.
- Fixed so splitbuttons become normal buttons in advlist plugin if styles are empty. Patch contributed by René Schleusner.
- Fixed so you can multi insert rows/cols by selecting table cells and using insert rows/columns.

## 4.5.1 - 2016-12-07

### Fixed
- Fixed bug where the lists plugin wouldn't initialize without the advlist plugins if served from cdn.
- Fixed bug where selectors with "*" would cause the style format preview to throw an error.
- Fixed bug with toggling lists off on lists with empty list items would throw an error.
- Fixed bug where editing images would produce non existing blob uris.
- Fixed bug where the offscreen toc selection would be treated as the real toc element.
- Fixed bug where the aria level attribute for element path would have an incorrect start index.
- Fixed bug where the offscreen selection of cE=false that where very wide would be shown onscreen. Patch contributed by Steven Bufton.
- Fixed so the default_link_target gets applied to links created by the autolink plugin.
- Fixed so that the name attribute gets removed by the anchor plugin if editing anchors.

## 4.5.0 - 2016-11-23

### Added
- Added new toc plugin allows you to insert table of contents based on editor headings.
- Added new auto complete menu to all url fields. Adds history, link to anchors etc.
- Added new sidebar api that allows you to add custom sidebar panels and buttons to toggle these.
- Added new insert menu button that allows you to have multiple insert functions under the same menu button.
- Added new open link feature to ctrl+click, alt+enter and context menu.
- Added new media_embed_handler option to allow the media plugin to be populated with custom embeds.
- Added new support for editing transparent images using the image tools dialog.
- Added new images_reuse_filename option to allow filenames of images to be retained for upload.
- Added new security feature where links with target="_blank" will by default get rel="noopener noreferrer".
- Added new allow_unsafe_link_target to allow you to opt-out of the target="_blank" security feature.
- Added new style_formats_autohide option to automatically hide styles based on context.
- Added new codesample_content_css option to specify where the code sample prism css is loaded from.
- Added new support for Japanese/Chinese word count following the unicode standards on this.
- Added new fragmented undo levels this dramatically reduces flicker on contents with iframes.
- Added new live previews for complex elements like table or lists.

### Fixed
- Fixed bug where it wasn't possible to properly tab between controls in a dialog with a disabled form item control.
- Fixed bug where firefox would generate a rectangle on elements produced after/before a cE=false elements.
- Fixed bug with advlist plugin not switching list element format properly in some edge cases.
- Fixed bug where col/rowspans wasn't correctly computed by the table plugin in some cases.
- Fixed bug where the table plugin would thrown an error if object_resizing was disabled.
- Fixed bug where some invalid markup would cause issues when running in XHTML mode. Patch contributed by Charles Bourasseau.
- Fixed bug where the fullscreen class wouldn't be removed properly when closing dialogs.
- Fixed bug where the PastePlainTextToggle event wasn't fired by the paste plugin when the state changed.
- Fixed bug where table the row type wasn't properly updated in table row dialog. Patch contributed by Matthias Balmer.
- Fixed bug where select all and cut wouldn't place caret focus back to the editor in WebKit. Patch contributed by Daniel Jalkut.
- Fixed bug where applying cell/row properties to multiple cells/rows would reset other unchanged properties.
- Fixed bug where some elements in the schema would have redundant/incorrect children.
- Fixed bug where selector and target options would cause issues if used together.
- Fixed bug where drag/drop of images from desktop on chrome would thrown an error.
- Fixed bug where cut on WebKit/Blink wouldn't add an undo level.
- Fixed bug where IE 11 would scroll to the cE=false elements when they where selected.
- Fixed bug where keys like F5 wouldn't work when a cE=false element was selected.
- Fixed bug where the undo manager wouldn't stop the typing state when commands where executed.
- Fixed bug where unlink on wrapped links wouldn't work properly.
- Fixed bug with drag/drop of images on WebKit where the image would be deleted form the source editor.
- Fixed bug where the visual characters mode would be disabled when contents was extracted from the editor.
- Fixed bug where some browsers would toggle of formats applied to the caret when clicking in the editor toolbar.
- Fixed bug where the custom theme function wasn't working correctly.
- Fixed bug where image option for custom buttons required you to have icon specified as well.
- Fixed bug where the context menu and contextual toolbars would be visible at the same time and sometimes overlapping.
- Fixed bug where the noneditable plugin would double wrap elements when using the noneditable_regexp option.
- Fixed bug where tables would get padding instead of margin when you used the indent button.
- Fixed bug where the charmap plugin wouldn't properly insert non breaking spaces.
- Fixed bug where the color previews in color input boxes wasn't properly updated.
- Fixed bug where the list items of previous lists wasn't merged in the right order.
- Fixed bug where it wasn't possible to drag/drop inline-block cE=false elements on IE 11.
- Fixed bug where some table cell merges would produce incorrect rowspan/colspan.
- Fixed so the font size of the editor defaults to 14px instead of 11px this can be overridden by custom css.
- Fixed so wordcount is debounced to reduce cpu hogging on larger texts.
- Fixed so tinymce global gets properly exported as a module when used with some module bundlers.
- Fixed so it's possible to specify what css properties you want to preview on specific formats.
- Fixed so anchors are contentEditable=false while within the editor.
- Fixed so selected contents gets wrapped in a inline code element by the codesample plugin.
- Fixed so conditional comments gets properly stripped independent of case. Patch contributed by Georgii Dolzhykov.
- Fixed so some escaped css sequences gets properly handled. Patch contributed by Georgii Dolzhykov.
- Fixed so notifications with the same message doesn't get displayed at the same time.
- Fixed so F10 can be used as an alternative key to focus to the toolbar.
- Fixed various api documentation issues and typos.

### Removed
- Removed layer plugin since it wasn't really ported from 3.x and there doesn't seem to be much use for it.
- Removed moxieplayer.swf from the media plugin since it wasn't used by the media plugin.
- Removed format state from the advlist plugin to be more consistent with common word processors.

## 4.4.3 - 2016-09-01

### Fixed
- Fixed bug where copy would produce an exception on Chrome.
- Fixed bug where deleting lists on IE 11 would merge in correct text nodes.
- Fixed bug where deleting partial lists with indentation wouldn't cause proper normalization.

## 4.4.2 - 2016-08-25

### Added
- Added new importcss_exclusive option to disable unique selectors per group.
- Added new group specific selector_converter option to importcss plugin.
- Added new codesample_languages option to apply custom languages to codesample plugin.
- Added new codesample_dialog_width/codesample_dialog_height options.

### Fixed
- Fixed bug where fullscreen button had an incorrect keyboard shortcut.
- Fixed bug where backspace/delete wouldn't work correctly from a block to a cE=false element.
- Fixed bug where smartpaste wasn't detecting links with special characters in them like tilde.
- Fixed bug where the editor wouldn't get proper focus if you clicked on a cE=false element.
- Fixed bug where it wasn't possible to copy/paste table rows that had merged cells.
- Fixed bug where merging cells could some times produce invalid col/rowspan attibute values.
- Fixed bug where getBody would sometimes thrown an exception now it just returns null if the iframe is clobbered.
- Fixed bug where drag/drop of cE=false element wasn't properly constrained to viewport.
- Fixed bug where contextmenu on Mac would collapse any selection to a caret.
- Fixed bug where rtl mode wasn't rendered properly when loading a language pack with the rtl flag.
- Fixed bug where Kamer word bounderies would be stripped from contents.
- Fixed bug where lists would sometimes render two dots or numbers on the same line.
- Fixed bug where the skin_url wasn't used by the inlite theme.
- Fixed so data attributes are ignored when comparing formats in the formatter.
- Fixed so it's possible to disable inline toolbars in the inlite theme.
- Fixed so template dialog gets resized if it doesn't fit the window viewport.

## 4.4.1 - 2016-07-26

### Added
- Added smart_paste option to paste plugin to allow disabling the paste behavior if needed.

### Fixed
- Fixed bug where png urls wasn't properly detected by the smart paste logic.
- Fixed bug where the element path wasn't working properly when multiple editor instances where used.
- Fixed bug with creating lists out of multiple paragraphs would just create one list item instead of multiple.
- Fixed bug where scroll position wasn't properly handled by the inlite theme to place the toolbar properly.
- Fixed bug where multiple instances of the editor using the inlite theme didn't render the toolbar properly.
- Fixed bug where the shortcut label for fullscreen mode didn't match the actual shortcut key.
- Fixed bug where it wasn't possible to select cE=false blocks using touch devices on for example iOS.
- Fixed bug where it was possible to select the child image within a cE=false on IE 11.
- Fixed so inserts of html containing lists doesn't merge with any existing lists unless it's a paste operation.

## 4.4.0 - 2016-06-30

### Added
- Added new inlite theme this is a more lightweight inline UI.
- Added smarter paste logic that auto detects urls in the clipboard and inserts images/links based on that.
- Added a better image resize algorithm for better image quality in the imagetools plugin.

### Fixed
- Fixed bug where it wasn't possible to drag/dropping cE=false elements on FF.
- Fixed bug where backspace/delete before/after a cE=false block would produce a new paragraph.
- Fixed bug where list style type css property wasn't preserved when indenting lists.
- Fixed bug where merging of lists where done even if the list style type was different.
- Fixed bug where the image_dataimg_filter function wasn't used when pasting images.
- Fixed bug where nested editable within a non editable element would cause scroll on focus in Chrome.
- Fixed so invalid targets for inline mode is blocked on initialization. We only support elements that can have children.

## 4.3.13 - 2016-06-08

### Added
- Added characters with a diacritical mark to charmap plugin. Patch contributed by Dominik Schilling.
- Added better error handling if the image proxy service would produce errors.

### Fixed
- Fixed issue with pasting list items into list items would produce nested list rather than a merged list.
- Fixed bug where table selection could get stuck in selection mode for inline editors.
- Fixed bug where it was possible to place the caret inside the resize grid elements.
- Fixed bug where it wasn't possible to place in elements horizontally adjacent cE=false blocks.
- Fixed bug where multiple notifications wouldn't be properly placed on screen.
- Fixed bug where multiple editor instance of the same id could be produces in some specific integrations.

## 4.3.12 - 2016-05-10

### Fixed
- Fixed bug where focus calls couldn't be made inside the editors PostRender event handler.
- Fixed bug where some translations wouldn't work as expected due to a bug in editor.translate.
- Fixed bug where the node change event could fire with a node out side the root of the editor.
- Fixed bug where Chrome wouldn't properly present the keyboard paste clipboard details when paste was clicked.
- Fixed bug where merged cells in tables couldn't be selected from right to left.
- Fixed bug where insert row wouldn't properly update a merged cells rowspan property.
- Fixed bug where the color input boxes preview field wasn't properly set on initialization.
- Fixed bug where IME composition inside table cells wouldn't work as expected on IE 11.
- Fixed so all shadow dom support is under and experimental flag due to flaky browser support.

## 4.3.11 - 2016-04-25

### Fixed
- Fixed bug where it wasn't possible to insert empty blocks though the API unless they where padded.
- Fixed bug where you couldn't type the Euro character on Windows.
- Fixed bug where backspace/delete from a cE=false element to a text block didn't work properly.
- Fixed bug where the text color default grid would render incorrectly.
- Fixed bug where the codesample plugin wouldn't load the css in the editor for multiple editors.
- Fixed so the codesample plugin textarea gets focused by default.

## 4.3.10 - 2016-04-12

### Fixed
- Fixed bug where the key "y" on WebKit couldn't be entered due to conflict with keycode for F10 on keypress.

## 4.3.9 - 2016-04-12

### Added
- Added support for focusing the contextual toolbars using keyboard.
- Added keyboard support for slider UI controls. You can no increase/decrease using arrow keys.
- Added url pattern matching for Dailymotion to media plugin. Patch contributed by Bertrand Darbon.
- Added body_class to template plugin preview. Patch contributed by Milen Petrinski.
- Added options to better override textcolor pickers with custom colors. Patch contributed by Xavier Boubert.
- Added visual arrows to inline contextual toolbars so that they point to the element being active.

### Changed
- Changed the Meta+Shift+F shortcut to Ctrl+Shift+F since Czech, Slovak, Polish languages used the first one for input.

### Fixed
- Fixed so toolbars for tables or other larger elements get better positioned below the scrollable viewport.
- Fixed bug where it was possible to click links inside cE=false blocks.
- Fixed bug where event targets wasn't properly handled in Safari Technical Preview.
- Fixed bug where drag/drop text in FF 45 would make the editor caret invisible.
- Fixed bug where the remove state wasn't properly set on editor instances when detected as clobbered.
- Fixed bug where offscreen selection of some cE=false elements would render onscreen. Patch contributed by Steven Bufton
- Fixed bug where enter would clone styles out side the root on editors inside a span. Patch contributed by ChristophKaser.
- Fixed bug where drag/drop of images into the editor didn't work correctly in FF.
- Fixed so the first item in panels for the imagetools dialog gets proper keyboard focus.

## 4.3.8 - 2016-03-15

### Fixed
- Fixed bug where inserting HR at the end of a block element would produce an extra empty block.
- Fixed bug where links would be clickable when readonly mode was enabled.
- Fixed bug where the formatter would normalize to the wrong node on very specific content.
- Fixed bug where some nested list items couldn't be indented properly.
- Fixed bug where links where clickable in the preview dialog.
- Fixed so the alt attribute doesn't get padded with an empty value by default.
- Fixed so nested alignment works more correctly. You will now alter the alignment to the closest block parent.

## 4.3.7 - 2016-03-02

### Fixed
- Fixed bug where incorrect icons would be rendered for imagetools edit and color levels.
- Fixed bug where navigation using arrow keys inside a SelectBox didn't move up/down.
- Fixed bug where the visualblocks plugin would render borders round internal UI elements.

## 4.3.6 - 2016-03-01

### Added
- Added new paste_remember_plaintext_info option to allow a global disable of the plain text mode notification.
- Added new PastePlainTextToggle event that fires when plain text mode toggles on/off.

### Fixed
- Fixed bug where it wasn't possible to select media elements since the drag logic would snap it to mouse cursor.
- Fixed bug where it was hard to place the caret inside nested cE=true elements when the outer cE=false element was focused.
- Fixed bug where editors wouldn't properly initialize if both selector and mode where used.
- Fixed bug where IME input inside table cells would switch the IME off.
- Fixed bug where selection inside the first table cell would cause the whole table cell to get selected.
- Fixed bug where error handling of images being uploaded wouldn't properly handle faulty statuses.
- Fixed bug where inserting contents before a HR would cause an exception to be thrown.
- Fixed bug where copy/paste of Excel data would be inserted as an image.
- Fixed caret position issues with copy/paste of inline block cE=false elements.
- Fixed issues with various menu item focus bugs in Chrome. Where the focused menu bar item wasn't properly blurred.
- Fixed so the notifications have a solid background since it would be hard to read if there where text under it.
- Fixed so notifications gets animated similar to the ones used by dialogs.
- Fixed so larger images that gets pasted is handled better.
- Fixed so the window close button is more uniform on various platform and also increased it's hit area.

## 4.3.5 - 2016-02-11

Npm version bump due to package not being fully updated.

## 4.3.4 - 2016-02-11

### Added
- Added new OpenWindow/CloseWindow events that gets fired when windows open/close.
- Added new NewCell/NewRow events that gets fired when table cells/rows are created.
- Added new Promise return value to tinymce.init makes it easier to handle initialization.

### Fixed
- Fixed various bugs with drag/drop of contentEditable:false elements.
- Fixed bug where deleting of very specific nested list items would result in an odd list.
- Fixed bug where lists would get merged with adjacent lists outside the editable inline root.
- Fixed bug where MS Edge would crash when closing a dialog then clicking a menu item.
- Fixed bug where table cell selection would add undo levels.
- Fixed bug where table cell selection wasn't removed when inline editor where removed.
- Fixed bug where table cell selection wouldn't work properly on nested tables.
- Fixed bug where table merge menu would be available when merging between thead and tbody.
- Fixed bug where table row/column resize wouldn't get properly removed when the editor was removed.
- Fixed bug where Chrome would scroll to the editor if there where a empty hash value in document url.
- Fixed bug where the cache suffix wouldn't work correctly with the importcss plugin.
- Fixed bug where selection wouldn't work properly on MS Edge on Windows Phone 10.
- Fixed so adjacent pre blocks gets joined into one pre block since that seems like the user intent.
- Fixed so events gets properly dispatched in shadow dom. Patch provided by Nazar Mokrynskyi.

### Removed
- Removed the jQuery version the jQuery plugin is now moved into the main package.
- Removed jscs from build process since eslint can now handle code style checking.

## 4.3.3 - 2016-01-14

### Added
- Added new table_resize_bars configuration setting.  This setting allows you to disable the table resize bars.
- Added new beforeInitialize event to tinymce.util.XHR lets you modify XHR properties before open. Patch contributed by Brent Clintel.
- Added new autolink_pattern setting to autolink plugin. Enables you to override the default autolink formats. Patch contributed by Ben Tiedt.
- Added new charmap option that lets you override the default charmap of the charmap plugin.
- Added new charmap_append option that lets you add new characters to the default charmap of the charmap plugin.
- Added new insertCustomChar event that gets fired when a character is inserted by the charmap plugin.

### Fixed
- Fixed bug where table cells started with a superfluous &nbsp; in IE10+.
- Fixed bug where table plugin would retain all BR tags when cells were merged.
- Fixed bug where media plugin would strip underscores from youtube urls.
- Fixed bug where IME input would fail on IE 11 if you typed within a table.
- Fixed bug where double click selection of a word would remove the space before the word on insert contents.
- Fixed bug where table plugin would produce exceptions when hovering tables with invalid structure.
- Fixed bug where fullscreen wouldn't scroll back to it's original position when untoggled.
- Fixed so the template plugins templates setting can be a function that gets a callback that can provide templates.

## 4.3.2 - 2015-12-14

### Fixed
- Fixed bug where the resize bars for table cells were not affected by the object_resizing property.
- Fixed bug where the contextual table toolbar would appear incorrectly if TinyMCE was initialized inline inside a table.
- Fixed bug where resizing table cells did not fire a node change event or add an undo level.
- Fixed bug where double click selection of text on IE 11 wouldn't work properly.
- Fixed bug where codesample plugin would incorrectly produce br elements inside code elements.
- Fixed bug where media plugin would strip dashes from youtube urls.
- Fixed bug where it was possible to move the caret into the table resize bars.
- Fixed bug where drag/drop into a cE=false element was possible on IE.

## 4.3.1 - 2015-11-30

### Fixed
- Fixed so it's possible to disable the table inline toolbar by setting it to false or an empty string.
- Fixed bug where it wasn't possible to resize some tables using the drag handles.
- Fixed bug where unique id:s would clash for multiple editor instances and cE=false selections.
- Fixed bug where the same plugin could be initialized multiple times.
- Fixed bug where the table inline toolbars would be displayed at the same time as the image toolbars.
- Fixed bug where the table selection rect wouldn't be removed when selecting another control element.

## 4.3.0 - 2015-11-23

### Added
- Added new table column/row resize support. Makes it a lot more easy to resize the columns/rows in a table.
- Added new table inline toolbar. Makes it easier to for example add new rows or columns to a table.
- Added new notification API. Lets you display floating notifications to the end user.
- Added new codesample plugin that lets you insert syntax highlighted pre elements into the editor.
- Added new image_caption to images. Lets you create images with captions using a HTML5 figure/figcaption elements.
- Added new live previews of embeded videos. Lets you play the video right inside the editor.
- Added new setDirty method and "dirty" event to the editor. Makes it easier to track the dirty state change.
- Added new setMode method to Editor instances that lets you dynamically switch between design/readonly.
- Added new core support for contentEditable=false elements within the editor overrides the browsers broken behavior.

### Changed
- Rewrote the noneditable plugin to use the new contentEditable false core logic.

### Fixed
- Fixed so the dirty state doesn't set to false automatically when the undo index is set to 0.
- Fixed the Selection.placeCaretAt so it works better on IE when the coordinate is between paragraphs.
- Fixed bug where data-mce-bogus="all" element contents where counted by the word count plugin.
- Fixed bug where contentEditable=false elements would be indented by the indent buttons.
- Fixed bug where images within contentEditable=false would be selected in WebKit on mouse click.
- Fixed bug in DOMUntils split method where the replacement parameter wouldn't work on specific cases.
- Fixed bug where the importcss plugin would import classes from the skin content css file.
- Fixed so all button variants have a wrapping span for it's text to make it easier to skin.
- Fixed so it's easier to exit pre block using the arrow keys.
- Fixed bug where listboxes with fix widths didn't render correctly.

## 4.2.8 - 2015-11-13

### Fixed
- Fixed bug where it was possible to delete tables as the inline root element if all columns where selected.
- Fixed bug where the UI buttons active state wasn't properly updated due to recent refactoring of that logic.

## 4.2.7 - 2015-10-27

### Fixed
- Fixed bug where backspace/delete would remove all formats on the last paragraph character in WebKit/Blink.
- Fixed bug where backspace within a inline format element with a bogus caret container would move the caret.
- Fixed bug where backspace/delete on selected table cells wouldn't add an undo level.
- Fixed bug where script tags embedded within the editor could sometimes get a mce- prefix prepended to them
- Fixed bug where validate: false option could produce an error to be thrown from the Serialization step.
- Fixed bug where inline editing of a table as the root element could let the user delete that table.
- Fixed bug where inline editing of a table as the root element wouldn't properly handle enter key.
- Fixed bug where inline editing of a table as the root element would normalize the selection incorrectly.
- Fixed bug where inline editing of a list as the root element could let the user delete that list.
- Fixed bug where inline editing of a list as the root element could let the user split that list.
- Fixed bug where resize handles would be rendered on editable root elements such as table.

## 4.2.6 - 2015-09-28

### Added
- Added capability to set request headers when using XHRs.
- Added capability to upload local images automatically default delay is set to 30 seconds after editing images.
- Added commands ids mceEditImage, mceAchor and mceMedia to be avaiable from execCommand.
- Added Edge browser to saucelabs grunt task. Patch contributed by John-David Dalton.

### Fixed
- Fixed bug where blob uris not produced by tinymce would produce HTML invalid markup.
- Fixed bug where selection of contents of a nearly empty editor in Edge would sometimes fail.
- Fixed bug where color styles woudln't be retained on copy/paste in Blink/Webkit.
- Fixed bug where the table plugin would throw an error when inserting rows after a child table.
- Fixed bug where the template plugin wouldn't handle functions as variable replacements.
- Fixed bug where undo/redo sometimes wouldn't work properly when applying formatting collapsed ranges.
- Fixed bug where shift+delete wouldn't do a cut operation on Blink/WebKit.
- Fixed bug where cut action wouldn't properly store the before selection bookmark for the undo level.
- Fixed bug where backspace in side an empty list element on IE would loose editor focus.
- Fixed bug where the save plugin wouldn't enable the buttons when a change occurred.
- Fixed bug where Edge wouldn't initialize the editor if a document.domain was specified.
- Fixed bug where enter key before nested images would sometimes not properly expand the previous block.
- Fixed bug where the inline toolbars wouldn't get properly hidden when blurring the editor instance.
- Fixed bug where Edge would paste Chinese characters on some Windows 10 installations.
- Fixed bug where IME would loose focus on IE 11 due to the double trailing br bug fix.
- Fixed bug where the proxy url in imagetools was incorrect. Patch contributed by Wong Ho Wang.

## 4.2.5 - 2015-08-31

### Added
- Added fullscreen capability to embedded youtube and vimeo videos.

### Fixed
- Fixed bug where the uploadImages call didn't work on IE 10.
- Fixed bug where image place holders would be uploaded by uploadImages call.
- Fixed bug where images marked with bogus would be uploaded by the uploadImages call.
- Fixed bug where multiple calls to uploadImages would result in decreased performance.
- Fixed bug where pagebreaks were editable to imagetools patch contributed by Rasmus Wallin.
- Fixed bug where the element path could cause too much recursion exception.
- Fixed bug for domains containing ".min". Patch contributed by Loïc Février.
- Fixed so validation of external links to accept a number after www. Patch contributed by Victor Carvalho.
- Fixed so the charmap is exposed though execCommand. Patch contributed by Matthew Will.
- Fixed so that the image uploads are concurrent for improved performance.
- Fixed various grammar problems in inline documentation. Patches provided by nikolas.

## 4.2.4 - 2015-08-17

### Added
- Added picture as a valid element to the HTML 5 schema. Patch contributed by Adam Taylor.

### Fixed
- Fixed bug where contents would be duplicated on drag/drop within the same editor.
- Fixed bug where floating/alignment of images on Edge wouldn't work properly.
- Fixed bug where it wasn't possible to drag images on IE 11.
- Fixed bug where image selection on Edge would sometimes fail.
- Fixed bug where contextual toolbars icons wasn't rendered properly when using the toolbar_items_size.
- Fixed bug where searchreplace dialog doesn't get prefilled with the selected text.
- Fixed bug where fragmented matches wouldn't get properly replaced by the searchreplace plugin.
- Fixed bug where enter key wouldn't place the caret if was after a trailing space within an inline element.
- Fixed bug where the autolink plugin could produce multiple links for the same text on Gecko.
- Fixed bug where EditorUpload could sometimes throw an exception if the blob wasn't found.
- Fixed xss issues with media plugin not properly filtering out some script attributes.

## 4.2.3 - 2015-07-30

### Fixed
- Fixed bug where image selection wasn't possible on Edge due to incompatible setBaseAndExtend API.
- Fixed bug where image blobs urls where not properly destroyed by the imagetools plugin.
- Fixed bug where keyboard shortcuts wasn't working correctly on IE 8.
- Fixed skin issue where the borders of panels where not visible on IE 8.

## 4.2.2 - 2015-07-22

### Fixed
- Fixed bug where float panels were not being hidden on inline editor blur when fixed_toolbar_container config option was in use.
- Fixed bug where combobox states wasn't properly updated if contents where updated without keyboard.
- Fixed bug where pasting into textbox or combobox would move the caret to the end of text.
- Fixed bug where removal of bogus span elements before block elements would remove whitespace between nodes.
- Fixed bug where repositioning of inline toolbars where async and producing errors if the editor was removed from DOM to early. Patch by iseulde.
- Fixed bug where element path wasn't working correctly. Patch contributed by iseulde.
- Fixed bug where menus wasn't rendered correctly when custom images where added to a menu. Patch contributed by Naim Hammadi.

## 4.2.1 - 2015-06-29

### Fixed
- Fixed bug where back/forward buttons in the browser would render blob images as broken images.
- Fixed bug where Firefox would throw regexp to big error when replacing huge base64 chunks.
- Fixed bug rendering issues with resize and context toolbars not being placed properly until next animation frame.
- Fixed bug where the rendering of the image while cropping would some times not be centered correctly.
- Fixed bug where listbox items with submenus would me selected as active.
- Fixed bug where context menu where throwing an error when rendering.
- Fixed bug where resize both option wasn't working due to resent addClass API change. Patch contributed by Jogai.
- Fixed bug where a hideAll call for container rendered inline toolbars would throw an error.
- Fixed bug where onclick event handler on combobox could cause issues if element.id was a function by some polluting libraries.
- Fixed bug where listboxes wouldn't get proper selected sub menu item when using link_list or image_list.
- Fixed so the UI controls are as wide as 4.1.x to avoid wrapping controls in toolbars.
- Fixed so the imagetools dialog is adaptive for smaller screen sizes.

## 4.2.0 - 2015-06-25

### Added
- Added new flat default skin to make the UI more modern.
- Added new imagetools plugin, lets you crop/resize and apply filters to images.
- Added new contextual toolbars support to the API lets you add floating toolbars for specific CSS selectors.
- Added new promise feature fill as tinymce.util.Promise.
- Added new built in image upload feature lets you upload any base64 encoded image within the editor as files.

### Fixed
- Fixed bug where resize handles would appear in the right position in the wrong editor when switching between resizable content in different inline editors.
- Fixed bug where tables would not be inserted in inline mode due to previous float panel fix.
- Fixed bug where floating panels would remain open when focus was lost on inline editors.
- Fixed bug where cut command on Chrome would thrown a browser security exception.
- Fixed bug where IE 11 sometimes would report an incorrect size for images in the image dialog.
- Fixed bug where it wasn't possible to remove inline formatting at the end of block elements.
- Fixed bug where it wasn't possible to delete table cell contents when cell selection was vertical.
- Fixed bug where table cell wasn't emptied from block elements if delete/backspace where pressed in empty cell.
- Fixed bug where cmd+shift+arrow didn't work correctly on Firefox mac when selecting to start/end of line.
- Fixed bug where removal of bogus elements would sometimes remove whitespace between nodes.
- Fixed bug where the resize handles wasn't updated when the main window was resized.
- Fixed so script elements gets removed by default to prevent possible XSS issues in default config implementations.
- Fixed so the UI doesn't need manual reflows when using non native layout managers.
- Fixed so base64 encoded images doesn't slow down the editor on modern browsers while editing.
- Fixed so all UI elements uses touch events to improve mobile device support.
- Removed the touch click quirks patch for iOS since it did more harm than good.
- Removed the non proportional resize handles since. Unproportional resize can still be done by holding the shift key.

## 4.1.10 - 2015-05-05

### Fixed
- Fixed bug where plugins loaded with compat3x would sometimes throw errors when loading using the jQuery version.
- Fixed bug where extra empty paragraphs would get deleted in WebKit/Blink due to recent Quriks fix.
- Fixed bug where the editor wouldn't work properly on IE 12 due to some required browser sniffing.
- Fixed bug where formatting shortcut keys where interfering with Mac OS X screenshot keys.
- Fixed bug where the caret wouldn't move to the next/previous line boundary on Cmd+Left/Right on Gecko.
- Fixed bug where it wasn't possible to remove formats from very specific nested contents.
- Fixed bug where undo levels wasn't produced when typing letters using the shift or alt+ctrl modifiers.
- Fixed bug where the dirty state wasn't properly updated when typing using the shift or alt+ctrl modifiers.
- Fixed bug where an error would be thrown if an autofocused editor was destroyed quickly after its initialization. Patch provided by thorn0.
- Fixed issue with dirty state not being properly updated on redo operation.
- Fixed issue with entity decoder not handling incorrectly written numeric entities.
- Fixed issue where some PI element values wouldn't be properly encoded.

## 4.1.9 - 2015-03-10

### Fixed
- Fixed bug where indentation wouldn't work properly for non list elements.
- Fixed bug with image plugin not pulling the image dimensions out correctly if a custom document_base_url was used.
- Fixed bug where ctrl+alt+[1-9] would conflict with the AltGr+[1-9] on Windows. New shortcuts is ctrl+shift+[1-9].
- Fixed bug with removing formatting on nodes in inline mode would sometimes include nodes outside the editor body.
- Fixed bug where extra nbsp:s would be inserted when you replaced a word surrounded by spaces using insertContent.
- Fixed bug with pasting from Google Docs would produce extra strong elements and line feeds.

## 4.1.8 - 2015-03-05

### Added
- Added new html5 sizes attribute to img elements used together with srcset.
- Added new elementpath option that makes it possible to disable the element path but keep the statusbar.
- Added new option table_style_by_css for the table plugin to set table styling with css rather than table attributes.
- Added new link_assume_external_targets option to prompt the user to prepend http:// prefix if the supplied link does not contain a protocol prefix.
- Added new image_prepend_url option to allow a custom base path/url to be added to images.
- Added new table_appearance_options option to make it possible to disable some options.
- Added new image_title option to make it possible to alter the title of the image, disabled by default.

### Fixed
- Fixed bug where selection starting from out side of the body wouldn't produce a proper selection range on IE 11.
- Fixed bug where pressing enter twice before a table moves the cursor in the table and causes a javascript error.
- Fixed bug where advanced image styles were not respected.
- Fixed bug where the less common Shift+Delete didn't produce a proper cut operation on WebKit browsers.
- Fixed bug where image/media size constrain logic would produce NaN when handling non number values.
- Fixed bug where internal classes where removed by the removeformat command.
- Fixed bug with creating links table cell contents with a specific selection would throw a exceptions on WebKit/Blink.
- Fixed bug where valid_classes option didn't work as expected according to docs. Patch provided by thorn0.
- Fixed bug where jQuery plugin would patch the internal methods multiple times. Patch provided by Drew Martin.
- Fixed bug where backspace key wouldn't delete the current selection of newly formatted content.
- Fixed bug where type over of inline formatting elements wouldn't properly keep the format on WebKit/Blink.
- Fixed bug where selection needed to be properly normalized on modern IE versions.
- Fixed bug where Command+Backspace didn't properly delete the whole line of text but the previous word.
- Fixed bug where UI active states wheren't properly updated on IE if you placed caret within the current range.
- Fixed bug where delete/backspace on WebKit/Blink would remove span elements created by the user.
- Fixed bug where delete/backspace would produce incorrect results when deleting between two text blocks with br elements.
- Fixed bug where captions where removed when pasting from MS Office.
- Fixed bug where lists plugin wouldn't properly remove fully selected nested lists.
- Fixed bug where the ttf font used for icons would throw an warning message on Gecko on Mac OS X.
- Fixed a bug where applying a color to text did not update the undo/redo history.
- Fixed so shy entities gets displayed when using the visualchars plugin.
- Fixed so removeformat removes ins/del by default since these might be used for strikethough.
- Fixed so multiple language packs can be loaded and added to the global I18n data structure.
- Fixed so transparent color selection gets treated as a normal color selection. Patch contributed by Alexander Hofbauer.
- Fixed so it's possible to disable autoresize_overflow_padding, autoresize_bottom_margin options by setting them to false.
- Fixed so the charmap plugin shows the description of the character in the dialog. Patch contributed by Jelle Hissink.
- Removed address from the default list of block formats since it tends to be missused.
- Fixed so the pre block format is called preformatted to make it more verbose.
- Fixed so it's possible to context scope translation strings this isn't needed most of the time.
- Fixed so the max length of the width/height input fields of the media dialog is 5 instead of 3.
- Fixed so drag/dropped contents gets properly processed by paste plugin since it's basically a paste. Patch contributed by Greg Fairbanks.
- Fixed so shortcut keys for headers is ctrl+alt+[1-9] instead of ctrl+[1-9] since these are for switching tabs in the browsers.
- Fixed so "u" doesn't get converted into a span element by the legacy input filter. Since this is now a valid HTML5 element.
- Fixed font families in order to provide appropriate web-safe fonts.

## 4.1.7 - 2014-11-27

### Added
- Added HTML5 schema support for srcset, source and picture. Patch contributed by mattheu.
- Added new cache_suffix setting to enable cache busting by producing unique urls.
- Added new paste_convert_word_fake_lists option to enable users to disable the fake lists convert logic.

### Fixed
- Fixed so advlist style changes adds undo levels for each change.
- Fixed bug where WebKit would sometimes produce an exception when the autolink plugin where looking for URLs.
- Fixed bug where IE 7 wouldn't be rendered properly due to aggressive css compression.
- Fixed bug where DomQuery wouldn't accept window as constructor element.
- Fixed bug where the color picker in 3.x dialogs wouldn't work properly. Patch contributed by Callidior.
- Fixed bug where the image plugin wouldn't respect the document_base_url.
- Fixed bug where the jQuery plugin would fail to append to elements named array prototype names.

## 4.1.6 - 2014-10-08

### Changed
- Replaced jake with grunt since it is more mainstream and has better plugin support.

### Fixed
- Fixed bug with clicking on the scrollbar of the iframe would cause a JS error to be thrown.
- Fixed bug where null would produce an exception if you passed it to selection.setRng.
- Fixed bug where Ctrl/Cmd+Tab would indent the current list item if you switched tabs in the browser.
- Fixed bug where pasting empty cells from Excel would result in a broken table.
- Fixed bug where it wasn't possible to switch back to default list style type.
- Fixed issue where the select all quirk fix would fire for other modifiers than Ctrl/Cmd combinations.


## 4.1.5 - 2014-09-09

### Fixed
- Fixed bug where sometimes the resize rectangles wouldn't properly render on images on WebKit/Blink.
- Fixed bug in list plugin where delete/backspace would merge empty LI elements in lists incorrectly.
- Fixed bug where empty list elements would result in empty LI elements without it's parent container.
- Fixed bug where backspace in empty caret formatted element could produce an type error exception of Gecko.
- Fixed bug where lists pasted from word with a custom start index above 9 wouldn't be properly handled.
- Fixed bug where tabfocus plugin would tab out of the editor instance even if the default action was prevented.
- Fixed bug where tabfocus wouldn't tab properly to other adjacent editor instances.
- Fixed bug where the DOMUtils setStyles wouldn't properly removed or update the data-mce-style attribute.
- Fixed bug where dialog select boxes would be placed incorrectly if document.body wasn't statically positioned.
- Fixed bug where pasting would sometimes scroll to the top of page if the user was using the autoresize plugin.
- Fixed bug where caret wouldn't be properly rendered by Chrome when clicking on the iframes documentElement.
- Fixed so custom images for menubutton/splitbutton can be provided. Patch contributed by Naim Hammadi.
- Fixed so the default action of windows closing can be prevented by blocking the default action of the close event.
- Fixed so nodeChange and focus of the editor isn't automatically performed when opening sub dialogs.

## 4.1.4 - 2014-08-21

### Added
- Added new media_filter_html option to media plugin that blocks any conditional comments, scripts etc within a video element.
- Added new content_security_policy option allows you to set custom policy for iframe contents. Patch contributed by Francois Chagnon.

### Fixed
- Fixed bug where activate/deactivate events wasn't firing properly when switching between editors.
- Fixed bug where placing the caret on iOS was difficult due to a WebKit bug with touch events.
- Fixed bug where the resize helper wouldn't render properly on older IE versions.
- Fixed bug where resizing images inside tables on older IE versions would sometimes fail depending mouse position.
- Fixed bug where editor.insertContent would produce an exception when inserting select/option elements.
- Fixed bug where extra empty paragraphs would be produced if block elements where inserted inside span elements.
- Fixed bug where the spellchecker menu item wouldn't be properly checked if spell checking was started before it was rendered.
- Fixed bug where the DomQuery filter function wouldn't remove non elements from collection.
- Fixed bug where document with custom document.domain wouldn't properly render the editor.
- Fixed bug where IE 8 would throw exception when trying to enter invalid color values into colorboxes.
- Fixed bug where undo manager could incorrectly add an extra undo level when custom resize handles was removed.
- Fixed bug where it wouldn't be possible to alter cell properties properly on table cells on IE 8.
- Fixed so the color picker button in table dialog isn't shown unless you include the colorpicker plugin or add your own custom color picker.
- Fixed so activate/deactivate events fire when windowManager opens a window since.
- Fixed so the table advtab options isn't separated by an underscore to normalize naming with image_advtab option.
- Fixed so the table cell dialog has proper padding when the advanced tab in disabled.

## 4.1.3 - 2014-07-29

### Added
- Added event binding logic to tinymce.util.XHR making it possible to override headers and settings before any request is made.

### Fixed
- Fixed bug where drag events wasn't fireing properly on older IE versions since the event handlers where bound to document.
- Fixed bug where drag/dropping contents within the editor on IE would force the contents into plain text mode even if it was internal content.
- Fixed bug where IE 7 wouldn't open menus properly due to a resize bug in the browser auto closing them immediately.
- Fixed bug where the DOMUtils getPos logic wouldn't produce a valid coordinate inside the body if the body was positioned non static.
- Fixed bug where the element path and format state wasn't properly updated if you had the wordcount plugin enabled.
- Fixed bug where a comment at the beginning of source would produce an exception in the formatter logic.
- Fixed bug where setAttrib/getAttrib on null would throw exception together with any hooked attributes like style.
- Fixed bug where table sizes wasn't properly retained when copy/pasting on WebKit/Blink.
- Fixed bug where WebKit/Blink would produce colors in RGB format instead of the forced HEX format when deleting contents.
- Fixed bug where the width attribute wasn't updated on tables if you changed the size inside the table dialog.
- Fixed bug where control selection wasn't properly handled when the caret was placed directly after an image.
- Fixed bug where selecting the contents of table cells using the selection.select method wouldn't place the caret properly.
- Fixed bug where the selection state for images wasn't removed when placing the caret right after an image on WebKit/Blink.
- Fixed bug where all events wasn't properly unbound when and editor instance was removed or destroyed by some external innerHTML call.
- Fixed bug where it wasn't possible or very hard to select images on iOS when the onscreen keyboard was visible.
- Fixed so auto_focus can take a boolean argument this will auto focus the last initialized editor might be useful for single inits.
- Fixed so word auto detect lists logic works better for faked lists that doesn't have specific markup.
- Fixed so nodeChange gets fired on mouseup as it used to before 4.1.1 we optimized that event to fire less often.

### Removed
- Removed the finish menu item from spellchecker menu since it's redundant you can stop spellchecking by toggling menu item or button.

## 4.1.2 - 2014-07-15

### Added
- Added offset/grep to DomQuery class works basically the same as it's jQuery equivalent.

### Fixed
- Fixed bug where backspace/delete or setContent with an empty string would remove header data when using the fullpage plugin.
- Fixed bug where tinymce.remove with a selector not matching any editors would remove all editors.
- Fixed bug where resizing of the editor didn't work since the theme was calling setStyles instead of setStyle.
- Fixed bug where IE 7 would fail to append html fragments to iframe document when using DomQuery.
- Fixed bug where the getStyle DOMUtils method would produce an exception if it was called with null as it's element.
- Fixed bug where the paste plugin would remove the element if the none of the paste_webkit_styles rules matched the current style.
- Fixed bug where contextmenu table items wouldn't work properly on IE since it would some times fire an incorrect selection change.
- Fixed bug where the padding/border values wasn't used in the size calculation for the body size when using autoresize. Patch contributed by Matt Whelan.
- Fixed bug where conditional word comments wouldn't be properly removed when pasting plain text.
- Fixed bug where resizing would sometime fail on IE 11 when the mouseup occurred inside the resizable element.
- Fixed so the iframe gets initialized without any inline event handlers for better CSP support. Patch contributed by Matt Whelan.
- Fixed so the tinymce.dom.Sizzle is the latest version of sizzle this resolves the document context bug.

## 4.1.1 - 2014-07-08

### Fixed
- Fixed bug where pasting plain text on some WebKit versions would result in an empty line.
- Fixed bug where resizing images inside tables on IE 11 wouldn't work properly.
- Fixed bug where IE 11 would sometimes throw "Invalid argument" exception when editor contents was set to an empty string.
- Fixed bug where document.activeElement would throw exceptions on IE 9 when that element was hidden or removed from dom.
- Fixed bug where WebKit/Blink sometimes produced br elements with the Apple-interchange-newline class.
- Fixed bug where table cell selection wasn't properly removed when copy/pasting table cells.
- Fixed bug where pasting nested list items from Word wouldn't produce proper semantic nested lists.
- Fixed bug where right clicking using the contextmenu plugin on WebKit/Blink on Mac OS X would select the target current word or line.
- Fixed bug where it wasn't possible to alter table cell properties on IE 8 using the context menu.
- Fixed bug where the resize helper wouldn't be correctly positioned on older IE versions.
- Fixed bug where fullpage plugin would produce an error if you didn't specify a doctype encoding.
- Fixed bug where anchor plugin would get the name/id of the current element even if it wasn't anchor element.
- Fixed bug where visual aids for tables wouldn't be properly disabled when changing the border size.
- Fixed bug where some control selection events wasn't properly fired on older IE versions.
- Fixed bug where table cell selection on older IE versions would prevent resizing of images.
- Fixed bug with paste_data_images paste option not working properly on modern IE versions.
- Fixed bug where custom elements with underscores in the name wasn't properly parsed/serialized.
- Fixed bug where applying inline formats to nested list elements would produce an incorrect formatting result.
- Fixed so it's possible to hide items from elements path by using preventDefault/stopPropagation.
- Fixed so inline mode toolbar gets rendered right aligned if the editable element positioned to the documents right edge.
- Fixed so empty inline elements inside empty block elements doesn't get removed if configured to be kept intact.
- Fixed so DomQuery parentsUntil/prevUntil/nextUntil supports selectors/elements/filters etc.
- Fixed so legacyoutput plugin overrides fontselect and fontsizeselect controls and handles font elements properly.

## 4.1.0 - 2014-06-18

### Added
- Added new file_picker_callback option to replace the old file_browser_callback the latter will still work though.
- Added new custom colors to textcolor plugin will be displayed if a color picker is provided also shows the latest colors.
- Added new color_picker_callback option to enable you to add custom color pickers to the editor.
- Added new advanced tabs to table/cell/row dialogs to enable you to select colors for border/background.
- Added new colorpicker plugin that lets you select colors from a hsv color picker.
- Added new tinymce.util.Color class to handle color parsing and converting.
- Added new colorpicker UI widget element lets you add a hsv color picker to any form/window.
- Added new textpattern plugin that allows you to use markdown like text patterns to format contents.
- Added new resize helper element that shows the current width & height while resizing.
- Added new "once" method to Editor and EventDispatcher enables since callback execution events.
- Added new jQuery like class under tinymce.dom.DomQuery it's exposed on editor instances (editor.$) and globally under (tinymce.$).

### Fixed
- Fixed so the default resize method for images are proportional shift/ctrl can be used to make an unproportional size.
- Fixed bug where the image_dimensions option of the image plugin would cause exceptions when it tried to update the size.
- Fixed bug where table cell dialog class field wasn't properly updated when editing an a table cell with an existing class.
- Fixed bug where Safari on Mac would produce webkit-fake-url for pasted images so these are now removed.
- Fixed bug where the nodeChange event would get fired before the selection was changed when clicking inside the current selection range.
- Fixed bug where valid_classes option would cause exception when it removed internal prefixed classes like mce-item-.
- Fixed bug where backspace would cause navigation in IE 8 on an inline element and after a caret formatting was applied.
- Fixed so placeholder images produced by the media plugin gets selected when inserted/edited.
- Fixed so it's possible to drag in images when the paste_data_images option is enabled. Might be useful for mail clients.
- Fixed so images doesn't get a width/height applied if the image_dimensions option is set to false useful for responsive contents.
- Fixed so it's possible to pass in an optional arguments object for the nodeChanged function to be passed to all nodechange event listeners.
- Fixed bug where media plugin embed code didn't update correctly.<|MERGE_RESOLUTION|>--- conflicted
+++ resolved
@@ -25,11 +25,8 @@
 - Quick toolbars were incorrectly rendered during the dragging of `contenteditable="false"` elements. #TINY-9305
 - Visual characters were rendered inside noneditable elements. #TINY-9474
 - Removed a workaround for ensuring stylesheets are loaded in an outdated version of webkit. #TINY-9433
-<<<<<<< HEAD
 - Lists in a noneditable root was editable by editor commands and editor ui. #TINY-9458
-=======
 - Color picker dialog would not update the preview color if the hex input value was prefixed with `#` symbol. #TINY-9457
->>>>>>> 88272bcd
 
 ## 6.3.1 - 2022-12-06
 
