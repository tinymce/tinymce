--- conflicted
+++ resolved
@@ -6,7 +6,6 @@
 
 ## Unreleased
 
-<<<<<<< HEAD
 ### Added
 - New `help_accessibility` option which displays the keyboard shortcut to access the help functionality in the statusbar. #TINY-9379
 
@@ -35,13 +34,12 @@
 - The border styles of a table were incorrectly split into a longhand form after table dialog updates. #TINY-9843
 - Links in `help dialog` -> `plugins` and `version` were not navigable via keyboard. #TINY-10071
 
-# 6.6.1 - 2023-08-02
-=======
+## 6.6.2 - TBD
+
 ### Fixed
 - An "Uncaught TypeError: Cannot read properties of null" error would sometimes be thrown when updating the content of a `streamContent: true` iframe dialog component. #TINY-10128
 
 ## 6.6.1 - 2023-08-02
->>>>>>> 59a6a385
 
 ### Added
 - Restored filtering option, `pad_empty_with_br`. Set to `true` to pad empty block elements with `<br>` tags instead of the `&nbsp;` character entity. #TINY-9861
