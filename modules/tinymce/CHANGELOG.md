# Changelog
All notable changes to this project will be documented in this file.

The format is based on [Keep a Changelog](https://keepachangelog.com/en/1.0.0/),
and this project adheres to [Semantic Versioning](https://semver.org/spec/v2.0.0.html).

## Unreleased

### Changed
- Change UndoLevelType from enum to union type so that it can be easier to use. #TINY-9764
- The pattern replacement removes spaces if they were contained in a tag that only contains a space and the text to replace. #TINY-9744

### Fixed
- Returning an empty string in custom context menu update function would result in a small white line appearing on right click and the native browser context menu would not show up. #TINY-9842
- Tab navigation incorrectly stopped around `iframe` dialog component. #TINY-9815
<<<<<<< HEAD
- It was possible to delete the sole empty block just before a details element if it was nested within another details element. #TINY-9965
=======
- deleting `li` with only `br`s in it sometimes caused a crush. #TINY-6888
>>>>>>> 78772bac

## 6.5.1 - 2023-06-19

### Fixed
- Fixed a regression where pasting an image url would result in the url being inserted as plain text instead of the image being inserted. #TINY-9997
- It was not possible to press space to insert a space character inside a summary element on Firefox. #TINY-9964

## 6.5.0 - 2023-06-12

### Added
- Support for the `h` hash parameter in Vimeo video URLs in the Media plugin. #TINY-9830
- New `table_merge_content_on_paste` option which disables the merging behaviour when pasting a table inside an existing table. #TINY-9808
- New optional `defaultExpandedIds` and `onToggleExpand` options to the `tree` component config. #TINY-9653
- New optional `defaultSelectedId` option to the `tree` component config. #TINY-9715
- New `accordion` plugin with the `InsertAccordion` command. #TINY-9730
- New `accordion` and `accordion-toggle` icons. #TINY-9789
- New `details_initial_state` and `details_serialized_state` options. #TINY-9732
- New `init_content_sync` option that initializes the editor iframe using `document.write` instead of `srcdoc`. #TINY-9818
- New `newdocument_content` option that sets the content presented in the editor on choosing *File -> New document* or pressing the *New document* toolbar button. #TINY-9839
- New `editable_root` option that can be set to `false` to prevent editing of the editor’s root element. #TINY-9839
- New `editor.setEditableRoot` API that sets the editable state of the editor root element. #TINY-9839
- New `editor.hasEditableRoot` API that returns `true` or `false` depending on the editable state of the editor root element. #TINY-9839
- New `EditableRootStateChange` event that gets dispatched when the state of the editable root is changed. #TINY-9839
- Added Oxide styles for `dl`, `dt`, `dd`, `ol`, and `strong` elements in dialog body content. #TINY-9919

### Improved
- Screen readers can now announce highlighted items listed in the Link dialog’s link combobox. #TINY-9280
- The `icon` field for a dialog’s footer `togglebutton` is no longer mandatory. #TINY-9757
- Toolbar buttons and menu items now present as disabled when they cannot be used because a selected element has a `contenteditable="false"` attribute. #TINY-9669
- Help text displayed at *Help -> Help -> Keyboard Navigation* re-written. #DOC-1936
- Translations added for Help text displayed at *Help > Help > Keyboard Navigation*. #TINY-9633
- For word count purposes these characters are now considered punctuation marks: *$*, *~*, *+*, *|*, *№*, and *`*. They no longer increase a document’s word count. #TINY-8122
- Updated the `codesample` plugin dialog and the `template` plugin dialog to use the `listbox` component to match other dialogs. #TINY-9630
- If the selection contains more than one table cell, Quickbar toolbars are now positioned in the middle of the selection horizontally. #TINY-8297
- Exposed `dataTransfer` property of drag and drop events for elements with a `contenteditable="false"` attribute. #TINY-9601
- Screen readers now announce instructions for resizing the editor using arrow keys, when the resize handle is focused. #TINY-9793
- Dialog `tabpanel` tab labels are now allowed to word wrap for better readability with long labels. #TINY-9947
- Added newlines before and after `details` elements in the output HTML. #TINY-9959
- Added padding for empty `summary` elements so that they can be properly edited. #TINY-9959

### Changed
- The `caption`, `address` and `dt` elements no longer incorrectly allow non-inline child elements when the editor schema is set to _HTML 4_. #TINY-9768
- SVG icons for back and foreground colors now use `class` instead of `id` to identify SVG elements that should change color. #TINY-9844
- Anchor tag elements — `<a>` — no longer incorrectly allow non-inline child elements when the editor schema is set to _HTML 4_. #TINY-9805
- Help dialog was restored to `medium` width for better readability. #TINY-9947

### Fixed
- Right-clicking on a merge tag instance presented different highlighting depending on the host browser. #TINY-9848
- When macOS was the host operating system, pressing *Command+backspace* did not add an undo level. #TINY-8910
- *Ctrl+backspace* and *Ctrl+delete* did not restore the correct insertion point position after a redo operation. #TINY-8910
- In the `tree` component, a selected item in a directory would not stay selected after collapsing the directory. #TINY-9715
- Enabling or Disabling checkboxes would not set the correct classes and attributes. #TINY-4189
- Entering a newline would, in some setups, place the insertion point in the wrong paragraph. #TINY-9822
- Redial would, in some situations, cause select elements not to have an initial value selected when they should have. #TINY-9679
- The Table toolbar was visible even if the table was within a host element with a `contenteditable="false"` attribute set. #TINY-9664
- Quickbar toolbars were incorrectly shown for elements with a `contenteditable="false"` attribute set in a root with a `contenteditable="false"` attribute set. #TINY-9460
- When Chrome was the host browser, adding a newline when the insertion point was placed after a table could, in some specific situations, not generate the expected newline. #TINY-9813
- Show the calculated height and width of Media Embed elements in the `media` plugin dialog. #TINY-8714
- Removing an image that failed to upload from an empty paragraph left the paragraph without a padding `<br>` tag. #TINY-9696
- Allow a Media Embed element to be correctly resized when using the `media` plugin dialog by converting the Media Embed element to a standalone iframe. #TINY-8714
- In some circumstances, an inline alert in the _Search and Replace_ dialog persisted when it was not necessary. #TINY-9704
- Context toolbars displayed the incorrect status for the `advlist` plugin buttons. #TINY-9680
- In Safari running on iOS, Korean characters merged onto the previous line upon typing after inserting a newline by pressing Enter. #TINY-9746
- Initiating the editor with a table as the first element resulted in resize handles being displayed around the table even when the editor did not have focus. #TINY-9748
- If the insertion point was between two images, pressing the Backspace key would, in some situations, delete the image after the insertion point instead of the image before the insertion point. #TINY-9807
- Directionality commands could set the `dir` attribute on elements with a `contenteditable="false"` attribute set when these elements were within a root with a `contenteditable="false"` attribute set. #TINY-9662
- The content of the dialog body could not be scrolled. #TINY-9668
- Some toolbar items, when in a not-enabled state, did not render the `not-allowed` mouse pointer. #TINY-9758
- Formats were incorrectly applied to the closest editable element if the selection was in a `contenteditable="false"` context. #TINY-9678
- Formats were incorrectly removed from the closest editable element if the selection was in a `contenteditable="false"` context. #TINY-9678
- Formatter API, `canApply`, was not returning `false` when the selection was in a `contenteditable="false"` context. #TINY-9678
- When dragging image elements and dropping the image in the editor the `dragend` event would sometimes not fire when Firefox was the host browser. #TINY-9694
- It was possible to remove links in noneditable contents with the `unlink` editor command. #TINY-9739
- Direction was not visually changing when using the Directionality plugin on an element which had the `direction` CSS property set. #TINY-9314
- Whitespace between transparent elements was incorrectly converted into empty paragraphs. #TINY-9761
- Popups were not constrained within the scrollable container when in a shadow root. #TINY-9743
- Pressing arrow keys inside RTL elements would move the insertion point in an incorrect direction when moving over elements with the `contenteditable` attribute set to `false`. #TINY-9565
- Inserting two tables consecutively without focus in the editor resulted in the second table being inserted at the wrong position. #TINY-3909
- Pasting content into the editor did not fire `beforeinput` and `input` events. #TINY-9829
- In some cases, exiting a `blockquote` element could fail when the insertion point was positioned at the end of the `blockquote`. #TINY-9794
- Templates containing an `<html>` tag were not parsed before being rendered for preview. #TINY-9867
- Typing after deleting formatted content could remove a space at the start of the typing. #TINY-9310
- Invalid markup in Notification and Dialog close buttons. #TINY-9849
- In dialogs, an incorrect `aria-describedby` attribute caused the dialog body to be announced when using a screen reader. #TINY-9816
- The sticky toolbar did not render correctly when transitioning from the custom editor view to the main view. #TINY-9814
- Saving the Table Properties dialog after changing properties unrelated to cells would overwrite cell properties set by the Cell Properties dialog. #TINY-9837
- Fixed the constrained bounds calculation for dismissal of the toolbar when using `toolbar_location: 'bottom'`. #TINY-9718
- Pressing the Backspace or Delete key when the insertion point was within a `details` element resulted in broken markup. #TINY-9884
- Making the selection into a list did not work if the selection included a block element with a `contenteditable="false"` attribute. #TINY-9823
- Inserting elements in the middle of the summary caused two summaries to appear within `details` elements. #TINY-9885

## 6.4.2 - 2023-04-26

### Fixed
- The editor displayed a notification error when it failed to retrieve a blob image uri. #TINY-9604
- Tab navigation no longer incorrectly stops at menu buttons within toolbar groups. #TINY-9723
- The `urlinput` dialog component would not open the type-ahead dropdown when the input value was reset to an empty string. #TINY-9717
- Redial would, in some circumstances, cause elements to not have an initial value selected when they should have. #TINY-9679
- When hovering over tree dialog components the mouse pointer rendered incorrectly. #TINY-9692
- The `tox-button` and `tox-button-secondary` buttons now support the `hover`, `active`, `focus`, and `disabled` states. #TINY-9713
- Setting an invalid unit in the `fontsizeinput` changed it to the default value instead of reverting it to the previous, and valid, value. #TINY-9754
- Selection was not correctly scrolled horizontally into view when using the `selection.scrollIntoView` API. #TINY-9747
- The contextual toolbar displayed the status of Advanced List Premium plugin icons incorrectly. #TINY-9680
- The `quickimage` toolbar button failed to insert images selected from the local computer when running on Google Chrome for macOS. #TINY-9769

## 6.4.1 - 2023-03-29

### Fixed
- The `fontsizeinput` increase and decrease size buttons now work on TinyMCE mobile. #TINY-9725
- The TinyMCE editor toolbar is now accessible for all screen widths; it no longer collapses into an inaccessible vertical line when the screen is scrolled horizontally. #TINY-9646
- Reverted the changes made, in TinyMCE 6.4.0, to UI button colors in focus, active, and enabled states. #TINY-9176

## 6.4.0 - 2023-03-15

### Added
- New `tree` component that can be used in dialog body panel. #TINY-9532
- `renderUI` property in the `Theme` type can now return a `Promise<RenderResult>` instead of `RenderResult`. #TINY-9556
- New `isEditable` API to `editor.selection` that returns true or false if the current selection is editable. #TINY-9462
- New `isEditable` API to `editor.dom` that returns true or false if the specified node is editable. #TINY-9462
- New `setText` and `setIcon` methods added to menu button and toolbar button API. #TINY-9268
- New `highlight_on_focus` option which enables highlighting the content area on focus. #TINY-9277
- New `fontsizeinput` toolbar item which allows the user to set the size via input and also increase and decrease it with `+` and `-` buttons. #TINY-9429
- Added `skipFocus` option to the `ToggleToolbarDrawer` command to preserve focus. #TINY-9337
- New `font_size_input_default_unit` option allows entry of numbers without a unit in `fontsizeinput`. They are then parsed as the set unit. If `font_size_input_default_unit` is not set the default is `pt`. #TINY-9585
- New `group` and `togglebutton` in view. #TINY-9523
- New `togglebutton` in dialog footer buttons. #TINY-9523
- Added `toggleFullscreen` to dialog API. #TINY-9528
- New `text-size-increase` and `text-size-decrease` icons. #TINY-9530
- New `xss_sanitization` option to allow disabling of XSS sanitization. #TINY-9600
- Added the top right close button of modal dialogs to the tabbing order. The 'x' button in these dialogs can now be accessed using keyboard navigation. #TINY-9520
- New `ui_mode` option for editor in scrollable containers support. #TINY-9414
- The sidebar element now has the accessibility role `region` when visible and the accessibility role `presentation` when hidden. #TINY-9517
- The `tox-custom-editor` class now has a border highlight when it is selected. #TINY-9673
- An element could be dropped onto the decendants of an element with a `contenteditable="false"` attribute. #TINY-9364
- Checkmark did not show in menu color swatches. #TINY-9395
- Add support for navigating inside the tree component using arrow keys and shift key. #TINY-9614

### Improved
- Direct invalid child text nodes of list elements are now wrapped in list item elements. #TINY-4818
- Templates are now be parsed before preview and insertion to make preview consistent with inserted template content and prevent XSS. #TINY-9244
- Pressing backspace on an empty line now preserves formatting on the previous empty line. #TINY-9454
- Pressing enter inside the `inputfontsize` input field now moves focus back into the editor content. #TINY-9598
- Drag and drop events for elements with a `contenteditable="false"` attribute now includes target element details. #TINY-9599
- Updated focus, active, and enabled colors of UI buttons for improved contrast against the UI color. #TINY-9176

### Changed
- The `link` plugins context menu items no longer appears for links that include elements with a `contenteditable="false"` attribute. #TINY-9491
- The formatting of elements with a `contenteditable="false"` attribute are no longer cloned to new cells when new table rows are created. #TINY-9449
- Changed the color of `@dialog-table-border-color`, and added right padding to the first cell of dialog table. #TINY-9380

### Fixed
- Sometimes the editor would finish initializing before the silver theme would have finished loading. #TINY-9556
- The `searchreplace` modal closed incorrectly when clicking outside of the alert that pops up when no match is found. #TINY-9443
- The text color or background color picker toolbar buttons did not update when the text color or background color was changed using the equivalent commands in the Format menu. #TINY-9439
- The `onSetup` api function would not run when defining custom group toolbar button. #TINY-9496
- The foreground and background menu icons would not properly update to display the last used color. #TINY-9497
- Added new `setIconFill` function to `NestedMenuItemInstanceApi`. #TINY-9497
- Pasting links to text would sometimes not generate the correct undo stack in Safari. #TINY-9489
- Toolbar split buttons in `advlist` plugin now show the correct state when the cursor is in a checklist. #TINY-5167
- Dragging transparent elements into transparent block elements could produce invalid nesting of transparents. #TINY-9231
- The `editor.insertContent` API would insert contents inside elements with a `contenteditable="false"` attribute if the selection was inside the element. #TINY-9462
- Closing a dialog would scroll down the document in Safari. #TINY-9148
- Inline headers would not work in some situations when the editor was moved too far right horizontally. #TINY-8977
- Quick toolbars were incorrectly rendered during the dragging of elements with a `contenteditable="false"` attribute. #TINY-9305
- Selection of images, horizontal rules, tables or elements with a `contenteditable="false"` attribute was possible if they were within an element with a `contenteditable="false"` attribute. #TINY-9473
- Ranged deletion of formatted text using selection or a keyboard shortcut would sometimes cause Blink- and Webkit-based browsers to insert interpreted tags upon typing. This could result in inconsistent tags. #TINY-9302
- Visual characters were rendered inside elements with a `contenteditable="false"` attribute. #TINY-9474
- Lists with an element with a `contenteditable="false"` attribute as their root were incorrectly editable using list API commands, toolbar buttons and menu items. #TINY-9458
- Color picker dialog would not update the preview color if the hex input value was prefixed with the `#` character. #TINY-9457
- Table cell selection was possible even if the element being selected was within an element with a `contenteditable="false"` attribute. #TINY-9459
- Table commands were modifying tables that were within an element with a `contenteditable="false"` attribute. #TINY-9459
- Fake carets were rendered for elements with a `contenteditable="false"` attribute and for tables within an element with a `contenteditable="false"` attribute. #TINY-9459
- Textareas with scrollbars in dialogs would not render rounded corners correctly on some browsers. #TINY-9331
- It was possible to open links inside the editor if the editor root was an element with a `contenteditable="false"` attribute. #TINY-9470
- Inline boundary was rendered for boundary elements that had a `contenteditable="false"` attribute. #TINY-9471
- Clicking on a disabled split button will no longer call the `onAction` callback. #TINY-9504
- The *Edit Link* dialog incorrectly retrieved the URL value when opened immediately after the link insertion. #TINY-7993
- The `ForwardDelete` and `Delete` editor commands were deleting content within elements with a `contenteditable="false"` attribute. #TINY-9477
- The Backspace and Forward Delete keys were deleting content within elements with a `contenteditable="false"` attribute. #TINY-9477
- Inserting newlines inside an editable element that was inside an element with a `contenteditable="false"` attribute root would sometimes try to split the editable element. #TINY-9461
- Creating a list in a table cell when the caret is in front of an anchor element would not properly include the anchor in the list. #TINY-6853
- Dragging and dropping elements with a `contenteditable="false"` attribute on table borders would remove the element on drop. #TINY-9021
- Elements with a `contenteditable="false"` attribute would be removed when dragged and dropped within a root element with a `contenteditable="false"` attribute. #TINY-9558
- Formatting could be applied or removed to list items with a `contenteditable="false"` attribute that were inside an element with a `contenteditable="false"` attribute. #TINY-9563
- Annotation were not removed if the annotation was deleted immediately after being created. #TINY-9399
- Inserting a link for a selection from quickbars did not preserve formatting. #TINY-9593
- Inline dialog position was not correct when the editor was not inline and was contained in a `fixed` or `absolute` positioned element. #TINY-9554
- Sticky toolbars did not fade transition when undocking in classic iframe mode. #TINY-9408
- Inserting elements that were not valid within the closest editing host would incorrectly split the editing host. #TINY-9595
- The `color_cols` option was not respected in the `forecolor` or `backcolor` color swatches. #TINY-9560
- Drag and dropping the last element with a `contenteditable="false"` attribute out of its parent block would not properly pad the parent block element. #TINY-9606
- Applying heading formats from `text_patterns` produced an invisible space before a word. #TINY-9603
- Opening color swatches caused the browser tab to crash when `color_cols` or other column option was set to 0. #TINY-9649
- Opening a menu button in the footer of a dialog after a redial threw an error. #TINY-9686
- After closing a view, the `more...` toolbar button disappeared if the editor had `toolbar_mode: 'sliding'` and the toolbar was opened. #TINY-9419
- Inline dialogs would open partially off screen when the toolbar had a small width. #TINY-9588
- The `autoresize` plugin would cause infinite resizing when `content_css` was set to `document`. #TINY-8872

## 6.3.2 - 2023-02-22

### Fixed
- Removed a workaround for ensuring stylesheets are loaded in an outdated version of webkit. #TINY-9433

## 6.3.1 - 2022-12-06

### Fixed
- HTML in messages for the `WindowManager.alert` and `WindowManager.confirm` APIs were not properly sanitized. #TINY-3548

## 6.3.0 - 2022-11-23

### Added
- New `expand` function added to `tinymce.selection` which expands the selection around the nearest word. #TINY-9001
- New `expand` function added to `tinymce.dom.RangeUtils` to return a new range expanded around the nearest word. #TINY-9001
- New `color_map_background` and `color_map_foreground` options which set the base colors used in the `backcolor` and `forecolor` toolbar buttons and menu items. #TINY-9184
- Added optional `storageKey` property to `colorinput` component and `colorswatch` fancy menu item. #TINY-9184
- New `addView` function added to `editor.ui.registry` which makes it possible to register custom editor views. #TINY-9210
- New `ToggleView` command which makes it possible to hide or show registered custom views. #TINY-9210
- New `color_default_foreground` and `color_default_background` options to set the initial default color for the `forecolor` and `backcolor` toolbar buttons and menu items. #TINY-9183
- New `getTransparentElements` function added to `tinymce.html.Schema` to return a map object of transparent HTML elements. #TINY-9172
- Added `ToggleToolbarDrawer` event to subscribe to toolbar’s opening and closing. #TINY-9271

### Changed
- Transparent elements, like anchors, are now allowed in the root of the editor body if they contain blocks. #TINY-9172
- Colorswatch keyboard navigation now starts on currently selected color if present in the colorswatch. #TINY-9283
- `setContent` is now allowed to accept any custom keys and values as a second options argument. #TINY-9143

### Improved
- Transparent elements, like anchors, can now contain block elements. #TINY-9172
- Colorswatch now displays a checkmark for selected color. #TINY-9283
- Color picker dialog now starts on the appropriate color for the cursor position. #TINY-9213

### Fixed
- Parsing media content would cause a memory leak, which for example occurred when using the `getContent` API. #TINY-9186
- Dragging a noneditable element toward the bottom edge would cause the page to scroll up. #TINY-9025
- Range expanding capabilities would behave inconsistently depending on where the cursor was placed. #TINY-9029
- Compilation errors were thrown when using TypeScript 4.8. #TINY-9161
- Line separator scrolling in floating toolbars. #TINY-8948
- A double bottom border appeared on inline mode editor for the `tinymce-5` skin. #TINY-9108
- The editor header showed up even with no menubar and toolbar configured. #TINY-8819
- Inline text pattern no longer triggers if it matches only the end but not the start. #TINY-8947
- Matches of inline text patterns that are similar are now managed correctly. #TINY-8949
- Using `editor.selection.getContent({ format: 'text' })` or `editor.getContent({ format: 'text' })` would sometimes deselect selected radio buttons. #TINY-9213
- The context toolbar prevented the user from placing the cursor at the edges of the editor. #TINY-8890
- The Quick Insert context toolbar provided by the `quickbars` plugin showed when the cursor was in a fake block caret. #TINY-9190
- The `editor.selection.getRng()` API was not returning a proper range on hidden editors in Firefox. #TINY-9259
- The `editor.selection.getBookmark()` API was not returning a proper bookmark on hidden editors in Firefox. #TINY-9259
- Dragging a noneditable element before or after another noneditable element now works correctly. #TINY-9253
- The restored selection after a redo or undo action was not scrolled into view. #TINY-9222
- A newline could not be inserted when the selection was restored from a bookmark after an inline element with a `contenteditable="false"` attribute. #TINY-9194
- The global `tinymce.dom.styleSheetLoader` was not affected by the `content_css_cors` option. #TINY-6037
- The caret was moved to the previous line when a text pattern executed a `mceInsertContent` command on Enter key when running on Firefox. #TINY-9193

## 6.2.0 - 2022-09-08

### Added
- New `text_patterns_lookup` option to provide additional text patterns dynamically. #TINY-8778
- New promotion element has been added to the default UI. It can be disabled using the new `promotion` option. #TINY-8840
- New `format_noneditable_selector` option to specify the `contenteditable="false"` elements that can be wrapped in a format. #TINY-8905
- Added `allow` as a valid attribute for the `iframe` element in the editor schema. #TINY-8939
- New `search` field in the `MenuButton` that shows a search field at the top of the menu, and refetches items when the search field updates. #TINY-8952

### Improved
- The formatter can now apply a format to a `contenteditable="false"` element by wrapping it. Configurable using the `format_noneditable_selector` option. #TINY-8905
- The autocompleter now supports a multiple character trigger using the new `trigger` configuration. #TINY-8887
- The formatter now applies some inline formats, such as color and font size, to list item elements when the entire item content is selected. #TINY-8961
- The installed and available plugin lists in the Help dialog are now sorted alphabetically. #TINY-9019
- Alignment can now be applied to more types of embedded media elements. #TINY-8687

### Changed
- The `@menubar-row-separator-color` oxide variable no longer affects the divider between the Menubar and Toolbar. It only controls the color of the separator lines drawn in multiline Menubars. #TINY-8632
- The `@toolbar-separator-color` oxide variable now affects the color of the separator between the Menubar and Toolbar only. #TINY-8632
- Available Premium plugins, which are listed by name in the Help dialog, are no longer translated. #TINY-9019

### Fixed
- The Autolink plugin did not work when text nodes in the content were fragmented. #TINY-3723
- Fixed multiple incorrect types on public APIs found while enabling TypeScript strict mode. #TINY-8806
- The number of blank lines returned from `editor.getContent({format: 'text'})` differed between browsers. #TINY-8579
- The editor focused via the `auto_focus` option was not scrolled into the viewport. #TINY-8785
- Adding spaces immediately after a `contenteditable="false"` block did not work properly in some circumstances. #TINY-8814
- Elements with only `data-*` custom attributes were sometimes removed when they should not be removed. #TINY-8755
- Selecting a figure with `class="image"` incorrectly highlighted the link toolbar button. #TINY-8832
- Specifying a single, non-default list style for the `advlist_bullet_styles` and `advlist_number_styles` options was not respected. #TINY-8721
- Fixed multiple issues that occurred when formatting `contenteditable` elements. #TINY-8905
- Spaces could be incorrectly added to `urlinput` dialog components (commonly but not exclusively presented in the *Insert/Edit Link* dialog) in certain cases. #TINY-8775
- The text patterns logic threw an error when there were fragmented text nodes in a paragraph. #TINY-8779
- Dragging a `contentEditable=false` element towards a document’s edge did not cause scrolling. #TINY-8874
- Parsing large documents no longer throws a `Maximum call stack size exceeded` exception. #TINY-6945
- DomParser filter matching was not checked between filters, which could lead to an exception in the parser. #TINY-8888
- `contenteditable="false"` lists can no longer be toggled; and `contenteditable="true"` list elements within these lists can no longer be indented, split into another list element, or appended to the previous list element by deletion. #TINY-8920
- Removed extra bottom padding in the context toolbar of the `tinymce-5` skin. #TINY-8980
- Fixed a regression where pressing **Enter** added or deleted content outside the selection. #TINY-9101
- Fixed a bug where pressing **Enter** deleted selected `contenteditable="false"` `<pre>` elements. #TINY-9101
- The `editor.insertContent()` API did not respect the `no_events` argument. #TINY-9140

### Deprecated
- The autocompleter configuration property, `ch`, has been deprecated. It will be removed in the next major release. Use the `trigger` property instead. #TINY-8887

## 6.1.2 - 2022-07-29

### Fixed
- Reverted the undo level fix in the `autolink` plugin as it caused duplicated content in some edge cases. #TINY-8936

## 6.1.1 - 2022-07-27

### Fixed
- Invalid special elements were not cleaned up correctly during sanitization. #TINY-8780
- An exception was thrown when deleting all content if the start or end of the document had a `contenteditable="false"` element. #TINY-8877
- When a sidebar was opened using the `sidebar_show` option, its associated toolbar button was not highlighted. #TINY-8873
- When converting a URL to a link, the `autolink` plugin did not fire an `ExecCommand` event, nor did it create an undo level. #TINY-8896
- Worked around a Firefox bug which resulted in cookies not being available inside the editor content. #TINY-8916
- `<pre>` content pasted into a `<pre>` block that had inline styles or was `noneditable` now merges correctly with the surrounding content. #TINY-8860
- After a `codesample` was pasted, the insertion point was placed incorrectly. #TINY-8861

## 6.1.0 - 2022-06-29

### Added
- New `sidebar_show` option to show the specified sidebar on initialization. #TINY-8710
- New `newline_behavior` option controls what happens when the Return or Enter key is pressed or the `mceInsertNewLine` command is used. #TINY-8458
- New `iframe_template_callback` option in the Media plugin. Patch provided by Namstel. #TINY-8684
- New `transparent` property for `iframe` dialog component. #TINY-8534
- New `removeAttributeFilter` and `removeNodeFilter` functions added to the DomParser and DOM Serializer APIs. #TINY-7847
- New `dispatchChange` function added to the UndoManager API to fire the change with current editor status as level and current undoManager layer as lastLevel. #TINY-8641

### Improved
- Clearer focus states for buttons while navigating with a keyboard. #TINY-8557
- Support annotating certain block elements directly when using the editor's Annotation API. #TINY-8698
- The `mceLink` command can now take the value `{ dialog: true }` to always open the link dialog. #TINY-8057
- All help dialog links to `https://www.tiny.cloud` now include `rel="noopener"` to avoid potential security issues. #TINY-8834

### Changed
- The `end_container_on_empty_block` option can now take a string of blocks, allowing the exiting of a blockquote element by pressing Enter or Return twice. #TINY-6559
- The default value for `end_container_on_empty_block` option has been changed to `'blockquote'`. #TINY-6559
- Link menu and toolbar buttons now always execute the `mceLink` command. #TINY-8057
- Toggling fullscreen mode when using the Fullscreen plugin now also fires the `ResizeEditor` event. #TINY-8701
- Getting the editor's text content now returns newlines instead of an empty string if more than one empty paragraph exists. #TINY-8578
- Custom elements are now treated as non-empty elements by the schema. #TINY-4784
- The autocompleter's menu HTML element is now positioned instead of the wrapper. #TINY-6476
- Choice menu items will now use the `'menuitemradio'` aria role to better reflect that only a single item can be active. #TINY-8602

### Fixed
- Some Template plugin option values were not escaped properly when doing replacement lookups with Regular Expressions. #TINY-7433
- Copy events were not dispatched in readonly mode. #TINY-6800
- `<pre>` tags were not preserved when copying and pasting. #TINY-7719
- The URL detection used for autolink and smart paste did not work if a path segment contained valid characters such as `!` and `:`. #TINY-8069
- In some cases pressing the Backspace or Delete key would incorrectly step into tables rather than remain outside. #TINY-8592
- Links opened when Alt+Enter or Option+Return was typed even when `preventDefault()` was called on the keydown event. #TINY-8661
- Inconsistent visual behavior between choosing Edit -> Select All and typing Ctrl+A or Cmd+A when a document contained an image. #TINY-4550
- Ctrl+Shift+Home/End or Cmd+Shift+Up-arrow/Down-arrow did not expand the selection to a `contenteditable="false"` element if the element was at the beginning or end of a document. #TINY-7795
- Triple-clicking did not select a paragraph in Google Chrome in some circumstances. #TINY-8215
- Images were not showing as selected when selected along with other content. #TINY-5947
- Selection direction was not stored or restored when getting or setting selection bookmarks. #TINY-8599
- When text within an inline boundary element was selected and the right-arrow key was pressed, the insertion point incorrectly moved to the left. #TINY-8601
- In some versions of Safari, the `editor.selection.isForward()` API could throw an exception due to an invalid selection. #TINY-8686
- The selection is no longer incorrectly moved inside a comment by the `editor.selection.normalize()` API. #TINY-7817
- The `InsertParagraph` or `mceInsertNewLine` commands did not delete the current selection like the native command does. #TINY-8606
- The `InsertLineBreak` command did not replace selected content. #TINY-8458
- If selected content straddled a parent and nested list, cutting the selection did not always set the list style to `'none'` on the parent list. #TINY-8078
- Delete operations could behave incorrectly if the selection contains a `contenteditable="false"` element located at the edge of content. #TINY-8729
- Spaces were not added correctly on some browsers when the insertion point was immediately before or after a `contenteditable="false"` block element. #TINY-8588
- Images that used a Data URI were corrupted when the data wasn't base64 encoded. #TINY-8337
- `uploadImages` no longer triggers two change events if there is a removal of images on upload. #TINY-8641
- Preview and Insert Template dialogs now display the correct content background color when using dark skins. #TINY-8534
- Dialogs no longer exceed window height on smaller screens. #TINY-8146
- UI components, such as dialogs, would in some cases cause the Esc keyup event to incorrectly trigger inside the editor. #TINY-7005
- Fixed incorrect word breaks in menus when the menu presented with a scrollbar. #TINY-8572
- Notifications did not properly reposition when toggling fullscreen mode. #TINY-8701
- Text alignments, such as flush left and centered, could not be applied to `<pre>` elements. #TINY-7715
- Indenting or outdenting list items inside a block element that was inside another list item did not work. #TINY-7209
- Changing the list type of a list within another block element altered the parent element that contained that list. #TINY-8068
- Pasting columns in tables could, in some circumstances, result in an invalid table. #TINY-8040
- Copying columns in tables could sometimes result in an invalid copy. #TINY-8040
- Changing table properties with the `table_style_by_css` option set to `false` would sometimes reset the table width. #TINY-8758
- Custom elements added to otherwise blank lines were removed during serialization. #TINY-4784
- The editor's autocompleter was not triggered at the start of nested list items. #TINY-8759
- Some function types in the TreeWalker API missed that it could return `undefined`. #TINY-8592
- Nuget packages for .NET and .NET Core are now configured to copy TinyMCE into `/wwwroot/lib/` when TinyMCE is installed into a project. #TINY-8611

## 6.0.3 - 2022-05-25

### Fixed
- Could not remove values when multiple cells were selected with the cell properties dialog. #TINY-8625
- Could not remove values when multiple rows were selected with the row properties dialog. #TINY-8625
- Empty lines that were formatted in a ranged selection using the `format_empty_lines` option were not kept in the serialized content. #TINY-8639
- The `s` element was missing from the default schema text inline elements. #TINY-8639
- Some text inline elements specified via the schema were not removed when empty by default. #TINY-8639

## 6.0.2 - 2022-04-27

### Fixed
- Some media elements wouldn't update when changing the source URL. #TINY-8660
- Inline toolbars flickered when switching between editors. #TINY-8594
- Multiple inline toolbars were shown if focused too quickly. #TINY-8503
- Added background and additional spacing for the text labeled buttons in the toolbar to improve visual clarity. #TINY-8617
- Toolbar split buttons with text used an incorrect width on touch devices. #TINY-8647

## 6.0.1 - 2022-03-23

### Fixed
- Fixed the dev ZIP missing the required `bin` scripts to build from the source. #TINY-8542
- Fixed a regression whereby text patterns couldn't be updated at runtime. #TINY-8540
- Fixed an issue where tables with colgroups could be copied incorrectly in some cases. #TINY-8568
- Naked buttons better adapt to various background colors, improved text contrast in notifications. #TINY-8533
- The autocompleter would not fire the `AutocompleterStart` event nor close the menu in some cases. #TINY-8552
- It wasn't possible to select text right after an inline noneditable element. #TINY-8567
- Fixed a double border showing for the `tinymce-5` skin when using `toolbar_location: 'bottom'`. #TINY-8564
- Clipboard content was not generated correctly when cutting and copying `contenteditable="false"` elements. #TINY-8563
- Fixed the box-shadow getting clipped in autocompletor popups. #TINY-8573
- The `buttonType` property did not work for dialog footer buttons. #TINY-8582
- Fix contrast ratio for error messages. #TINY-8586

## 6.0.0 - 2022-03-03

### Added
- New `editor.options` API to replace the old `editor.settings` and `editor.getParam` APIs. #TINY-8206
- New `editor.annotator.removeAll` API to remove all annotations by name. #TINY-8195
- New `Resource.unload` API to make it possible to unload resources. #TINY-8431
- New `FakeClipboard` API on the `tinymce` global. #TINY-8353
- New `dispatch()` function to replace the now deprecated `fire()` function in various APIs. #TINY-8102
- New `AutocompleterStart`, `AutocompleterUpdate` and `AutocompleterEnd` events. #TINY-8279
- New `mceAutocompleterClose`, `mceAutocompleterReload` commands. #TINY-8279
- New `mceInsertTableDialog` command to open the insert table dialog. #TINY-8273
- New `slider` dialog component. #TINY-8304
- New `imagepreview` dialog component, allowing preview and zoom of any image URL. #TINY-8333
- New `buttonType` property on dialog button components, supporting `toolbar` style in addition to `primary` and `secondary`. #TINY-8304
- The `tabindex` attribute is now copied from the target element to the iframe. #TINY-8315

### Improved
- New default theme styling for TinyMCE 6 facelift with old skin available as `tinymce-5` and `tinymce-5-dark`. #TINY-8373
- The default height of editor has been increased from `200px` to `400px` to improve the usability of the editor. #TINY-6860
- The upload results returned from the `editor.uploadImages()` API now includes a `removed` flag, reflecting if the image was removed after a failed upload. #TINY-7735
- The `ScriptLoader`, `StyleSheetLoader`, `AddOnManager`, `PluginManager` and `ThemeManager` APIs will now return a `Promise` when loading resources instead of using callbacks. #TINY-8325
- A `ThemeLoadError` event is now fired if the theme fails to load. #TINY-8325
- The `BeforeSetContent` event will now include the actual serialized content when passing in an `AstNode` to the `editor.setContent` API. #TINY-7996
- Improved support for placing the caret before or after noneditable elements within the editor. #TINY-8169
- Calls to `editor.selection.setRng` now update the caret position bookmark used when focus is returned to the editor. #TINY-8450
- The `emoticon` plugin dialog, toolbar and menu item has been updated to use the more accurate `Emojis` term. #TINY-7631
- The dialog `redial` API will now only rerender the changed components instead of the whole dialog. #TINY-8334
- The dialog API `setData` method now uses a deep merge algorithm to support partial nested objects. #TINY-8333
- The dialog spec `initialData` type is now `Partial<T>` to match the underlying implementation details. #TINY-8334
- Notifications no longer require a timeout to disable the close button. #TINY-6679
- The editor theme is now fetched in parallel with the icons, language pack and plugins. #TINY-8453

### Changed
- TinyMCE is now MIT licensed. #TINY-2316
- Moved the `paste` plugin's functionality to TinyMCE core. #TINY-8310
- The `paste_data_images` option now defaults to `true`. #TINY-8310
- Moved the `noneditable` plugin to TinyMCE core. #TINY-8311
- Renamed the `noneditable_noneditable_class` option to `noneditable_class`. #TINY-8311
- Renamed the `noneditable_editable_class` option to `editable_class`. #TINY-8311
- Moved the `textpattern` plugin to TinyMCE core. #TINY-8312
- Renamed the `textpattern_patterns` option to `text_patterns`. #TINY-8312
- Moved the `hr` plugin's functionality to TinyMCE core. #TINY-8313
- Moved the `print` plugin's functionality to TinyMCE core. #TINY-8314
- Moved non-UI table functionality to core. #TINY-8273
- The `DomParser` API no longer uses a custom parser internally and instead uses the native `DOMParser` API. #TINY-4627
- The `editor.getContent()` API can provide custom content by preventing and overriding `content` in the `BeforeGetContent` event. This makes it consistent with the `editor.selection.getContent()` API. #TINY-8018
- The `editor.setContent()` API can now be prevented using the `BeforeSetContent` event. This makes it consistent with the `editor.selection.setContent()` API. #TINY-8018
- Add-ons such as plugins and themes are no longer constructed using the `new` operator. #TINY-8256
- A number of APIs that were not proper classes, are no longer constructed using the `new` operator. #TINY-8322
- The Editor commands APIs will no longer fallback to executing the browsers native command functionality. #TINY-7829
- The Editor query command APIs will now return `false` or an empty string on removed editors. #TINY-7829
- The `mceAddEditor` and `mceToggleEditor` commands now take an object as their value to specify the id and editor options. #TINY-8138
- The `mceInsertTable` command can no longer open the insert table dialog. Use the `mceInsertTableDialog` command instead. #TINY-8273
- The `plugins` option now returns a `string` array instead of a space separated string. #TINY-8455
- The `media` plugin no longer treats `iframe`, `video`, `audio` or `object` elements as "special" and will validate the contents against the schema. #TINY-8382
- The `images_upload_handler` option is no longer passed a `success` or `failure` callback and instead requires a `Promise` to be returned with the upload result. #TINY-8325
- The `tinymce.settings` global property is no longer set upon initialization. #TINY-7359
- The `change` event is no longer fired on first modification. #TINY-6920
- The `GetContent` event will now always pass a `string` for the `content` property. #TINY-7996
- Changed the default tag for the strikethrough format to the `s` tag when using a html 5 schema. #TINY-8262
- The `strike` tag is automatically converted to the `s` tag when using a html 5 schema. #TINY-8262
- Aligning a table to the left or right will now use margin styling instead of float styling. #TINY-6558
- The `:` control character has been changed to `~` for the schema `valid_elements` and `extended_valid_elements` options. #TINY-6726
- The `primary` property on dialog buttons has been deprecated. Use the new `buttonType` property instead. #TINY-8304
- Changed the default statusbar element path delimiter from `»` to `›`. #TINY-8372
- Replaced the `Powered by Tiny` branding text with the Tiny logo. #TINY-8371
- The default minimum height of editor has been changed to 100px to prevent the UI disappearing while resizing. #TINY-6860
- RGB colors are no longer converted to hex values when parsing or serializing content. #TINY-8163
- Replaced the `isDisabled()` function with an `isEnabled()` function for various APIs. #TINY-8101
- Replaced the `enable()` and `disable()` functions with a `setEnabled(state)` function in various APIs. #TINY-8101
- Replaced the `disabled` property with an `enabled` property in various APIs. #TINY-8101
- Replaced the `disable(name)` and `enable(name)` functions with a `setEnabled(name, state)` function in the Dialog APIs. #TINY-8101
- Renamed the `tinymce.Env.os.isOSX` API to `tinymce.Env.os.isMacOS`. #TINY-8175
- Renamed the `tinymce.Env.browser.isChrome` API to `tinymce.Env.browser.isChromium` to better reflect its functionality. #TINY-8300
- Renamed the `getShortEndedElements` Schema API to `getVoidElements`. #TINY-8344
- Renamed the `font_formats` option to `font_family_formats`. #TINY-8328
- Renamed the `fontselect` toolbar button and `fontformats` menu item to `fontfamily`. #TINY-8328
- Renamed the `fontsize_formats` option to `font_size_formats`. #TINY-8328
- Renamed the `fontsizeselect` toolbar button and `fontsizes` menu item to `fontsize`. #TINY-8328
- Renamed the `formatselect` toolbar button and `blockformats` menu item to `blocks`. #TINY-8328
- Renamed the `styleselect` toolbar button and `formats` menu item to `styles`. #TINY-8328
- Renamed the `lineheight_formats` option to `line_height_formats`. #TINY-8328
- Renamed the `getWhiteSpaceElements()` function to `getWhitespaceElements()` in the `Schema` API. #TINY-8102
- Renamed the `mceInsertClipboardContent` command `content` property to `html` to better reflect what data is passed. #TINY-8310
- Renamed the `default_link_target` option to `link_default_target` for both `link` and `autolink` plugins. #TINY-4603
- Renamed the `rel_list` option to `link_rel_list` for the `link` plugin. #TINY-4603
- Renamed the `target_list` option to `link_target_list` for the `link` plugin. #TINY-4603
- The default value for the `link_default_protocol` option has been changed to `https` instead of `http`. #TINY-7824
- The default value for the `element_format` option has been changed to `html`. #TINY-8263
- The default value for the `schema` option has been changed to `html5`. #TINY-8261
- The default value for the `table_style_by_css` option has been changed to `true`. #TINY-8259
- The default value for the `table_use_colgroups` option has been changed to `true`. #TINY-8259

### Fixed
- The object returned from the `editor.fire()` API was incorrect if the editor had been removed. #TINY-8018
- The `editor.selection.getContent()` API did not respect the `no_events` argument. #TINY-8018
- The `editor.annotator.remove` API did not keep selection when removing the annotation. #TINY-8195
- The `GetContent` event was not fired when getting `tree` or `text` formats using the `editor.selection.getContent()` API. #TINY-8018
- The `beforeinput` and `input` events would sometimes not fire as expected when deleting content. #TINY-8168 #TINY-8329
- The `table` plugin would sometimes not correctly handle headers in the `tfoot` section. #TINY-8104
- The `silver` theme UI was incorrectly rendered before plugins had initialized. #TINY-8288
- The aria labels for the color picker dialog were not translated. #TINY-8381
- Fixed sub-menu items not read by screen readers. Patch contributed by westonkd. #TINY-8417
- Dialog labels and other text-based UI properties did not escape HTML markup. #TINY-7524
- Anchor elements would render incorrectly when using the `allow_html_in_named_anchor` option. #TINY-3799
- The `AstNode` HTML serializer did not serialize `pre` or `textarea` elements correctly when they contained newlines. #TINY-8446
- Fixed sub-menu items not read by screen readers. Patch contributed by westonkd. #TINY-8417
- The Home or End keys would move out of a editable element contained within a noneditable element. #TINY-8201
- Dialogs could not be opened in inline mode before the editor had been rendered. #TINY-8397
- Clicking on menu items could cause an unexpected console warning if the `onAction` function caused the menu to close. #TINY-8513
- Fixed various color and contrast issues for the dark skins. #TINY-8527

### Removed
- Removed support for Microsoft Internet Explorer 11. #TINY-8194 #TINY-8241
- Removed support for Microsoft Word from the opensource paste functionality. #TINY-7493
- Removed support for the `plugins` option allowing a mixture of a string array and of space separated strings. #TINY-8399
- Removed support for the deprecated `false` value for the `forced_root_block` option. #TINY-8260
- Removed the jQuery integration. #TINY-4519
- Removed the `imagetools` plugin, which is now classified as a Premium plugin. #TINY-8209
- Removed the `imagetools` dialog component. #TINY-8333
- Removed the `toc` plugin, which is now classified as a Premium plugin. #TINY-8250
- Removed the `tabfocus` plugin. #TINY-8315
- Removed the `textpattern` plugin's API as part of moving it to core. #TINY-8312
- Removed the `table` plugin's API. #TINY-8273
- Removed the callback for the `EditorUpload` API. #TINY-8325
- Removed the legacy browser detection properties from the `Env` API. #TINY-8162
- Removed the `filterNode` method from the `DomParser` API. #TINY-8249
- Removed the `SaxParser` API. #TINY-8218
- Removed the `tinymce.utils.Promise` API. #TINY-8241
- Removed the `toHex` function for the `DOMUtils` and `Styles` APIs. #TINY-8163
- Removed the `execCommand` handler function from the plugin and theme interfaces. #TINY-7829
- Removed the `editor.settings` property as it has been replaced by the new Options API. #TINY-8236
- Removed the `shortEnded` and `fixed` properties on `tinymce.html.Node` class. #TINY-8205
- Removed the `mceInsertRawHTML` command. #TINY-8214
- Removed the style field from the `image` plugin dialog advanced tab. #TINY-3422
- Removed the `paste_filter_drop` option as native drag and drop handling is no longer supported. #TINY-8511
- Removed the legacy `mobile` theme. #TINY-7832
- Removed the deprecated `$`, `Class`, `DomQuery` and `Sizzle` APIs. #TINY-4520 #TINY-8326
- Removed the deprecated `Color`, `JSON`, `JSONP` and `JSONRequest`. #TINY-8162
- Removed the deprecated `XHR` API. #TINY-8164
- Removed the deprecated `setIconStroke` Split Toolbar Button API. #TINY-8162
- Removed the deprecated `editors` property from `EditorManager`. #TINY-8162
- Removed the deprecated `execCallback` and `setMode` APIs from `Editor`. #TINY-8162
- Removed the deprecated `addComponents` and `dependencies` APIs from `AddOnManager`. #TINY-8162
- Removed the deprecated `clearInterval`, `clearTimeout`, `debounce`, `requestAnimationFrame`, `setInterval`, `setTimeout` and `throttle` APIs from `Delay`. #TINY-8162
- Removed the deprecated `Schema` options. #TINY-7821
- Removed the deprecated `file_browser_callback_types`, `force_hex_style_colors` and `images_dataimg_filter` options. #TINY-7823
- Removed the deprecated `filepicker_validator_handler`, `force_p_newlines`, `gecko_spellcheck`, `tab_focus`, `table_responsive_width` and `toolbar_drawer` options. #TINY-7820
- Removed the deprecated `media_scripts` option in the `media` plugin. #TINY-8421
- Removed the deprecated `editor_deselector`, `editor_selector`, `elements`, `mode` and `types` legacy TinyMCE init options. #TINY-7822
- Removed the deprecated `content_editable_state` and `padd_empty_with_br` options. #TINY-8400
- Removed the deprecated `autoresize_on_init` option from the `autoresize` plugin. #TINY-8400
- Removed the deprecated `fullpage`, `spellchecker`, `bbcode`, `legacyoutput`, `colorpicker`, `contextmenu` and `textcolor` plugins. #TINY-8192
- Removed the undocumented `editor.editorCommands.hasCustomCommand` API. #TINY-7829
- Removed the undocumented `mceResetDesignMode`, `mceRepaint` and `mceBeginUndoLevel` commands. #TINY-7829

### Deprecated
- The dialog button component's `primary` property has been deprecated and will be removed in the next major release. Use the new `buttonType` property instead. #TINY-8304
- The `fire()` function of `tinymce.Editor`, `tinymce.dom.EventUtils`, `tinymce.dom.DOMUtils`, `tinymce.util.Observable` and `tinymce.util.EventDispatcher` has been deprecated and will be removed in the next major release. Use the `dispatch()` function instead. #TINY-8102
- The `content` property on the `SetContent` event has been deprecated and will be removed in the next major release. #TINY-8457
- The return value of the `editor.setContent` API has been deprecated and will be removed in the next major release. #TINY-8457

## 5.10.3 - 2022-02-09

### Fixed
- Alignment would sometimes be removed on parent elements when changing alignment on certain inline nodes, such as images. #TINY-8308
- The `fullscreen` plugin would reset the scroll position when exiting fullscreen mode. #TINY-8418

## 5.10.2 - 2021-11-17

### Fixed
- Internal selectors were appearing in the style list when using the `importcss` plugin. #TINY-8238

## 5.10.1 - 2021-11-03

### Fixed
- The iframe aria help text was not read by some screen readers. #TINY-8171
- Clicking the `forecolor` or `backcolor` toolbar buttons would do nothing until selecting a color. #TINY-7836
- Crop functionality did not work in the `imagetools` plugin when the editor was rendered in a shadow root. #TINY-6387
- Fixed an exception thrown on Safari when closing the `searchreplace` plugin dialog. #TINY-8166
- The `autolink` plugin did not convert URLs to links when starting with a bracket. #TINY-8091
- The `autolink` plugin incorrectly created nested links in some cases. #TINY-8091
- Tables could have an incorrect height set on rows when rendered outside of the editor. #TINY-7699
- In certain circumstances, the table of contents plugin would incorrectly add an extra empty list item. #TINY-4636
- The insert table grid menu displayed an incorrect size when re-opening the grid. #TINY-6532
- The word count plugin was treating the zero width space character (`&#8203;`) as a word. #TINY-7484

## 5.10.0 - 2021-10-11

### Added
- Added a new `URI.isDomSafe(uri)` API to check if a URI is considered safe to be inserted into the DOM. #TINY-7998
- Added the `ESC` key code constant to the `VK` API. #TINY-7917
- Added a new `deprecation_warnings` setting for turning off deprecation console warning messages. #TINY-8049

### Improved
- The `element` argument of the `editor.selection.scrollIntoView()` API is now optional, and if it is not provided the current selection will be scrolled into view. #TINY-7291

### Changed
- The deprecated `scope` attribute is no longer added to `td` cells when converting a row to a header row. #TINY-7731
- The number of `col` elements is normalized to match the number of columns in a table after a table action. #TINY-8011

### Fixed
- Fixed a regression that caused block wrapper formats to apply and remove incorrectly when using a collapsed selection with multiple words. #TINY-8036
- Resizing table columns in some scenarios would resize the column to an incorrect position. #TINY-7731
- Inserting a table where the parent element had padding would cause the table width to be incorrect. #TINY-7991
- The resize backdrop element did not have the `data-mce-bogus="all"` attribute set to prevent it being included in output. #TINY-7854
- Resize handles appeared on top of dialogs and menus when using an inline editor. #TINY-3263
- Fixed the `autoresize` plugin incorrectly scrolling to the top of the editor content in some cases when changing content. #TINY-7291
- Fixed the `editor.selection.scrollIntoView()` type signature, as it incorrectly required an `Element` instead of `HTMLElement`. #TINY-7291
- Table cells that were both row and column headers did not retain the correct state when converting back to a regular row or column. #TINY-7709
- Clicking beside a non-editable element could cause the editor to incorrectly scroll to the top of the content. #TINY-7062
- Clicking in a table cell, with a non-editable element in an adjacent cell, incorrectly caused the non-editable element to be selected. #TINY-7736
- Split toolbar buttons incorrectly had nested `tabindex="-1"` attributes. #TINY-7879
- Fixed notifications rendering in the wrong place initially and when the page was scrolled. #TINY-7894
- Fixed an exception getting thrown when the number of `col` elements didn't match the number of columns in a table. #TINY-7041 #TINY-8011
- The table selection state could become incorrect after selecting a noneditable table cell. #TINY-8053
- As of Mozilla Firefox 91, toggling fullscreen mode with `toolbar_sticky` enabled would cause the toolbar to disappear. #TINY-7873
- Fixed URLs not cleaned correctly in some cases in the `link` and `image` plugins. #TINY-7998
- Fixed the `image` and `media` toolbar buttons incorrectly appearing to be in an inactive state in some cases. #TINY-3463
- Fixed the `editor.selection.selectorChanged` API not firing if the selector matched the current selection when registered in some cases. #TINY-3463
- Inserting content into a `contenteditable="true"` element that was contained within a `contenteditable="false"` element would move the selection to an incorrect location. #TINY-7842
- Dragging and dropping `contenteditable="false"` elements could result in the element being placed in an unexpected location. #TINY-7917
- Pressing the Escape key would not cancel a drag action that started on a `contenteditable="false"` element within the editor. #TINY-7917
- `video` and `audio` elements were unable to be played when the `media` plugin live embeds were enabled in some cases. #TINY-7674
- Pasting images would throw an exception if the clipboard `items` were not files (for example, screenshots taken from gnome-software). Patch contributed by cedric-anne. #TINY-8079

### Deprecated
- Several APIs have been deprecated. See the release notes section for information. #TINY-8023 #TINY-8063
- Several Editor settings have been deprecated. See the release notes section for information. #TINY-8086
- The Table of Contents and Image Tools plugins will be classified as Premium plugins in the next major release. #TINY-8087
- Word support in the `paste` plugin has been deprecated and will be removed in the next major release. #TINY-8087

## 5.9.2 - 2021-09-08

### Fixed
- Fixed an exception getting thrown when disabling events and setting content. #TINY-7956
- Delete operations could behave incorrectly if the selection crossed a table boundary. #TINY-7596

## 5.9.1 - 2021-08-27

### Fixed
- Published TinyMCE types failed to compile in strict mode. #TINY-7915
- The `TableModified` event sometimes didn't fire when performing certain table actions. #TINY-7916

## 5.9.0 - 2021-08-26

### Added
- Added a new `mceFocus` command that focuses the editor. Equivalent to using `editor.focus()`. #TINY-7373
- Added a new `mceTableToggleClass` command which toggles the provided class on the currently selected table. #TINY-7476
- Added a new `mceTableCellToggleClass` command which toggles the provided class on the currently selected table cells. #TINY-7476
- Added a new `tablecellvalign` toolbar button and menu item for vertical table cell alignment. #TINY-7477
- Added a new `tablecellborderwidth` toolbar button and menu item to change table cell border width. #TINY-7478
- Added a new `tablecellborderstyle` toolbar button and menu item to change table cell border style. #TINY-7478
- Added a new `tablecaption` toolbar button and menu item to toggle captions on tables. #TINY-7479
- Added a new `mceTableToggleCaption` command that toggles captions on a selected table. #TINY-7479
- Added a new `tablerowheader` toolbar button and menu item to toggle the header state of row cells. #TINY-7478
- Added a new `tablecolheader` toolbar button and menu item to toggle the header state of column cells. #TINY-7482
- Added a new `tablecellbordercolor` toolbar button and menu item to select table cell border colors, with an accompanying setting `table_border_color_map` to customize the available values. #TINY-7480
- Added a new `tablecellbackgroundcolor` toolbar button and menu item to select table cell background colors, with an accompanying setting `table_background_color_map` to customize the available values. #TINY-7480
- Added a new `language` menu item and toolbar button to add `lang` attributes to content, with an accompanying `content_langs` setting to specify the languages available. #TINY-6149
- A new `lang` format is now available that can be used with `editor.formatter`, or applied with the `Lang` editor command. #TINY-6149
- Added a new `language` icon for the `language` toolbar button. #TINY-7670
- Added a new `table-row-numbering` icon. #TINY-7327
- Added new plugin commands: `mceEmoticons` (Emoticons), `mceWordCount` (Word Count), and `mceTemplate` (Template). #TINY-7619
- Added a new `iframe_aria_text` setting to set the iframe title attribute. #TINY-1264
- Added a new DomParser `Node.children()` API to return all the children of a `Node`. #TINY-7756

### Improved
- Sticky toolbars can now be offset from the top of the page using the new `toolbar_sticky_offset` setting. #TINY-7337
- Fancy menu items now accept an `initData` property to allow custom initialization data. #TINY-7480
- Improved the load time of the `fullpage` plugin by using the existing editor schema rather than creating a new one. #TINY-6504
- Improved the performance when UI components are rendered. #TINY-7572
- The context toolbar no longer unnecessarily repositions to the top of large elements when scrolling. #TINY-7545
- The context toolbar will now move out of the way when it overlaps with the selection, such as in table cells. #TINY-7192
- The context toolbar now uses a short animation when transitioning between different locations. #TINY-7740
- `Env.browser` now uses the User-Agent Client Hints API where it is available. #TINY-7785
- Icons with a `-rtl` suffix in their name will now automatically be used when the UI is rendered in right-to-left mode. #TINY-7782
- The `formatter.match` API now accepts an optional `similar` parameter to check if the format partially matches. #TINY-7712
- The `formatter.formatChanged` API now supports providing format variables when listening for changes. #TINY-7713
- The formatter will now fire `FormatApply` and `FormatRemove` events for the relevant actions. #TINY-7713
- The `autolink` plugin link detection now permits custom protocols. #TINY-7714
- The `autolink` plugin valid link detection has been improved. #TINY-7714

### Changed
- Changed the load order so content CSS is loaded before the editor is populated with content. #TINY-7249
- Changed the `emoticons`, `wordcount`, `code`, `codesample`, and `template` plugins to open dialogs using commands. #TINY-7619
- The context toolbar will no longer show an arrow when it overlaps the content, such as in table cells. #TINY-7665
- The context toolbar will no longer overlap the statusbar for toolbars using `node` or `selection` positions. #TINY-7666

### Fixed
- The `editor.fire` API was incorrectly mutating the original `args` provided. #TINY-3254
- Unbinding an event handler did not take effect immediately while the event was firing. #TINY-7436
- Binding an event handler incorrectly took effect immediately while the event was firing. #TINY-7436
- Unbinding a native event handler inside the `remove` event caused an exception that blocked editor removal. #TINY-7730
- The `SetContent` event contained the incorrect `content` when using the `editor.selection.setContent()` API. #TINY-3254
- The editor content could be edited after calling `setProgressState(true)` in iframe mode. #TINY-7373
- Tabbing out of the editor after calling `setProgressState(true)` behaved inconsistently in iframe mode. #TINY-7373
- Flash of unstyled content while loading the editor because the content CSS was loaded after the editor content was rendered. #TINY-7249
- Partially transparent RGBA values provided in the `color_map` setting were given the wrong hex value. #TINY-7163
- HTML comments with mismatched quotes were parsed incorrectly under certain circumstances. #TINY-7589
- The editor could crash when inserting certain HTML content. #TINY-7756
- Inserting certain HTML content into the editor could result in invalid HTML once parsed. #TINY-7756
- Links in notification text did not show the correct mouse pointer. #TINY-7661
- Using the Tab key to navigate into the editor on Microsoft Internet Explorer 11 would incorrectly focus the toolbar. #TINY-3707
- The editor selection could be placed in an incorrect location when undoing or redoing changes in a document containing `contenteditable="false"` elements. #TINY-7663
- Menus and context menus were not closed when clicking into a different editor. #TINY-7399
- Context menus on Android were not displayed when more than one HTML element was selected. #TINY-7688
- Disabled nested menu items could still be opened. #TINY-7700
- The nested menu item chevron icon was not fading when the menu item was disabled. #TINY-7700
- `imagetools` buttons were incorrectly enabled for remote images without `imagetools_proxy` set. #TINY-7772
- Only table content would be deleted when partially selecting a table and content outside the table. #TINY-6044
- The table cell selection handling was incorrect in some cases when dealing with nested tables. #TINY-6298
- Removing a table row or column could result in the cursor getting placed in an invalid location. #TINY-7695
- Pressing the Tab key to navigate through table cells did not skip noneditable cells. #TINY-7705
- Clicking on a noneditable table cell did not show a visual selection like other noneditable elements. #TINY-7724
- Some table operations would incorrectly cause table row attributes and styles to be lost. #TINY-6666
- The selection was incorrectly lost when using the `mceTableCellType` and `mceTableRowType` commands. #TINY-6666
- The `mceTableRowType` was reversing the order of the rows when converting multiple header rows back to body rows. #TINY-6666
- The table dialog did not always respect the `table_style_with_css` option. #TINY-4926
- Pasting into a table with multiple cells selected could cause the content to be pasted in the wrong location. #TINY-7485
- The `TableModified` event was not fired when pasting cells into a table. #TINY-6939
- The table paste column before and after icons were not flipped in RTL mode. #TINY-7851
- Fixed table corruption when deleting a `contenteditable="false"` cell. #TINY-7891
- The `dir` attribute was being incorrectly applied to list items. #TINY-4589
- Applying selector formats would sometimes not apply the format correctly to elements in a list. #TINY-7393
- For formats that specify an attribute or style that should be removed, the formatter `match` API incorrectly returned `false`. #TINY-6149
- The type signature on the `formatter.matchNode` API had the wrong return type (was `boolean` but should have been `Formatter | undefined`). #TINY-6149
- The `formatter.formatChanged` API would ignore the `similar` parameter if another callback had already been registered for the same format. #TINY-7713
- The `formatter.formatChanged` API would sometimes not run the callback the first time the format was removed. #TINY-7713
- Base64 encoded images with spaces or line breaks in the data URI were not displayed correctly. Patch contributed by RoboBurned.

### Deprecated
- The `bbcode`, `fullpage`, `legacyoutput`, and `spellchecker` plugins have been deprecated and marked for removal in the next major release. #TINY-7260

## 5.8.2 - 2021-06-23

### Fixed
- Fixed an issue when pasting cells from tables containing `colgroup`s into tables without `colgroup`s. #TINY-6675
- Fixed an issue that could cause an invalid toolbar button state when multiple inline editors were on a single page. #TINY-6297

## 5.8.1 - 2021-05-20

### Fixed
- An unexpected exception was thrown when switching to readonly mode and adjusting the editor width. #TINY-6383
- Content could be lost when the `pagebreak_split_block` setting was enabled. #TINY-3388
- The `list-style-type: none;` style on nested list items was incorrectly removed when clearing formatting. #TINY-6264
- URLs were not always detected when pasting over a selection. Patch contributed by jwcooper. #TINY-6997
- Properties on the `OpenNotification` event were incorrectly namespaced. #TINY-7486

## 5.8.0 - 2021-05-06

### Added
- Added the `PAGE_UP` and `PAGE_DOWN` key code constants to the `VK` API. #TINY-4612
- The editor resize handle can now be controlled using the keyboard. #TINY-4823
- Added a new `fixed_toolbar_container_target` setting which renders the toolbar in the specified `HTMLElement`. Patch contributed by pvrobays.

### Improved
- The `inline_boundaries` feature now supports the `home`, `end`, `pageup`, and `pagedown` keys. #TINY-4612
- Updated the `formatter.matchFormat` API to support matching formats with variables in the `classes` property. #TINY-7227
- Added HTML5 `audio` and `video` elements to the default alignment formats. #TINY-6633
- Added support for alpha list numbering to the list properties dialog. #TINY-6891

### Changed
- Updated the `image` dialog to display the class list dropdown as full-width if the caption checkbox is not present. #TINY-6400
- Renamed the "H Align" and "V Align" input labels in the Table Cell Properties dialog to "Horizontal align" and "Vertical align" respectively. #TINY-7285

### Deprecated
- The undocumented `setIconStroke` Split Toolbar Button API has been deprecated and will be removed in a future release. #TINY-3551

### Fixed
- Fixed a bug where it wasn't possible to align nested list items. #TINY-6567
- The RGB fields in the color picker dialog were not staying in sync with the color palette and hue slider. #TINY-6952
- The color preview box in the color picker dialog was not correctly displaying the saturation and value of the chosen color. #TINY-6952
- The color picker dialog will now show an alert if it is submitted with an invalid hex color code. #TINY-2814
- Fixed a bug where the `TableModified` event was not fired when adding a table row with the Tab key. #TINY-7006
- Added missing `images_file_types` setting to the exported TypeScript types. #GH-6607
- Fixed a bug where lists pasted from Word with Roman numeral markers were not displayed correctly. Patch contributed by aautio. #GH-6620
- The `editor.insertContent` API was incorrectly handling nested `span` elements with matching styles. #TINY-6263
- The HTML5 `small` element could not be removed when clearing text formatting. #TINY-6633
- The Oxide button text transform variable was incorrectly using `capitalize` instead of `none`. Patch contributed by dakur. #GH-6341
- Fix dialog button text that was using title-style capitalization. #TINY-6816
- Table plugin could perform operations on tables containing the inline editor. #TINY-6625
- Fixed Tab key navigation inside table cells with a ranged selection. #TINY-6638
- The foreground and background toolbar button color indicator is no longer blurry. #TINY-3551
- Fixed a regression in the `tinymce.create()` API that caused issues when multiple objects were created. #TINY-7358
- Fixed the `LineHeight` command causing the `change` event to be fired inconsistently. #TINY-7048

## 5.7.1 - 2021-03-17

### Fixed
- Fixed the `help` dialog incorrectly linking to the changelog of TinyMCE 4 instead of TinyMCE 5. #TINY-7031
- Fixed a bug where error messages were displayed incorrectly in the image dialog. #TINY-7099
- Fixed an issue where URLs were not correctly filtered in some cases. #TINY-7025
- Fixed a bug where context menu items with names that contained uppercase characters were not displayed. #TINY-7072
- Fixed context menu items lacking support for the `disabled` and `shortcut` properties. #TINY-7073
- Fixed a regression where the width and height were incorrectly set when embedding content using the `media` dialog. #TINY-7074

## 5.7.0 - 2021-02-10

### Added
- Added IPv6 address support to the URI API. Patch contributed by dev7355608. #GH-4409
- Added new `structure` and `style` properties to the `TableModified` event to indicate what kinds of modifications were made. #TINY-6643
- Added `video` and `audio` live embed support for the `media` plugin. #TINY-6229
- Added the ability to resize `video` and `iframe` media elements. #TINY-6229
- Added a new `font_css` setting for adding fonts to both the editor and the parent document. #TINY-6199
- Added a new `ImageUploader` API to simplify uploading image data to the configured `images_upload_url` or `images_upload_handler`. #TINY-4601
- Added an Oxide variable to define the container background color in fullscreen mode. #TINY-6903
- Added Oxide variables for setting the toolbar background colors for inline and sticky toolbars. #TINY-6009
- Added a new `AfterProgressState` event that is fired after `editor.setProgressState` calls complete. #TINY-6686
- Added support for `table_column_resizing` when inserting or deleting columns. #TINY-6711

### Changed
- Changed table and table column copy behavior to retain an appropriate width when pasted. #TINY-6664
- Changed the `lists` plugin to apply list styles to all text blocks within a selection. #TINY-3755
- Changed the `advlist` plugin to log a console error message when the `list` plugin isn't enabled. #TINY-6585
- Changed the z-index of the `setProgressState(true)` throbber so it does not hide notifications. #TINY-6686
- Changed the type signature for `editor.selection.getRng()` incorrectly returning `null`. #TINY-6843
- Changed some `SaxParser` regular expressions to improve performance. #TINY-6823
- Changed `editor.setProgressState(true)` to close any open popups. #TINY-6686

### Fixed
- Fixed `codesample` highlighting performance issues for some languages. #TINY-6996
- Fixed an issue where cell widths were lost when merging table cells. #TINY-6901
- Fixed `col` elements incorrectly transformed to `th` elements when converting columns to header columns. #TINY-6715
- Fixed a number of table operations not working when selecting 2 table cells on Mozilla Firefox. #TINY-3897
- Fixed a memory leak by backporting an upstream Sizzle fix. #TINY-6859
- Fixed table `width` style was removed when copying. #TINY-6664
- Fixed focus lost while typing in the `charmap` or `emoticons` dialogs when the editor is rendered in a shadow root. #TINY-6904
- Fixed corruption of base64 URLs used in style attributes when parsing HTML. #TINY-6828
- Fixed the order of CSS precedence of `content_style` and `content_css` in the `preview` and `template` plugins. `content_style` now has precedence. #TINY-6529
- Fixed an issue where the image dialog tried to calculate image dimensions for an empty image URL. #TINY-6611
- Fixed an issue where `scope` attributes on table cells would not change as expected when merging or unmerging cells. #TINY-6486
- Fixed the plugin documentation links in the `help` plugin. #DOC-703
- Fixed events bound using `DOMUtils` not returning the correct result for `isDefaultPrevented` in some cases. #TINY-6834
- Fixed the "Dropped file type is not supported" notification incorrectly showing when using an inline editor. #TINY-6834
- Fixed an issue with external styles bleeding into TinyMCE. #TINY-6735
- Fixed an issue where parsing malformed comments could cause an infinite loop. #TINY-6864
- Fixed incorrect return types on `editor.selection.moveToBookmark`. #TINY-6504
- Fixed the type signature for `editor.selection.setCursorLocation()` incorrectly allowing a node with no `offset`. #TINY-6843
- Fixed incorrect behavior when editor is destroyed while loading stylesheets. #INT-2282
- Fixed figure elements incorrectly splitting from a valid parent element when editing the image within. #TINY-6592
- Fixed inserting multiple rows or columns in a table cloning from the incorrect source row or column. #TINY-6906
- Fixed an issue where new lines were not scrolled into view when pressing Shift+Enter or Shift+Return. #TINY-6964
- Fixed an issue where list elements would not be removed when outdenting using the Enter or Return key. #TINY-5974
- Fixed an issue where file extensions with uppercase characters were treated as invalid. #TINY-6940
- Fixed dialog block messages were not passed through TinyMCE's translation system. #TINY-6971

## 5.6.2 - 2020-12-08

### Fixed
- Fixed a UI rendering regression when the document body is using `display: flex`. #TINY-6783

## 5.6.1 - 2020-11-25

### Fixed
- Fixed the `mceTableRowType` and `mceTableCellType` commands were not firing the `newCell` event. #TINY-6692
- Fixed the HTML5 `s` element was not recognized when editing or clearing text formatting. #TINY-6681
- Fixed an issue where copying and pasting table columns resulted in invalid HTML when using colgroups. #TINY-6684
- Fixed an issue where the toolbar would render with the wrong width for inline editors in some situations. #TINY-6683

## 5.6.0 - 2020-11-18

### Added
- Added new `BeforeOpenNotification` and `OpenNotification` events which allow internal notifications to be captured and modified before display. #TINY-6528
- Added support for `block` and `unblock` methods on inline dialogs. #TINY-6487
- Added new `TableModified` event which is fired whenever changes are made to a table. #TINY-6629
- Added new `images_file_types` setting to determine which image file formats will be automatically processed into `img` tags on paste when using the `paste` plugin. #TINY-6306
- Added support for `images_file_types` setting in the image file uploader to determine which image file extensions are valid for upload. #TINY-6224
- Added new `format_empty_lines` setting to control if empty lines are formatted in a ranged selection. #TINY-6483
- Added template support to the `autocompleter` for customizing the autocompleter items. #TINY-6505
- Added new user interface `enable`, `disable`, and `isDisabled` methods. #TINY-6397
- Added new `closest` formatter API to get the closest matching selection format from a set of formats. #TINY-6479
- Added new `emojiimages` emoticons database that uses the twemoji CDN by default. #TINY-6021
- Added new `emoticons_database` setting to configure which emoji database to use. #TINY-6021
- Added new `name` field to the `style_formats` setting object to enable specifying a name for the format. #TINY-4239

### Changed
- Changed `readonly` mode to allow hyperlinks to be clickable. #TINY-6248

### Fixed
- Fixed the `change` event not firing after a successful image upload. #TINY-6586
- Fixed the type signature for the `entity_encoding` setting not accepting delimited lists. #TINY-6648
- Fixed layout issues when empty `tr` elements were incorrectly removed from tables. #TINY-4679
- Fixed image file extensions lost when uploading an image with an alternative extension, such as `.jfif`. #TINY-6622
- Fixed a security issue where URLs in attributes weren't correctly sanitized. #TINY-6518
- Fixed `DOMUtils.getParents` incorrectly including the shadow root in the array of elements returned. #TINY-6540
- Fixed an issue where the root document could be scrolled while an editor dialog was open inside a shadow root. #TINY-6363
- Fixed `getContent` with text format returning a new line when the editor is empty. #TINY-6281
- Fixed table column and row resizers not respecting the `data-mce-resize` attribute. #TINY-6600
- Fixed inserting a table via the `mceInsertTable` command incorrectly creating 2 undo levels. #TINY-6656
- Fixed nested tables with `colgroup` elements incorrectly always resizing the inner table. #TINY-6623
- Fixed the `visualchars` plugin causing the editor to steal focus when initialized. #TINY-6282
- Fixed `fullpage` plugin altering text content in `editor.getContent()`. #TINY-6541
- Fixed `fullscreen` plugin not working correctly with multiple editors and shadow DOM. #TINY-6280
- Fixed font size keywords such as `medium` not displaying correctly in font size menus. #TINY-6291
- Fixed an issue where some attributes in table cells were not copied over to new rows or columns. #TINY-6485
- Fixed incorrectly removing formatting on adjacent spaces when removing formatting on a ranged selection. #TINY-6268
- Fixed the `Cut` menu item not working in the latest version of Mozilla Firefox. #TINY-6615
- Fixed some incorrect types in the new TypeScript declaration file. #TINY-6413
- Fixed a regression where a fake offscreen selection element was incorrectly created for the editor root node. #TINY-6555
- Fixed an issue where menus would incorrectly collapse in small containers. #TINY-3321
- Fixed an issue where only one table column at a time could be converted to a header. #TINY-6326
- Fixed some minor memory leaks that prevented garbage collection for editor instances. #TINY-6570
- Fixed resizing a `responsive` table not working when using the column resize handles. #TINY-6601
- Fixed incorrectly calculating table `col` widths when resizing responsive tables. #TINY-6646
- Fixed an issue where spaces were not preserved in pre-blocks when getting text content. #TINY-6448
- Fixed a regression that caused the selection to be difficult to see in tables with backgrounds. #TINY-6495
- Fixed content pasted multiple times in the editor when using Microsoft Internet Explorer 11. Patch contributed by mattford. #GH-4905

## 5.5.1 - 2020-10-01

### Fixed
- Fixed pressing the down key near the end of a document incorrectly raising an exception. #TINY-6471
- Fixed incorrect Typescript types for the `Tools` API. #TINY-6475

## 5.5.0 - 2020-09-29

### Added
- Added a TypeScript declaration file to the bundle output for TinyMCE core. #TINY-3785
- Added new `table_column_resizing` setting to control how table columns are resized when using the resize bars. #TINY-6001
- Added the ability to remove images on a failed upload using the `images_upload_handler` failure callback. #TINY-6011
- Added `hasPlugin` function to the editor API to determine if a plugin exists or not. #TINY-766
- Added new `ToggleToolbarDrawer` command and query state handler to allow the toolbar drawer to be programmatically toggled and the toggle state to be checked. #TINY-6032
- Added the ability to use `colgroup` elements in tables. #TINY-6050
- Added a new setting `table_use_colgroups` for toggling whether colgroups are used in new tables. #TINY-6050
- Added the ability to delete and navigate HTML media elements without the `media` plugin. #TINY-4211
- Added `fullscreen_native` setting to the `fullscreen` plugin to enable use of the entire monitor. #TINY-6284
- Added table related oxide variables to the Style API for more granular control over table cell selection appearance. #TINY-6311
- Added new `toolbar_persist` setting to control the visibility of the inline toolbar. #TINY-4847
- Added new APIs to allow for programmatic control of the inline toolbar visibility. #TINY-4847
- Added the `origin` property to the `ObjectResized` and `ObjectResizeStart` events, to specify which handle the resize was performed on. #TINY-6242
- Added new StyleSheetLoader `unload` and `unloadAll` APIs to allow loaded stylesheets to be removed. #TINY-3926
- Added the `LineHeight` query command and action to the editor. #TINY-4843
- Added the `lineheight` toolbar and menu items, and added `lineheight` to the default format menu. #TINY-4843
- Added a new `contextmenu_avoid_overlap` setting to allow context menus to avoid overlapping matched nodes. #TINY-6036
- Added new listbox dialog UI component for rendering a dropdown that allows nested options. #TINY-2236
- Added back the ability to use nested items in the `image_class_list`, `link_class_list`, `link_list`, `table_class_list`, `table_cell_class_list`, and `table_row_class_list` settings. #TINY-2236

### Changed
- Changed how CSS manipulates table cells when selecting multiple cells to achieve a semi-transparent selection. #TINY-6311
- Changed the `target` property on fired events to use the native event target. The original target for an open shadow root can be obtained using `event.getComposedPath()`. #TINY-6128
- Changed the editor to clean-up loaded CSS stylesheets when all editors using the stylesheet have been removed. #TINY-3926
- Changed `imagetools` context menu icon for accessing the `image` dialog to use the `image` icon. #TINY-4141
- Changed the `editor.insertContent()` and `editor.selection.setContent()` APIs to retain leading and trailing whitespace. #TINY-5966
- Changed the `table` plugin `Column` menu to include the cut, copy and paste column menu items. #TINY-6374
- Changed the default table styles in the content CSS files to better support the styling options available in the `table` dialog. #TINY-6179

### Deprecated
- Deprecated the `Env.experimentalShadowDom` flag. #TINY-6128

### Fixed
- Fixed tables with no borders displaying with the default border styles in the `preview` dialog. #TINY-6179
- Fixed loss of whitespace when inserting content after a non-breaking space. #TINY-5966
- Fixed the `event.getComposedPath()` function throwing an exception for events fired from the editor. #TINY-6128
- Fixed notifications not appearing when the editor is within a ShadowRoot. #TINY-6354
- Fixed focus issues with inline dialogs when the editor is within a ShadowRoot. #TINY-6360
- Fixed the `template` plugin previews missing some content styles. #TINY-6115
- Fixed the `media` plugin not saving the alternative source url in some situations. #TINY-4113
- Fixed an issue where column resizing using the resize bars was inconsistent between fixed and relative table widths. #TINY-6001
- Fixed an issue where dragging and dropping within a table would select table cells. #TINY-5950
- Fixed up and down keyboard navigation not working for inline `contenteditable="false"` elements. #TINY-6226
- Fixed dialog not retrieving `close` icon from icon pack. #TINY-6445
- Fixed the `unlink` toolbar button not working when selecting multiple links. #TINY-4867
- Fixed the `link` dialog not showing the "Text to display" field in some valid cases. #TINY-5205
- Fixed the `DOMUtils.split()` API incorrectly removing some content. #TINY-6294
- Fixed pressing the escape key not focusing the editor when using multiple toolbars. #TINY-6230
- Fixed the `dirty` flag not being correctly set during an `AddUndo` event. #TINY-4707
- Fixed `editor.selection.setCursorLocation` incorrectly placing the cursor outside `pre` elements in some circumstances. #TINY-4058
- Fixed an exception being thrown when pressing the enter key inside pre elements while `br_in_pre` setting is false. #TINY-4058

## 5.4.2 - 2020-08-17

### Fixed
- Fixed the editor not resizing when resizing the browser window in fullscreen mode. #TINY-3511
- Fixed clicking on notifications causing inline editors to hide. #TINY-6058
- Fixed an issue where link URLs could not be deleted or edited in the link dialog in some cases. #TINY-4706
- Fixed a regression where setting the `anchor_top` or `anchor_bottom` options to `false` was not working. #TINY-6256
- Fixed the `anchor` plugin not supporting the `allow_html_in_named_anchor` option. #TINY-6236
- Fixed an exception thrown when removing inline formats that contained additional styles or classes. #TINY-6288
- Fixed an exception thrown when positioning the context toolbar on Internet Explorer 11 in some edge cases. #TINY-6271
- Fixed inline formats not removed when more than one `removeformat` format rule existed. #TINY-6216
- Fixed an issue where spaces were sometimes removed when removing formating on nearby text. #TINY-6251
- Fixed the list toolbar buttons not showing as active when a list is selected. #TINY-6286
- Fixed an issue where the UI would sometimes not be shown or hidden when calling the show or hide API methods on the editor. #TINY-6048
- Fixed the list type style not retained when copying list items. #TINY-6289
- Fixed the Paste plugin converting tabs in plain text to a single space character. A `paste_tab_spaces` option has been included for setting the number of spaces used to replace a tab character. #TINY-6237

## 5.4.1 - 2020-07-08

### Fixed
- Fixed the Search and Replace plugin incorrectly including zero-width caret characters in search results. #TINY-4599
- Fixed dragging and dropping unsupported files navigating the browser away from the editor. #TINY-6027
- Fixed undo levels not created on browser handled drop or paste events. #TINY-6027
- Fixed content in an iframe element parsing as DOM elements instead of text content. #TINY-5943
- Fixed Oxide checklist styles not showing when printing. #TINY-5139
- Fixed bug with `scope` attribute not being added to the cells of header rows. #TINY-6206

## 5.4.0 - 2020-06-30

### Added
- Added keyboard navigation support to menus and toolbars when the editor is in a ShadowRoot. #TINY-6152
- Added the ability for menus to be clicked when the editor is in an open shadow root. #TINY-6091
- Added the `Editor.ui.styleSheetLoader` API for loading stylesheets within the Document or ShadowRoot containing the editor UI. #TINY-6089
- Added the `StyleSheetLoader` module to the public API. #TINY-6100
- Added Oxide variables for styling the `select` element and headings in dialog content. #TINY-6070
- Added icons for `table` column and row cut, copy, and paste toolbar buttons. #TINY-6062
- Added all `table` menu items to the UI registry, so they can be used by name in other menus. #TINY-4866
- Added new `mceTableApplyCellStyle` command to the `table` plugin. #TINY-6004
- Added new `table` cut, copy, and paste column editor commands and menu items. #TINY-6006
- Added font related Oxide variables for secondary buttons, allowing for custom styling. #TINY-6061
- Added new `table_header_type` setting to control how table header rows are structured. #TINY-6007
- Added new `table_sizing_mode` setting to replace the `table_responsive_width` setting, which has now been deprecated. #TINY-6051
- Added new `mceTableSizingMode` command for changing the sizing mode of a table. #TINY-6000
- Added new `mceTableRowType`, `mceTableColType`, and `mceTableCellType` commands and value queries. #TINY-6150

### Changed
- Changed `advlist` toolbar buttons to only show a dropdown list if there is more than one option. #TINY-3194
- Changed `mceInsertTable` command and `insertTable` API method to take optional header rows and columns arguments. #TINY-6012
- Changed stylesheet loading, so that UI skin stylesheets can load in a ShadowRoot if required. #TINY-6089
- Changed the DOM location of menus so that they display correctly when the editor is in a ShadowRoot. #TINY-6093
- Changed the table plugin to correctly detect all valid header row structures. #TINY-6007

### Fixed
- Fixed tables with no defined width being converted to a `fixed` width table when modifying the table. #TINY-6051
- Fixed the `autosave` `isEmpty` API incorrectly detecting non-empty content as empty. #TINY-5953
- Fixed table `Paste row after` and `Paste row before` menu items not disabled when nothing was available to paste. #TINY-6006
- Fixed a selection performance issue with large tables on Microsoft Internet Explorer and Edge. #TINY-6057
- Fixed filters for screening commands from the undo stack to be case-insensitive. #TINY-5946
- Fixed `fullscreen` plugin now removes all classes when the editor is closed. #TINY-4048
- Fixed handling of mixed-case icon identifiers (names) for UI elements. #TINY-3854
- Fixed leading and trailing spaces lost when using `editor.selection.getContent({ format: 'text' })`. #TINY-5986
- Fixed an issue where changing the URL with the quicklink toolbar caused unexpected undo behavior. #TINY-5952
- Fixed an issue where removing formatting within a table cell would cause Internet Explorer 11 to scroll to the end of the table. #TINY-6049
- Fixed an issue where the `allow_html_data_urls` setting was not correctly applied. #TINY-5951
- Fixed the `autolink` feature so that it no longer treats a string with multiple "@" characters as an email address. #TINY-4773
- Fixed an issue where removing the editor would leave unexpected attributes on the target element. #TINY-4001
- Fixed the `link` plugin now suggest `mailto:` when the text contains an '@' and no slashes (`/`). #TINY-5941
- Fixed the `valid_children` check of custom elements now allows a wider range of characters in names. #TINY-5971

## 5.3.2 - 2020-06-10

### Fixed
- Fixed a regression introduced in 5.3.0, where `images_dataimg_filter` was no-longer called. #TINY-6086

## 5.3.1 - 2020-05-27

### Fixed
- Fixed the image upload error alert also incorrectly closing the image dialog. #TINY-6020
- Fixed editor content scrolling incorrectly on focus in Firefox by reverting default content CSS html and body heights added in 5.3.0. #TINY-6019

## 5.3.0 - 2020-05-21

### Added
- Added html and body height styles to the default oxide content CSS. #TINY-5978
- Added `uploadUri` and `blobInfo` to the data returned by `editor.uploadImages()`. #TINY-4579
- Added a new function to the `BlobCache` API to lookup a blob based on the base64 data and mime type. #TINY-5988
- Added the ability to search and replace within a selection. #TINY-4549
- Added the ability to set the list start position for ordered lists and added new `lists` context menu item. #TINY-3915
- Added `icon` as an optional config option to the toggle menu item API. #TINY-3345
- Added `auto` mode for `toolbar_location` which positions the toolbar and menu bar at the bottom if there is no space at the top. #TINY-3161

### Changed
- Changed the default `toolbar_location` to `auto`. #TINY-3161
- Changed toggle menu items and choice menu items to have a dedicated icon with the checkmark displayed on the far right side of the menu item. #TINY-3345
- Changed the `link`, `image`, and `paste` plugins to use Promises to reduce the bundle size. #TINY-4710
- Changed the default icons to be lazy loaded during initialization. #TINY-4729
- Changed the parsing of content so base64 encoded urls are converted to blob urls. #TINY-4727
- Changed context toolbars so they concatenate when more than one is suitable for the current selection. #TINY-4495
- Changed inline style element formats (strong, b, em, i, u, strike) to convert to a span on format removal if a `style` or `class` attribute is present. #TINY-4741

### Fixed
- Fixed the `selection.setContent()` API not running parser filters. #TINY-4002
- Fixed formats incorrectly applied or removed when table cells were selected. #TINY-4709
- Fixed the `quickimage` button not restricting the file types to images. #TINY-4715
- Fixed search and replace ignoring text in nested contenteditable elements. #TINY-5967
- Fixed resize handlers displaying in the wrong location sometimes for remote images. #TINY-4732
- Fixed table picker breaking in Firefox on low zoom levels. #TINY-4728
- Fixed issue with loading or pasting contents with large base64 encoded images on Safari. #TINY-4715
- Fixed supplementary special characters being truncated when inserted into the editor. Patch contributed by mlitwin. #TINY-4791
- Fixed toolbar buttons not set to disabled when the editor is in readonly mode. #TINY-4592
- Fixed the editor selection incorrectly changing when removing caret format containers. #TINY-3438
- Fixed bug where title, width, and height would be set to empty string values when updating an image and removing those attributes using the image dialog. #TINY-4786
- Fixed `ObjectResized` event firing when an object wasn't resized. #TINY-4161
- Fixed `ObjectResized` and `ObjectResizeStart` events incorrectly fired when adding or removing table rows and columns. #TINY-4829
- Fixed the placeholder not hiding when pasting content into the editor. #TINY-4828
- Fixed an issue where the editor would fail to load if local storage was disabled. #TINY-5935
- Fixed an issue where an uploaded image would reuse a cached image with a different mime type. #TINY-5988
- Fixed bug where toolbars and dialogs would not show if the body element was replaced (e.g. with Turbolinks). Patch contributed by spohlenz. #GH-5653
- Fixed an issue where multiple formats would be removed when removing a single format at the end of lines or on empty lines. #TINY-1170
- Fixed zero-width spaces incorrectly included in the `wordcount` plugin character count. #TINY-5991
- Fixed a regression introduced in 5.2.0 whereby the desktop `toolbar_mode` setting would incorrectly override the mobile default setting. #TINY-5998
- Fixed an issue where deleting all content in a single cell table would delete the entire table. #TINY-1044

## 5.2.2 - 2020-04-23

### Fixed
- Fixed an issue where anchors could not be inserted on empty lines. #TINY-2788
- Fixed text decorations (underline, strikethrough) not consistently inheriting the text color. #TINY-4757
- Fixed `format` menu alignment buttons inconsistently applying to images. #TINY-4057
- Fixed the floating toolbar drawer height collapsing when the editor is rendered in modal dialogs or floating containers. #TINY-4837
- Fixed `media` embed content not processing safely in some cases. #TINY-4857

## 5.2.1 - 2020-03-25

### Fixed
- Fixed the "is decorative" checkbox in the image dialog clearing after certain dialog events. #FOAM-11
- Fixed possible uncaught exception when a `style` attribute is removed using a content filter on `setContent`. #TINY-4742
- Fixed the table selection not functioning correctly in Microsoft Edge 44 or higher. #TINY-3862
- Fixed the table resize handles not functioning correctly in Microsoft Edge 44 or higher. #TINY-4160
- Fixed the floating toolbar drawer disconnecting from the toolbar when adding content in inline mode. #TINY-4725 #TINY-4765
- Fixed `readonly` mode not returning the appropriate boolean value. #TINY-3948
- Fixed the `forced_root_block_attrs` setting not applying attributes to new blocks consistently. #TINY-4564
- Fixed the editor incorrectly stealing focus during initialization in Microsoft Internet Explorer. #TINY-4697
- Fixed dialogs stealing focus when opening an alert or confirm dialog using an `onAction` callback. #TINY-4014
- Fixed inline dialogs incorrectly closing when clicking on an opened alert or confirm dialog. #TINY-4012
- Fixed the context toolbar overlapping the menu bar and toolbar. #TINY-4586
- Fixed notification and inline dialog positioning issues when using `toolbar_location: 'bottom'`. #TINY-4586
- Fixed the `colorinput` popup appearing offscreen on mobile devices. #TINY-4711
- Fixed special characters not being found when searching by "whole words only". #TINY-4522
- Fixed an issue where dragging images could cause them to be duplicated. #TINY-4195
- Fixed context toolbars activating without the editor having focus. #TINY-4754
- Fixed an issue where removing the background color of text did not always work. #TINY-4770
- Fixed an issue where new rows and columns in a table did not retain the style of the previous row or column. #TINY-4788

## 5.2.0 - 2020-02-13

### Added
- Added the ability to apply formats to spaces. #TINY-4200
- Added new `toolbar_location` setting to allow for positioning the menu and toolbar at the bottom of the editor. #TINY-4210
- Added new `toolbar_groups` setting to allow a custom floating toolbar group to be added to the toolbar when using `floating` toolbar mode. #TINY-4229
- Added new `link_default_protocol` setting to `link` and `autolink` plugin to allow a protocol to be used by default. #TINY-3328
- Added new `placeholder` setting to allow a placeholder to be shown when the editor is empty. #TINY-3917
- Added new `tinymce.dom.TextSeeker` API to allow searching text across different DOM nodes. #TINY-4200
- Added a drop shadow below the toolbar while in sticky mode and introduced Oxide variables to customize it when creating a custom skin. #TINY-4343
- Added `quickbars_image_toolbar` setting to allow for the image quickbar to be turned off. #TINY-4398
- Added iframe and img `loading` attribute to the default schema. Patch contributed by ataylor32. #GH-5112
- Added new `getNodeFilters`/`getAttributeFilters` functions to the `editor.serializer` instance. #TINY-4344
- Added new `a11y_advanced_options` setting to allow additional accessibility options to be added. #FOAM-11
- Added new accessibility options and behaviours to the image dialog using `a11y_advanced_options`. #FOAM-11
- Added the ability to use the window `PrismJS` instance for the `codesample` plugin instead of the bundled version to allow for styling custom languages. #TINY-4504
- Added error message events that fire when a resource loading error occurs. #TINY-4509

### Changed
- Changed the default schema to disallow `onchange` for select elements. #TINY-4614
- Changed default `toolbar_mode` value from false to `wrap`. The value false has been deprecated. #TINY-4617
- Changed `toolbar_drawer` setting to `toolbar_mode`. `toolbar_drawer` has been deprecated. #TINY-4416
- Changed iframe mode to set selection on content init if selection doesn't exist. #TINY-4139
- Changed table related icons to align them with the visual style of the other icons. #TINY-4341
- Changed and improved the visual appearance of the color input field. #TINY-2917
- Changed fake caret container to use `forced_root_block` when possible. #TINY-4190
- Changed the `requireLangPack` API to wait until the plugin has been loaded before loading the language pack. #TINY-3716
- Changed the formatter so `style_formats` are registered before the initial content is loaded into the editor. #TINY-4238
- Changed media plugin to use https protocol for media urls by default. #TINY-4577
- Changed the parser to treat CDATA nodes as bogus HTML comments to match the HTML parsing spec. A new `preserve_cdata` setting has been added to preserve CDATA nodes if required. #TINY-4625

### Fixed
- Fixed incorrect parsing of malformed/bogus HTML comments. #TINY-4625
- Fixed `quickbars` selection toolbar appearing on non-editable elements. #TINY-4359
- Fixed bug with alignment toolbar buttons sometimes not changing state correctly. #TINY-4139
- Fixed the `codesample` toolbar button not toggling when selecting code samples other than HTML. #TINY-4504
- Fixed content incorrectly scrolling to the top or bottom when pressing enter if when the content was already in view. #TINY-4162
- Fixed `scrollIntoView` potentially hiding elements behind the toolbar. #TINY-4162
- Fixed editor not respecting the `resize_img_proportional` setting due to legacy code. #TINY-4236
- Fixed flickering floating toolbar drawer in inline mode. #TINY-4210
- Fixed an issue where the template plugin dialog would be indefinitely blocked on a failed template load. #TINY-2766
- Fixed the `mscontrolselect` event not being unbound on IE/Edge. #TINY-4196
- Fixed Confirm dialog footer buttons so only the "Yes" button is highlighted. #TINY-4310
- Fixed `file_picker_callback` functionality for Image, Link and Media plugins. #TINY-4163
- Fixed issue where floating toolbar drawer sometimes would break if the editor is resized while the drawer is open. #TINY-4439
- Fixed incorrect `external_plugins` loading error message. #TINY-4503
- Fixed resize handler was not hidden for ARIA purposes. Patch contributed by Parent5446. #GH-5195
- Fixed an issue where content could be lost if a misspelled word was selected and spellchecking was disabled. #TINY-3899
- Fixed validation errors in the CSS where certain properties had the wrong default value. #TINY-4491
- Fixed an issue where forced root block attributes were not applied when removing a list. #TINY-4272
- Fixed an issue where the element path isn't being cleared when there are no parents. #TINY-4412
- Fixed an issue where width and height in svg icons containing `rect` elements were overridden by the CSS reset. #TINY-4408
- Fixed an issue where uploading images with `images_reuse_filename` enabled and that included a query parameter would generate an invalid URL. #TINY-4638
- Fixed the `closeButton` property not working when opening notifications. #TINY-4674
- Fixed keyboard flicker when opening a context menu on mobile. #TINY-4540
- Fixed issue where plus icon svg contained strokes. #TINY-4681

## 5.1.6 - 2020-01-28

### Fixed
- Fixed `readonly` mode not blocking all clicked links. #TINY-4572
- Fixed legacy font sizes being calculated inconsistently for the `FontSize` query command value. #TINY-4555
- Fixed changing a tables row from `Header` to `Body` incorrectly moving the row to the bottom of the table. #TINY-4593
- Fixed the context menu not showing in certain cases with hybrid devices. #TINY-4569
- Fixed the context menu opening in the wrong location when the target is the editor body. #TINY-4568
- Fixed the `image` plugin not respecting the `automatic_uploads` setting when uploading local images. #TINY-4287
- Fixed security issue related to parsing HTML comments and CDATA. #TINY-4544

## 5.1.5 - 2019-12-19

### Fixed
- Fixed the UI not working with hybrid devices that accept both touch and mouse events. #TNY-4521
- Fixed the `charmap` dialog initially focusing the first tab of the dialog instead of the search input field. #TINY-4342
- Fixed an exception being raised when inserting content if the caret was directly before or after a `contenteditable="false"` element. #TINY-4528
- Fixed a bug with pasting image URLs when paste as text is enabled. #TINY-4523

## 5.1.4 - 2019-12-11

### Fixed
- Fixed dialog contents disappearing when clicking a checkbox for right-to-left languages. #TINY-4518
- Fixed the `legacyoutput` plugin registering legacy formats after editor initialization, causing legacy content to be stripped on the initial load. #TINY-4447
- Fixed search and replace not cycling through results when searching using special characters. #TINY-4506
- Fixed the `visualchars` plugin converting HTML-like text to DOM elements in certain cases. #TINY-4507
- Fixed an issue with the `paste` plugin not sanitizing content in some cases. #TINY-4510
- Fixed HTML comments incorrectly being parsed in certain cases. #TINY-4511

## 5.1.3 - 2019-12-04

### Fixed
- Fixed sticky toolbar not undocking when fullscreen mode is activated. #TINY-4390
- Fixed the "Current Window" target not applying when updating links using the link dialog. #TINY-4063
- Fixed disabled menu items not highlighting when focused. #TINY-4339
- Fixed touch events passing through dialog collection items to the content underneath on Android devices. #TINY-4431
- Fixed keyboard navigation of the Help dialog's Keyboard Navigation tab. #TINY-4391
- Fixed search and replace dialog disappearing when finding offscreen matches on iOS devices. #TINY-4350
- Fixed performance issues where sticky toolbar was jumping while scrolling on slower browsers. #TINY-4475

## 5.1.2 - 2019-11-19

### Fixed
- Fixed desktop touch devices using `mobile` configuration overrides. #TINY-4345
- Fixed unable to disable the new scrolling toolbar feature. #TINY-4345
- Fixed touch events passing through any pop-up items to the content underneath on Android devices. #TINY-4367
- Fixed the table selector handles throwing JavaScript exceptions for non-table selections. #TINY-4338
- Fixed `cut` operations not removing selected content on Android devices when the `paste` plugin is enabled. #TINY-4362
- Fixed inline toolbar not constrained to the window width by default. #TINY-4314
- Fixed context toolbar split button chevrons pointing right when they should be pointing down. #TINY-4257
- Fixed unable to access the dialog footer in tabbed dialogs on small screens. #TINY-4360
- Fixed mobile table selectors were hard to select with touch by increasing the size. #TINY-4366
- Fixed mobile table selectors moving when moving outside the editor. #TINY-4366
- Fixed inline toolbars collapsing when using sliding toolbars. #TINY-4389
- Fixed block textpatterns not treating NBSPs as spaces. #TINY-4378
- Fixed backspace not merging blocks when the last element in the preceding block was a `contenteditable="false"` element. #TINY-4235
- Fixed toolbar buttons that only contain text labels overlapping on mobile devices. #TINY-4395
- Fixed quickbars quickimage picker not working on mobile. #TINY-4377
- Fixed fullscreen not resizing in an iOS WKWebView component. #TINY-4413

## 5.1.1 - 2019-10-28

### Fixed
- Fixed font formats containing spaces being wrapped in `&quot;` entities instead of single quotes. #TINY-4275
- Fixed alert and confirm dialogs losing focus when clicked. #TINY-4248
- Fixed clicking outside a modal dialog focusing on the document body. #TINY-4249
- Fixed the context toolbar not hiding when scrolled out of view. #TINY-4265

## 5.1.0 - 2019-10-17

### Added
- Added touch selector handles for table selections on touch devices. #TINY-4097
- Added border width field to Table Cell dialog. #TINY-4028
- Added touch event listener to media plugin to make embeds playable. #TINY-4093
- Added oxide styling options to notifications and tweaked the default variables. #TINY-4153
- Added additional padding to split button chevrons on touch devices, to make them easier to interact with. #TINY-4223
- Added new platform detection functions to `Env` and deprecated older detection properties. #TINY-4184
- Added `inputMode` config field to specify inputmode attribute of `input` dialog components. #TINY-4062
- Added new `inputMode` property to relevant plugins/dialogs. #TINY-4102
- Added new `toolbar_sticky` setting to allow the iframe menubar/toolbar to stick to the top of the window when scrolling. #TINY-3982

### Changed
- Changed default setting for `toolbar_drawer` to `floating`. #TINY-3634
- Changed mobile phones to use the `silver` theme by default. #TINY-3634
- Changed some editor settings to default to `false` on touch devices:
  - `menubar`(phones only). #TINY-4077
  - `table_grid`. #TINY-4075
  - `resize`. #TINY-4157
  - `object_resizing`. #TINY-4157
- Changed toolbars and context toolbars to sidescroll on mobile. #TINY-3894 #TINY-4107
- Changed context menus to render as horizontal menus on touch devices. #TINY-4107
- Changed the editor to use the `VisualViewport` API of the browser where possible. #TINY-4078
- Changed visualblocks toolbar button icon and renamed `paragraph` icon to `visualchars`. #TINY-4074
- Changed Oxide default for `@toolbar-button-chevron-color` to follow toolbar button icon color. #TINY-4153
- Changed the `urlinput` dialog component to use the `url` type attribute. #TINY-4102

### Fixed
- Fixed Safari desktop visual viewport fires resize on fullscreen breaking the restore function. #TINY-3976
- Fixed scroll issues on mobile devices. #TINY-3976
- Fixed context toolbar unable to refresh position on iOS12. #TINY-4107
- Fixed ctrl+left click not opening links on readonly mode and the preview dialog. #TINY-4138
- Fixed Slider UI component not firing `onChange` event on touch devices. #TINY-4092
- Fixed notifications overlapping instead of stacking. #TINY-3478
- Fixed inline dialogs positioning incorrectly when the page is scrolled. #TINY-4018
- Fixed inline dialogs and menus not repositioning when resizing. #TINY-3227
- Fixed inline toolbar incorrectly stretching to the full width when a width value was provided. #TINY-4066
- Fixed menu chevrons color to follow the menu text color. #TINY-4153
- Fixed table menu selection grid from staying black when using dark skins, now follows border color. #TINY-4153
- Fixed Oxide using the wrong text color variable for menubar button focused state. #TINY-4146
- Fixed the autoresize plugin not keeping the selection in view when resizing. #TINY-4094
- Fixed textpattern plugin throwing exceptions when using `forced_root_block: false`. #TINY-4172
- Fixed missing CSS fill styles for toolbar button icon active state. #TINY-4147
- Fixed an issue where the editor selection could end up inside a short ended element (such as `br`). #TINY-3999
- Fixed browser selection being lost in inline mode when opening split dropdowns. #TINY-4197
- Fixed backspace throwing an exception when using `forced_root_block: false`. #TINY-4099
- Fixed floating toolbar drawer expanding outside the bounds of the editor. #TINY-3941
- Fixed the autocompleter not activating immediately after a `br` or `contenteditable=false` element. #TINY-4194
- Fixed an issue where the autocompleter would incorrectly close on IE 11 in certain edge cases. #TINY-4205

## 5.0.16 - 2019-09-24

### Added
- Added new `referrer_policy` setting to add the `referrerpolicy` attribute when loading scripts or stylesheets. #TINY-3978
- Added a slight background color to dialog tab links when focused to aid keyboard navigation. #TINY-3877

### Fixed
- Fixed media poster value not updating on change. #TINY-4013
- Fixed openlink was not registered as a toolbar button. #TINY-4024
- Fixed failing to initialize if a script tag was used inside a SVG. #TINY-4087
- Fixed double top border showing on toolbar without menubar when toolbar_drawer is enabled. #TINY-4118
- Fixed unable to drag inline dialogs to the bottom of the screen when scrolled. #TINY-4154
- Fixed notifications appearing on top of the toolbar when scrolled in inline mode. #TINY-4159
- Fixed notifications displaying incorrectly on IE 11. #TINY-4169

## 5.0.15 - 2019-09-02

### Added
- Added a dark `content_css` skin to go with the dark UI skin. #TINY-3743

### Changed
- Changed the enabled state on toolbar buttons so they don't get the hover effect. #TINY-3974

### Fixed
- Fixed missing CSS active state on toolbar buttons. #TINY-3966
- Fixed `onChange` callback not firing for the colorinput dialog component. #TINY-3968
- Fixed context toolbars not showing in fullscreen mode. #TINY-4023

## 5.0.14 - 2019-08-19

### Added
- Added an API to reload the autocompleter menu with additional fetch metadata #MENTIONS-17

### Fixed
- Fixed missing toolbar button border styling options. #TINY-3965
- Fixed image upload progress notification closing before the upload is complete. #TINY-3963
- Fixed inline dialogs not closing on escape when no dialog component is in focus. #TINY-3936
- Fixed plugins not being filtered when defaulting to mobile on phones. #TINY-3537
- Fixed toolbar more drawer showing the content behind it when transitioning between opened and closed states. #TINY-3878
- Fixed focus not returning to the dialog after pressing the "Replace all" button in the search and replace dialog. #TINY-3961

### Removed
- Removed Oxide variable `@menubar-select-disabled-border-color` and replaced it with `@menubar-select-disabled-border`. #TINY-3965

## 5.0.13 - 2019-08-06

### Changed
- Changed modal dialogs to prevent dragging by default and added new `draggable_modal` setting to restore dragging. #TINY-3873
- Changed the nonbreaking plugin to insert nbsp characters wrapped in spans to aid in filtering. This can be disabled using the `nonbreaking_wrap` setting. #TINY-3647
- Changed backspace behaviour in lists to outdent nested list items when the cursor is at the start of the list item. #TINY-3651

### Fixed
- Fixed sidebar growing beyond editor bounds in IE 11. #TINY-3937
- Fixed issue with being unable to keyboard navigate disabled toolbar buttons. #TINY-3350
- Fixed issues with backspace and delete in nested contenteditable true and false elements. #TINY-3868
- Fixed issue with losing keyboard navigation in dialogs due to disabled buttons. #TINY-3914
- Fixed `MouseEvent.mozPressure is deprecated` warning in Firefox. #TINY-3919
- Fixed `default_link_target` not being respected when `target_list` is disabled. #TINY-3757
- Fixed mobile plugin filter to only apply to the mobile theme, rather than all mobile platforms. #TINY-3405
- Fixed focus switching to another editor during mode changes. #TINY-3852
- Fixed an exception being thrown when clicking on an uninitialized inline editor. #TINY-3925
- Fixed unable to keyboard navigate to dialog menu buttons. #TINY-3933
- Fixed dialogs being able to be dragged outside the window viewport. #TINY-3787
- Fixed inline dialogs appearing above modal dialogs. #TINY-3932

## 5.0.12 - 2019-07-18

### Added
- Added ability to utilize UI dialog panels inside other panels. #TINY-3305
- Added help dialog tab explaining keyboard navigation of the editor. #TINY-3603

### Changed
- Changed the "Find and Replace" design to an inline dialog. #TINY-3054

### Fixed
- Fixed issue where autolink spacebar event was not being fired on Edge. #TINY-3891
- Fixed table selection missing the background color. #TINY-3892
- Fixed removing shortcuts not working for function keys. #TINY-3871
- Fixed non-descriptive UI component type names. #TINY-3349
- Fixed UI registry components rendering as the wrong type when manually specifying a different type. #TINY-3385
- Fixed an issue where dialog checkbox, input, selectbox, textarea and urlinput components couldn't be disabled. #TINY-3708
- Fixed the context toolbar not using viable screen space in inline/distraction free mode. #TINY-3717
- Fixed the context toolbar overlapping the toolbar in various conditions. #TINY-3205
- Fixed IE11 edge case where items were being inserted into the wrong location. #TINY-3884

## 5.0.11 - 2019-07-04

### Fixed
- Fixed packaging errors caused by a rollup treeshaking bug (https://github.com/rollup/rollup/issues/2970). #TINY-3866
- Fixed the customeditor component not able to get data from the dialog api. #TINY-3866
- Fixed collection component tooltips not being translated. #TINY-3855

## 5.0.10 - 2019-07-02

### Added
- Added support for all HTML color formats in `color_map` setting. #TINY-3837

### Changed
- Changed backspace key handling to outdent content in appropriate circumstances. #TINY-3685
- Changed default palette for forecolor and backcolor to include some lighter colors suitable for highlights. #TINY-2865
- Changed the search and replace plugin to cycle through results. #TINY-3800

### Fixed
- Fixed inconsistent types causing some properties to be unable to be used in dialog components. #TINY-3778
- Fixed an issue in the Oxide skin where dialog content like outlines and shadows were clipped because of overflow hidden. #TINY-3566
- Fixed the search and replace plugin not resetting state when changing the search query. #TINY-3800
- Fixed backspace in lists not creating an undo level. #TINY-3814
- Fixed the editor to cancel loading in quirks mode where the UI is not supported. #TINY-3391
- Fixed applying fonts not working when the name contained spaces and numbers. #TINY-3801
- Fixed so that initial content is retained when initializing on list items. #TINY-3796
- Fixed inefficient font name and font size current value lookup during rendering. #TINY-3813
- Fixed mobile font copied into the wrong folder for the oxide-dark skin. #TINY-3816
- Fixed an issue where resizing the width of tables would produce inaccurate results. #TINY-3827
- Fixed a memory leak in the Silver theme. #TINY-3797
- Fixed alert and confirm dialogs using incorrect markup causing inconsistent padding. #TINY-3835
- Fixed an issue in the Table plugin with `table_responsive_width` not enforcing units when resizing. #TINY-3790
- Fixed leading, trailing and sequential spaces being lost when pasting plain text. #TINY-3726
- Fixed exception being thrown when creating relative URIs. #TINY-3851
- Fixed focus is no longer set to the editor content during mode changes unless the editor already had focus. #TINY-3852

## 5.0.9 - 2019-06-26

### Fixed
- Fixed print plugin not working in Firefox. #TINY-3834

## 5.0.8 - 2019-06-18

### Added
- Added back support for multiple toolbars. #TINY-2195
- Added support for .m4a files to the media plugin. #TINY-3750
- Added new base_url and suffix editor init options. #TINY-3681

### Fixed
- Fixed incorrect padding for select boxes with visible values. #TINY-3780
- Fixed selection incorrectly changing when programmatically setting selection on contenteditable false elements. #TINY-3766
- Fixed sidebar background being transparent. #TINY-3727
- Fixed the build to remove duplicate iife wrappers. #TINY-3689
- Fixed bogus autocompleter span appearing in content when the autocompleter menu is shown. #TINY-3752
- Fixed toolbar font size select not working with legacyoutput plugin. #TINY-2921
- Fixed the legacyoutput plugin incorrectly aligning images. #TINY-3660
- Fixed remove color not working when using the legacyoutput plugin. #TINY-3756
- Fixed the font size menu applying incorrect sizes when using the legacyoutput plugin. #TINY-3773
- Fixed scrollIntoView not working when the parent window was out of view. #TINY-3663
- Fixed the print plugin printing from the wrong window in IE11. #TINY-3762
- Fixed content CSS loaded over CORS not loading in the preview plugin with content_css_cors enabled. #TINY-3769
- Fixed the link plugin missing the default "None" option for link list. #TINY-3738
- Fixed small dot visible with menubar and toolbar disabled in inline mode. #TINY-3623
- Fixed space key properly inserts a nbsp before/after block elements. #TINY-3745
- Fixed native context menu not showing with images in IE11. #TINY-3392
- Fixed inconsistent browser context menu image selection. #TINY-3789

## 5.0.7 - 2019-06-05

### Added
- Added new toolbar button and menu item for inserting tables via dialog. #TINY-3636
- Added new API for adding/removing/changing tabs in the Help dialog. #TINY-3535
- Added highlighting of matched text in autocompleter items. #TINY-3687
- Added the ability for autocompleters to work with matches that include spaces. #TINY-3704
- Added new `imagetools_fetch_image` callback to allow custom implementations for cors loading of images. #TINY-3658
- Added `'http'` and `https` options to `link_assume_external_targets` to prepend `http://` or `https://` prefixes when URL does not contain a protocol prefix. Patch contributed by francoisfreitag. #GH-4335

### Changed
- Changed annotations navigation to work the same as inline boundaries. #TINY-3396
- Changed tabpanel API by adding a `name` field and changing relevant methods to use it. #TINY-3535

### Fixed
- Fixed text color not updating all color buttons when choosing a color. #TINY-3602
- Fixed the autocompleter not working with fragmented text. #TINY-3459
- Fixed the autosave plugin no longer overwrites window.onbeforeunload. #TINY-3688
- Fixed infinite loop in the paste plugin when IE11 takes a long time to process paste events. Patch contributed by lRawd. #GH-4987
- Fixed image handle locations when using `fixed_toolbar_container`. Patch contributed by t00. #GH-4966
- Fixed the autoresize plugin not firing `ResizeEditor` events. #TINY-3587
- Fixed editor in fullscreen mode not extending to the bottom of the screen. #TINY-3701
- Fixed list removal when pressing backspace after the start of the list item. #TINY-3697
- Fixed autocomplete not triggering from compositionend events. #TINY-3711
- Fixed `file_picker_callback` could not set the caption field on the insert image dialog. #TINY-3172
- Fixed the autocompleter menu showing up after a selection had been made. #TINY-3718
- Fixed an exception being thrown when a file or number input has focus during initialization. Patch contributed by t00. #GH-2194

## 5.0.6 - 2019-05-22

### Added
- Added `icons_url` editor settings to enable icon packs to be loaded from a custom url. #TINY-3585
- Added `image_uploadtab` editor setting to control the visibility of the upload tab in the image dialog. #TINY-3606
- Added new api endpoints to the wordcount plugin and improved character count logic. #TINY-3578

### Changed
- Changed plugin, language and icon loading errors to log in the console instead of a notification. #TINY-3585

### Fixed
- Fixed the textpattern plugin not working with fragmented text. #TINY-3089
- Fixed various toolbar drawer accessibility issues and added an animation. #TINY-3554
- Fixed issues with selection and ui components when toggling readonly mode. #TINY-3592
- Fixed so readonly mode works with inline editors. #TINY-3592
- Fixed docked inline toolbar positioning when scrolled. #TINY-3621
- Fixed initial value not being set on bespoke select in quickbars and toolbar drawer. #TINY-3591
- Fixed so that nbsp entities aren't trimmed in white-space: pre-line elements. #TINY-3642
- Fixed `mceInsertLink` command inserting spaces instead of url encoded characters. #GH-4990
- Fixed text content floating on top of dialogs in IE11. #TINY-3640

## 5.0.5 - 2019-05-09

### Added
- Added menu items to match the forecolor/backcolor toolbar buttons. #TINY-2878
- Added default directionality based on the configured language. #TINY-2621
- Added styles, icons and tests for rtl mode. #TINY-2621

### Fixed
- Fixed autoresize not working with floating elements or when media elements finished loading. #TINY-3545
- Fixed incorrect vertical caret positioning in IE 11. #TINY-3188
- Fixed submenu anchoring hiding overflowed content. #TINY-3564

### Removed
- Removed unused and hidden validation icons to avoid displaying phantom tooltips. #TINY-2329

## 5.0.4 - 2019-04-23

### Added
- Added back URL dialog functionality, which is now available via `editor.windowManager.openUrl()`. #TINY-3382
- Added the missing throbber functionality when calling `editor.setProgressState(true)`. #TINY-3453
- Added function to reset the editor content and undo/dirty state via `editor.resetContent()`. #TINY-3435
- Added the ability to set menu buttons as active. #TINY-3274
- Added `editor.mode` API, featuring a custom editor mode API. #TINY-3406
- Added better styling to floating toolbar drawer. #TINY-3479
- Added the new premium plugins to the Help dialog plugins tab. #TINY-3496
- Added the linkchecker context menu items to the default configuration. #TINY-3543

### Fixed
- Fixed image context menu items showing on placeholder images. #TINY-3280
- Fixed dialog labels and text color contrast within notifications/alert banners to satisfy WCAG 4.5:1 contrast ratio for accessibility. #TINY-3351
- Fixed selectbox and colorpicker items not being translated. #TINY-3546
- Fixed toolbar drawer sliding mode to correctly focus the editor when tabbing via keyboard navigation. #TINY-3533
- Fixed positioning of the styleselect menu in iOS while using the mobile theme. #TINY-3505
- Fixed the menubutton `onSetup` callback to be correctly executed when rendering the menu buttons. #TINY-3547
- Fixed `default_link_target` setting to be correctly utilized when creating a link. #TINY-3508
- Fixed colorpicker floating marginally outside its container. #TINY-3026
- Fixed disabled menu items displaying as active when hovered. #TINY-3027

### Removed
- Removed redundant mobile wrapper. #TINY-3480

## 5.0.3 - 2019-03-19

### Changed
- Changed empty nested-menu items within the style formats menu to be disabled or hidden if the value of `style_formats_autohide` is `true`. #TINY-3310
- Changed the entire phrase 'Powered by Tiny' in the status bar to be a link instead of just the word 'Tiny'. #TINY-3366
- Changed `formatselect`, `styleselect` and `align` menus to use the `mceToggleFormat` command internally. #TINY-3428

### Fixed
- Fixed toolbar keyboard navigation to work as expected when `toolbar_drawer` is configured. #TINY-3432
- Fixed text direction buttons to display the correct pressed state in selections that have no explicit `dir` property. #TINY-3138
- Fixed the mobile editor to clean up properly when removed. #TINY-3445
- Fixed quickbar toolbars to add an empty box to the screen when it is set to `false`. #TINY-3439
- Fixed an issue where pressing the **Delete/Backspace** key at the edge of tables was creating incorrect selections. #TINY-3371
- Fixed an issue where dialog collection items (emoticon and special character dialogs) couldn't be selected with touch devices. #TINY-3444
- Fixed a type error introduced in TinyMCE version 5.0.2 when calling `editor.getContent()` with nested bookmarks. #TINY-3400
- Fixed an issue that prevented default icons from being overridden. #TINY-3449
- Fixed an issue where **Home/End** keys wouldn't move the caret correctly before or after `contenteditable=false` inline elements. #TINY-2995
- Fixed styles to be preserved in IE 11 when editing via the `fullpage` plugin. #TINY-3464
- Fixed the `link` plugin context toolbar missing the open link button. #TINY-3461
- Fixed inconsistent dialog component spacing. #TINY-3436

## 5.0.2 - 2019-03-05

### Added
- Added presentation and document presets to `htmlpanel` dialog component. #TINY-2694
- Added missing fixed_toolbar_container setting has been reimplemented in the Silver theme. #TINY-2712
- Added a new toolbar setting `toolbar_drawer` that moves toolbar groups which overflow the editor width into either a `sliding` or `floating` toolbar section. #TINY-2874

### Changed
- Updated the build process to include package lock files in the dev distribution archive. #TINY-2870

### Fixed
- Fixed inline dialogs did not have aria attributes. #TINY-2694
- Fixed default icons are now available in the UI registry, allowing use outside of toolbar buttons. #TINY-3307
- Fixed a memory leak related to select toolbar items. #TINY-2874
- Fixed a memory leak due to format changed listeners that were never unbound. #TINY-3191
- Fixed an issue where content may have been lost when using permanent bookmarks. #TINY-3400
- Fixed the quicklink toolbar button not rendering in the quickbars plugin. #TINY-3125
- Fixed an issue where menus were generating invalid HTML in some cases. #TINY-3323
- Fixed an issue that could cause the mobile theme to show a blank white screen when the editor was inside an `overflow:hidden` element. #TINY-3407
- Fixed mobile theme using a transparent background and not taking up the full width on iOS. #TINY-3414
- Fixed the template plugin dialog missing the description field. #TINY-3337
- Fixed input dialog components using an invalid default type attribute. #TINY-3424
- Fixed an issue where backspace/delete keys after/before pagebreak elements wouldn't move the caret. #TINY-3097
- Fixed an issue in the table plugin where menu items and toolbar buttons weren't showing correctly based on the selection. #TINY-3423
- Fixed inconsistent button focus styles in Firefox. #TINY-3377
- Fixed the resize icon floating left when all status bar elements were disabled. #TINY-3340
- Fixed the resize handle to not show in fullscreen mode. #TINY-3404

## 5.0.1 - 2019-02-21

### Added
- Added H1-H6 toggle button registration to the silver theme. #TINY-3070
- Added code sample toolbar button will now toggle on when the cursor is in a code section. #TINY-3040
- Added new settings to the emoticons plugin to allow additional emoticons to be added. #TINY-3088

### Fixed
- Fixed an issue where adding links to images would replace the image with text. #TINY-3356
- Fixed an issue where the inline editor could use fractional pixels for positioning. #TINY-3202
- Fixed an issue where uploading non-image files in the Image Plugin upload tab threw an error. #TINY-3244
- Fixed an issue in the media plugin that was causing the source url and height/width to be lost in certain circumstances. #TINY-2858
- Fixed an issue with the Context Toolbar not being removed when clicking outside of the editor. #TINY-2804
- Fixed an issue where clicking 'Remove link' wouldn't remove the link in certain circumstances. #TINY-3199
- Fixed an issue where the media plugin would fail when parsing dialog data. #TINY-3218
- Fixed an issue where retrieving the selected content as text didn't create newlines. #TINY-3197
- Fixed incorrect keyboard shortcuts in the Help dialog for Windows. #TINY-3292
- Fixed an issue where JSON serialization could produce invalid JSON. #TINY-3281
- Fixed production CSS including references to source maps. #TINY-3920
- Fixed development CSS was not included in the development zip. #TINY-3920
- Fixed the autocompleter matches predicate not matching on the start of words by default. #TINY-3306
- Fixed an issue where the page could be scrolled with modal dialogs open. #TINY-2252
- Fixed an issue where autocomplete menus would show an icon margin when no items had icons. #TINY-3329
- Fixed an issue in the quickbars plugin where images incorrectly showed the text selection toolbar. #TINY-3338
- Fixed an issue that caused the inline editor to fail to render when the target element already had focus. #TINY-3353

### Removed
- Removed paste as text notification banner and paste_plaintext_inform setting. #POW-102

## 5.0.0 - 2019-02-04

Full documentation for the version 5 features and changes is available at https://www.tiny.cloud/docs/tinymce/5/release-notes/release-notes50/

### Added
- Added links and registered names with * to denote premium plugins in Plugins tab of Help dialog. #TINY-3223

### Changed
- Changed Tiny 5 mobile skin to look more uniform with desktop. #TINY-2650
- Blacklisted table, th and td as inline editor target. #TINY-717

### Fixed
- Fixed an issue where tab panel heights weren't sizing properly on smaller screens and weren't updating on resize. #TINY-3242
- Fixed image tools not having any padding between the label and slider. #TINY-3220
- Fixed context toolbar toggle buttons not showing the correct state. #TINY-3022
- Fixed missing separators in the spellchecker context menu between the suggestions and actions. #TINY-3217
- Fixed notification icon positioning in alert banners. #TINY-2196
- Fixed a typo in the word count plugin name. #TINY-3062
- Fixed charmap and emoticons dialogs not having a primary button. #TINY-3233
- Fixed an issue where resizing wouldn't work correctly depending on the box-sizing model. #TINY-3278

## 5.0.0-rc-2 - 2019-01-22

### Added
- Added screen reader accessibility for sidebar and statusbar. #TINY-2699

### Changed
- Changed formatting menus so they are registered and made the align toolbar button use an icon instead of text. #TINY-2880
- Changed checkboxes to use a boolean for its state, instead of a string. #TINY-2848
- Updated the textpattern plugin to properly support nested patterns and to allow running a command with a value for a pattern with a start and an end. #TINY-2991
- Updated Emoticons and Charmap dialogs to be screen reader accessible. #TINY-2693

### Fixed
- Fixed the link dialog such that it will now retain class attributes when updating links. #TINY-2825
- Fixed "Find and replace" not showing in the "Edit" menu by default. #TINY-3061
- Fixed dropdown buttons missing the 'type' attribute, which could cause forms to be incorrectly submitted. #TINY-2826
- Fixed emoticon and charmap search not returning expected results in certain cases. #TINY-3084
- Fixed blank rel_list values throwing an exception in the link plugin. #TINY-3149

### Removed
- Removed unnecessary 'flex' and unused 'colspan' properties from the new dialog APIs. #TINY-2973

## 5.0.0-rc-1 - 2019-01-08

### Added
- Added editor settings functionality to specify title attributes for toolbar groups. #TINY-2690
- Added icons instead of button text to improve Search and Replace dialog footer appearance. #TINY-2654
- Added `tox-dialog__table` instead of `mce-table-striped` class to enhance Help dialog appearance. #TINY-2360
- Added title attribute to iframes so, screen readers can announce iframe labels. #TINY-2692
- Added a wordcount menu item, that defaults to appearing in the tools menu. #TINY-2877

### Changed
- Updated the font select dropdown logic to try to detect the system font stack and show "System Font" as the font name. #TINY-2710
- Updated the autocompleter to only show when it has matched items. #TINY-2350
- Updated SizeInput labels to "Height" and "Width" instead of Dimensions. #TINY-2833
- Updated the build process to minify and generate ASCII only output for the emoticons database. #TINY-2744

### Fixed
- Fixed readonly mode not fully disabling editing content. #TINY-2287
- Fixed accessibility issues with the font select, font size, style select and format select toolbar dropdowns. #TINY-2713
- Fixed accessibility issues with split dropdowns. #TINY-2697
- Fixed the legacyoutput plugin to be compatible with TinyMCE 5.0. #TINY-2301
- Fixed icons not showing correctly in the autocompleter popup. #TINY-3029
- Fixed an issue where preview wouldn't show anything in Edge under certain circumstances. #TINY-3035
- Fixed the height being incorrectly calculated for the autoresize plugin. #TINY-2807

## 5.0.0-beta-1 - 2018-11-30

### Added
- Added a new `addNestedMenuItem()` UI registry function and changed all nested menu items to use the new registry functions. #TINY-2230
- Added title attribute to color swatch colors. #TINY-2669
- Added anchorbar component to anchor inline toolbar dialogs to instead of the toolbar. #TINY-2040
- Added support for toolbar<n> and toolbar array config options to be squashed into a single toolbar and not create multiple toolbars. #TINY-2195
- Added error handling for when forced_root_block config option is set to true. #TINY-2261
- Added functionality for the removed_menuitems config option. #TINY-2184
- Added the ability to use a string to reference menu items in menu buttons and submenu items. #TINY-2253

### Changed
- Changed the name of the "inlite" plugin to "quickbars". #TINY-2831
- Changed the background color icon to highlight background icon. #TINY-2258
- Changed Help dialog to be accessible to screen readers. #TINY-2687
- Changed the color swatch to save selected custom colors to local storage for use across sessions. #TINY-2722
- Changed `WindowManager` API - methods `getParams`, `setParams` and `getWindows`, and the legacy `windows` property, have been removed. `alert` and `confirm` dialogs are no longer tracked in the window list. #TINY-2603

### Fixed
- Fixed an inline mode issue where the save plugin upon saving can cause content loss. #TINY-2659
- Fixed an issue in IE 11 where calling selection.getContent() would return an empty string when the editor didn't have focus. #TINY-2325

### Removed
- Removed compat3x plugin. #TINY-2815

## 5.0.0-preview-4 - 2018-11-12

### Added
- Added width and height placeholder text to image and media dialog dimensions input. #AP-296
- Added the ability to keyboard navigate through menus, toolbars, sidebar and the status bar sequentially. #AP-381
- Added translation capability back to the editor's UI. #AP-282
- Added `label` component type for dialogs to group components under a label.

### Changed
- Changed the editor resize handle so that it should be disabled when the autoresize plugin is turned on. #AP-424
- Changed UI text for microcopy improvements. #TINY-2281

### Fixed
- Fixed distraction free plugin. #AP-470
- Fixed contents of the input field being selected on focus instead of just recieving an outline highlight. #AP-464
- Fixed styling issues with dialogs and menus in IE 11. #AP-456
- Fixed custom style format control not honoring custom formats. #AP-393
- Fixed context menu not appearing when clicking an image with a caption. #AP-382
- Fixed directionality of UI when using an RTL language. #AP-423
- Fixed page responsiveness with multiple inline editors. #AP-430
- Fixed empty toolbar groups appearing through invalid configuration of the `toolbar` property. #AP-450
- Fixed text not being retained when updating links through the link dialog. #AP-293
- Fixed edit image context menu, context toolbar and toolbar items being incorrectly enabled when selecting invalid images. #AP-323
- Fixed emoji type ahead being shown when typing URLs. #AP-366
- Fixed toolbar configuration properties incorrectly expecting string arrays instead of strings. #AP-342
- Fixed the block formatting toolbar item not showing a "Formatting" title when there is no selection. #AP-321
- Fixed clicking disabled toolbar buttons hiding the toolbar in inline mode. #AP-380
- Fixed `EditorResize` event not being fired upon editor resize. #AP-327
- Fixed tables losing styles when updating through the dialog. #AP-368
- Fixed context toolbar positioning to be more consistent near the edges of the editor. #AP-318
- Fixed table of contents plugin now works with v5 toolbar APIs correctly. #AP-347
- Fixed the `link_context_toolbar` configuration not disabling the context toolbar. #AP-458
- Fixed the link context toolbar showing incorrect relative links. #AP-435
- Fixed the alignment of the icon in alert banner dialog components. #TINY-2220
- Fixed the visual blocks and visual char menu options not displaying their toggled state. #TINY-2238
- Fixed the editor not displaying as fullscreen when toggled. #TINY-2237

### Removed
- Removed the tox-custom-editor class that was added to the wrapping element of codemirror. #TINY-2211

## 5.0.0-preview-3 - 2018-10-18

### Changed
- Changed editor layout to use modern CSS properties over manually calculating dimensions. #AP-324
- Changed `autoresize_min_height` and `autoresize_max_height` configurations to `min_height` and `max_height`. #AP-324
- Changed `Whole word` label in Search and Replace dialog to `Find whole words only`. #AP-387

### Fixed
- Fixed bugs with editor width jumping when resizing and the iframe not resizing to smaller than 150px in height. #AP-324
- Fixed mobile theme bug that prevented the editor from loading. #AP-404
- Fixed long toolbar groups extending outside of the editor instead of wrapping.
- Fixed dialog titles so they are now proper case. #AP-384
- Fixed color picker default to be #000000 instead of #ff00ff. #AP-216
- Fixed "match case" option on the Find and Replace dialog is no longer selected by default. #AP-298
- Fixed vertical alignment of toolbar icons. #DES-134
- Fixed toolbar icons not appearing on IE11. #DES-133

## 5.0.0-preview-2 - 2018-10-10

### Added
- Added swatch is now shown for colorinput fields, instead of the colorpicker directly. #AP-328
- Added fontformats and fontsizes menu items. #AP-390

### Changed
- Changed configuration of color options has been simplified to `color_map`, `color_cols`, and `custom_colors`. #AP-328
- Changed `height` configuration to apply to the editor frame (including menubar, toolbar, status bar) instead of the content area. #AP-324

### Fixed
- Fixed styleselect not updating the displayed item as the cursor moved. #AP-388
- Fixed preview iframe not expanding to the dialog size. #AP-252
- Fixed 'meta' shortcuts not translated into platform-specific text. #AP-270
- Fixed tabbed dialogs (Charmap and Emoticons) shrinking when no search results returned.
- Fixed a bug where alert banner icons were not retrieved from icon pack. #AP-330
- Fixed component styles to flex so they fill large dialogs. #AP-252
- Fixed editor flashing unstyled during load (still in progress). #AP-349

### Removed
- Removed `colorpicker` plugin, it is now in the theme. #AP-328
- Removed `textcolor` plugin, it is now in the theme. #AP-328

## 5.0.0-preview-1 - 2018-10-01

Developer preview 1.

Initial list of features and changes is available at https://www.tiny.cloud/docs/tinymce/5/release-notes/release-notes50/.

## 4.9.11 - 2020-07-13

### Fixed
- Fixed the `selection.setContent()` API not running parser filters. #TINY-4002
- Fixed content in an iframe element parsing as DOM elements instead of text content. #TINY-5943
- Fixed up and down keyboard navigation not working for inline `contenteditable="false"` elements. #TINY-6226

## 4.9.10 - 2020-04-23

### Fixed
- Fixed an issue where the editor selection could end up inside a short ended element (eg br). #TINY-3999
- Fixed a security issue related to CDATA sanitization during parsing. #TINY-4669
- Fixed `media` embed content not processing safely in some cases. #TINY-4857

## 4.9.9 - 2020-03-25

### Fixed
- Fixed the table selection not functioning correctly in Microsoft Edge 44 or higher. #TINY-3862
- Fixed the table resize handles not functioning correctly in Microsoft Edge 44 or higher. #TINY-4160
- Fixed the `forced_root_block_attrs` setting not applying attributes to new blocks consistently. #TINY-4564
- Fixed the editor failing to initialize if a script tag was used inside an SVG. #TINY-4087

## 4.9.8 - 2020-01-28

### Fixed
- Fixed the `mobile` theme failing to load due to a bundling issue. #TINY-4613
- Fixed security issue related to parsing HTML comments and CDATA. #TINY-4544

## 4.9.7 - 2019-12-19

### Fixed
- Fixed the `visualchars` plugin converting HTML-like text to DOM elements in certain cases. #TINY-4507
- Fixed an issue with the `paste` plugin not sanitizing content in some cases. #TINY-4510
- Fixed HTML comments incorrectly being parsed in certain cases. #TINY-4511

## 4.9.6 - 2019-09-02

### Fixed
- Fixed image browse button sometimes displaying the browse window twice. #TINY-3959

## 4.9.5 - 2019-07-02

### Changed
- Changed annotations navigation to work the same as inline boundaries. #TINY-3396

### Fixed
- Fixed the print plugin printing from the wrong window in IE11. #TINY-3762
- Fixed an exception being thrown when a file or number input has focus during initialization. Patch contributed by t00. #GH-2194
- Fixed positioning of the styleselect menu in iOS while using the mobile theme. #TINY-3505
- Fixed native context menu not showing with images in IE11. #TINY-3392
- Fixed selection incorrectly changing when programmatically setting selection on contenteditable false elements. #TINY-3766
- Fixed image browse button not working on touch devices. #TINY-3751
- Fixed so that nbsp entities aren't trimmed in white-space: pre-line elements. #TINY-3642
- Fixed space key properly inserts a nbsp before/after block elements. #TINY-3745
- Fixed infinite loop in the paste plugin when IE11 takes a long time to process paste events. Patch contributed by lRawd. #GH-4987

## 4.9.4 - 2019-03-20

### Fixed
- Fixed an issue where **Home/End** keys wouldn't move the caret correctly before or after `contenteditable=false` inline elements. #TINY-2995
- Fixed an issue where content may have been lost when using permanent bookmarks. #TINY-3400
- Fixed the mobile editor to clean up properly when removed. #TINY-3445
- Fixed an issue where retrieving the selected content as text didn't create newlines. #TINY-3197
- Fixed an issue where typing space between images would cause issues with nbsp not being inserted. #TINY-3346

## 4.9.3 - 2019-01-31

### Added
- Added a visualchars_default_state setting to the Visualchars Plugin. Patch contributed by mat3e.

### Fixed
- Fixed a bug where scrolling on a page with more than one editor would cause a ResizeWindow event to fire. #TINY-3247
- Fixed a bug where if a plugin threw an error during initialisation the whole editor would fail to load. #TINY-3243
- Fixed a bug where getContent would include bogus elements when valid_elements setting was set up in a specific way. #TINY-3213
- Fixed a bug where only a few function key names could be used when creating keyboard shortcuts. #TINY-3146
- Fixed a bug where it wasn't possible to enter spaces into an editor after pressing shift+enter. #TINY-3099
- Fixed a bug where no caret would be rendered after backspacing to a contenteditable false element. #TINY-2998
- Fixed a bug where deletion to/from indented lists would leave list fragments in the editor. #TINY-2981

## 4.9.2 - 2018-12-17

### Fixed
- Fixed a bug with pressing the space key on IE 11 would result in nbsp characters being inserted between words at the end of a block. #TINY-2996
- Fixed a bug where character composition using quote and space on US International keyboards would produce a space instead of a quote. #TINY-2999
- Fixed a bug where remove format wouldn't remove the inner most inline element in some situations. #TINY-2982
- Fixed a bug where outdenting an list item would affect attributes on other list items within the same list. #TINY-2971
- Fixed a bug where the DomParser filters wouldn't be applied for elements created when parsing invalid html. #TINY-2978
- Fixed a bug where setProgressState wouldn't automatically close floating ui elements like menus. #TINY-2896
- Fixed a bug where it wasn't possible to navigate out of a figcaption element using the arrow keys. #TINY-2894
- Fixed a bug where enter key before an image inside a link would remove the image. #TINY-2780

## 4.9.1 - 2018-12-04

### Added
- Added functionality to insert html to the replacement feature of the Textpattern Plugin. #TINY-2839

### Fixed
- Fixed a bug where `editor.selection.getContent({format: 'text'})` didn't work as expected in IE11 on an unfocused editor. #TINY-2862
- Fixed a bug in the Textpattern Plugin where the editor would get an incorrect selection after inserting a text pattern on Safari. #TINY-2838
- Fixed a bug where the space bar didn't work correctly in editors with the forced_root_block setting set to false. #TINY-2816

## 4.9.0 - 2018-11-27

### Added
- Added a replace feature to the Textpattern Plugin. #TINY-1908
- Added functionality to the Lists Plugin that improves the indentation logic. #TINY-1790

### Fixed
- Fixed a bug where it wasn't possible to delete/backspace when the caret was between a contentEditable=false element and a BR. #TINY-2372
- Fixed a bug where copying table cells without a text selection would fail to copy anything. #TINY-1789
- Implemented missing `autosave_restore_when_empty` functionality in the Autosave Plugin. Patch contributed by gzzo. #GH-4447
- Reduced insertion of unnecessary nonbreaking spaces in the editor. #TINY-1879

## 4.8.5 - 2018-10-30

### Added
- Added a content_css_cors setting to the editor that adds the crossorigin="anonymous" attribute to link tags added by the StyleSheetLoader. #TINY-1909

### Fixed
- Fixed a bug where trying to remove formatting with a collapsed selection range would throw an exception. #GH-4636
- Fixed a bug in the image plugin that caused updating figures to split contenteditable elements. #GH-4563
- Fixed a bug that was causing incorrect viewport calculations for fixed position UI elements. #TINY-1897
- Fixed a bug where inline formatting would cause the delete key to do nothing. #TINY-1900

## 4.8.4 - 2018-10-23

### Added
- Added support for the HTML5 `main` element. #TINY-1877

### Changed
- Changed the keyboard shortcut to move focus to contextual toolbars to Ctrl+F9. #TINY-1812

### Fixed
- Fixed a bug where content css could not be loaded from another domain. #TINY-1891
- Fixed a bug on FireFox where the cursor would get stuck between two contenteditable false inline elements located inside of the same block element divided by a BR. #TINY-1878
- Fixed a bug with the insertContent method where nonbreaking spaces would be inserted incorrectly. #TINY-1868
- Fixed a bug where the toolbar of the inline editor would not be visible in some scenarios. #TINY-1862
- Fixed a bug where removing the editor while more than one notification was open would throw an error. #TINY-1845
- Fixed a bug where the menubutton would be rendered on top of the menu if the viewport didn't have enough height. #TINY-1678
- Fixed a bug with the annotations api where annotating collapsed selections caused problems. #TBS-2449
- Fixed a bug where wbr elements were being transformed into whitespace when using the Paste Plugin's paste as text setting. #GH-4638
- Fixed a bug where the Search and Replace didn't replace spaces correctly. #GH-4632
- Fixed a bug with sublist items not persisting selection. #GH-4628
- Fixed a bug with mceInsertRawHTML command not working as expected. #GH-4625

## 4.8.3 - 2018-09-13

### Fixed
- Fixed a bug where the Wordcount Plugin didn't correctly count words within tables on IE11. #TINY-1770
- Fixed a bug where it wasn't possible to move the caret out of a table on IE11 and Firefox. #TINY-1682
- Fixed a bug where merging empty blocks didn't work as expected, sometimes causing content to be deleted. #TINY-1781
- Fixed a bug where the Textcolor Plugin didn't show the correct current color. #TINY-1810
- Fixed a bug where clear formatting with a collapsed selection would sometimes clear formatting from more content than expected. #TINY-1813 #TINY-1821
- Fixed a bug with the Table Plugin where it wasn't possible to keyboard navigate to the caption. #TINY-1818

## 4.8.2 - 2018-08-09

### Changed
- Moved annotator from "experimental" to "annotator" object on editor. #TBS-2398
- Improved the multiclick normalization across browsers. #TINY-1788

### Fixed
- Fixed a bug where running getSelectedBlocks with a collapsed selection between block elements would produce incorrect results. #TINY-1787
- Fixed a bug where the ScriptLoaders loadScript method would not work as expected in FireFox when loaded on the same page as a ShadowDOM polyfill. #TINY-1786
- Removed reference to ShadowDOM event.path as Blink based browsers now support event.composedPath. #TINY-1785
- Fixed a bug where a reference to localStorage would throw an "access denied" error in IE11 with strict security settings. #TINY-1782
- Fixed a bug where pasting using the toolbar button on an inline editor in IE11 would cause a looping behaviour. #TINY-1768

## 4.8.1 - 2018-07-26

### Fixed
- Fixed a bug where the content of inline editors was being cleaned on every call of `editor.save()`. #TINY-1783
- Fixed a bug where the arrow of the Inlite Theme toolbar was being rendered incorrectly in RTL mode. #TINY-1776
- Fixed a bug with the Paste Plugin where pasting after inline contenteditable false elements moved the caret to the end of the line. #TINY-1758

## 4.8.0 - 2018-06-27

### Added
- Added new "experimental" object in editor, with initial Annotator API. #TBS-2374

### Fixed
- Fixed a bug where deleting paragraphs inside of table cells would delete the whole table cell. #TINY-1759
- Fixed a bug in the Table Plugin where removing row height set on the row properties dialog did not update the table. #TINY-1730
- Fixed a bug with the font select toolbar item didn't update correctly. #TINY-1683
- Fixed a bug where all bogus elements would not be deleted when removing an inline editor. #TINY-1669

## 4.7.13 - 2018-05-16

### Added
- Added missing code menu item from the default menu config. #TINY-1648
- Added new align button for combining the separate align buttons into a menu button. #TINY-1652

### Fixed
- Fixed a bug where Edge 17 wouldn't be able to select images or tables. #TINY-1679
- Fixed issue where whitespace wasn't preserved when the editor was initialized on pre elements. #TINY-1649
- Fixed a bug with the fontselect dropdowns throwing an error if the editor was hidden in Firefox. #TINY-1664
- Fixed a bug where it wasn't possible to merge table cells on IE 11. #TINY-1671
- Fixed a bug where textcolor wasn't applying properly on IE 11 in some situations. #TINY-1663
- Fixed a bug where the justifyfull command state wasn't working correctly. #TINY-1677
- Fixed a bug where the styles wasn't updated correctly when resizing some tables. #TINY-1668

## 4.7.12 - 2018-05-03

### Added
- Added an option to filter out image svg data urls.
- Added support for html5 details and summary elements.

### Changed
- Changed so the mce-abs-layout-item css rule targets html instead of body. Patch contributed by nazar-pc.

### Fixed
- Fixed a bug where the "read" step on the mobile theme was still present on android mobile browsers.
- Fixed a bug where all images in the editor document would reload on any editor change.
- Fixed a bug with the Table Plugin where ObjectResized event wasn't being triggered on column resize.
- Fixed so the selection is set to the first suitable caret position after editor.setContent called.
- Fixed so links with xlink:href attributes are filtered correctly to prevent XSS.
- Fixed a bug on IE11 where pasting content into an inline editor initialized on a heading element would create new editable elements.
- Fixed a bug where readonly mode would not work as expected when the editor contained contentEditable=true elements.
- Fixed a bug where the Link Plugin would throw an error when used together with the webcomponents polyfill. Patch contributed by 4esnog.
- Fixed a bug where the "Powered by TinyMCE" branding link would break on XHTML pages. Patch contributed by tistre.
- Fixed a bug where the same id would be used in the blobcache for all pasted images. Patch contributed by thorn0.

## 4.7.11 - 2018-04-11

### Added
- Added a new imagetools_credentials_hosts option to the Imagetools Plugin.

### Fixed
- Fixed a bug where toggling a list containing empty LIs would throw an error. Patch contributed by bradleyke.
- Fixed a bug where applying block styles to a text with the caret at the end of the paragraph would select all text in the paragraph.
- Fixed a bug where toggling on the Spellchecker Plugin would trigger isDirty on the editor.
- Fixed a bug where it was possible to enter content into selection bookmark spans.
- Fixed a bug where if a non paragraph block was configured in forced_root_block the editor.getContent method would return incorrect values with an empty editor.
- Fixed a bug where dropdown menu panels stayed open and fixed in position when dragging dialog windows.
- Fixed a bug where it wasn't possible to extend table cells with the space button in Safari.
- Fixed a bug where the setupeditor event would thrown an error when using the Compat3x Plugin.
- Fixed a bug where an error was thrown in FontInfo when called on a detached element.

## 4.7.10 - 2018-04-03

### Added
- Added normalization of triple clicks across browsers in the editor.
- Added a `hasFocus` method to the editor that checks if the editor has focus.
- Added correct icon to the Nonbreaking Plugin menu item.

### Fixed
- Fixed so the `getContent`/`setContent` methods work even if the editor is not initialized.
- Fixed a bug with the Media Plugin where query strings were being stripped from youtube links.
- Fixed a bug where image styles were changed/removed when opening and closing the Image Plugin dialog.
- Fixed a bug in the Table Plugin where some table cell styles were not correctly added to the content html.
- Fixed a bug in the Spellchecker Plugin where it wasn't possible to change the spellchecker language.
- Fixed so the the unlink action in the Link Plugin has a menu item and can be added to the contextmenu.
- Fixed a bug where it wasn't possible to keyboard navigate to the start of an inline element on a new line within the same block element.
- Fixed a bug with the Text Color Plugin where if used with an inline editor located at the bottom of the screen the colorpicker could appear off screen.
- Fixed a bug with the UndoManager where undo levels were being added for nbzwsp characters.
- Fixed a bug with the Table Plugin where the caret would sometimes be lost when keyboard navigating up through a table.
- Fixed a bug where FontInfo.getFontFamily would throw an error when called on a removed editor.
- Fixed a bug in Firefox where undo levels were not being added correctly for some specific operations.
- Fixed a bug where initializing an inline editor inside of a table would make the whole table resizeable.
- Fixed a bug where the fake cursor that appears next to tables on Firefox was positioned incorrectly when switching to fullscreen.
- Fixed a bug where zwsp's weren't trimmed from the output from `editor.getContent({ format: 'text' })`.
- Fixed a bug where the fontsizeselect/fontselect toolbar items showed the body info rather than the first possible caret position info on init.
- Fixed a bug where it wasn't possible to select all content if the editor only contained an inline boundary element.
- Fixed a bug where `content_css` urls with query strings wasn't working.
- Fixed a bug in the Table Plugin where some table row styles were removed when changing other styles in the row properties dialog.

### Removed
- Removed the "read" step from the mobile theme.

## 4.7.9 - 2018-02-27

### Fixed
- Fixed a bug where the editor target element didn't get the correct style when removing the editor.

## 4.7.8 - 2018-02-26

### Fixed
- Fixed an issue with the Help Plugin where the menuitem name wasn't lowercase.
- Fixed an issue on MacOS where text and bold text did not have the same line-height in the autocomplete dropdown in the Link Plugin dialog.
- Fixed a bug where the "paste as text" option in the Paste Plugin didn't work.
- Fixed a bug where dialog list boxes didn't get positioned correctly in documents with scroll.
- Fixed a bug where the Inlite Theme didn't use the Table Plugin api to insert correct tables.
- Fixed a bug where the Inlite Theme panel didn't hide on blur in a correct way.
- Fixed a bug where placing the cursor before a table in Firefox would scroll to the bottom of the table.
- Fixed a bug where selecting partial text in table cells with rowspans and deleting would produce faulty tables.
- Fixed a bug where the Preview Plugin didn't work on Safari due to sandbox security.
- Fixed a bug where table cell selection using the keyboard threw an error.
- Fixed so the font size and font family doesn't toggle the text but only sets the selected format on the selected text.
- Fixed so the built-in spellchecking on Chrome and Safari creates an undo level when replacing words.

## 4.7.7 - 2018-02-19

### Added
- Added a border style selector to the advanced tab of the Image Plugin.
- Added better controls for default table inserted by the Table Plugin.
- Added new `table_responsive_width` option to the Table Plugin that controls whether to use pixel or percentage widths.

### Fixed
- Fixed a bug where the Link Plugin text didn't update when a URL was pasted using the context menu.
- Fixed a bug with the Spellchecker Plugin where using "Add to dictionary" in the context menu threw an error.
- Fixed a bug in the Media Plugin where the preview node for iframes got default width and height attributes that interfered with width/height styles.
- Fixed a bug where backslashes were being added to some font family names in Firefox in the fontselect toolbar item.
- Fixed a bug where errors would be thrown when trying to remove an editor that had not yet been fully initialized.
- Fixed a bug where the Imagetools Plugin didn't update the images atomically.
- Fixed a bug where the Fullscreen Plugin was throwing errors when being used on an inline editor.
- Fixed a bug where drop down menus weren't positioned correctly in inline editors on scroll.
- Fixed a bug with a semicolon missing at the end of the bundled javascript files.
- Fixed a bug in the Table Plugin with cursor navigation inside of tables where the cursor would sometimes jump into an incorrect table cells.
- Fixed a bug where indenting a table that is a list item using the "Increase indent" button would create a nested table.
- Fixed a bug where text nodes containing only whitespace were being wrapped by paragraph elements.
- Fixed a bug where whitespace was being inserted after br tags inside of paragraph tags.
- Fixed a bug where converting an indented paragraph to a list item would cause the list item to have extra padding.
- Fixed a bug where Copy/Paste in an editor with a lot of content would cause the editor to scroll to the top of the content in IE11.
- Fixed a bug with a memory leak in the DragHelper. Path contributed by ben-mckernan.
- Fixed a bug where the advanced tab in the Media Plugin was being shown even if it didn't contain anything. Patch contributed by gabrieeel.
- Fixed an outdated eventname in the EventUtils. Patch contributed by nazar-pc.
- Fixed an issue where the Json.parse function would throw an error when being used on a page with strict CSP settings.
- Fixed so you can place the curser before and after table elements within the editor in Firefox and Edge/IE.

## 4.7.6 - 2018-01-29

### Fixed
- Fixed a bug in the jquery integration where it threw an error saying that "global is not defined".
- Fixed a bug where deleting a table cell whose previous sibling was set to contenteditable false would create a corrupted table.
- Fixed a bug where highlighting text in an unfocused editor did not work correctly in IE11/Edge.
- Fixed a bug where the table resize handles were not being repositioned when activating the Fullscreen Plugin.
- Fixed a bug where the Imagetools Plugin dialog didn't honor editor RTL settings.
- Fixed a bug where block elements weren't being merged correctly if you deleted from after a contenteditable false element to the beginning of another block element.
- Fixed a bug where TinyMCE didn't work with module loaders like webpack.

## 4.7.5 - 2018-01-22

### Fixed
- Fixed bug with the Codesample Plugin where it wasn't possible to edit codesamples when the editor was in inline mode.
- Fixed bug where focusing on the status bar broke the keyboard navigation functionality.
- Fixed bug where an error would be thrown on Edge by the Table Plugin when pasting using the PowerPaste Plugin.
- Fixed bug in the Table Plugin where selecting row border style from the dropdown menu in advanced row properties would throw an error.
- Fixed bug with icons being rendered incorrectly on Chrome on Mac OS.
- Fixed bug in the Textcolor Plugin where the font color and background color buttons wouldn't trigger an ExecCommand event.
- Fixed bug in the Link Plugin where the url field wasn't forced LTR.
- Fixed bug where the Nonbreaking Plugin incorrectly inserted spaces into tables.
- Fixed bug with the inline theme where the toolbar wasn't repositioned on window resize.

## 4.7.4 - 2017-12-05

### Fixed
- Fixed bug in the Nonbreaking Plugin where the nonbreaking_force_tab setting was being ignored.
- Fixed bug in the Table Plugin where changing row height incorrectly converted column widths to pixels.
- Fixed bug in the Table Plugin on Edge and IE11 where resizing the last column after resizing the table would cause invalid column heights.
- Fixed bug in the Table Plugin where keyboard navigation was not normalized between browsers.
- Fixed bug in the Table Plugin where the colorpicker button would show even without defining the colorpicker_callback.
- Fixed bug in the Table Plugin where it wasn't possible to set the cell background color.
- Fixed bug where Firefox would throw an error when intialising an editor on an element that is hidden or not yet added to the DOM.
- Fixed bug where Firefox would throw an error when intialising an editor inside of a hidden iframe.

## 4.7.3 - 2017-11-23

### Added
- Added functionality to open the Codesample Plugin dialog when double clicking on a codesample. Patch contributed by dakuzen.

### Fixed
- Fixed bug where undo/redo didn't work correctly with some formats and caret positions.
- Fixed bug where the color picker didn't show up in Table Plugin dialogs.
- Fixed bug where it wasn't possible to change the width of a table through the Table Plugin dialog.
- Fixed bug where the Charmap Plugin couldn't insert some special characters.
- Fixed bug where editing a newly inserted link would not actually edit the link but insert a new link next to it.
- Fixed bug where deleting all content in a table cell made it impossible to place the caret into it.
- Fixed bug where the vertical alignment field in the Table Plugin cell properties dialog didn't do anything.
- Fixed bug where an image with a caption showed two sets of resize handles in IE11.
- Fixed bug where pressing the enter button inside of an h1 with contenteditable set to true would sometimes produce a p tag.
- Fixed bug with backspace not working as expected before a noneditable element.
- Fixed bug where operating on tables with invalid rowspans would cause an error to be thrown.
- Fixed so a real base64 representation of the image is available on the blobInfo that the images_upload_handler gets called with.
- Fixed so the image upload tab is available when the images_upload_handler is defined (and not only when the images_upload_url is defined).

## 4.7.2 - 2017-11-07

### Added
- Added newly rewritten Table Plugin.
- Added support for attributes with colon in valid_elements and addValidElements.
- Added support for dailymotion short url in the Media Plugin. Patch contributed by maat8.
- Added support for converting to half pt when converting font size from px to pt. Patch contributed by danny6514.
- Added support for location hash to the Autosave plugin to make it work better with SPAs using hash routing.
- Added support for merging table cells when pasting a table into another table.

### Changed
- Changed so the language packs are only loaded once. Patch contributed by 0xor1.
- Simplified the css for inline boundaries selection by switching to an attribute selector.

### Fixed
- Fixed bug where an error would be thrown on editor initialization if the window.getSelection() returned null.
- Fixed bug where holding down control or alt keys made the keyboard navigation inside an inline boundary not work as expected.
- Fixed bug where applying formats in IE11 produced extra, empty paragraphs in the editor.
- Fixed bug where the Word Count Plugin didn't count some mathematical operators correctly.
- Fixed bug where removing an inline editor removed the element that the editor had been initialized on.
- Fixed bug where setting the selection to the end of an editable container caused some formatting problems.
- Fixed bug where an error would be thrown sometimes when an editor was removed because of the selection bookmark was being stored asynchronously.
- Fixed a bug where an editor initialized on an empty list did not contain any valid cursor positions.
- Fixed a bug with the Context Menu Plugin and webkit browsers on Mac where right-clicking inside a table would produce an incorrect selection.
- Fixed bug where the Image Plugin constrain proportions setting wasn't working as expected.
- Fixed bug where deleting the last character in a span with decorations produced an incorrect element when typing.
- Fixed bug where focusing on inline editors made the toolbar flicker when moving between elements quickly.
- Fixed bug where the selection would be stored incorrectly in inline editors when the mouseup event was fired outside the editor body.
- Fixed bug where toggling bold at the end of an inline boundary would toggle off the whole word.
- Fixed bug where setting the skin to false would not stop the loading of some skin css files.
- Fixed bug in mobile theme where pinch-to-zoom would break after exiting the editor.
- Fixed bug where sublists of a fully selected list would not be switched correctly when changing list style.
- Fixed bug where inserting media by source would break the UndoManager.
- Fixed bug where inserting some content into the editor with a specific selection would replace some content incorrectly.
- Fixed bug where selecting all content with ctrl+a in IE11 caused problems with untoggling some formatting.
- Fixed bug where the Search and Replace Plugin left some marker spans in the editor when undoing and redoing after replacing some content.
- Fixed bug where the editor would not get a scrollbar when using the Fullscreen and Autoresize plugins together.
- Fixed bug where the font selector would stop working correctly after selecting fonts three times.
- Fixed so pressing the enter key inside of an inline boundary inserts a br after the inline boundary element.
- Fixed a bug where it wasn't possible to use tab navigation inside of a table that was inside of a list.
- Fixed bug where end_container_on_empty_block would incorrectly remove elements.
- Fixed bug where content_styles weren't added to the Preview Plugin iframe.
- Fixed so the beforeSetContent/beforeGetContent events are preventable.
- Fixed bug where changing height value in Table Plugin advanced tab didn't do anything.
- Fixed bug where it wasn't possible to remove formatting from content in beginning of table cell.

## 4.7.1 - 2017-10-09

### Fixed
- Fixed bug where theme set to false on an inline editor produced an extra div element after the target element.
- Fixed bug where the editor drag icon was misaligned with the branding set to false.
- Fixed bug where doubled menu items were not being removed as expected with the removed_menuitems setting.
- Fixed bug where the Table of contents plugin threw an error when initialized.
- Fixed bug where it wasn't possible to add inline formats to text selected right to left.
- Fixed bug where the paste from plain text mode did not work as expected.
- Fixed so the style previews do not set color and background color when selected.
- Fixed bug where the Autolink plugin didn't work as expected with some formats applied on an empty editor.
- Fixed bug where the Textpattern plugin were throwing errors on some patterns.
- Fixed bug where the Save plugin saved all editors instead of only the active editor. Patch contributed by dannoe.

## 4.7.0 - 2017-10-03

### Added
- Added new mobile ui that is specifically designed for mobile devices.

### Changed
- Updated the default skin to be more modern and white since white is preferred by most implementations.
- Restructured the default menus to be more similar to common office suites like Google Docs.

### Fixed
- Fixed so theme can be set to false on both inline and iframe editor modes.
- Fixed bug where inline editor would add/remove the visualblocks css multiple times.
- Fixed bug where selection wouldn't be properly restored when editor lost focus and commands where invoked.
- Fixed bug where toc plugin would generate id:s for headers even though a toc wasn't inserted into the content.
- Fixed bug where is wasn't possible to drag/drop contents within the editor if paste_data_images where set to true.
- Fixed bug where getParam and close in WindowManager would get the first opened window instead of the last opened window.
- Fixed bug where delete would delete between cells inside a table in Firefox.

## 4.6.7 - 2017-09-18

### Added
- Added some missing translations to Image, Link and Help plugins.

### Fixed
- Fixed bug where paste wasn't working in IOS.
- Fixed bug where the Word Count Plugin didn't count some mathematical operators correctly.
- Fixed bug where inserting a list in a table caused the cell to expand in height.
- Fixed bug where pressing enter in a list located inside of a table deleted list items instead of inserting new list item.
- Fixed bug where copy and pasting table cells produced inconsistent results.
- Fixed bug where initializing an editor with an ID of 'length' would throw an exception.
- Fixed bug where it was possible to split a non merged table cell.
- Fixed bug where copy and pasting a list with a very specific selection into another list would produce a nested list.
- Fixed bug where copy and pasting ordered lists sometimes produced unordered lists.
- Fixed bug where padded elements inside other elements would be treated as empty.
- Fixed so you can resize images inside a figure element.
- Fixed bug where an inline TinyMCE editor initialized on a table did not set selection on load in Chrome.
- Fixed the positioning of the inlite toolbar when the target element wasn't big enough to fit the toolbar.

## 4.6.6 - 2017-08-30

### Fixed
- Fixed so that notifications wrap long text content instead of bleeding outside the notification element.
- Fixed so the content_style css is added after the skin and custom stylesheets.
- Fixed bug where it wasn't possible to remove a table with the Cut button.
- Fixed bug where the center format wasn't getting the same font size as the other formats in the format preview.
- Fixed bug where the wordcount plugin wasn't counting hyphenated words correctly.
- Fixed bug where all content pasted into the editor was added to the end of the editor.
- Fixed bug where enter keydown on list item selection only deleted content and didn't create a new line.
- Fixed bug where destroying the editor while the content css was still loading caused error notifications on Firefox.
- Fixed bug where undoing cut operation in IE11 left some unwanted html in the editor content.
- Fixed bug where enter keydown would throw an error in IE11.
- Fixed bug where duplicate instances of an editor were added to the editors array when using the createEditor API.
- Fixed bug where the formatter applied formats on the wrong content when spellchecker was activated.
- Fixed bug where switching formats would reset font size on child nodes.
- Fixed bug where the table caption element weren't always the first descendant to the table tag.
- Fixed bug where pasting some content into the editor on chrome some newlines were removed.
- Fixed bug where it wasn't possible to remove a list if a list item was a table element.
- Fixed bug where copy/pasting partial selections of tables wouldn't produce a proper table.
- Fixed bug where the searchreplace plugin could not find consecutive spaces.
- Fixed bug where background color wasn't applied correctly on some partially selected contents.

## 4.6.5 - 2017-08-02

### Added
- Added new inline_boundaries_selector that allows you to specify the elements that should have boundaries.
- Added new local upload feature this allows the user to upload images directly from the image dialog.
- Added a new api for providing meta data for plugins. It will show up in the help dialog if it's provided.

### Fixed
- Fixed so that the notifications created by the notification manager are more screen reader accessible.
- Fixed bug where changing the list format on multiple selected lists didn't change all of the lists.
- Fixed bug where the nonbreaking plugin would insert multiple undo levels when pressing the tab key.
- Fixed bug where delete/backspace wouldn't render a caret when all editor contents where deleted.
- Fixed bug where delete/backspace wouldn't render a caret if the deleted element was a single contentEditable false element.
- Fixed bug where the wordcount plugin wouldn't count words correctly if word where typed after applying a style format.
- Fixed bug where the wordcount plugin would count mathematical formulas as multiple words for example 1+1=2.
- Fixed bug where formatting of triple clicked blocks on Chrome/Safari would result in styles being added outside the visual selection.
- Fixed bug where paste would add the contents to the end of the editor area when inline mode was used.
- Fixed bug where toggling off bold formatting on text entered in a new paragraph would add an extra line break.
- Fixed bug where autolink plugin would only produce a link on every other consecutive link on Firefox.
- Fixed bug where it wasn't possible to select all contents if the content only had one pre element.
- Fixed bug where sizzle would produce lagging behavior on some sites due to repaints caused by feature detection.
- Fixed bug where toggling off inline formats wouldn't include the space on selected contents with leading or trailing spaces.
- Fixed bug where the cut operation in UI wouldn't work in Chrome.
- Fixed bug where some legacy editor initialization logic would throw exceptions about editor settings not being defined.
- Fixed bug where it wasn't possible to apply text color to links if they where part of a non collapsed selection.
- Fixed bug where an exception would be thrown if the user selected a video element and then moved the focus outside the editor.
- Fixed bug where list operations didn't work if there where block elements inside the list items.
- Fixed bug where applying block formats to lists wrapped in block elements would apply to all elements in that wrapped block.

## 4.6.4 - 2017-06-13

### Fixed
- Fixed bug where the editor would move the caret when clicking on the scrollbar next to a content editable false block.
- Fixed bug where the text color select dropdowns wasn't placed correctly when they didn't fit the width of the screen.
- Fixed bug where the default editor line height wasn't working for mixed font size contents.
- Fixed bug where the content css files for inline editors were loaded multiple times for multiple editor instances.
- Fixed bug where the initial value of the font size/font family dropdowns wasn't displayed.
- Fixed bug where the I18n api was not supporting arrays as the translation replacement values.
- Fixed bug where chrome would display "The given range isn't in document." errors for invalid ranges passed to setRng.
- Fixed bug where the compat3x plugin wasn't working since the global tinymce references wasn't resolved correctly.
- Fixed bug where the preview plugin wasn't encoding the base url passed into the iframe contents producing a xss bug.
- Fixed bug where the dom parser/serializer wasn't handling some special elements like noframes, title and xmp.
- Fixed bug where the dom parser/serializer wasn't handling cdata sections with comments inside.
- Fixed bug where the editor would scroll to the top of the editable area if a dialog was closed in inline mode.
- Fixed bug where the link dialog would not display the right rel value if rel_list was configured.
- Fixed bug where the context menu would select images on some platforms but not others.
- Fixed bug where the filenames of images were not retained on dragged and drop into the editor from the desktop.
- Fixed bug where the paste plugin would misrepresent newlines when pasting plain text and having forced_root_block configured.
- Fixed so that the error messages for the imagetools plugin is more human readable.
- Fixed so the internal validate setting for the parser/serializer can't be set from editor initialization settings.

## 4.6.3 - 2017-05-30

### Fixed
- Fixed bug where the arrow keys didn't work correctly when navigating on nested inline boundary elements.
- Fixed bug where delete/backspace didn't work correctly on nested inline boundary elements.
- Fixed bug where image editing didn't work on subsequent edits of the same image.
- Fixed bug where charmap descriptions wouldn't properly wrap if they exceeded the width of the box.
- Fixed bug where the default image upload handler only accepted 200 as a valid http status code.
- Fixed so rel on target=_blank links gets forced with only noopener instead of both noopener and noreferrer.

## 4.6.2 - 2017-05-23

### Fixed
- Fixed bug where the SaxParser would run out of memory on very large documents.
- Fixed bug with formatting like font size wasn't applied to del elements.
- Fixed bug where various api calls would be throwing exceptions if they where invoked on a removed editor instance.
- Fixed bug where the branding position would be incorrect if the editor was inside a hidden tab and then later showed.
- Fixed bug where the color levels feature in the imagetools dialog wasn't working properly.
- Fixed bug where imagetools dialog wouldn't pre-load images from CORS domains, before trying to prepare them for editing.
- Fixed bug where the tab key would move the caret to the next table cell if being pressed inside a list inside a table.
- Fixed bug where the cut/copy operations would loose parent context like the current format etc.
- Fixed bug with format preview not working on invalid elements excluded by valid_elements.
- Fixed bug where blocks would be merged in incorrect order on backspace/delete.
- Fixed bug where zero length text nodes would cause issues with the undo logic if there where iframes present.
- Fixed bug where the font size/family select lists would throw errors if the first node was a comment.
- Fixed bug with csp having to allow local script evaluation since it was used to detect global scope.
- Fixed bug where CSP required a relaxed option for javascript: URLs in unsupported legacy browsers.
- Fixed bug where a fake caret would be rendered for td with the contenteditable=false.
- Fixed bug where typing would be blocked on IE 11 when within a nested contenteditable=true/false structure.

## 4.6.1 - 2017-05-10

### Added
- Added configuration option to list plugin to disable tab indentation.

### Fixed
- Fixed bug where format change on very specific content could cause the selection to change.
- Fixed bug where TinyMCE could not be lazyloaded through jquery integration.
- Fixed bug where entities in style attributes weren't decoded correctly on paste in webkit.
- Fixed bug where fontsize_formats option had been renamed incorrectly.
- Fixed bug with broken backspace/delete behaviour between contenteditable=false blocks.
- Fixed bug where it wasn't possible to backspace to the previous line with the inline boundaries functionality turned on.
- Fixed bug where is wasn't possible to move caret left and right around a linked image with the inline boundaries functionality turned on.
- Fixed bug where pressing enter after/before hr element threw exception. Patch contributed bradleyke.
- Fixed so the CSS in the visualblocks plugin doesn't overwrite background color. Patch contributed by Christian Rank.
- Fixed bug where multibyte characters weren't encoded correctly. Patch contributed by James Tarkenton.
- Fixed bug where shift-click to select within contenteditable=true fields wasn't working.

## 4.6.0 - 2017-05-04

### Added
- Added an inline boundary caret position feature that makes it easier to type at the beginning/end of links/code elements.
- Added a help plugin that adds a button and a dialog showing the editor shortcuts and loaded plugins.
- Added an inline_boundaries option that allows you to disable the inline boundary feature if it's not desired.
- Added a new ScrollIntoView event that allows you to override the default scroll to element behavior.
- Added role and aria- attributes as valid elements in the default valid elements config.
- Added new internal flag for PastePreProcess/PastePostProcess this is useful to know if the paste was coming from an external source.
- Added new ignore function to UndoManager this works similar to transact except that it doesn't add an undo level by default.

### Fixed
- Fixed so that urls gets retained for images when being edited. This url is then passed on to the upload handler.
- Fixed so that the editors would be initialized on readyState interactive instead of complete.
- Fixed so that the init event of the editor gets fired once all contentCSS files have been properly loaded.
- Fixed so that width/height of the editor gets taken from the textarea element if it's explicitly specified in styles.
- Fixed so that keep_styles set to false no longer clones class/style from the previous paragraph on enter.
- Fixed so that the default line-height is 1.2em to avoid zwnbsp characters from producing text rendering glitches on Windows.
- Fixed so that loading errors of content css gets presented by a notification message.
- Fixed so figure image elements can be linked when selected this wraps the figure image in a anchor element.
- Fixed bug where it wasn't possible to copy/paste rows with colspans by using the table copy/paste feature.
- Fixed bug where the protect setting wasn't properly applied to header/footer parts when using the fullpage plugin.
- Fixed bug where custom formats that specified upper case element names where not applied correctly.
- Fixed bug where some screen readers weren't reading buttons due to an aria specific fix for IE 8.
- Fixed bug where cut wasn't working correctly on iOS due to it's clipboard API not working correctly.
- Fixed bug where Edge would paste div elements instead of paragraphs when pasting plain text.
- Fixed bug where the textpattern plugin wasn't dealing with trailing punctuations correctly.
- Fixed bug where image editing would some times change the image format from jpg to png.
- Fixed bug where some UI elements could be inserted into the toolbar even if they where not registered.
- Fixed bug where it was possible to click the TD instead of the character in the character map and that caused an exception.
- Fixed bug where the font size/font family dropdowns would sometimes show an incorrect value due to css not being loaded in time.
- Fixed bug with the media plugin inserting undefined instead of retaining size when media_dimensions was set to false.
- Fixed bug with deleting images when forced_root_blocks where set to false.
- Fixed bug where input focus wasn't properly handled on nested content editable elements.
- Fixed bug where Chrome/Firefox would throw an exception when selecting images due to recent change of setBaseAndExtent support.
- Fixed bug where malformed blobs would throw exceptions now they are simply ignored.
- Fixed bug where backspace/delete wouldn't work properly in some cases where all contents was selected in WebKit.
- Fixed bug with Angular producing errors since it was expecting events objects to be patched with their custom properties.
- Fixed bug where the formatter would apply formatting to spellchecker errors now all bogus elements are excluded.
- Fixed bug with backspace/delete inside table caption elements wouldn't behave properly on IE 11.
- Fixed bug where typing after a contenteditable false inline element could move the caret to the end of that element.
- Fixed bug where backspace before/after contenteditable false blocks wouldn't properly remove the right element.
- Fixed bug where backspace before/after contenteditable false inline elements wouldn't properly empty the current block element.
- Fixed bug where vertical caret navigation with a custom line-height would sometimes match incorrect positions.
- Fixed bug with paste on Edge where character encoding wasn't handled properly due to a browser bug.
- Fixed bug with paste on Edge where extra fragment data was inserted into the contents when pasting.
- Fixed bug with pasting contents when having a whole block element selected on WebKit could cause WebKit spans to appear.
- Fixed bug where the visualchars plugin wasn't working correctly showing invisible nbsp characters.
- Fixed bug where browsers would hang if you tried to load some malformed html contents.
- Fixed bug where the init call promise wouldn't resolve if the specified selector didn't find any matching elements.
- Fixed bug where the Schema isValidChild function was case sensitive.

### Removed
- Dropped support for IE 8-10 due to market share and lack of support from Microsoft. See tinymce docs for details.

## 4.5.3 - 2017-02-01

### Added
- Added keyboard navigation for menu buttons when the menu is in focus.
- Added api to the list plugin for setting custom classes/attributes on lists.
- Added validation for the anchor plugin input field according to W3C id naming specifications.

### Fixed
- Fixed bug where media placeholders were removed after resize with the forced_root_block setting set to false.
- Fixed bug where deleting selections with similar sibling nodes sometimes deleted the whole document.
- Fixed bug with inlite theme where several toolbars would appear scrolling when more than one instance of the editor was in use.
- Fixed bug where the editor would throw error with the fontselect plugin on hidden editor instances in Firefox.
- Fixed bug where the background color would not stretch to the font size.
- Fixed bug where font size would be removed when changing background color.
- Fixed bug where the undomanager trimmed away whitespace between nodes on undo/redo.
- Fixed bug where media_dimensions=false in media plugin caused the editor to throw an error.
- Fixed bug where IE was producing font/u elements within links on paste.
- Fixed bug where some button tooltips were broken when compat3x was in use.
- Fixed bug where backspace/delete/typeover would remove the caption element.
- Fixed bug where powerspell failed to function when compat3x was enabled.
- Fixed bug where it wasn't possible to apply sub/sup on text with large font size.
- Fixed bug where pre tags with spaces weren't treated as content.
- Fixed bug where Meta+A would select the entire document instead of all contents in nested ce=true elements.

## 4.5.2 - 2017-01-04

### Fixed
- Added missing keyboard shortcut description for the underline menu item in the format menu.
- Fixed bug where external blob urls wasn't properly handled by editor upload logic. Patch contributed by David Oviedo.
- Fixed bug where urls wasn't treated as a single word by the wordcount plugin.
- Fixed bug where nbsp characters wasn't treated as word delimiters by the wordcount plugin.
- Fixed bug where editor instance wasn't properly passed to the format preview logic. Patch contributed by NullQuery.
- Fixed bug where the fake caret wasn't hidden when you moved selection to a cE=false element.
- Fixed bug where it wasn't possible to edit existing code sample blocks.
- Fixed bug where it wasn't possible to delete editor contents if the selection included an empty block.
- Fixed bug where the formatter wasn't expanding words on some international characters. Patch contributed by Martin Larochelle.
- Fixed bug where the open link feature wasn't working correctly on IE 11.
- Fixed bug where enter before/after a cE=false block wouldn't properly padd the paragraph with an br element.
- Fixed so font size and font family select boxes always displays a value by using the runtime style as a fallback.
- Fixed so missing plugins will be logged to console as warnings rather than halting the initialization of the editor.
- Fixed so splitbuttons become normal buttons in advlist plugin if styles are empty. Patch contributed by René Schleusner.
- Fixed so you can multi insert rows/cols by selecting table cells and using insert rows/columns.

## 4.5.1 - 2016-12-07

### Fixed
- Fixed bug where the lists plugin wouldn't initialize without the advlist plugins if served from cdn.
- Fixed bug where selectors with "*" would cause the style format preview to throw an error.
- Fixed bug with toggling lists off on lists with empty list items would throw an error.
- Fixed bug where editing images would produce non existing blob uris.
- Fixed bug where the offscreen toc selection would be treated as the real toc element.
- Fixed bug where the aria level attribute for element path would have an incorrect start index.
- Fixed bug where the offscreen selection of cE=false that where very wide would be shown onscreen. Patch contributed by Steven Bufton.
- Fixed so the default_link_target gets applied to links created by the autolink plugin.
- Fixed so that the name attribute gets removed by the anchor plugin if editing anchors.

## 4.5.0 - 2016-11-23

### Added
- Added new toc plugin allows you to insert table of contents based on editor headings.
- Added new auto complete menu to all url fields. Adds history, link to anchors etc.
- Added new sidebar api that allows you to add custom sidebar panels and buttons to toggle these.
- Added new insert menu button that allows you to have multiple insert functions under the same menu button.
- Added new open link feature to ctrl+click, alt+enter and context menu.
- Added new media_embed_handler option to allow the media plugin to be populated with custom embeds.
- Added new support for editing transparent images using the image tools dialog.
- Added new images_reuse_filename option to allow filenames of images to be retained for upload.
- Added new security feature where links with target="_blank" will by default get rel="noopener noreferrer".
- Added new allow_unsafe_link_target to allow you to opt-out of the target="_blank" security feature.
- Added new style_formats_autohide option to automatically hide styles based on context.
- Added new codesample_content_css option to specify where the code sample prism css is loaded from.
- Added new support for Japanese/Chinese word count following the unicode standards on this.
- Added new fragmented undo levels this dramatically reduces flicker on contents with iframes.
- Added new live previews for complex elements like table or lists.

### Fixed
- Fixed bug where it wasn't possible to properly tab between controls in a dialog with a disabled form item control.
- Fixed bug where firefox would generate a rectangle on elements produced after/before a cE=false elements.
- Fixed bug with advlist plugin not switching list element format properly in some edge cases.
- Fixed bug where col/rowspans wasn't correctly computed by the table plugin in some cases.
- Fixed bug where the table plugin would thrown an error if object_resizing was disabled.
- Fixed bug where some invalid markup would cause issues when running in XHTML mode. Patch contributed by Charles Bourasseau.
- Fixed bug where the fullscreen class wouldn't be removed properly when closing dialogs.
- Fixed bug where the PastePlainTextToggle event wasn't fired by the paste plugin when the state changed.
- Fixed bug where table the row type wasn't properly updated in table row dialog. Patch contributed by Matthias Balmer.
- Fixed bug where select all and cut wouldn't place caret focus back to the editor in WebKit. Patch contributed by Daniel Jalkut.
- Fixed bug where applying cell/row properties to multiple cells/rows would reset other unchanged properties.
- Fixed bug where some elements in the schema would have redundant/incorrect children.
- Fixed bug where selector and target options would cause issues if used together.
- Fixed bug where drag/drop of images from desktop on chrome would thrown an error.
- Fixed bug where cut on WebKit/Blink wouldn't add an undo level.
- Fixed bug where IE 11 would scroll to the cE=false elements when they where selected.
- Fixed bug where keys like F5 wouldn't work when a cE=false element was selected.
- Fixed bug where the undo manager wouldn't stop the typing state when commands where executed.
- Fixed bug where unlink on wrapped links wouldn't work properly.
- Fixed bug with drag/drop of images on WebKit where the image would be deleted form the source editor.
- Fixed bug where the visual characters mode would be disabled when contents was extracted from the editor.
- Fixed bug where some browsers would toggle of formats applied to the caret when clicking in the editor toolbar.
- Fixed bug where the custom theme function wasn't working correctly.
- Fixed bug where image option for custom buttons required you to have icon specified as well.
- Fixed bug where the context menu and contextual toolbars would be visible at the same time and sometimes overlapping.
- Fixed bug where the noneditable plugin would double wrap elements when using the noneditable_regexp option.
- Fixed bug where tables would get padding instead of margin when you used the indent button.
- Fixed bug where the charmap plugin wouldn't properly insert non breaking spaces.
- Fixed bug where the color previews in color input boxes wasn't properly updated.
- Fixed bug where the list items of previous lists wasn't merged in the right order.
- Fixed bug where it wasn't possible to drag/drop inline-block cE=false elements on IE 11.
- Fixed bug where some table cell merges would produce incorrect rowspan/colspan.
- Fixed so the font size of the editor defaults to 14px instead of 11px this can be overridden by custom css.
- Fixed so wordcount is debounced to reduce cpu hogging on larger texts.
- Fixed so tinymce global gets properly exported as a module when used with some module bundlers.
- Fixed so it's possible to specify what css properties you want to preview on specific formats.
- Fixed so anchors are contentEditable=false while within the editor.
- Fixed so selected contents gets wrapped in a inline code element by the codesample plugin.
- Fixed so conditional comments gets properly stripped independent of case. Patch contributed by Georgii Dolzhykov.
- Fixed so some escaped css sequences gets properly handled. Patch contributed by Georgii Dolzhykov.
- Fixed so notifications with the same message doesn't get displayed at the same time.
- Fixed so F10 can be used as an alternative key to focus to the toolbar.
- Fixed various api documentation issues and typos.

### Removed
- Removed layer plugin since it wasn't really ported from 3.x and there doesn't seem to be much use for it.
- Removed moxieplayer.swf from the media plugin since it wasn't used by the media plugin.
- Removed format state from the advlist plugin to be more consistent with common word processors.

## 4.4.3 - 2016-09-01

### Fixed
- Fixed bug where copy would produce an exception on Chrome.
- Fixed bug where deleting lists on IE 11 would merge in correct text nodes.
- Fixed bug where deleting partial lists with indentation wouldn't cause proper normalization.

## 4.4.2 - 2016-08-25

### Added
- Added new importcss_exclusive option to disable unique selectors per group.
- Added new group specific selector_converter option to importcss plugin.
- Added new codesample_languages option to apply custom languages to codesample plugin.
- Added new codesample_dialog_width/codesample_dialog_height options.

### Fixed
- Fixed bug where fullscreen button had an incorrect keyboard shortcut.
- Fixed bug where backspace/delete wouldn't work correctly from a block to a cE=false element.
- Fixed bug where smartpaste wasn't detecting links with special characters in them like tilde.
- Fixed bug where the editor wouldn't get proper focus if you clicked on a cE=false element.
- Fixed bug where it wasn't possible to copy/paste table rows that had merged cells.
- Fixed bug where merging cells could some times produce invalid col/rowspan attibute values.
- Fixed bug where getBody would sometimes thrown an exception now it just returns null if the iframe is clobbered.
- Fixed bug where drag/drop of cE=false element wasn't properly constrained to viewport.
- Fixed bug where contextmenu on Mac would collapse any selection to a caret.
- Fixed bug where rtl mode wasn't rendered properly when loading a language pack with the rtl flag.
- Fixed bug where Kamer word bounderies would be stripped from contents.
- Fixed bug where lists would sometimes render two dots or numbers on the same line.
- Fixed bug where the skin_url wasn't used by the inlite theme.
- Fixed so data attributes are ignored when comparing formats in the formatter.
- Fixed so it's possible to disable inline toolbars in the inlite theme.
- Fixed so template dialog gets resized if it doesn't fit the window viewport.

## 4.4.1 - 2016-07-26

### Added
- Added smart_paste option to paste plugin to allow disabling the paste behavior if needed.

### Fixed
- Fixed bug where png urls wasn't properly detected by the smart paste logic.
- Fixed bug where the element path wasn't working properly when multiple editor instances where used.
- Fixed bug with creating lists out of multiple paragraphs would just create one list item instead of multiple.
- Fixed bug where scroll position wasn't properly handled by the inlite theme to place the toolbar properly.
- Fixed bug where multiple instances of the editor using the inlite theme didn't render the toolbar properly.
- Fixed bug where the shortcut label for fullscreen mode didn't match the actual shortcut key.
- Fixed bug where it wasn't possible to select cE=false blocks using touch devices on for example iOS.
- Fixed bug where it was possible to select the child image within a cE=false on IE 11.
- Fixed so inserts of html containing lists doesn't merge with any existing lists unless it's a paste operation.

## 4.4.0 - 2016-06-30

### Added
- Added new inlite theme this is a more lightweight inline UI.
- Added smarter paste logic that auto detects urls in the clipboard and inserts images/links based on that.
- Added a better image resize algorithm for better image quality in the imagetools plugin.

### Fixed
- Fixed bug where it wasn't possible to drag/dropping cE=false elements on FF.
- Fixed bug where backspace/delete before/after a cE=false block would produce a new paragraph.
- Fixed bug where list style type css property wasn't preserved when indenting lists.
- Fixed bug where merging of lists where done even if the list style type was different.
- Fixed bug where the image_dataimg_filter function wasn't used when pasting images.
- Fixed bug where nested editable within a non editable element would cause scroll on focus in Chrome.
- Fixed so invalid targets for inline mode is blocked on initialization. We only support elements that can have children.

## 4.3.13 - 2016-06-08

### Added
- Added characters with a diacritical mark to charmap plugin. Patch contributed by Dominik Schilling.
- Added better error handling if the image proxy service would produce errors.

### Fixed
- Fixed issue with pasting list items into list items would produce nested list rather than a merged list.
- Fixed bug where table selection could get stuck in selection mode for inline editors.
- Fixed bug where it was possible to place the caret inside the resize grid elements.
- Fixed bug where it wasn't possible to place in elements horizontally adjacent cE=false blocks.
- Fixed bug where multiple notifications wouldn't be properly placed on screen.
- Fixed bug where multiple editor instance of the same id could be produces in some specific integrations.

## 4.3.12 - 2016-05-10

### Fixed
- Fixed bug where focus calls couldn't be made inside the editors PostRender event handler.
- Fixed bug where some translations wouldn't work as expected due to a bug in editor.translate.
- Fixed bug where the node change event could fire with a node out side the root of the editor.
- Fixed bug where Chrome wouldn't properly present the keyboard paste clipboard details when paste was clicked.
- Fixed bug where merged cells in tables couldn't be selected from right to left.
- Fixed bug where insert row wouldn't properly update a merged cells rowspan property.
- Fixed bug where the color input boxes preview field wasn't properly set on initialization.
- Fixed bug where IME composition inside table cells wouldn't work as expected on IE 11.
- Fixed so all shadow dom support is under and experimental flag due to flaky browser support.

## 4.3.11 - 2016-04-25

### Fixed
- Fixed bug where it wasn't possible to insert empty blocks though the API unless they where padded.
- Fixed bug where you couldn't type the Euro character on Windows.
- Fixed bug where backspace/delete from a cE=false element to a text block didn't work properly.
- Fixed bug where the text color default grid would render incorrectly.
- Fixed bug where the codesample plugin wouldn't load the css in the editor for multiple editors.
- Fixed so the codesample plugin textarea gets focused by default.

## 4.3.10 - 2016-04-12

### Fixed
- Fixed bug where the key "y" on WebKit couldn't be entered due to conflict with keycode for F10 on keypress.

## 4.3.9 - 2016-04-12

### Added
- Added support for focusing the contextual toolbars using keyboard.
- Added keyboard support for slider UI controls. You can no increase/decrease using arrow keys.
- Added url pattern matching for Dailymotion to media plugin. Patch contributed by Bertrand Darbon.
- Added body_class to template plugin preview. Patch contributed by Milen Petrinski.
- Added options to better override textcolor pickers with custom colors. Patch contributed by Xavier Boubert.
- Added visual arrows to inline contextual toolbars so that they point to the element being active.

### Changed
- Changed the Meta+Shift+F shortcut to Ctrl+Shift+F since Czech, Slovak, Polish languages used the first one for input.

### Fixed
- Fixed so toolbars for tables or other larger elements get better positioned below the scrollable viewport.
- Fixed bug where it was possible to click links inside cE=false blocks.
- Fixed bug where event targets wasn't properly handled in Safari Technical Preview.
- Fixed bug where drag/drop text in FF 45 would make the editor caret invisible.
- Fixed bug where the remove state wasn't properly set on editor instances when detected as clobbered.
- Fixed bug where offscreen selection of some cE=false elements would render onscreen. Patch contributed by Steven Bufton
- Fixed bug where enter would clone styles out side the root on editors inside a span. Patch contributed by ChristophKaser.
- Fixed bug where drag/drop of images into the editor didn't work correctly in FF.
- Fixed so the first item in panels for the imagetools dialog gets proper keyboard focus.

## 4.3.8 - 2016-03-15

### Fixed
- Fixed bug where inserting HR at the end of a block element would produce an extra empty block.
- Fixed bug where links would be clickable when readonly mode was enabled.
- Fixed bug where the formatter would normalize to the wrong node on very specific content.
- Fixed bug where some nested list items couldn't be indented properly.
- Fixed bug where links where clickable in the preview dialog.
- Fixed so the alt attribute doesn't get padded with an empty value by default.
- Fixed so nested alignment works more correctly. You will now alter the alignment to the closest block parent.

## 4.3.7 - 2016-03-02

### Fixed
- Fixed bug where incorrect icons would be rendered for imagetools edit and color levels.
- Fixed bug where navigation using arrow keys inside a SelectBox didn't move up/down.
- Fixed bug where the visualblocks plugin would render borders round internal UI elements.

## 4.3.6 - 2016-03-01

### Added
- Added new paste_remember_plaintext_info option to allow a global disable of the plain text mode notification.
- Added new PastePlainTextToggle event that fires when plain text mode toggles on/off.

### Fixed
- Fixed bug where it wasn't possible to select media elements since the drag logic would snap it to mouse cursor.
- Fixed bug where it was hard to place the caret inside nested cE=true elements when the outer cE=false element was focused.
- Fixed bug where editors wouldn't properly initialize if both selector and mode where used.
- Fixed bug where IME input inside table cells would switch the IME off.
- Fixed bug where selection inside the first table cell would cause the whole table cell to get selected.
- Fixed bug where error handling of images being uploaded wouldn't properly handle faulty statuses.
- Fixed bug where inserting contents before a HR would cause an exception to be thrown.
- Fixed bug where copy/paste of Excel data would be inserted as an image.
- Fixed caret position issues with copy/paste of inline block cE=false elements.
- Fixed issues with various menu item focus bugs in Chrome. Where the focused menu bar item wasn't properly blurred.
- Fixed so the notifications have a solid background since it would be hard to read if there where text under it.
- Fixed so notifications gets animated similar to the ones used by dialogs.
- Fixed so larger images that gets pasted is handled better.
- Fixed so the window close button is more uniform on various platform and also increased it's hit area.

## 4.3.5 - 2016-02-11

Npm version bump due to package not being fully updated.

## 4.3.4 - 2016-02-11

### Added
- Added new OpenWindow/CloseWindow events that gets fired when windows open/close.
- Added new NewCell/NewRow events that gets fired when table cells/rows are created.
- Added new Promise return value to tinymce.init makes it easier to handle initialization.

### Fixed
- Fixed various bugs with drag/drop of contentEditable:false elements.
- Fixed bug where deleting of very specific nested list items would result in an odd list.
- Fixed bug where lists would get merged with adjacent lists outside the editable inline root.
- Fixed bug where MS Edge would crash when closing a dialog then clicking a menu item.
- Fixed bug where table cell selection would add undo levels.
- Fixed bug where table cell selection wasn't removed when inline editor where removed.
- Fixed bug where table cell selection wouldn't work properly on nested tables.
- Fixed bug where table merge menu would be available when merging between thead and tbody.
- Fixed bug where table row/column resize wouldn't get properly removed when the editor was removed.
- Fixed bug where Chrome would scroll to the editor if there where a empty hash value in document url.
- Fixed bug where the cache suffix wouldn't work correctly with the importcss plugin.
- Fixed bug where selection wouldn't work properly on MS Edge on Windows Phone 10.
- Fixed so adjacent pre blocks gets joined into one pre block since that seems like the user intent.
- Fixed so events gets properly dispatched in shadow dom. Patch provided by Nazar Mokrynskyi.

### Removed
- Removed the jQuery version the jQuery plugin is now moved into the main package.
- Removed jscs from build process since eslint can now handle code style checking.

## 4.3.3 - 2016-01-14

### Added
- Added new table_resize_bars configuration setting.  This setting allows you to disable the table resize bars.
- Added new beforeInitialize event to tinymce.util.XHR lets you modify XHR properties before open. Patch contributed by Brent Clintel.
- Added new autolink_pattern setting to autolink plugin. Enables you to override the default autolink formats. Patch contributed by Ben Tiedt.
- Added new charmap option that lets you override the default charmap of the charmap plugin.
- Added new charmap_append option that lets you add new characters to the default charmap of the charmap plugin.
- Added new insertCustomChar event that gets fired when a character is inserted by the charmap plugin.

### Fixed
- Fixed bug where table cells started with a superfluous &nbsp; in IE10+.
- Fixed bug where table plugin would retain all BR tags when cells were merged.
- Fixed bug where media plugin would strip underscores from youtube urls.
- Fixed bug where IME input would fail on IE 11 if you typed within a table.
- Fixed bug where double click selection of a word would remove the space before the word on insert contents.
- Fixed bug where table plugin would produce exceptions when hovering tables with invalid structure.
- Fixed bug where fullscreen wouldn't scroll back to it's original position when untoggled.
- Fixed so the template plugins templates setting can be a function that gets a callback that can provide templates.

## 4.3.2 - 2015-12-14

### Fixed
- Fixed bug where the resize bars for table cells were not affected by the object_resizing property.
- Fixed bug where the contextual table toolbar would appear incorrectly if TinyMCE was initialized inline inside a table.
- Fixed bug where resizing table cells did not fire a node change event or add an undo level.
- Fixed bug where double click selection of text on IE 11 wouldn't work properly.
- Fixed bug where codesample plugin would incorrectly produce br elements inside code elements.
- Fixed bug where media plugin would strip dashes from youtube urls.
- Fixed bug where it was possible to move the caret into the table resize bars.
- Fixed bug where drag/drop into a cE=false element was possible on IE.

## 4.3.1 - 2015-11-30

### Fixed
- Fixed so it's possible to disable the table inline toolbar by setting it to false or an empty string.
- Fixed bug where it wasn't possible to resize some tables using the drag handles.
- Fixed bug where unique id:s would clash for multiple editor instances and cE=false selections.
- Fixed bug where the same plugin could be initialized multiple times.
- Fixed bug where the table inline toolbars would be displayed at the same time as the image toolbars.
- Fixed bug where the table selection rect wouldn't be removed when selecting another control element.

## 4.3.0 - 2015-11-23

### Added
- Added new table column/row resize support. Makes it a lot more easy to resize the columns/rows in a table.
- Added new table inline toolbar. Makes it easier to for example add new rows or columns to a table.
- Added new notification API. Lets you display floating notifications to the end user.
- Added new codesample plugin that lets you insert syntax highlighted pre elements into the editor.
- Added new image_caption to images. Lets you create images with captions using a HTML5 figure/figcaption elements.
- Added new live previews of embeded videos. Lets you play the video right inside the editor.
- Added new setDirty method and "dirty" event to the editor. Makes it easier to track the dirty state change.
- Added new setMode method to Editor instances that lets you dynamically switch between design/readonly.
- Added new core support for contentEditable=false elements within the editor overrides the browsers broken behavior.

### Changed
- Rewrote the noneditable plugin to use the new contentEditable false core logic.

### Fixed
- Fixed so the dirty state doesn't set to false automatically when the undo index is set to 0.
- Fixed the Selection.placeCaretAt so it works better on IE when the coordinate is between paragraphs.
- Fixed bug where data-mce-bogus="all" element contents where counted by the word count plugin.
- Fixed bug where contentEditable=false elements would be indented by the indent buttons.
- Fixed bug where images within contentEditable=false would be selected in WebKit on mouse click.
- Fixed bug in DOMUntils split method where the replacement parameter wouldn't work on specific cases.
- Fixed bug where the importcss plugin would import classes from the skin content css file.
- Fixed so all button variants have a wrapping span for it's text to make it easier to skin.
- Fixed so it's easier to exit pre block using the arrow keys.
- Fixed bug where listboxes with fix widths didn't render correctly.

## 4.2.8 - 2015-11-13

### Fixed
- Fixed bug where it was possible to delete tables as the inline root element if all columns where selected.
- Fixed bug where the UI buttons active state wasn't properly updated due to recent refactoring of that logic.

## 4.2.7 - 2015-10-27

### Fixed
- Fixed bug where backspace/delete would remove all formats on the last paragraph character in WebKit/Blink.
- Fixed bug where backspace within a inline format element with a bogus caret container would move the caret.
- Fixed bug where backspace/delete on selected table cells wouldn't add an undo level.
- Fixed bug where script tags embedded within the editor could sometimes get a mce- prefix prepended to them
- Fixed bug where validate: false option could produce an error to be thrown from the Serialization step.
- Fixed bug where inline editing of a table as the root element could let the user delete that table.
- Fixed bug where inline editing of a table as the root element wouldn't properly handle enter key.
- Fixed bug where inline editing of a table as the root element would normalize the selection incorrectly.
- Fixed bug where inline editing of a list as the root element could let the user delete that list.
- Fixed bug where inline editing of a list as the root element could let the user split that list.
- Fixed bug where resize handles would be rendered on editable root elements such as table.

## 4.2.6 - 2015-09-28

### Added
- Added capability to set request headers when using XHRs.
- Added capability to upload local images automatically default delay is set to 30 seconds after editing images.
- Added commands ids mceEditImage, mceAchor and mceMedia to be avaiable from execCommand.
- Added Edge browser to saucelabs grunt task. Patch contributed by John-David Dalton.

### Fixed
- Fixed bug where blob uris not produced by tinymce would produce HTML invalid markup.
- Fixed bug where selection of contents of a nearly empty editor in Edge would sometimes fail.
- Fixed bug where color styles woudln't be retained on copy/paste in Blink/Webkit.
- Fixed bug where the table plugin would throw an error when inserting rows after a child table.
- Fixed bug where the template plugin wouldn't handle functions as variable replacements.
- Fixed bug where undo/redo sometimes wouldn't work properly when applying formatting collapsed ranges.
- Fixed bug where shift+delete wouldn't do a cut operation on Blink/WebKit.
- Fixed bug where cut action wouldn't properly store the before selection bookmark for the undo level.
- Fixed bug where backspace in side an empty list element on IE would loose editor focus.
- Fixed bug where the save plugin wouldn't enable the buttons when a change occurred.
- Fixed bug where Edge wouldn't initialize the editor if a document.domain was specified.
- Fixed bug where enter key before nested images would sometimes not properly expand the previous block.
- Fixed bug where the inline toolbars wouldn't get properly hidden when blurring the editor instance.
- Fixed bug where Edge would paste Chinese characters on some Windows 10 installations.
- Fixed bug where IME would loose focus on IE 11 due to the double trailing br bug fix.
- Fixed bug where the proxy url in imagetools was incorrect. Patch contributed by Wong Ho Wang.

## 4.2.5 - 2015-08-31

### Added
- Added fullscreen capability to embedded youtube and vimeo videos.

### Fixed
- Fixed bug where the uploadImages call didn't work on IE 10.
- Fixed bug where image place holders would be uploaded by uploadImages call.
- Fixed bug where images marked with bogus would be uploaded by the uploadImages call.
- Fixed bug where multiple calls to uploadImages would result in decreased performance.
- Fixed bug where pagebreaks were editable to imagetools patch contributed by Rasmus Wallin.
- Fixed bug where the element path could cause too much recursion exception.
- Fixed bug for domains containing ".min". Patch contributed by Loïc Février.
- Fixed so validation of external links to accept a number after www. Patch contributed by Victor Carvalho.
- Fixed so the charmap is exposed though execCommand. Patch contributed by Matthew Will.
- Fixed so that the image uploads are concurrent for improved performance.
- Fixed various grammar problems in inline documentation. Patches provided by nikolas.

## 4.2.4 - 2015-08-17

### Added
- Added picture as a valid element to the HTML 5 schema. Patch contributed by Adam Taylor.

### Fixed
- Fixed bug where contents would be duplicated on drag/drop within the same editor.
- Fixed bug where floating/alignment of images on Edge wouldn't work properly.
- Fixed bug where it wasn't possible to drag images on IE 11.
- Fixed bug where image selection on Edge would sometimes fail.
- Fixed bug where contextual toolbars icons wasn't rendered properly when using the toolbar_items_size.
- Fixed bug where searchreplace dialog doesn't get prefilled with the selected text.
- Fixed bug where fragmented matches wouldn't get properly replaced by the searchreplace plugin.
- Fixed bug where enter key wouldn't place the caret if was after a trailing space within an inline element.
- Fixed bug where the autolink plugin could produce multiple links for the same text on Gecko.
- Fixed bug where EditorUpload could sometimes throw an exception if the blob wasn't found.
- Fixed xss issues with media plugin not properly filtering out some script attributes.

## 4.2.3 - 2015-07-30

### Fixed
- Fixed bug where image selection wasn't possible on Edge due to incompatible setBaseAndExtend API.
- Fixed bug where image blobs urls where not properly destroyed by the imagetools plugin.
- Fixed bug where keyboard shortcuts wasn't working correctly on IE 8.
- Fixed skin issue where the borders of panels where not visible on IE 8.

## 4.2.2 - 2015-07-22

### Fixed
- Fixed bug where float panels were not being hidden on inline editor blur when fixed_toolbar_container config option was in use.
- Fixed bug where combobox states wasn't properly updated if contents where updated without keyboard.
- Fixed bug where pasting into textbox or combobox would move the caret to the end of text.
- Fixed bug where removal of bogus span elements before block elements would remove whitespace between nodes.
- Fixed bug where repositioning of inline toolbars where async and producing errors if the editor was removed from DOM to early. Patch by iseulde.
- Fixed bug where element path wasn't working correctly. Patch contributed by iseulde.
- Fixed bug where menus wasn't rendered correctly when custom images where added to a menu. Patch contributed by Naim Hammadi.

## 4.2.1 - 2015-06-29

### Fixed
- Fixed bug where back/forward buttons in the browser would render blob images as broken images.
- Fixed bug where Firefox would throw regexp to big error when replacing huge base64 chunks.
- Fixed bug rendering issues with resize and context toolbars not being placed properly until next animation frame.
- Fixed bug where the rendering of the image while cropping would some times not be centered correctly.
- Fixed bug where listbox items with submenus would me selected as active.
- Fixed bug where context menu where throwing an error when rendering.
- Fixed bug where resize both option wasn't working due to resent addClass API change. Patch contributed by Jogai.
- Fixed bug where a hideAll call for container rendered inline toolbars would throw an error.
- Fixed bug where onclick event handler on combobox could cause issues if element.id was a function by some polluting libraries.
- Fixed bug where listboxes wouldn't get proper selected sub menu item when using link_list or image_list.
- Fixed so the UI controls are as wide as 4.1.x to avoid wrapping controls in toolbars.
- Fixed so the imagetools dialog is adaptive for smaller screen sizes.

## 4.2.0 - 2015-06-25

### Added
- Added new flat default skin to make the UI more modern.
- Added new imagetools plugin, lets you crop/resize and apply filters to images.
- Added new contextual toolbars support to the API lets you add floating toolbars for specific CSS selectors.
- Added new promise feature fill as tinymce.util.Promise.
- Added new built in image upload feature lets you upload any base64 encoded image within the editor as files.

### Fixed
- Fixed bug where resize handles would appear in the right position in the wrong editor when switching between resizable content in different inline editors.
- Fixed bug where tables would not be inserted in inline mode due to previous float panel fix.
- Fixed bug where floating panels would remain open when focus was lost on inline editors.
- Fixed bug where cut command on Chrome would thrown a browser security exception.
- Fixed bug where IE 11 sometimes would report an incorrect size for images in the image dialog.
- Fixed bug where it wasn't possible to remove inline formatting at the end of block elements.
- Fixed bug where it wasn't possible to delete table cell contents when cell selection was vertical.
- Fixed bug where table cell wasn't emptied from block elements if delete/backspace where pressed in empty cell.
- Fixed bug where cmd+shift+arrow didn't work correctly on Firefox mac when selecting to start/end of line.
- Fixed bug where removal of bogus elements would sometimes remove whitespace between nodes.
- Fixed bug where the resize handles wasn't updated when the main window was resized.
- Fixed so script elements gets removed by default to prevent possible XSS issues in default config implementations.
- Fixed so the UI doesn't need manual reflows when using non native layout managers.
- Fixed so base64 encoded images doesn't slow down the editor on modern browsers while editing.
- Fixed so all UI elements uses touch events to improve mobile device support.
- Removed the touch click quirks patch for iOS since it did more harm than good.
- Removed the non proportional resize handles since. Unproportional resize can still be done by holding the shift key.

## 4.1.10 - 2015-05-05

### Fixed
- Fixed bug where plugins loaded with compat3x would sometimes throw errors when loading using the jQuery version.
- Fixed bug where extra empty paragraphs would get deleted in WebKit/Blink due to recent Quriks fix.
- Fixed bug where the editor wouldn't work properly on IE 12 due to some required browser sniffing.
- Fixed bug where formatting shortcut keys where interfering with Mac OS X screenshot keys.
- Fixed bug where the caret wouldn't move to the next/previous line boundary on Cmd+Left/Right on Gecko.
- Fixed bug where it wasn't possible to remove formats from very specific nested contents.
- Fixed bug where undo levels wasn't produced when typing letters using the shift or alt+ctrl modifiers.
- Fixed bug where the dirty state wasn't properly updated when typing using the shift or alt+ctrl modifiers.
- Fixed bug where an error would be thrown if an autofocused editor was destroyed quickly after its initialization. Patch provided by thorn0.
- Fixed issue with dirty state not being properly updated on redo operation.
- Fixed issue with entity decoder not handling incorrectly written numeric entities.
- Fixed issue where some PI element values wouldn't be properly encoded.

## 4.1.9 - 2015-03-10

### Fixed
- Fixed bug where indentation wouldn't work properly for non list elements.
- Fixed bug with image plugin not pulling the image dimensions out correctly if a custom document_base_url was used.
- Fixed bug where ctrl+alt+[1-9] would conflict with the AltGr+[1-9] on Windows. New shortcuts is ctrl+shift+[1-9].
- Fixed bug with removing formatting on nodes in inline mode would sometimes include nodes outside the editor body.
- Fixed bug where extra nbsp:s would be inserted when you replaced a word surrounded by spaces using insertContent.
- Fixed bug with pasting from Google Docs would produce extra strong elements and line feeds.

## 4.1.8 - 2015-03-05

### Added
- Added new html5 sizes attribute to img elements used together with srcset.
- Added new elementpath option that makes it possible to disable the element path but keep the statusbar.
- Added new option table_style_by_css for the table plugin to set table styling with css rather than table attributes.
- Added new link_assume_external_targets option to prompt the user to prepend http:// prefix if the supplied link does not contain a protocol prefix.
- Added new image_prepend_url option to allow a custom base path/url to be added to images.
- Added new table_appearance_options option to make it possible to disable some options.
- Added new image_title option to make it possible to alter the title of the image, disabled by default.

### Fixed
- Fixed bug where selection starting from out side of the body wouldn't produce a proper selection range on IE 11.
- Fixed bug where pressing enter twice before a table moves the cursor in the table and causes a javascript error.
- Fixed bug where advanced image styles were not respected.
- Fixed bug where the less common Shift+Delete didn't produce a proper cut operation on WebKit browsers.
- Fixed bug where image/media size constrain logic would produce NaN when handling non number values.
- Fixed bug where internal classes where removed by the removeformat command.
- Fixed bug with creating links table cell contents with a specific selection would throw a exceptions on WebKit/Blink.
- Fixed bug where valid_classes option didn't work as expected according to docs. Patch provided by thorn0.
- Fixed bug where jQuery plugin would patch the internal methods multiple times. Patch provided by Drew Martin.
- Fixed bug where backspace key wouldn't delete the current selection of newly formatted content.
- Fixed bug where type over of inline formatting elements wouldn't properly keep the format on WebKit/Blink.
- Fixed bug where selection needed to be properly normalized on modern IE versions.
- Fixed bug where Command+Backspace didn't properly delete the whole line of text but the previous word.
- Fixed bug where UI active states wheren't properly updated on IE if you placed caret within the current range.
- Fixed bug where delete/backspace on WebKit/Blink would remove span elements created by the user.
- Fixed bug where delete/backspace would produce incorrect results when deleting between two text blocks with br elements.
- Fixed bug where captions where removed when pasting from MS Office.
- Fixed bug where lists plugin wouldn't properly remove fully selected nested lists.
- Fixed bug where the ttf font used for icons would throw an warning message on Gecko on Mac OS X.
- Fixed a bug where applying a color to text did not update the undo/redo history.
- Fixed so shy entities gets displayed when using the visualchars plugin.
- Fixed so removeformat removes ins/del by default since these might be used for strikethough.
- Fixed so multiple language packs can be loaded and added to the global I18n data structure.
- Fixed so transparent color selection gets treated as a normal color selection. Patch contributed by Alexander Hofbauer.
- Fixed so it's possible to disable autoresize_overflow_padding, autoresize_bottom_margin options by setting them to false.
- Fixed so the charmap plugin shows the description of the character in the dialog. Patch contributed by Jelle Hissink.
- Removed address from the default list of block formats since it tends to be missused.
- Fixed so the pre block format is called preformatted to make it more verbose.
- Fixed so it's possible to context scope translation strings this isn't needed most of the time.
- Fixed so the max length of the width/height input fields of the media dialog is 5 instead of 3.
- Fixed so drag/dropped contents gets properly processed by paste plugin since it's basically a paste. Patch contributed by Greg Fairbanks.
- Fixed so shortcut keys for headers is ctrl+alt+[1-9] instead of ctrl+[1-9] since these are for switching tabs in the browsers.
- Fixed so "u" doesn't get converted into a span element by the legacy input filter. Since this is now a valid HTML5 element.
- Fixed font families in order to provide appropriate web-safe fonts.

## 4.1.7 - 2014-11-27

### Added
- Added HTML5 schema support for srcset, source and picture. Patch contributed by mattheu.
- Added new cache_suffix setting to enable cache busting by producing unique urls.
- Added new paste_convert_word_fake_lists option to enable users to disable the fake lists convert logic.

### Fixed
- Fixed so advlist style changes adds undo levels for each change.
- Fixed bug where WebKit would sometimes produce an exception when the autolink plugin where looking for URLs.
- Fixed bug where IE 7 wouldn't be rendered properly due to aggressive css compression.
- Fixed bug where DomQuery wouldn't accept window as constructor element.
- Fixed bug where the color picker in 3.x dialogs wouldn't work properly. Patch contributed by Callidior.
- Fixed bug where the image plugin wouldn't respect the document_base_url.
- Fixed bug where the jQuery plugin would fail to append to elements named array prototype names.

## 4.1.6 - 2014-10-08

### Changed
- Replaced jake with grunt since it is more mainstream and has better plugin support.

### Fixed
- Fixed bug with clicking on the scrollbar of the iframe would cause a JS error to be thrown.
- Fixed bug where null would produce an exception if you passed it to selection.setRng.
- Fixed bug where Ctrl/Cmd+Tab would indent the current list item if you switched tabs in the browser.
- Fixed bug where pasting empty cells from Excel would result in a broken table.
- Fixed bug where it wasn't possible to switch back to default list style type.
- Fixed issue where the select all quirk fix would fire for other modifiers than Ctrl/Cmd combinations.


## 4.1.5 - 2014-09-09

### Fixed
- Fixed bug where sometimes the resize rectangles wouldn't properly render on images on WebKit/Blink.
- Fixed bug in list plugin where delete/backspace would merge empty LI elements in lists incorrectly.
- Fixed bug where empty list elements would result in empty LI elements without it's parent container.
- Fixed bug where backspace in empty caret formatted element could produce an type error exception of Gecko.
- Fixed bug where lists pasted from word with a custom start index above 9 wouldn't be properly handled.
- Fixed bug where tabfocus plugin would tab out of the editor instance even if the default action was prevented.
- Fixed bug where tabfocus wouldn't tab properly to other adjacent editor instances.
- Fixed bug where the DOMUtils setStyles wouldn't properly removed or update the data-mce-style attribute.
- Fixed bug where dialog select boxes would be placed incorrectly if document.body wasn't statically positioned.
- Fixed bug where pasting would sometimes scroll to the top of page if the user was using the autoresize plugin.
- Fixed bug where caret wouldn't be properly rendered by Chrome when clicking on the iframes documentElement.
- Fixed so custom images for menubutton/splitbutton can be provided. Patch contributed by Naim Hammadi.
- Fixed so the default action of windows closing can be prevented by blocking the default action of the close event.
- Fixed so nodeChange and focus of the editor isn't automatically performed when opening sub dialogs.

## 4.1.4 - 2014-08-21

### Added
- Added new media_filter_html option to media plugin that blocks any conditional comments, scripts etc within a video element.
- Added new content_security_policy option allows you to set custom policy for iframe contents. Patch contributed by Francois Chagnon.

### Fixed
- Fixed bug where activate/deactivate events wasn't firing properly when switching between editors.
- Fixed bug where placing the caret on iOS was difficult due to a WebKit bug with touch events.
- Fixed bug where the resize helper wouldn't render properly on older IE versions.
- Fixed bug where resizing images inside tables on older IE versions would sometimes fail depending mouse position.
- Fixed bug where editor.insertContent would produce an exception when inserting select/option elements.
- Fixed bug where extra empty paragraphs would be produced if block elements where inserted inside span elements.
- Fixed bug where the spellchecker menu item wouldn't be properly checked if spell checking was started before it was rendered.
- Fixed bug where the DomQuery filter function wouldn't remove non elements from collection.
- Fixed bug where document with custom document.domain wouldn't properly render the editor.
- Fixed bug where IE 8 would throw exception when trying to enter invalid color values into colorboxes.
- Fixed bug where undo manager could incorrectly add an extra undo level when custom resize handles was removed.
- Fixed bug where it wouldn't be possible to alter cell properties properly on table cells on IE 8.
- Fixed so the color picker button in table dialog isn't shown unless you include the colorpicker plugin or add your own custom color picker.
- Fixed so activate/deactivate events fire when windowManager opens a window since.
- Fixed so the table advtab options isn't separated by an underscore to normalize naming with image_advtab option.
- Fixed so the table cell dialog has proper padding when the advanced tab in disabled.

## 4.1.3 - 2014-07-29

### Added
- Added event binding logic to tinymce.util.XHR making it possible to override headers and settings before any request is made.

### Fixed
- Fixed bug where drag events wasn't fireing properly on older IE versions since the event handlers where bound to document.
- Fixed bug where drag/dropping contents within the editor on IE would force the contents into plain text mode even if it was internal content.
- Fixed bug where IE 7 wouldn't open menus properly due to a resize bug in the browser auto closing them immediately.
- Fixed bug where the DOMUtils getPos logic wouldn't produce a valid coordinate inside the body if the body was positioned non static.
- Fixed bug where the element path and format state wasn't properly updated if you had the wordcount plugin enabled.
- Fixed bug where a comment at the beginning of source would produce an exception in the formatter logic.
- Fixed bug where setAttrib/getAttrib on null would throw exception together with any hooked attributes like style.
- Fixed bug where table sizes wasn't properly retained when copy/pasting on WebKit/Blink.
- Fixed bug where WebKit/Blink would produce colors in RGB format instead of the forced HEX format when deleting contents.
- Fixed bug where the width attribute wasn't updated on tables if you changed the size inside the table dialog.
- Fixed bug where control selection wasn't properly handled when the caret was placed directly after an image.
- Fixed bug where selecting the contents of table cells using the selection.select method wouldn't place the caret properly.
- Fixed bug where the selection state for images wasn't removed when placing the caret right after an image on WebKit/Blink.
- Fixed bug where all events wasn't properly unbound when and editor instance was removed or destroyed by some external innerHTML call.
- Fixed bug where it wasn't possible or very hard to select images on iOS when the onscreen keyboard was visible.
- Fixed so auto_focus can take a boolean argument this will auto focus the last initialized editor might be useful for single inits.
- Fixed so word auto detect lists logic works better for faked lists that doesn't have specific markup.
- Fixed so nodeChange gets fired on mouseup as it used to before 4.1.1 we optimized that event to fire less often.

### Removed
- Removed the finish menu item from spellchecker menu since it's redundant you can stop spellchecking by toggling menu item or button.

## 4.1.2 - 2014-07-15

### Added
- Added offset/grep to DomQuery class works basically the same as it's jQuery equivalent.

### Fixed
- Fixed bug where backspace/delete or setContent with an empty string would remove header data when using the fullpage plugin.
- Fixed bug where tinymce.remove with a selector not matching any editors would remove all editors.
- Fixed bug where resizing of the editor didn't work since the theme was calling setStyles instead of setStyle.
- Fixed bug where IE 7 would fail to append html fragments to iframe document when using DomQuery.
- Fixed bug where the getStyle DOMUtils method would produce an exception if it was called with null as it's element.
- Fixed bug where the paste plugin would remove the element if the none of the paste_webkit_styles rules matched the current style.
- Fixed bug where contextmenu table items wouldn't work properly on IE since it would some times fire an incorrect selection change.
- Fixed bug where the padding/border values wasn't used in the size calculation for the body size when using autoresize. Patch contributed by Matt Whelan.
- Fixed bug where conditional word comments wouldn't be properly removed when pasting plain text.
- Fixed bug where resizing would sometime fail on IE 11 when the mouseup occurred inside the resizable element.
- Fixed so the iframe gets initialized without any inline event handlers for better CSP support. Patch contributed by Matt Whelan.
- Fixed so the tinymce.dom.Sizzle is the latest version of sizzle this resolves the document context bug.

## 4.1.1 - 2014-07-08

### Fixed
- Fixed bug where pasting plain text on some WebKit versions would result in an empty line.
- Fixed bug where resizing images inside tables on IE 11 wouldn't work properly.
- Fixed bug where IE 11 would sometimes throw "Invalid argument" exception when editor contents was set to an empty string.
- Fixed bug where document.activeElement would throw exceptions on IE 9 when that element was hidden or removed from dom.
- Fixed bug where WebKit/Blink sometimes produced br elements with the Apple-interchange-newline class.
- Fixed bug where table cell selection wasn't properly removed when copy/pasting table cells.
- Fixed bug where pasting nested list items from Word wouldn't produce proper semantic nested lists.
- Fixed bug where right clicking using the contextmenu plugin on WebKit/Blink on Mac OS X would select the target current word or line.
- Fixed bug where it wasn't possible to alter table cell properties on IE 8 using the context menu.
- Fixed bug where the resize helper wouldn't be correctly positioned on older IE versions.
- Fixed bug where fullpage plugin would produce an error if you didn't specify a doctype encoding.
- Fixed bug where anchor plugin would get the name/id of the current element even if it wasn't anchor element.
- Fixed bug where visual aids for tables wouldn't be properly disabled when changing the border size.
- Fixed bug where some control selection events wasn't properly fired on older IE versions.
- Fixed bug where table cell selection on older IE versions would prevent resizing of images.
- Fixed bug with paste_data_images paste option not working properly on modern IE versions.
- Fixed bug where custom elements with underscores in the name wasn't properly parsed/serialized.
- Fixed bug where applying inline formats to nested list elements would produce an incorrect formatting result.
- Fixed so it's possible to hide items from elements path by using preventDefault/stopPropagation.
- Fixed so inline mode toolbar gets rendered right aligned if the editable element positioned to the documents right edge.
- Fixed so empty inline elements inside empty block elements doesn't get removed if configured to be kept intact.
- Fixed so DomQuery parentsUntil/prevUntil/nextUntil supports selectors/elements/filters etc.
- Fixed so legacyoutput plugin overrides fontselect and fontsizeselect controls and handles font elements properly.

## 4.1.0 - 2014-06-18

### Added
- Added new file_picker_callback option to replace the old file_browser_callback the latter will still work though.
- Added new custom colors to textcolor plugin will be displayed if a color picker is provided also shows the latest colors.
- Added new color_picker_callback option to enable you to add custom color pickers to the editor.
- Added new advanced tabs to table/cell/row dialogs to enable you to select colors for border/background.
- Added new colorpicker plugin that lets you select colors from a hsv color picker.
- Added new tinymce.util.Color class to handle color parsing and converting.
- Added new colorpicker UI widget element lets you add a hsv color picker to any form/window.
- Added new textpattern plugin that allows you to use markdown like text patterns to format contents.
- Added new resize helper element that shows the current width & height while resizing.
- Added new "once" method to Editor and EventDispatcher enables since callback execution events.
- Added new jQuery like class under tinymce.dom.DomQuery it's exposed on editor instances (editor.$) and globally under (tinymce.$).

### Fixed
- Fixed so the default resize method for images are proportional shift/ctrl can be used to make an unproportional size.
- Fixed bug where the image_dimensions option of the image plugin would cause exceptions when it tried to update the size.
- Fixed bug where table cell dialog class field wasn't properly updated when editing an a table cell with an existing class.
- Fixed bug where Safari on Mac would produce webkit-fake-url for pasted images so these are now removed.
- Fixed bug where the nodeChange event would get fired before the selection was changed when clicking inside the current selection range.
- Fixed bug where valid_classes option would cause exception when it removed internal prefixed classes like mce-item-.
- Fixed bug where backspace would cause navigation in IE 8 on an inline element and after a caret formatting was applied.
- Fixed so placeholder images produced by the media plugin gets selected when inserted/edited.
- Fixed so it's possible to drag in images when the paste_data_images option is enabled. Might be useful for mail clients.
- Fixed so images doesn't get a width/height applied if the image_dimensions option is set to false useful for responsive contents.
- Fixed so it's possible to pass in an optional arguments object for the nodeChanged function to be passed to all nodechange event listeners.
- Fixed bug where media plugin embed code didn't update correctly.<|MERGE_RESOLUTION|>--- conflicted
+++ resolved
@@ -13,11 +13,8 @@
 ### Fixed
 - Returning an empty string in custom context menu update function would result in a small white line appearing on right click and the native browser context menu would not show up. #TINY-9842
 - Tab navigation incorrectly stopped around `iframe` dialog component. #TINY-9815
-<<<<<<< HEAD
 - It was possible to delete the sole empty block just before a details element if it was nested within another details element. #TINY-9965
-=======
 - deleting `li` with only `br`s in it sometimes caused a crush. #TINY-6888
->>>>>>> 78772bac
 
 ## 6.5.1 - 2023-06-19
 
