# Changelog
All notable changes to this project will be documented in this file.

The format is based on [Keep a Changelog](https://keepachangelog.com/en/1.0.0/),
and this project adheres to [Semantic Versioning](https://semver.org/spec/v2.0.0.html).

## Unreleased

### Added
- New `text_patterns_lookup` option to provide additional text patterns dynamically #TINY-8778
- New `format_noneditable_selector` option to specify the `contenteditable="false"` elements that can be wrapped in a format. #TINY-8905

### Improved
- The formatter can now apply a format to a `contenteditable="false"` element by wrapping it. Configurable using the `format_noneditable_selector` option. #TINY-8905

### Fixed
- The Autolink plugin did not work when the text nodes in the content were fragmented #TINY-3723
- Fixed various incorrect types on public APIs found while enabling TypeScript strict mode #TINY-8806
- Text returned from `editor.getContent({format: 'text'})` would differ with blank lines between some browsers #TINY-8579
- The editor focused via the `auto_focus` option was not scrolled into the viewport #TINY-8785
- Elements with only custom attributes starting with `data-` would sometimes be removed when they shouldn't #TINY-8755
- Selecting a figure with `class="image"` would incorrectly highlight the link toolbar button #TINY-8832
- Specifying a single, non-default list style for the `advlist_bullet_styles` and `advlist_number_styles` options was not respected. #TINY-8721
- Fixed various issues that occurred when formatting `contenteditable` elements. #TINY-8905
- The text pattern logic threw an error when there were fragmented text nodes in a paragraph #TINY-8779
<<<<<<< HEAD
- Dragging a `contentEditable=false` element towards the edges would not cause scrolling #TINY-8874
=======
- The content of the `contenteditable="false"` element could be selected with the mouse on Firefox  #TINY-8828
>>>>>>> d657e8d9

## 6.1.2 - 2022-07-29

### Fixed
- Reverted the undo level fix in the `autolink` plugin as it caused duplicated content in some edge cases. #TINY-8936

## 6.1.1 - 2022-07-27

### Fixed
- Invalid special elements were not cleaned up correctly during sanitization. #TINY-8780
- An exception was thrown when deleting all content if the start or end of the document had a `contenteditable="false"` element. #TINY-8877
- When a sidebar was opened using the `sidebar_show` option, its associated toolbar button was not highlighted. #TINY-8873
- When converting a URL to a link, the `autolink` plugin did not fire an `ExecCommand` event, nor did it create an undo level. #TINY-8896
- Worked around a Firefox bug which resulted in cookies not being available inside the editor content. #TINY-8916
- `<pre>` content pasted into a `<pre>` block that had inline styles or was `noneditable` now merges correctly with the surrounding content. #TINY-8860
- After a `codesample` was pasted, the insertion point was placed incorrectly. #TINY-8861

## 6.1.0 - 2022-06-29

### Added
- New `sidebar_show` option to show the specified sidebar on initialization. #TINY-8710
- New `newline_behavior` option controls what happens when the Return or Enter key is pressed or the `mceInsertNewLine` command is used. #TINY-8458
- New `iframe_template_callback` option in the Media plugin. Patch provided by Namstel. #TINY-8684
- New `transparent` property for `iframe` dialog component. #TINY-8534
- New `removeAttributeFilter` and `removeNodeFilter` functions added to the DomParser and DOM Serializer APIs. #TINY-7847
- New `dispatchChange` function added to the UndoManager API to fire the change with current editor status as level and current undoManager layer as lastLevel. #TINY-8641

### Improved
- Clearer focus states for buttons while navigating with a keyboard. #TINY-8557
- Support annotating certain block elements directly when using the editor's Annotation API. #TINY-8698
- The `mceLink` command can now take the value `{ dialog: true }` to always open the link dialog. #TINY-8057
- All help dialog links to `https://www.tiny.cloud` now include `rel="noopener"` to avoid potential security issues. #TINY-8834

### Changed
- The `end_container_on_empty_block` option can now take a string of blocks, allowing the exiting of a blockquote element by pressing Enter or Return twice. #TINY-6559
- The default value for `end_container_on_empty_block` option has been changed to `'blockquote'`. #TINY-6559
- Link menu and toolbar buttons now always execute the `mceLink` command. #TINY-8057
- Toggling fullscreen mode when using the Fullscreen plugin now also fires the `ResizeEditor` event. #TINY-8701
- Getting the editor's text content now returns newlines instead of an empty string if more than one empty paragraph exists. #TINY-8578
- Custom elements are now treated as non-empty elements by the schema. #TINY-4784
- The autocompleter's menu HTML element is now positioned instead of the wrapper. #TINY-6476
- Choice menu items will now use the `'menuitemradio'` aria role to better reflect that only a single item can be active. #TINY-8602

### Fixed
- Some Template plugin option values were not escaped properly when doing replacement lookups with Regular Expressions. #TINY-7433
- Copy events were not dispatched in readonly mode. #TINY-6800
- `<pre>` tags were not preserved when copying and pasting. #TINY-7719
- The URL detection used for autolink and smart paste did not work if a path segment contained valid characters such as `!` and `:`. #TINY-8069
- In some cases pressing the Backspace or Delete key would incorrectly step into tables rather than remain outside. #TINY-8592
- Links opened when Alt+Enter or Option+Return was typed even when `preventDefault()` was called on the keydown event. #TINY-8661
- Inconsistent visual behavior between choosing Edit -> Select All and typing Ctrl+A or Cmd+A when a document contained an image. #TINY-4550
- Ctrl+Shift+Home/End or Cmd+Shift+Up-arrow/Down-arrow did not expand the selection to a `contenteditable="false"` element if the element was at the beginning or end of a document. #TINY-7795
- Triple-clicking did not select a paragraph in Google Chrome in some circumstances. #TINY-8215
- Images were not showing as selected when selected along with other content. #TINY-5947
- Selection direction was not stored or restored when getting or setting selection bookmarks. #TINY-8599
- When text within an inline boundary element was selected and the right-arrow key was pressed, the insertion point incorrectly moved to the left. #TINY-8601
- In some versions of Safari, the `editor.selection.isForward()` API could throw an exception due to an invalid selection. #TINY-8686
- The selection is no longer incorrectly moved inside a comment by the `editor.selection.normalize()` API. #TINY-7817
- The `InsertParagraph` or `mceInsertNewLine` commands did not delete the current selection like the native command does. #TINY-8606
- The `InsertLineBreak` command did not replace selected content. #TINY-8458
- If selected content straddled a parent and nested list, cutting the selection did not always set the list style to `'none'` on the parent list. #TINY-8078
- Delete operations could behave incorrectly if the selection contains a `contenteditable="false"` element located at the edge of content. #TINY-8729
- Spaces were not added correctly on some browsers when the insertion point was immediately before or after a `contenteditable="false"` block element. #TINY-8588
- Images that used a Data URI were corrupted when the data wasn't base64 encoded. #TINY-8337
- `uploadImages` no longer triggers two change events if there is a removal of images on upload. #TINY-8641
- Preview and Insert Template dialogs now display the correct content background color when using dark skins. #TINY-8534
- Dialogs no longer exceed window height on smaller screens. #TINY-8146
- UI components, such as dialogs, would in some cases cause the Esc keyup event to incorrectly trigger inside the editor. #TINY-7005
- Fixed incorrect word breaks in menus when the menu presented with a scrollbar. #TINY-8572
- Notifications did not properly reposition when toggling fullscreen mode. #TINY-8701
- Text alignments, such as flush left and centered, could not be applied to `<pre>` elements. #TINY-7715
- Indenting or outdenting list items inside a block element that was inside another list item did not work. #TINY-7209
- Changing the list type of a list within another block element altered the parent element that contained that list. #TINY-8068
- Pasting columns in tables could, in some circumstances, result in an invalid table. #TINY-8040
- Copying columns in tables could sometimes result in an invalid copy. #TINY-8040
- Changing table properties with the `table_style_by_css` option set to `false` would sometimes reset the table width. #TINY-8758
- Custom elements added to otherwise blank lines were removed during serialization. #TINY-4784
- The editor's autocompleter was not triggered at the start of nested list items. #TINY-8759
- Some function types in the TreeWalker API missed that it could return `undefined`. #TINY-8592
- Nuget packages for .NET and .NET Core are now configured to copy TinyMCE into `/wwwroot/lib/` when TinyMCE is installed into a project. #TINY-8611

## 6.0.3 - 2022-05-25

### Fixed
- Could not remove values when multiple cells were selected with the cell properties dialog. #TINY-8625
- Could not remove values when multiple rows were selected with the row properties dialog. #TINY-8625
- Empty lines that were formatted in a ranged selection using the `format_empty_lines` option were not kept in the serialized content. #TINY-8639
- The `s` element was missing from the default schema text inline elements. #TINY-8639
- Some text inline elements specified via the schema were not removed when empty by default. #TINY-8639

## 6.0.2 - 2022-04-27

### Fixed
- Some media elements wouldn't update when changing the source URL. #TINY-8660
- Inline toolbars flickered when switching between editors. #TINY-8594
- Multiple inline toolbars were shown if focused too quickly. #TINY-8503
- Added background and additional spacing for the text labeled buttons in the toolbar to improve visual clarity. #TINY-8617
- Toolbar split buttons with text used an incorrect width on touch devices. #TINY-8647

## 6.0.1 - 2022-03-23

### Fixed
- Fixed the dev ZIP missing the required `bin` scripts to build from the source. #TINY-8542
- Fixed a regression whereby text patterns couldn't be updated at runtime. #TINY-8540
- Fixed an issue where tables with colgroups could be copied incorrectly in some cases. #TINY-8568
- Naked buttons better adapt to various background colors, improved text contrast in notifications. #TINY-8533
- The autocompleter would not fire the `AutocompleterStart` event nor close the menu in some cases. #TINY-8552
- It wasn't possible to select text right after an inline noneditable element. #TINY-8567
- Fixed a double border showing for the `tinymce-5` skin when using `toolbar_location: 'bottom'`. #TINY-8564
- Clipboard content was not generated correctly when cutting and copying `contenteditable="false"` elements. #TINY-8563
- Fixed the box-shadow getting clipped in autocompletor popups. #TINY-8573
- The `buttonType` property did not work for dialog footer buttons. #TINY-8582
- Fix contrast ratio for error messages. #TINY-8586

## 6.0.0 - 2022-03-03

### Added
- New `editor.options` API to replace the old `editor.settings` and `editor.getParam` APIs. #TINY-8206
- New `editor.annotator.removeAll` API to remove all annotations by name. #TINY-8195
- New `Resource.unload` API to make it possible to unload resources. #TINY-8431
- New `FakeClipboard` API on the `tinymce` global. #TINY-8353
- New `dispatch()` function to replace the now deprecated `fire()` function in various APIs. #TINY-8102
- New `AutocompleterStart`, `AutocompleterUpdate` and `AutocompleterEnd` events. #TINY-8279
- New `mceAutocompleterClose`, `mceAutocompleterReload` commands. #TINY-8279
- New `mceInsertTableDialog` command to open the insert table dialog. #TINY-8273
- New `slider` dialog component. #TINY-8304
- New `imagepreview` dialog component, allowing preview and zoom of any image URL. #TINY-8333
- New `buttonType` property on dialog button components, supporting `toolbar` style in addition to `primary` and `secondary`. #TINY-8304
- The `tabindex` attribute is now copied from the target element to the iframe. #TINY-8315

### Improved
- New default theme styling for TinyMCE 6 facelift with old skin available as `tinymce-5` and `tinymce-5-dark`. #TINY-8373
- The default height of editor has been increased from `200px` to `400px` to improve the usability of the editor. #TINY-6860
- The upload results returned from the `editor.uploadImages()` API now includes a `removed` flag, reflecting if the image was removed after a failed upload. #TINY-7735
- The `ScriptLoader`, `StyleSheetLoader`, `AddOnManager`, `PluginManager` and `ThemeManager` APIs will now return a `Promise` when loading resources instead of using callbacks. #TINY-8325
- A `ThemeLoadError` event is now fired if the theme fails to load. #TINY-8325
- The `BeforeSetContent` event will now include the actual serialized content when passing in an `AstNode` to the `editor.setContent` API. #TINY-7996
- Improved support for placing the caret before or after noneditable elements within the editor. #TINY-8169
- Calls to `editor.selection.setRng` now update the caret position bookmark used when focus is returned to the editor. #TINY-8450
- The `emoticon` plugin dialog, toolbar and menu item has been updated to use the more accurate `Emojis` term. #TINY-7631
- The dialog `redial` API will now only rerender the changed components instead of the whole dialog. #TINY-8334
- The dialog API `setData` method now uses a deep merge algorithm to support partial nested objects. #TINY-8333
- The dialog spec `initialData` type is now `Partial<T>` to match the underlying implementation details. #TINY-8334
- Notifications no longer require a timeout to disable the close button. #TINY-6679
- The editor theme is now fetched in parallel with the icons, language pack and plugins. #TINY-8453

### Changed
- TinyMCE is now MIT licensed. #TINY-2316
- Moved the `paste` plugin's functionality to TinyMCE core. #TINY-8310
- The `paste_data_images` option now defaults to `true`. #TINY-8310
- Moved the `noneditable` plugin to TinyMCE core. #TINY-8311
- Renamed the `noneditable_noneditable_class` option to `noneditable_class`. #TINY-8311
- Renamed the `noneditable_editable_class` option to `editable_class`. #TINY-8311
- Moved the `textpattern` plugin to TinyMCE core. #TINY-8312
- Renamed the `textpattern_patterns` option to `text_patterns`. #TINY-8312
- Moved the `hr` plugin's functionality to TinyMCE core. #TINY-8313
- Moved the `print` plugin's functionality to TinyMCE core. #TINY-8314
- Moved non-UI table functionality to core. #TINY-8273
- The `DomParser` API no longer uses a custom parser internally and instead uses the native `DOMParser` API. #TINY-4627
- The `editor.getContent()` API can provide custom content by preventing and overriding `content` in the `BeforeGetContent` event. This makes it consistent with the `editor.selection.getContent()` API. #TINY-8018
- The `editor.setContent()` API can now be prevented using the `BeforeSetContent` event. This makes it consistent with the `editor.selection.setContent()` API. #TINY-8018
- Add-ons such as plugins and themes are no longer constructed using the `new` operator. #TINY-8256
- A number of APIs that were not proper classes, are no longer constructed using the `new` operator. #TINY-8322
- The Editor commands APIs will no longer fallback to executing the browsers native command functionality. #TINY-7829
- The Editor query command APIs will now return `false` or an empty string on removed editors. #TINY-7829
- The `mceAddEditor` and `mceToggleEditor` commands now take an object as their value to specify the id and editor options. #TINY-8138
- The `mceInsertTable` command can no longer open the insert table dialog. Use the `mceInsertTableDialog` command instead. #TINY-8273
- The `plugins` option now returns a `string` array instead of a space separated string. #TINY-8455
- The `media` plugin no longer treats `iframe`, `video`, `audio` or `object` elements as "special" and will validate the contents against the schema. #TINY-8382
- The `images_upload_handler` option is no longer passed a `success` or `failure` callback and instead requires a `Promise` to be returned with the upload result. #TINY-8325
- The `tinymce.settings` global property is no longer set upon initialization. #TINY-7359
- The `change` event is no longer fired on first modification. #TINY-6920
- The `GetContent` event will now always pass a `string` for the `content` property. #TINY-7996
- Changed the default tag for the strikethrough format to the `s` tag when using a html 5 schema. #TINY-8262
- The `strike` tag is automatically converted to the `s` tag when using a html 5 schema. #TINY-8262
- Aligning a table to the left or right will now use margin styling instead of float styling. #TINY-6558
- The `:` control character has been changed to `~` for the schema `valid_elements` and `extended_valid_elements` options. #TINY-6726
- The `primary` property on dialog buttons has been deprecated. Use the new `buttonType` property instead. #TINY-8304
- Changed the default statusbar element path delimiter from `»` to `›`. #TINY-8372
- Replaced the `Powered by Tiny` branding text with the Tiny logo. #TINY-8371
- The default minimum height of editor has been changed to 100px to prevent the UI disappearing while resizing. #TINY-6860
- RGB colors are no longer converted to hex values when parsing or serializing content. #TINY-8163
- Replaced the `isDisabled()` function with an `isEnabled()` function for various APIs. #TINY-8101
- Replaced the `enable()` and `disable()` functions with a `setEnabled(state)` function in various APIs. #TINY-8101
- Replaced the `disabled` property with an `enabled` property in various APIs. #TINY-8101
- Replaced the `disable(name)` and `enable(name)` functions with a `setEnabled(name, state)` function in the Dialog APIs. #TINY-8101
- Renamed the `tinymce.Env.os.isOSX` API to `tinymce.Env.os.isMacOS`. #TINY-8175
- Renamed the `tinymce.Env.browser.isChrome` API to `tinymce.Env.browser.isChromium` to better reflect its functionality. #TINY-8300
- Renamed the `getShortEndedElements` Schema API to `getVoidElements`. #TINY-8344
- Renamed the `font_formats` option to `font_family_formats`. #TINY-8328
- Renamed the `fontselect` toolbar button and `fontformats` menu item to `fontfamily`. #TINY-8328
- Renamed the `fontsize_formats` option to `font_size_formats`. #TINY-8328
- Renamed the `fontsizeselect` toolbar button and `fontsizes` menu item to `fontsize`. #TINY-8328
- Renamed the `formatselect` toolbar button and `blockformats` menu item to `blocks`. #TINY-8328
- Renamed the `styleselect` toolbar button and `formats` menu item to `styles`. #TINY-8328
- Renamed the `lineheight_formats` option to `line_height_formats`. #TINY-8328
- Renamed the `getWhiteSpaceElements()` function to `getWhitespaceElements()` in the `Schema` API. #TINY-8102
- Renamed the `mceInsertClipboardContent` command `content` property to `html` to better reflect what data is passed. #TINY-8310
- Renamed the `default_link_target` option to `link_default_target` for both `link` and `autolink` plugins. #TINY-4603
- Renamed the `rel_list` option to `link_rel_list` for the `link` plugin. #TINY-4603
- Renamed the `target_list` option to `link_target_list` for the `link` plugin. #TINY-4603
- The default value for the `link_default_protocol` option has been changed to `https` instead of `http`. #TINY-7824
- The default value for the `element_format` option has been changed to `html`. #TINY-8263
- The default value for the `schema` option has been changed to `html5`. #TINY-8261
- The default value for the `table_style_by_css` option has been changed to `true`. #TINY-8259
- The default value for the `table_use_colgroups` option has been changed to `true`. #TINY-8259

### Fixed
- The object returned from the `editor.fire()` API was incorrect if the editor had been removed. #TINY-8018
- The `editor.selection.getContent()` API did not respect the `no_events` argument. #TINY-8018
- The `editor.annotator.remove` API did not keep selection when removing the annotation. #TINY-8195
- The `GetContent` event was not fired when getting `tree` or `text` formats using the `editor.selection.getContent()` API. #TINY-8018
- The `beforeinput` and `input` events would sometimes not fire as expected when deleting content. #TINY-8168 #TINY-8329
- The `table` plugin would sometimes not correctly handle headers in the `tfoot` section. #TINY-8104
- The `silver` theme UI was incorrectly rendered before plugins had initialized. #TINY-8288
- The aria labels for the color picker dialog were not translated. #TINY-8381
- Fixed sub-menu items not read by screen readers. Patch contributed by westonkd. #TINY-8417
- Dialog labels and other text-based UI properties did not escape HTML markup. #TINY-7524
- Anchor elements would render incorrectly when using the `allow_html_in_named_anchor` option. #TINY-3799
- The `AstNode` HTML serializer did not serialize `pre` or `textarea` elements correctly when they contained newlines. #TINY-8446
- Fixed sub-menu items not read by screen readers. Patch contributed by westonkd. #TINY-8417
- The Home or End keys would move out of a editable element contained within a noneditable element. #TINY-8201
- Dialogs could not be opened in inline mode before the editor had been rendered. #TINY-8397
- Clicking on menu items could cause an unexpected console warning if the `onAction` function caused the menu to close. #TINY-8513
- Fixed various color and contrast issues for the dark skins. #TINY-8527

### Removed
- Removed support for Microsoft Internet Explorer 11. #TINY-8194 #TINY-8241
- Removed support for Microsoft Word from the opensource paste functionality. #TINY-7493
- Removed support for the `plugins` option allowing a mixture of a string array and of space separated strings. #TINY-8399
- Removed support for the deprecated `false` value for the `forced_root_block` option. #TINY-8260
- Removed the jQuery integration. #TINY-4519
- Removed the `imagetools` plugin, which is now classified as a Premium plugin. #TINY-8209
- Removed the `imagetools` dialog component. #TINY-8333
- Removed the `toc` plugin, which is now classified as a Premium plugin. #TINY-8250
- Removed the `tabfocus` plugin. #TINY-8315
- Removed the `textpattern` plugin's API as part of moving it to core. #TINY-8312
- Removed the `table` plugin's API. #TINY-8273
- Removed the callback for the `EditorUpload` API. #TINY-8325
- Removed the legacy browser detection properties from the `Env` API. #TINY-8162
- Removed the `filterNode` method from the `DomParser` API. #TINY-8249
- Removed the `SaxParser` API. #TINY-8218
- Removed the `tinymce.utils.Promise` API. #TINY-8241
- Removed the `toHex` function for the `DOMUtils` and `Styles` APIs. #TINY-8163
- Removed the `execCommand` handler function from the plugin and theme interfaces. #TINY-7829
- Removed the `editor.settings` property as it has been replaced by the new Options API. #TINY-8236
- Removed the `shortEnded` and `fixed` properties on `tinymce.html.Node` class. #TINY-8205
- Removed the `mceInsertRawHTML` command. #TINY-8214
- Removed the style field from the `image` plugin dialog advanced tab. #TINY-3422
- Removed the `paste_filter_drop` option as native drag and drop handling is no longer supported. #TINY-8511
- Removed the legacy `mobile` theme. #TINY-7832
- Removed the deprecated `$`, `Class`, `DomQuery` and `Sizzle` APIs. #TINY-4520 #TINY-8326
- Removed the deprecated `Color`, `JSON`, `JSONP` and `JSONRequest`. #TINY-8162
- Removed the deprecated `XHR` API. #TINY-8164
- Removed the deprecated `setIconStroke` Split Toolbar Button API. #TINY-8162
- Removed the deprecated `editors` property from `EditorManager`. #TINY-8162
- Removed the deprecated `execCallback` and `setMode` APIs from `Editor`. #TINY-8162
- Removed the deprecated `addComponents` and `dependencies` APIs from `AddOnManager`. #TINY-8162
- Removed the deprecated `clearInterval`, `clearTimeout`, `debounce`, `requestAnimationFrame`, `setInterval`, `setTimeout` and `throttle` APIs from `Delay`. #TINY-8162
- Removed the deprecated `Schema` options. #TINY-7821
- Removed the deprecated `file_browser_callback_types`, `force_hex_style_colors` and `images_dataimg_filter` options. #TINY-7823
- Removed the deprecated `filepicker_validator_handler`, `force_p_newlines`, `gecko_spellcheck`, `tab_focus`, `table_responsive_width` and `toolbar_drawer` options. #TINY-7820
- Removed the deprecated `media_scripts` option in the `media` plugin. #TINY-8421
- Removed the deprecated `editor_deselector`, `editor_selector`, `elements`, `mode` and `types` legacy TinyMCE init options. #TINY-7822
- Removed the deprecated `content_editable_state` and `padd_empty_with_br` options. #TINY-8400
- Removed the deprecated `autoresize_on_init` option from the `autoresize` plugin. #TINY-8400
- Removed the deprecated `fullpage`, `spellchecker`, `bbcode`, `legacyoutput`, `colorpicker`, `contextmenu` and `textcolor` plugins. #TINY-8192
- Removed the undocumented `editor.editorCommands.hasCustomCommand` API. #TINY-7829
- Removed the undocumented `mceResetDesignMode`, `mceRepaint` and `mceBeginUndoLevel` commands. #TINY-7829

### Deprecated
- The dialog button component's `primary` property has been deprecated and will be removed in the next major release. Use the new `buttonType` property instead. #TINY-8304
- The `fire()` function of `tinymce.Editor`, `tinymce.dom.EventUtils`, `tinymce.dom.DOMUtils`, `tinymce.util.Observable` and `tinymce.util.EventDispatcher` has been deprecated and will be removed in the next major release. Use the `dispatch()` function instead. #TINY-8102
- The `content` property on the `SetContent` event has been deprecated and will be removed in the next major release. #TINY-8457
- The return value of the `editor.setContent` API has been deprecated and will be removed in the next major release. #TINY-8457

## 5.10.3 - 2022-02-09

### Fixed
- Alignment would sometimes be removed on parent elements when changing alignment on certain inline nodes, such as images. #TINY-8308
- The `fullscreen` plugin would reset the scroll position when exiting fullscreen mode. #TINY-8418

## 5.10.2 - 2021-11-17

### Fixed
- Internal selectors were appearing in the style list when using the `importcss` plugin. #TINY-8238

## 5.10.1 - 2021-11-03

### Fixed
- The iframe aria help text was not read by some screen readers. #TINY-8171
- Clicking the `forecolor` or `backcolor` toolbar buttons would do nothing until selecting a color. #TINY-7836
- Crop functionality did not work in the `imagetools` plugin when the editor was rendered in a shadow root. #TINY-6387
- Fixed an exception thrown on Safari when closing the `searchreplace` plugin dialog. #TINY-8166
- The `autolink` plugin did not convert URLs to links when starting with a bracket. #TINY-8091
- The `autolink` plugin incorrectly created nested links in some cases. #TINY-8091
- Tables could have an incorrect height set on rows when rendered outside of the editor. #TINY-7699
- In certain circumstances, the table of contents plugin would incorrectly add an extra empty list item. #TINY-4636
- The insert table grid menu displayed an incorrect size when re-opening the grid. #TINY-6532
- The word count plugin was treating the zero width space character (`&#8203;`) as a word. #TINY-7484

## 5.10.0 - 2021-10-11

### Added
- Added a new `URI.isDomSafe(uri)` API to check if a URI is considered safe to be inserted into the DOM. #TINY-7998
- Added the `ESC` key code constant to the `VK` API. #TINY-7917
- Added a new `deprecation_warnings` setting for turning off deprecation console warning messages. #TINY-8049

### Improved
- The `element` argument of the `editor.selection.scrollIntoView()` API is now optional, and if it is not provided the current selection will be scrolled into view. #TINY-7291

### Changed
- The deprecated `scope` attribute is no longer added to `td` cells when converting a row to a header row. #TINY-7731
- The number of `col` elements is normalized to match the number of columns in a table after a table action. #TINY-8011

### Fixed
- Fixed a regression that caused block wrapper formats to apply and remove incorrectly when using a collapsed selection with multiple words. #TINY-8036
- Resizing table columns in some scenarios would resize the column to an incorrect position. #TINY-7731
- Inserting a table where the parent element had padding would cause the table width to be incorrect. #TINY-7991
- The resize backdrop element did not have the `data-mce-bogus="all"` attribute set to prevent it being included in output. #TINY-7854
- Resize handles appeared on top of dialogs and menus when using an inline editor. #TINY-3263
- Fixed the `autoresize` plugin incorrectly scrolling to the top of the editor content in some cases when changing content. #TINY-7291
- Fixed the `editor.selection.scrollIntoView()` type signature, as it incorrectly required an `Element` instead of `HTMLElement`. #TINY-7291
- Table cells that were both row and column headers did not retain the correct state when converting back to a regular row or column. #TINY-7709
- Clicking beside a non-editable element could cause the editor to incorrectly scroll to the top of the content. #TINY-7062
- Clicking in a table cell, with a non-editable element in an adjacent cell, incorrectly caused the non-editable element to be selected. #TINY-7736
- Split toolbar buttons incorrectly had nested `tabindex="-1"` attributes. #TINY-7879
- Fixed notifications rendering in the wrong place initially and when the page was scrolled. #TINY-7894
- Fixed an exception getting thrown when the number of `col` elements didn't match the number of columns in a table. #TINY-7041 #TINY-8011
- The table selection state could become incorrect after selecting a noneditable table cell. #TINY-8053
- As of Mozilla Firefox 91, toggling fullscreen mode with `toolbar_sticky` enabled would cause the toolbar to disappear. #TINY-7873
- Fixed URLs not cleaned correctly in some cases in the `link` and `image` plugins. #TINY-7998
- Fixed the `image` and `media` toolbar buttons incorrectly appearing to be in an inactive state in some cases. #TINY-3463
- Fixed the `editor.selection.selectorChanged` API not firing if the selector matched the current selection when registered in some cases. #TINY-3463
- Inserting content into a `contenteditable="true"` element that was contained within a `contenteditable="false"` element would move the selection to an incorrect location. #TINY-7842
- Dragging and dropping `contenteditable="false"` elements could result in the element being placed in an unexpected location. #TINY-7917
- Pressing the Escape key would not cancel a drag action that started on a `contenteditable="false"` element within the editor. #TINY-7917
- `video` and `audio` elements were unable to be played when the `media` plugin live embeds were enabled in some cases. #TINY-7674
- Pasting images would throw an exception if the clipboard `items` were not files (for example, screenshots taken from gnome-software). Patch contributed by cedric-anne. #TINY-8079

### Deprecated
- Several APIs have been deprecated. See the release notes section for information. #TINY-8023 #TINY-8063
- Several Editor settings have been deprecated. See the release notes section for information. #TINY-8086
- The Table of Contents and Image Tools plugins will be classified as Premium plugins in the next major release. #TINY-8087
- Word support in the `paste` plugin has been deprecated and will be removed in the next major release. #TINY-8087

## 5.9.2 - 2021-09-08

### Fixed
- Fixed an exception getting thrown when disabling events and setting content. #TINY-7956
- Delete operations could behave incorrectly if the selection crossed a table boundary. #TINY-7596

## 5.9.1 - 2021-08-27

### Fixed
- Published TinyMCE types failed to compile in strict mode. #TINY-7915
- The `TableModified` event sometimes didn't fire when performing certain table actions. #TINY-7916

## 5.9.0 - 2021-08-26

### Added
- Added a new `mceFocus` command that focuses the editor. Equivalent to using `editor.focus()`. #TINY-7373
- Added a new `mceTableToggleClass` command which toggles the provided class on the currently selected table. #TINY-7476
- Added a new `mceTableCellToggleClass` command which toggles the provided class on the currently selected table cells. #TINY-7476
- Added a new `tablecellvalign` toolbar button and menu item for vertical table cell alignment. #TINY-7477
- Added a new `tablecellborderwidth` toolbar button and menu item to change table cell border width. #TINY-7478
- Added a new `tablecellborderstyle` toolbar button and menu item to change table cell border style. #TINY-7478
- Added a new `tablecaption` toolbar button and menu item to toggle captions on tables. #TINY-7479
- Added a new `mceTableToggleCaption` command that toggles captions on a selected table. #TINY-7479
- Added a new `tablerowheader` toolbar button and menu item to toggle the header state of row cells. #TINY-7478
- Added a new `tablecolheader` toolbar button and menu item to toggle the header state of column cells. #TINY-7482
- Added a new `tablecellbordercolor` toolbar button and menu item to select table cell border colors, with an accompanying setting `table_border_color_map` to customize the available values. #TINY-7480
- Added a new `tablecellbackgroundcolor` toolbar button and menu item to select table cell background colors, with an accompanying setting `table_background_color_map` to customize the available values. #TINY-7480
- Added a new `language` menu item and toolbar button to add `lang` attributes to content, with an accompanying `content_langs` setting to specify the languages available. #TINY-6149
- A new `lang` format is now available that can be used with `editor.formatter`, or applied with the `Lang` editor command. #TINY-6149
- Added a new `language` icon for the `language` toolbar button. #TINY-7670
- Added a new `table-row-numbering` icon. #TINY-7327
- Added new plugin commands: `mceEmoticons` (Emoticons), `mceWordCount` (Word Count), and `mceTemplate` (Template). #TINY-7619
- Added a new `iframe_aria_text` setting to set the iframe title attribute. #TINY-1264
- Added a new DomParser `Node.children()` API to return all the children of a `Node`. #TINY-7756

### Improved
- Sticky toolbars can now be offset from the top of the page using the new `toolbar_sticky_offset` setting. #TINY-7337
- Fancy menu items now accept an `initData` property to allow custom initialization data. #TINY-7480
- Improved the load time of the `fullpage` plugin by using the existing editor schema rather than creating a new one. #TINY-6504
- Improved the performance when UI components are rendered. #TINY-7572
- The context toolbar no longer unnecessarily repositions to the top of large elements when scrolling. #TINY-7545
- The context toolbar will now move out of the way when it overlaps with the selection, such as in table cells. #TINY-7192
- The context toolbar now uses a short animation when transitioning between different locations. #TINY-7740
- `Env.browser` now uses the User-Agent Client Hints API where it is available. #TINY-7785
- Icons with a `-rtl` suffix in their name will now automatically be used when the UI is rendered in right-to-left mode. #TINY-7782
- The `formatter.match` API now accepts an optional `similar` parameter to check if the format partially matches. #TINY-7712
- The `formatter.formatChanged` API now supports providing format variables when listening for changes. #TINY-7713
- The formatter will now fire `FormatApply` and `FormatRemove` events for the relevant actions. #TINY-7713
- The `autolink` plugin link detection now permits custom protocols. #TINY-7714
- The `autolink` plugin valid link detection has been improved. #TINY-7714

### Changed
- Changed the load order so content CSS is loaded before the editor is populated with content. #TINY-7249
- Changed the `emoticons`, `wordcount`, `code`, `codesample`, and `template` plugins to open dialogs using commands. #TINY-7619
- The context toolbar will no longer show an arrow when it overlaps the content, such as in table cells. #TINY-7665
- The context toolbar will no longer overlap the statusbar for toolbars using `node` or `selection` positions. #TINY-7666

### Fixed
- The `editor.fire` API was incorrectly mutating the original `args` provided. #TINY-3254
- Unbinding an event handler did not take effect immediately while the event was firing. #TINY-7436
- Binding an event handler incorrectly took effect immediately while the event was firing. #TINY-7436
- Unbinding a native event handler inside the `remove` event caused an exception that blocked editor removal. #TINY-7730
- The `SetContent` event contained the incorrect `content` when using the `editor.selection.setContent()` API. #TINY-3254
- The editor content could be edited after calling `setProgressState(true)` in iframe mode. #TINY-7373
- Tabbing out of the editor after calling `setProgressState(true)` behaved inconsistently in iframe mode. #TINY-7373
- Flash of unstyled content while loading the editor because the content CSS was loaded after the editor content was rendered. #TINY-7249
- Partially transparent RGBA values provided in the `color_map` setting were given the wrong hex value. #TINY-7163
- HTML comments with mismatched quotes were parsed incorrectly under certain circumstances. #TINY-7589
- The editor could crash when inserting certain HTML content. #TINY-7756
- Inserting certain HTML content into the editor could result in invalid HTML once parsed. #TINY-7756
- Links in notification text did not show the correct mouse pointer. #TINY-7661
- Using the Tab key to navigate into the editor on Microsoft Internet Explorer 11 would incorrectly focus the toolbar. #TINY-3707
- The editor selection could be placed in an incorrect location when undoing or redoing changes in a document containing `contenteditable="false"` elements. #TINY-7663
- Menus and context menus were not closed when clicking into a different editor. #TINY-7399
- Context menus on Android were not displayed when more than one HTML element was selected. #TINY-7688
- Disabled nested menu items could still be opened. #TINY-7700
- The nested menu item chevron icon was not fading when the menu item was disabled. #TINY-7700
- `imagetools` buttons were incorrectly enabled for remote images without `imagetools_proxy` set. #TINY-7772
- Only table content would be deleted when partially selecting a table and content outside the table. #TINY-6044
- The table cell selection handling was incorrect in some cases when dealing with nested tables. #TINY-6298
- Removing a table row or column could result in the cursor getting placed in an invalid location. #TINY-7695
- Pressing the Tab key to navigate through table cells did not skip noneditable cells. #TINY-7705
- Clicking on a noneditable table cell did not show a visual selection like other noneditable elements. #TINY-7724
- Some table operations would incorrectly cause table row attributes and styles to be lost. #TINY-6666
- The selection was incorrectly lost when using the `mceTableCellType` and `mceTableRowType` commands. #TINY-6666
- The `mceTableRowType` was reversing the order of the rows when converting multiple header rows back to body rows. #TINY-6666
- The table dialog did not always respect the `table_style_with_css` option. #TINY-4926
- Pasting into a table with multiple cells selected could cause the content to be pasted in the wrong location. #TINY-7485
- The `TableModified` event was not fired when pasting cells into a table. #TINY-6939
- The table paste column before and after icons were not flipped in RTL mode. #TINY-7851
- Fixed table corruption when deleting a `contenteditable="false"` cell. #TINY-7891
- The `dir` attribute was being incorrectly applied to list items. #TINY-4589
- Applying selector formats would sometimes not apply the format correctly to elements in a list. #TINY-7393
- For formats that specify an attribute or style that should be removed, the formatter `match` API incorrectly returned `false`. #TINY-6149
- The type signature on the `formatter.matchNode` API had the wrong return type (was `boolean` but should have been `Formatter | undefined`). #TINY-6149
- The `formatter.formatChanged` API would ignore the `similar` parameter if another callback had already been registered for the same format. #TINY-7713
- The `formatter.formatChanged` API would sometimes not run the callback the first time the format was removed. #TINY-7713
- Base64 encoded images with spaces or line breaks in the data URI were not displayed correctly. Patch contributed by RoboBurned.

### Deprecated
- The `bbcode`, `fullpage`, `legacyoutput`, and `spellchecker` plugins have been deprecated and marked for removal in the next major release. #TINY-7260

## 5.8.2 - 2021-06-23

### Fixed
- Fixed an issue when pasting cells from tables containing `colgroup`s into tables without `colgroup`s. #TINY-6675
- Fixed an issue that could cause an invalid toolbar button state when multiple inline editors were on a single page. #TINY-6297

## 5.8.1 - 2021-05-20

### Fixed
- An unexpected exception was thrown when switching to readonly mode and adjusting the editor width. #TINY-6383
- Content could be lost when the `pagebreak_split_block` setting was enabled. #TINY-3388
- The `list-style-type: none;` style on nested list items was incorrectly removed when clearing formatting. #TINY-6264
- URLs were not always detected when pasting over a selection. Patch contributed by jwcooper. #TINY-6997
- Properties on the `OpenNotification` event were incorrectly namespaced. #TINY-7486

## 5.8.0 - 2021-05-06

### Added
- Added the `PAGE_UP` and `PAGE_DOWN` key code constants to the `VK` API. #TINY-4612
- The editor resize handle can now be controlled using the keyboard. #TINY-4823
- Added a new `fixed_toolbar_container_target` setting which renders the toolbar in the specified `HTMLElement`. Patch contributed by pvrobays.

### Improved
- The `inline_boundaries` feature now supports the `home`, `end`, `pageup`, and `pagedown` keys. #TINY-4612
- Updated the `formatter.matchFormat` API to support matching formats with variables in the `classes` property. #TINY-7227
- Added HTML5 `audio` and `video` elements to the default alignment formats. #TINY-6633
- Added support for alpha list numbering to the list properties dialog. #TINY-6891

### Changed
- Updated the `image` dialog to display the class list dropdown as full-width if the caption checkbox is not present. #TINY-6400
- Renamed the "H Align" and "V Align" input labels in the Table Cell Properties dialog to "Horizontal align" and "Vertical align" respectively. #TINY-7285

### Deprecated
- The undocumented `setIconStroke` Split Toolbar Button API has been deprecated and will be removed in a future release. #TINY-3551

### Fixed
- Fixed a bug where it wasn't possible to align nested list items. #TINY-6567
- The RGB fields in the color picker dialog were not staying in sync with the color palette and hue slider. #TINY-6952
- The color preview box in the color picker dialog was not correctly displaying the saturation and value of the chosen color. #TINY-6952
- The color picker dialog will now show an alert if it is submitted with an invalid hex color code. #TINY-2814
- Fixed a bug where the `TableModified` event was not fired when adding a table row with the Tab key. #TINY-7006
- Added missing `images_file_types` setting to the exported TypeScript types. #GH-6607
- Fixed a bug where lists pasted from Word with Roman numeral markers were not displayed correctly. Patch contributed by aautio. #GH-6620
- The `editor.insertContent` API was incorrectly handling nested `span` elements with matching styles. #TINY-6263
- The HTML5 `small` element could not be removed when clearing text formatting. #TINY-6633
- The Oxide button text transform variable was incorrectly using `capitalize` instead of `none`. Patch contributed by dakur. #GH-6341
- Fix dialog button text that was using title-style capitalization. #TINY-6816
- Table plugin could perform operations on tables containing the inline editor. #TINY-6625
- Fixed Tab key navigation inside table cells with a ranged selection. #TINY-6638
- The foreground and background toolbar button color indicator is no longer blurry. #TINY-3551
- Fixed a regression in the `tinymce.create()` API that caused issues when multiple objects were created. #TINY-7358
- Fixed the `LineHeight` command causing the `change` event to be fired inconsistently. #TINY-7048

## 5.7.1 - 2021-03-17

### Fixed
- Fixed the `help` dialog incorrectly linking to the changelog of TinyMCE 4 instead of TinyMCE 5. #TINY-7031
- Fixed a bug where error messages were displayed incorrectly in the image dialog. #TINY-7099
- Fixed an issue where URLs were not correctly filtered in some cases. #TINY-7025
- Fixed a bug where context menu items with names that contained uppercase characters were not displayed. #TINY-7072
- Fixed context menu items lacking support for the `disabled` and `shortcut` properties. #TINY-7073
- Fixed a regression where the width and height were incorrectly set when embedding content using the `media` dialog. #TINY-7074

## 5.7.0 - 2021-02-10

### Added
- Added IPv6 address support to the URI API. Patch contributed by dev7355608. #GH-4409
- Added new `structure` and `style` properties to the `TableModified` event to indicate what kinds of modifications were made. #TINY-6643
- Added `video` and `audio` live embed support for the `media` plugin. #TINY-6229
- Added the ability to resize `video` and `iframe` media elements. #TINY-6229
- Added a new `font_css` setting for adding fonts to both the editor and the parent document. #TINY-6199
- Added a new `ImageUploader` API to simplify uploading image data to the configured `images_upload_url` or `images_upload_handler`. #TINY-4601
- Added an Oxide variable to define the container background color in fullscreen mode. #TINY-6903
- Added Oxide variables for setting the toolbar background colors for inline and sticky toolbars. #TINY-6009
- Added a new `AfterProgressState` event that is fired after `editor.setProgressState` calls complete. #TINY-6686
- Added support for `table_column_resizing` when inserting or deleting columns. #TINY-6711

### Changed
- Changed table and table column copy behavior to retain an appropriate width when pasted. #TINY-6664
- Changed the `lists` plugin to apply list styles to all text blocks within a selection. #TINY-3755
- Changed the `advlist` plugin to log a console error message when the `list` plugin isn't enabled. #TINY-6585
- Changed the z-index of the `setProgressState(true)` throbber so it does not hide notifications. #TINY-6686
- Changed the type signature for `editor.selection.getRng()` incorrectly returning `null`. #TINY-6843
- Changed some `SaxParser` regular expressions to improve performance. #TINY-6823
- Changed `editor.setProgressState(true)` to close any open popups. #TINY-6686

### Fixed
- Fixed `codesample` highlighting performance issues for some languages. #TINY-6996
- Fixed an issue where cell widths were lost when merging table cells. #TINY-6901
- Fixed `col` elements incorrectly transformed to `th` elements when converting columns to header columns. #TINY-6715
- Fixed a number of table operations not working when selecting 2 table cells on Mozilla Firefox. #TINY-3897
- Fixed a memory leak by backporting an upstream Sizzle fix. #TINY-6859
- Fixed table `width` style was removed when copying. #TINY-6664
- Fixed focus lost while typing in the `charmap` or `emoticons` dialogs when the editor is rendered in a shadow root. #TINY-6904
- Fixed corruption of base64 URLs used in style attributes when parsing HTML. #TINY-6828
- Fixed the order of CSS precedence of `content_style` and `content_css` in the `preview` and `template` plugins. `content_style` now has precedence. #TINY-6529
- Fixed an issue where the image dialog tried to calculate image dimensions for an empty image URL. #TINY-6611
- Fixed an issue where `scope` attributes on table cells would not change as expected when merging or unmerging cells. #TINY-6486
- Fixed the plugin documentation links in the `help` plugin. #DOC-703
- Fixed events bound using `DOMUtils` not returning the correct result for `isDefaultPrevented` in some cases. #TINY-6834
- Fixed the "Dropped file type is not supported" notification incorrectly showing when using an inline editor. #TINY-6834
- Fixed an issue with external styles bleeding into TinyMCE. #TINY-6735
- Fixed an issue where parsing malformed comments could cause an infinite loop. #TINY-6864
- Fixed incorrect return types on `editor.selection.moveToBookmark`. #TINY-6504
- Fixed the type signature for `editor.selection.setCursorLocation()` incorrectly allowing a node with no `offset`. #TINY-6843
- Fixed incorrect behavior when editor is destroyed while loading stylesheets. #INT-2282
- Fixed figure elements incorrectly splitting from a valid parent element when editing the image within. #TINY-6592
- Fixed inserting multiple rows or columns in a table cloning from the incorrect source row or column. #TINY-6906
- Fixed an issue where new lines were not scrolled into view when pressing Shift+Enter or Shift+Return. #TINY-6964
- Fixed an issue where list elements would not be removed when outdenting using the Enter or Return key. #TINY-5974
- Fixed an issue where file extensions with uppercase characters were treated as invalid. #TINY-6940
- Fixed dialog block messages were not passed through TinyMCE's translation system. #TINY-6971

## 5.6.2 - 2020-12-08

### Fixed
- Fixed a UI rendering regression when the document body is using `display: flex`. #TINY-6783

## 5.6.1 - 2020-11-25

### Fixed
- Fixed the `mceTableRowType` and `mceTableCellType` commands were not firing the `newCell` event. #TINY-6692
- Fixed the HTML5 `s` element was not recognized when editing or clearing text formatting. #TINY-6681
- Fixed an issue where copying and pasting table columns resulted in invalid HTML when using colgroups. #TINY-6684
- Fixed an issue where the toolbar would render with the wrong width for inline editors in some situations. #TINY-6683

## 5.6.0 - 2020-11-18

### Added
- Added new `BeforeOpenNotification` and `OpenNotification` events which allow internal notifications to be captured and modified before display. #TINY-6528
- Added support for `block` and `unblock` methods on inline dialogs. #TINY-6487
- Added new `TableModified` event which is fired whenever changes are made to a table. #TINY-6629
- Added new `images_file_types` setting to determine which image file formats will be automatically processed into `img` tags on paste when using the `paste` plugin. #TINY-6306
- Added support for `images_file_types` setting in the image file uploader to determine which image file extensions are valid for upload. #TINY-6224
- Added new `format_empty_lines` setting to control if empty lines are formatted in a ranged selection. #TINY-6483
- Added template support to the `autocompleter` for customizing the autocompleter items. #TINY-6505
- Added new user interface `enable`, `disable`, and `isDisabled` methods. #TINY-6397
- Added new `closest` formatter API to get the closest matching selection format from a set of formats. #TINY-6479
- Added new `emojiimages` emoticons database that uses the twemoji CDN by default. #TINY-6021
- Added new `emoticons_database` setting to configure which emoji database to use. #TINY-6021
- Added new `name` field to the `style_formats` setting object to enable specifying a name for the format. #TINY-4239

### Changed
- Changed `readonly` mode to allow hyperlinks to be clickable. #TINY-6248

### Fixed
- Fixed the `change` event not firing after a successful image upload. #TINY-6586
- Fixed the type signature for the `entity_encoding` setting not accepting delimited lists. #TINY-6648
- Fixed layout issues when empty `tr` elements were incorrectly removed from tables. #TINY-4679
- Fixed image file extensions lost when uploading an image with an alternative extension, such as `.jfif`. #TINY-6622
- Fixed a security issue where URLs in attributes weren't correctly sanitized. #TINY-6518
- Fixed `DOMUtils.getParents` incorrectly including the shadow root in the array of elements returned. #TINY-6540
- Fixed an issue where the root document could be scrolled while an editor dialog was open inside a shadow root. #TINY-6363
- Fixed `getContent` with text format returning a new line when the editor is empty. #TINY-6281
- Fixed table column and row resizers not respecting the `data-mce-resize` attribute. #TINY-6600
- Fixed inserting a table via the `mceInsertTable` command incorrectly creating 2 undo levels. #TINY-6656
- Fixed nested tables with `colgroup` elements incorrectly always resizing the inner table. #TINY-6623
- Fixed the `visualchars` plugin causing the editor to steal focus when initialized. #TINY-6282
- Fixed `fullpage` plugin altering text content in `editor.getContent()`. #TINY-6541
- Fixed `fullscreen` plugin not working correctly with multiple editors and shadow DOM. #TINY-6280
- Fixed font size keywords such as `medium` not displaying correctly in font size menus. #TINY-6291
- Fixed an issue where some attributes in table cells were not copied over to new rows or columns. #TINY-6485
- Fixed incorrectly removing formatting on adjacent spaces when removing formatting on a ranged selection. #TINY-6268
- Fixed the `Cut` menu item not working in the latest version of Mozilla Firefox. #TINY-6615
- Fixed some incorrect types in the new TypeScript declaration file. #TINY-6413
- Fixed a regression where a fake offscreen selection element was incorrectly created for the editor root node. #TINY-6555
- Fixed an issue where menus would incorrectly collapse in small containers. #TINY-3321
- Fixed an issue where only one table column at a time could be converted to a header. #TINY-6326
- Fixed some minor memory leaks that prevented garbage collection for editor instances. #TINY-6570
- Fixed resizing a `responsive` table not working when using the column resize handles. #TINY-6601
- Fixed incorrectly calculating table `col` widths when resizing responsive tables. #TINY-6646
- Fixed an issue where spaces were not preserved in pre-blocks when getting text content. #TINY-6448
- Fixed a regression that caused the selection to be difficult to see in tables with backgrounds. #TINY-6495
- Fixed content pasted multiple times in the editor when using Microsoft Internet Explorer 11. Patch contributed by mattford. #GH-4905

## 5.5.1 - 2020-10-01

### Fixed
- Fixed pressing the down key near the end of a document incorrectly raising an exception. #TINY-6471
- Fixed incorrect Typescript types for the `Tools` API. #TINY-6475

## 5.5.0 - 2020-09-29

### Added
- Added a TypeScript declaration file to the bundle output for TinyMCE core. #TINY-3785
- Added new `table_column_resizing` setting to control how table columns are resized when using the resize bars. #TINY-6001
- Added the ability to remove images on a failed upload using the `images_upload_handler` failure callback. #TINY-6011
- Added `hasPlugin` function to the editor API to determine if a plugin exists or not. #TINY-766
- Added new `ToggleToolbarDrawer` command and query state handler to allow the toolbar drawer to be programmatically toggled and the toggle state to be checked. #TINY-6032
- Added the ability to use `colgroup` elements in tables. #TINY-6050
- Added a new setting `table_use_colgroups` for toggling whether colgroups are used in new tables. #TINY-6050
- Added the ability to delete and navigate HTML media elements without the `media` plugin. #TINY-4211
- Added `fullscreen_native` setting to the `fullscreen` plugin to enable use of the entire monitor. #TINY-6284
- Added table related oxide variables to the Style API for more granular control over table cell selection appearance. #TINY-6311
- Added new `toolbar_persist` setting to control the visibility of the inline toolbar. #TINY-4847
- Added new APIs to allow for programmatic control of the inline toolbar visibility. #TINY-4847
- Added the `origin` property to the `ObjectResized` and `ObjectResizeStart` events, to specify which handle the resize was performed on. #TINY-6242
- Added new StyleSheetLoader `unload` and `unloadAll` APIs to allow loaded stylesheets to be removed. #TINY-3926
- Added the `LineHeight` query command and action to the editor. #TINY-4843
- Added the `lineheight` toolbar and menu items, and added `lineheight` to the default format menu. #TINY-4843
- Added a new `contextmenu_avoid_overlap` setting to allow context menus to avoid overlapping matched nodes. #TINY-6036
- Added new listbox dialog UI component for rendering a dropdown that allows nested options. #TINY-2236
- Added back the ability to use nested items in the `image_class_list`, `link_class_list`, `link_list`, `table_class_list`, `table_cell_class_list`, and `table_row_class_list` settings. #TINY-2236

### Changed
- Changed how CSS manipulates table cells when selecting multiple cells to achieve a semi-transparent selection. #TINY-6311
- Changed the `target` property on fired events to use the native event target. The original target for an open shadow root can be obtained using `event.getComposedPath()`. #TINY-6128
- Changed the editor to clean-up loaded CSS stylesheets when all editors using the stylesheet have been removed. #TINY-3926
- Changed `imagetools` context menu icon for accessing the `image` dialog to use the `image` icon. #TINY-4141
- Changed the `editor.insertContent()` and `editor.selection.setContent()` APIs to retain leading and trailing whitespace. #TINY-5966
- Changed the `table` plugin `Column` menu to include the cut, copy and paste column menu items. #TINY-6374
- Changed the default table styles in the content CSS files to better support the styling options available in the `table` dialog. #TINY-6179

### Deprecated
- Deprecated the `Env.experimentalShadowDom` flag. #TINY-6128

### Fixed
- Fixed tables with no borders displaying with the default border styles in the `preview` dialog. #TINY-6179
- Fixed loss of whitespace when inserting content after a non-breaking space. #TINY-5966
- Fixed the `event.getComposedPath()` function throwing an exception for events fired from the editor. #TINY-6128
- Fixed notifications not appearing when the editor is within a ShadowRoot. #TINY-6354
- Fixed focus issues with inline dialogs when the editor is within a ShadowRoot. #TINY-6360
- Fixed the `template` plugin previews missing some content styles. #TINY-6115
- Fixed the `media` plugin not saving the alternative source url in some situations. #TINY-4113
- Fixed an issue where column resizing using the resize bars was inconsistent between fixed and relative table widths. #TINY-6001
- Fixed an issue where dragging and dropping within a table would select table cells. #TINY-5950
- Fixed up and down keyboard navigation not working for inline `contenteditable="false"` elements. #TINY-6226
- Fixed dialog not retrieving `close` icon from icon pack. #TINY-6445
- Fixed the `unlink` toolbar button not working when selecting multiple links. #TINY-4867
- Fixed the `link` dialog not showing the "Text to display" field in some valid cases. #TINY-5205
- Fixed the `DOMUtils.split()` API incorrectly removing some content. #TINY-6294
- Fixed pressing the escape key not focusing the editor when using multiple toolbars. #TINY-6230
- Fixed the `dirty` flag not being correctly set during an `AddUndo` event. #TINY-4707
- Fixed `editor.selection.setCursorLocation` incorrectly placing the cursor outside `pre` elements in some circumstances. #TINY-4058
- Fixed an exception being thrown when pressing the enter key inside pre elements while `br_in_pre` setting is false. #TINY-4058

## 5.4.2 - 2020-08-17

### Fixed
- Fixed the editor not resizing when resizing the browser window in fullscreen mode. #TINY-3511
- Fixed clicking on notifications causing inline editors to hide. #TINY-6058
- Fixed an issue where link URLs could not be deleted or edited in the link dialog in some cases. #TINY-4706
- Fixed a regression where setting the `anchor_top` or `anchor_bottom` options to `false` was not working. #TINY-6256
- Fixed the `anchor` plugin not supporting the `allow_html_in_named_anchor` option. #TINY-6236
- Fixed an exception thrown when removing inline formats that contained additional styles or classes. #TINY-6288
- Fixed an exception thrown when positioning the context toolbar on Internet Explorer 11 in some edge cases. #TINY-6271
- Fixed inline formats not removed when more than one `removeformat` format rule existed. #TINY-6216
- Fixed an issue where spaces were sometimes removed when removing formating on nearby text. #TINY-6251
- Fixed the list toolbar buttons not showing as active when a list is selected. #TINY-6286
- Fixed an issue where the UI would sometimes not be shown or hidden when calling the show or hide API methods on the editor. #TINY-6048
- Fixed the list type style not retained when copying list items. #TINY-6289
- Fixed the Paste plugin converting tabs in plain text to a single space character. A `paste_tab_spaces` option has been included for setting the number of spaces used to replace a tab character. #TINY-6237

## 5.4.1 - 2020-07-08

### Fixed
- Fixed the Search and Replace plugin incorrectly including zero-width caret characters in search results. #TINY-4599
- Fixed dragging and dropping unsupported files navigating the browser away from the editor. #TINY-6027
- Fixed undo levels not created on browser handled drop or paste events. #TINY-6027
- Fixed content in an iframe element parsing as DOM elements instead of text content. #TINY-5943
- Fixed Oxide checklist styles not showing when printing. #TINY-5139
- Fixed bug with `scope` attribute not being added to the cells of header rows. #TINY-6206

## 5.4.0 - 2020-06-30

### Added
- Added keyboard navigation support to menus and toolbars when the editor is in a ShadowRoot. #TINY-6152
- Added the ability for menus to be clicked when the editor is in an open shadow root. #TINY-6091
- Added the `Editor.ui.styleSheetLoader` API for loading stylesheets within the Document or ShadowRoot containing the editor UI. #TINY-6089
- Added the `StyleSheetLoader` module to the public API. #TINY-6100
- Added Oxide variables for styling the `select` element and headings in dialog content. #TINY-6070
- Added icons for `table` column and row cut, copy, and paste toolbar buttons. #TINY-6062
- Added all `table` menu items to the UI registry, so they can be used by name in other menus. #TINY-4866
- Added new `mceTableApplyCellStyle` command to the `table` plugin. #TINY-6004
- Added new `table` cut, copy, and paste column editor commands and menu items. #TINY-6006
- Added font related Oxide variables for secondary buttons, allowing for custom styling. #TINY-6061
- Added new `table_header_type` setting to control how table header rows are structured. #TINY-6007
- Added new `table_sizing_mode` setting to replace the `table_responsive_width` setting, which has now been deprecated. #TINY-6051
- Added new `mceTableSizingMode` command for changing the sizing mode of a table. #TINY-6000
- Added new `mceTableRowType`, `mceTableColType`, and `mceTableCellType` commands and value queries. #TINY-6150

### Changed
- Changed `advlist` toolbar buttons to only show a dropdown list if there is more than one option. #TINY-3194
- Changed `mceInsertTable` command and `insertTable` API method to take optional header rows and columns arguments. #TINY-6012
- Changed stylesheet loading, so that UI skin stylesheets can load in a ShadowRoot if required. #TINY-6089
- Changed the DOM location of menus so that they display correctly when the editor is in a ShadowRoot. #TINY-6093
- Changed the table plugin to correctly detect all valid header row structures. #TINY-6007

### Fixed
- Fixed tables with no defined width being converted to a `fixed` width table when modifying the table. #TINY-6051
- Fixed the `autosave` `isEmpty` API incorrectly detecting non-empty content as empty. #TINY-5953
- Fixed table `Paste row after` and `Paste row before` menu items not disabled when nothing was available to paste. #TINY-6006
- Fixed a selection performance issue with large tables on Microsoft Internet Explorer and Edge. #TINY-6057
- Fixed filters for screening commands from the undo stack to be case-insensitive. #TINY-5946
- Fixed `fullscreen` plugin now removes all classes when the editor is closed. #TINY-4048
- Fixed handling of mixed-case icon identifiers (names) for UI elements. #TINY-3854
- Fixed leading and trailing spaces lost when using `editor.selection.getContent({ format: 'text' })`. #TINY-5986
- Fixed an issue where changing the URL with the quicklink toolbar caused unexpected undo behavior. #TINY-5952
- Fixed an issue where removing formatting within a table cell would cause Internet Explorer 11 to scroll to the end of the table. #TINY-6049
- Fixed an issue where the `allow_html_data_urls` setting was not correctly applied. #TINY-5951
- Fixed the `autolink` feature so that it no longer treats a string with multiple "@" characters as an email address. #TINY-4773
- Fixed an issue where removing the editor would leave unexpected attributes on the target element. #TINY-4001
- Fixed the `link` plugin now suggest `mailto:` when the text contains an '@' and no slashes (`/`). #TINY-5941
- Fixed the `valid_children` check of custom elements now allows a wider range of characters in names. #TINY-5971

## 5.3.2 - 2020-06-10

### Fixed
- Fixed a regression introduced in 5.3.0, where `images_dataimg_filter` was no-longer called. #TINY-6086

## 5.3.1 - 2020-05-27

### Fixed
- Fixed the image upload error alert also incorrectly closing the image dialog. #TINY-6020
- Fixed editor content scrolling incorrectly on focus in Firefox by reverting default content CSS html and body heights added in 5.3.0. #TINY-6019

## 5.3.0 - 2020-05-21

### Added
- Added html and body height styles to the default oxide content CSS. #TINY-5978
- Added `uploadUri` and `blobInfo` to the data returned by `editor.uploadImages()`. #TINY-4579
- Added a new function to the `BlobCache` API to lookup a blob based on the base64 data and mime type. #TINY-5988
- Added the ability to search and replace within a selection. #TINY-4549
- Added the ability to set the list start position for ordered lists and added new `lists` context menu item. #TINY-3915
- Added `icon` as an optional config option to the toggle menu item API. #TINY-3345
- Added `auto` mode for `toolbar_location` which positions the toolbar and menu bar at the bottom if there is no space at the top. #TINY-3161

### Changed
- Changed the default `toolbar_location` to `auto`. #TINY-3161
- Changed toggle menu items and choice menu items to have a dedicated icon with the checkmark displayed on the far right side of the menu item. #TINY-3345
- Changed the `link`, `image`, and `paste` plugins to use Promises to reduce the bundle size. #TINY-4710
- Changed the default icons to be lazy loaded during initialization. #TINY-4729
- Changed the parsing of content so base64 encoded urls are converted to blob urls. #TINY-4727
- Changed context toolbars so they concatenate when more than one is suitable for the current selection. #TINY-4495
- Changed inline style element formats (strong, b, em, i, u, strike) to convert to a span on format removal if a `style` or `class` attribute is present. #TINY-4741

### Fixed
- Fixed the `selection.setContent()` API not running parser filters. #TINY-4002
- Fixed formats incorrectly applied or removed when table cells were selected. #TINY-4709
- Fixed the `quickimage` button not restricting the file types to images. #TINY-4715
- Fixed search and replace ignoring text in nested contenteditable elements. #TINY-5967
- Fixed resize handlers displaying in the wrong location sometimes for remote images. #TINY-4732
- Fixed table picker breaking in Firefox on low zoom levels. #TINY-4728
- Fixed issue with loading or pasting contents with large base64 encoded images on Safari. #TINY-4715
- Fixed supplementary special characters being truncated when inserted into the editor. Patch contributed by mlitwin. #TINY-4791
- Fixed toolbar buttons not set to disabled when the editor is in readonly mode. #TINY-4592
- Fixed the editor selection incorrectly changing when removing caret format containers. #TINY-3438
- Fixed bug where title, width, and height would be set to empty string values when updating an image and removing those attributes using the image dialog. #TINY-4786
- Fixed `ObjectResized` event firing when an object wasn't resized. #TINY-4161
- Fixed `ObjectResized` and `ObjectResizeStart` events incorrectly fired when adding or removing table rows and columns. #TINY-4829
- Fixed the placeholder not hiding when pasting content into the editor. #TINY-4828
- Fixed an issue where the editor would fail to load if local storage was disabled. #TINY-5935
- Fixed an issue where an uploaded image would reuse a cached image with a different mime type. #TINY-5988
- Fixed bug where toolbars and dialogs would not show if the body element was replaced (e.g. with Turbolinks). Patch contributed by spohlenz. #GH-5653
- Fixed an issue where multiple formats would be removed when removing a single format at the end of lines or on empty lines. #TINY-1170
- Fixed zero-width spaces incorrectly included in the `wordcount` plugin character count. #TINY-5991
- Fixed a regression introduced in 5.2.0 whereby the desktop `toolbar_mode` setting would incorrectly override the mobile default setting. #TINY-5998
- Fixed an issue where deleting all content in a single cell table would delete the entire table. #TINY-1044

## 5.2.2 - 2020-04-23

### Fixed
- Fixed an issue where anchors could not be inserted on empty lines. #TINY-2788
- Fixed text decorations (underline, strikethrough) not consistently inheriting the text color. #TINY-4757
- Fixed `format` menu alignment buttons inconsistently applying to images. #TINY-4057
- Fixed the floating toolbar drawer height collapsing when the editor is rendered in modal dialogs or floating containers. #TINY-4837
- Fixed `media` embed content not processing safely in some cases. #TINY-4857

## 5.2.1 - 2020-03-25

### Fixed
- Fixed the "is decorative" checkbox in the image dialog clearing after certain dialog events. #FOAM-11
- Fixed possible uncaught exception when a `style` attribute is removed using a content filter on `setContent`. #TINY-4742
- Fixed the table selection not functioning correctly in Microsoft Edge 44 or higher. #TINY-3862
- Fixed the table resize handles not functioning correctly in Microsoft Edge 44 or higher. #TINY-4160
- Fixed the floating toolbar drawer disconnecting from the toolbar when adding content in inline mode. #TINY-4725 #TINY-4765
- Fixed `readonly` mode not returning the appropriate boolean value. #TINY-3948
- Fixed the `forced_root_block_attrs` setting not applying attributes to new blocks consistently. #TINY-4564
- Fixed the editor incorrectly stealing focus during initialization in Microsoft Internet Explorer. #TINY-4697
- Fixed dialogs stealing focus when opening an alert or confirm dialog using an `onAction` callback. #TINY-4014
- Fixed inline dialogs incorrectly closing when clicking on an opened alert or confirm dialog. #TINY-4012
- Fixed the context toolbar overlapping the menu bar and toolbar. #TINY-4586
- Fixed notification and inline dialog positioning issues when using `toolbar_location: 'bottom'`. #TINY-4586
- Fixed the `colorinput` popup appearing offscreen on mobile devices. #TINY-4711
- Fixed special characters not being found when searching by "whole words only". #TINY-4522
- Fixed an issue where dragging images could cause them to be duplicated. #TINY-4195
- Fixed context toolbars activating without the editor having focus. #TINY-4754
- Fixed an issue where removing the background color of text did not always work. #TINY-4770
- Fixed an issue where new rows and columns in a table did not retain the style of the previous row or column. #TINY-4788

## 5.2.0 - 2020-02-13

### Added
- Added the ability to apply formats to spaces. #TINY-4200
- Added new `toolbar_location` setting to allow for positioning the menu and toolbar at the bottom of the editor. #TINY-4210
- Added new `toolbar_groups` setting to allow a custom floating toolbar group to be added to the toolbar when using `floating` toolbar mode. #TINY-4229
- Added new `link_default_protocol` setting to `link` and `autolink` plugin to allow a protocol to be used by default. #TINY-3328
- Added new `placeholder` setting to allow a placeholder to be shown when the editor is empty. #TINY-3917
- Added new `tinymce.dom.TextSeeker` API to allow searching text across different DOM nodes. #TINY-4200
- Added a drop shadow below the toolbar while in sticky mode and introduced Oxide variables to customize it when creating a custom skin. #TINY-4343
- Added `quickbars_image_toolbar` setting to allow for the image quickbar to be turned off. #TINY-4398
- Added iframe and img `loading` attribute to the default schema. Patch contributed by ataylor32. #GH-5112
- Added new `getNodeFilters`/`getAttributeFilters` functions to the `editor.serializer` instance. #TINY-4344
- Added new `a11y_advanced_options` setting to allow additional accessibility options to be added. #FOAM-11
- Added new accessibility options and behaviours to the image dialog using `a11y_advanced_options`. #FOAM-11
- Added the ability to use the window `PrismJS` instance for the `codesample` plugin instead of the bundled version to allow for styling custom languages. #TINY-4504
- Added error message events that fire when a resource loading error occurs. #TINY-4509

### Changed
- Changed the default schema to disallow `onchange` for select elements. #TINY-4614
- Changed default `toolbar_mode` value from false to `wrap`. The value false has been deprecated. #TINY-4617
- Changed `toolbar_drawer` setting to `toolbar_mode`. `toolbar_drawer` has been deprecated. #TINY-4416
- Changed iframe mode to set selection on content init if selection doesn't exist. #TINY-4139
- Changed table related icons to align them with the visual style of the other icons. #TINY-4341
- Changed and improved the visual appearance of the color input field. #TINY-2917
- Changed fake caret container to use `forced_root_block` when possible. #TINY-4190
- Changed the `requireLangPack` API to wait until the plugin has been loaded before loading the language pack. #TINY-3716
- Changed the formatter so `style_formats` are registered before the initial content is loaded into the editor. #TINY-4238
- Changed media plugin to use https protocol for media urls by default. #TINY-4577
- Changed the parser to treat CDATA nodes as bogus HTML comments to match the HTML parsing spec. A new `preserve_cdata` setting has been added to preserve CDATA nodes if required. #TINY-4625

### Fixed
- Fixed incorrect parsing of malformed/bogus HTML comments. #TINY-4625
- Fixed `quickbars` selection toolbar appearing on non-editable elements. #TINY-4359
- Fixed bug with alignment toolbar buttons sometimes not changing state correctly. #TINY-4139
- Fixed the `codesample` toolbar button not toggling when selecting code samples other than HTML. #TINY-4504
- Fixed content incorrectly scrolling to the top or bottom when pressing enter if when the content was already in view. #TINY-4162
- Fixed `scrollIntoView` potentially hiding elements behind the toolbar. #TINY-4162
- Fixed editor not respecting the `resize_img_proportional` setting due to legacy code. #TINY-4236
- Fixed flickering floating toolbar drawer in inline mode. #TINY-4210
- Fixed an issue where the template plugin dialog would be indefinitely blocked on a failed template load. #TINY-2766
- Fixed the `mscontrolselect` event not being unbound on IE/Edge. #TINY-4196
- Fixed Confirm dialog footer buttons so only the "Yes" button is highlighted. #TINY-4310
- Fixed `file_picker_callback` functionality for Image, Link and Media plugins. #TINY-4163
- Fixed issue where floating toolbar drawer sometimes would break if the editor is resized while the drawer is open. #TINY-4439
- Fixed incorrect `external_plugins` loading error message. #TINY-4503
- Fixed resize handler was not hidden for ARIA purposes. Patch contributed by Parent5446. #GH-5195
- Fixed an issue where content could be lost if a misspelled word was selected and spellchecking was disabled. #TINY-3899
- Fixed validation errors in the CSS where certain properties had the wrong default value. #TINY-4491
- Fixed an issue where forced root block attributes were not applied when removing a list. #TINY-4272
- Fixed an issue where the element path isn't being cleared when there are no parents. #TINY-4412
- Fixed an issue where width and height in svg icons containing `rect` elements were overridden by the CSS reset. #TINY-4408
- Fixed an issue where uploading images with `images_reuse_filename` enabled and that included a query parameter would generate an invalid URL. #TINY-4638
- Fixed the `closeButton` property not working when opening notifications. #TINY-4674
- Fixed keyboard flicker when opening a context menu on mobile. #TINY-4540
- Fixed issue where plus icon svg contained strokes. #TINY-4681

## 5.1.6 - 2020-01-28

### Fixed
- Fixed `readonly` mode not blocking all clicked links. #TINY-4572
- Fixed legacy font sizes being calculated inconsistently for the `FontSize` query command value. #TINY-4555
- Fixed changing a tables row from `Header` to `Body` incorrectly moving the row to the bottom of the table. #TINY-4593
- Fixed the context menu not showing in certain cases with hybrid devices. #TINY-4569
- Fixed the context menu opening in the wrong location when the target is the editor body. #TINY-4568
- Fixed the `image` plugin not respecting the `automatic_uploads` setting when uploading local images. #TINY-4287
- Fixed security issue related to parsing HTML comments and CDATA. #TINY-4544

## 5.1.5 - 2019-12-19

### Fixed
- Fixed the UI not working with hybrid devices that accept both touch and mouse events. #TNY-4521
- Fixed the `charmap` dialog initially focusing the first tab of the dialog instead of the search input field. #TINY-4342
- Fixed an exception being raised when inserting content if the caret was directly before or after a `contenteditable="false"` element. #TINY-4528
- Fixed a bug with pasting image URLs when paste as text is enabled. #TINY-4523

## 5.1.4 - 2019-12-11

### Fixed
- Fixed dialog contents disappearing when clicking a checkbox for right-to-left languages. #TINY-4518
- Fixed the `legacyoutput` plugin registering legacy formats after editor initialization, causing legacy content to be stripped on the initial load. #TINY-4447
- Fixed search and replace not cycling through results when searching using special characters. #TINY-4506
- Fixed the `visualchars` plugin converting HTML-like text to DOM elements in certain cases. #TINY-4507
- Fixed an issue with the `paste` plugin not sanitizing content in some cases. #TINY-4510
- Fixed HTML comments incorrectly being parsed in certain cases. #TINY-4511

## 5.1.3 - 2019-12-04

### Fixed
- Fixed sticky toolbar not undocking when fullscreen mode is activated. #TINY-4390
- Fixed the "Current Window" target not applying when updating links using the link dialog. #TINY-4063
- Fixed disabled menu items not highlighting when focused. #TINY-4339
- Fixed touch events passing through dialog collection items to the content underneath on Android devices. #TINY-4431
- Fixed keyboard navigation of the Help dialog's Keyboard Navigation tab. #TINY-4391
- Fixed search and replace dialog disappearing when finding offscreen matches on iOS devices. #TINY-4350
- Fixed performance issues where sticky toolbar was jumping while scrolling on slower browsers. #TINY-4475

## 5.1.2 - 2019-11-19

### Fixed
- Fixed desktop touch devices using `mobile` configuration overrides. #TINY-4345
- Fixed unable to disable the new scrolling toolbar feature. #TINY-4345
- Fixed touch events passing through any pop-up items to the content underneath on Android devices. #TINY-4367
- Fixed the table selector handles throwing JavaScript exceptions for non-table selections. #TINY-4338
- Fixed `cut` operations not removing selected content on Android devices when the `paste` plugin is enabled. #TINY-4362
- Fixed inline toolbar not constrained to the window width by default. #TINY-4314
- Fixed context toolbar split button chevrons pointing right when they should be pointing down. #TINY-4257
- Fixed unable to access the dialog footer in tabbed dialogs on small screens. #TINY-4360
- Fixed mobile table selectors were hard to select with touch by increasing the size. #TINY-4366
- Fixed mobile table selectors moving when moving outside the editor. #TINY-4366
- Fixed inline toolbars collapsing when using sliding toolbars. #TINY-4389
- Fixed block textpatterns not treating NBSPs as spaces. #TINY-4378
- Fixed backspace not merging blocks when the last element in the preceding block was a `contenteditable="false"` element. #TINY-4235
- Fixed toolbar buttons that only contain text labels overlapping on mobile devices. #TINY-4395
- Fixed quickbars quickimage picker not working on mobile. #TINY-4377
- Fixed fullscreen not resizing in an iOS WKWebView component. #TINY-4413

## 5.1.1 - 2019-10-28

### Fixed
- Fixed font formats containing spaces being wrapped in `&quot;` entities instead of single quotes. #TINY-4275
- Fixed alert and confirm dialogs losing focus when clicked. #TINY-4248
- Fixed clicking outside a modal dialog focusing on the document body. #TINY-4249
- Fixed the context toolbar not hiding when scrolled out of view. #TINY-4265

## 5.1.0 - 2019-10-17

### Added
- Added touch selector handles for table selections on touch devices. #TINY-4097
- Added border width field to Table Cell dialog. #TINY-4028
- Added touch event listener to media plugin to make embeds playable. #TINY-4093
- Added oxide styling options to notifications and tweaked the default variables. #TINY-4153
- Added additional padding to split button chevrons on touch devices, to make them easier to interact with. #TINY-4223
- Added new platform detection functions to `Env` and deprecated older detection properties. #TINY-4184
- Added `inputMode` config field to specify inputmode attribute of `input` dialog components. #TINY-4062
- Added new `inputMode` property to relevant plugins/dialogs. #TINY-4102
- Added new `toolbar_sticky` setting to allow the iframe menubar/toolbar to stick to the top of the window when scrolling. #TINY-3982

### Changed
- Changed default setting for `toolbar_drawer` to `floating`. #TINY-3634
- Changed mobile phones to use the `silver` theme by default. #TINY-3634
- Changed some editor settings to default to `false` on touch devices:
  - `menubar`(phones only). #TINY-4077
  - `table_grid`. #TINY-4075
  - `resize`. #TINY-4157
  - `object_resizing`. #TINY-4157
- Changed toolbars and context toolbars to sidescroll on mobile. #TINY-3894 #TINY-4107
- Changed context menus to render as horizontal menus on touch devices. #TINY-4107
- Changed the editor to use the `VisualViewport` API of the browser where possible. #TINY-4078
- Changed visualblocks toolbar button icon and renamed `paragraph` icon to `visualchars`. #TINY-4074
- Changed Oxide default for `@toolbar-button-chevron-color` to follow toolbar button icon color. #TINY-4153
- Changed the `urlinput` dialog component to use the `url` type attribute. #TINY-4102

### Fixed
- Fixed Safari desktop visual viewport fires resize on fullscreen breaking the restore function. #TINY-3976
- Fixed scroll issues on mobile devices. #TINY-3976
- Fixed context toolbar unable to refresh position on iOS12. #TINY-4107
- Fixed ctrl+left click not opening links on readonly mode and the preview dialog. #TINY-4138
- Fixed Slider UI component not firing `onChange` event on touch devices. #TINY-4092
- Fixed notifications overlapping instead of stacking. #TINY-3478
- Fixed inline dialogs positioning incorrectly when the page is scrolled. #TINY-4018
- Fixed inline dialogs and menus not repositioning when resizing. #TINY-3227
- Fixed inline toolbar incorrectly stretching to the full width when a width value was provided. #TINY-4066
- Fixed menu chevrons color to follow the menu text color. #TINY-4153
- Fixed table menu selection grid from staying black when using dark skins, now follows border color. #TINY-4153
- Fixed Oxide using the wrong text color variable for menubar button focused state. #TINY-4146
- Fixed the autoresize plugin not keeping the selection in view when resizing. #TINY-4094
- Fixed textpattern plugin throwing exceptions when using `forced_root_block: false`. #TINY-4172
- Fixed missing CSS fill styles for toolbar button icon active state. #TINY-4147
- Fixed an issue where the editor selection could end up inside a short ended element (such as `br`). #TINY-3999
- Fixed browser selection being lost in inline mode when opening split dropdowns. #TINY-4197
- Fixed backspace throwing an exception when using `forced_root_block: false`. #TINY-4099
- Fixed floating toolbar drawer expanding outside the bounds of the editor. #TINY-3941
- Fixed the autocompleter not activating immediately after a `br` or `contenteditable=false` element. #TINY-4194
- Fixed an issue where the autocompleter would incorrectly close on IE 11 in certain edge cases. #TINY-4205

## 5.0.16 - 2019-09-24

### Added
- Added new `referrer_policy` setting to add the `referrerpolicy` attribute when loading scripts or stylesheets. #TINY-3978
- Added a slight background color to dialog tab links when focused to aid keyboard navigation. #TINY-3877

### Fixed
- Fixed media poster value not updating on change. #TINY-4013
- Fixed openlink was not registered as a toolbar button. #TINY-4024
- Fixed failing to initialize if a script tag was used inside a SVG. #TINY-4087
- Fixed double top border showing on toolbar without menubar when toolbar_drawer is enabled. #TINY-4118
- Fixed unable to drag inline dialogs to the bottom of the screen when scrolled. #TINY-4154
- Fixed notifications appearing on top of the toolbar when scrolled in inline mode. #TINY-4159
- Fixed notifications displaying incorrectly on IE 11. #TINY-4169

## 5.0.15 - 2019-09-02

### Added
- Added a dark `content_css` skin to go with the dark UI skin. #TINY-3743

### Changed
- Changed the enabled state on toolbar buttons so they don't get the hover effect. #TINY-3974

### Fixed
- Fixed missing CSS active state on toolbar buttons. #TINY-3966
- Fixed `onChange` callback not firing for the colorinput dialog component. #TINY-3968
- Fixed context toolbars not showing in fullscreen mode. #TINY-4023

## 5.0.14 - 2019-08-19

### Added
- Added an API to reload the autocompleter menu with additional fetch metadata #MENTIONS-17

### Fixed
- Fixed missing toolbar button border styling options. #TINY-3965
- Fixed image upload progress notification closing before the upload is complete. #TINY-3963
- Fixed inline dialogs not closing on escape when no dialog component is in focus. #TINY-3936
- Fixed plugins not being filtered when defaulting to mobile on phones. #TINY-3537
- Fixed toolbar more drawer showing the content behind it when transitioning between opened and closed states. #TINY-3878
- Fixed focus not returning to the dialog after pressing the "Replace all" button in the search and replace dialog. #TINY-3961

### Removed
- Removed Oxide variable `@menubar-select-disabled-border-color` and replaced it with `@menubar-select-disabled-border`. #TINY-3965

## 5.0.13 - 2019-08-06

### Changed
- Changed modal dialogs to prevent dragging by default and added new `draggable_modal` setting to restore dragging. #TINY-3873
- Changed the nonbreaking plugin to insert nbsp characters wrapped in spans to aid in filtering. This can be disabled using the `nonbreaking_wrap` setting. #TINY-3647
- Changed backspace behaviour in lists to outdent nested list items when the cursor is at the start of the list item. #TINY-3651

### Fixed
- Fixed sidebar growing beyond editor bounds in IE 11. #TINY-3937
- Fixed issue with being unable to keyboard navigate disabled toolbar buttons. #TINY-3350
- Fixed issues with backspace and delete in nested contenteditable true and false elements. #TINY-3868
- Fixed issue with losing keyboard navigation in dialogs due to disabled buttons. #TINY-3914
- Fixed `MouseEvent.mozPressure is deprecated` warning in Firefox. #TINY-3919
- Fixed `default_link_target` not being respected when `target_list` is disabled. #TINY-3757
- Fixed mobile plugin filter to only apply to the mobile theme, rather than all mobile platforms. #TINY-3405
- Fixed focus switching to another editor during mode changes. #TINY-3852
- Fixed an exception being thrown when clicking on an uninitialized inline editor. #TINY-3925
- Fixed unable to keyboard navigate to dialog menu buttons. #TINY-3933
- Fixed dialogs being able to be dragged outside the window viewport. #TINY-3787
- Fixed inline dialogs appearing above modal dialogs. #TINY-3932

## 5.0.12 - 2019-07-18

### Added
- Added ability to utilize UI dialog panels inside other panels. #TINY-3305
- Added help dialog tab explaining keyboard navigation of the editor. #TINY-3603

### Changed
- Changed the "Find and Replace" design to an inline dialog. #TINY-3054

### Fixed
- Fixed issue where autolink spacebar event was not being fired on Edge. #TINY-3891
- Fixed table selection missing the background color. #TINY-3892
- Fixed removing shortcuts not working for function keys. #TINY-3871
- Fixed non-descriptive UI component type names. #TINY-3349
- Fixed UI registry components rendering as the wrong type when manually specifying a different type. #TINY-3385
- Fixed an issue where dialog checkbox, input, selectbox, textarea and urlinput components couldn't be disabled. #TINY-3708
- Fixed the context toolbar not using viable screen space in inline/distraction free mode. #TINY-3717
- Fixed the context toolbar overlapping the toolbar in various conditions. #TINY-3205
- Fixed IE11 edge case where items were being inserted into the wrong location. #TINY-3884

## 5.0.11 - 2019-07-04

### Fixed
- Fixed packaging errors caused by a rollup treeshaking bug (https://github.com/rollup/rollup/issues/2970). #TINY-3866
- Fixed the customeditor component not able to get data from the dialog api. #TINY-3866
- Fixed collection component tooltips not being translated. #TINY-3855

## 5.0.10 - 2019-07-02

### Added
- Added support for all HTML color formats in `color_map` setting. #TINY-3837

### Changed
- Changed backspace key handling to outdent content in appropriate circumstances. #TINY-3685
- Changed default palette for forecolor and backcolor to include some lighter colors suitable for highlights. #TINY-2865
- Changed the search and replace plugin to cycle through results. #TINY-3800

### Fixed
- Fixed inconsistent types causing some properties to be unable to be used in dialog components. #TINY-3778
- Fixed an issue in the Oxide skin where dialog content like outlines and shadows were clipped because of overflow hidden. #TINY-3566
- Fixed the search and replace plugin not resetting state when changing the search query. #TINY-3800
- Fixed backspace in lists not creating an undo level. #TINY-3814
- Fixed the editor to cancel loading in quirks mode where the UI is not supported. #TINY-3391
- Fixed applying fonts not working when the name contained spaces and numbers. #TINY-3801
- Fixed so that initial content is retained when initializing on list items. #TINY-3796
- Fixed inefficient font name and font size current value lookup during rendering. #TINY-3813
- Fixed mobile font copied into the wrong folder for the oxide-dark skin. #TINY-3816
- Fixed an issue where resizing the width of tables would produce inaccurate results. #TINY-3827
- Fixed a memory leak in the Silver theme. #TINY-3797
- Fixed alert and confirm dialogs using incorrect markup causing inconsistent padding. #TINY-3835
- Fixed an issue in the Table plugin with `table_responsive_width` not enforcing units when resizing. #TINY-3790
- Fixed leading, trailing and sequential spaces being lost when pasting plain text. #TINY-3726
- Fixed exception being thrown when creating relative URIs. #TINY-3851
- Fixed focus is no longer set to the editor content during mode changes unless the editor already had focus. #TINY-3852

## 5.0.9 - 2019-06-26

### Fixed
- Fixed print plugin not working in Firefox. #TINY-3834

## 5.0.8 - 2019-06-18

### Added
- Added back support for multiple toolbars. #TINY-2195
- Added support for .m4a files to the media plugin. #TINY-3750
- Added new base_url and suffix editor init options. #TINY-3681

### Fixed
- Fixed incorrect padding for select boxes with visible values. #TINY-3780
- Fixed selection incorrectly changing when programmatically setting selection on contenteditable false elements. #TINY-3766
- Fixed sidebar background being transparent. #TINY-3727
- Fixed the build to remove duplicate iife wrappers. #TINY-3689
- Fixed bogus autocompleter span appearing in content when the autocompleter menu is shown. #TINY-3752
- Fixed toolbar font size select not working with legacyoutput plugin. #TINY-2921
- Fixed the legacyoutput plugin incorrectly aligning images. #TINY-3660
- Fixed remove color not working when using the legacyoutput plugin. #TINY-3756
- Fixed the font size menu applying incorrect sizes when using the legacyoutput plugin. #TINY-3773
- Fixed scrollIntoView not working when the parent window was out of view. #TINY-3663
- Fixed the print plugin printing from the wrong window in IE11. #TINY-3762
- Fixed content CSS loaded over CORS not loading in the preview plugin with content_css_cors enabled. #TINY-3769
- Fixed the link plugin missing the default "None" option for link list. #TINY-3738
- Fixed small dot visible with menubar and toolbar disabled in inline mode. #TINY-3623
- Fixed space key properly inserts a nbsp before/after block elements. #TINY-3745
- Fixed native context menu not showing with images in IE11. #TINY-3392
- Fixed inconsistent browser context menu image selection. #TINY-3789

## 5.0.7 - 2019-06-05

### Added
- Added new toolbar button and menu item for inserting tables via dialog. #TINY-3636
- Added new API for adding/removing/changing tabs in the Help dialog. #TINY-3535
- Added highlighting of matched text in autocompleter items. #TINY-3687
- Added the ability for autocompleters to work with matches that include spaces. #TINY-3704
- Added new `imagetools_fetch_image` callback to allow custom implementations for cors loading of images. #TINY-3658
- Added `'http'` and `https` options to `link_assume_external_targets` to prepend `http://` or `https://` prefixes when URL does not contain a protocol prefix. Patch contributed by francoisfreitag. #GH-4335

### Changed
- Changed annotations navigation to work the same as inline boundaries. #TINY-3396
- Changed tabpanel API by adding a `name` field and changing relevant methods to use it. #TINY-3535

### Fixed
- Fixed text color not updating all color buttons when choosing a color. #TINY-3602
- Fixed the autocompleter not working with fragmented text. #TINY-3459
- Fixed the autosave plugin no longer overwrites window.onbeforeunload. #TINY-3688
- Fixed infinite loop in the paste plugin when IE11 takes a long time to process paste events. Patch contributed by lRawd. #GH-4987
- Fixed image handle locations when using `fixed_toolbar_container`. Patch contributed by t00. #GH-4966
- Fixed the autoresize plugin not firing `ResizeEditor` events. #TINY-3587
- Fixed editor in fullscreen mode not extending to the bottom of the screen. #TINY-3701
- Fixed list removal when pressing backspace after the start of the list item. #TINY-3697
- Fixed autocomplete not triggering from compositionend events. #TINY-3711
- Fixed `file_picker_callback` could not set the caption field on the insert image dialog. #TINY-3172
- Fixed the autocompleter menu showing up after a selection had been made. #TINY-3718
- Fixed an exception being thrown when a file or number input has focus during initialization. Patch contributed by t00. #GH-2194

## 5.0.6 - 2019-05-22

### Added
- Added `icons_url` editor settings to enable icon packs to be loaded from a custom url. #TINY-3585
- Added `image_uploadtab` editor setting to control the visibility of the upload tab in the image dialog. #TINY-3606
- Added new api endpoints to the wordcount plugin and improved character count logic. #TINY-3578

### Changed
- Changed plugin, language and icon loading errors to log in the console instead of a notification. #TINY-3585

### Fixed
- Fixed the textpattern plugin not working with fragmented text. #TINY-3089
- Fixed various toolbar drawer accessibility issues and added an animation. #TINY-3554
- Fixed issues with selection and ui components when toggling readonly mode. #TINY-3592
- Fixed so readonly mode works with inline editors. #TINY-3592
- Fixed docked inline toolbar positioning when scrolled. #TINY-3621
- Fixed initial value not being set on bespoke select in quickbars and toolbar drawer. #TINY-3591
- Fixed so that nbsp entities aren't trimmed in white-space: pre-line elements. #TINY-3642
- Fixed `mceInsertLink` command inserting spaces instead of url encoded characters. #GH-4990
- Fixed text content floating on top of dialogs in IE11. #TINY-3640

## 5.0.5 - 2019-05-09

### Added
- Added menu items to match the forecolor/backcolor toolbar buttons. #TINY-2878
- Added default directionality based on the configured language. #TINY-2621
- Added styles, icons and tests for rtl mode. #TINY-2621

### Fixed
- Fixed autoresize not working with floating elements or when media elements finished loading. #TINY-3545
- Fixed incorrect vertical caret positioning in IE 11. #TINY-3188
- Fixed submenu anchoring hiding overflowed content. #TINY-3564

### Removed
- Removed unused and hidden validation icons to avoid displaying phantom tooltips. #TINY-2329

## 5.0.4 - 2019-04-23

### Added
- Added back URL dialog functionality, which is now available via `editor.windowManager.openUrl()`. #TINY-3382
- Added the missing throbber functionality when calling `editor.setProgressState(true)`. #TINY-3453
- Added function to reset the editor content and undo/dirty state via `editor.resetContent()`. #TINY-3435
- Added the ability to set menu buttons as active. #TINY-3274
- Added `editor.mode` API, featuring a custom editor mode API. #TINY-3406
- Added better styling to floating toolbar drawer. #TINY-3479
- Added the new premium plugins to the Help dialog plugins tab. #TINY-3496
- Added the linkchecker context menu items to the default configuration. #TINY-3543

### Fixed
- Fixed image context menu items showing on placeholder images. #TINY-3280
- Fixed dialog labels and text color contrast within notifications/alert banners to satisfy WCAG 4.5:1 contrast ratio for accessibility. #TINY-3351
- Fixed selectbox and colorpicker items not being translated. #TINY-3546
- Fixed toolbar drawer sliding mode to correctly focus the editor when tabbing via keyboard navigation. #TINY-3533
- Fixed positioning of the styleselect menu in iOS while using the mobile theme. #TINY-3505
- Fixed the menubutton `onSetup` callback to be correctly executed when rendering the menu buttons. #TINY-3547
- Fixed `default_link_target` setting to be correctly utilized when creating a link. #TINY-3508
- Fixed colorpicker floating marginally outside its container. #TINY-3026
- Fixed disabled menu items displaying as active when hovered. #TINY-3027

### Removed
- Removed redundant mobile wrapper. #TINY-3480

## 5.0.3 - 2019-03-19

### Changed
- Changed empty nested-menu items within the style formats menu to be disabled or hidden if the value of `style_formats_autohide` is `true`. #TINY-3310
- Changed the entire phrase 'Powered by Tiny' in the status bar to be a link instead of just the word 'Tiny'. #TINY-3366
- Changed `formatselect`, `styleselect` and `align` menus to use the `mceToggleFormat` command internally. #TINY-3428

### Fixed
- Fixed toolbar keyboard navigation to work as expected when `toolbar_drawer` is configured. #TINY-3432
- Fixed text direction buttons to display the correct pressed state in selections that have no explicit `dir` property. #TINY-3138
- Fixed the mobile editor to clean up properly when removed. #TINY-3445
- Fixed quickbar toolbars to add an empty box to the screen when it is set to `false`. #TINY-3439
- Fixed an issue where pressing the **Delete/Backspace** key at the edge of tables was creating incorrect selections. #TINY-3371
- Fixed an issue where dialog collection items (emoticon and special character dialogs) couldn't be selected with touch devices. #TINY-3444
- Fixed a type error introduced in TinyMCE version 5.0.2 when calling `editor.getContent()` with nested bookmarks. #TINY-3400
- Fixed an issue that prevented default icons from being overridden. #TINY-3449
- Fixed an issue where **Home/End** keys wouldn't move the caret correctly before or after `contenteditable=false` inline elements. #TINY-2995
- Fixed styles to be preserved in IE 11 when editing via the `fullpage` plugin. #TINY-3464
- Fixed the `link` plugin context toolbar missing the open link button. #TINY-3461
- Fixed inconsistent dialog component spacing. #TINY-3436

## 5.0.2 - 2019-03-05

### Added
- Added presentation and document presets to `htmlpanel` dialog component. #TINY-2694
- Added missing fixed_toolbar_container setting has been reimplemented in the Silver theme. #TINY-2712
- Added a new toolbar setting `toolbar_drawer` that moves toolbar groups which overflow the editor width into either a `sliding` or `floating` toolbar section. #TINY-2874

### Changed
- Updated the build process to include package lock files in the dev distribution archive. #TINY-2870

### Fixed
- Fixed inline dialogs did not have aria attributes. #TINY-2694
- Fixed default icons are now available in the UI registry, allowing use outside of toolbar buttons. #TINY-3307
- Fixed a memory leak related to select toolbar items. #TINY-2874
- Fixed a memory leak due to format changed listeners that were never unbound. #TINY-3191
- Fixed an issue where content may have been lost when using permanent bookmarks. #TINY-3400
- Fixed the quicklink toolbar button not rendering in the quickbars plugin. #TINY-3125
- Fixed an issue where menus were generating invalid HTML in some cases. #TINY-3323
- Fixed an issue that could cause the mobile theme to show a blank white screen when the editor was inside an `overflow:hidden` element. #TINY-3407
- Fixed mobile theme using a transparent background and not taking up the full width on iOS. #TINY-3414
- Fixed the template plugin dialog missing the description field. #TINY-3337
- Fixed input dialog components using an invalid default type attribute. #TINY-3424
- Fixed an issue where backspace/delete keys after/before pagebreak elements wouldn't move the caret. #TINY-3097
- Fixed an issue in the table plugin where menu items and toolbar buttons weren't showing correctly based on the selection. #TINY-3423
- Fixed inconsistent button focus styles in Firefox. #TINY-3377
- Fixed the resize icon floating left when all status bar elements were disabled. #TINY-3340
- Fixed the resize handle to not show in fullscreen mode. #TINY-3404

## 5.0.1 - 2019-02-21

### Added
- Added H1-H6 toggle button registration to the silver theme. #TINY-3070
- Added code sample toolbar button will now toggle on when the cursor is in a code section. #TINY-3040
- Added new settings to the emoticons plugin to allow additional emoticons to be added. #TINY-3088

### Fixed
- Fixed an issue where adding links to images would replace the image with text. #TINY-3356
- Fixed an issue where the inline editor could use fractional pixels for positioning. #TINY-3202
- Fixed an issue where uploading non-image files in the Image Plugin upload tab threw an error. #TINY-3244
- Fixed an issue in the media plugin that was causing the source url and height/width to be lost in certain circumstances. #TINY-2858
- Fixed an issue with the Context Toolbar not being removed when clicking outside of the editor. #TINY-2804
- Fixed an issue where clicking 'Remove link' wouldn't remove the link in certain circumstances. #TINY-3199
- Fixed an issue where the media plugin would fail when parsing dialog data. #TINY-3218
- Fixed an issue where retrieving the selected content as text didn't create newlines. #TINY-3197
- Fixed incorrect keyboard shortcuts in the Help dialog for Windows. #TINY-3292
- Fixed an issue where JSON serialization could produce invalid JSON. #TINY-3281
- Fixed production CSS including references to source maps. #TINY-3920
- Fixed development CSS was not included in the development zip. #TINY-3920
- Fixed the autocompleter matches predicate not matching on the start of words by default. #TINY-3306
- Fixed an issue where the page could be scrolled with modal dialogs open. #TINY-2252
- Fixed an issue where autocomplete menus would show an icon margin when no items had icons. #TINY-3329
- Fixed an issue in the quickbars plugin where images incorrectly showed the text selection toolbar. #TINY-3338
- Fixed an issue that caused the inline editor to fail to render when the target element already had focus. #TINY-3353

### Removed
- Removed paste as text notification banner and paste_plaintext_inform setting. #POW-102

## 5.0.0 - 2019-02-04

Full documentation for the version 5 features and changes is available at https://www.tiny.cloud/docs/tinymce/5/release-notes/release-notes50/

### Added
- Added links and registered names with * to denote premium plugins in Plugins tab of Help dialog. #TINY-3223

### Changed
- Changed Tiny 5 mobile skin to look more uniform with desktop. #TINY-2650
- Blacklisted table, th and td as inline editor target. #TINY-717

### Fixed
- Fixed an issue where tab panel heights weren't sizing properly on smaller screens and weren't updating on resize. #TINY-3242
- Fixed image tools not having any padding between the label and slider. #TINY-3220
- Fixed context toolbar toggle buttons not showing the correct state. #TINY-3022
- Fixed missing separators in the spellchecker context menu between the suggestions and actions. #TINY-3217
- Fixed notification icon positioning in alert banners. #TINY-2196
- Fixed a typo in the word count plugin name. #TINY-3062
- Fixed charmap and emoticons dialogs not having a primary button. #TINY-3233
- Fixed an issue where resizing wouldn't work correctly depending on the box-sizing model. #TINY-3278

## 5.0.0-rc-2 - 2019-01-22

### Added
- Added screen reader accessibility for sidebar and statusbar. #TINY-2699

### Changed
- Changed formatting menus so they are registered and made the align toolbar button use an icon instead of text. #TINY-2880
- Changed checkboxes to use a boolean for its state, instead of a string. #TINY-2848
- Updated the textpattern plugin to properly support nested patterns and to allow running a command with a value for a pattern with a start and an end. #TINY-2991
- Updated Emoticons and Charmap dialogs to be screen reader accessible. #TINY-2693

### Fixed
- Fixed the link dialog such that it will now retain class attributes when updating links. #TINY-2825
- Fixed "Find and replace" not showing in the "Edit" menu by default. #TINY-3061
- Fixed dropdown buttons missing the 'type' attribute, which could cause forms to be incorrectly submitted. #TINY-2826
- Fixed emoticon and charmap search not returning expected results in certain cases. #TINY-3084
- Fixed blank rel_list values throwing an exception in the link plugin. #TINY-3149

### Removed
- Removed unnecessary 'flex' and unused 'colspan' properties from the new dialog APIs. #TINY-2973

## 5.0.0-rc-1 - 2019-01-08

### Added
- Added editor settings functionality to specify title attributes for toolbar groups. #TINY-2690
- Added icons instead of button text to improve Search and Replace dialog footer appearance. #TINY-2654
- Added `tox-dialog__table` instead of `mce-table-striped` class to enhance Help dialog appearance. #TINY-2360
- Added title attribute to iframes so, screen readers can announce iframe labels. #TINY-2692
- Added a wordcount menu item, that defaults to appearing in the tools menu. #TINY-2877

### Changed
- Updated the font select dropdown logic to try to detect the system font stack and show "System Font" as the font name. #TINY-2710
- Updated the autocompleter to only show when it has matched items. #TINY-2350
- Updated SizeInput labels to "Height" and "Width" instead of Dimensions. #TINY-2833
- Updated the build process to minify and generate ASCII only output for the emoticons database. #TINY-2744

### Fixed
- Fixed readonly mode not fully disabling editing content. #TINY-2287
- Fixed accessibility issues with the font select, font size, style select and format select toolbar dropdowns. #TINY-2713
- Fixed accessibility issues with split dropdowns. #TINY-2697
- Fixed the legacyoutput plugin to be compatible with TinyMCE 5.0. #TINY-2301
- Fixed icons not showing correctly in the autocompleter popup. #TINY-3029
- Fixed an issue where preview wouldn't show anything in Edge under certain circumstances. #TINY-3035
- Fixed the height being incorrectly calculated for the autoresize plugin. #TINY-2807

## 5.0.0-beta-1 - 2018-11-30

### Added
- Added a new `addNestedMenuItem()` UI registry function and changed all nested menu items to use the new registry functions. #TINY-2230
- Added title attribute to color swatch colors. #TINY-2669
- Added anchorbar component to anchor inline toolbar dialogs to instead of the toolbar. #TINY-2040
- Added support for toolbar<n> and toolbar array config options to be squashed into a single toolbar and not create multiple toolbars. #TINY-2195
- Added error handling for when forced_root_block config option is set to true. #TINY-2261
- Added functionality for the removed_menuitems config option. #TINY-2184
- Added the ability to use a string to reference menu items in menu buttons and submenu items. #TINY-2253

### Changed
- Changed the name of the "inlite" plugin to "quickbars". #TINY-2831
- Changed the background color icon to highlight background icon. #TINY-2258
- Changed Help dialog to be accessible to screen readers. #TINY-2687
- Changed the color swatch to save selected custom colors to local storage for use across sessions. #TINY-2722
- Changed `WindowManager` API - methods `getParams`, `setParams` and `getWindows`, and the legacy `windows` property, have been removed. `alert` and `confirm` dialogs are no longer tracked in the window list. #TINY-2603

### Fixed
- Fixed an inline mode issue where the save plugin upon saving can cause content loss. #TINY-2659
- Fixed an issue in IE 11 where calling selection.getContent() would return an empty string when the editor didn't have focus. #TINY-2325

### Removed
- Removed compat3x plugin. #TINY-2815

## 5.0.0-preview-4 - 2018-11-12

### Added
- Added width and height placeholder text to image and media dialog dimensions input. #AP-296
- Added the ability to keyboard navigate through menus, toolbars, sidebar and the status bar sequentially. #AP-381
- Added translation capability back to the editor's UI. #AP-282
- Added `label` component type for dialogs to group components under a label.

### Changed
- Changed the editor resize handle so that it should be disabled when the autoresize plugin is turned on. #AP-424
- Changed UI text for microcopy improvements. #TINY-2281

### Fixed
- Fixed distraction free plugin. #AP-470
- Fixed contents of the input field being selected on focus instead of just recieving an outline highlight. #AP-464
- Fixed styling issues with dialogs and menus in IE 11. #AP-456
- Fixed custom style format control not honoring custom formats. #AP-393
- Fixed context menu not appearing when clicking an image with a caption. #AP-382
- Fixed directionality of UI when using an RTL language. #AP-423
- Fixed page responsiveness with multiple inline editors. #AP-430
- Fixed empty toolbar groups appearing through invalid configuration of the `toolbar` property. #AP-450
- Fixed text not being retained when updating links through the link dialog. #AP-293
- Fixed edit image context menu, context toolbar and toolbar items being incorrectly enabled when selecting invalid images. #AP-323
- Fixed emoji type ahead being shown when typing URLs. #AP-366
- Fixed toolbar configuration properties incorrectly expecting string arrays instead of strings. #AP-342
- Fixed the block formatting toolbar item not showing a "Formatting" title when there is no selection. #AP-321
- Fixed clicking disabled toolbar buttons hiding the toolbar in inline mode. #AP-380
- Fixed `EditorResize` event not being fired upon editor resize. #AP-327
- Fixed tables losing styles when updating through the dialog. #AP-368
- Fixed context toolbar positioning to be more consistent near the edges of the editor. #AP-318
- Fixed table of contents plugin now works with v5 toolbar APIs correctly. #AP-347
- Fixed the `link_context_toolbar` configuration not disabling the context toolbar. #AP-458
- Fixed the link context toolbar showing incorrect relative links. #AP-435
- Fixed the alignment of the icon in alert banner dialog components. #TINY-2220
- Fixed the visual blocks and visual char menu options not displaying their toggled state. #TINY-2238
- Fixed the editor not displaying as fullscreen when toggled. #TINY-2237

### Removed
- Removed the tox-custom-editor class that was added to the wrapping element of codemirror. #TINY-2211

## 5.0.0-preview-3 - 2018-10-18

### Changed
- Changed editor layout to use modern CSS properties over manually calculating dimensions. #AP-324
- Changed `autoresize_min_height` and `autoresize_max_height` configurations to `min_height` and `max_height`. #AP-324
- Changed `Whole word` label in Search and Replace dialog to `Find whole words only`. #AP-387

### Fixed
- Fixed bugs with editor width jumping when resizing and the iframe not resizing to smaller than 150px in height. #AP-324
- Fixed mobile theme bug that prevented the editor from loading. #AP-404
- Fixed long toolbar groups extending outside of the editor instead of wrapping.
- Fixed dialog titles so they are now proper case. #AP-384
- Fixed color picker default to be #000000 instead of #ff00ff. #AP-216
- Fixed "match case" option on the Find and Replace dialog is no longer selected by default. #AP-298
- Fixed vertical alignment of toolbar icons. #DES-134
- Fixed toolbar icons not appearing on IE11. #DES-133

## 5.0.0-preview-2 - 2018-10-10

### Added
- Added swatch is now shown for colorinput fields, instead of the colorpicker directly. #AP-328
- Added fontformats and fontsizes menu items. #AP-390

### Changed
- Changed configuration of color options has been simplified to `color_map`, `color_cols`, and `custom_colors`. #AP-328
- Changed `height` configuration to apply to the editor frame (including menubar, toolbar, status bar) instead of the content area. #AP-324

### Fixed
- Fixed styleselect not updating the displayed item as the cursor moved. #AP-388
- Fixed preview iframe not expanding to the dialog size. #AP-252
- Fixed 'meta' shortcuts not translated into platform-specific text. #AP-270
- Fixed tabbed dialogs (Charmap and Emoticons) shrinking when no search results returned.
- Fixed a bug where alert banner icons were not retrieved from icon pack. #AP-330
- Fixed component styles to flex so they fill large dialogs. #AP-252
- Fixed editor flashing unstyled during load (still in progress). #AP-349

### Removed
- Removed `colorpicker` plugin, it is now in the theme. #AP-328
- Removed `textcolor` plugin, it is now in the theme. #AP-328

## 5.0.0-preview-1 - 2018-10-01

Developer preview 1.

Initial list of features and changes is available at https://www.tiny.cloud/docs/tinymce/5/release-notes/release-notes50/.

## 4.9.11 - 2020-07-13

### Fixed
- Fixed the `selection.setContent()` API not running parser filters. #TINY-4002
- Fixed content in an iframe element parsing as DOM elements instead of text content. #TINY-5943
- Fixed up and down keyboard navigation not working for inline `contenteditable="false"` elements. #TINY-6226

## 4.9.10 - 2020-04-23

### Fixed
- Fixed an issue where the editor selection could end up inside a short ended element (eg br). #TINY-3999
- Fixed a security issue related to CDATA sanitization during parsing. #TINY-4669
- Fixed `media` embed content not processing safely in some cases. #TINY-4857

## 4.9.9 - 2020-03-25

### Fixed
- Fixed the table selection not functioning correctly in Microsoft Edge 44 or higher. #TINY-3862
- Fixed the table resize handles not functioning correctly in Microsoft Edge 44 or higher. #TINY-4160
- Fixed the `forced_root_block_attrs` setting not applying attributes to new blocks consistently. #TINY-4564
- Fixed the editor failing to initialize if a script tag was used inside an SVG. #TINY-4087

## 4.9.8 - 2020-01-28

### Fixed
- Fixed the `mobile` theme failing to load due to a bundling issue. #TINY-4613
- Fixed security issue related to parsing HTML comments and CDATA. #TINY-4544

## 4.9.7 - 2019-12-19

### Fixed
- Fixed the `visualchars` plugin converting HTML-like text to DOM elements in certain cases. #TINY-4507
- Fixed an issue with the `paste` plugin not sanitizing content in some cases. #TINY-4510
- Fixed HTML comments incorrectly being parsed in certain cases. #TINY-4511

## 4.9.6 - 2019-09-02

### Fixed
- Fixed image browse button sometimes displaying the browse window twice. #TINY-3959

## 4.9.5 - 2019-07-02

### Changed
- Changed annotations navigation to work the same as inline boundaries. #TINY-3396

### Fixed
- Fixed the print plugin printing from the wrong window in IE11. #TINY-3762
- Fixed an exception being thrown when a file or number input has focus during initialization. Patch contributed by t00. #GH-2194
- Fixed positioning of the styleselect menu in iOS while using the mobile theme. #TINY-3505
- Fixed native context menu not showing with images in IE11. #TINY-3392
- Fixed selection incorrectly changing when programmatically setting selection on contenteditable false elements. #TINY-3766
- Fixed image browse button not working on touch devices. #TINY-3751
- Fixed so that nbsp entities aren't trimmed in white-space: pre-line elements. #TINY-3642
- Fixed space key properly inserts a nbsp before/after block elements. #TINY-3745
- Fixed infinite loop in the paste plugin when IE11 takes a long time to process paste events. Patch contributed by lRawd. #GH-4987

## 4.9.4 - 2019-03-20

### Fixed
- Fixed an issue where **Home/End** keys wouldn't move the caret correctly before or after `contenteditable=false` inline elements. #TINY-2995
- Fixed an issue where content may have been lost when using permanent bookmarks. #TINY-3400
- Fixed the mobile editor to clean up properly when removed. #TINY-3445
- Fixed an issue where retrieving the selected content as text didn't create newlines. #TINY-3197
- Fixed an issue where typing space between images would cause issues with nbsp not being inserted. #TINY-3346

## 4.9.3 - 2019-01-31

### Added
- Added a visualchars_default_state setting to the Visualchars Plugin. Patch contributed by mat3e.

### Fixed
- Fixed a bug where scrolling on a page with more than one editor would cause a ResizeWindow event to fire. #TINY-3247
- Fixed a bug where if a plugin threw an error during initialisation the whole editor would fail to load. #TINY-3243
- Fixed a bug where getContent would include bogus elements when valid_elements setting was set up in a specific way. #TINY-3213
- Fixed a bug where only a few function key names could be used when creating keyboard shortcuts. #TINY-3146
- Fixed a bug where it wasn't possible to enter spaces into an editor after pressing shift+enter. #TINY-3099
- Fixed a bug where no caret would be rendered after backspacing to a contenteditable false element. #TINY-2998
- Fixed a bug where deletion to/from indented lists would leave list fragments in the editor. #TINY-2981

## 4.9.2 - 2018-12-17

### Fixed
- Fixed a bug with pressing the space key on IE 11 would result in nbsp characters being inserted between words at the end of a block. #TINY-2996
- Fixed a bug where character composition using quote and space on US International keyboards would produce a space instead of a quote. #TINY-2999
- Fixed a bug where remove format wouldn't remove the inner most inline element in some situations. #TINY-2982
- Fixed a bug where outdenting an list item would affect attributes on other list items within the same list. #TINY-2971
- Fixed a bug where the DomParser filters wouldn't be applied for elements created when parsing invalid html. #TINY-2978
- Fixed a bug where setProgressState wouldn't automatically close floating ui elements like menus. #TINY-2896
- Fixed a bug where it wasn't possible to navigate out of a figcaption element using the arrow keys. #TINY-2894
- Fixed a bug where enter key before an image inside a link would remove the image. #TINY-2780

## 4.9.1 - 2018-12-04

### Added
- Added functionality to insert html to the replacement feature of the Textpattern Plugin. #TINY-2839

### Fixed
- Fixed a bug where `editor.selection.getContent({format: 'text'})` didn't work as expected in IE11 on an unfocused editor. #TINY-2862
- Fixed a bug in the Textpattern Plugin where the editor would get an incorrect selection after inserting a text pattern on Safari. #TINY-2838
- Fixed a bug where the space bar didn't work correctly in editors with the forced_root_block setting set to false. #TINY-2816

## 4.9.0 - 2018-11-27

### Added
- Added a replace feature to the Textpattern Plugin. #TINY-1908
- Added functionality to the Lists Plugin that improves the indentation logic. #TINY-1790

### Fixed
- Fixed a bug where it wasn't possible to delete/backspace when the caret was between a contentEditable=false element and a BR. #TINY-2372
- Fixed a bug where copying table cells without a text selection would fail to copy anything. #TINY-1789
- Implemented missing `autosave_restore_when_empty` functionality in the Autosave Plugin. Patch contributed by gzzo. #GH-4447
- Reduced insertion of unnecessary nonbreaking spaces in the editor. #TINY-1879

## 4.8.5 - 2018-10-30

### Added
- Added a content_css_cors setting to the editor that adds the crossorigin="anonymous" attribute to link tags added by the StyleSheetLoader. #TINY-1909

### Fixed
- Fixed a bug where trying to remove formatting with a collapsed selection range would throw an exception. #GH-4636
- Fixed a bug in the image plugin that caused updating figures to split contenteditable elements. #GH-4563
- Fixed a bug that was causing incorrect viewport calculations for fixed position UI elements. #TINY-1897
- Fixed a bug where inline formatting would cause the delete key to do nothing. #TINY-1900

## 4.8.4 - 2018-10-23

### Added
- Added support for the HTML5 `main` element. #TINY-1877

### Changed
- Changed the keyboard shortcut to move focus to contextual toolbars to Ctrl+F9. #TINY-1812

### Fixed
- Fixed a bug where content css could not be loaded from another domain. #TINY-1891
- Fixed a bug on FireFox where the cursor would get stuck between two contenteditable false inline elements located inside of the same block element divided by a BR. #TINY-1878
- Fixed a bug with the insertContent method where nonbreaking spaces would be inserted incorrectly. #TINY-1868
- Fixed a bug where the toolbar of the inline editor would not be visible in some scenarios. #TINY-1862
- Fixed a bug where removing the editor while more than one notification was open would throw an error. #TINY-1845
- Fixed a bug where the menubutton would be rendered on top of the menu if the viewport didn't have enough height. #TINY-1678
- Fixed a bug with the annotations api where annotating collapsed selections caused problems. #TBS-2449
- Fixed a bug where wbr elements were being transformed into whitespace when using the Paste Plugin's paste as text setting. #GH-4638
- Fixed a bug where the Search and Replace didn't replace spaces correctly. #GH-4632
- Fixed a bug with sublist items not persisting selection. #GH-4628
- Fixed a bug with mceInsertRawHTML command not working as expected. #GH-4625

## 4.8.3 - 2018-09-13

### Fixed
- Fixed a bug where the Wordcount Plugin didn't correctly count words within tables on IE11. #TINY-1770
- Fixed a bug where it wasn't possible to move the caret out of a table on IE11 and Firefox. #TINY-1682
- Fixed a bug where merging empty blocks didn't work as expected, sometimes causing content to be deleted. #TINY-1781
- Fixed a bug where the Textcolor Plugin didn't show the correct current color. #TINY-1810
- Fixed a bug where clear formatting with a collapsed selection would sometimes clear formatting from more content than expected. #TINY-1813 #TINY-1821
- Fixed a bug with the Table Plugin where it wasn't possible to keyboard navigate to the caption. #TINY-1818

## 4.8.2 - 2018-08-09

### Changed
- Moved annotator from "experimental" to "annotator" object on editor. #TBS-2398
- Improved the multiclick normalization across browsers. #TINY-1788

### Fixed
- Fixed a bug where running getSelectedBlocks with a collapsed selection between block elements would produce incorrect results. #TINY-1787
- Fixed a bug where the ScriptLoaders loadScript method would not work as expected in FireFox when loaded on the same page as a ShadowDOM polyfill. #TINY-1786
- Removed reference to ShadowDOM event.path as Blink based browsers now support event.composedPath. #TINY-1785
- Fixed a bug where a reference to localStorage would throw an "access denied" error in IE11 with strict security settings. #TINY-1782
- Fixed a bug where pasting using the toolbar button on an inline editor in IE11 would cause a looping behaviour. #TINY-1768

## 4.8.1 - 2018-07-26

### Fixed
- Fixed a bug where the content of inline editors was being cleaned on every call of `editor.save()`. #TINY-1783
- Fixed a bug where the arrow of the Inlite Theme toolbar was being rendered incorrectly in RTL mode. #TINY-1776
- Fixed a bug with the Paste Plugin where pasting after inline contenteditable false elements moved the caret to the end of the line. #TINY-1758

## 4.8.0 - 2018-06-27

### Added
- Added new "experimental" object in editor, with initial Annotator API. #TBS-2374

### Fixed
- Fixed a bug where deleting paragraphs inside of table cells would delete the whole table cell. #TINY-1759
- Fixed a bug in the Table Plugin where removing row height set on the row properties dialog did not update the table. #TINY-1730
- Fixed a bug with the font select toolbar item didn't update correctly. #TINY-1683
- Fixed a bug where all bogus elements would not be deleted when removing an inline editor. #TINY-1669

## 4.7.13 - 2018-05-16

### Added
- Added missing code menu item from the default menu config. #TINY-1648
- Added new align button for combining the separate align buttons into a menu button. #TINY-1652

### Fixed
- Fixed a bug where Edge 17 wouldn't be able to select images or tables. #TINY-1679
- Fixed issue where whitespace wasn't preserved when the editor was initialized on pre elements. #TINY-1649
- Fixed a bug with the fontselect dropdowns throwing an error if the editor was hidden in Firefox. #TINY-1664
- Fixed a bug where it wasn't possible to merge table cells on IE 11. #TINY-1671
- Fixed a bug where textcolor wasn't applying properly on IE 11 in some situations. #TINY-1663
- Fixed a bug where the justifyfull command state wasn't working correctly. #TINY-1677
- Fixed a bug where the styles wasn't updated correctly when resizing some tables. #TINY-1668

## 4.7.12 - 2018-05-03

### Added
- Added an option to filter out image svg data urls.
- Added support for html5 details and summary elements.

### Changed
- Changed so the mce-abs-layout-item css rule targets html instead of body. Patch contributed by nazar-pc.

### Fixed
- Fixed a bug where the "read" step on the mobile theme was still present on android mobile browsers.
- Fixed a bug where all images in the editor document would reload on any editor change.
- Fixed a bug with the Table Plugin where ObjectResized event wasn't being triggered on column resize.
- Fixed so the selection is set to the first suitable caret position after editor.setContent called.
- Fixed so links with xlink:href attributes are filtered correctly to prevent XSS.
- Fixed a bug on IE11 where pasting content into an inline editor initialized on a heading element would create new editable elements.
- Fixed a bug where readonly mode would not work as expected when the editor contained contentEditable=true elements.
- Fixed a bug where the Link Plugin would throw an error when used together with the webcomponents polyfill. Patch contributed by 4esnog.
- Fixed a bug where the "Powered by TinyMCE" branding link would break on XHTML pages. Patch contributed by tistre.
- Fixed a bug where the same id would be used in the blobcache for all pasted images. Patch contributed by thorn0.

## 4.7.11 - 2018-04-11

### Added
- Added a new imagetools_credentials_hosts option to the Imagetools Plugin.

### Fixed
- Fixed a bug where toggling a list containing empty LIs would throw an error. Patch contributed by bradleyke.
- Fixed a bug where applying block styles to a text with the caret at the end of the paragraph would select all text in the paragraph.
- Fixed a bug where toggling on the Spellchecker Plugin would trigger isDirty on the editor.
- Fixed a bug where it was possible to enter content into selection bookmark spans.
- Fixed a bug where if a non paragraph block was configured in forced_root_block the editor.getContent method would return incorrect values with an empty editor.
- Fixed a bug where dropdown menu panels stayed open and fixed in position when dragging dialog windows.
- Fixed a bug where it wasn't possible to extend table cells with the space button in Safari.
- Fixed a bug where the setupeditor event would thrown an error when using the Compat3x Plugin.
- Fixed a bug where an error was thrown in FontInfo when called on a detached element.

## 4.7.10 - 2018-04-03

### Added
- Added normalization of triple clicks across browsers in the editor.
- Added a `hasFocus` method to the editor that checks if the editor has focus.
- Added correct icon to the Nonbreaking Plugin menu item.

### Fixed
- Fixed so the `getContent`/`setContent` methods work even if the editor is not initialized.
- Fixed a bug with the Media Plugin where query strings were being stripped from youtube links.
- Fixed a bug where image styles were changed/removed when opening and closing the Image Plugin dialog.
- Fixed a bug in the Table Plugin where some table cell styles were not correctly added to the content html.
- Fixed a bug in the Spellchecker Plugin where it wasn't possible to change the spellchecker language.
- Fixed so the the unlink action in the Link Plugin has a menu item and can be added to the contextmenu.
- Fixed a bug where it wasn't possible to keyboard navigate to the start of an inline element on a new line within the same block element.
- Fixed a bug with the Text Color Plugin where if used with an inline editor located at the bottom of the screen the colorpicker could appear off screen.
- Fixed a bug with the UndoManager where undo levels were being added for nbzwsp characters.
- Fixed a bug with the Table Plugin where the caret would sometimes be lost when keyboard navigating up through a table.
- Fixed a bug where FontInfo.getFontFamily would throw an error when called on a removed editor.
- Fixed a bug in Firefox where undo levels were not being added correctly for some specific operations.
- Fixed a bug where initializing an inline editor inside of a table would make the whole table resizeable.
- Fixed a bug where the fake cursor that appears next to tables on Firefox was positioned incorrectly when switching to fullscreen.
- Fixed a bug where zwsp's weren't trimmed from the output from `editor.getContent({ format: 'text' })`.
- Fixed a bug where the fontsizeselect/fontselect toolbar items showed the body info rather than the first possible caret position info on init.
- Fixed a bug where it wasn't possible to select all content if the editor only contained an inline boundary element.
- Fixed a bug where `content_css` urls with query strings wasn't working.
- Fixed a bug in the Table Plugin where some table row styles were removed when changing other styles in the row properties dialog.

### Removed
- Removed the "read" step from the mobile theme.

## 4.7.9 - 2018-02-27

### Fixed
- Fixed a bug where the editor target element didn't get the correct style when removing the editor.

## 4.7.8 - 2018-02-26

### Fixed
- Fixed an issue with the Help Plugin where the menuitem name wasn't lowercase.
- Fixed an issue on MacOS where text and bold text did not have the same line-height in the autocomplete dropdown in the Link Plugin dialog.
- Fixed a bug where the "paste as text" option in the Paste Plugin didn't work.
- Fixed a bug where dialog list boxes didn't get positioned correctly in documents with scroll.
- Fixed a bug where the Inlite Theme didn't use the Table Plugin api to insert correct tables.
- Fixed a bug where the Inlite Theme panel didn't hide on blur in a correct way.
- Fixed a bug where placing the cursor before a table in Firefox would scroll to the bottom of the table.
- Fixed a bug where selecting partial text in table cells with rowspans and deleting would produce faulty tables.
- Fixed a bug where the Preview Plugin didn't work on Safari due to sandbox security.
- Fixed a bug where table cell selection using the keyboard threw an error.
- Fixed so the font size and font family doesn't toggle the text but only sets the selected format on the selected text.
- Fixed so the built-in spellchecking on Chrome and Safari creates an undo level when replacing words.

## 4.7.7 - 2018-02-19

### Added
- Added a border style selector to the advanced tab of the Image Plugin.
- Added better controls for default table inserted by the Table Plugin.
- Added new `table_responsive_width` option to the Table Plugin that controls whether to use pixel or percentage widths.

### Fixed
- Fixed a bug where the Link Plugin text didn't update when a URL was pasted using the context menu.
- Fixed a bug with the Spellchecker Plugin where using "Add to dictionary" in the context menu threw an error.
- Fixed a bug in the Media Plugin where the preview node for iframes got default width and height attributes that interfered with width/height styles.
- Fixed a bug where backslashes were being added to some font family names in Firefox in the fontselect toolbar item.
- Fixed a bug where errors would be thrown when trying to remove an editor that had not yet been fully initialized.
- Fixed a bug where the Imagetools Plugin didn't update the images atomically.
- Fixed a bug where the Fullscreen Plugin was throwing errors when being used on an inline editor.
- Fixed a bug where drop down menus weren't positioned correctly in inline editors on scroll.
- Fixed a bug with a semicolon missing at the end of the bundled javascript files.
- Fixed a bug in the Table Plugin with cursor navigation inside of tables where the cursor would sometimes jump into an incorrect table cells.
- Fixed a bug where indenting a table that is a list item using the "Increase indent" button would create a nested table.
- Fixed a bug where text nodes containing only whitespace were being wrapped by paragraph elements.
- Fixed a bug where whitespace was being inserted after br tags inside of paragraph tags.
- Fixed a bug where converting an indented paragraph to a list item would cause the list item to have extra padding.
- Fixed a bug where Copy/Paste in an editor with a lot of content would cause the editor to scroll to the top of the content in IE11.
- Fixed a bug with a memory leak in the DragHelper. Path contributed by ben-mckernan.
- Fixed a bug where the advanced tab in the Media Plugin was being shown even if it didn't contain anything. Patch contributed by gabrieeel.
- Fixed an outdated eventname in the EventUtils. Patch contributed by nazar-pc.
- Fixed an issue where the Json.parse function would throw an error when being used on a page with strict CSP settings.
- Fixed so you can place the curser before and after table elements within the editor in Firefox and Edge/IE.

## 4.7.6 - 2018-01-29

### Fixed
- Fixed a bug in the jquery integration where it threw an error saying that "global is not defined".
- Fixed a bug where deleting a table cell whose previous sibling was set to contenteditable false would create a corrupted table.
- Fixed a bug where highlighting text in an unfocused editor did not work correctly in IE11/Edge.
- Fixed a bug where the table resize handles were not being repositioned when activating the Fullscreen Plugin.
- Fixed a bug where the Imagetools Plugin dialog didn't honor editor RTL settings.
- Fixed a bug where block elements weren't being merged correctly if you deleted from after a contenteditable false element to the beginning of another block element.
- Fixed a bug where TinyMCE didn't work with module loaders like webpack.

## 4.7.5 - 2018-01-22

### Fixed
- Fixed bug with the Codesample Plugin where it wasn't possible to edit codesamples when the editor was in inline mode.
- Fixed bug where focusing on the status bar broke the keyboard navigation functionality.
- Fixed bug where an error would be thrown on Edge by the Table Plugin when pasting using the PowerPaste Plugin.
- Fixed bug in the Table Plugin where selecting row border style from the dropdown menu in advanced row properties would throw an error.
- Fixed bug with icons being rendered incorrectly on Chrome on Mac OS.
- Fixed bug in the Textcolor Plugin where the font color and background color buttons wouldn't trigger an ExecCommand event.
- Fixed bug in the Link Plugin where the url field wasn't forced LTR.
- Fixed bug where the Nonbreaking Plugin incorrectly inserted spaces into tables.
- Fixed bug with the inline theme where the toolbar wasn't repositioned on window resize.

## 4.7.4 - 2017-12-05

### Fixed
- Fixed bug in the Nonbreaking Plugin where the nonbreaking_force_tab setting was being ignored.
- Fixed bug in the Table Plugin where changing row height incorrectly converted column widths to pixels.
- Fixed bug in the Table Plugin on Edge and IE11 where resizing the last column after resizing the table would cause invalid column heights.
- Fixed bug in the Table Plugin where keyboard navigation was not normalized between browsers.
- Fixed bug in the Table Plugin where the colorpicker button would show even without defining the colorpicker_callback.
- Fixed bug in the Table Plugin where it wasn't possible to set the cell background color.
- Fixed bug where Firefox would throw an error when intialising an editor on an element that is hidden or not yet added to the DOM.
- Fixed bug where Firefox would throw an error when intialising an editor inside of a hidden iframe.

## 4.7.3 - 2017-11-23

### Added
- Added functionality to open the Codesample Plugin dialog when double clicking on a codesample. Patch contributed by dakuzen.

### Fixed
- Fixed bug where undo/redo didn't work correctly with some formats and caret positions.
- Fixed bug where the color picker didn't show up in Table Plugin dialogs.
- Fixed bug where it wasn't possible to change the width of a table through the Table Plugin dialog.
- Fixed bug where the Charmap Plugin couldn't insert some special characters.
- Fixed bug where editing a newly inserted link would not actually edit the link but insert a new link next to it.
- Fixed bug where deleting all content in a table cell made it impossible to place the caret into it.
- Fixed bug where the vertical alignment field in the Table Plugin cell properties dialog didn't do anything.
- Fixed bug where an image with a caption showed two sets of resize handles in IE11.
- Fixed bug where pressing the enter button inside of an h1 with contenteditable set to true would sometimes produce a p tag.
- Fixed bug with backspace not working as expected before a noneditable element.
- Fixed bug where operating on tables with invalid rowspans would cause an error to be thrown.
- Fixed so a real base64 representation of the image is available on the blobInfo that the images_upload_handler gets called with.
- Fixed so the image upload tab is available when the images_upload_handler is defined (and not only when the images_upload_url is defined).

## 4.7.2 - 2017-11-07

### Added
- Added newly rewritten Table Plugin.
- Added support for attributes with colon in valid_elements and addValidElements.
- Added support for dailymotion short url in the Media Plugin. Patch contributed by maat8.
- Added support for converting to half pt when converting font size from px to pt. Patch contributed by danny6514.
- Added support for location hash to the Autosave plugin to make it work better with SPAs using hash routing.
- Added support for merging table cells when pasting a table into another table.

### Changed
- Changed so the language packs are only loaded once. Patch contributed by 0xor1.
- Simplified the css for inline boundaries selection by switching to an attribute selector.

### Fixed
- Fixed bug where an error would be thrown on editor initialization if the window.getSelection() returned null.
- Fixed bug where holding down control or alt keys made the keyboard navigation inside an inline boundary not work as expected.
- Fixed bug where applying formats in IE11 produced extra, empty paragraphs in the editor.
- Fixed bug where the Word Count Plugin didn't count some mathematical operators correctly.
- Fixed bug where removing an inline editor removed the element that the editor had been initialized on.
- Fixed bug where setting the selection to the end of an editable container caused some formatting problems.
- Fixed bug where an error would be thrown sometimes when an editor was removed because of the selection bookmark was being stored asynchronously.
- Fixed a bug where an editor initialized on an empty list did not contain any valid cursor positions.
- Fixed a bug with the Context Menu Plugin and webkit browsers on Mac where right-clicking inside a table would produce an incorrect selection.
- Fixed bug where the Image Plugin constrain proportions setting wasn't working as expected.
- Fixed bug where deleting the last character in a span with decorations produced an incorrect element when typing.
- Fixed bug where focusing on inline editors made the toolbar flicker when moving between elements quickly.
- Fixed bug where the selection would be stored incorrectly in inline editors when the mouseup event was fired outside the editor body.
- Fixed bug where toggling bold at the end of an inline boundary would toggle off the whole word.
- Fixed bug where setting the skin to false would not stop the loading of some skin css files.
- Fixed bug in mobile theme where pinch-to-zoom would break after exiting the editor.
- Fixed bug where sublists of a fully selected list would not be switched correctly when changing list style.
- Fixed bug where inserting media by source would break the UndoManager.
- Fixed bug where inserting some content into the editor with a specific selection would replace some content incorrectly.
- Fixed bug where selecting all content with ctrl+a in IE11 caused problems with untoggling some formatting.
- Fixed bug where the Search and Replace Plugin left some marker spans in the editor when undoing and redoing after replacing some content.
- Fixed bug where the editor would not get a scrollbar when using the Fullscreen and Autoresize plugins together.
- Fixed bug where the font selector would stop working correctly after selecting fonts three times.
- Fixed so pressing the enter key inside of an inline boundary inserts a br after the inline boundary element.
- Fixed a bug where it wasn't possible to use tab navigation inside of a table that was inside of a list.
- Fixed bug where end_container_on_empty_block would incorrectly remove elements.
- Fixed bug where content_styles weren't added to the Preview Plugin iframe.
- Fixed so the beforeSetContent/beforeGetContent events are preventable.
- Fixed bug where changing height value in Table Plugin advanced tab didn't do anything.
- Fixed bug where it wasn't possible to remove formatting from content in beginning of table cell.

## 4.7.1 - 2017-10-09

### Fixed
- Fixed bug where theme set to false on an inline editor produced an extra div element after the target element.
- Fixed bug where the editor drag icon was misaligned with the branding set to false.
- Fixed bug where doubled menu items were not being removed as expected with the removed_menuitems setting.
- Fixed bug where the Table of contents plugin threw an error when initialized.
- Fixed bug where it wasn't possible to add inline formats to text selected right to left.
- Fixed bug where the paste from plain text mode did not work as expected.
- Fixed so the style previews do not set color and background color when selected.
- Fixed bug where the Autolink plugin didn't work as expected with some formats applied on an empty editor.
- Fixed bug where the Textpattern plugin were throwing errors on some patterns.
- Fixed bug where the Save plugin saved all editors instead of only the active editor. Patch contributed by dannoe.

## 4.7.0 - 2017-10-03

### Added
- Added new mobile ui that is specifically designed for mobile devices.

### Changed
- Updated the default skin to be more modern and white since white is preferred by most implementations.
- Restructured the default menus to be more similar to common office suites like Google Docs.

### Fixed
- Fixed so theme can be set to false on both inline and iframe editor modes.
- Fixed bug where inline editor would add/remove the visualblocks css multiple times.
- Fixed bug where selection wouldn't be properly restored when editor lost focus and commands where invoked.
- Fixed bug where toc plugin would generate id:s for headers even though a toc wasn't inserted into the content.
- Fixed bug where is wasn't possible to drag/drop contents within the editor if paste_data_images where set to true.
- Fixed bug where getParam and close in WindowManager would get the first opened window instead of the last opened window.
- Fixed bug where delete would delete between cells inside a table in Firefox.

## 4.6.7 - 2017-09-18

### Added
- Added some missing translations to Image, Link and Help plugins.

### Fixed
- Fixed bug where paste wasn't working in IOS.
- Fixed bug where the Word Count Plugin didn't count some mathematical operators correctly.
- Fixed bug where inserting a list in a table caused the cell to expand in height.
- Fixed bug where pressing enter in a list located inside of a table deleted list items instead of inserting new list item.
- Fixed bug where copy and pasting table cells produced inconsistent results.
- Fixed bug where initializing an editor with an ID of 'length' would throw an exception.
- Fixed bug where it was possible to split a non merged table cell.
- Fixed bug where copy and pasting a list with a very specific selection into another list would produce a nested list.
- Fixed bug where copy and pasting ordered lists sometimes produced unordered lists.
- Fixed bug where padded elements inside other elements would be treated as empty.
- Fixed so you can resize images inside a figure element.
- Fixed bug where an inline TinyMCE editor initialized on a table did not set selection on load in Chrome.
- Fixed the positioning of the inlite toolbar when the target element wasn't big enough to fit the toolbar.

## 4.6.6 - 2017-08-30

### Fixed
- Fixed so that notifications wrap long text content instead of bleeding outside the notification element.
- Fixed so the content_style css is added after the skin and custom stylesheets.
- Fixed bug where it wasn't possible to remove a table with the Cut button.
- Fixed bug where the center format wasn't getting the same font size as the other formats in the format preview.
- Fixed bug where the wordcount plugin wasn't counting hyphenated words correctly.
- Fixed bug where all content pasted into the editor was added to the end of the editor.
- Fixed bug where enter keydown on list item selection only deleted content and didn't create a new line.
- Fixed bug where destroying the editor while the content css was still loading caused error notifications on Firefox.
- Fixed bug where undoing cut operation in IE11 left some unwanted html in the editor content.
- Fixed bug where enter keydown would throw an error in IE11.
- Fixed bug where duplicate instances of an editor were added to the editors array when using the createEditor API.
- Fixed bug where the formatter applied formats on the wrong content when spellchecker was activated.
- Fixed bug where switching formats would reset font size on child nodes.
- Fixed bug where the table caption element weren't always the first descendant to the table tag.
- Fixed bug where pasting some content into the editor on chrome some newlines were removed.
- Fixed bug where it wasn't possible to remove a list if a list item was a table element.
- Fixed bug where copy/pasting partial selections of tables wouldn't produce a proper table.
- Fixed bug where the searchreplace plugin could not find consecutive spaces.
- Fixed bug where background color wasn't applied correctly on some partially selected contents.

## 4.6.5 - 2017-08-02

### Added
- Added new inline_boundaries_selector that allows you to specify the elements that should have boundaries.
- Added new local upload feature this allows the user to upload images directly from the image dialog.
- Added a new api for providing meta data for plugins. It will show up in the help dialog if it's provided.

### Fixed
- Fixed so that the notifications created by the notification manager are more screen reader accessible.
- Fixed bug where changing the list format on multiple selected lists didn't change all of the lists.
- Fixed bug where the nonbreaking plugin would insert multiple undo levels when pressing the tab key.
- Fixed bug where delete/backspace wouldn't render a caret when all editor contents where deleted.
- Fixed bug where delete/backspace wouldn't render a caret if the deleted element was a single contentEditable false element.
- Fixed bug where the wordcount plugin wouldn't count words correctly if word where typed after applying a style format.
- Fixed bug where the wordcount plugin would count mathematical formulas as multiple words for example 1+1=2.
- Fixed bug where formatting of triple clicked blocks on Chrome/Safari would result in styles being added outside the visual selection.
- Fixed bug where paste would add the contents to the end of the editor area when inline mode was used.
- Fixed bug where toggling off bold formatting on text entered in a new paragraph would add an extra line break.
- Fixed bug where autolink plugin would only produce a link on every other consecutive link on Firefox.
- Fixed bug where it wasn't possible to select all contents if the content only had one pre element.
- Fixed bug where sizzle would produce lagging behavior on some sites due to repaints caused by feature detection.
- Fixed bug where toggling off inline formats wouldn't include the space on selected contents with leading or trailing spaces.
- Fixed bug where the cut operation in UI wouldn't work in Chrome.
- Fixed bug where some legacy editor initialization logic would throw exceptions about editor settings not being defined.
- Fixed bug where it wasn't possible to apply text color to links if they where part of a non collapsed selection.
- Fixed bug where an exception would be thrown if the user selected a video element and then moved the focus outside the editor.
- Fixed bug where list operations didn't work if there where block elements inside the list items.
- Fixed bug where applying block formats to lists wrapped in block elements would apply to all elements in that wrapped block.

## 4.6.4 - 2017-06-13

### Fixed
- Fixed bug where the editor would move the caret when clicking on the scrollbar next to a content editable false block.
- Fixed bug where the text color select dropdowns wasn't placed correctly when they didn't fit the width of the screen.
- Fixed bug where the default editor line height wasn't working for mixed font size contents.
- Fixed bug where the content css files for inline editors were loaded multiple times for multiple editor instances.
- Fixed bug where the initial value of the font size/font family dropdowns wasn't displayed.
- Fixed bug where the I18n api was not supporting arrays as the translation replacement values.
- Fixed bug where chrome would display "The given range isn't in document." errors for invalid ranges passed to setRng.
- Fixed bug where the compat3x plugin wasn't working since the global tinymce references wasn't resolved correctly.
- Fixed bug where the preview plugin wasn't encoding the base url passed into the iframe contents producing a xss bug.
- Fixed bug where the dom parser/serializer wasn't handling some special elements like noframes, title and xmp.
- Fixed bug where the dom parser/serializer wasn't handling cdata sections with comments inside.
- Fixed bug where the editor would scroll to the top of the editable area if a dialog was closed in inline mode.
- Fixed bug where the link dialog would not display the right rel value if rel_list was configured.
- Fixed bug where the context menu would select images on some platforms but not others.
- Fixed bug where the filenames of images were not retained on dragged and drop into the editor from the desktop.
- Fixed bug where the paste plugin would misrepresent newlines when pasting plain text and having forced_root_block configured.
- Fixed so that the error messages for the imagetools plugin is more human readable.
- Fixed so the internal validate setting for the parser/serializer can't be set from editor initialization settings.

## 4.6.3 - 2017-05-30

### Fixed
- Fixed bug where the arrow keys didn't work correctly when navigating on nested inline boundary elements.
- Fixed bug where delete/backspace didn't work correctly on nested inline boundary elements.
- Fixed bug where image editing didn't work on subsequent edits of the same image.
- Fixed bug where charmap descriptions wouldn't properly wrap if they exceeded the width of the box.
- Fixed bug where the default image upload handler only accepted 200 as a valid http status code.
- Fixed so rel on target=_blank links gets forced with only noopener instead of both noopener and noreferrer.

## 4.6.2 - 2017-05-23

### Fixed
- Fixed bug where the SaxParser would run out of memory on very large documents.
- Fixed bug with formatting like font size wasn't applied to del elements.
- Fixed bug where various api calls would be throwing exceptions if they where invoked on a removed editor instance.
- Fixed bug where the branding position would be incorrect if the editor was inside a hidden tab and then later showed.
- Fixed bug where the color levels feature in the imagetools dialog wasn't working properly.
- Fixed bug where imagetools dialog wouldn't pre-load images from CORS domains, before trying to prepare them for editing.
- Fixed bug where the tab key would move the caret to the next table cell if being pressed inside a list inside a table.
- Fixed bug where the cut/copy operations would loose parent context like the current format etc.
- Fixed bug with format preview not working on invalid elements excluded by valid_elements.
- Fixed bug where blocks would be merged in incorrect order on backspace/delete.
- Fixed bug where zero length text nodes would cause issues with the undo logic if there where iframes present.
- Fixed bug where the font size/family select lists would throw errors if the first node was a comment.
- Fixed bug with csp having to allow local script evaluation since it was used to detect global scope.
- Fixed bug where CSP required a relaxed option for javascript: URLs in unsupported legacy browsers.
- Fixed bug where a fake caret would be rendered for td with the contenteditable=false.
- Fixed bug where typing would be blocked on IE 11 when within a nested contenteditable=true/false structure.

## 4.6.1 - 2017-05-10

### Added
- Added configuration option to list plugin to disable tab indentation.

### Fixed
- Fixed bug where format change on very specific content could cause the selection to change.
- Fixed bug where TinyMCE could not be lazyloaded through jquery integration.
- Fixed bug where entities in style attributes weren't decoded correctly on paste in webkit.
- Fixed bug where fontsize_formats option had been renamed incorrectly.
- Fixed bug with broken backspace/delete behaviour between contenteditable=false blocks.
- Fixed bug where it wasn't possible to backspace to the previous line with the inline boundaries functionality turned on.
- Fixed bug where is wasn't possible to move caret left and right around a linked image with the inline boundaries functionality turned on.
- Fixed bug where pressing enter after/before hr element threw exception. Patch contributed bradleyke.
- Fixed so the CSS in the visualblocks plugin doesn't overwrite background color. Patch contributed by Christian Rank.
- Fixed bug where multibyte characters weren't encoded correctly. Patch contributed by James Tarkenton.
- Fixed bug where shift-click to select within contenteditable=true fields wasn't working.

## 4.6.0 - 2017-05-04

### Added
- Added an inline boundary caret position feature that makes it easier to type at the beginning/end of links/code elements.
- Added a help plugin that adds a button and a dialog showing the editor shortcuts and loaded plugins.
- Added an inline_boundaries option that allows you to disable the inline boundary feature if it's not desired.
- Added a new ScrollIntoView event that allows you to override the default scroll to element behavior.
- Added role and aria- attributes as valid elements in the default valid elements config.
- Added new internal flag for PastePreProcess/PastePostProcess this is useful to know if the paste was coming from an external source.
- Added new ignore function to UndoManager this works similar to transact except that it doesn't add an undo level by default.

### Fixed
- Fixed so that urls gets retained for images when being edited. This url is then passed on to the upload handler.
- Fixed so that the editors would be initialized on readyState interactive instead of complete.
- Fixed so that the init event of the editor gets fired once all contentCSS files have been properly loaded.
- Fixed so that width/height of the editor gets taken from the textarea element if it's explicitly specified in styles.
- Fixed so that keep_styles set to false no longer clones class/style from the previous paragraph on enter.
- Fixed so that the default line-height is 1.2em to avoid zwnbsp characters from producing text rendering glitches on Windows.
- Fixed so that loading errors of content css gets presented by a notification message.
- Fixed so figure image elements can be linked when selected this wraps the figure image in a anchor element.
- Fixed bug where it wasn't possible to copy/paste rows with colspans by using the table copy/paste feature.
- Fixed bug where the protect setting wasn't properly applied to header/footer parts when using the fullpage plugin.
- Fixed bug where custom formats that specified upper case element names where not applied correctly.
- Fixed bug where some screen readers weren't reading buttons due to an aria specific fix for IE 8.
- Fixed bug where cut wasn't working correctly on iOS due to it's clipboard API not working correctly.
- Fixed bug where Edge would paste div elements instead of paragraphs when pasting plain text.
- Fixed bug where the textpattern plugin wasn't dealing with trailing punctuations correctly.
- Fixed bug where image editing would some times change the image format from jpg to png.
- Fixed bug where some UI elements could be inserted into the toolbar even if they where not registered.
- Fixed bug where it was possible to click the TD instead of the character in the character map and that caused an exception.
- Fixed bug where the font size/font family dropdowns would sometimes show an incorrect value due to css not being loaded in time.
- Fixed bug with the media plugin inserting undefined instead of retaining size when media_dimensions was set to false.
- Fixed bug with deleting images when forced_root_blocks where set to false.
- Fixed bug where input focus wasn't properly handled on nested content editable elements.
- Fixed bug where Chrome/Firefox would throw an exception when selecting images due to recent change of setBaseAndExtent support.
- Fixed bug where malformed blobs would throw exceptions now they are simply ignored.
- Fixed bug where backspace/delete wouldn't work properly in some cases where all contents was selected in WebKit.
- Fixed bug with Angular producing errors since it was expecting events objects to be patched with their custom properties.
- Fixed bug where the formatter would apply formatting to spellchecker errors now all bogus elements are excluded.
- Fixed bug with backspace/delete inside table caption elements wouldn't behave properly on IE 11.
- Fixed bug where typing after a contenteditable false inline element could move the caret to the end of that element.
- Fixed bug where backspace before/after contenteditable false blocks wouldn't properly remove the right element.
- Fixed bug where backspace before/after contenteditable false inline elements wouldn't properly empty the current block element.
- Fixed bug where vertical caret navigation with a custom line-height would sometimes match incorrect positions.
- Fixed bug with paste on Edge where character encoding wasn't handled properly due to a browser bug.
- Fixed bug with paste on Edge where extra fragment data was inserted into the contents when pasting.
- Fixed bug with pasting contents when having a whole block element selected on WebKit could cause WebKit spans to appear.
- Fixed bug where the visualchars plugin wasn't working correctly showing invisible nbsp characters.
- Fixed bug where browsers would hang if you tried to load some malformed html contents.
- Fixed bug where the init call promise wouldn't resolve if the specified selector didn't find any matching elements.
- Fixed bug where the Schema isValidChild function was case sensitive.

### Removed
- Dropped support for IE 8-10 due to market share and lack of support from Microsoft. See tinymce docs for details.

## 4.5.3 - 2017-02-01

### Added
- Added keyboard navigation for menu buttons when the menu is in focus.
- Added api to the list plugin for setting custom classes/attributes on lists.
- Added validation for the anchor plugin input field according to W3C id naming specifications.

### Fixed
- Fixed bug where media placeholders were removed after resize with the forced_root_block setting set to false.
- Fixed bug where deleting selections with similar sibling nodes sometimes deleted the whole document.
- Fixed bug with inlite theme where several toolbars would appear scrolling when more than one instance of the editor was in use.
- Fixed bug where the editor would throw error with the fontselect plugin on hidden editor instances in Firefox.
- Fixed bug where the background color would not stretch to the font size.
- Fixed bug where font size would be removed when changing background color.
- Fixed bug where the undomanager trimmed away whitespace between nodes on undo/redo.
- Fixed bug where media_dimensions=false in media plugin caused the editor to throw an error.
- Fixed bug where IE was producing font/u elements within links on paste.
- Fixed bug where some button tooltips were broken when compat3x was in use.
- Fixed bug where backspace/delete/typeover would remove the caption element.
- Fixed bug where powerspell failed to function when compat3x was enabled.
- Fixed bug where it wasn't possible to apply sub/sup on text with large font size.
- Fixed bug where pre tags with spaces weren't treated as content.
- Fixed bug where Meta+A would select the entire document instead of all contents in nested ce=true elements.

## 4.5.2 - 2017-01-04

### Fixed
- Added missing keyboard shortcut description for the underline menu item in the format menu.
- Fixed bug where external blob urls wasn't properly handled by editor upload logic. Patch contributed by David Oviedo.
- Fixed bug where urls wasn't treated as a single word by the wordcount plugin.
- Fixed bug where nbsp characters wasn't treated as word delimiters by the wordcount plugin.
- Fixed bug where editor instance wasn't properly passed to the format preview logic. Patch contributed by NullQuery.
- Fixed bug where the fake caret wasn't hidden when you moved selection to a cE=false element.
- Fixed bug where it wasn't possible to edit existing code sample blocks.
- Fixed bug where it wasn't possible to delete editor contents if the selection included an empty block.
- Fixed bug where the formatter wasn't expanding words on some international characters. Patch contributed by Martin Larochelle.
- Fixed bug where the open link feature wasn't working correctly on IE 11.
- Fixed bug where enter before/after a cE=false block wouldn't properly padd the paragraph with an br element.
- Fixed so font size and font family select boxes always displays a value by using the runtime style as a fallback.
- Fixed so missing plugins will be logged to console as warnings rather than halting the initialization of the editor.
- Fixed so splitbuttons become normal buttons in advlist plugin if styles are empty. Patch contributed by René Schleusner.
- Fixed so you can multi insert rows/cols by selecting table cells and using insert rows/columns.

## 4.5.1 - 2016-12-07

### Fixed
- Fixed bug where the lists plugin wouldn't initialize without the advlist plugins if served from cdn.
- Fixed bug where selectors with "*" would cause the style format preview to throw an error.
- Fixed bug with toggling lists off on lists with empty list items would throw an error.
- Fixed bug where editing images would produce non existing blob uris.
- Fixed bug where the offscreen toc selection would be treated as the real toc element.
- Fixed bug where the aria level attribute for element path would have an incorrect start index.
- Fixed bug where the offscreen selection of cE=false that where very wide would be shown onscreen. Patch contributed by Steven Bufton.
- Fixed so the default_link_target gets applied to links created by the autolink plugin.
- Fixed so that the name attribute gets removed by the anchor plugin if editing anchors.

## 4.5.0 - 2016-11-23

### Added
- Added new toc plugin allows you to insert table of contents based on editor headings.
- Added new auto complete menu to all url fields. Adds history, link to anchors etc.
- Added new sidebar api that allows you to add custom sidebar panels and buttons to toggle these.
- Added new insert menu button that allows you to have multiple insert functions under the same menu button.
- Added new open link feature to ctrl+click, alt+enter and context menu.
- Added new media_embed_handler option to allow the media plugin to be populated with custom embeds.
- Added new support for editing transparent images using the image tools dialog.
- Added new images_reuse_filename option to allow filenames of images to be retained for upload.
- Added new security feature where links with target="_blank" will by default get rel="noopener noreferrer".
- Added new allow_unsafe_link_target to allow you to opt-out of the target="_blank" security feature.
- Added new style_formats_autohide option to automatically hide styles based on context.
- Added new codesample_content_css option to specify where the code sample prism css is loaded from.
- Added new support for Japanese/Chinese word count following the unicode standards on this.
- Added new fragmented undo levels this dramatically reduces flicker on contents with iframes.
- Added new live previews for complex elements like table or lists.

### Fixed
- Fixed bug where it wasn't possible to properly tab between controls in a dialog with a disabled form item control.
- Fixed bug where firefox would generate a rectangle on elements produced after/before a cE=false elements.
- Fixed bug with advlist plugin not switching list element format properly in some edge cases.
- Fixed bug where col/rowspans wasn't correctly computed by the table plugin in some cases.
- Fixed bug where the table plugin would thrown an error if object_resizing was disabled.
- Fixed bug where some invalid markup would cause issues when running in XHTML mode. Patch contributed by Charles Bourasseau.
- Fixed bug where the fullscreen class wouldn't be removed properly when closing dialogs.
- Fixed bug where the PastePlainTextToggle event wasn't fired by the paste plugin when the state changed.
- Fixed bug where table the row type wasn't properly updated in table row dialog. Patch contributed by Matthias Balmer.
- Fixed bug where select all and cut wouldn't place caret focus back to the editor in WebKit. Patch contributed by Daniel Jalkut.
- Fixed bug where applying cell/row properties to multiple cells/rows would reset other unchanged properties.
- Fixed bug where some elements in the schema would have redundant/incorrect children.
- Fixed bug where selector and target options would cause issues if used together.
- Fixed bug where drag/drop of images from desktop on chrome would thrown an error.
- Fixed bug where cut on WebKit/Blink wouldn't add an undo level.
- Fixed bug where IE 11 would scroll to the cE=false elements when they where selected.
- Fixed bug where keys like F5 wouldn't work when a cE=false element was selected.
- Fixed bug where the undo manager wouldn't stop the typing state when commands where executed.
- Fixed bug where unlink on wrapped links wouldn't work properly.
- Fixed bug with drag/drop of images on WebKit where the image would be deleted form the source editor.
- Fixed bug where the visual characters mode would be disabled when contents was extracted from the editor.
- Fixed bug where some browsers would toggle of formats applied to the caret when clicking in the editor toolbar.
- Fixed bug where the custom theme function wasn't working correctly.
- Fixed bug where image option for custom buttons required you to have icon specified as well.
- Fixed bug where the context menu and contextual toolbars would be visible at the same time and sometimes overlapping.
- Fixed bug where the noneditable plugin would double wrap elements when using the noneditable_regexp option.
- Fixed bug where tables would get padding instead of margin when you used the indent button.
- Fixed bug where the charmap plugin wouldn't properly insert non breaking spaces.
- Fixed bug where the color previews in color input boxes wasn't properly updated.
- Fixed bug where the list items of previous lists wasn't merged in the right order.
- Fixed bug where it wasn't possible to drag/drop inline-block cE=false elements on IE 11.
- Fixed bug where some table cell merges would produce incorrect rowspan/colspan.
- Fixed so the font size of the editor defaults to 14px instead of 11px this can be overridden by custom css.
- Fixed so wordcount is debounced to reduce cpu hogging on larger texts.
- Fixed so tinymce global gets properly exported as a module when used with some module bundlers.
- Fixed so it's possible to specify what css properties you want to preview on specific formats.
- Fixed so anchors are contentEditable=false while within the editor.
- Fixed so selected contents gets wrapped in a inline code element by the codesample plugin.
- Fixed so conditional comments gets properly stripped independent of case. Patch contributed by Georgii Dolzhykov.
- Fixed so some escaped css sequences gets properly handled. Patch contributed by Georgii Dolzhykov.
- Fixed so notifications with the same message doesn't get displayed at the same time.
- Fixed so F10 can be used as an alternative key to focus to the toolbar.
- Fixed various api documentation issues and typos.

### Removed
- Removed layer plugin since it wasn't really ported from 3.x and there doesn't seem to be much use for it.
- Removed moxieplayer.swf from the media plugin since it wasn't used by the media plugin.
- Removed format state from the advlist plugin to be more consistent with common word processors.

## 4.4.3 - 2016-09-01

### Fixed
- Fixed bug where copy would produce an exception on Chrome.
- Fixed bug where deleting lists on IE 11 would merge in correct text nodes.
- Fixed bug where deleting partial lists with indentation wouldn't cause proper normalization.

## 4.4.2 - 2016-08-25

### Added
- Added new importcss_exclusive option to disable unique selectors per group.
- Added new group specific selector_converter option to importcss plugin.
- Added new codesample_languages option to apply custom languages to codesample plugin.
- Added new codesample_dialog_width/codesample_dialog_height options.

### Fixed
- Fixed bug where fullscreen button had an incorrect keyboard shortcut.
- Fixed bug where backspace/delete wouldn't work correctly from a block to a cE=false element.
- Fixed bug where smartpaste wasn't detecting links with special characters in them like tilde.
- Fixed bug where the editor wouldn't get proper focus if you clicked on a cE=false element.
- Fixed bug where it wasn't possible to copy/paste table rows that had merged cells.
- Fixed bug where merging cells could some times produce invalid col/rowspan attibute values.
- Fixed bug where getBody would sometimes thrown an exception now it just returns null if the iframe is clobbered.
- Fixed bug where drag/drop of cE=false element wasn't properly constrained to viewport.
- Fixed bug where contextmenu on Mac would collapse any selection to a caret.
- Fixed bug where rtl mode wasn't rendered properly when loading a language pack with the rtl flag.
- Fixed bug where Kamer word bounderies would be stripped from contents.
- Fixed bug where lists would sometimes render two dots or numbers on the same line.
- Fixed bug where the skin_url wasn't used by the inlite theme.
- Fixed so data attributes are ignored when comparing formats in the formatter.
- Fixed so it's possible to disable inline toolbars in the inlite theme.
- Fixed so template dialog gets resized if it doesn't fit the window viewport.

## 4.4.1 - 2016-07-26

### Added
- Added smart_paste option to paste plugin to allow disabling the paste behavior if needed.

### Fixed
- Fixed bug where png urls wasn't properly detected by the smart paste logic.
- Fixed bug where the element path wasn't working properly when multiple editor instances where used.
- Fixed bug with creating lists out of multiple paragraphs would just create one list item instead of multiple.
- Fixed bug where scroll position wasn't properly handled by the inlite theme to place the toolbar properly.
- Fixed bug where multiple instances of the editor using the inlite theme didn't render the toolbar properly.
- Fixed bug where the shortcut label for fullscreen mode didn't match the actual shortcut key.
- Fixed bug where it wasn't possible to select cE=false blocks using touch devices on for example iOS.
- Fixed bug where it was possible to select the child image within a cE=false on IE 11.
- Fixed so inserts of html containing lists doesn't merge with any existing lists unless it's a paste operation.

## 4.4.0 - 2016-06-30

### Added
- Added new inlite theme this is a more lightweight inline UI.
- Added smarter paste logic that auto detects urls in the clipboard and inserts images/links based on that.
- Added a better image resize algorithm for better image quality in the imagetools plugin.

### Fixed
- Fixed bug where it wasn't possible to drag/dropping cE=false elements on FF.
- Fixed bug where backspace/delete before/after a cE=false block would produce a new paragraph.
- Fixed bug where list style type css property wasn't preserved when indenting lists.
- Fixed bug where merging of lists where done even if the list style type was different.
- Fixed bug where the image_dataimg_filter function wasn't used when pasting images.
- Fixed bug where nested editable within a non editable element would cause scroll on focus in Chrome.
- Fixed so invalid targets for inline mode is blocked on initialization. We only support elements that can have children.

## 4.3.13 - 2016-06-08

### Added
- Added characters with a diacritical mark to charmap plugin. Patch contributed by Dominik Schilling.
- Added better error handling if the image proxy service would produce errors.

### Fixed
- Fixed issue with pasting list items into list items would produce nested list rather than a merged list.
- Fixed bug where table selection could get stuck in selection mode for inline editors.
- Fixed bug where it was possible to place the caret inside the resize grid elements.
- Fixed bug where it wasn't possible to place in elements horizontally adjacent cE=false blocks.
- Fixed bug where multiple notifications wouldn't be properly placed on screen.
- Fixed bug where multiple editor instance of the same id could be produces in some specific integrations.

## 4.3.12 - 2016-05-10

### Fixed
- Fixed bug where focus calls couldn't be made inside the editors PostRender event handler.
- Fixed bug where some translations wouldn't work as expected due to a bug in editor.translate.
- Fixed bug where the node change event could fire with a node out side the root of the editor.
- Fixed bug where Chrome wouldn't properly present the keyboard paste clipboard details when paste was clicked.
- Fixed bug where merged cells in tables couldn't be selected from right to left.
- Fixed bug where insert row wouldn't properly update a merged cells rowspan property.
- Fixed bug where the color input boxes preview field wasn't properly set on initialization.
- Fixed bug where IME composition inside table cells wouldn't work as expected on IE 11.
- Fixed so all shadow dom support is under and experimental flag due to flaky browser support.

## 4.3.11 - 2016-04-25

### Fixed
- Fixed bug where it wasn't possible to insert empty blocks though the API unless they where padded.
- Fixed bug where you couldn't type the Euro character on Windows.
- Fixed bug where backspace/delete from a cE=false element to a text block didn't work properly.
- Fixed bug where the text color default grid would render incorrectly.
- Fixed bug where the codesample plugin wouldn't load the css in the editor for multiple editors.
- Fixed so the codesample plugin textarea gets focused by default.

## 4.3.10 - 2016-04-12

### Fixed
- Fixed bug where the key "y" on WebKit couldn't be entered due to conflict with keycode for F10 on keypress.

## 4.3.9 - 2016-04-12

### Added
- Added support for focusing the contextual toolbars using keyboard.
- Added keyboard support for slider UI controls. You can no increase/decrease using arrow keys.
- Added url pattern matching for Dailymotion to media plugin. Patch contributed by Bertrand Darbon.
- Added body_class to template plugin preview. Patch contributed by Milen Petrinski.
- Added options to better override textcolor pickers with custom colors. Patch contributed by Xavier Boubert.
- Added visual arrows to inline contextual toolbars so that they point to the element being active.

### Changed
- Changed the Meta+Shift+F shortcut to Ctrl+Shift+F since Czech, Slovak, Polish languages used the first one for input.

### Fixed
- Fixed so toolbars for tables or other larger elements get better positioned below the scrollable viewport.
- Fixed bug where it was possible to click links inside cE=false blocks.
- Fixed bug where event targets wasn't properly handled in Safari Technical Preview.
- Fixed bug where drag/drop text in FF 45 would make the editor caret invisible.
- Fixed bug where the remove state wasn't properly set on editor instances when detected as clobbered.
- Fixed bug where offscreen selection of some cE=false elements would render onscreen. Patch contributed by Steven Bufton
- Fixed bug where enter would clone styles out side the root on editors inside a span. Patch contributed by ChristophKaser.
- Fixed bug where drag/drop of images into the editor didn't work correctly in FF.
- Fixed so the first item in panels for the imagetools dialog gets proper keyboard focus.

## 4.3.8 - 2016-03-15

### Fixed
- Fixed bug where inserting HR at the end of a block element would produce an extra empty block.
- Fixed bug where links would be clickable when readonly mode was enabled.
- Fixed bug where the formatter would normalize to the wrong node on very specific content.
- Fixed bug where some nested list items couldn't be indented properly.
- Fixed bug where links where clickable in the preview dialog.
- Fixed so the alt attribute doesn't get padded with an empty value by default.
- Fixed so nested alignment works more correctly. You will now alter the alignment to the closest block parent.

## 4.3.7 - 2016-03-02

### Fixed
- Fixed bug where incorrect icons would be rendered for imagetools edit and color levels.
- Fixed bug where navigation using arrow keys inside a SelectBox didn't move up/down.
- Fixed bug where the visualblocks plugin would render borders round internal UI elements.

## 4.3.6 - 2016-03-01

### Added
- Added new paste_remember_plaintext_info option to allow a global disable of the plain text mode notification.
- Added new PastePlainTextToggle event that fires when plain text mode toggles on/off.

### Fixed
- Fixed bug where it wasn't possible to select media elements since the drag logic would snap it to mouse cursor.
- Fixed bug where it was hard to place the caret inside nested cE=true elements when the outer cE=false element was focused.
- Fixed bug where editors wouldn't properly initialize if both selector and mode where used.
- Fixed bug where IME input inside table cells would switch the IME off.
- Fixed bug where selection inside the first table cell would cause the whole table cell to get selected.
- Fixed bug where error handling of images being uploaded wouldn't properly handle faulty statuses.
- Fixed bug where inserting contents before a HR would cause an exception to be thrown.
- Fixed bug where copy/paste of Excel data would be inserted as an image.
- Fixed caret position issues with copy/paste of inline block cE=false elements.
- Fixed issues with various menu item focus bugs in Chrome. Where the focused menu bar item wasn't properly blurred.
- Fixed so the notifications have a solid background since it would be hard to read if there where text under it.
- Fixed so notifications gets animated similar to the ones used by dialogs.
- Fixed so larger images that gets pasted is handled better.
- Fixed so the window close button is more uniform on various platform and also increased it's hit area.

## 4.3.5 - 2016-02-11

Npm version bump due to package not being fully updated.

## 4.3.4 - 2016-02-11

### Added
- Added new OpenWindow/CloseWindow events that gets fired when windows open/close.
- Added new NewCell/NewRow events that gets fired when table cells/rows are created.
- Added new Promise return value to tinymce.init makes it easier to handle initialization.

### Fixed
- Fixed various bugs with drag/drop of contentEditable:false elements.
- Fixed bug where deleting of very specific nested list items would result in an odd list.
- Fixed bug where lists would get merged with adjacent lists outside the editable inline root.
- Fixed bug where MS Edge would crash when closing a dialog then clicking a menu item.
- Fixed bug where table cell selection would add undo levels.
- Fixed bug where table cell selection wasn't removed when inline editor where removed.
- Fixed bug where table cell selection wouldn't work properly on nested tables.
- Fixed bug where table merge menu would be available when merging between thead and tbody.
- Fixed bug where table row/column resize wouldn't get properly removed when the editor was removed.
- Fixed bug where Chrome would scroll to the editor if there where a empty hash value in document url.
- Fixed bug where the cache suffix wouldn't work correctly with the importcss plugin.
- Fixed bug where selection wouldn't work properly on MS Edge on Windows Phone 10.
- Fixed so adjacent pre blocks gets joined into one pre block since that seems like the user intent.
- Fixed so events gets properly dispatched in shadow dom. Patch provided by Nazar Mokrynskyi.

### Removed
- Removed the jQuery version the jQuery plugin is now moved into the main package.
- Removed jscs from build process since eslint can now handle code style checking.

## 4.3.3 - 2016-01-14

### Added
- Added new table_resize_bars configuration setting.  This setting allows you to disable the table resize bars.
- Added new beforeInitialize event to tinymce.util.XHR lets you modify XHR properties before open. Patch contributed by Brent Clintel.
- Added new autolink_pattern setting to autolink plugin. Enables you to override the default autolink formats. Patch contributed by Ben Tiedt.
- Added new charmap option that lets you override the default charmap of the charmap plugin.
- Added new charmap_append option that lets you add new characters to the default charmap of the charmap plugin.
- Added new insertCustomChar event that gets fired when a character is inserted by the charmap plugin.

### Fixed
- Fixed bug where table cells started with a superfluous &nbsp; in IE10+.
- Fixed bug where table plugin would retain all BR tags when cells were merged.
- Fixed bug where media plugin would strip underscores from youtube urls.
- Fixed bug where IME input would fail on IE 11 if you typed within a table.
- Fixed bug where double click selection of a word would remove the space before the word on insert contents.
- Fixed bug where table plugin would produce exceptions when hovering tables with invalid structure.
- Fixed bug where fullscreen wouldn't scroll back to it's original position when untoggled.
- Fixed so the template plugins templates setting can be a function that gets a callback that can provide templates.

## 4.3.2 - 2015-12-14

### Fixed
- Fixed bug where the resize bars for table cells were not affected by the object_resizing property.
- Fixed bug where the contextual table toolbar would appear incorrectly if TinyMCE was initialized inline inside a table.
- Fixed bug where resizing table cells did not fire a node change event or add an undo level.
- Fixed bug where double click selection of text on IE 11 wouldn't work properly.
- Fixed bug where codesample plugin would incorrectly produce br elements inside code elements.
- Fixed bug where media plugin would strip dashes from youtube urls.
- Fixed bug where it was possible to move the caret into the table resize bars.
- Fixed bug where drag/drop into a cE=false element was possible on IE.

## 4.3.1 - 2015-11-30

### Fixed
- Fixed so it's possible to disable the table inline toolbar by setting it to false or an empty string.
- Fixed bug where it wasn't possible to resize some tables using the drag handles.
- Fixed bug where unique id:s would clash for multiple editor instances and cE=false selections.
- Fixed bug where the same plugin could be initialized multiple times.
- Fixed bug where the table inline toolbars would be displayed at the same time as the image toolbars.
- Fixed bug where the table selection rect wouldn't be removed when selecting another control element.

## 4.3.0 - 2015-11-23

### Added
- Added new table column/row resize support. Makes it a lot more easy to resize the columns/rows in a table.
- Added new table inline toolbar. Makes it easier to for example add new rows or columns to a table.
- Added new notification API. Lets you display floating notifications to the end user.
- Added new codesample plugin that lets you insert syntax highlighted pre elements into the editor.
- Added new image_caption to images. Lets you create images with captions using a HTML5 figure/figcaption elements.
- Added new live previews of embeded videos. Lets you play the video right inside the editor.
- Added new setDirty method and "dirty" event to the editor. Makes it easier to track the dirty state change.
- Added new setMode method to Editor instances that lets you dynamically switch between design/readonly.
- Added new core support for contentEditable=false elements within the editor overrides the browsers broken behavior.

### Changed
- Rewrote the noneditable plugin to use the new contentEditable false core logic.

### Fixed
- Fixed so the dirty state doesn't set to false automatically when the undo index is set to 0.
- Fixed the Selection.placeCaretAt so it works better on IE when the coordinate is between paragraphs.
- Fixed bug where data-mce-bogus="all" element contents where counted by the word count plugin.
- Fixed bug where contentEditable=false elements would be indented by the indent buttons.
- Fixed bug where images within contentEditable=false would be selected in WebKit on mouse click.
- Fixed bug in DOMUntils split method where the replacement parameter wouldn't work on specific cases.
- Fixed bug where the importcss plugin would import classes from the skin content css file.
- Fixed so all button variants have a wrapping span for it's text to make it easier to skin.
- Fixed so it's easier to exit pre block using the arrow keys.
- Fixed bug where listboxes with fix widths didn't render correctly.

## 4.2.8 - 2015-11-13

### Fixed
- Fixed bug where it was possible to delete tables as the inline root element if all columns where selected.
- Fixed bug where the UI buttons active state wasn't properly updated due to recent refactoring of that logic.

## 4.2.7 - 2015-10-27

### Fixed
- Fixed bug where backspace/delete would remove all formats on the last paragraph character in WebKit/Blink.
- Fixed bug where backspace within a inline format element with a bogus caret container would move the caret.
- Fixed bug where backspace/delete on selected table cells wouldn't add an undo level.
- Fixed bug where script tags embedded within the editor could sometimes get a mce- prefix prepended to them
- Fixed bug where validate: false option could produce an error to be thrown from the Serialization step.
- Fixed bug where inline editing of a table as the root element could let the user delete that table.
- Fixed bug where inline editing of a table as the root element wouldn't properly handle enter key.
- Fixed bug where inline editing of a table as the root element would normalize the selection incorrectly.
- Fixed bug where inline editing of a list as the root element could let the user delete that list.
- Fixed bug where inline editing of a list as the root element could let the user split that list.
- Fixed bug where resize handles would be rendered on editable root elements such as table.

## 4.2.6 - 2015-09-28

### Added
- Added capability to set request headers when using XHRs.
- Added capability to upload local images automatically default delay is set to 30 seconds after editing images.
- Added commands ids mceEditImage, mceAchor and mceMedia to be avaiable from execCommand.
- Added Edge browser to saucelabs grunt task. Patch contributed by John-David Dalton.

### Fixed
- Fixed bug where blob uris not produced by tinymce would produce HTML invalid markup.
- Fixed bug where selection of contents of a nearly empty editor in Edge would sometimes fail.
- Fixed bug where color styles woudln't be retained on copy/paste in Blink/Webkit.
- Fixed bug where the table plugin would throw an error when inserting rows after a child table.
- Fixed bug where the template plugin wouldn't handle functions as variable replacements.
- Fixed bug where undo/redo sometimes wouldn't work properly when applying formatting collapsed ranges.
- Fixed bug where shift+delete wouldn't do a cut operation on Blink/WebKit.
- Fixed bug where cut action wouldn't properly store the before selection bookmark for the undo level.
- Fixed bug where backspace in side an empty list element on IE would loose editor focus.
- Fixed bug where the save plugin wouldn't enable the buttons when a change occurred.
- Fixed bug where Edge wouldn't initialize the editor if a document.domain was specified.
- Fixed bug where enter key before nested images would sometimes not properly expand the previous block.
- Fixed bug where the inline toolbars wouldn't get properly hidden when blurring the editor instance.
- Fixed bug where Edge would paste Chinese characters on some Windows 10 installations.
- Fixed bug where IME would loose focus on IE 11 due to the double trailing br bug fix.
- Fixed bug where the proxy url in imagetools was incorrect. Patch contributed by Wong Ho Wang.

## 4.2.5 - 2015-08-31

### Added
- Added fullscreen capability to embedded youtube and vimeo videos.

### Fixed
- Fixed bug where the uploadImages call didn't work on IE 10.
- Fixed bug where image place holders would be uploaded by uploadImages call.
- Fixed bug where images marked with bogus would be uploaded by the uploadImages call.
- Fixed bug where multiple calls to uploadImages would result in decreased performance.
- Fixed bug where pagebreaks were editable to imagetools patch contributed by Rasmus Wallin.
- Fixed bug where the element path could cause too much recursion exception.
- Fixed bug for domains containing ".min". Patch contributed by Loïc Février.
- Fixed so validation of external links to accept a number after www. Patch contributed by Victor Carvalho.
- Fixed so the charmap is exposed though execCommand. Patch contributed by Matthew Will.
- Fixed so that the image uploads are concurrent for improved performance.
- Fixed various grammar problems in inline documentation. Patches provided by nikolas.

## 4.2.4 - 2015-08-17

### Added
- Added picture as a valid element to the HTML 5 schema. Patch contributed by Adam Taylor.

### Fixed
- Fixed bug where contents would be duplicated on drag/drop within the same editor.
- Fixed bug where floating/alignment of images on Edge wouldn't work properly.
- Fixed bug where it wasn't possible to drag images on IE 11.
- Fixed bug where image selection on Edge would sometimes fail.
- Fixed bug where contextual toolbars icons wasn't rendered properly when using the toolbar_items_size.
- Fixed bug where searchreplace dialog doesn't get prefilled with the selected text.
- Fixed bug where fragmented matches wouldn't get properly replaced by the searchreplace plugin.
- Fixed bug where enter key wouldn't place the caret if was after a trailing space within an inline element.
- Fixed bug where the autolink plugin could produce multiple links for the same text on Gecko.
- Fixed bug where EditorUpload could sometimes throw an exception if the blob wasn't found.
- Fixed xss issues with media plugin not properly filtering out some script attributes.

## 4.2.3 - 2015-07-30

### Fixed
- Fixed bug where image selection wasn't possible on Edge due to incompatible setBaseAndExtend API.
- Fixed bug where image blobs urls where not properly destroyed by the imagetools plugin.
- Fixed bug where keyboard shortcuts wasn't working correctly on IE 8.
- Fixed skin issue where the borders of panels where not visible on IE 8.

## 4.2.2 - 2015-07-22

### Fixed
- Fixed bug where float panels were not being hidden on inline editor blur when fixed_toolbar_container config option was in use.
- Fixed bug where combobox states wasn't properly updated if contents where updated without keyboard.
- Fixed bug where pasting into textbox or combobox would move the caret to the end of text.
- Fixed bug where removal of bogus span elements before block elements would remove whitespace between nodes.
- Fixed bug where repositioning of inline toolbars where async and producing errors if the editor was removed from DOM to early. Patch by iseulde.
- Fixed bug where element path wasn't working correctly. Patch contributed by iseulde.
- Fixed bug where menus wasn't rendered correctly when custom images where added to a menu. Patch contributed by Naim Hammadi.

## 4.2.1 - 2015-06-29

### Fixed
- Fixed bug where back/forward buttons in the browser would render blob images as broken images.
- Fixed bug where Firefox would throw regexp to big error when replacing huge base64 chunks.
- Fixed bug rendering issues with resize and context toolbars not being placed properly until next animation frame.
- Fixed bug where the rendering of the image while cropping would some times not be centered correctly.
- Fixed bug where listbox items with submenus would me selected as active.
- Fixed bug where context menu where throwing an error when rendering.
- Fixed bug where resize both option wasn't working due to resent addClass API change. Patch contributed by Jogai.
- Fixed bug where a hideAll call for container rendered inline toolbars would throw an error.
- Fixed bug where onclick event handler on combobox could cause issues if element.id was a function by some polluting libraries.
- Fixed bug where listboxes wouldn't get proper selected sub menu item when using link_list or image_list.
- Fixed so the UI controls are as wide as 4.1.x to avoid wrapping controls in toolbars.
- Fixed so the imagetools dialog is adaptive for smaller screen sizes.

## 4.2.0 - 2015-06-25

### Added
- Added new flat default skin to make the UI more modern.
- Added new imagetools plugin, lets you crop/resize and apply filters to images.
- Added new contextual toolbars support to the API lets you add floating toolbars for specific CSS selectors.
- Added new promise feature fill as tinymce.util.Promise.
- Added new built in image upload feature lets you upload any base64 encoded image within the editor as files.

### Fixed
- Fixed bug where resize handles would appear in the right position in the wrong editor when switching between resizable content in different inline editors.
- Fixed bug where tables would not be inserted in inline mode due to previous float panel fix.
- Fixed bug where floating panels would remain open when focus was lost on inline editors.
- Fixed bug where cut command on Chrome would thrown a browser security exception.
- Fixed bug where IE 11 sometimes would report an incorrect size for images in the image dialog.
- Fixed bug where it wasn't possible to remove inline formatting at the end of block elements.
- Fixed bug where it wasn't possible to delete table cell contents when cell selection was vertical.
- Fixed bug where table cell wasn't emptied from block elements if delete/backspace where pressed in empty cell.
- Fixed bug where cmd+shift+arrow didn't work correctly on Firefox mac when selecting to start/end of line.
- Fixed bug where removal of bogus elements would sometimes remove whitespace between nodes.
- Fixed bug where the resize handles wasn't updated when the main window was resized.
- Fixed so script elements gets removed by default to prevent possible XSS issues in default config implementations.
- Fixed so the UI doesn't need manual reflows when using non native layout managers.
- Fixed so base64 encoded images doesn't slow down the editor on modern browsers while editing.
- Fixed so all UI elements uses touch events to improve mobile device support.
- Removed the touch click quirks patch for iOS since it did more harm than good.
- Removed the non proportional resize handles since. Unproportional resize can still be done by holding the shift key.

## 4.1.10 - 2015-05-05

### Fixed
- Fixed bug where plugins loaded with compat3x would sometimes throw errors when loading using the jQuery version.
- Fixed bug where extra empty paragraphs would get deleted in WebKit/Blink due to recent Quriks fix.
- Fixed bug where the editor wouldn't work properly on IE 12 due to some required browser sniffing.
- Fixed bug where formatting shortcut keys where interfering with Mac OS X screenshot keys.
- Fixed bug where the caret wouldn't move to the next/previous line boundary on Cmd+Left/Right on Gecko.
- Fixed bug where it wasn't possible to remove formats from very specific nested contents.
- Fixed bug where undo levels wasn't produced when typing letters using the shift or alt+ctrl modifiers.
- Fixed bug where the dirty state wasn't properly updated when typing using the shift or alt+ctrl modifiers.
- Fixed bug where an error would be thrown if an autofocused editor was destroyed quickly after its initialization. Patch provided by thorn0.
- Fixed issue with dirty state not being properly updated on redo operation.
- Fixed issue with entity decoder not handling incorrectly written numeric entities.
- Fixed issue where some PI element values wouldn't be properly encoded.

## 4.1.9 - 2015-03-10

### Fixed
- Fixed bug where indentation wouldn't work properly for non list elements.
- Fixed bug with image plugin not pulling the image dimensions out correctly if a custom document_base_url was used.
- Fixed bug where ctrl+alt+[1-9] would conflict with the AltGr+[1-9] on Windows. New shortcuts is ctrl+shift+[1-9].
- Fixed bug with removing formatting on nodes in inline mode would sometimes include nodes outside the editor body.
- Fixed bug where extra nbsp:s would be inserted when you replaced a word surrounded by spaces using insertContent.
- Fixed bug with pasting from Google Docs would produce extra strong elements and line feeds.

## 4.1.8 - 2015-03-05

### Added
- Added new html5 sizes attribute to img elements used together with srcset.
- Added new elementpath option that makes it possible to disable the element path but keep the statusbar.
- Added new option table_style_by_css for the table plugin to set table styling with css rather than table attributes.
- Added new link_assume_external_targets option to prompt the user to prepend http:// prefix if the supplied link does not contain a protocol prefix.
- Added new image_prepend_url option to allow a custom base path/url to be added to images.
- Added new table_appearance_options option to make it possible to disable some options.
- Added new image_title option to make it possible to alter the title of the image, disabled by default.

### Fixed
- Fixed bug where selection starting from out side of the body wouldn't produce a proper selection range on IE 11.
- Fixed bug where pressing enter twice before a table moves the cursor in the table and causes a javascript error.
- Fixed bug where advanced image styles were not respected.
- Fixed bug where the less common Shift+Delete didn't produce a proper cut operation on WebKit browsers.
- Fixed bug where image/media size constrain logic would produce NaN when handling non number values.
- Fixed bug where internal classes where removed by the removeformat command.
- Fixed bug with creating links table cell contents with a specific selection would throw a exceptions on WebKit/Blink.
- Fixed bug where valid_classes option didn't work as expected according to docs. Patch provided by thorn0.
- Fixed bug where jQuery plugin would patch the internal methods multiple times. Patch provided by Drew Martin.
- Fixed bug where backspace key wouldn't delete the current selection of newly formatted content.
- Fixed bug where type over of inline formatting elements wouldn't properly keep the format on WebKit/Blink.
- Fixed bug where selection needed to be properly normalized on modern IE versions.
- Fixed bug where Command+Backspace didn't properly delete the whole line of text but the previous word.
- Fixed bug where UI active states wheren't properly updated on IE if you placed caret within the current range.
- Fixed bug where delete/backspace on WebKit/Blink would remove span elements created by the user.
- Fixed bug where delete/backspace would produce incorrect results when deleting between two text blocks with br elements.
- Fixed bug where captions where removed when pasting from MS Office.
- Fixed bug where lists plugin wouldn't properly remove fully selected nested lists.
- Fixed bug where the ttf font used for icons would throw an warning message on Gecko on Mac OS X.
- Fixed a bug where applying a color to text did not update the undo/redo history.
- Fixed so shy entities gets displayed when using the visualchars plugin.
- Fixed so removeformat removes ins/del by default since these might be used for strikethough.
- Fixed so multiple language packs can be loaded and added to the global I18n data structure.
- Fixed so transparent color selection gets treated as a normal color selection. Patch contributed by Alexander Hofbauer.
- Fixed so it's possible to disable autoresize_overflow_padding, autoresize_bottom_margin options by setting them to false.
- Fixed so the charmap plugin shows the description of the character in the dialog. Patch contributed by Jelle Hissink.
- Removed address from the default list of block formats since it tends to be missused.
- Fixed so the pre block format is called preformatted to make it more verbose.
- Fixed so it's possible to context scope translation strings this isn't needed most of the time.
- Fixed so the max length of the width/height input fields of the media dialog is 5 instead of 3.
- Fixed so drag/dropped contents gets properly processed by paste plugin since it's basically a paste. Patch contributed by Greg Fairbanks.
- Fixed so shortcut keys for headers is ctrl+alt+[1-9] instead of ctrl+[1-9] since these are for switching tabs in the browsers.
- Fixed so "u" doesn't get converted into a span element by the legacy input filter. Since this is now a valid HTML5 element.
- Fixed font families in order to provide appropriate web-safe fonts.

## 4.1.7 - 2014-11-27

### Added
- Added HTML5 schema support for srcset, source and picture. Patch contributed by mattheu.
- Added new cache_suffix setting to enable cache busting by producing unique urls.
- Added new paste_convert_word_fake_lists option to enable users to disable the fake lists convert logic.

### Fixed
- Fixed so advlist style changes adds undo levels for each change.
- Fixed bug where WebKit would sometimes produce an exception when the autolink plugin where looking for URLs.
- Fixed bug where IE 7 wouldn't be rendered properly due to aggressive css compression.
- Fixed bug where DomQuery wouldn't accept window as constructor element.
- Fixed bug where the color picker in 3.x dialogs wouldn't work properly. Patch contributed by Callidior.
- Fixed bug where the image plugin wouldn't respect the document_base_url.
- Fixed bug where the jQuery plugin would fail to append to elements named array prototype names.

## 4.1.6 - 2014-10-08

### Changed
- Replaced jake with grunt since it is more mainstream and has better plugin support.

### Fixed
- Fixed bug with clicking on the scrollbar of the iframe would cause a JS error to be thrown.
- Fixed bug where null would produce an exception if you passed it to selection.setRng.
- Fixed bug where Ctrl/Cmd+Tab would indent the current list item if you switched tabs in the browser.
- Fixed bug where pasting empty cells from Excel would result in a broken table.
- Fixed bug where it wasn't possible to switch back to default list style type.
- Fixed issue where the select all quirk fix would fire for other modifiers than Ctrl/Cmd combinations.


## 4.1.5 - 2014-09-09

### Fixed
- Fixed bug where sometimes the resize rectangles wouldn't properly render on images on WebKit/Blink.
- Fixed bug in list plugin where delete/backspace would merge empty LI elements in lists incorrectly.
- Fixed bug where empty list elements would result in empty LI elements without it's parent container.
- Fixed bug where backspace in empty caret formatted element could produce an type error exception of Gecko.
- Fixed bug where lists pasted from word with a custom start index above 9 wouldn't be properly handled.
- Fixed bug where tabfocus plugin would tab out of the editor instance even if the default action was prevented.
- Fixed bug where tabfocus wouldn't tab properly to other adjacent editor instances.
- Fixed bug where the DOMUtils setStyles wouldn't properly removed or update the data-mce-style attribute.
- Fixed bug where dialog select boxes would be placed incorrectly if document.body wasn't statically positioned.
- Fixed bug where pasting would sometimes scroll to the top of page if the user was using the autoresize plugin.
- Fixed bug where caret wouldn't be properly rendered by Chrome when clicking on the iframes documentElement.
- Fixed so custom images for menubutton/splitbutton can be provided. Patch contributed by Naim Hammadi.
- Fixed so the default action of windows closing can be prevented by blocking the default action of the close event.
- Fixed so nodeChange and focus of the editor isn't automatically performed when opening sub dialogs.

## 4.1.4 - 2014-08-21

### Added
- Added new media_filter_html option to media plugin that blocks any conditional comments, scripts etc within a video element.
- Added new content_security_policy option allows you to set custom policy for iframe contents. Patch contributed by Francois Chagnon.

### Fixed
- Fixed bug where activate/deactivate events wasn't firing properly when switching between editors.
- Fixed bug where placing the caret on iOS was difficult due to a WebKit bug with touch events.
- Fixed bug where the resize helper wouldn't render properly on older IE versions.
- Fixed bug where resizing images inside tables on older IE versions would sometimes fail depending mouse position.
- Fixed bug where editor.insertContent would produce an exception when inserting select/option elements.
- Fixed bug where extra empty paragraphs would be produced if block elements where inserted inside span elements.
- Fixed bug where the spellchecker menu item wouldn't be properly checked if spell checking was started before it was rendered.
- Fixed bug where the DomQuery filter function wouldn't remove non elements from collection.
- Fixed bug where document with custom document.domain wouldn't properly render the editor.
- Fixed bug where IE 8 would throw exception when trying to enter invalid color values into colorboxes.
- Fixed bug where undo manager could incorrectly add an extra undo level when custom resize handles was removed.
- Fixed bug where it wouldn't be possible to alter cell properties properly on table cells on IE 8.
- Fixed so the color picker button in table dialog isn't shown unless you include the colorpicker plugin or add your own custom color picker.
- Fixed so activate/deactivate events fire when windowManager opens a window since.
- Fixed so the table advtab options isn't separated by an underscore to normalize naming with image_advtab option.
- Fixed so the table cell dialog has proper padding when the advanced tab in disabled.

## 4.1.3 - 2014-07-29

### Added
- Added event binding logic to tinymce.util.XHR making it possible to override headers and settings before any request is made.

### Fixed
- Fixed bug where drag events wasn't fireing properly on older IE versions since the event handlers where bound to document.
- Fixed bug where drag/dropping contents within the editor on IE would force the contents into plain text mode even if it was internal content.
- Fixed bug where IE 7 wouldn't open menus properly due to a resize bug in the browser auto closing them immediately.
- Fixed bug where the DOMUtils getPos logic wouldn't produce a valid coordinate inside the body if the body was positioned non static.
- Fixed bug where the element path and format state wasn't properly updated if you had the wordcount plugin enabled.
- Fixed bug where a comment at the beginning of source would produce an exception in the formatter logic.
- Fixed bug where setAttrib/getAttrib on null would throw exception together with any hooked attributes like style.
- Fixed bug where table sizes wasn't properly retained when copy/pasting on WebKit/Blink.
- Fixed bug where WebKit/Blink would produce colors in RGB format instead of the forced HEX format when deleting contents.
- Fixed bug where the width attribute wasn't updated on tables if you changed the size inside the table dialog.
- Fixed bug where control selection wasn't properly handled when the caret was placed directly after an image.
- Fixed bug where selecting the contents of table cells using the selection.select method wouldn't place the caret properly.
- Fixed bug where the selection state for images wasn't removed when placing the caret right after an image on WebKit/Blink.
- Fixed bug where all events wasn't properly unbound when and editor instance was removed or destroyed by some external innerHTML call.
- Fixed bug where it wasn't possible or very hard to select images on iOS when the onscreen keyboard was visible.
- Fixed so auto_focus can take a boolean argument this will auto focus the last initialized editor might be useful for single inits.
- Fixed so word auto detect lists logic works better for faked lists that doesn't have specific markup.
- Fixed so nodeChange gets fired on mouseup as it used to before 4.1.1 we optimized that event to fire less often.

### Removed
- Removed the finish menu item from spellchecker menu since it's redundant you can stop spellchecking by toggling menu item or button.

## 4.1.2 - 2014-07-15

### Added
- Added offset/grep to DomQuery class works basically the same as it's jQuery equivalent.

### Fixed
- Fixed bug where backspace/delete or setContent with an empty string would remove header data when using the fullpage plugin.
- Fixed bug where tinymce.remove with a selector not matching any editors would remove all editors.
- Fixed bug where resizing of the editor didn't work since the theme was calling setStyles instead of setStyle.
- Fixed bug where IE 7 would fail to append html fragments to iframe document when using DomQuery.
- Fixed bug where the getStyle DOMUtils method would produce an exception if it was called with null as it's element.
- Fixed bug where the paste plugin would remove the element if the none of the paste_webkit_styles rules matched the current style.
- Fixed bug where contextmenu table items wouldn't work properly on IE since it would some times fire an incorrect selection change.
- Fixed bug where the padding/border values wasn't used in the size calculation for the body size when using autoresize. Patch contributed by Matt Whelan.
- Fixed bug where conditional word comments wouldn't be properly removed when pasting plain text.
- Fixed bug where resizing would sometime fail on IE 11 when the mouseup occurred inside the resizable element.
- Fixed so the iframe gets initialized without any inline event handlers for better CSP support. Patch contributed by Matt Whelan.
- Fixed so the tinymce.dom.Sizzle is the latest version of sizzle this resolves the document context bug.

## 4.1.1 - 2014-07-08

### Fixed
- Fixed bug where pasting plain text on some WebKit versions would result in an empty line.
- Fixed bug where resizing images inside tables on IE 11 wouldn't work properly.
- Fixed bug where IE 11 would sometimes throw "Invalid argument" exception when editor contents was set to an empty string.
- Fixed bug where document.activeElement would throw exceptions on IE 9 when that element was hidden or removed from dom.
- Fixed bug where WebKit/Blink sometimes produced br elements with the Apple-interchange-newline class.
- Fixed bug where table cell selection wasn't properly removed when copy/pasting table cells.
- Fixed bug where pasting nested list items from Word wouldn't produce proper semantic nested lists.
- Fixed bug where right clicking using the contextmenu plugin on WebKit/Blink on Mac OS X would select the target current word or line.
- Fixed bug where it wasn't possible to alter table cell properties on IE 8 using the context menu.
- Fixed bug where the resize helper wouldn't be correctly positioned on older IE versions.
- Fixed bug where fullpage plugin would produce an error if you didn't specify a doctype encoding.
- Fixed bug where anchor plugin would get the name/id of the current element even if it wasn't anchor element.
- Fixed bug where visual aids for tables wouldn't be properly disabled when changing the border size.
- Fixed bug where some control selection events wasn't properly fired on older IE versions.
- Fixed bug where table cell selection on older IE versions would prevent resizing of images.
- Fixed bug with paste_data_images paste option not working properly on modern IE versions.
- Fixed bug where custom elements with underscores in the name wasn't properly parsed/serialized.
- Fixed bug where applying inline formats to nested list elements would produce an incorrect formatting result.
- Fixed so it's possible to hide items from elements path by using preventDefault/stopPropagation.
- Fixed so inline mode toolbar gets rendered right aligned if the editable element positioned to the documents right edge.
- Fixed so empty inline elements inside empty block elements doesn't get removed if configured to be kept intact.
- Fixed so DomQuery parentsUntil/prevUntil/nextUntil supports selectors/elements/filters etc.
- Fixed so legacyoutput plugin overrides fontselect and fontsizeselect controls and handles font elements properly.

## 4.1.0 - 2014-06-18

### Added
- Added new file_picker_callback option to replace the old file_browser_callback the latter will still work though.
- Added new custom colors to textcolor plugin will be displayed if a color picker is provided also shows the latest colors.
- Added new color_picker_callback option to enable you to add custom color pickers to the editor.
- Added new advanced tabs to table/cell/row dialogs to enable you to select colors for border/background.
- Added new colorpicker plugin that lets you select colors from a hsv color picker.
- Added new tinymce.util.Color class to handle color parsing and converting.
- Added new colorpicker UI widget element lets you add a hsv color picker to any form/window.
- Added new textpattern plugin that allows you to use markdown like text patterns to format contents.
- Added new resize helper element that shows the current width & height while resizing.
- Added new "once" method to Editor and EventDispatcher enables since callback execution events.
- Added new jQuery like class under tinymce.dom.DomQuery it's exposed on editor instances (editor.$) and globally under (tinymce.$).

### Fixed
- Fixed so the default resize method for images are proportional shift/ctrl can be used to make an unproportional size.
- Fixed bug where the image_dimensions option of the image plugin would cause exceptions when it tried to update the size.
- Fixed bug where table cell dialog class field wasn't properly updated when editing an a table cell with an existing class.
- Fixed bug where Safari on Mac would produce webkit-fake-url for pasted images so these are now removed.
- Fixed bug where the nodeChange event would get fired before the selection was changed when clicking inside the current selection range.
- Fixed bug where valid_classes option would cause exception when it removed internal prefixed classes like mce-item-.
- Fixed bug where backspace would cause navigation in IE 8 on an inline element and after a caret formatting was applied.
- Fixed so placeholder images produced by the media plugin gets selected when inserted/edited.
- Fixed so it's possible to drag in images when the paste_data_images option is enabled. Might be useful for mail clients.
- Fixed so images doesn't get a width/height applied if the image_dimensions option is set to false useful for responsive contents.
- Fixed so it's possible to pass in an optional arguments object for the nodeChanged function to be passed to all nodechange event listeners.
- Fixed bug where media plugin embed code didn't update correctly.<|MERGE_RESOLUTION|>--- conflicted
+++ resolved
@@ -23,11 +23,9 @@
 - Specifying a single, non-default list style for the `advlist_bullet_styles` and `advlist_number_styles` options was not respected. #TINY-8721
 - Fixed various issues that occurred when formatting `contenteditable` elements. #TINY-8905
 - The text pattern logic threw an error when there were fragmented text nodes in a paragraph #TINY-8779
-<<<<<<< HEAD
 - Dragging a `contentEditable=false` element towards the edges would not cause scrolling #TINY-8874
-=======
 - The content of the `contenteditable="false"` element could be selected with the mouse on Firefox  #TINY-8828
->>>>>>> d657e8d9
+
 
 ## 6.1.2 - 2022-07-29
 
