# Changelog
All notable changes to this project will be documented in this file.

The format is based on [Keep a Changelog](https://keepachangelog.com/en/1.0.0/),
and this project adheres to [Semantic Versioning](https://semver.org/spec/v2.0.0.html).

## Unreleased

<<<<<<< HEAD
## Fixed

- Absolutely positioned UI components like menus are no longer constrained to the bounds of the editors parent shadowRoot #TINY-6536

## 6.0 (TBD)
=======
## 6.0.0 - 2020-03-03
>>>>>>> bf3bdaf7

### Added
- New `editor.options` API to replace the old `editor.settings` and `editor.getParam` APIs #TINY-8206
- New `editor.annotator.removeAll` API to remove all annotations by name #TINY-8195
- New `Resource.unload` API to make it possible to unload resources #TINY-8431
- New `FakeClipboard` API on the `tinymce` global #TINY-8353
- New `dispatch()` function to replace the now deprecated `fire()` function in various APIs #TINY-8102
- New `AutocompleterStart`, `AutocompleterUpdate` and `AutocompleterEnd` events #TINY-8279
- New `mceAutocompleterClose`, `mceAutocompleterReload` commands #TINY-8279
- New `mceInsertTableDialog` command to open the insert table dialog #TINY-8273
- New `slider` dialog component #TINY-8304
- New `imagepreview` dialog component, allowing preview and zoom of any image URL #TINY-8333
- New `buttonType` property on dialog button components, supporting `toolbar` style in addition to `primary` and `secondary` #TINY-8304
- The `tabindex` attribute is now copied from the target element to the iframe #TINY-8315

### Improved
- New default theme styling for TinyMCE 6 facelift with old skin available as `tinymce-5` and `tinymce-5-dark` #TINY-8373
- The default height of editor has been increased from `200px` to `400px` to improve the usability of the editor #TINY-6860
- The upload results returned from the `editor.uploadImages()` API now includes a `removed` flag, reflecting if the image was removed after a failed upload #TINY-7735
- The `ScriptLoader`, `StyleSheetLoader`, `AddOnManager`, `PluginManager` and `ThemeManager` APIs will now return a `Promise` when loading resources instead of using callbacks #TINY-8325
- A `ThemeLoadError` event is now fired if the theme fails to load #TINY-8325
- The `BeforeSetContent` event will now include the actual serialized content when passing in an `AstNode` to the `editor.setContent` API #TINY-7996
- Improved support for placing the caret before or after noneditable elements within the editor #TINY-8169
- Calls to `editor.selection.setRng` now update the caret position bookmark used when focus is returned to the editor #TINY-8450
- The `emoticon` plugin dialog, toolbar and menu item has been updated to use the more accurate `Emojis` term #TINY-7631
- The dialog `redial` API will now only rerender the changed components instead of the whole dialog #TINY-8334
- The dialog API `setData` method now uses a deep merge algorithm to support partial nested objects #TINY-8333
- The dialog spec `initialData` type is now `Partial<T>` to match the underlying implementation details #TINY-8334
- Notifications no longer require a timeout to disable the close button #TINY-6679
- The editor theme is now fetched in parallel with the icons, language pack and plugins #TINY-8453

### Changed
- TinyMCE is now MIT licensed #TINY-2316
- Moved the `paste` plugin's functionality to TinyMCE core #TINY-8310
- The `paste_data_images` option now defaults to `true` #TINY-8310
- Moved the `noneditable` plugin to TinyMCE core #TINY-8311
- Renamed the `noneditable_noneditable_class` option to `noneditable_class` #TINY-8311
- Renamed the `noneditable_editable_class` option to `editable_class` #TINY-8311
- Moved the `textpattern` plugin to TinyMCE core #TINY-8312
- Renamed the `textpattern_patterns` option to `text_patterns` #TINY-8312
- Moved the `hr` plugin's functionality to TinyMCE core #TINY-8313
- Moved the `print` plugin's functionality to TinyMCE core #TINY-8314
- Moved non-UI table functionality to core #TINY-8273
- The `DomParser` API no longer uses a custom parser internally and instead uses the native `DOMParser` API #TINY-4627
- The `editor.getContent()` API can provide custom content by preventing and overriding `content` in the `BeforeGetContent` event. This makes it consistent with the `editor.selection.getContent()` API #TINY-8018
- The `editor.setContent()` API can now be prevented using the `BeforeSetContent` event. This makes it consistent with the `editor.selection.setContent()` API #TINY-8018
- Add-ons such as plugins and themes are no longer constructed using the `new` operator #TINY-8256
- A number of APIs that were not proper classes, are no longer constructed using the `new` operator #TINY-8322
- The Editor commands APIs will no longer fallback to executing the browsers native command functionality #TINY-7829
- The Editor query command APIs will now return `false` or an empty string on removed editors #TINY-7829
- The `mceAddEditor` and `mceToggleEditor` commands now take an object as their value to specify the id and editor options #TINY-8138
- The `mceInsertTable` command can no longer open the insert table dialog. Use the `mceInsertTableDialog` command instead #TINY-8273
- The `plugins` option now returns a `string` array instead of a space separated string #TINY-8455
- The `media` plugin no longer treats `iframe`, `video`, `audio` or `object` elements as "special" and will validate the contents against the schema #TINY-8382
- The `images_upload_handler` option is no longer passed a `success` or `failure` callback and instead requires a `Promise` to be returned with the upload result #TINY-8325
- The `tinymce.settings` global property is no longer set upon initialization #TINY-7359
- The `change` event is no longer fired on first modification #TINY-6920
- The `GetContent` event will now always pass a `string` for the `content` property #TINY-7996
- Changed the default tag for the strikethrough format to the `s` tag when using a html 5 schema #TINY-8262
- The `strike` tag is automatically converted to the `s` tag when using a html 5 schema #TINY-8262
- Aligning a table to the left or right will now use margin styling instead of float styling #TINY-6558
- The `:` control character has been changed to `~` for the schema `valid_elements` and `extended_valid_elements` options #TINY-6726
- The `primary` property on dialog buttons has been deprecated. Use the new `buttonType` property instead #TINY-8304
- Changed the default statusbar element path delimiter from `»` to `›` #TINY-8372
- Replaced the `Powered by Tiny` branding text with the Tiny logo #TINY-8371
- The default minimum height of editor has been changed to 100px to prevent the UI disappearing while resizing #TINY-6860
- RGB colors are no longer converted to hex values when parsing or serializing content #TINY-8163
- Replaced the `isDisabled()` function with an `isEnabled()` function for various APIs #TINY-8101
- Replaced the `enable()` and `disable()` functions with a `setEnabled(state)` function in various APIs #TINY-8101
- Replaced the `disabled` property with an `enabled` property in various APIs #TINY-8101
- Replaced the `disable(name)` and `enable(name)` functions with a `setEnabled(name, state)` function in the Dialog APIs #TINY-8101
- Renamed the `tinymce.Env.os.isOSX` API to `tinymce.Env.os.isMacOS` #TINY-8175
- Renamed the `tinymce.Env.browser.isChrome` API to `tinymce.Env.browser.isChromium` to better reflect its functionality #TINY-8300
- Renamed the `getShortEndedElements` Schema API to `getVoidElements` #TINY-8344
- Renamed the `font_formats` option to `font_family_formats` #TINY-8328
- Renamed the `fontselect` toolbar button and `fontformats` menu item to `fontfamily` #TINY-8328
- Renamed the `fontsize_formats` option to `font_size_formats` #TINY-8328
- Renamed the `fontsizeselect` toolbar button and `fontsizes` menu item to `fontsize` #TINY-8328
- Renamed the `formatselect` toolbar button and `blockformats` menu item to `blocks` #TINY-8328
- Renamed the `styleselect` toolbar button and `formats` menu item to `styles` #TINY-8328
- Renamed the `lineheight_formats` option to `line_height_formats` #TINY-8328
- Renamed the `getWhiteSpaceElements()` function to `getWhitespaceElements()` in the `Schema` API #TINY-8102
- Renamed the `mceInsertClipboardContent` command `content` property to `html` to better reflect what data is passed #TINY-8310
- Renamed the `default_link_target` option to `link_default_target` for both `link` and `autolink` plugins #TINY-4603
- Renamed the `rel_list` option to `link_rel_list` for the `link` plugin #TINY-4603
- Renamed the `target_list` option to `link_target_list` for the `link` plugin #TINY-4603
- The default value for the `link_default_protocol` option has been changed to `https` instead of `http` #TINY-7824
- The default value for the `element_format` option has been changed to `html` #TINY-8263
- The default value for the `schema` option has been changed to `html5` #TINY-8261
- The default value for the `table_style_by_css` option has been changed to `true` #TINY-8259
- The default value for the `table_use_colgroups` option has been changed to `true` #TINY-8259

### Fixed
- The object returned from the `editor.fire()` API was incorrect if the editor had been removed #TINY-8018
- The `editor.selection.getContent()` API did not respect the `no_events` argument #TINY-8018
- The `editor.annotator.remove` API did not keep selection when removing the annotation #TINY-8195
- The `GetContent` event was not fired when getting `tree` or `text` formats using the `editor.selection.getContent()` API #TINY-8018
- The `beforeinput` and `input` events would sometimes not fire as expected when deleting content #TINY-8168 #TINY-8329
- The `table` plugin would sometimes not correctly handle headers in the `tfoot` section #TINY-8104
- The `silver` theme UI was incorrectly rendered before plugins had initialized #TINY-8288
- The aria labels for the color picker dialog were not translated #TINY-8381
- Fixed sub-menu items not read by screen readers. Patch contributed by westonkd #TINY-8417
- Dialog labels and other text-based UI properties did not escape HTML markup #TINY-7524
- Anchor elements would render incorrectly when using the `allow_html_in_named_anchor` option #TINY-3799
- The `AstNode` HTML serializer did not serialize `pre` or `textarea` elements correctly when they contained newlines #TINY-8446
- Fixed sub-menu items not read by screen readers. Patch contributed by westonkd #TINY-8417
- The Home or End keys would move out of a editable element contained within a noneditable element #TINY-8201
- Dialogs could not be opened in inline mode before the editor had been rendered #TINY-8397
- Clicking on menu items could cause an unexpected console warning if the `onAction` function caused the menu to close #TINY-8513
- Fixed various color and contrast issues for the dark skins #TINY-8527

### Removed
- Removed support for Microsoft Internet Explorer 11 #TINY-8194 #TINY-8241
- Removed support for Microsoft Word from the opensource paste functionality #TINY-7493
- Removed support for the `plugins` option allowing a mixture of a string array and of space separated strings #TINY-8399
- Removed support for the deprecated `false` value for the `forced_root_block` option #TINY-8260
- Removed the jQuery integration #TINY-4518
- Removed the `imagetools` plugin, which is now classified as a Premium plugin #TINY-8209
- Removed the `imagetools` dialog component #TINY-8333
- Removed the `toc` plugin, which is now classified as a Premium plugin #TINY-8250
- Removed the `tabfocus` plugin #TINY-8315
- Removed the `textpattern` plugin's API as part of moving it to core #TINY-8312
- Removed the `table` plugin's API #TINY-8273
- Removed the callback for the `EditorUpload` API #TINY-8325
- Removed the legacy browser detection properties from the `Env` API #TINY-8162
- Removed the `filterNode` method from the `DomParser` API #TINY-8249
- Removed the `SaxParser` API #TINY-8218
- Removed the `tinymce.utils.Promise` API #TINY-8241
- Removed the `toHex` function for the `DOMUtils` and `Styles` APIs #TINY-8163
- Removed the `execCommand` handler function from the plugin and theme interfaces #TINY-7829
- Removed the `editor.settings` property as it has been replaced by the new Options API #TINY-8236
- Removed the `shortEnded` and `fixed` properties on `tinymce.html.Node` class #TINY-8205
- Removed the `mceInsertRawHTML` command #TINY-8214
- Removed the style field from the `image` plugin dialog advanced tab #TINY-3422
- Removed the `paste_filter_drop` option as native drag and drop handling is no longer supported #TINY-8511
- Removed the legacy `mobile` theme #TINY-7832
- Removed the deprecated `$`, `Class`, `DomQuery` and `Sizzle` APIs #TINY-4520 #TINY-8326
- Removed the deprecated `Color`, `JSON`, `JSONP` and `JSONRequest` #TINY-8162
- Removed the deprecated `XHR` API #TINY-8164
- Removed the deprecated `setIconStroke` Split Toolbar Button API #TINY-8162
- Removed the deprecated `editors` property from `EditorManager` #TINY-8162
- Removed the deprecated `execCallback` and `setMode` APIs from `Editor` #TINY-8162
- Removed the deprecated `addComponents` and `dependencies` APIs from `AddOnManager` #TINY-8162
- Removed the deprecated `clearInterval`, `clearTimeout`, `debounce`, `requestAnimationFrame`, `setInterval`, `setTimeout` and `throttle` APIs from `Delay` #TINY-8162
- Removed the deprecated `Schema` options #TINY-7821
- Removed the deprecated `file_browser_callback_types`, `force_hex_style_colors` and `images_dataimg_filter` options #TINY-7823
- Removed the deprecated `filepicker_validator_handler`, `force_p_newlines`, `gecko_spellcheck`, `tab_focus`, `table_responsive_width` and `toolbar_drawer` options #TINY-7820
- Removed the deprecated `media_scripts` option in the `media` plugin #TINY-8421
- Removed the deprecated `editor_deselector`, `editor_selector`, `elements`, `mode` and `types` legacy TinyMCE init options #TINY-7822
- Removed the deprecated `content_editable_state` and `padd_empty_with_br` options #TINY-8400
- Removed the deprecated `autoresize_on_init` option from the `autoresize` plugin #TINY-8400
- Removed the deprecated `fullpage`, `spellchecker`, `bbcode`, `legacyoutput`, `colorpicker`, `contextmenu` and `textcolor` plugins #TINY-8192
- Removed the undocumented `editor.editorCommands.hasCustomCommand` API #TINY-7829
- Removed the undocumented `mceResetDesignMode`, `mceRepaint` and `mceBeginUndoLevel` commands #TINY-7829

### Deprecated
- The dialog button component's `primary` property has been deprecated and will be removed in the next major release. Use the new `buttonType` property instead #TINY-8304
- The `fire()` function of `tinymce.Editor`, `tinymce.dom.EventUtils`, `tinymce.dom.DOMUtils`, `tinymce.util.Observable` and `tinymce.util.EventDispatcher` has been deprecated and will be removed in the next major release. Use the `dispatch()` function instead #TINY-8102
- The `content` property on the `SetContent` event has been deprecated and will be removed in the next major release #TINY-8457
- The return value of the `editor.setContent` API has been deprecated and will be removed in the next major release #TINY-8457

## 5.10.3 - 2022-02-09

### Fixed
- Alignment would sometimes be removed on parent elements when changing alignment on certain inline nodes, such as images #TINY-8308
- The `fullscreen` plugin would reset the scroll position when exiting fullscreen mode #TINY-8418

## 5.10.2 - 2021-11-17

### Fixed
- Internal selectors were appearing in the style list when using the `importcss` plugin #TINY-8238

## 5.10.1 - 2021-11-03

### Fixed
- The iframe aria help text was not read by some screen readers #TINY-8171
- Clicking the `forecolor` or `backcolor` toolbar buttons would do nothing until selecting a color #TINY-7836
- Crop functionality did not work in the `imagetools` plugin when the editor was rendered in a shadow root #TINY-6387
- Fixed an exception thrown on Safari when closing the `searchreplace` plugin dialog #TINY-8166
- The `autolink` plugin did not convert URLs to links when starting with a bracket #TINY-8091
- The `autolink` plugin incorrectly created nested links in some cases #TINY-8091
- Tables could have an incorrect height set on rows when rendered outside of the editor #TINY-7699
- In certain circumstances, the table of contents plugin would incorrectly add an extra empty list item #TINY-4636
- The insert table grid menu displayed an incorrect size when re-opening the grid #TINY-6532
- The word count plugin was treating the zero width space character (`&#8203;`) as a word #TINY-7484

## 5.10.0 - 2021-10-11

### Added
- Added a new `URI.isDomSafe(uri)` API to check if a URI is considered safe to be inserted into the DOM #TINY-7998
- Added the `ESC` key code constant to the `VK` API #TINY-7917
- Added a new `deprecation_warnings` setting for turning off deprecation console warning messages #TINY-8049

### Improved
- The `element` argument of the `editor.selection.scrollIntoView()` API is now optional, and if it is not provided the current selection will be scrolled into view #TINY-7291

### Changed
- The deprecated `scope` attribute is no longer added to `td` cells when converting a row to a header row #TINY-7731
- The number of `col` elements is normalized to match the number of columns in a table after a table action #TINY-8011

### Fixed
- Fixed a regression that caused block wrapper formats to apply and remove incorrectly when using a collapsed selection with multiple words #TINY-8036
- Resizing table columns in some scenarios would resize the column to an incorrect position #TINY-7731
- Inserting a table where the parent element had padding would cause the table width to be incorrect #TINY-7991
- The resize backdrop element did not have the `data-mce-bogus="all"` attribute set to prevent it being included in output #TINY-7854
- Resize handles appeared on top of dialogs and menus when using an inline editor #TINY-3263
- Fixed the `autoresize` plugin incorrectly scrolling to the top of the editor content in some cases when changing content #TINY-7291
- Fixed the `editor.selection.scrollIntoView()` type signature, as it incorrectly required an `Element` instead of `HTMLElement` #TINY-7291
- Table cells that were both row and column headers did not retain the correct state when converting back to a regular row or column #TINY-7709
- Clicking beside a non-editable element could cause the editor to incorrectly scroll to the top of the content #TINY-7062
- Clicking in a table cell, with a non-editable element in an adjacent cell, incorrectly caused the non-editable element to be selected #TINY-7736
- Split toolbar buttons incorrectly had nested `tabindex="-1"` attributes #TINY-7879
- Fixed notifications rendering in the wrong place initially and when the page was scrolled #TINY-7894
- Fixed an exception getting thrown when the number of `col` elements didn't match the number of columns in a table #TINY-7041 #TINY-8011
- The table selection state could become incorrect after selecting a noneditable table cell #TINY-8053
- As of Mozilla Firefox 91, toggling fullscreen mode with `toolbar_sticky` enabled would cause the toolbar to disappear #TINY-7873
- Fixed URLs not cleaned correctly in some cases in the `link` and `image` plugins #TINY-7998
- Fixed the `image` and `media` toolbar buttons incorrectly appearing to be in an inactive state in some cases #TINY-3463
- Fixed the `editor.selection.selectorChanged` API not firing if the selector matched the current selection when registered in some cases #TINY-3463
- Inserting content into a `contenteditable="true"` element that was contained within a `contenteditable="false"` element would move the selection to an incorrect location #TINY-7842
- Dragging and dropping `contenteditable="false"` elements could result in the element being placed in an unexpected location #TINY-7917
- Pressing the Escape key would not cancel a drag action that started on a `contenteditable="false"` element within the editor #TINY-7917
- `video` and `audio` elements were unable to be played when the `media` plugin live embeds were enabled in some cases #TINY-7674
- Pasting images would throw an exception if the clipboard `items` were not files (for example, screenshots taken from gnome-software). Patch contributed by cedric-anne #TINY-8079

### Deprecated
- Several APIs have been deprecated. See the release notes section for information #TINY-8023 #TINY-8063
- Several Editor settings have been deprecated. See the release notes section for information #TINY-8086
- The Table of Contents and Image Tools plugins will be classified as Premium plugins in the next major release #TINY-8087
- Word support in the `paste` plugin has been deprecated and will be removed in the next major release #TINY-8087

## 5.9.2 - 2021-09-08

### Fixed
- Fixed an exception getting thrown when disabling events and setting content #TINY-7956
- Delete operations could behave incorrectly if the selection crossed a table boundary #TINY-7596

## 5.9.1 - 2021-08-27

### Fixed
- Published TinyMCE types failed to compile in strict mode #TINY-7915
- The `TableModified` event sometimes didn't fire when performing certain table actions #TINY-7916

## 5.9.0 - 2021-08-26

### Added
- Added a new `mceFocus` command that focuses the editor. Equivalent to using `editor.focus()` #TINY-7373
- Added a new `mceTableToggleClass` command which toggles the provided class on the currently selected table #TINY-7476
- Added a new `mceTableCellToggleClass` command which toggles the provided class on the currently selected table cells #TINY-7476
- Added a new `tablecellvalign` toolbar button and menu item for vertical table cell alignment #TINY-7477
- Added a new `tablecellborderwidth` toolbar button and menu item to change table cell border width #TINY-7478
- Added a new `tablecellborderstyle` toolbar button and menu item to change table cell border style #TINY-7478
- Added a new `tablecaption` toolbar button and menu item to toggle captions on tables #TINY-7479
- Added a new `mceTableToggleCaption` command that toggles captions on a selected table #TINY-7479
- Added a new `tablerowheader` toolbar button and menu item to toggle the header state of row cells #TINY-7478
- Added a new `tablecolheader` toolbar button and menu item to toggle the header state of column cells #TINY-7482
- Added a new `tablecellbordercolor` toolbar button and menu item to select table cell border colors, with an accompanying setting `table_border_color_map` to customize the available values #TINY-7480
- Added a new `tablecellbackgroundcolor` toolbar button and menu item to select table cell background colors, with an accompanying setting `table_background_color_map` to customize the available values #TINY-7480
- Added a new `language` menu item and toolbar button to add `lang` attributes to content, with an accompanying `content_langs` setting to specify the languages available #TINY-6149
- A new `lang` format is now available that can be used with `editor.formatter`, or applied with the `Lang` editor command #TINY-6149
- Added a new `language` icon for the `language` toolbar button #TINY-7670
- Added a new `table-row-numbering` icon #TINY-7327
- Added new plugin commands: `mceEmoticons` (Emoticons), `mceWordCount` (Word Count), and `mceTemplate` (Template) #TINY-7619
- Added a new `iframe_aria_text` setting to set the iframe title attribute #TINY-1264
- Added a new DomParser `Node.children()` API to return all the children of a `Node` #TINY-7756

### Improved
- Sticky toolbars can now be offset from the top of the page using the new `toolbar_sticky_offset` setting #TINY-7337
- Fancy menu items now accept an `initData` property to allow custom initialization data #TINY-7480
- Improved the load time of the `fullpage` plugin by using the existing editor schema rather than creating a new one #TINY-6504
- Improved the performance when UI components are rendered #TINY-7572
- The context toolbar no longer unnecessarily repositions to the top of large elements when scrolling #TINY-7545
- The context toolbar will now move out of the way when it overlaps with the selection, such as in table cells #TINY-7192
- The context toolbar now uses a short animation when transitioning between different locations #TINY-7740
- `Env.browser` now uses the User-Agent Client Hints API where it is available #TINY-7785
- Icons with a `-rtl` suffix in their name will now automatically be used when the UI is rendered in right-to-left mode #TINY-7782
- The `formatter.match` API now accepts an optional `similar` parameter to check if the format partially matches #TINY-7712
- The `formatter.formatChanged` API now supports providing format variables when listening for changes #TINY-7713
- The formatter will now fire `FormatApply` and `FormatRemove` events for the relevant actions #TINY-7713
- The `autolink` plugin link detection now permits custom protocols #TINY-7714
- The `autolink` plugin valid link detection has been improved #TINY-7714

### Changed
- Changed the load order so content CSS is loaded before the editor is populated with content #TINY-7249
- Changed the `emoticons`, `wordcount`, `code`, `codesample`, and `template` plugins to open dialogs using commands #TINY-7619
- The context toolbar will no longer show an arrow when it overlaps the content, such as in table cells #TINY-7665
- The context toolbar will no longer overlap the statusbar for toolbars using `node` or `selection` positions #TINY-7666

### Fixed
- The `editor.fire` API was incorrectly mutating the original `args` provided #TINY-3254
- Unbinding an event handler did not take effect immediately while the event was firing #TINY-7436
- Binding an event handler incorrectly took effect immediately while the event was firing #TINY-7436
- Unbinding a native event handler inside the `remove` event caused an exception that blocked editor removal #TINY-7730
- The `SetContent` event contained the incorrect `content` when using the `editor.selection.setContent()` API #TINY-3254
- The editor content could be edited after calling `setProgressState(true)` in iframe mode #TINY-7373
- Tabbing out of the editor after calling `setProgressState(true)` behaved inconsistently in iframe mode #TINY-7373
- Flash of unstyled content while loading the editor because the content CSS was loaded after the editor content was rendered #TINY-7249
- Partially transparent RGBA values provided in the `color_map` setting were given the wrong hex value #TINY-7163
- HTML comments with mismatched quotes were parsed incorrectly under certain circumstances #TINY-7589
- The editor could crash when inserting certain HTML content #TINY-7756
- Inserting certain HTML content into the editor could result in invalid HTML once parsed #TINY-7756
- Links in notification text did not show the correct mouse pointer #TINY-7661
- Using the Tab key to navigate into the editor on Microsoft Internet Explorer 11 would incorrectly focus the toolbar #TINY-3707
- The editor selection could be placed in an incorrect location when undoing or redoing changes in a document containing `contenteditable="false"` elements #TINY-7663
- Menus and context menus were not closed when clicking into a different editor #TINY-7399
- Context menus on Android were not displayed when more than one HTML element was selected #TINY-7688
- Disabled nested menu items could still be opened #TINY-7700
- The nested menu item chevron icon was not fading when the menu item was disabled #TINY-7700
- `imagetools` buttons were incorrectly enabled for remote images without `imagetools_proxy` set #TINY-7772
- Only table content would be deleted when partially selecting a table and content outside the table #TINY-6044
- The table cell selection handling was incorrect in some cases when dealing with nested tables #TINY-6298
- Removing a table row or column could result in the cursor getting placed in an invalid location #TINY-7695
- Pressing the Tab key to navigate through table cells did not skip noneditable cells #TINY-7705
- Clicking on a noneditable table cell did not show a visual selection like other noneditable elements #TINY-7724
- Some table operations would incorrectly cause table row attributes and styles to be lost #TINY-6666
- The selection was incorrectly lost when using the `mceTableCellType` and `mceTableRowType` commands #TINY-6666
- The `mceTableRowType` was reversing the order of the rows when converting multiple header rows back to body rows #TINY-6666
- The table dialog did not always respect the `table_style_with_css` option #TINY-4926
- Pasting into a table with multiple cells selected could cause the content to be pasted in the wrong location #TINY-7485
- The `TableModified` event was not fired when pasting cells into a table #TINY-6939
- The table paste column before and after icons were not flipped in RTL mode #TINY-7851
- Fixed table corruption when deleting a `contenteditable="false"` cell #TINY-7891
- The `dir` attribute was being incorrectly applied to list items #TINY-4589
- Applying selector formats would sometimes not apply the format correctly to elements in a list #TINY-7393
- For formats that specify an attribute or style that should be removed, the formatter `match` API incorrectly returned `false` #TINY-6149
- The type signature on the `formatter.matchNode` API had the wrong return type (was `boolean` but should have been `Formatter | undefined`) #TINY-6149
- The `formatter.formatChanged` API would ignore the `similar` parameter if another callback had already been registered for the same format #TINY-7713
- The `formatter.formatChanged` API would sometimes not run the callback the first time the format was removed #TINY-7713
- Base64 encoded images with spaces or line breaks in the data URI were not displayed correctly. Patch contributed by RoboBurned

### Deprecated
- The `bbcode`, `fullpage`, `legacyoutput`, and `spellchecker` plugins have been deprecated and marked for removal in the next major release #TINY-7260

## 5.8.2 - 2021-06-23

### Fixed
- Fixed an issue when pasting cells from tables containing `colgroup`s into tables without `colgroup`s #TINY-6675
- Fixed an issue that could cause an invalid toolbar button state when multiple inline editors were on a single page #TINY-6297

## 5.8.1 - 2021-05-20

### Fixed
- An unexpected exception was thrown when switching to readonly mode and adjusting the editor width #TINY-6383
- Content could be lost when the `pagebreak_split_block` setting was enabled #TINY-3388
- The `list-style-type: none;` style on nested list items was incorrectly removed when clearing formatting #TINY-6264
- URLs were not always detected when pasting over a selection. Patch contributed by jwcooper #TINY-6997
- Properties on the `OpenNotification` event were incorrectly namespaced #TINY-7486

## 5.8.0 - 2021-05-06

### Added
- Added the `PAGE_UP` and `PAGE_DOWN` key code constants to the `VK` API #TINY-4612
- The editor resize handle can now be controlled using the keyboard #TINY-4823
- Added a new `fixed_toolbar_container_target` setting which renders the toolbar in the specified `HTMLElement`. Patch contributed by pvrobays

### Improved
- The `inline_boundaries` feature now supports the `home`, `end`, `pageup`, and `pagedown` keys #TINY-4612
- Updated the `formatter.matchFormat` API to support matching formats with variables in the `classes` property #TINY-7227
- Added HTML5 `audio` and `video` elements to the default alignment formats #TINY-6633
- Added support for alpha list numbering to the list properties dialog #TINY-6891

### Changed
- Updated the `image` dialog to display the class list dropdown as full-width if the caption checkbox is not present #TINY-6400
- Renamed the "H Align" and "V Align" input labels in the Table Cell Properties dialog to "Horizontal align" and "Vertical align" respectively #TINY-7285

### Deprecated
- The undocumented `setIconStroke` Split Toolbar Button API has been deprecated and will be removed in a future release #TINY-3551

### Fixed
- Fixed a bug where it wasn't possible to align nested list items #TINY-6567
- The RGB fields in the color picker dialog were not staying in sync with the color palette and hue slider #TINY-6952
- The color preview box in the color picker dialog was not correctly displaying the saturation and value of the chosen color #TINY-6952
- The color picker dialog will now show an alert if it is submitted with an invalid hex color code #TINY-2814
- Fixed a bug where the `TableModified` event was not fired when adding a table row with the Tab key #TINY-7006
- Added missing `images_file_types` setting to the exported TypeScript types #GH-6607
- Fixed a bug where lists pasted from Word with Roman numeral markers were not displayed correctly. Patch contributed by aautio #GH-6620
- The `editor.insertContent` API was incorrectly handling nested `span` elements with matching styles #TINY-6263
- The HTML5 `small` element could not be removed when clearing text formatting #TINY-6633
- The Oxide button text transform variable was incorrectly using `capitalize` instead of `none`. Patch contributed by dakur #GH-6341
- Fix dialog button text that was using title-style capitalization #TINY-6816
- Table plugin could perform operations on tables containing the inline editor #TINY-6625
- Fixed Tab key navigation inside table cells with a ranged selection #TINY-6638
- The foreground and background toolbar button color indicator is no longer blurry #TINY-3551
- Fixed a regression in the `tinymce.create()` API that caused issues when multiple objects were created #TINY-7358
- Fixed the `LineHeight` command causing the `change` event to be fired inconsistently #TINY-7048

## 5.7.1 - 2021-03-17

### Fixed
- Fixed the `help` dialog incorrectly linking to the changelog of TinyMCE 4 instead of TinyMCE 5 #TINY-7031
- Fixed a bug where error messages were displayed incorrectly in the image dialog #TINY-7099
- Fixed an issue where URLs were not correctly filtered in some cases #TINY-7025
- Fixed a bug where context menu items with names that contained uppercase characters were not displayed #TINY-7072
- Fixed context menu items lacking support for the `disabled` and `shortcut` properties #TINY-7073
- Fixed a regression where the width and height were incorrectly set when embedding content using the `media` dialog #TINY-7074

## 5.7.0 - 2021-02-10

### Added
- Added IPv6 address support to the URI API. Patch contributed by dev7355608 #GH-4409
- Added new `structure` and `style` properties to the `TableModified` event to indicate what kinds of modifications were made #TINY-6643
- Added `video` and `audio` live embed support for the `media` plugin #TINY-6229
- Added the ability to resize `video` and `iframe` media elements #TINY-6229
- Added a new `font_css` setting for adding fonts to both the editor and the parent document #TINY-6199
- Added a new `ImageUploader` API to simplify uploading image data to the configured `images_upload_url` or `images_upload_handler` #TINY-4601
- Added an Oxide variable to define the container background color in fullscreen mode #TINY-6903
- Added Oxide variables for setting the toolbar background colors for inline and sticky toolbars #TINY-6009
- Added a new `AfterProgressState` event that is fired after `editor.setProgressState` calls complete #TINY-6686
- Added support for `table_column_resizing` when inserting or deleting columns #TINY-6711

### Changed
- Changed table and table column copy behavior to retain an appropriate width when pasted #TINY-6664
- Changed the `lists` plugin to apply list styles to all text blocks within a selection #TINY-3755
- Changed the `advlist` plugin to log a console error message when the `list` plugin isn't enabled #TINY-6585
- Changed the z-index of the `setProgressState(true)` throbber so it does not hide notifications #TINY-6686
- Changed the type signature for `editor.selection.getRng()` incorrectly returning `null` #TINY-6843
- Changed some `SaxParser` regular expressions to improve performance #TINY-6823
- Changed `editor.setProgressState(true)` to close any open popups #TINY-6686

### Fixed
- Fixed `codesample` highlighting performance issues for some languages #TINY-6996
- Fixed an issue where cell widths were lost when merging table cells #TINY-6901
- Fixed `col` elements incorrectly transformed to `th` elements when converting columns to header columns #TINY-6715
- Fixed a number of table operations not working when selecting 2 table cells on Mozilla Firefox #TINY-3897
- Fixed a memory leak by backporting an upstream Sizzle fix #TINY-6859
- Fixed table `width` style was removed when copying #TINY-6664
- Fixed focus lost while typing in the `charmap` or `emoticons` dialogs when the editor is rendered in a shadow root #TINY-6904
- Fixed corruption of base64 URLs used in style attributes when parsing HTML #TINY-6828
- Fixed the order of CSS precedence of `content_style` and `content_css` in the `preview` and `template` plugins. `content_style` now has precedence #TINY-6529
- Fixed an issue where the image dialog tried to calculate image dimensions for an empty image URL #TINY-6611
- Fixed an issue where `scope` attributes on table cells would not change as expected when merging or unmerging cells #TINY-6486
- Fixed the plugin documentation links in the `help` plugin #DOC-703
- Fixed events bound using `DOMUtils` not returning the correct result for `isDefaultPrevented` in some cases #TINY-6834
- Fixed the "Dropped file type is not supported" notification incorrectly showing when using an inline editor #TINY-6834
- Fixed an issue with external styles bleeding into TinyMCE #TINY-6735
- Fixed an issue where parsing malformed comments could cause an infinite loop #TINY-6864
- Fixed incorrect return types on `editor.selection.moveToBookmark` #TINY-6504
- Fixed the type signature for `editor.selection.setCursorLocation()` incorrectly allowing a node with no `offset` #TINY-6843
- Fixed incorrect behavior when editor is destroyed while loading stylesheets #INT-2282
- Fixed figure elements incorrectly splitting from a valid parent element when editing the image within #TINY-6592
- Fixed inserting multiple rows or columns in a table cloning from the incorrect source row or column #TINY-6906
- Fixed an issue where new lines were not scrolled into view when pressing Shift+Enter or Shift+Return #TINY-6964
- Fixed an issue where list elements would not be removed when outdenting using the Enter or Return key #TINY-5974
- Fixed an issue where file extensions with uppercase characters were treated as invalid #TINY-6940
- Fixed dialog block messages were not passed through TinyMCE's translation system #TINY-6971

## 5.6.2 - 2020-12-08

### Fixed
- Fixed a UI rendering regression when the document body is using `display: flex` #TINY-6783

## 5.6.1 - 2020-11-25

### Fixed
- Fixed the `mceTableRowType` and `mceTableCellType` commands were not firing the `newCell` event #TINY-6692
- Fixed the HTML5 `s` element was not recognized when editing or clearing text formatting #TINY-6681
- Fixed an issue where copying and pasting table columns resulted in invalid HTML when using colgroups #TINY-6684
- Fixed an issue where the toolbar would render with the wrong width for inline editors in some situations #TINY-6683

## 5.6.0 - 2020-11-18

### Added
- Added new `BeforeOpenNotification` and `OpenNotification` events which allow internal notifications to be captured and modified before display #TINY-6528
- Added support for `block` and `unblock` methods on inline dialogs #TINY-6487
- Added new `TableModified` event which is fired whenever changes are made to a table #TINY-6629
- Added new `images_file_types` setting to determine which image file formats will be automatically processed into `img` tags on paste when using the `paste` plugin #TINY-6306
- Added support for `images_file_types` setting in the image file uploader to determine which image file extensions are valid for upload #TINY-6224
- Added new `format_empty_lines` setting to control if empty lines are formatted in a ranged selection #TINY-6483
- Added template support to the `autocompleter` for customizing the autocompleter items #TINY-6505
- Added new user interface `enable`, `disable`, and `isDisabled` methods #TINY-6397
- Added new `closest` formatter API to get the closest matching selection format from a set of formats #TINY-6479
- Added new `emojiimages` emoticons database that uses the twemoji CDN by default #TINY-6021
- Added new `emoticons_database` setting to configure which emoji database to use #TINY-6021
- Added new `name` field to the `style_formats` setting object to enable specifying a name for the format #TINY-4239

### Changed
- Changed `readonly` mode to allow hyperlinks to be clickable #TINY-6248

### Fixed
- Fixed the `change` event not firing after a successful image upload #TINY-6586
- Fixed the type signature for the `entity_encoding` setting not accepting delimited lists #TINY-6648
- Fixed layout issues when empty `tr` elements were incorrectly removed from tables #TINY-4679
- Fixed image file extensions lost when uploading an image with an alternative extension, such as `.jfif` #TINY-6622
- Fixed a security issue where URLs in attributes weren't correctly sanitized #TINY-6518
- Fixed `DOMUtils.getParents` incorrectly including the shadow root in the array of elements returned #TINY-6540
- Fixed an issue where the root document could be scrolled while an editor dialog was open inside a shadow root #TINY-6363
- Fixed `getContent` with text format returning a new line when the editor is empty #TINY-6281
- Fixed table column and row resizers not respecting the `data-mce-resize` attribute #TINY-6600
- Fixed inserting a table via the `mceInsertTable` command incorrectly creating 2 undo levels #TINY-6656
- Fixed nested tables with `colgroup` elements incorrectly always resizing the inner table #TINY-6623
- Fixed the `visualchars` plugin causing the editor to steal focus when initialized #TINY-6282
- Fixed `fullpage` plugin altering text content in `editor.getContent()` #TINY-6541
- Fixed `fullscreen` plugin not working correctly with multiple editors and shadow DOM #TINY-6280
- Fixed font size keywords such as `medium` not displaying correctly in font size menus #TINY-6291
- Fixed an issue where some attributes in table cells were not copied over to new rows or columns #TINY-6485
- Fixed incorrectly removing formatting on adjacent spaces when removing formatting on a ranged selection #TINY-6268
- Fixed the `Cut` menu item not working in the latest version of Mozilla Firefox #TINY-6615
- Fixed some incorrect types in the new TypeScript declaration file #TINY-6413
- Fixed a regression where a fake offscreen selection element was incorrectly created for the editor root node #TINY-6555
- Fixed an issue where menus would incorrectly collapse in small containers #TINY-3321
- Fixed an issue where only one table column at a time could be converted to a header #TINY-6326
- Fixed some minor memory leaks that prevented garbage collection for editor instances #TINY-6570
- Fixed resizing a `responsive` table not working when using the column resize handles #TINY-6601
- Fixed incorrectly calculating table `col` widths when resizing responsive tables #TINY-6646
- Fixed an issue where spaces were not preserved in pre-blocks when getting text content #TINY-6448
- Fixed a regression that caused the selection to be difficult to see in tables with backgrounds #TINY-6495
- Fixed content pasted multiple times in the editor when using Microsoft Internet Explorer 11. Patch contributed by mattford #GH-4905

## 5.5.1 - 2020-10-01

### Fixed
- Fixed pressing the down key near the end of a document incorrectly raising an exception #TINY-6471
- Fixed incorrect Typescript types for the `Tools` API #TINY-6475

## 5.5.0 - 2020-09-29

### Added
- Added a TypeScript declaration file to the bundle output for TinyMCE core #TINY-3785
- Added new `table_column_resizing` setting to control how table columns are resized when using the resize bars #TINY-6001
- Added the ability to remove images on a failed upload using the `images_upload_handler` failure callback #TINY-6011
- Added `hasPlugin` function to the editor API to determine if a plugin exists or not #TINY-766
- Added new `ToggleToolbarDrawer` command and query state handler to allow the toolbar drawer to be programmatically toggled and the toggle state to be checked #TINY-6032
- Added the ability to use `colgroup` elements in tables #TINY-6050
- Added a new setting `table_use_colgroups` for toggling whether colgroups are used in new tables #TINY-6050
- Added the ability to delete and navigate HTML media elements without the `media` plugin #TINY-4211
- Added `fullscreen_native` setting to the `fullscreen` plugin to enable use of the entire monitor #TINY-6284
- Added table related oxide variables to the Style API for more granular control over table cell selection appearance #TINY-6311
- Added new `toolbar_persist` setting to control the visibility of the inline toolbar #TINY-4847
- Added new APIs to allow for programmatic control of the inline toolbar visibility #TINY-4847
- Added the `origin` property to the `ObjectResized` and `ObjectResizeStart` events, to specify which handle the resize was performed on #TINY-6242
- Added new StyleSheetLoader `unload` and `unloadAll` APIs to allow loaded stylesheets to be removed #TINY-3926
- Added the `LineHeight` query command and action to the editor #TINY-4843
- Added the `lineheight` toolbar and menu items, and added `lineheight` to the default format menu #TINY-4843
- Added a new `contextmenu_avoid_overlap` setting to allow context menus to avoid overlapping matched nodes #TINY-6036
- Added new listbox dialog UI component for rendering a dropdown that allows nested options #TINY-2236
- Added back the ability to use nested items in the `image_class_list`, `link_class_list`, `link_list`, `table_class_list`, `table_cell_class_list`, and `table_row_class_list` settings #TINY-2236

### Changed
- Changed how CSS manipulates table cells when selecting multiple cells to achieve a semi-transparent selection #TINY-6311
- Changed the `target` property on fired events to use the native event target. The original target for an open shadow root can be obtained using `event.getComposedPath()` #TINY-6128
- Changed the editor to clean-up loaded CSS stylesheets when all editors using the stylesheet have been removed #TINY-3926
- Changed `imagetools` context menu icon for accessing the `image` dialog to use the `image` icon #TINY-4141
- Changed the `editor.insertContent()` and `editor.selection.setContent()` APIs to retain leading and trailing whitespace #TINY-5966
- Changed the `table` plugin `Column` menu to include the cut, copy and paste column menu items #TINY-6374
- Changed the default table styles in the content CSS files to better support the styling options available in the `table` dialog #TINY-6179

### Deprecated
- Deprecated the `Env.experimentalShadowDom` flag #TINY-6128

### Fixed
- Fixed tables with no borders displaying with the default border styles in the `preview` dialog #TINY-6179
- Fixed loss of whitespace when inserting content after a non-breaking space #TINY-5966
- Fixed the `event.getComposedPath()` function throwing an exception for events fired from the editor #TINY-6128
- Fixed notifications not appearing when the editor is within a ShadowRoot #TINY-6354
- Fixed focus issues with inline dialogs when the editor is within a ShadowRoot #TINY-6360
- Fixed the `template` plugin previews missing some content styles #TINY-6115
- Fixed the `media` plugin not saving the alternative source url in some situations #TINY-4113
- Fixed an issue where column resizing using the resize bars was inconsistent between fixed and relative table widths #TINY-6001
- Fixed an issue where dragging and dropping within a table would select table cells #TINY-5950
- Fixed up and down keyboard navigation not working for inline `contenteditable="false"` elements #TINY-6226
- Fixed dialog not retrieving `close` icon from icon pack #TINY-6445
- Fixed the `unlink` toolbar button not working when selecting multiple links #TINY-4867
- Fixed the `link` dialog not showing the "Text to display" field in some valid cases #TINY-5205
- Fixed the `DOMUtils.split()` API incorrectly removing some content #TINY-6294
- Fixed pressing the escape key not focusing the editor when using multiple toolbars #TINY-6230
- Fixed the `dirty` flag not being correctly set during an `AddUndo` event #TINY-4707
- Fixed `editor.selection.setCursorLocation` incorrectly placing the cursor outside `pre` elements in some circumstances #TINY-4058
- Fixed an exception being thrown when pressing the enter key inside pre elements while `br_in_pre` setting is false #TINY-4058

## 5.4.2 - 2020-08-17

### Fixed
- Fixed the editor not resizing when resizing the browser window in fullscreen mode #TINY-3511
- Fixed clicking on notifications causing inline editors to hide #TINY-6058
- Fixed an issue where link URLs could not be deleted or edited in the link dialog in some cases #TINY-4706
- Fixed a regression where setting the `anchor_top` or `anchor_bottom` options to `false` was not working #TINY-6256
- Fixed the `anchor` plugin not supporting the `allow_html_in_named_anchor` option #TINY-6236
- Fixed an exception thrown when removing inline formats that contained additional styles or classes #TINY-6288
- Fixed an exception thrown when positioning the context toolbar on Internet Explorer 11 in some edge cases #TINY-6271
- Fixed inline formats not removed when more than one `removeformat` format rule existed #TINY-6216
- Fixed an issue where spaces were sometimes removed when removing formating on nearby text #TINY-6251
- Fixed the list toolbar buttons not showing as active when a list is selected #TINY-6286
- Fixed an issue where the UI would sometimes not be shown or hidden when calling the show or hide API methods on the editor #TINY-6048
- Fixed the list type style not retained when copying list items #TINY-6289
- Fixed the Paste plugin converting tabs in plain text to a single space character. A `paste_tab_spaces` option has been included for setting the number of spaces used to replace a tab character #TINY-6237

## 5.4.1 - 2020-07-08

### Fixed
- Fixed the Search and Replace plugin incorrectly including zero-width caret characters in search results #TINY-4599
- Fixed dragging and dropping unsupported files navigating the browser away from the editor #TINY-6027
- Fixed undo levels not created on browser handled drop or paste events #TINY-6027
- Fixed content in an iframe element parsing as DOM elements instead of text content #TINY-5943
- Fixed Oxide checklist styles not showing when printing #TINY-5139
- Fixed bug with `scope` attribute not being added to the cells of header rows #TINY-6206

## 5.4.0 - 2020-06-30

### Added
- Added keyboard navigation support to menus and toolbars when the editor is in a ShadowRoot #TINY-6152
- Added the ability for menus to be clicked when the editor is in an open shadow root #TINY-6091
- Added the `Editor.ui.styleSheetLoader` API for loading stylesheets within the Document or ShadowRoot containing the editor UI #TINY-6089
- Added the `StyleSheetLoader` module to the public API #TINY-6100
- Added Oxide variables for styling the `select` element and headings in dialog content #TINY-6070
- Added icons for `table` column and row cut, copy, and paste toolbar buttons #TINY-6062
- Added all `table` menu items to the UI registry, so they can be used by name in other menus #TINY-4866
- Added new `mceTableApplyCellStyle` command to the `table` plugin #TINY-6004
- Added new `table` cut, copy, and paste column editor commands and menu items #TINY-6006
- Added font related Oxide variables for secondary buttons, allowing for custom styling #TINY-6061
- Added new `table_header_type` setting to control how table header rows are structured #TINY-6007
- Added new `table_sizing_mode` setting to replace the `table_responsive_width` setting, which has now been deprecated #TINY-6051
- Added new `mceTableSizingMode` command for changing the sizing mode of a table #TINY-6000
- Added new `mceTableRowType`, `mceTableColType`, and `mceTableCellType` commands and value queries #TINY-6150

### Changed
- Changed `advlist` toolbar buttons to only show a dropdown list if there is more than one option #TINY-3194
- Changed `mceInsertTable` command and `insertTable` API method to take optional header rows and columns arguments #TINY-6012
- Changed stylesheet loading, so that UI skin stylesheets can load in a ShadowRoot if required #TINY-6089
- Changed the DOM location of menus so that they display correctly when the editor is in a ShadowRoot #TINY-6093
- Changed the table plugin to correctly detect all valid header row structures #TINY-6007

### Fixed
- Fixed tables with no defined width being converted to a `fixed` width table when modifying the table #TINY-6051
- Fixed the `autosave` `isEmpty` API incorrectly detecting non-empty content as empty #TINY-5953
- Fixed table `Paste row after` and `Paste row before` menu items not disabled when nothing was available to paste #TINY-6006
- Fixed a selection performance issue with large tables on Microsoft Internet Explorer and Edge #TINY-6057
- Fixed filters for screening commands from the undo stack to be case-insensitive #TINY-5946
- Fixed `fullscreen` plugin now removes all classes when the editor is closed #TINY-4048
- Fixed handling of mixed-case icon identifiers (names) for UI elements #TINY-3854
- Fixed leading and trailing spaces lost when using `editor.selection.getContent({ format: 'text' })` #TINY-5986
- Fixed an issue where changing the URL with the quicklink toolbar caused unexpected undo behavior #TINY-5952
- Fixed an issue where removing formatting within a table cell would cause Internet Explorer 11 to scroll to the end of the table #TINY-6049
- Fixed an issue where the `allow_html_data_urls` setting was not correctly applied #TINY-5951
- Fixed the `autolink` feature so that it no longer treats a string with multiple "@" characters as an email address #TINY-4773
- Fixed an issue where removing the editor would leave unexpected attributes on the target element #TINY-4001
- Fixed the `link` plugin now suggest `mailto:` when the text contains an '@' and no slashes (`/`) #TINY-5941
- Fixed the `valid_children` check of custom elements now allows a wider range of characters in names #TINY-5971

## 5.3.2 - 2020-06-10

### Fixed
- Fixed a regression introduced in 5.3.0, where `images_dataimg_filter` was no-longer called #TINY-6086

## 5.3.1 - 2020-05-27

### Fixed
- Fixed the image upload error alert also incorrectly closing the image dialog #TINY-6020
- Fixed editor content scrolling incorrectly on focus in Firefox by reverting default content CSS html and body heights added in 5.3.0 #TINY-6019

## 5.3.0 - 2020-05-21

### Added
- Added html and body height styles to the default oxide content CSS #TINY-5978
- Added `uploadUri` and `blobInfo` to the data returned by `editor.uploadImages()` #TINY-4579
- Added a new function to the `BlobCache` API to lookup a blob based on the base64 data and mime type #TINY-5988
- Added the ability to search and replace within a selection #TINY-4549
- Added the ability to set the list start position for ordered lists and added new `lists` context menu item #TINY-3915
- Added `icon` as an optional config option to the toggle menu item API #TINY-3345
- Added `auto` mode for `toolbar_location` which positions the toolbar and menu bar at the bottom if there is no space at the top #TINY-3161

### Changed
- Changed the default `toolbar_location` to `auto` #TINY-3161
- Changed toggle menu items and choice menu items to have a dedicated icon with the checkmark displayed on the far right side of the menu item #TINY-3345
- Changed the `link`, `image`, and `paste` plugins to use Promises to reduce the bundle size #TINY-4710
- Changed the default icons to be lazy loaded during initialization #TINY-4729
- Changed the parsing of content so base64 encoded urls are converted to blob urls #TINY-4727
- Changed context toolbars so they concatenate when more than one is suitable for the current selection #TINY-4495
- Changed inline style element formats (strong, b, em, i, u, strike) to convert to a span on format removal if a `style` or `class` attribute is present #TINY-4741

### Fixed
- Fixed the `selection.setContent()` API not running parser filters #TINY-4002
- Fixed formats incorrectly applied or removed when table cells were selected #TINY-4709
- Fixed the `quickimage` button not restricting the file types to images #TINY-4715
- Fixed search and replace ignoring text in nested contenteditable elements #TINY-5967
- Fixed resize handlers displaying in the wrong location sometimes for remote images #TINY-4732
- Fixed table picker breaking in Firefox on low zoom levels #TINY-4728
- Fixed issue with loading or pasting contents with large base64 encoded images on Safari #TINY-4715
- Fixed supplementary special characters being truncated when inserted into the editor. Patch contributed by mlitwin. #TINY-4791
- Fixed toolbar buttons not set to disabled when the editor is in readonly mode #TINY-4592
- Fixed the editor selection incorrectly changing when removing caret format containers #TINY-3438
- Fixed bug where title, width, and height would be set to empty string values when updating an image and removing those attributes using the image dialog #TINY-4786
- Fixed `ObjectResized` event firing when an object wasn't resized #TINY-4161
- Fixed `ObjectResized` and `ObjectResizeStart` events incorrectly fired when adding or removing table rows and columns #TINY-4829
- Fixed the placeholder not hiding when pasting content into the editor #TINY-4828
- Fixed an issue where the editor would fail to load if local storage was disabled #TINY-5935
- Fixed an issue where an uploaded image would reuse a cached image with a different mime type #TINY-5988
- Fixed bug where toolbars and dialogs would not show if the body element was replaced (e.g. with Turbolinks). Patch contributed by spohlenz #GH-5653
- Fixed an issue where multiple formats would be removed when removing a single format at the end of lines or on empty lines #TINY-1170
- Fixed zero-width spaces incorrectly included in the `wordcount` plugin character count #TINY-5991
- Fixed a regression introduced in 5.2.0 whereby the desktop `toolbar_mode` setting would incorrectly override the mobile default setting #TINY-5998
- Fixed an issue where deleting all content in a single cell table would delete the entire table #TINY-1044

## 5.2.2 - 2020-04-23

### Fixed
- Fixed an issue where anchors could not be inserted on empty lines #TINY-2788
- Fixed text decorations (underline, strikethrough) not consistently inheriting the text color #TINY-4757
- Fixed `format` menu alignment buttons inconsistently applying to images #TINY-4057
- Fixed the floating toolbar drawer height collapsing when the editor is rendered in modal dialogs or floating containers #TINY-4837
- Fixed `media` embed content not processing safely in some cases #TINY-4857

## 5.2.1 - 2020-03-25

### Fixed
- Fixed the "is decorative" checkbox in the image dialog clearing after certain dialog events #FOAM-11
- Fixed possible uncaught exception when a `style` attribute is removed using a content filter on `setContent` #TINY-4742
- Fixed the table selection not functioning correctly in Microsoft Edge 44 or higher #TINY-3862
- Fixed the table resize handles not functioning correctly in Microsoft Edge 44 or higher #TINY-4160
- Fixed the floating toolbar drawer disconnecting from the toolbar when adding content in inline mode #TINY-4725 #TINY-4765
- Fixed `readonly` mode not returning the appropriate boolean value #TINY-3948
- Fixed the `forced_root_block_attrs` setting not applying attributes to new blocks consistently #TINY-4564
- Fixed the editor incorrectly stealing focus during initialization in Microsoft Internet Explorer #TINY-4697
- Fixed dialogs stealing focus when opening an alert or confirm dialog using an `onAction` callback #TINY-4014
- Fixed inline dialogs incorrectly closing when clicking on an opened alert or confirm dialog #TINY-4012
- Fixed the context toolbar overlapping the menu bar and toolbar #TINY-4586
- Fixed notification and inline dialog positioning issues when using `toolbar_location: 'bottom'` #TINY-4586
- Fixed the `colorinput` popup appearing offscreen on mobile devices #TINY-4711
- Fixed special characters not being found when searching by "whole words only" #TINY-4522
- Fixed an issue where dragging images could cause them to be duplicated #TINY-4195
- Fixed context toolbars activating without the editor having focus #TINY-4754
- Fixed an issue where removing the background color of text did not always work #TINY-4770
- Fixed an issue where new rows and columns in a table did not retain the style of the previous row or column #TINY-4788

## 5.2.0 - 2020-02-13

### Added
- Added the ability to apply formats to spaces #TINY-4200
- Added new `toolbar_location` setting to allow for positioning the menu and toolbar at the bottom of the editor #TINY-4210
- Added new `toolbar_groups` setting to allow a custom floating toolbar group to be added to the toolbar when using `floating` toolbar mode #TINY-4229
- Added new `link_default_protocol` setting to `link` and `autolink` plugin to allow a protocol to be used by default #TINY-3328
- Added new `placeholder` setting to allow a placeholder to be shown when the editor is empty #TINY-3917
- Added new `tinymce.dom.TextSeeker` API to allow searching text across different DOM nodes #TINY-4200
- Added a drop shadow below the toolbar while in sticky mode and introduced Oxide variables to customize it when creating a custom skin #TINY-4343
- Added `quickbars_image_toolbar` setting to allow for the image quickbar to be turned off #TINY-4398
- Added iframe and img `loading` attribute to the default schema. Patch contributed by ataylor32. #GH-5112
- Added new `getNodeFilters`/`getAttributeFilters` functions to the `editor.serializer` instance #TINY-4344
- Added new `a11y_advanced_options` setting to allow additional accessibility options to be added #FOAM-11
- Added new accessibility options and behaviours to the image dialog using `a11y_advanced_options` #FOAM-11
- Added the ability to use the window `PrismJS` instance for the `codesample` plugin instead of the bundled version to allow for styling custom languages #TINY-4504
- Added error message events that fire when a resource loading error occurs #TINY-4509

### Changed
- Changed the default schema to disallow `onchange` for select elements #TINY-4614
- Changed default `toolbar_mode` value from false to `wrap`. The value false has been deprecated #TINY-4617
- Changed `toolbar_drawer` setting to `toolbar_mode`. `toolbar_drawer` has been deprecated #TINY-4416
- Changed iframe mode to set selection on content init if selection doesn't exist #TINY-4139
- Changed table related icons to align them with the visual style of the other icons #TINY-4341
- Changed and improved the visual appearance of the color input field #TINY-2917
- Changed fake caret container to use `forced_root_block` when possible #TINY-4190
- Changed the `requireLangPack` API to wait until the plugin has been loaded before loading the language pack #TINY-3716
- Changed the formatter so `style_formats` are registered before the initial content is loaded into the editor #TINY-4238
- Changed media plugin to use https protocol for media urls by default #TINY-4577
- Changed the parser to treat CDATA nodes as bogus HTML comments to match the HTML parsing spec. A new `preserve_cdata` setting has been added to preserve CDATA nodes if required #TINY-4625

### Fixed
- Fixed incorrect parsing of malformed/bogus HTML comments #TINY-4625
- Fixed `quickbars` selection toolbar appearing on non-editable elements #TINY-4359
- Fixed bug with alignment toolbar buttons sometimes not changing state correctly #TINY-4139
- Fixed the `codesample` toolbar button not toggling when selecting code samples other than HTML #TINY-4504
- Fixed content incorrectly scrolling to the top or bottom when pressing enter if when the content was already in view #TINY-4162
- Fixed `scrollIntoView` potentially hiding elements behind the toolbar #TINY-4162
- Fixed editor not respecting the `resize_img_proportional` setting due to legacy code #TINY-4236
- Fixed flickering floating toolbar drawer in inline mode #TINY-4210
- Fixed an issue where the template plugin dialog would be indefinitely blocked on a failed template load #TINY-2766
- Fixed the `mscontrolselect` event not being unbound on IE/Edge #TINY-4196
- Fixed Confirm dialog footer buttons so only the "Yes" button is highlighted #TINY-4310
- Fixed `file_picker_callback` functionality for Image, Link and Media plugins #TINY-4163
- Fixed issue where floating toolbar drawer sometimes would break if the editor is resized while the drawer is open #TINY-4439
- Fixed incorrect `external_plugins` loading error message #TINY-4503
- Fixed resize handler was not hidden for ARIA purposes. Patch contributed by Parent5446. #GH-5195
- Fixed an issue where content could be lost if a misspelled word was selected and spellchecking was disabled #TINY-3899
- Fixed validation errors in the CSS where certain properties had the wrong default value #TINY-4491
- Fixed an issue where forced root block attributes were not applied when removing a list #TINY-4272
- Fixed an issue where the element path isn't being cleared when there are no parents #TINY-4412
- Fixed an issue where width and height in svg icons containing `rect` elements were overridden by the CSS reset #TINY-4408
- Fixed an issue where uploading images with `images_reuse_filename` enabled and that included a query parameter would generate an invalid URL #TINY-4638
- Fixed the `closeButton` property not working when opening notifications #TINY-4674
- Fixed keyboard flicker when opening a context menu on mobile #TINY-4540
- Fixed issue where plus icon svg contained strokes #TINY-4681

## 5.1.6 - 2020-01-28

### Fixed
- Fixed `readonly` mode not blocking all clicked links #TINY-4572
- Fixed legacy font sizes being calculated inconsistently for the `FontSize` query command value #TINY-4555
- Fixed changing a tables row from `Header` to `Body` incorrectly moving the row to the bottom of the table #TINY-4593
- Fixed the context menu not showing in certain cases with hybrid devices #TINY-4569
- Fixed the context menu opening in the wrong location when the target is the editor body #TINY-4568
- Fixed the `image` plugin not respecting the `automatic_uploads` setting when uploading local images #TINY-4287
- Fixed security issue related to parsing HTML comments and CDATA #TINY-4544

## 5.1.5 - 2019-12-19

### Fixed
- Fixed the UI not working with hybrid devices that accept both touch and mouse events #TNY-4521
- Fixed the `charmap` dialog initially focusing the first tab of the dialog instead of the search input field #TINY-4342
- Fixed an exception being raised when inserting content if the caret was directly before or after a `contenteditable="false"` element #TINY-4528
- Fixed a bug with pasting image URLs when paste as text is enabled #TINY-4523

## 5.1.4 - 2019-12-11

### Fixed
- Fixed dialog contents disappearing when clicking a checkbox for right-to-left languages #TINY-4518
- Fixed the `legacyoutput` plugin registering legacy formats after editor initialization, causing legacy content to be stripped on the initial load #TINY-4447
- Fixed search and replace not cycling through results when searching using special characters #TINY-4506
- Fixed the `visualchars` plugin converting HTML-like text to DOM elements in certain cases #TINY-4507
- Fixed an issue with the `paste` plugin not sanitizing content in some cases #TINY-4510
- Fixed HTML comments incorrectly being parsed in certain cases #TINY-4511

## 5.1.3 - 2019-12-04

### Fixed
- Fixed sticky toolbar not undocking when fullscreen mode is activated #TINY-4390
- Fixed the "Current Window" target not applying when updating links using the link dialog #TINY-4063
- Fixed disabled menu items not highlighting when focused #TINY-4339
- Fixed touch events passing through dialog collection items to the content underneath on Android devices #TINY-4431
- Fixed keyboard navigation of the Help dialog's Keyboard Navigation tab #TINY-4391
- Fixed search and replace dialog disappearing when finding offscreen matches on iOS devices #TINY-4350
- Fixed performance issues where sticky toolbar was jumping while scrolling on slower browsers #TINY-4475

## 5.1.2 - 2019-11-19

### Fixed
- Fixed desktop touch devices using `mobile` configuration overrides #TINY-4345
- Fixed unable to disable the new scrolling toolbar feature #TINY-4345
- Fixed touch events passing through any pop-up items to the content underneath on Android devices #TINY-4367
- Fixed the table selector handles throwing JavaScript exceptions for non-table selections #TINY-4338
- Fixed `cut` operations not removing selected content on Android devices when the `paste` plugin is enabled #TINY-4362
- Fixed inline toolbar not constrained to the window width by default #TINY-4314
- Fixed context toolbar split button chevrons pointing right when they should be pointing down #TINY-4257
- Fixed unable to access the dialog footer in tabbed dialogs on small screens #TINY-4360
- Fixed mobile table selectors were hard to select with touch by increasing the size #TINY-4366
- Fixed mobile table selectors moving when moving outside the editor #TINY-4366
- Fixed inline toolbars collapsing when using sliding toolbars #TINY-4389
- Fixed block textpatterns not treating NBSPs as spaces #TINY-4378
- Fixed backspace not merging blocks when the last element in the preceding block was a `contenteditable="false"` element #TINY-4235
- Fixed toolbar buttons that only contain text labels overlapping on mobile devices #TINY-4395
- Fixed quickbars quickimage picker not working on mobile #TINY-4377
- Fixed fullscreen not resizing in an iOS WKWebView component #TINY-4413

## 5.1.1 - 2019-10-28

### Fixed
- Fixed font formats containing spaces being wrapped in `&quot;` entities instead of single quotes #TINY-4275
- Fixed alert and confirm dialogs losing focus when clicked #TINY-4248
- Fixed clicking outside a modal dialog focusing on the document body #TINY-4249
- Fixed the context toolbar not hiding when scrolled out of view #TINY-4265

## 5.1.0 - 2019-10-17

### Added
- Added touch selector handles for table selections on touch devices #TINY-4097
- Added border width field to Table Cell dialog #TINY-4028
- Added touch event listener to media plugin to make embeds playable #TINY-4093
- Added oxide styling options to notifications and tweaked the default variables #TINY-4153
- Added additional padding to split button chevrons on touch devices, to make them easier to interact with #TINY-4223
- Added new platform detection functions to `Env` and deprecated older detection properties #TINY-4184
- Added `inputMode` config field to specify inputmode attribute of `input` dialog components #TINY-4062
- Added new `inputMode` property to relevant plugins/dialogs #TINY-4102
- Added new `toolbar_sticky` setting to allow the iframe menubar/toolbar to stick to the top of the window when scrolling #TINY-3982

### Changed
- Changed default setting for `toolbar_drawer` to `floating` #TINY-3634
- Changed mobile phones to use the `silver` theme by default #TINY-3634
- Changed some editor settings to default to `false` on touch devices:
  - `menubar`(phones only) #TINY-4077
  - `table_grid` #TINY-4075
  - `resize` #TINY-4157
  - `object_resizing` #TINY-4157
- Changed toolbars and context toolbars to sidescroll on mobile #TINY-3894 #TINY-4107
- Changed context menus to render as horizontal menus on touch devices #TINY-4107
- Changed the editor to use the `VisualViewport` API of the browser where possible #TINY-4078
- Changed visualblocks toolbar button icon and renamed `paragraph` icon to `visualchars` #TINY-4074
- Changed Oxide default for `@toolbar-button-chevron-color` to follow toolbar button icon color #TINY-4153
- Changed the `urlinput` dialog component to use the `url` type attribute #TINY-4102

### Fixed
- Fixed Safari desktop visual viewport fires resize on fullscreen breaking the restore function #TINY-3976
- Fixed scroll issues on mobile devices #TINY-3976
- Fixed context toolbar unable to refresh position on iOS12 #TINY-4107
- Fixed ctrl+left click not opening links on readonly mode and the preview dialog #TINY-4138
- Fixed Slider UI component not firing `onChange` event on touch devices #TINY-4092
- Fixed notifications overlapping instead of stacking #TINY-3478
- Fixed inline dialogs positioning incorrectly when the page is scrolled #TINY-4018
- Fixed inline dialogs and menus not repositioning when resizing #TINY-3227
- Fixed inline toolbar incorrectly stretching to the full width when a width value was provided #TINY-4066
- Fixed menu chevrons color to follow the menu text color #TINY-4153
- Fixed table menu selection grid from staying black when using dark skins, now follows border color #TINY-4153
- Fixed Oxide using the wrong text color variable for menubar button focused state #TINY-4146
- Fixed the autoresize plugin not keeping the selection in view when resizing #TINY-4094
- Fixed textpattern plugin throwing exceptions when using `forced_root_block: false` #TINY-4172
- Fixed missing CSS fill styles for toolbar button icon active state #TINY-4147
- Fixed an issue where the editor selection could end up inside a short ended element (such as `br`) #TINY-3999
- Fixed browser selection being lost in inline mode when opening split dropdowns #TINY-4197
- Fixed backspace throwing an exception when using `forced_root_block: false` #TINY-4099
- Fixed floating toolbar drawer expanding outside the bounds of the editor #TINY-3941
- Fixed the autocompleter not activating immediately after a `br` or `contenteditable=false` element #TINY-4194
- Fixed an issue where the autocompleter would incorrectly close on IE 11 in certain edge cases #TINY-4205

## 5.0.16 - 2019-09-24

### Added
- Added new `referrer_policy` setting to add the `referrerpolicy` attribute when loading scripts or stylesheets #TINY-3978
- Added a slight background color to dialog tab links when focused to aid keyboard navigation #TINY-3877

### Fixed
- Fixed media poster value not updating on change #TINY-4013
- Fixed openlink was not registered as a toolbar button #TINY-4024
- Fixed failing to initialize if a script tag was used inside a SVG #TINY-4087
- Fixed double top border showing on toolbar without menubar when toolbar_drawer is enabled #TINY-4118
- Fixed unable to drag inline dialogs to the bottom of the screen when scrolled #TINY-4154
- Fixed notifications appearing on top of the toolbar when scrolled in inline mode #TINY-4159
- Fixed notifications displaying incorrectly on IE 11 #TINY-4169

## 5.0.15 - 2019-09-02

### Added
- Added a dark `content_css` skin to go with the dark UI skin #TINY-3743

### Changed
- Changed the enabled state on toolbar buttons so they don't get the hover effect #TINY-3974

### Fixed
- Fixed missing CSS active state on toolbar buttons #TINY-3966
- Fixed `onChange` callback not firing for the colorinput dialog component #TINY-3968
- Fixed context toolbars not showing in fullscreen mode #TINY-4023

## 5.0.14 - 2019-08-19

### Added
- Added an API to reload the autocompleter menu with additional fetch metadata #MENTIONS-17

### Fixed
- Fixed missing toolbar button border styling options #TINY-3965
- Fixed image upload progress notification closing before the upload is complete #TINY-3963
- Fixed inline dialogs not closing on escape when no dialog component is in focus #TINY-3936
- Fixed plugins not being filtered when defaulting to mobile on phones #TINY-3537
- Fixed toolbar more drawer showing the content behind it when transitioning between opened and closed states #TINY-3878
- Fixed focus not returning to the dialog after pressing the "Replace all" button in the search and replace dialog #TINY-3961

### Removed
- Removed Oxide variable `@menubar-select-disabled-border-color` and replaced it with `@menubar-select-disabled-border` #TINY-3965

## 5.0.13 - 2019-08-06

### Changed
- Changed modal dialogs to prevent dragging by default and added new `draggable_modal` setting to restore dragging #TINY-3873
- Changed the nonbreaking plugin to insert nbsp characters wrapped in spans to aid in filtering. This can be disabled using the `nonbreaking_wrap` setting #TINY-3647
- Changed backspace behaviour in lists to outdent nested list items when the cursor is at the start of the list item #TINY-3651

### Fixed
- Fixed sidebar growing beyond editor bounds in IE 11 #TINY-3937
- Fixed issue with being unable to keyboard navigate disabled toolbar buttons #TINY-3350
- Fixed issues with backspace and delete in nested contenteditable true and false elements #TINY-3868
- Fixed issue with losing keyboard navigation in dialogs due to disabled buttons #TINY-3914
- Fixed `MouseEvent.mozPressure is deprecated` warning in Firefox #TINY-3919
- Fixed `default_link_target` not being respected when `target_list` is disabled #TINY-3757
- Fixed mobile plugin filter to only apply to the mobile theme, rather than all mobile platforms #TINY-3405
- Fixed focus switching to another editor during mode changes #TINY-3852
- Fixed an exception being thrown when clicking on an uninitialized inline editor #TINY-3925
- Fixed unable to keyboard navigate to dialog menu buttons #TINY-3933
- Fixed dialogs being able to be dragged outside the window viewport #TINY-3787
- Fixed inline dialogs appearing above modal dialogs #TINY-3932

## 5.0.12 - 2019-07-18

### Added
- Added ability to utilize UI dialog panels inside other panels #TINY-3305
- Added help dialog tab explaining keyboard navigation of the editor #TINY-3603

### Changed
- Changed the "Find and Replace" design to an inline dialog #TINY-3054

### Fixed
- Fixed issue where autolink spacebar event was not being fired on Edge #TINY-3891
- Fixed table selection missing the background color #TINY-3892
- Fixed removing shortcuts not working for function keys #TINY-3871
- Fixed non-descriptive UI component type names #TINY-3349
- Fixed UI registry components rendering as the wrong type when manually specifying a different type #TINY-3385
- Fixed an issue where dialog checkbox, input, selectbox, textarea and urlinput components couldn't be disabled #TINY-3708
- Fixed the context toolbar not using viable screen space in inline/distraction free mode #TINY-3717
- Fixed the context toolbar overlapping the toolbar in various conditions #TINY-3205
- Fixed IE11 edge case where items were being inserted into the wrong location #TINY-3884

## 5.0.11 - 2019-07-04

### Fixed
- Fixed packaging errors caused by a rollup treeshaking bug (https://github.com/rollup/rollup/issues/2970) #TINY-3866
- Fixed the customeditor component not able to get data from the dialog api #TINY-3866
- Fixed collection component tooltips not being translated #TINY-3855

## 5.0.10 - 2019-07-02

### Added
- Added support for all HTML color formats in `color_map` setting #TINY-3837

### Changed
- Changed backspace key handling to outdent content in appropriate circumstances #TINY-3685
- Changed default palette for forecolor and backcolor to include some lighter colors suitable for highlights #TINY-2865
- Changed the search and replace plugin to cycle through results #TINY-3800

### Fixed
- Fixed inconsistent types causing some properties to be unable to be used in dialog components #TINY-3778
- Fixed an issue in the Oxide skin where dialog content like outlines and shadows were clipped because of overflow hidden #TINY-3566
- Fixed the search and replace plugin not resetting state when changing the search query #TINY-3800
- Fixed backspace in lists not creating an undo level #TINY-3814
- Fixed the editor to cancel loading in quirks mode where the UI is not supported #TINY-3391
- Fixed applying fonts not working when the name contained spaces and numbers #TINY-3801
- Fixed so that initial content is retained when initializing on list items #TINY-3796
- Fixed inefficient font name and font size current value lookup during rendering #TINY-3813
- Fixed mobile font copied into the wrong folder for the oxide-dark skin #TINY-3816
- Fixed an issue where resizing the width of tables would produce inaccurate results #TINY-3827
- Fixed a memory leak in the Silver theme #TINY-3797
- Fixed alert and confirm dialogs using incorrect markup causing inconsistent padding #TINY-3835
- Fixed an issue in the Table plugin with `table_responsive_width` not enforcing units when resizing #TINY-3790
- Fixed leading, trailing and sequential spaces being lost when pasting plain text #TINY-3726
- Fixed exception being thrown when creating relative URIs #TINY-3851
- Fixed focus is no longer set to the editor content during mode changes unless the editor already had focus #TINY-3852

## 5.0.9 - 2019-06-26

### Fixed
- Fixed print plugin not working in Firefox #TINY-3834

## 5.0.8 - 2019-06-18

### Added
- Added back support for multiple toolbars #TINY-2195
- Added support for .m4a files to the media plugin #TINY-3750
- Added new base_url and suffix editor init options #TINY-3681

### Fixed
- Fixed incorrect padding for select boxes with visible values #TINY-3780
- Fixed selection incorrectly changing when programmatically setting selection on contenteditable false elements #TINY-3766
- Fixed sidebar background being transparent #TINY-3727
- Fixed the build to remove duplicate iife wrappers #TINY-3689
- Fixed bogus autocompleter span appearing in content when the autocompleter menu is shown #TINY-3752
- Fixed toolbar font size select not working with legacyoutput plugin #TINY-2921
- Fixed the legacyoutput plugin incorrectly aligning images #TINY-3660
- Fixed remove color not working when using the legacyoutput plugin #TINY-3756
- Fixed the font size menu applying incorrect sizes when using the legacyoutput plugin #TINY-3773
- Fixed scrollIntoView not working when the parent window was out of view #TINY-3663
- Fixed the print plugin printing from the wrong window in IE11 #TINY-3762
- Fixed content CSS loaded over CORS not loading in the preview plugin with content_css_cors enabled #TINY-3769
- Fixed the link plugin missing the default "None" option for link list #TINY-3738
- Fixed small dot visible with menubar and toolbar disabled in inline mode #TINY-3623
- Fixed space key properly inserts a nbsp before/after block elements #TINY-3745
- Fixed native context menu not showing with images in IE11 #TINY-3392
- Fixed inconsistent browser context menu image selection #TINY-3789

## 5.0.7 - 2019-06-05

### Added
- Added new toolbar button and menu item for inserting tables via dialog #TINY-3636
- Added new API for adding/removing/changing tabs in the Help dialog #TINY-3535
- Added highlighting of matched text in autocompleter items #TINY-3687
- Added the ability for autocompleters to work with matches that include spaces #TINY-3704
- Added new `imagetools_fetch_image` callback to allow custom implementations for cors loading of images #TINY-3658
- Added `'http'` and `https` options to `link_assume_external_targets` to prepend `http://` or `https://` prefixes when URL does not contain a protocol prefix. Patch contributed by francoisfreitag. #GH-4335

### Changed
- Changed annotations navigation to work the same as inline boundaries #TINY-3396
- Changed tabpanel API by adding a `name` field and changing relevant methods to use it #TINY-3535

### Fixed
- Fixed text color not updating all color buttons when choosing a color #TINY-3602
- Fixed the autocompleter not working with fragmented text #TINY-3459
- Fixed the autosave plugin no longer overwrites window.onbeforeunload #TINY-3688
- Fixed infinite loop in the paste plugin when IE11 takes a long time to process paste events. Patch contributed by lRawd. #GH-4987
- Fixed image handle locations when using `fixed_toolbar_container`. Patch contributed by t00. #GH-4966
- Fixed the autoresize plugin not firing `ResizeEditor` events #TINY-3587
- Fixed editor in fullscreen mode not extending to the bottom of the screen #TINY-3701
- Fixed list removal when pressing backspace after the start of the list item #TINY-3697
- Fixed autocomplete not triggering from compositionend events #TINY-3711
- Fixed `file_picker_callback` could not set the caption field on the insert image dialog #TINY-3172
- Fixed the autocompleter menu showing up after a selection had been made #TINY-3718
- Fixed an exception being thrown when a file or number input has focus during initialization. Patch contributed by t00 #GH-2194

## 5.0.6 - 2019-05-22

### Added
- Added `icons_url` editor settings to enable icon packs to be loaded from a custom url #TINY-3585
- Added `image_uploadtab` editor setting to control the visibility of the upload tab in the image dialog #TINY-3606
- Added new api endpoints to the wordcount plugin and improved character count logic #TINY-3578

### Changed
- Changed plugin, language and icon loading errors to log in the console instead of a notification #TINY-3585

### Fixed
- Fixed the textpattern plugin not working with fragmented text #TINY-3089
- Fixed various toolbar drawer accessibility issues and added an animation #TINY-3554
- Fixed issues with selection and ui components when toggling readonly mode #TINY-3592
- Fixed so readonly mode works with inline editors #TINY-3592
- Fixed docked inline toolbar positioning when scrolled #TINY-3621
- Fixed initial value not being set on bespoke select in quickbars and toolbar drawer #TINY-3591
- Fixed so that nbsp entities aren't trimmed in white-space: pre-line elements #TINY-3642
- Fixed `mceInsertLink` command inserting spaces instead of url encoded characters #GH-4990
- Fixed text content floating on top of dialogs in IE11 #TINY-3640

## 5.0.5 - 2019-05-09

### Added
- Added menu items to match the forecolor/backcolor toolbar buttons #TINY-2878
- Added default directionality based on the configured language #TINY-2621
- Added styles, icons and tests for rtl mode #TINY-2621

### Fixed
- Fixed autoresize not working with floating elements or when media elements finished loading #TINY-3545
- Fixed incorrect vertical caret positioning in IE 11 #TINY-3188
- Fixed submenu anchoring hiding overflowed content #TINY-3564

### Removed
- Removed unused and hidden validation icons to avoid displaying phantom tooltips #TINY-2329

## 5.0.4 - 2019-04-23

### Added
- Added back URL dialog functionality, which is now available via `editor.windowManager.openUrl()` #TINY-3382
- Added the missing throbber functionality when calling `editor.setProgressState(true)` #TINY-3453
- Added function to reset the editor content and undo/dirty state via `editor.resetContent()` #TINY-3435
- Added the ability to set menu buttons as active #TINY-3274
- Added `editor.mode` API, featuring a custom editor mode API #TINY-3406
- Added better styling to floating toolbar drawer #TINY-3479
- Added the new premium plugins to the Help dialog plugins tab #TINY-3496
- Added the linkchecker context menu items to the default configuration #TINY-3543

### Fixed
- Fixed image context menu items showing on placeholder images #TINY-3280
- Fixed dialog labels and text color contrast within notifications/alert banners to satisfy WCAG 4.5:1 contrast ratio for accessibility #TINY-3351
- Fixed selectbox and colorpicker items not being translated #TINY-3546
- Fixed toolbar drawer sliding mode to correctly focus the editor when tabbing via keyboard navigation #TINY-3533
- Fixed positioning of the styleselect menu in iOS while using the mobile theme #TINY-3505
- Fixed the menubutton `onSetup` callback to be correctly executed when rendering the menu buttons #TINY-3547
- Fixed `default_link_target` setting to be correctly utilized when creating a link #TINY-3508
- Fixed colorpicker floating marginally outside its container #TINY-3026
- Fixed disabled menu items displaying as active when hovered #TINY-3027

### Removed
- Removed redundant mobile wrapper #TINY-3480

## 5.0.3 - 2019-03-19

### Changed
- Changed empty nested-menu items within the style formats menu to be disabled or hidden if the value of `style_formats_autohide` is `true` #TINY-3310
- Changed the entire phrase 'Powered by Tiny' in the status bar to be a link instead of just the word 'Tiny' #TINY-3366
- Changed `formatselect`, `styleselect` and `align` menus to use the `mceToggleFormat` command internally #TINY-3428

### Fixed
- Fixed toolbar keyboard navigation to work as expected when `toolbar_drawer` is configured #TINY-3432
- Fixed text direction buttons to display the correct pressed state in selections that have no explicit `dir` property #TINY-3138
- Fixed the mobile editor to clean up properly when removed #TINY-3445
- Fixed quickbar toolbars to add an empty box to the screen when it is set to `false` #TINY-3439
- Fixed an issue where pressing the **Delete/Backspace** key at the edge of tables was creating incorrect selections #TINY-3371
- Fixed an issue where dialog collection items (emoticon and special character dialogs) couldn't be selected with touch devices #TINY-3444
- Fixed a type error introduced in TinyMCE version 5.0.2 when calling `editor.getContent()` with nested bookmarks #TINY-3400
- Fixed an issue that prevented default icons from being overridden #TINY-3449
- Fixed an issue where **Home/End** keys wouldn't move the caret correctly before or after `contenteditable=false` inline elements #TINY-2995
- Fixed styles to be preserved in IE 11 when editing via the `fullpage` plugin #TINY-3464
- Fixed the `link` plugin context toolbar missing the open link button #TINY-3461
- Fixed inconsistent dialog component spacing #TINY-3436

## 5.0.2 - 2019-03-05

### Added
- Added presentation and document presets to `htmlpanel` dialog component #TINY-2694
- Added missing fixed_toolbar_container setting has been reimplemented in the Silver theme #TINY-2712
- Added a new toolbar setting `toolbar_drawer` that moves toolbar groups which overflow the editor width into either a `sliding` or `floating` toolbar section #TINY-2874

### Changed
- Updated the build process to include package lock files in the dev distribution archive #TINY-2870

### Fixed
- Fixed inline dialogs did not have aria attributes #TINY-2694
- Fixed default icons are now available in the UI registry, allowing use outside of toolbar buttons #TINY-3307
- Fixed a memory leak related to select toolbar items #TINY-2874
- Fixed a memory leak due to format changed listeners that were never unbound #TINY-3191
- Fixed an issue where content may have been lost when using permanent bookmarks #TINY-3400
- Fixed the quicklink toolbar button not rendering in the quickbars plugin #TINY-3125
- Fixed an issue where menus were generating invalid HTML in some cases #TINY-3323
- Fixed an issue that could cause the mobile theme to show a blank white screen when the editor was inside an `overflow:hidden` element #TINY-3407
- Fixed mobile theme using a transparent background and not taking up the full width on iOS #TINY-3414
- Fixed the template plugin dialog missing the description field #TINY-3337
- Fixed input dialog components using an invalid default type attribute #TINY-3424
- Fixed an issue where backspace/delete keys after/before pagebreak elements wouldn't move the caret #TINY-3097
- Fixed an issue in the table plugin where menu items and toolbar buttons weren't showing correctly based on the selection #TINY-3423
- Fixed inconsistent button focus styles in Firefox #TINY-3377
- Fixed the resize icon floating left when all status bar elements were disabled #TINY-3340
- Fixed the resize handle to not show in fullscreen mode #TINY-3404

## 5.0.1 - 2019-02-21

### Added
- Added H1-H6 toggle button registration to the silver theme #TINY-3070
- Added code sample toolbar button will now toggle on when the cursor is in a code section #TINY-3040
- Added new settings to the emoticons plugin to allow additional emoticons to be added #TINY-3088

### Fixed
- Fixed an issue where adding links to images would replace the image with text #TINY-3356
- Fixed an issue where the inline editor could use fractional pixels for positioning #TINY-3202
- Fixed an issue where uploading non-image files in the Image Plugin upload tab threw an error. #TINY-3244
- Fixed an issue in the media plugin that was causing the source url and height/width to be lost in certain circumstances #TINY-2858
- Fixed an issue with the Context Toolbar not being removed when clicking outside of the editor #TINY-2804
- Fixed an issue where clicking 'Remove link' wouldn't remove the link in certain circumstances #TINY-3199
- Fixed an issue where the media plugin would fail when parsing dialog data #TINY-3218
- Fixed an issue where retrieving the selected content as text didn't create newlines #TINY-3197
- Fixed incorrect keyboard shortcuts in the Help dialog for Windows #TINY-3292
- Fixed an issue where JSON serialization could produce invalid JSON #TINY-3281
- Fixed production CSS including references to source maps #TINY-3920
- Fixed development CSS was not included in the development zip #TINY-3920
- Fixed the autocompleter matches predicate not matching on the start of words by default #TINY-3306
- Fixed an issue where the page could be scrolled with modal dialogs open #TINY-2252
- Fixed an issue where autocomplete menus would show an icon margin when no items had icons #TINY-3329
- Fixed an issue in the quickbars plugin where images incorrectly showed the text selection toolbar #TINY-3338
- Fixed an issue that caused the inline editor to fail to render when the target element already had focus #TINY-3353

### Removed
- Removed paste as text notification banner and paste_plaintext_inform setting #POW-102

## 5.0.0 - 2019-02-04

Full documentation for the version 5 features and changes is available at https://www.tiny.cloud/docs/tinymce/5/release-notes/release-notes50.html

### Added
- Added links and registered names with * to denote premium plugins in Plugins tab of Help dialog #TINY-3223

### Changed
- Changed Tiny 5 mobile skin to look more uniform with desktop #TINY-2650
- Blacklisted table, th and td as inline editor target #TINY-717

### Fixed
- Fixed an issue where tab panel heights weren't sizing properly on smaller screens and weren't updating on resize #TINY-3242
- Fixed image tools not having any padding between the label and slider #TINY-3220
- Fixed context toolbar toggle buttons not showing the correct state #TINY-3022
- Fixed missing separators in the spellchecker context menu between the suggestions and actions #TINY-3217
- Fixed notification icon positioning in alert banners #TINY-2196
- Fixed a typo in the word count plugin name #TINY-3062
- Fixed charmap and emoticons dialogs not having a primary button #TINY-3233
- Fixed an issue where resizing wouldn't work correctly depending on the box-sizing model #TINY-3278

## 5.0.0-rc-2 - 2019-01-22

### Added
- Added screen reader accessibility for sidebar and statusbar #TINY-2699

### Changed
- Changed formatting menus so they are registered and made the align toolbar button use an icon instead of text #TINY-2880
- Changed checkboxes to use a boolean for its state, instead of a string #TINY-2848
- Updated the textpattern plugin to properly support nested patterns and to allow running a command with a value for a pattern with a start and an end #TINY-2991
- Updated Emoticons and Charmap dialogs to be screen reader accessible #TINY-2693

### Fixed
- Fixed the link dialog such that it will now retain class attributes when updating links #TINY-2825
- Fixed "Find and replace" not showing in the "Edit" menu by default #TINY-3061
- Fixed dropdown buttons missing the 'type' attribute, which could cause forms to be incorrectly submitted #TINY-2826
- Fixed emoticon and charmap search not returning expected results in certain cases #TINY-3084
- Fixed blank rel_list values throwing an exception in the link plugin #TINY-3149

### Removed
- Removed unnecessary 'flex' and unused 'colspan' properties from the new dialog APIs #TINY-2973

## 5.0.0-rc-1 - 2019-01-08

### Added
- Added editor settings functionality to specify title attributes for toolbar groups #TINY-2690
- Added icons instead of button text to improve Search and Replace dialog footer appearance #TINY-2654
- Added `tox-dialog__table` instead of `mce-table-striped` class to enhance Help dialog appearance #TINY-2360
- Added title attribute to iframes so, screen readers can announce iframe labels #TINY-2692
- Added a wordcount menu item, that defaults to appearing in the tools menu #TINY-2877

### Changed
- Updated the font select dropdown logic to try to detect the system font stack and show "System Font" as the font name #TINY-2710
- Updated the autocompleter to only show when it has matched items #TINY-2350
- Updated SizeInput labels to "Height" and "Width" instead of Dimensions #TINY-2833
- Updated the build process to minify and generate ASCII only output for the emoticons database #TINY-2744

### Fixed
- Fixed readonly mode not fully disabling editing content #TINY-2287
- Fixed accessibility issues with the font select, font size, style select and format select toolbar dropdowns #TINY-2713
- Fixed accessibility issues with split dropdowns #TINY-2697
- Fixed the legacyoutput plugin to be compatible with TinyMCE 5.0 #TINY-2301
- Fixed icons not showing correctly in the autocompleter popup #TINY-3029
- Fixed an issue where preview wouldn't show anything in Edge under certain circumstances #TINY-3035
- Fixed the height being incorrectly calculated for the autoresize plugin #TINY-2807

## 5.0.0-beta-1 - 2018-11-30

### Added
- Added a new `addNestedMenuItem()` UI registry function and changed all nested menu items to use the new registry functions #TINY-2230
- Added title attribute to color swatch colors #TINY-2669
- Added anchorbar component to anchor inline toolbar dialogs to instead of the toolbar #TINY-2040
- Added support for toolbar<n> and toolbar array config options to be squashed into a single toolbar and not create multiple toolbars #TINY-2195
- Added error handling for when forced_root_block config option is set to true #TINY-2261
- Added functionality for the removed_menuitems config option #TINY-2184
- Added the ability to use a string to reference menu items in menu buttons and submenu items #TINY-2253

### Changed
- Changed the name of the "inlite" plugin to "quickbars" #TINY-2831
- Changed the background color icon to highlight background icon #TINY-2258
- Changed Help dialog to be accessible to screen readers #TINY-2687
- Changed the color swatch to save selected custom colors to local storage for use across sessions #TINY-2722
- Changed `WindowManager` API - methods `getParams`, `setParams` and `getWindows`, and the legacy `windows` property, have been removed. `alert` and `confirm` dialogs are no longer tracked in the window list. #TINY-2603

### Fixed
- Fixed an inline mode issue where the save plugin upon saving can cause content loss #TINY-2659
- Fixed an issue in IE 11 where calling selection.getContent() would return an empty string when the editor didn't have focus #TINY-2325

### Removed
- Removed compat3x plugin #TINY-2815

## 5.0.0-preview-4 - 2018-11-12

### Added
- Added width and height placeholder text to image and media dialog dimensions input #AP-296
- Added the ability to keyboard navigate through menus, toolbars, sidebar and the status bar sequentially #AP-381
- Added translation capability back to the editor's UI #AP-282
- Added `label` component type for dialogs to group components under a label

### Changed
- Changed the editor resize handle so that it should be disabled when the autoresize plugin is turned on #AP-424
- Changed UI text for microcopy improvements #TINY-2281

### Fixed
- Fixed distraction free plugin #AP-470
- Fixed contents of the input field being selected on focus instead of just recieving an outline highlight #AP-464
- Fixed styling issues with dialogs and menus in IE 11 #AP-456
- Fixed custom style format control not honoring custom formats #AP-393
- Fixed context menu not appearing when clicking an image with a caption #AP-382
- Fixed directionality of UI when using an RTL language #AP-423
- Fixed page responsiveness with multiple inline editors #AP-430
- Fixed empty toolbar groups appearing through invalid configuration of the `toolbar` property #AP-450
- Fixed text not being retained when updating links through the link dialog #AP-293
- Fixed edit image context menu, context toolbar and toolbar items being incorrectly enabled when selecting invalid images #AP-323
- Fixed emoji type ahead being shown when typing URLs #AP-366
- Fixed toolbar configuration properties incorrectly expecting string arrays instead of strings #AP-342
- Fixed the block formatting toolbar item not showing a "Formatting" title when there is no selection #AP-321
- Fixed clicking disabled toolbar buttons hiding the toolbar in inline mode #AP-380
- Fixed `EditorResize` event not being fired upon editor resize #AP-327
- Fixed tables losing styles when updating through the dialog #AP-368
- Fixed context toolbar positioning to be more consistent near the edges of the editor #AP-318
- Fixed table of contents plugin now works with v5 toolbar APIs correctly #AP-347
- Fixed the `link_context_toolbar` configuration not disabling the context toolbar #AP-458
- Fixed the link context toolbar showing incorrect relative links #AP-435
- Fixed the alignment of the icon in alert banner dialog components #TINY-2220
- Fixed the visual blocks and visual char menu options not displaying their toggled state #TINY-2238
- Fixed the editor not displaying as fullscreen when toggled #TINY-2237

### Removed
- Removed the tox-custom-editor class that was added to the wrapping element of codemirror #TINY-2211

## 5.0.0-preview-3 - 2018-10-18

### Changed
- Changed editor layout to use modern CSS properties over manually calculating dimensions #AP-324
- Changed `autoresize_min_height` and `autoresize_max_height` configurations to `min_height` and `max_height` #AP-324
- Changed `Whole word` label in Search and Replace dialog to `Find whole words only` #AP-387

### Fixed
- Fixed bugs with editor width jumping when resizing and the iframe not resizing to smaller than 150px in height #AP-324
- Fixed mobile theme bug that prevented the editor from loading #AP-404
- Fixed long toolbar groups extending outside of the editor instead of wrapping
- Fixed dialog titles so they are now proper case #AP-384
- Fixed color picker default to be #000000 instead of #ff00ff #AP-216
- Fixed "match case" option on the Find and Replace dialog is no longer selected by default #AP-298
- Fixed vertical alignment of toolbar icons #DES-134
- Fixed toolbar icons not appearing on IE11 #DES-133

## 5.0.0-preview-2 - 2018-10-10

### Added
- Added swatch is now shown for colorinput fields, instead of the colorpicker directly #AP-328
- Added fontformats and fontsizes menu items #AP-390

### Changed
- Changed configuration of color options has been simplified to `color_map`, `color_cols`, and `custom_colors` #AP-328
- Changed `height` configuration to apply to the editor frame (including menubar, toolbar, status bar) instead of the content area #AP-324

### Fixed
- Fixed styleselect not updating the displayed item as the cursor moved #AP-388
- Fixed preview iframe not expanding to the dialog size #AP-252
- Fixed 'meta' shortcuts not translated into platform-specific text #AP-270
- Fixed tabbed dialogs (Charmap and Emoticons) shrinking when no search results returned
- Fixed a bug where alert banner icons were not retrieved from icon pack. #AP-330
- Fixed component styles to flex so they fill large dialogs. #AP-252
- Fixed editor flashing unstyled during load (still in progress). #AP-349

### Removed
- Removed `colorpicker` plugin, it is now in the theme #AP-328
- Removed `textcolor` plugin, it is now in the theme #AP-328

## 5.0.0-preview-1 - 2018-10-01

Developer preview 1

Initial list of features and changes is available at https://www.tiny.cloud/docs/tinymce/5/release-notes/release-notes50.html

## 4.9.11 - 2020-07-13

### Fixed
- Fixed the `selection.setContent()` API not running parser filters #TINY-4002
- Fixed content in an iframe element parsing as DOM elements instead of text content #TINY-5943
- Fixed up and down keyboard navigation not working for inline `contenteditable="false"` elements #TINY-6226

## 4.9.10 - 2020-04-23

### Fixed
- Fixed an issue where the editor selection could end up inside a short ended element (eg br) #TINY-3999
- Fixed a security issue related to CDATA sanitization during parsing #TINY-4669
- Fixed `media` embed content not processing safely in some cases #TINY-4857

## 4.9.9 - 2020-03-25

### Fixed
- Fixed the table selection not functioning correctly in Microsoft Edge 44 or higher #TINY-3862
- Fixed the table resize handles not functioning correctly in Microsoft Edge 44 or higher #TINY-4160
- Fixed the `forced_root_block_attrs` setting not applying attributes to new blocks consistently #TINY-4564
- Fixed the editor failing to initialize if a script tag was used inside an SVG #TINY-4087

## 4.9.8 - 2020-01-28

### Fixed
- Fixed the `mobile` theme failing to load due to a bundling issue #TINY-4613
- Fixed security issue related to parsing HTML comments and CDATA #TINY-4544

## 4.9.7 - 2019-12-19

### Fixed
- Fixed the `visualchars` plugin converting HTML-like text to DOM elements in certain cases #TINY-4507
- Fixed an issue with the `paste` plugin not sanitizing content in some cases #TINY-4510
- Fixed HTML comments incorrectly being parsed in certain cases #TINY-4511

## 4.9.6 - 2019-09-02

### Fixed
- Fixed image browse button sometimes displaying the browse window twice #TINY-3959

## 4.9.5 - 2019-07-02

### Changed
- Changed annotations navigation to work the same as inline boundaries #TINY-3396

### Fixed
- Fixed the print plugin printing from the wrong window in IE11 #TINY-3762
- Fixed an exception being thrown when a file or number input has focus during initialization. Patch contributed by t00 #GH-2194
- Fixed positioning of the styleselect menu in iOS while using the mobile theme #TINY-3505
- Fixed native context menu not showing with images in IE11 #TINY-3392
- Fixed selection incorrectly changing when programmatically setting selection on contenteditable false elements #TINY-3766
- Fixed image browse button not working on touch devices #TINY-3751
- Fixed so that nbsp entities aren't trimmed in white-space: pre-line elements #TINY-3642
- Fixed space key properly inserts a nbsp before/after block elements #TINY-3745
- Fixed infinite loop in the paste plugin when IE11 takes a long time to process paste events. Patch contributed by lRawd. #GH-4987

## 4.9.4 - 2019-03-20

### Fixed
- Fixed an issue where **Home/End** keys wouldn't move the caret correctly before or after `contenteditable=false` inline elements #TINY-2995
- Fixed an issue where content may have been lost when using permanent bookmarks #TINY-3400
- Fixed the mobile editor to clean up properly when removed #TINY-3445
- Fixed an issue where retrieving the selected content as text didn't create newlines #TINY-3197
- Fixed an issue where typing space between images would cause issues with nbsp not being inserted. #TINY-3346

## 4.9.3 - 2019-01-31

### Added
- Added a visualchars_default_state setting to the Visualchars Plugin. Patch contributed by mat3e.

### Fixed
- Fixed a bug where scrolling on a page with more than one editor would cause a ResizeWindow event to fire. #TINY-3247
- Fixed a bug where if a plugin threw an error during initialisation the whole editor would fail to load. #TINY-3243
- Fixed a bug where getContent would include bogus elements when valid_elements setting was set up in a specific way. #TINY-3213
- Fixed a bug where only a few function key names could be used when creating keyboard shortcuts. #TINY-3146
- Fixed a bug where it wasn't possible to enter spaces into an editor after pressing shift+enter. #TINY-3099
- Fixed a bug where no caret would be rendered after backspacing to a contenteditable false element. #TINY-2998
- Fixed a bug where deletion to/from indented lists would leave list fragments in the editor. #TINY-2981

## 4.9.2 - 2018-12-17

### Fixed
- Fixed a bug with pressing the space key on IE 11 would result in nbsp characters being inserted between words at the end of a block. #TINY-2996
- Fixed a bug where character composition using quote and space on US International keyboards would produce a space instead of a quote. #TINY-2999
- Fixed a bug where remove format wouldn't remove the inner most inline element in some situations. #TINY-2982
- Fixed a bug where outdenting an list item would affect attributes on other list items within the same list. #TINY-2971
- Fixed a bug where the DomParser filters wouldn't be applied for elements created when parsing invalid html. #TINY-2978
- Fixed a bug where setProgressState wouldn't automatically close floating ui elements like menus. #TINY-2896
- Fixed a bug where it wasn't possible to navigate out of a figcaption element using the arrow keys. #TINY-2894
- Fixed a bug where enter key before an image inside a link would remove the image. #TINY-2780

## 4.9.1 - 2018-12-04

### Added
- Added functionality to insert html to the replacement feature of the Textpattern Plugin. #TINY-2839

### Fixed
- Fixed a bug where `editor.selection.getContent({format: 'text'})` didn't work as expected in IE11 on an unfocused editor. #TINY-2862
- Fixed a bug in the Textpattern Plugin where the editor would get an incorrect selection after inserting a text pattern on Safari. #TINY-2838
- Fixed a bug where the space bar didn't work correctly in editors with the forced_root_block setting set to false. #TINY-2816

## 4.9.0 - 2018-11-27

### Added
- Added a replace feature to the Textpattern Plugin. #TINY-1908
- Added functionality to the Lists Plugin that improves the indentation logic. #TINY-1790

### Fixed
- Fixed a bug where it wasn't possible to delete/backspace when the caret was between a contentEditable=false element and a BR. #TINY-2372
- Fixed a bug where copying table cells without a text selection would fail to copy anything. #TINY-1789
- Implemented missing `autosave_restore_when_empty` functionality in the Autosave Plugin. Patch contributed by gzzo. #GH-4447
- Reduced insertion of unnecessary nonbreaking spaces in the editor. #TINY-1879

## 4.8.5 - 2018-10-30

### Added
- Added a content_css_cors setting to the editor that adds the crossorigin="anonymous" attribute to link tags added by the StyleSheetLoader. #TINY-1909

### Fixed
- Fixed a bug where trying to remove formatting with a collapsed selection range would throw an exception. #GH-4636
- Fixed a bug in the image plugin that caused updating figures to split contenteditable elements. #GH-4563
- Fixed a bug that was causing incorrect viewport calculations for fixed position UI elements. #TINY-1897
- Fixed a bug where inline formatting would cause the delete key to do nothing. #TINY-1900

## 4.8.4 - 2018-10-23

### Added
- Added support for the HTML5 `main` element. #TINY-1877

### Changed
- Changed the keyboard shortcut to move focus to contextual toolbars to Ctrl+F9. #TINY-1812

### Fixed
- Fixed a bug where content css could not be loaded from another domain. #TINY-1891
- Fixed a bug on FireFox where the cursor would get stuck between two contenteditable false inline elements located inside of the same block element divided by a BR. #TINY-1878
- Fixed a bug with the insertContent method where nonbreaking spaces would be inserted incorrectly. #TINY-1868
- Fixed a bug where the toolbar of the inline editor would not be visible in some scenarios. #TINY-1862
- Fixed a bug where removing the editor while more than one notification was open would throw an error. #TINY-1845
- Fixed a bug where the menubutton would be rendered on top of the menu if the viewport didn't have enough height. #TINY-1678
- Fixed a bug with the annotations api where annotating collapsed selections caused problems. #TBS-2449
- Fixed a bug where wbr elements were being transformed into whitespace when using the Paste Plugin's paste as text setting. #GH-4638
- Fixed a bug where the Search and Replace didn't replace spaces correctly. #GH-4632
- Fixed a bug with sublist items not persisting selection. #GH-4628
- Fixed a bug with mceInsertRawHTML command not working as expected. #GH-4625

## 4.8.3 - 2018-09-13

### Fixed
- Fixed a bug where the Wordcount Plugin didn't correctly count words within tables on IE11. #TINY-1770
- Fixed a bug where it wasn't possible to move the caret out of a table on IE11 and Firefox. #TINY-1682
- Fixed a bug where merging empty blocks didn't work as expected, sometimes causing content to be deleted. #TINY-1781
- Fixed a bug where the Textcolor Plugin didn't show the correct current color. #TINY-1810
- Fixed a bug where clear formatting with a collapsed selection would sometimes clear formatting from more content than expected. #TINY-1813 #TINY-1821
- Fixed a bug with the Table Plugin where it wasn't possible to keyboard navigate to the caption. #TINY-1818

## 4.8.2 - 2018-08-09

### Changed
- Moved annotator from "experimental" to "annotator" object on editor. #TBS-2398
- Improved the multiclick normalization across browsers. #TINY-1788

### Fixed
- Fixed a bug where running getSelectedBlocks with a collapsed selection between block elements would produce incorrect results. #TINY-1787
- Fixed a bug where the ScriptLoaders loadScript method would not work as expected in FireFox when loaded on the same page as a ShadowDOM polyfill. #TINY-1786
- Removed reference to ShadowDOM event.path as Blink based browsers now support event.composedPath. #TINY-1785
- Fixed a bug where a reference to localStorage would throw an "access denied" error in IE11 with strict security settings. #TINY-1782
- Fixed a bug where pasting using the toolbar button on an inline editor in IE11 would cause a looping behaviour. #TINY-1768

## 4.8.1 - 2018-07-26

### Fixed
- Fixed a bug where the content of inline editors was being cleaned on every call of `editor.save()`. #TINY-1783
- Fixed a bug where the arrow of the Inlite Theme toolbar was being rendered incorrectly in RTL mode. #TINY-1776
- Fixed a bug with the Paste Plugin where pasting after inline contenteditable false elements moved the caret to the end of the line. #TINY-1758

## 4.8.0 - 2018-06-27

### Added
- Added new "experimental" object in editor, with initial Annotator API. #TBS-2374

### Fixed
- Fixed a bug where deleting paragraphs inside of table cells would delete the whole table cell. #TINY-1759
- Fixed a bug in the Table Plugin where removing row height set on the row properties dialog did not update the table. #TINY-1730
- Fixed a bug with the font select toolbar item didn't update correctly. #TINY-1683
- Fixed a bug where all bogus elements would not be deleted when removing an inline editor. #TINY-1669

## 4.7.13 - 2018-05-16

### Added
- Added missing code menu item from the default menu config. #TINY-1648
- Added new align button for combining the separate align buttons into a menu button. #TINY-1652

### Fixed
- Fixed a bug where Edge 17 wouldn't be able to select images or tables. #TINY-1679
- Fixed issue where whitespace wasn't preserved when the editor was initialized on pre elements. #TINY-1649
- Fixed a bug with the fontselect dropdowns throwing an error if the editor was hidden in Firefox. #TINY-1664
- Fixed a bug where it wasn't possible to merge table cells on IE 11. #TINY-1671
- Fixed a bug where textcolor wasn't applying properly on IE 11 in some situations. #TINY-1663
- Fixed a bug where the justifyfull command state wasn't working correctly. #TINY-1677
- Fixed a bug where the styles wasn't updated correctly when resizing some tables. #TINY-1668

## 4.7.12 - 2018-05-03

### Added
- Added an option to filter out image svg data urls.
- Added support for html5 details and summary elements.

### Changed
- Changed so the mce-abs-layout-item css rule targets html instead of body. Patch contributed by nazar-pc.

### Fixed
- Fixed a bug where the "read" step on the mobile theme was still present on android mobile browsers.
- Fixed a bug where all images in the editor document would reload on any editor change.
- Fixed a bug with the Table Plugin where ObjectResized event wasn't being triggered on column resize.
- Fixed so the selection is set to the first suitable caret position after editor.setContent called.
- Fixed so links with xlink:href attributes are filtered correctly to prevent XSS.
- Fixed a bug on IE11 where pasting content into an inline editor initialized on a heading element would create new editable elements.
- Fixed a bug where readonly mode would not work as expected when the editor contained contentEditable=true elements.
- Fixed a bug where the Link Plugin would throw an error when used together with the webcomponents polyfill. Patch contributed by 4esnog.
- Fixed a bug where the "Powered by TinyMCE" branding link would break on XHTML pages. Patch contributed by tistre.
- Fixed a bug where the same id would be used in the blobcache for all pasted images. Patch contributed by thorn0.

## 4.7.11 - 2018-04-11

### Added
- Added a new imagetools_credentials_hosts option to the Imagetools Plugin.

### Fixed
- Fixed a bug where toggling a list containing empty LIs would throw an error. Patch contributed by bradleyke.
- Fixed a bug where applying block styles to a text with the caret at the end of the paragraph would select all text in the paragraph.
- Fixed a bug where toggling on the Spellchecker Plugin would trigger isDirty on the editor.
- Fixed a bug where it was possible to enter content into selection bookmark spans.
- Fixed a bug where if a non paragraph block was configured in forced_root_block the editor.getContent method would return incorrect values with an empty editor.
- Fixed a bug where dropdown menu panels stayed open and fixed in position when dragging dialog windows.
- Fixed a bug where it wasn't possible to extend table cells with the space button in Safari.
- Fixed a bug where the setupeditor event would thrown an error when using the Compat3x Plugin.
- Fixed a bug where an error was thrown in FontInfo when called on a detached element.

## 4.7.10 - 2018-04-03

### Added
- Added normalization of triple clicks across browsers in the editor.
- Added a `hasFocus` method to the editor that checks if the editor has focus.
- Added correct icon to the Nonbreaking Plugin menu item.

### Fixed
- Fixed so the `getContent`/`setContent` methods work even if the editor is not initialized.
- Fixed a bug with the Media Plugin where query strings were being stripped from youtube links.
- Fixed a bug where image styles were changed/removed when opening and closing the Image Plugin dialog.
- Fixed a bug in the Table Plugin where some table cell styles were not correctly added to the content html.
- Fixed a bug in the Spellchecker Plugin where it wasn't possible to change the spellchecker language.
- Fixed so the the unlink action in the Link Plugin has a menu item and can be added to the contextmenu.
- Fixed a bug where it wasn't possible to keyboard navigate to the start of an inline element on a new line within the same block element.
- Fixed a bug with the Text Color Plugin where if used with an inline editor located at the bottom of the screen the colorpicker could appear off screen.
- Fixed a bug with the UndoManager where undo levels were being added for nbzwsp characters.
- Fixed a bug with the Table Plugin where the caret would sometimes be lost when keyboard navigating up through a table.
- Fixed a bug where FontInfo.getFontFamily would throw an error when called on a removed editor.
- Fixed a bug in Firefox where undo levels were not being added correctly for some specific operations.
- Fixed a bug where initializing an inline editor inside of a table would make the whole table resizeable.
- Fixed a bug where the fake cursor that appears next to tables on Firefox was positioned incorrectly when switching to fullscreen.
- Fixed a bug where zwsp's weren't trimmed from the output from `editor.getContent({ format: 'text' })`.
- Fixed a bug where the fontsizeselect/fontselect toolbar items showed the body info rather than the first possible caret position info on init.
- Fixed a bug where it wasn't possible to select all content if the editor only contained an inline boundary element.
- Fixed a bug where `content_css` urls with query strings wasn't working.
- Fixed a bug in the Table Plugin where some table row styles were removed when changing other styles in the row properties dialog.

### Removed
- Removed the "read" step from the mobile theme.

## 4.7.9 - 2018-02-27

### Fixed
- Fixed a bug where the editor target element didn't get the correct style when removing the editor.

## 4.7.8 - 2018-02-26

### Fixed
- Fixed an issue with the Help Plugin where the menuitem name wasn't lowercase.
- Fixed an issue on MacOS where text and bold text did not have the same line-height in the autocomplete dropdown in the Link Plugin dialog.
- Fixed a bug where the "paste as text" option in the Paste Plugin didn't work.
- Fixed a bug where dialog list boxes didn't get positioned correctly in documents with scroll.
- Fixed a bug where the Inlite Theme didn't use the Table Plugin api to insert correct tables.
- Fixed a bug where the Inlite Theme panel didn't hide on blur in a correct way.
- Fixed a bug where placing the cursor before a table in Firefox would scroll to the bottom of the table.
- Fixed a bug where selecting partial text in table cells with rowspans and deleting would produce faulty tables.
- Fixed a bug where the Preview Plugin didn't work on Safari due to sandbox security.
- Fixed a bug where table cell selection using the keyboard threw an error.
- Fixed so the font size and font family doesn't toggle the text but only sets the selected format on the selected text.
- Fixed so the built-in spellchecking on Chrome and Safari creates an undo level when replacing words.

## 4.7.7 - 2018-02-19

### Added
- Added a border style selector to the advanced tab of the Image Plugin.
- Added better controls for default table inserted by the Table Plugin.
- Added new `table_responsive_width` option to the Table Plugin that controls whether to use pixel or percentage widths.

### Fixed
- Fixed a bug where the Link Plugin text didn't update when a URL was pasted using the context menu.
- Fixed a bug with the Spellchecker Plugin where using "Add to dictionary" in the context menu threw an error.
- Fixed a bug in the Media Plugin where the preview node for iframes got default width and height attributes that interfered with width/height styles.
- Fixed a bug where backslashes were being added to some font family names in Firefox in the fontselect toolbar item.
- Fixed a bug where errors would be thrown when trying to remove an editor that had not yet been fully initialized.
- Fixed a bug where the Imagetools Plugin didn't update the images atomically.
- Fixed a bug where the Fullscreen Plugin was throwing errors when being used on an inline editor.
- Fixed a bug where drop down menus weren't positioned correctly in inline editors on scroll.
- Fixed a bug with a semicolon missing at the end of the bundled javascript files.
- Fixed a bug in the Table Plugin with cursor navigation inside of tables where the cursor would sometimes jump into an incorrect table cells.
- Fixed a bug where indenting a table that is a list item using the "Increase indent" button would create a nested table.
- Fixed a bug where text nodes containing only whitespace were being wrapped by paragraph elements.
- Fixed a bug where whitespace was being inserted after br tags inside of paragraph tags.
- Fixed a bug where converting an indented paragraph to a list item would cause the list item to have extra padding.
- Fixed a bug where Copy/Paste in an editor with a lot of content would cause the editor to scroll to the top of the content in IE11.
- Fixed a bug with a memory leak in the DragHelper. Path contributed by ben-mckernan.
- Fixed a bug where the advanced tab in the Media Plugin was being shown even if it didn't contain anything. Patch contributed by gabrieeel.
- Fixed an outdated eventname in the EventUtils. Patch contributed by nazar-pc.
- Fixed an issue where the Json.parse function would throw an error when being used on a page with strict CSP settings.
- Fixed so you can place the curser before and after table elements within the editor in Firefox and Edge/IE.

## 4.7.6 - 2018-01-29

### Fixed
- Fixed a bug in the jquery integration where it threw an error saying that "global is not defined".
- Fixed a bug where deleting a table cell whose previous sibling was set to contenteditable false would create a corrupted table.
- Fixed a bug where highlighting text in an unfocused editor did not work correctly in IE11/Edge.
- Fixed a bug where the table resize handles were not being repositioned when activating the Fullscreen Plugin.
- Fixed a bug where the Imagetools Plugin dialog didn't honor editor RTL settings.
- Fixed a bug where block elements weren't being merged correctly if you deleted from after a contenteditable false element to the beginning of another block element.
- Fixed a bug where TinyMCE didn't work with module loaders like webpack.

## 4.7.5 - 2018-01-22

### Fixed
- Fixed bug with the Codesample Plugin where it wasn't possible to edit codesamples when the editor was in inline mode.
- Fixed bug where focusing on the status bar broke the keyboard navigation functionality.
- Fixed bug where an error would be thrown on Edge by the Table Plugin when pasting using the PowerPaste Plugin.
- Fixed bug in the Table Plugin where selecting row border style from the dropdown menu in advanced row properties would throw an error.
- Fixed bug with icons being rendered incorrectly on Chrome on Mac OS.
- Fixed bug in the Textcolor Plugin where the font color and background color buttons wouldn't trigger an ExecCommand event.
- Fixed bug in the Link Plugin where the url field wasn't forced LTR.
- Fixed bug where the Nonbreaking Plugin incorrectly inserted spaces into tables.
- Fixed bug with the inline theme where the toolbar wasn't repositioned on window resize.

## 4.7.4 - 2017-12-05

### Fixed
- Fixed bug in the Nonbreaking Plugin where the nonbreaking_force_tab setting was being ignored.
- Fixed bug in the Table Plugin where changing row height incorrectly converted column widths to pixels.
- Fixed bug in the Table Plugin on Edge and IE11 where resizing the last column after resizing the table would cause invalid column heights.
- Fixed bug in the Table Plugin where keyboard navigation was not normalized between browsers.
- Fixed bug in the Table Plugin where the colorpicker button would show even without defining the colorpicker_callback.
- Fixed bug in the Table Plugin where it wasn't possible to set the cell background color.
- Fixed bug where Firefox would throw an error when intialising an editor on an element that is hidden or not yet added to the DOM.
- Fixed bug where Firefox would throw an error when intialising an editor inside of a hidden iframe.

## 4.7.3 - 2017-11-23

### Added
- Added functionality to open the Codesample Plugin dialog when double clicking on a codesample. Patch contributed by dakuzen.

### Fixed
- Fixed bug where undo/redo didn't work correctly with some formats and caret positions.
- Fixed bug where the color picker didn't show up in Table Plugin dialogs.
- Fixed bug where it wasn't possible to change the width of a table through the Table Plugin dialog.
- Fixed bug where the Charmap Plugin couldn't insert some special characters.
- Fixed bug where editing a newly inserted link would not actually edit the link but insert a new link next to it.
- Fixed bug where deleting all content in a table cell made it impossible to place the caret into it.
- Fixed bug where the vertical alignment field in the Table Plugin cell properties dialog didn't do anything.
- Fixed bug where an image with a caption showed two sets of resize handles in IE11.
- Fixed bug where pressing the enter button inside of an h1 with contenteditable set to true would sometimes produce a p tag.
- Fixed bug with backspace not working as expected before a noneditable element.
- Fixed bug where operating on tables with invalid rowspans would cause an error to be thrown.
- Fixed so a real base64 representation of the image is available on the blobInfo that the images_upload_handler gets called with.
- Fixed so the image upload tab is available when the images_upload_handler is defined (and not only when the images_upload_url is defined).

## 4.7.2 - 2017-11-07

### Added
- Added newly rewritten Table Plugin.
- Added support for attributes with colon in valid_elements and addValidElements.
- Added support for dailymotion short url in the Media Plugin. Patch contributed by maat8.
- Added support for converting to half pt when converting font size from px to pt. Patch contributed by danny6514.
- Added support for location hash to the Autosave plugin to make it work better with SPAs using hash routing.
- Added support for merging table cells when pasting a table into another table.

### Changed
- Changed so the language packs are only loaded once. Patch contributed by 0xor1.
- Simplified the css for inline boundaries selection by switching to an attribute selector.

### Fixed
- Fixed bug where an error would be thrown on editor initialization if the window.getSelection() returned null.
- Fixed bug where holding down control or alt keys made the keyboard navigation inside an inline boundary not work as expected.
- Fixed bug where applying formats in IE11 produced extra, empty paragraphs in the editor.
- Fixed bug where the Word Count Plugin didn't count some mathematical operators correctly.
- Fixed bug where removing an inline editor removed the element that the editor had been initialized on.
- Fixed bug where setting the selection to the end of an editable container caused some formatting problems.
- Fixed bug where an error would be thrown sometimes when an editor was removed because of the selection bookmark was being stored asynchronously.
- Fixed a bug where an editor initialized on an empty list did not contain any valid cursor positions.
- Fixed a bug with the Context Menu Plugin and webkit browsers on Mac where right-clicking inside a table would produce an incorrect selection.
- Fixed bug where the Image Plugin constrain proportions setting wasn't working as expected.
- Fixed bug where deleting the last character in a span with decorations produced an incorrect element when typing.
- Fixed bug where focusing on inline editors made the toolbar flicker when moving between elements quickly.
- Fixed bug where the selection would be stored incorrectly in inline editors when the mouseup event was fired outside the editor body.
- Fixed bug where toggling bold at the end of an inline boundary would toggle off the whole word.
- Fixed bug where setting the skin to false would not stop the loading of some skin css files.
- Fixed bug in mobile theme where pinch-to-zoom would break after exiting the editor.
- Fixed bug where sublists of a fully selected list would not be switched correctly when changing list style.
- Fixed bug where inserting media by source would break the UndoManager.
- Fixed bug where inserting some content into the editor with a specific selection would replace some content incorrectly.
- Fixed bug where selecting all content with ctrl+a in IE11 caused problems with untoggling some formatting.
- Fixed bug where the Search and Replace Plugin left some marker spans in the editor when undoing and redoing after replacing some content.
- Fixed bug where the editor would not get a scrollbar when using the Fullscreen and Autoresize plugins together.
- Fixed bug where the font selector would stop working correctly after selecting fonts three times.
- Fixed so pressing the enter key inside of an inline boundary inserts a br after the inline boundary element.
- Fixed a bug where it wasn't possible to use tab navigation inside of a table that was inside of a list.
- Fixed bug where end_container_on_empty_block would incorrectly remove elements.
- Fixed bug where content_styles weren't added to the Preview Plugin iframe.
- Fixed so the beforeSetContent/beforeGetContent events are preventable.
- Fixed bug where changing height value in Table Plugin advanced tab didn't do anything.
- Fixed bug where it wasn't possible to remove formatting from content in beginning of table cell.

## 4.7.1 - 2017-10-09

### Fixed
- Fixed bug where theme set to false on an inline editor produced an extra div element after the target element.
- Fixed bug where the editor drag icon was misaligned with the branding set to false.
- Fixed bug where doubled menu items were not being removed as expected with the removed_menuitems setting.
- Fixed bug where the Table of contents plugin threw an error when initialized.
- Fixed bug where it wasn't possible to add inline formats to text selected right to left.
- Fixed bug where the paste from plain text mode did not work as expected.
- Fixed so the style previews do not set color and background color when selected.
- Fixed bug where the Autolink plugin didn't work as expected with some formats applied on an empty editor.
- Fixed bug where the Textpattern plugin were throwing errors on some patterns.
- Fixed bug where the Save plugin saved all editors instead of only the active editor. Patch contributed by dannoe.

## 4.7.0 - 2017-10-03

### Added
- Added new mobile ui that is specifically designed for mobile devices.

### Changed
- Updated the default skin to be more modern and white since white is preferred by most implementations.
- Restructured the default menus to be more similar to common office suites like Google Docs.

### Fixed
- Fixed so theme can be set to false on both inline and iframe editor modes.
- Fixed bug where inline editor would add/remove the visualblocks css multiple times.
- Fixed bug where selection wouldn't be properly restored when editor lost focus and commands where invoked.
- Fixed bug where toc plugin would generate id:s for headers even though a toc wasn't inserted into the content.
- Fixed bug where is wasn't possible to drag/drop contents within the editor if paste_data_images where set to true.
- Fixed bug where getParam and close in WindowManager would get the first opened window instead of the last opened window.
- Fixed bug where delete would delete between cells inside a table in Firefox.

## 4.6.7 - 2017-09-18

### Added
- Added some missing translations to Image, Link and Help plugins.

### Fixed
- Fixed bug where paste wasn't working in IOS.
- Fixed bug where the Word Count Plugin didn't count some mathematical operators correctly.
- Fixed bug where inserting a list in a table caused the cell to expand in height.
- Fixed bug where pressing enter in a list located inside of a table deleted list items instead of inserting new list item.
- Fixed bug where copy and pasting table cells produced inconsistent results.
- Fixed bug where initializing an editor with an ID of 'length' would throw an exception.
- Fixed bug where it was possible to split a non merged table cell.
- Fixed bug where copy and pasting a list with a very specific selection into another list would produce a nested list.
- Fixed bug where copy and pasting ordered lists sometimes produced unordered lists.
- Fixed bug where padded elements inside other elements would be treated as empty.
- Fixed so you can resize images inside a figure element.
- Fixed bug where an inline TinyMCE editor initialized on a table did not set selection on load in Chrome.
- Fixed the positioning of the inlite toolbar when the target element wasn't big enough to fit the toolbar.

## 4.6.6 - 2017-08-30

### Fixed
- Fixed so that notifications wrap long text content instead of bleeding outside the notification element.
- Fixed so the content_style css is added after the skin and custom stylesheets.
- Fixed bug where it wasn't possible to remove a table with the Cut button.
- Fixed bug where the center format wasn't getting the same font size as the other formats in the format preview.
- Fixed bug where the wordcount plugin wasn't counting hyphenated words correctly.
- Fixed bug where all content pasted into the editor was added to the end of the editor.
- Fixed bug where enter keydown on list item selection only deleted content and didn't create a new line.
- Fixed bug where destroying the editor while the content css was still loading caused error notifications on Firefox.
- Fixed bug where undoing cut operation in IE11 left some unwanted html in the editor content.
- Fixed bug where enter keydown would throw an error in IE11.
- Fixed bug where duplicate instances of an editor were added to the editors array when using the createEditor API.
- Fixed bug where the formatter applied formats on the wrong content when spellchecker was activated.
- Fixed bug where switching formats would reset font size on child nodes.
- Fixed bug where the table caption element weren't always the first descendant to the table tag.
- Fixed bug where pasting some content into the editor on chrome some newlines were removed.
- Fixed bug where it wasn't possible to remove a list if a list item was a table element.
- Fixed bug where copy/pasting partial selections of tables wouldn't produce a proper table.
- Fixed bug where the searchreplace plugin could not find consecutive spaces.
- Fixed bug where background color wasn't applied correctly on some partially selected contents.

## 4.6.5 - 2017-08-02

### Added
- Added new inline_boundaries_selector that allows you to specify the elements that should have boundaries.
- Added new local upload feature this allows the user to upload images directly from the image dialog.
- Added a new api for providing meta data for plugins. It will show up in the help dialog if it's provided.

### Fixed
- Fixed so that the notifications created by the notification manager are more screen reader accessible.
- Fixed bug where changing the list format on multiple selected lists didn't change all of the lists.
- Fixed bug where the nonbreaking plugin would insert multiple undo levels when pressing the tab key.
- Fixed bug where delete/backspace wouldn't render a caret when all editor contents where deleted.
- Fixed bug where delete/backspace wouldn't render a caret if the deleted element was a single contentEditable false element.
- Fixed bug where the wordcount plugin wouldn't count words correctly if word where typed after applying a style format.
- Fixed bug where the wordcount plugin would count mathematical formulas as multiple words for example 1+1=2.
- Fixed bug where formatting of triple clicked blocks on Chrome/Safari would result in styles being added outside the visual selection.
- Fixed bug where paste would add the contents to the end of the editor area when inline mode was used.
- Fixed bug where toggling off bold formatting on text entered in a new paragraph would add an extra line break.
- Fixed bug where autolink plugin would only produce a link on every other consecutive link on Firefox.
- Fixed bug where it wasn't possible to select all contents if the content only had one pre element.
- Fixed bug where sizzle would produce lagging behavior on some sites due to repaints caused by feature detection.
- Fixed bug where toggling off inline formats wouldn't include the space on selected contents with leading or trailing spaces.
- Fixed bug where the cut operation in UI wouldn't work in Chrome.
- Fixed bug where some legacy editor initialization logic would throw exceptions about editor settings not being defined.
- Fixed bug where it wasn't possible to apply text color to links if they where part of a non collapsed selection.
- Fixed bug where an exception would be thrown if the user selected a video element and then moved the focus outside the editor.
- Fixed bug where list operations didn't work if there where block elements inside the list items.
- Fixed bug where applying block formats to lists wrapped in block elements would apply to all elements in that wrapped block.

## 4.6.4 - 2017-06-13

### Fixed
- Fixed bug where the editor would move the caret when clicking on the scrollbar next to a content editable false block.
- Fixed bug where the text color select dropdowns wasn't placed correctly when they didn't fit the width of the screen.
- Fixed bug where the default editor line height wasn't working for mixed font size contents.
- Fixed bug where the content css files for inline editors were loaded multiple times for multiple editor instances.
- Fixed bug where the initial value of the font size/font family dropdowns wasn't displayed.
- Fixed bug where the I18n api was not supporting arrays as the translation replacement values.
- Fixed bug where chrome would display "The given range isn't in document." errors for invalid ranges passed to setRng.
- Fixed bug where the compat3x plugin wasn't working since the global tinymce references wasn't resolved correctly.
- Fixed bug where the preview plugin wasn't encoding the base url passed into the iframe contents producing a xss bug.
- Fixed bug where the dom parser/serializer wasn't handling some special elements like noframes, title and xmp.
- Fixed bug where the dom parser/serializer wasn't handling cdata sections with comments inside.
- Fixed bug where the editor would scroll to the top of the editable area if a dialog was closed in inline mode.
- Fixed bug where the link dialog would not display the right rel value if rel_list was configured.
- Fixed bug where the context menu would select images on some platforms but not others.
- Fixed bug where the filenames of images were not retained on dragged and drop into the editor from the desktop.
- Fixed bug where the paste plugin would misrepresent newlines when pasting plain text and having forced_root_block configured.
- Fixed so that the error messages for the imagetools plugin is more human readable.
- Fixed so the internal validate setting for the parser/serializer can't be set from editor initialization settings.

## 4.6.3 - 2017-05-30

### Fixed
- Fixed bug where the arrow keys didn't work correctly when navigating on nested inline boundary elements.
- Fixed bug where delete/backspace didn't work correctly on nested inline boundary elements.
- Fixed bug where image editing didn't work on subsequent edits of the same image.
- Fixed bug where charmap descriptions wouldn't properly wrap if they exceeded the width of the box.
- Fixed bug where the default image upload handler only accepted 200 as a valid http status code.
- Fixed so rel on target=_blank links gets forced with only noopener instead of both noopener and noreferrer.

## 4.6.2 - 2017-05-23

### Fixed
- Fixed bug where the SaxParser would run out of memory on very large documents.
- Fixed bug with formatting like font size wasn't applied to del elements.
- Fixed bug where various api calls would be throwing exceptions if they where invoked on a removed editor instance.
- Fixed bug where the branding position would be incorrect if the editor was inside a hidden tab and then later showed.
- Fixed bug where the color levels feature in the imagetools dialog wasn't working properly.
- Fixed bug where imagetools dialog wouldn't pre-load images from CORS domains, before trying to prepare them for editing.
- Fixed bug where the tab key would move the caret to the next table cell if being pressed inside a list inside a table.
- Fixed bug where the cut/copy operations would loose parent context like the current format etc.
- Fixed bug with format preview not working on invalid elements excluded by valid_elements.
- Fixed bug where blocks would be merged in incorrect order on backspace/delete.
- Fixed bug where zero length text nodes would cause issues with the undo logic if there where iframes present.
- Fixed bug where the font size/family select lists would throw errors if the first node was a comment.
- Fixed bug with csp having to allow local script evaluation since it was used to detect global scope.
- Fixed bug where CSP required a relaxed option for javascript: URLs in unsupported legacy browsers.
- Fixed bug where a fake caret would be rendered for td with the contenteditable=false.
- Fixed bug where typing would be blocked on IE 11 when within a nested contenteditable=true/false structure.

## 4.6.1 - 2017-05-10

### Added
- Added configuration option to list plugin to disable tab indentation.

### Fixed
- Fixed bug where format change on very specific content could cause the selection to change.
- Fixed bug where TinyMCE could not be lazyloaded through jquery integration.
- Fixed bug where entities in style attributes weren't decoded correctly on paste in webkit.
- Fixed bug where fontsize_formats option had been renamed incorrectly.
- Fixed bug with broken backspace/delete behaviour between contenteditable=false blocks.
- Fixed bug where it wasn't possible to backspace to the previous line with the inline boundaries functionality turned on.
- Fixed bug where is wasn't possible to move caret left and right around a linked image with the inline boundaries functionality turned on.
- Fixed bug where pressing enter after/before hr element threw exception. Patch contributed bradleyke.
- Fixed so the CSS in the visualblocks plugin doesn't overwrite background color. Patch contributed by Christian Rank.
- Fixed bug where multibyte characters weren't encoded correctly. Patch contributed by James Tarkenton.
- Fixed bug where shift-click to select within contenteditable=true fields wasn't working.

## 4.6.0 - 2017-05-04

### Added
- Added an inline boundary caret position feature that makes it easier to type at the beginning/end of links/code elements.
- Added a help plugin that adds a button and a dialog showing the editor shortcuts and loaded plugins.
- Added an inline_boundaries option that allows you to disable the inline boundary feature if it's not desired.
- Added a new ScrollIntoView event that allows you to override the default scroll to element behavior.
- Added role and aria- attributes as valid elements in the default valid elements config.
- Added new internal flag for PastePreProcess/PastePostProcess this is useful to know if the paste was coming from an external source.
- Added new ignore function to UndoManager this works similar to transact except that it doesn't add an undo level by default.

### Fixed
- Fixed so that urls gets retained for images when being edited. This url is then passed on to the upload handler.
- Fixed so that the editors would be initialized on readyState interactive instead of complete.
- Fixed so that the init event of the editor gets fired once all contentCSS files have been properly loaded.
- Fixed so that width/height of the editor gets taken from the textarea element if it's explicitly specified in styles.
- Fixed so that keep_styles set to false no longer clones class/style from the previous paragraph on enter.
- Fixed so that the default line-height is 1.2em to avoid zwnbsp characters from producing text rendering glitches on Windows.
- Fixed so that loading errors of content css gets presented by a notification message.
- Fixed so figure image elements can be linked when selected this wraps the figure image in a anchor element.
- Fixed bug where it wasn't possible to copy/paste rows with colspans by using the table copy/paste feature.
- Fixed bug where the protect setting wasn't properly applied to header/footer parts when using the fullpage plugin.
- Fixed bug where custom formats that specified upper case element names where not applied correctly.
- Fixed bug where some screen readers weren't reading buttons due to an aria specific fix for IE 8.
- Fixed bug where cut wasn't working correctly on iOS due to it's clipboard API not working correctly.
- Fixed bug where Edge would paste div elements instead of paragraphs when pasting plain text.
- Fixed bug where the textpattern plugin wasn't dealing with trailing punctuations correctly.
- Fixed bug where image editing would some times change the image format from jpg to png.
- Fixed bug where some UI elements could be inserted into the toolbar even if they where not registered.
- Fixed bug where it was possible to click the TD instead of the character in the character map and that caused an exception.
- Fixed bug where the font size/font family dropdowns would sometimes show an incorrect value due to css not being loaded in time.
- Fixed bug with the media plugin inserting undefined instead of retaining size when media_dimensions was set to false.
- Fixed bug with deleting images when forced_root_blocks where set to false.
- Fixed bug where input focus wasn't properly handled on nested content editable elements.
- Fixed bug where Chrome/Firefox would throw an exception when selecting images due to recent change of setBaseAndExtent support.
- Fixed bug where malformed blobs would throw exceptions now they are simply ignored.
- Fixed bug where backspace/delete wouldn't work properly in some cases where all contents was selected in WebKit.
- Fixed bug with Angular producing errors since it was expecting events objects to be patched with their custom properties.
- Fixed bug where the formatter would apply formatting to spellchecker errors now all bogus elements are excluded.
- Fixed bug with backspace/delete inside table caption elements wouldn't behave properly on IE 11.
- Fixed bug where typing after a contenteditable false inline element could move the caret to the end of that element.
- Fixed bug where backspace before/after contenteditable false blocks wouldn't properly remove the right element.
- Fixed bug where backspace before/after contenteditable false inline elements wouldn't properly empty the current block element.
- Fixed bug where vertical caret navigation with a custom line-height would sometimes match incorrect positions.
- Fixed bug with paste on Edge where character encoding wasn't handled properly due to a browser bug.
- Fixed bug with paste on Edge where extra fragment data was inserted into the contents when pasting.
- Fixed bug with pasting contents when having a whole block element selected on WebKit could cause WebKit spans to appear.
- Fixed bug where the visualchars plugin wasn't working correctly showing invisible nbsp characters.
- Fixed bug where browsers would hang if you tried to load some malformed html contents.
- Fixed bug where the init call promise wouldn't resolve if the specified selector didn't find any matching elements.
- Fixed bug where the Schema isValidChild function was case sensitive.

### Removed
- Dropped support for IE 8-10 due to market share and lack of support from Microsoft. See tinymce docs for details.

## 4.5.3 - 2017-02-01

### Added
- Added keyboard navigation for menu buttons when the menu is in focus.
- Added api to the list plugin for setting custom classes/attributes on lists.
- Added validation for the anchor plugin input field according to W3C id naming specifications.

### Fixed
- Fixed bug where media placeholders were removed after resize with the forced_root_block setting set to false.
- Fixed bug where deleting selections with similar sibling nodes sometimes deleted the whole document.
- Fixed bug with inlite theme where several toolbars would appear scrolling when more than one instance of the editor was in use.
- Fixed bug where the editor would throw error with the fontselect plugin on hidden editor instances in Firefox.
- Fixed bug where the background color would not stretch to the font size.
- Fixed bug where font size would be removed when changing background color.
- Fixed bug where the undomanager trimmed away whitespace between nodes on undo/redo.
- Fixed bug where media_dimensions=false in media plugin caused the editor to throw an error.
- Fixed bug where IE was producing font/u elements within links on paste.
- Fixed bug where some button tooltips were broken when compat3x was in use.
- Fixed bug where backspace/delete/typeover would remove the caption element.
- Fixed bug where powerspell failed to function when compat3x was enabled.
- Fixed bug where it wasn't possible to apply sub/sup on text with large font size.
- Fixed bug where pre tags with spaces weren't treated as content.
- Fixed bug where Meta+A would select the entire document instead of all contents in nested ce=true elements.

## 4.5.2 - 2017-01-04

### Fixed
- Added missing keyboard shortcut description for the underline menu item in the format menu.
- Fixed bug where external blob urls wasn't properly handled by editor upload logic. Patch contributed by David Oviedo.
- Fixed bug where urls wasn't treated as a single word by the wordcount plugin.
- Fixed bug where nbsp characters wasn't treated as word delimiters by the wordcount plugin.
- Fixed bug where editor instance wasn't properly passed to the format preview logic. Patch contributed by NullQuery.
- Fixed bug where the fake caret wasn't hidden when you moved selection to a cE=false element.
- Fixed bug where it wasn't possible to edit existing code sample blocks.
- Fixed bug where it wasn't possible to delete editor contents if the selection included an empty block.
- Fixed bug where the formatter wasn't expanding words on some international characters. Patch contributed by Martin Larochelle.
- Fixed bug where the open link feature wasn't working correctly on IE 11.
- Fixed bug where enter before/after a cE=false block wouldn't properly padd the paragraph with an br element.
- Fixed so font size and font family select boxes always displays a value by using the runtime style as a fallback.
- Fixed so missing plugins will be logged to console as warnings rather than halting the initialization of the editor.
- Fixed so splitbuttons become normal buttons in advlist plugin if styles are empty. Patch contributed by René Schleusner.
- Fixed so you can multi insert rows/cols by selecting table cells and using insert rows/columns.

## 4.5.1 - 2016-12-07

### Fixed
- Fixed bug where the lists plugin wouldn't initialize without the advlist plugins if served from cdn.
- Fixed bug where selectors with "*" would cause the style format preview to throw an error.
- Fixed bug with toggling lists off on lists with empty list items would throw an error.
- Fixed bug where editing images would produce non existing blob uris.
- Fixed bug where the offscreen toc selection would be treated as the real toc element.
- Fixed bug where the aria level attribute for element path would have an incorrect start index.
- Fixed bug where the offscreen selection of cE=false that where very wide would be shown onscreen. Patch contributed by Steven Bufton.
- Fixed so the default_link_target gets applied to links created by the autolink plugin.
- Fixed so that the name attribute gets removed by the anchor plugin if editing anchors.

## 4.5.0 - 2016-11-23

### Added
- Added new toc plugin allows you to insert table of contents based on editor headings.
- Added new auto complete menu to all url fields. Adds history, link to anchors etc.
- Added new sidebar api that allows you to add custom sidebar panels and buttons to toggle these.
- Added new insert menu button that allows you to have multiple insert functions under the same menu button.
- Added new open link feature to ctrl+click, alt+enter and context menu.
- Added new media_embed_handler option to allow the media plugin to be populated with custom embeds.
- Added new support for editing transparent images using the image tools dialog.
- Added new images_reuse_filename option to allow filenames of images to be retained for upload.
- Added new security feature where links with target="_blank" will by default get rel="noopener noreferrer".
- Added new allow_unsafe_link_target to allow you to opt-out of the target="_blank" security feature.
- Added new style_formats_autohide option to automatically hide styles based on context.
- Added new codesample_content_css option to specify where the code sample prism css is loaded from.
- Added new support for Japanese/Chinese word count following the unicode standards on this.
- Added new fragmented undo levels this dramatically reduces flicker on contents with iframes.
- Added new live previews for complex elements like table or lists.

### Fixed
- Fixed bug where it wasn't possible to properly tab between controls in a dialog with a disabled form item control.
- Fixed bug where firefox would generate a rectangle on elements produced after/before a cE=false elements.
- Fixed bug with advlist plugin not switching list element format properly in some edge cases.
- Fixed bug where col/rowspans wasn't correctly computed by the table plugin in some cases.
- Fixed bug where the table plugin would thrown an error if object_resizing was disabled.
- Fixed bug where some invalid markup would cause issues when running in XHTML mode. Patch contributed by Charles Bourasseau.
- Fixed bug where the fullscreen class wouldn't be removed properly when closing dialogs.
- Fixed bug where the PastePlainTextToggle event wasn't fired by the paste plugin when the state changed.
- Fixed bug where table the row type wasn't properly updated in table row dialog. Patch contributed by Matthias Balmer.
- Fixed bug where select all and cut wouldn't place caret focus back to the editor in WebKit. Patch contributed by Daniel Jalkut.
- Fixed bug where applying cell/row properties to multiple cells/rows would reset other unchanged properties.
- Fixed bug where some elements in the schema would have redundant/incorrect children.
- Fixed bug where selector and target options would cause issues if used together.
- Fixed bug where drag/drop of images from desktop on chrome would thrown an error.
- Fixed bug where cut on WebKit/Blink wouldn't add an undo level.
- Fixed bug where IE 11 would scroll to the cE=false elements when they where selected.
- Fixed bug where keys like F5 wouldn't work when a cE=false element was selected.
- Fixed bug where the undo manager wouldn't stop the typing state when commands where executed.
- Fixed bug where unlink on wrapped links wouldn't work properly.
- Fixed bug with drag/drop of images on WebKit where the image would be deleted form the source editor.
- Fixed bug where the visual characters mode would be disabled when contents was extracted from the editor.
- Fixed bug where some browsers would toggle of formats applied to the caret when clicking in the editor toolbar.
- Fixed bug where the custom theme function wasn't working correctly.
- Fixed bug where image option for custom buttons required you to have icon specified as well.
- Fixed bug where the context menu and contextual toolbars would be visible at the same time and sometimes overlapping.
- Fixed bug where the noneditable plugin would double wrap elements when using the noneditable_regexp option.
- Fixed bug where tables would get padding instead of margin when you used the indent button.
- Fixed bug where the charmap plugin wouldn't properly insert non breaking spaces.
- Fixed bug where the color previews in color input boxes wasn't properly updated.
- Fixed bug where the list items of previous lists wasn't merged in the right order.
- Fixed bug where it wasn't possible to drag/drop inline-block cE=false elements on IE 11.
- Fixed bug where some table cell merges would produce incorrect rowspan/colspan.
- Fixed so the font size of the editor defaults to 14px instead of 11px this can be overridden by custom css.
- Fixed so wordcount is debounced to reduce cpu hogging on larger texts.
- Fixed so tinymce global gets properly exported as a module when used with some module bundlers.
- Fixed so it's possible to specify what css properties you want to preview on specific formats.
- Fixed so anchors are contentEditable=false while within the editor.
- Fixed so selected contents gets wrapped in a inline code element by the codesample plugin.
- Fixed so conditional comments gets properly stripped independent of case. Patch contributed by Georgii Dolzhykov.
- Fixed so some escaped css sequences gets properly handled. Patch contributed by Georgii Dolzhykov.
- Fixed so notifications with the same message doesn't get displayed at the same time.
- Fixed so F10 can be used as an alternative key to focus to the toolbar.
- Fixed various api documentation issues and typos.

### Removed
- Removed layer plugin since it wasn't really ported from 3.x and there doesn't seem to be much use for it.
- Removed moxieplayer.swf from the media plugin since it wasn't used by the media plugin.
- Removed format state from the advlist plugin to be more consistent with common word processors.

## 4.4.3 - 2016-09-01

### Fixed
- Fixed bug where copy would produce an exception on Chrome.
- Fixed bug where deleting lists on IE 11 would merge in correct text nodes.
- Fixed bug where deleting partial lists with indentation wouldn't cause proper normalization.

## 4.4.2 - 2016-08-25

### Added
- Added new importcss_exclusive option to disable unique selectors per group.
- Added new group specific selector_converter option to importcss plugin.
- Added new codesample_languages option to apply custom languages to codesample plugin.
- Added new codesample_dialog_width/codesample_dialog_height options.

### Fixed
- Fixed bug where fullscreen button had an incorrect keyboard shortcut.
- Fixed bug where backspace/delete wouldn't work correctly from a block to a cE=false element.
- Fixed bug where smartpaste wasn't detecting links with special characters in them like tilde.
- Fixed bug where the editor wouldn't get proper focus if you clicked on a cE=false element.
- Fixed bug where it wasn't possible to copy/paste table rows that had merged cells.
- Fixed bug where merging cells could some times produce invalid col/rowspan attibute values.
- Fixed bug where getBody would sometimes thrown an exception now it just returns null if the iframe is clobbered.
- Fixed bug where drag/drop of cE=false element wasn't properly constrained to viewport.
- Fixed bug where contextmenu on Mac would collapse any selection to a caret.
- Fixed bug where rtl mode wasn't rendered properly when loading a language pack with the rtl flag.
- Fixed bug where Kamer word bounderies would be stripped from contents.
- Fixed bug where lists would sometimes render two dots or numbers on the same line.
- Fixed bug where the skin_url wasn't used by the inlite theme.
- Fixed so data attributes are ignored when comparing formats in the formatter.
- Fixed so it's possible to disable inline toolbars in the inlite theme.
- Fixed so template dialog gets resized if it doesn't fit the window viewport.

## 4.4.1 - 2016-07-26

### Added
- Added smart_paste option to paste plugin to allow disabling the paste behavior if needed.

### Fixed
- Fixed bug where png urls wasn't properly detected by the smart paste logic.
- Fixed bug where the element path wasn't working properly when multiple editor instances where used.
- Fixed bug with creating lists out of multiple paragraphs would just create one list item instead of multiple.
- Fixed bug where scroll position wasn't properly handled by the inlite theme to place the toolbar properly.
- Fixed bug where multiple instances of the editor using the inlite theme didn't render the toolbar properly.
- Fixed bug where the shortcut label for fullscreen mode didn't match the actual shortcut key.
- Fixed bug where it wasn't possible to select cE=false blocks using touch devices on for example iOS.
- Fixed bug where it was possible to select the child image within a cE=false on IE 11.
- Fixed so inserts of html containing lists doesn't merge with any existing lists unless it's a paste operation.

## 4.4.0 - 2016-06-30

### Added
- Added new inlite theme this is a more lightweight inline UI.
- Added smarter paste logic that auto detects urls in the clipboard and inserts images/links based on that.
- Added a better image resize algorithm for better image quality in the imagetools plugin.

### Fixed
- Fixed bug where it wasn't possible to drag/dropping cE=false elements on FF.
- Fixed bug where backspace/delete before/after a cE=false block would produce a new paragraph.
- Fixed bug where list style type css property wasn't preserved when indenting lists.
- Fixed bug where merging of lists where done even if the list style type was different.
- Fixed bug where the image_dataimg_filter function wasn't used when pasting images.
- Fixed bug where nested editable within a non editable element would cause scroll on focus in Chrome.
- Fixed so invalid targets for inline mode is blocked on initialization. We only support elements that can have children.

## 4.3.13 - 2016-06-08

### Added
- Added characters with a diacritical mark to charmap plugin. Patch contributed by Dominik Schilling.
- Added better error handling if the image proxy service would produce errors.

### Fixed
- Fixed issue with pasting list items into list items would produce nested list rather than a merged list.
- Fixed bug where table selection could get stuck in selection mode for inline editors.
- Fixed bug where it was possible to place the caret inside the resize grid elements.
- Fixed bug where it wasn't possible to place in elements horizontally adjacent cE=false blocks.
- Fixed bug where multiple notifications wouldn't be properly placed on screen.
- Fixed bug where multiple editor instance of the same id could be produces in some specific integrations.

## 4.3.12 - 2016-05-10

### Fixed
- Fixed bug where focus calls couldn't be made inside the editors PostRender event handler.
- Fixed bug where some translations wouldn't work as expected due to a bug in editor.translate.
- Fixed bug where the node change event could fire with a node out side the root of the editor.
- Fixed bug where Chrome wouldn't properly present the keyboard paste clipboard details when paste was clicked.
- Fixed bug where merged cells in tables couldn't be selected from right to left.
- Fixed bug where insert row wouldn't properly update a merged cells rowspan property.
- Fixed bug where the color input boxes preview field wasn't properly set on initialization.
- Fixed bug where IME composition inside table cells wouldn't work as expected on IE 11.
- Fixed so all shadow dom support is under and experimental flag due to flaky browser support.

## 4.3.11 - 2016-04-25

### Fixed
- Fixed bug where it wasn't possible to insert empty blocks though the API unless they where padded.
- Fixed bug where you couldn't type the Euro character on Windows.
- Fixed bug where backspace/delete from a cE=false element to a text block didn't work properly.
- Fixed bug where the text color default grid would render incorrectly.
- Fixed bug where the codesample plugin wouldn't load the css in the editor for multiple editors.
- Fixed so the codesample plugin textarea gets focused by default.

## 4.3.10 - 2016-04-12

### Fixed
- Fixed bug where the key "y" on WebKit couldn't be entered due to conflict with keycode for F10 on keypress.

## 4.3.9 - 2016-04-12

### Added
- Added support for focusing the contextual toolbars using keyboard.
- Added keyboard support for slider UI controls. You can no increase/decrease using arrow keys.
- Added url pattern matching for Dailymotion to media plugin. Patch contributed by Bertrand Darbon.
- Added body_class to template plugin preview. Patch contributed by Milen Petrinski.
- Added options to better override textcolor pickers with custom colors. Patch contributed by Xavier Boubert.
- Added visual arrows to inline contextual toolbars so that they point to the element being active.

### Changed
- Changed the Meta+Shift+F shortcut to Ctrl+Shift+F since Czech, Slovak, Polish languages used the first one for input.

### Fixed
- Fixed so toolbars for tables or other larger elements get better positioned below the scrollable viewport.
- Fixed bug where it was possible to click links inside cE=false blocks.
- Fixed bug where event targets wasn't properly handled in Safari Technical Preview.
- Fixed bug where drag/drop text in FF 45 would make the editor caret invisible.
- Fixed bug where the remove state wasn't properly set on editor instances when detected as clobbered.
- Fixed bug where offscreen selection of some cE=false elements would render onscreen. Patch contributed by Steven Bufton
- Fixed bug where enter would clone styles out side the root on editors inside a span. Patch contributed by ChristophKaser.
- Fixed bug where drag/drop of images into the editor didn't work correctly in FF.
- Fixed so the first item in panels for the imagetools dialog gets proper keyboard focus.

## 4.3.8 - 2016-03-15

### Fixed
- Fixed bug where inserting HR at the end of a block element would produce an extra empty block.
- Fixed bug where links would be clickable when readonly mode was enabled.
- Fixed bug where the formatter would normalize to the wrong node on very specific content.
- Fixed bug where some nested list items couldn't be indented properly.
- Fixed bug where links where clickable in the preview dialog.
- Fixed so the alt attribute doesn't get padded with an empty value by default.
- Fixed so nested alignment works more correctly. You will now alter the alignment to the closest block parent.

## 4.3.7 - 2016-03-02

### Fixed
- Fixed bug where incorrect icons would be rendered for imagetools edit and color levels.
- Fixed bug where navigation using arrow keys inside a SelectBox didn't move up/down.
- Fixed bug where the visualblocks plugin would render borders round internal UI elements.

## 4.3.6 - 2016-03-01

### Added
- Added new paste_remember_plaintext_info option to allow a global disable of the plain text mode notification.
- Added new PastePlainTextToggle event that fires when plain text mode toggles on/off.

### Fixed
- Fixed bug where it wasn't possible to select media elements since the drag logic would snap it to mouse cursor.
- Fixed bug where it was hard to place the caret inside nested cE=true elements when the outer cE=false element was focused.
- Fixed bug where editors wouldn't properly initialize if both selector and mode where used.
- Fixed bug where IME input inside table cells would switch the IME off.
- Fixed bug where selection inside the first table cell would cause the whole table cell to get selected.
- Fixed bug where error handling of images being uploaded wouldn't properly handle faulty statuses.
- Fixed bug where inserting contents before a HR would cause an exception to be thrown.
- Fixed bug where copy/paste of Excel data would be inserted as an image.
- Fixed caret position issues with copy/paste of inline block cE=false elements.
- Fixed issues with various menu item focus bugs in Chrome. Where the focused menu bar item wasn't properly blurred.
- Fixed so the notifications have a solid background since it would be hard to read if there where text under it.
- Fixed so notifications gets animated similar to the ones used by dialogs.
- Fixed so larger images that gets pasted is handled better.
- Fixed so the window close button is more uniform on various platform and also increased it's hit area.

## 4.3.5 - 2016-02-11

Npm version bump due to package not being fully updated.

## 4.3.4 - 2016-02-11

### Added
- Added new OpenWindow/CloseWindow events that gets fired when windows open/close.
- Added new NewCell/NewRow events that gets fired when table cells/rows are created.
- Added new Promise return value to tinymce.init makes it easier to handle initialization.

### Fixed
- Fixed various bugs with drag/drop of contentEditable:false elements.
- Fixed bug where deleting of very specific nested list items would result in an odd list.
- Fixed bug where lists would get merged with adjacent lists outside the editable inline root.
- Fixed bug where MS Edge would crash when closing a dialog then clicking a menu item.
- Fixed bug where table cell selection would add undo levels.
- Fixed bug where table cell selection wasn't removed when inline editor where removed.
- Fixed bug where table cell selection wouldn't work properly on nested tables.
- Fixed bug where table merge menu would be available when merging between thead and tbody.
- Fixed bug where table row/column resize wouldn't get properly removed when the editor was removed.
- Fixed bug where Chrome would scroll to the editor if there where a empty hash value in document url.
- Fixed bug where the cache suffix wouldn't work correctly with the importcss plugin.
- Fixed bug where selection wouldn't work properly on MS Edge on Windows Phone 10.
- Fixed so adjacent pre blocks gets joined into one pre block since that seems like the user intent.
- Fixed so events gets properly dispatched in shadow dom. Patch provided by Nazar Mokrynskyi.

### Removed
- Removed the jQuery version the jQuery plugin is now moved into the main package.
- Removed jscs from build process since eslint can now handle code style checking.

## 4.3.3 - 2016-01-14

### Added
- Added new table_resize_bars configuration setting.  This setting allows you to disable the table resize bars.
- Added new beforeInitialize event to tinymce.util.XHR lets you modify XHR properties before open. Patch contributed by Brent Clintel.
- Added new autolink_pattern setting to autolink plugin. Enables you to override the default autolink formats. Patch contributed by Ben Tiedt.
- Added new charmap option that lets you override the default charmap of the charmap plugin.
- Added new charmap_append option that lets you add new characters to the default charmap of the charmap plugin.
- Added new insertCustomChar event that gets fired when a character is inserted by the charmap plugin.

### Fixed
- Fixed bug where table cells started with a superfluous &nbsp; in IE10+.
- Fixed bug where table plugin would retain all BR tags when cells were merged.
- Fixed bug where media plugin would strip underscores from youtube urls.
- Fixed bug where IME input would fail on IE 11 if you typed within a table.
- Fixed bug where double click selection of a word would remove the space before the word on insert contents.
- Fixed bug where table plugin would produce exceptions when hovering tables with invalid structure.
- Fixed bug where fullscreen wouldn't scroll back to it's original position when untoggled.
- Fixed so the template plugins templates setting can be a function that gets a callback that can provide templates.

## 4.3.2 - 2015-12-14

### Fixed
- Fixed bug where the resize bars for table cells were not affected by the object_resizing property.
- Fixed bug where the contextual table toolbar would appear incorrectly if TinyMCE was initialized inline inside a table.
- Fixed bug where resizing table cells did not fire a node change event or add an undo level.
- Fixed bug where double click selection of text on IE 11 wouldn't work properly.
- Fixed bug where codesample plugin would incorrectly produce br elements inside code elements.
- Fixed bug where media plugin would strip dashes from youtube urls.
- Fixed bug where it was possible to move the caret into the table resize bars.
- Fixed bug where drag/drop into a cE=false element was possible on IE.

## 4.3.1 - 2015-11-30

### Fixed
- Fixed so it's possible to disable the table inline toolbar by setting it to false or an empty string.
- Fixed bug where it wasn't possible to resize some tables using the drag handles.
- Fixed bug where unique id:s would clash for multiple editor instances and cE=false selections.
- Fixed bug where the same plugin could be initialized multiple times.
- Fixed bug where the table inline toolbars would be displayed at the same time as the image toolbars.
- Fixed bug where the table selection rect wouldn't be removed when selecting another control element.

## 4.3.0 - 2015-11-23

### Added
- Added new table column/row resize support. Makes it a lot more easy to resize the columns/rows in a table.
- Added new table inline toolbar. Makes it easier to for example add new rows or columns to a table.
- Added new notification API. Lets you display floating notifications to the end user.
- Added new codesample plugin that lets you insert syntax highlighted pre elements into the editor.
- Added new image_caption to images. Lets you create images with captions using a HTML5 figure/figcaption elements.
- Added new live previews of embeded videos. Lets you play the video right inside the editor.
- Added new setDirty method and "dirty" event to the editor. Makes it easier to track the dirty state change.
- Added new setMode method to Editor instances that lets you dynamically switch between design/readonly.
- Added new core support for contentEditable=false elements within the editor overrides the browsers broken behavior.

### Changed
- Rewrote the noneditable plugin to use the new contentEditable false core logic.

### Fixed
- Fixed so the dirty state doesn't set to false automatically when the undo index is set to 0.
- Fixed the Selection.placeCaretAt so it works better on IE when the coordinate is between paragraphs.
- Fixed bug where data-mce-bogus="all" element contents where counted by the word count plugin.
- Fixed bug where contentEditable=false elements would be indented by the indent buttons.
- Fixed bug where images within contentEditable=false would be selected in WebKit on mouse click.
- Fixed bug in DOMUntils split method where the replacement parameter wouldn't work on specific cases.
- Fixed bug where the importcss plugin would import classes from the skin content css file.
- Fixed so all button variants have a wrapping span for it's text to make it easier to skin.
- Fixed so it's easier to exit pre block using the arrow keys.
- Fixed bug where listboxes with fix widths didn't render correctly.

## 4.2.8 - 2015-11-13

### Fixed
- Fixed bug where it was possible to delete tables as the inline root element if all columns where selected.
- Fixed bug where the UI buttons active state wasn't properly updated due to recent refactoring of that logic.

## 4.2.7 - 2015-10-27

### Fixed
- Fixed bug where backspace/delete would remove all formats on the last paragraph character in WebKit/Blink.
- Fixed bug where backspace within a inline format element with a bogus caret container would move the caret.
- Fixed bug where backspace/delete on selected table cells wouldn't add an undo level.
- Fixed bug where script tags embedded within the editor could sometimes get a mce- prefix prepended to them
- Fixed bug where validate: false option could produce an error to be thrown from the Serialization step.
- Fixed bug where inline editing of a table as the root element could let the user delete that table.
- Fixed bug where inline editing of a table as the root element wouldn't properly handle enter key.
- Fixed bug where inline editing of a table as the root element would normalize the selection incorrectly.
- Fixed bug where inline editing of a list as the root element could let the user delete that list.
- Fixed bug where inline editing of a list as the root element could let the user split that list.
- Fixed bug where resize handles would be rendered on editable root elements such as table.

## 4.2.6 - 2015-09-28

### Added
- Added capability to set request headers when using XHRs.
- Added capability to upload local images automatically default delay is set to 30 seconds after editing images.
- Added commands ids mceEditImage, mceAchor and mceMedia to be avaiable from execCommand.
- Added Edge browser to saucelabs grunt task. Patch contributed by John-David Dalton.

### Fixed
- Fixed bug where blob uris not produced by tinymce would produce HTML invalid markup.
- Fixed bug where selection of contents of a nearly empty editor in Edge would sometimes fail.
- Fixed bug where color styles woudln't be retained on copy/paste in Blink/Webkit.
- Fixed bug where the table plugin would throw an error when inserting rows after a child table.
- Fixed bug where the template plugin wouldn't handle functions as variable replacements.
- Fixed bug where undo/redo sometimes wouldn't work properly when applying formatting collapsed ranges.
- Fixed bug where shift+delete wouldn't do a cut operation on Blink/WebKit.
- Fixed bug where cut action wouldn't properly store the before selection bookmark for the undo level.
- Fixed bug where backspace in side an empty list element on IE would loose editor focus.
- Fixed bug where the save plugin wouldn't enable the buttons when a change occurred.
- Fixed bug where Edge wouldn't initialize the editor if a document.domain was specified.
- Fixed bug where enter key before nested images would sometimes not properly expand the previous block.
- Fixed bug where the inline toolbars wouldn't get properly hidden when blurring the editor instance.
- Fixed bug where Edge would paste Chinese characters on some Windows 10 installations.
- Fixed bug where IME would loose focus on IE 11 due to the double trailing br bug fix.
- Fixed bug where the proxy url in imagetools was incorrect. Patch contributed by Wong Ho Wang.

## 4.2.5 - 2015-08-31

### Added
- Added fullscreen capability to embedded youtube and vimeo videos.

### Fixed
- Fixed bug where the uploadImages call didn't work on IE 10.
- Fixed bug where image place holders would be uploaded by uploadImages call.
- Fixed bug where images marked with bogus would be uploaded by the uploadImages call.
- Fixed bug where multiple calls to uploadImages would result in decreased performance.
- Fixed bug where pagebreaks were editable to imagetools patch contributed by Rasmus Wallin.
- Fixed bug where the element path could cause too much recursion exception.
- Fixed bug for domains containing ".min". Patch contributed by Loïc Février.
- Fixed so validation of external links to accept a number after www. Patch contributed by Victor Carvalho.
- Fixed so the charmap is exposed though execCommand. Patch contributed by Matthew Will.
- Fixed so that the image uploads are concurrent for improved performance.
- Fixed various grammar problems in inline documentation. Patches provided by nikolas.

## 4.2.4 - 2015-08-17

### Added
- Added picture as a valid element to the HTML 5 schema. Patch contributed by Adam Taylor.

### Fixed
- Fixed bug where contents would be duplicated on drag/drop within the same editor.
- Fixed bug where floating/alignment of images on Edge wouldn't work properly.
- Fixed bug where it wasn't possible to drag images on IE 11.
- Fixed bug where image selection on Edge would sometimes fail.
- Fixed bug where contextual toolbars icons wasn't rendered properly when using the toolbar_items_size.
- Fixed bug where searchreplace dialog doesn't get prefilled with the selected text.
- Fixed bug where fragmented matches wouldn't get properly replaced by the searchreplace plugin.
- Fixed bug where enter key wouldn't place the caret if was after a trailing space within an inline element.
- Fixed bug where the autolink plugin could produce multiple links for the same text on Gecko.
- Fixed bug where EditorUpload could sometimes throw an exception if the blob wasn't found.
- Fixed xss issues with media plugin not properly filtering out some script attributes.

## 4.2.3 - 2015-07-30

### Fixed
- Fixed bug where image selection wasn't possible on Edge due to incompatible setBaseAndExtend API.
- Fixed bug where image blobs urls where not properly destroyed by the imagetools plugin.
- Fixed bug where keyboard shortcuts wasn't working correctly on IE 8.
- Fixed skin issue where the borders of panels where not visible on IE 8.

## 4.2.2 - 2015-07-22

### Fixed
- Fixed bug where float panels were not being hidden on inline editor blur when fixed_toolbar_container config option was in use.
- Fixed bug where combobox states wasn't properly updated if contents where updated without keyboard.
- Fixed bug where pasting into textbox or combobox would move the caret to the end of text.
- Fixed bug where removal of bogus span elements before block elements would remove whitespace between nodes.
- Fixed bug where repositioning of inline toolbars where async and producing errors if the editor was removed from DOM to early. Patch by iseulde.
- Fixed bug where element path wasn't working correctly. Patch contributed by iseulde.
- Fixed bug where menus wasn't rendered correctly when custom images where added to a menu. Patch contributed by Naim Hammadi.

## 4.2.1 - 2015-06-29

### Fixed
- Fixed bug where back/forward buttons in the browser would render blob images as broken images.
- Fixed bug where Firefox would throw regexp to big error when replacing huge base64 chunks.
- Fixed bug rendering issues with resize and context toolbars not being placed properly until next animation frame.
- Fixed bug where the rendering of the image while cropping would some times not be centered correctly.
- Fixed bug where listbox items with submenus would me selected as active.
- Fixed bug where context menu where throwing an error when rendering.
- Fixed bug where resize both option wasn't working due to resent addClass API change. Patch contributed by Jogai.
- Fixed bug where a hideAll call for container rendered inline toolbars would throw an error.
- Fixed bug where onclick event handler on combobox could cause issues if element.id was a function by some polluting libraries.
- Fixed bug where listboxes wouldn't get proper selected sub menu item when using link_list or image_list.
- Fixed so the UI controls are as wide as 4.1.x to avoid wrapping controls in toolbars.
- Fixed so the imagetools dialog is adaptive for smaller screen sizes.

## 4.2.0 - 2015-06-25

### Added
- Added new flat default skin to make the UI more modern.
- Added new imagetools plugin, lets you crop/resize and apply filters to images.
- Added new contextual toolbars support to the API lets you add floating toolbars for specific CSS selectors.
- Added new promise feature fill as tinymce.util.Promise.
- Added new built in image upload feature lets you upload any base64 encoded image within the editor as files.

### Fixed
- Fixed bug where resize handles would appear in the right position in the wrong editor when switching between resizable content in different inline editors.
- Fixed bug where tables would not be inserted in inline mode due to previous float panel fix.
- Fixed bug where floating panels would remain open when focus was lost on inline editors.
- Fixed bug where cut command on Chrome would thrown a browser security exception.
- Fixed bug where IE 11 sometimes would report an incorrect size for images in the image dialog.
- Fixed bug where it wasn't possible to remove inline formatting at the end of block elements.
- Fixed bug where it wasn't possible to delete table cell contents when cell selection was vertical.
- Fixed bug where table cell wasn't emptied from block elements if delete/backspace where pressed in empty cell.
- Fixed bug where cmd+shift+arrow didn't work correctly on Firefox mac when selecting to start/end of line.
- Fixed bug where removal of bogus elements would sometimes remove whitespace between nodes.
- Fixed bug where the resize handles wasn't updated when the main window was resized.
- Fixed so script elements gets removed by default to prevent possible XSS issues in default config implementations.
- Fixed so the UI doesn't need manual reflows when using non native layout managers.
- Fixed so base64 encoded images doesn't slow down the editor on modern browsers while editing.
- Fixed so all UI elements uses touch events to improve mobile device support.
- Removed the touch click quirks patch for iOS since it did more harm than good.
- Removed the non proportional resize handles since. Unproportional resize can still be done by holding the shift key.

## 4.1.10 - 2015-05-05

### Fixed
- Fixed bug where plugins loaded with compat3x would sometimes throw errors when loading using the jQuery version.
- Fixed bug where extra empty paragraphs would get deleted in WebKit/Blink due to recent Quriks fix.
- Fixed bug where the editor wouldn't work properly on IE 12 due to some required browser sniffing.
- Fixed bug where formatting shortcut keys where interfering with Mac OS X screenshot keys.
- Fixed bug where the caret wouldn't move to the next/previous line boundary on Cmd+Left/Right on Gecko.
- Fixed bug where it wasn't possible to remove formats from very specific nested contents.
- Fixed bug where undo levels wasn't produced when typing letters using the shift or alt+ctrl modifiers.
- Fixed bug where the dirty state wasn't properly updated when typing using the shift or alt+ctrl modifiers.
- Fixed bug where an error would be thrown if an autofocused editor was destroyed quickly after its initialization. Patch provided by thorn0.
- Fixed issue with dirty state not being properly updated on redo operation.
- Fixed issue with entity decoder not handling incorrectly written numeric entities.
- Fixed issue where some PI element values wouldn't be properly encoded.

## 4.1.9 - 2015-03-10

### Fixed
- Fixed bug where indentation wouldn't work properly for non list elements.
- Fixed bug with image plugin not pulling the image dimensions out correctly if a custom document_base_url was used.
- Fixed bug where ctrl+alt+[1-9] would conflict with the AltGr+[1-9] on Windows. New shortcuts is ctrl+shift+[1-9].
- Fixed bug with removing formatting on nodes in inline mode would sometimes include nodes outside the editor body.
- Fixed bug where extra nbsp:s would be inserted when you replaced a word surrounded by spaces using insertContent.
- Fixed bug with pasting from Google Docs would produce extra strong elements and line feeds.

## 4.1.8 - 2015-03-05

### Added
- Added new html5 sizes attribute to img elements used together with srcset.
- Added new elementpath option that makes it possible to disable the element path but keep the statusbar.
- Added new option table_style_by_css for the table plugin to set table styling with css rather than table attributes.
- Added new link_assume_external_targets option to prompt the user to prepend http:// prefix if the supplied link does not contain a protocol prefix.
- Added new image_prepend_url option to allow a custom base path/url to be added to images.
- Added new table_appearance_options option to make it possible to disable some options.
- Added new image_title option to make it possible to alter the title of the image, disabled by default.

### Fixed
- Fixed bug where selection starting from out side of the body wouldn't produce a proper selection range on IE 11.
- Fixed bug where pressing enter twice before a table moves the cursor in the table and causes a javascript error.
- Fixed bug where advanced image styles were not respected.
- Fixed bug where the less common Shift+Delete didn't produce a proper cut operation on WebKit browsers.
- Fixed bug where image/media size constrain logic would produce NaN when handling non number values.
- Fixed bug where internal classes where removed by the removeformat command.
- Fixed bug with creating links table cell contents with a specific selection would throw a exceptions on WebKit/Blink.
- Fixed bug where valid_classes option didn't work as expected according to docs. Patch provided by thorn0.
- Fixed bug where jQuery plugin would patch the internal methods multiple times. Patch provided by Drew Martin.
- Fixed bug where backspace key wouldn't delete the current selection of newly formatted content.
- Fixed bug where type over of inline formatting elements wouldn't properly keep the format on WebKit/Blink.
- Fixed bug where selection needed to be properly normalized on modern IE versions.
- Fixed bug where Command+Backspace didn't properly delete the whole line of text but the previous word.
- Fixed bug where UI active states wheren't properly updated on IE if you placed caret within the current range.
- Fixed bug where delete/backspace on WebKit/Blink would remove span elements created by the user.
- Fixed bug where delete/backspace would produce incorrect results when deleting between two text blocks with br elements.
- Fixed bug where captions where removed when pasting from MS Office.
- Fixed bug where lists plugin wouldn't properly remove fully selected nested lists.
- Fixed bug where the ttf font used for icons would throw an warning message on Gecko on Mac OS X.
- Fixed a bug where applying a color to text did not update the undo/redo history.
- Fixed so shy entities gets displayed when using the visualchars plugin.
- Fixed so removeformat removes ins/del by default since these might be used for strikethough.
- Fixed so multiple language packs can be loaded and added to the global I18n data structure.
- Fixed so transparent color selection gets treated as a normal color selection. Patch contributed by Alexander Hofbauer.
- Fixed so it's possible to disable autoresize_overflow_padding, autoresize_bottom_margin options by setting them to false.
- Fixed so the charmap plugin shows the description of the character in the dialog. Patch contributed by Jelle Hissink.
- Removed address from the default list of block formats since it tends to be missused.
- Fixed so the pre block format is called preformatted to make it more verbose.
- Fixed so it's possible to context scope translation strings this isn't needed most of the time.
- Fixed so the max length of the width/height input fields of the media dialog is 5 instead of 3.
- Fixed so drag/dropped contents gets properly processed by paste plugin since it's basically a paste. Patch contributed by Greg Fairbanks.
- Fixed so shortcut keys for headers is ctrl+alt+[1-9] instead of ctrl+[1-9] since these are for switching tabs in the browsers.
- Fixed so "u" doesn't get converted into a span element by the legacy input filter. Since this is now a valid HTML5 element.
- Fixed font families in order to provide appropriate web-safe fonts.

## 4.1.7 - 2014-11-27

### Added
- Added HTML5 schema support for srcset, source and picture. Patch contributed by mattheu.
- Added new cache_suffix setting to enable cache busting by producing unique urls.
- Added new paste_convert_word_fake_lists option to enable users to disable the fake lists convert logic.

### Fixed
- Fixed so advlist style changes adds undo levels for each change.
- Fixed bug where WebKit would sometimes produce an exception when the autolink plugin where looking for URLs.
- Fixed bug where IE 7 wouldn't be rendered properly due to aggressive css compression.
- Fixed bug where DomQuery wouldn't accept window as constructor element.
- Fixed bug where the color picker in 3.x dialogs wouldn't work properly. Patch contributed by Callidior.
- Fixed bug where the image plugin wouldn't respect the document_base_url.
- Fixed bug where the jQuery plugin would fail to append to elements named array prototype names.

## 4.1.6 - 2014-10-08

### Changed
- Replaced jake with grunt since it is more mainstream and has better plugin support.

### Fixed
- Fixed bug with clicking on the scrollbar of the iframe would cause a JS error to be thrown.
- Fixed bug where null would produce an exception if you passed it to selection.setRng.
- Fixed bug where Ctrl/Cmd+Tab would indent the current list item if you switched tabs in the browser.
- Fixed bug where pasting empty cells from Excel would result in a broken table.
- Fixed bug where it wasn't possible to switch back to default list style type.
- Fixed issue where the select all quirk fix would fire for other modifiers than Ctrl/Cmd combinations.


## 4.1.5 - 2014-09-09

### Fixed
- Fixed bug where sometimes the resize rectangles wouldn't properly render on images on WebKit/Blink.
- Fixed bug in list plugin where delete/backspace would merge empty LI elements in lists incorrectly.
- Fixed bug where empty list elements would result in empty LI elements without it's parent container.
- Fixed bug where backspace in empty caret formatted element could produce an type error exception of Gecko.
- Fixed bug where lists pasted from word with a custom start index above 9 wouldn't be properly handled.
- Fixed bug where tabfocus plugin would tab out of the editor instance even if the default action was prevented.
- Fixed bug where tabfocus wouldn't tab properly to other adjacent editor instances.
- Fixed bug where the DOMUtils setStyles wouldn't properly removed or update the data-mce-style attribute.
- Fixed bug where dialog select boxes would be placed incorrectly if document.body wasn't statically positioned.
- Fixed bug where pasting would sometimes scroll to the top of page if the user was using the autoresize plugin.
- Fixed bug where caret wouldn't be properly rendered by Chrome when clicking on the iframes documentElement.
- Fixed so custom images for menubutton/splitbutton can be provided. Patch contributed by Naim Hammadi.
- Fixed so the default action of windows closing can be prevented by blocking the default action of the close event.
- Fixed so nodeChange and focus of the editor isn't automatically performed when opening sub dialogs.

## 4.1.4 - 2014-08-21

### Added
- Added new media_filter_html option to media plugin that blocks any conditional comments, scripts etc within a video element.
- Added new content_security_policy option allows you to set custom policy for iframe contents. Patch contributed by Francois Chagnon.

### Fixed
- Fixed bug where activate/deactivate events wasn't firing properly when switching between editors.
- Fixed bug where placing the caret on iOS was difficult due to a WebKit bug with touch events.
- Fixed bug where the resize helper wouldn't render properly on older IE versions.
- Fixed bug where resizing images inside tables on older IE versions would sometimes fail depending mouse position.
- Fixed bug where editor.insertContent would produce an exception when inserting select/option elements.
- Fixed bug where extra empty paragraphs would be produced if block elements where inserted inside span elements.
- Fixed bug where the spellchecker menu item wouldn't be properly checked if spell checking was started before it was rendered.
- Fixed bug where the DomQuery filter function wouldn't remove non elements from collection.
- Fixed bug where document with custom document.domain wouldn't properly render the editor.
- Fixed bug where IE 8 would throw exception when trying to enter invalid color values into colorboxes.
- Fixed bug where undo manager could incorrectly add an extra undo level when custom resize handles was removed.
- Fixed bug where it wouldn't be possible to alter cell properties properly on table cells on IE 8.
- Fixed so the color picker button in table dialog isn't shown unless you include the colorpicker plugin or add your own custom color picker.
- Fixed so activate/deactivate events fire when windowManager opens a window since.
- Fixed so the table advtab options isn't separated by an underscore to normalize naming with image_advtab option.
- Fixed so the table cell dialog has proper padding when the advanced tab in disabled.

## 4.1.3 - 2014-07-29

### Added
- Added event binding logic to tinymce.util.XHR making it possible to override headers and settings before any request is made.

### Fixed
- Fixed bug where drag events wasn't fireing properly on older IE versions since the event handlers where bound to document.
- Fixed bug where drag/dropping contents within the editor on IE would force the contents into plain text mode even if it was internal content.
- Fixed bug where IE 7 wouldn't open menus properly due to a resize bug in the browser auto closing them immediately.
- Fixed bug where the DOMUtils getPos logic wouldn't produce a valid coordinate inside the body if the body was positioned non static.
- Fixed bug where the element path and format state wasn't properly updated if you had the wordcount plugin enabled.
- Fixed bug where a comment at the beginning of source would produce an exception in the formatter logic.
- Fixed bug where setAttrib/getAttrib on null would throw exception together with any hooked attributes like style.
- Fixed bug where table sizes wasn't properly retained when copy/pasting on WebKit/Blink.
- Fixed bug where WebKit/Blink would produce colors in RGB format instead of the forced HEX format when deleting contents.
- Fixed bug where the width attribute wasn't updated on tables if you changed the size inside the table dialog.
- Fixed bug where control selection wasn't properly handled when the caret was placed directly after an image.
- Fixed bug where selecting the contents of table cells using the selection.select method wouldn't place the caret properly.
- Fixed bug where the selection state for images wasn't removed when placing the caret right after an image on WebKit/Blink.
- Fixed bug where all events wasn't properly unbound when and editor instance was removed or destroyed by some external innerHTML call.
- Fixed bug where it wasn't possible or very hard to select images on iOS when the onscreen keyboard was visible.
- Fixed so auto_focus can take a boolean argument this will auto focus the last initialized editor might be useful for single inits.
- Fixed so word auto detect lists logic works better for faked lists that doesn't have specific markup.
- Fixed so nodeChange gets fired on mouseup as it used to before 4.1.1 we optimized that event to fire less often.

### Removed
- Removed the finish menu item from spellchecker menu since it's redundant you can stop spellchecking by toggling menu item or button.

## 4.1.2 - 2014-07-15

### Added
- Added offset/grep to DomQuery class works basically the same as it's jQuery equivalent.

### Fixed
- Fixed bug where backspace/delete or setContent with an empty string would remove header data when using the fullpage plugin.
- Fixed bug where tinymce.remove with a selector not matching any editors would remove all editors.
- Fixed bug where resizing of the editor didn't work since the theme was calling setStyles instead of setStyle.
- Fixed bug where IE 7 would fail to append html fragments to iframe document when using DomQuery.
- Fixed bug where the getStyle DOMUtils method would produce an exception if it was called with null as it's element.
- Fixed bug where the paste plugin would remove the element if the none of the paste_webkit_styles rules matched the current style.
- Fixed bug where contextmenu table items wouldn't work properly on IE since it would some times fire an incorrect selection change.
- Fixed bug where the padding/border values wasn't used in the size calculation for the body size when using autoresize. Patch contributed by Matt Whelan.
- Fixed bug where conditional word comments wouldn't be properly removed when pasting plain text.
- Fixed bug where resizing would sometime fail on IE 11 when the mouseup occurred inside the resizable element.
- Fixed so the iframe gets initialized without any inline event handlers for better CSP support. Patch contributed by Matt Whelan.
- Fixed so the tinymce.dom.Sizzle is the latest version of sizzle this resolves the document context bug.

## 4.1.1 - 2014-07-08

### Fixed
- Fixed bug where pasting plain text on some WebKit versions would result in an empty line.
- Fixed bug where resizing images inside tables on IE 11 wouldn't work properly.
- Fixed bug where IE 11 would sometimes throw "Invalid argument" exception when editor contents was set to an empty string.
- Fixed bug where document.activeElement would throw exceptions on IE 9 when that element was hidden or removed from dom.
- Fixed bug where WebKit/Blink sometimes produced br elements with the Apple-interchange-newline class.
- Fixed bug where table cell selection wasn't properly removed when copy/pasting table cells.
- Fixed bug where pasting nested list items from Word wouldn't produce proper semantic nested lists.
- Fixed bug where right clicking using the contextmenu plugin on WebKit/Blink on Mac OS X would select the target current word or line.
- Fixed bug where it wasn't possible to alter table cell properties on IE 8 using the context menu.
- Fixed bug where the resize helper wouldn't be correctly positioned on older IE versions.
- Fixed bug where fullpage plugin would produce an error if you didn't specify a doctype encoding.
- Fixed bug where anchor plugin would get the name/id of the current element even if it wasn't anchor element.
- Fixed bug where visual aids for tables wouldn't be properly disabled when changing the border size.
- Fixed bug where some control selection events wasn't properly fired on older IE versions.
- Fixed bug where table cell selection on older IE versions would prevent resizing of images.
- Fixed bug with paste_data_images paste option not working properly on modern IE versions.
- Fixed bug where custom elements with underscores in the name wasn't properly parsed/serialized.
- Fixed bug where applying inline formats to nested list elements would produce an incorrect formatting result.
- Fixed so it's possible to hide items from elements path by using preventDefault/stopPropagation.
- Fixed so inline mode toolbar gets rendered right aligned if the editable element positioned to the documents right edge.
- Fixed so empty inline elements inside empty block elements doesn't get removed if configured to be kept intact.
- Fixed so DomQuery parentsUntil/prevUntil/nextUntil supports selectors/elements/filters etc.
- Fixed so legacyoutput plugin overrides fontselect and fontsizeselect controls and handles font elements properly.

## 4.1.0 - 2014-06-18

### Added
- Added new file_picker_callback option to replace the old file_browser_callback the latter will still work though.
- Added new custom colors to textcolor plugin will be displayed if a color picker is provided also shows the latest colors.
- Added new color_picker_callback option to enable you to add custom color pickers to the editor.
- Added new advanced tabs to table/cell/row dialogs to enable you to select colors for border/background.
- Added new colorpicker plugin that lets you select colors from a hsv color picker.
- Added new tinymce.util.Color class to handle color parsing and converting.
- Added new colorpicker UI widget element lets you add a hsv color picker to any form/window.
- Added new textpattern plugin that allows you to use markdown like text patterns to format contents.
- Added new resize helper element that shows the current width & height while resizing.
- Added new "once" method to Editor and EventDispatcher enables since callback execution events.
- Added new jQuery like class under tinymce.dom.DomQuery it's exposed on editor instances (editor.$) and globally under (tinymce.$).

### Fixed
- Fixed so the default resize method for images are proportional shift/ctrl can be used to make an unproportional size.
- Fixed bug where the image_dimensions option of the image plugin would cause exceptions when it tried to update the size.
- Fixed bug where table cell dialog class field wasn't properly updated when editing an a table cell with an existing class.
- Fixed bug where Safari on Mac would produce webkit-fake-url for pasted images so these are now removed.
- Fixed bug where the nodeChange event would get fired before the selection was changed when clicking inside the current selection range.
- Fixed bug where valid_classes option would cause exception when it removed internal prefixed classes like mce-item-.
- Fixed bug where backspace would cause navigation in IE 8 on an inline element and after a caret formatting was applied.
- Fixed so placeholder images produced by the media plugin gets selected when inserted/edited.
- Fixed so it's possible to drag in images when the paste_data_images option is enabled. Might be useful for mail clients.
- Fixed so images doesn't get a width/height applied if the image_dimensions option is set to false useful for responsive contents.
- Fixed so it's possible to pass in an optional arguments object for the nodeChanged function to be passed to all nodechange event listeners.
- Fixed bug where media plugin embed code didn't update correctly.<|MERGE_RESOLUTION|>--- conflicted
+++ resolved
@@ -6,15 +6,10 @@
 
 ## Unreleased
 
-<<<<<<< HEAD
 ## Fixed
-
 - Absolutely positioned UI components like menus are no longer constrained to the bounds of the editors parent shadowRoot #TINY-6536
 
-## 6.0 (TBD)
-=======
 ## 6.0.0 - 2020-03-03
->>>>>>> bf3bdaf7
 
 ### Added
 - New `editor.options` API to replace the old `editor.settings` and `editor.getParam` APIs #TINY-8206
