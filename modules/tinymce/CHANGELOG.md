# Changelog
All notable changes to this project will be documented in this file.

The format is based on [Keep a Changelog](https://keepachangelog.com/en/1.0.0/),
and this project adheres to [Semantic Versioning](https://semver.org/spec/v2.0.0.html).

## Unreleased

### Added
- renderUI property in the `Theme` type can now return a `Promise<RenderResult>` instead of `RenderResult`. #TINY-9556
- New `isEditable` API to `editor.selection` that returns true or false if the current selection is editable. #TINY-9462
- New `isEditable` API to `editor.dom` that returns true or false if the specified node is editable. #TINY-9462
- New `setText` and `setIcon` methods added to menu button and toolbar button apis. #TINY-9268
- New `highlight_on_focus` option which enables highlighting the content area on focus. #TINY-9277
- New `fontsizeinput` toolbar item which allows the user to set the size via input and also increase and decrease it with `+` and `-` buttons. #TINY-9429
- Added `skipFocus` option to the `ToggleToolbarDrawer` command to preserve focus. #TINY-9337
- Added `common/space/delBetweenExclamationMarks` to remove spaces between exclamation marks. #TINY-9398

### Improved
- Direct invalid child text nodes of list elements will be wrapped in list item elements. #TINY-4818

### Changed
- The `link` plugins context menu items will no longer appear for noneditable links. #TINY-9491
- The formatting of `contenteditable="false"` elements are no longer cloned to new cells while creating new table rows. #TINY-9449
- Changed the color of `@dialog-table-border-color`, and added right padding to the first cell of dialog table. #TINY-9380

### Fixed
- Sometimes the editor would finish initializing before the silver theme would have finished loading. #TINY-9556 
- The searchreplace modal would close incorrectly when clicking outside of the alert that pops up when no match is found. #TINY-9443
- Color picker on toolbar would not update when changing forecolor or backcolor from menu. #TINY-9439
- The `onSetup` api function would not run when defining custom group toolbar button. #TINY-9496
- An element could be dropped onto the decendants of a noneditable element. #TINY-9364
- Checkmark did not show in menu colorswatches. #TINY-9395
- Toolbar split buttons in advlist plugin to show the correct state when the cursor is in a checklist. #TINY-5167
- Dragging transparent elements into transparent blocks elements could produce invalid nesting of transparents. #TINY-9231
- The `editor.insertContent` API would insert contents inside noneditable elements if the selection was inside the element. #TINY-9462
- Closing a dialog would scroll down the document in Safari. #TINY-9148
- Quick toolbars were incorrectly rendered during the dragging of `contenteditable="false"` elements. #TINY-9305
- Selection of images, hrs, tables or noneditable elements was possible if they were within a noneditable element. #TINY-9473
- Ranged deletion of formatted text using selection or keyboard shortcut would sometimes cause Blink and Webkit browsers to insert interpreted tags upon typing, which may result in inconsistent tags. #TINY-9302
- Visual characters were rendered inside noneditable elements. #TINY-9474
- Removed a workaround for ensuring stylesheets are loaded in an outdated version of webkit. #TINY-9433
- Lists in a noneditable root were incorrectly editable using list API commands, toolbar buttons and menu items. #TINY-9458
- Color picker dialog would not update the preview color if the hex input value was prefixed with `#` symbol. #TINY-9457
- Table cell selection was possible even if the element was in a noneditable root element. #TINY-9459
- Table commands were modifying tables in a noneditable root element. #TINY-9459
- Fake carets were rendered for noneditable elements and tables in a noneditable root element. #TINY-9459
- Textareas with scrollbars in dialogs would not render rounded corners correctly on some browsers. #TINY-9331
- It was possible to open links inside the editor if the editor root was noneditable. #TINY-9470
- Inline boundary was rendered for noneditable inline boundary elements. #TINY-9471
- Clicking on a disabled split button will no longer call the `onAction` callback. #TINY-9504
- The "Edit Link" dialog incorrectly retrieved the URL value when opened immediately after the link insertion. #TINY-7993
<<<<<<< HEAD
- Editor commands `ForwardDelete` and `Delete` was deleting contents inside noneditable elements. #TINY-9477
- Backspace or delete keys was deleting contents inside noneditable elements. #TINY-9477
=======
- Creating a list in a table cell when the caret is in front of an anchor element would not properly include the anchor in the list. #TINY-6853
>>>>>>> edda99ca

## 6.3.1 - 2022-12-06

### Fixed
- HTML in messages for the `WindowManager.alert` and `WindowManager.confirm` APIs were not properly sanitized. #TINY-3548

## 6.3.0 - 2022-11-23

### Added
- New `expand` function added to `tinymce.selection` which expands the selection around the nearest word. #TINY-9001
- New `expand` function added to `tinymce.dom.RangeUtils` to return a new range expanded around the nearest word. #TINY-9001
- New `color_map_background` and `color_map_foreground` options which set the base colors used in the `backcolor` and `forecolor` toolbar buttons and menu items. #TINY-9184
- Added optional `storageKey` property to `colorinput` component and `colorswatch` fancy menu item. #TINY-9184
- New `addView` function added to `editor.ui.registry` which makes it possible to register custom editor views. #TINY-9210
- New `ToggleView` command which makes it possible to hide or show registered custom views. #TINY-9210
- New `color_default_foreground` and `color_default_background` options to set the initial default color for the `forecolor` and `backcolor` toolbar buttons and menu items. #TINY-9183
- New `getTransparentElements` function added to `tinymce.html.Schema` to return a map object of transparent HTML elements. #TINY-9172
- Added `ToggleToolbarDrawer` event to subscribe to toolbar’s opening and closing. #TINY-9271

### Changed
- Transparent elements, like anchors, are now allowed in the root of the editor body if they contain blocks. #TINY-9172
- Colorswatch keyboard navigation now starts on currently selected color if present in the colorswatch. #TINY-9283
- `setContent` is now allowed to accept any custom keys and values as a second options argument. #TINY-9143

### Improved
- Transparent elements, like anchors, can now contain block elements. #TINY-9172
- Colorswatch now displays a checkmark for selected color. #TINY-9283
- Color picker dialog now starts on the appropriate color for the cursor position. #TINY-9213

### Fixed
- Parsing media content would cause a memory leak, which for example occurred when using the `getContent` API. #TINY-9186
- Dragging a noneditable element toward the bottom edge would cause the page to scroll up. #TINY-9025
- Range expanding capabilities would behave inconsistently depending on where the cursor was placed. #TINY-9029
- Compilation errors were thrown when using TypeScript 4.8. #TINY-9161
- Line separator scrolling in floating toolbars. #TINY-8948
- A double bottom border appeared on inline mode editor for the `tinymce-5` skin. #TINY-9108
- The editor header showed up even with no menubar and toolbar configured. #TINY-8819
- Inline text pattern no longer triggers if it matches only the end but not the start. #TINY-8947
- Matches of inline text patterns that are similar are now managed correctly. #TINY-8949
- Using `editor.selection.getContent({ format: 'text' })` or `editor.getContent({ format: 'text' })` would sometimes deselect selected radio buttons. #TINY-9213
- The context toolbar prevented the user from placing the cursor at the edges of the editor. #TINY-8890
- The Quick Insert context toolbar provided by the `quickbars` plugin showed when the cursor was in a fake block caret. #TINY-9190
- The `editor.selection.getRng()` API was not returning a proper range on hidden editors in Firefox. #TINY-9259
- The `editor.selection.getBookmark()` API was not returning a proper bookmark on hidden editors in Firefox. #TINY-9259
- Dragging a noneditable element before or after another noneditable element now works correctly. #TINY-9253
- The restored selection after a redo or undo action was not scrolled into view. #TINY-9222
- A newline could not be inserted when the selection was restored from a bookmark after an inline element with a `contenteditable="false"` attribute. #TINY-9194
- The global `tinymce.dom.styleSheetLoader` was not affected by the `content_css_cors` option. #TINY-6037
- The caret was moved to the previous line when a text pattern executed a `mceInsertContent` command on Enter key when running on Firefox. #TINY-9193
- The `autoresize` plugin used to cause infinite resize when `content_css` is set to `document`. #TINY-8872

## 6.2.0 - 2022-09-08

### Added
- New `text_patterns_lookup` option to provide additional text patterns dynamically. #TINY-8778
- New promotion element has been added to the default UI. It can be disabled using the new `promotion` option. #TINY-8840
- New `format_noneditable_selector` option to specify the `contenteditable="false"` elements that can be wrapped in a format. #TINY-8905
- Added `allow` as a valid attribute for the `iframe` element in the editor schema. #TINY-8939
- New `search` field in the `MenuButton` that shows a search field at the top of the menu, and refetches items when the search field updates. #TINY-8952

### Improved
- The formatter can now apply a format to a `contenteditable="false"` element by wrapping it. Configurable using the `format_noneditable_selector` option. #TINY-8905
- The autocompleter now supports a multiple character trigger using the new `trigger` configuration. #TINY-8887
- The formatter now applies some inline formats, such as color and font size, to list item elements when the entire item content is selected. #TINY-8961
- The installed and available plugin lists in the Help dialog are now sorted alphabetically. #TINY-9019
- Alignment can now be applied to more types of embedded media elements. #TINY-8687

### Changed
- The `@menubar-row-separator-color` oxide variable no longer affects the divider between the Menubar and Toolbar. It only controls the color of the separator lines drawn in multiline Menubars. #TINY-8632
- The `@toolbar-separator-color` oxide variable now affects the color of the separator between the Menubar and Toolbar only. #TINY-8632
- Available Premium plugins, which are listed by name in the Help dialog, are no longer translated. #TINY-9019

### Fixed
- The Autolink plugin did not work when text nodes in the content were fragmented. #TINY-3723
- Fixed multiple incorrect types on public APIs found while enabling TypeScript strict mode. #TINY-8806
- The number of blank lines returned from `editor.getContent({format: 'text'})` differed between browsers. #TINY-8579
- The editor focused via the `auto_focus` option was not scrolled into the viewport. #TINY-8785
- Adding spaces immediately after a `contenteditable="false"` block did not work properly in some circumstances. #TINY-8814
- Elements with only `data-*` custom attributes were sometimes removed when they should not be removed. #TINY-8755
- Selecting a figure with `class="image"` incorrectly highlighted the link toolbar button. #TINY-8832
- Specifying a single, non-default list style for the `advlist_bullet_styles` and `advlist_number_styles` options was not respected. #TINY-8721
- Fixed multiple issues that occurred when formatting `contenteditable` elements. #TINY-8905
- Spaces could be incorrectly added to `urlinput` dialog components (commonly but not exclusively presented in the *Insert/Edit Link* dialog) in certain cases. #TINY-8775
- The text patterns logic threw an error when there were fragmented text nodes in a paragraph. #TINY-8779
- Dragging a `contentEditable=false` element towards a document’s edge did not cause scrolling. #TINY-8874
- Parsing large documents no longer throws a `Maximum call stack size exceeded` exception. #TINY-6945
- DomParser filter matching was not checked between filters, which could lead to an exception in the parser. #TINY-8888
- `contenteditable="false"` lists can no longer be toggled; and `contenteditable="true"` list elements within these lists can no longer be indented, split into another list element, or appended to the previous list element by deletion. #TINY-8920
- Removed extra bottom padding in the context toolbar of the `tinymce-5` skin. #TINY-8980
- Fixed a regression where pressing **Enter** added or deleted content outside the selection. #TINY-9101
- Fixed a bug where pressing **Enter** deleted selected `contenteditable="false"` `<pre>` elements. #TINY-9101
- The `editor.insertContent()` API did not respect the `no_events` argument. #TINY-9140

### Deprecated
- The autocompleter configuration property, `ch`, has been deprecated. It will be removed in the next major release. Use the `trigger` property instead. #TINY-8887

## 6.1.2 - 2022-07-29

### Fixed
- Reverted the undo level fix in the `autolink` plugin as it caused duplicated content in some edge cases. #TINY-8936

## 6.1.1 - 2022-07-27

### Fixed
- Invalid special elements were not cleaned up correctly during sanitization. #TINY-8780
- An exception was thrown when deleting all content if the start or end of the document had a `contenteditable="false"` element. #TINY-8877
- When a sidebar was opened using the `sidebar_show` option, its associated toolbar button was not highlighted. #TINY-8873
- When converting a URL to a link, the `autolink` plugin did not fire an `ExecCommand` event, nor did it create an undo level. #TINY-8896
- Worked around a Firefox bug which resulted in cookies not being available inside the editor content. #TINY-8916
- `<pre>` content pasted into a `<pre>` block that had inline styles or was `noneditable` now merges correctly with the surrounding content. #TINY-8860
- After a `codesample` was pasted, the insertion point was placed incorrectly. #TINY-8861

## 6.1.0 - 2022-06-29

### Added
- New `sidebar_show` option to show the specified sidebar on initialization. #TINY-8710
- New `newline_behavior` option controls what happens when the Return or Enter key is pressed or the `mceInsertNewLine` command is used. #TINY-8458
- New `iframe_template_callback` option in the Media plugin. Patch provided by Namstel. #TINY-8684
- New `transparent` property for `iframe` dialog component. #TINY-8534
- New `removeAttributeFilter` and `removeNodeFilter` functions added to the DomParser and DOM Serializer APIs. #TINY-7847
- New `dispatchChange` function added to the UndoManager API to fire the change with current editor status as level and current undoManager layer as lastLevel. #TINY-8641

### Improved
- Clearer focus states for buttons while navigating with a keyboard. #TINY-8557
- Support annotating certain block elements directly when using the editor's Annotation API. #TINY-8698
- The `mceLink` command can now take the value `{ dialog: true }` to always open the link dialog. #TINY-8057
- All help dialog links to `https://www.tiny.cloud` now include `rel="noopener"` to avoid potential security issues. #TINY-8834

### Changed
- The `end_container_on_empty_block` option can now take a string of blocks, allowing the exiting of a blockquote element by pressing Enter or Return twice. #TINY-6559
- The default value for `end_container_on_empty_block` option has been changed to `'blockquote'`. #TINY-6559
- Link menu and toolbar buttons now always execute the `mceLink` command. #TINY-8057
- Toggling fullscreen mode when using the Fullscreen plugin now also fires the `ResizeEditor` event. #TINY-8701
- Getting the editor's text content now returns newlines instead of an empty string if more than one empty paragraph exists. #TINY-8578
- Custom elements are now treated as non-empty elements by the schema. #TINY-4784
- The autocompleter's menu HTML element is now positioned instead of the wrapper. #TINY-6476
- Choice menu items will now use the `'menuitemradio'` aria role to better reflect that only a single item can be active. #TINY-8602

### Fixed
- Some Template plugin option values were not escaped properly when doing replacement lookups with Regular Expressions. #TINY-7433
- Copy events were not dispatched in readonly mode. #TINY-6800
- `<pre>` tags were not preserved when copying and pasting. #TINY-7719
- The URL detection used for autolink and smart paste did not work if a path segment contained valid characters such as `!` and `:`. #TINY-8069
- In some cases pressing the Backspace or Delete key would incorrectly step into tables rather than remain outside. #TINY-8592
- Links opened when Alt+Enter or Option+Return was typed even when `preventDefault()` was called on the keydown event. #TINY-8661
- Inconsistent visual behavior between choosing Edit -> Select All and typing Ctrl+A or Cmd+A when a document contained an image. #TINY-4550
- Ctrl+Shift+Home/End or Cmd+Shift+Up-arrow/Down-arrow did not expand the selection to a `contenteditable="false"` element if the element was at the beginning or end of a document. #TINY-7795
- Triple-clicking did not select a paragraph in Google Chrome in some circumstances. #TINY-8215
- Images were not showing as selected when selected along with other content. #TINY-5947
- Selection direction was not stored or restored when getting or setting selection bookmarks. #TINY-8599
- When text within an inline boundary element was selected and the right-arrow key was pressed, the insertion point incorrectly moved to the left. #TINY-8601
- In some versions of Safari, the `editor.selection.isForward()` API could throw an exception due to an invalid selection. #TINY-8686
- The selection is no longer incorrectly moved inside a comment by the `editor.selection.normalize()` API. #TINY-7817
- The `InsertParagraph` or `mceInsertNewLine` commands did not delete the current selection like the native command does. #TINY-8606
- The `InsertLineBreak` command did not replace selected content. #TINY-8458
- If selected content straddled a parent and nested list, cutting the selection did not always set the list style to `'none'` on the parent list. #TINY-8078
- Delete operations could behave incorrectly if the selection contains a `contenteditable="false"` element located at the edge of content. #TINY-8729
- Spaces were not added correctly on some browsers when the insertion point was immediately before or after a `contenteditable="false"` block element. #TINY-8588
- Images that used a Data URI were corrupted when the data wasn't base64 encoded. #TINY-8337
- `uploadImages` no longer triggers two change events if there is a removal of images on upload. #TINY-8641
- Preview and Insert Template dialogs now display the correct content background color when using dark skins. #TINY-8534
- Dialogs no longer exceed window height on smaller screens. #TINY-8146
- UI components, such as dialogs, would in some cases cause the Esc keyup event to incorrectly trigger inside the editor. #TINY-7005
- Fixed incorrect word breaks in menus when the menu presented with a scrollbar. #TINY-8572
- Notifications did not properly reposition when toggling fullscreen mode. #TINY-8701
- Text alignments, such as flush left and centered, could not be applied to `<pre>` elements. #TINY-7715
- Indenting or outdenting list items inside a block element that was inside another list item did not work. #TINY-7209
- Changing the list type of a list within another block element altered the parent element that contained that list. #TINY-8068
- Pasting columns in tables could, in some circumstances, result in an invalid table. #TINY-8040
- Copying columns in tables could sometimes result in an invalid copy. #TINY-8040
- Changing table properties with the `table_style_by_css` option set to `false` would sometimes reset the table width. #TINY-8758
- Custom elements added to otherwise blank lines were removed during serialization. #TINY-4784
- The editor's autocompleter was not triggered at the start of nested list items. #TINY-8759
- Some function types in the TreeWalker API missed that it could return `undefined`. #TINY-8592
- Nuget packages for .NET and .NET Core are now configured to copy TinyMCE into `/wwwroot/lib/` when TinyMCE is installed into a project. #TINY-8611

## 6.0.3 - 2022-05-25

### Fixed
- Could not remove values when multiple cells were selected with the cell properties dialog. #TINY-8625
- Could not remove values when multiple rows were selected with the row properties dialog. #TINY-8625
- Empty lines that were formatted in a ranged selection using the `format_empty_lines` option were not kept in the serialized content. #TINY-8639
- The `s` element was missing from the default schema text inline elements. #TINY-8639
- Some text inline elements specified via the schema were not removed when empty by default. #TINY-8639

## 6.0.2 - 2022-04-27

### Fixed
- Some media elements wouldn't update when changing the source URL. #TINY-8660
- Inline toolbars flickered when switching between editors. #TINY-8594
- Multiple inline toolbars were shown if focused too quickly. #TINY-8503
- Added background and additional spacing for the text labeled buttons in the toolbar to improve visual clarity. #TINY-8617
- Toolbar split buttons with text used an incorrect width on touch devices. #TINY-8647

## 6.0.1 - 2022-03-23

### Fixed
- Fixed the dev ZIP missing the required `bin` scripts to build from the source. #TINY-8542
- Fixed a regression whereby text patterns couldn't be updated at runtime. #TINY-8540
- Fixed an issue where tables with colgroups could be copied incorrectly in some cases. #TINY-8568
- Naked buttons better adapt to various background colors, improved text contrast in notifications. #TINY-8533
- The autocompleter would not fire the `AutocompleterStart` event nor close the menu in some cases. #TINY-8552
- It wasn't possible to select text right after an inline noneditable element. #TINY-8567
- Fixed a double border showing for the `tinymce-5` skin when using `toolbar_location: 'bottom'`. #TINY-8564
- Clipboard content was not generated correctly when cutting and copying `contenteditable="false"` elements. #TINY-8563
- Fixed the box-shadow getting clipped in autocompletor popups. #TINY-8573
- The `buttonType` property did not work for dialog footer buttons. #TINY-8582
- Fix contrast ratio for error messages. #TINY-8586

## 6.0.0 - 2022-03-03

### Added
- New `editor.options` API to replace the old `editor.settings` and `editor.getParam` APIs. #TINY-8206
- New `editor.annotator.removeAll` API to remove all annotations by name. #TINY-8195
- New `Resource.unload` API to make it possible to unload resources. #TINY-8431
- New `FakeClipboard` API on the `tinymce` global. #TINY-8353
- New `dispatch()` function to replace the now deprecated `fire()` function in various APIs. #TINY-8102
- New `AutocompleterStart`, `AutocompleterUpdate` and `AutocompleterEnd` events. #TINY-8279
- New `mceAutocompleterClose`, `mceAutocompleterReload` commands. #TINY-8279
- New `mceInsertTableDialog` command to open the insert table dialog. #TINY-8273
- New `slider` dialog component. #TINY-8304
- New `imagepreview` dialog component, allowing preview and zoom of any image URL. #TINY-8333
- New `buttonType` property on dialog button components, supporting `toolbar` style in addition to `primary` and `secondary`. #TINY-8304
- The `tabindex` attribute is now copied from the target element to the iframe. #TINY-8315

### Improved
- New default theme styling for TinyMCE 6 facelift with old skin available as `tinymce-5` and `tinymce-5-dark`. #TINY-8373
- The default height of editor has been increased from `200px` to `400px` to improve the usability of the editor. #TINY-6860
- The upload results returned from the `editor.uploadImages()` API now includes a `removed` flag, reflecting if the image was removed after a failed upload. #TINY-7735
- The `ScriptLoader`, `StyleSheetLoader`, `AddOnManager`, `PluginManager` and `ThemeManager` APIs will now return a `Promise` when loading resources instead of using callbacks. #TINY-8325
- A `ThemeLoadError` event is now fired if the theme fails to load. #TINY-8325
- The `BeforeSetContent` event will now include the actual serialized content when passing in an `AstNode` to the `editor.setContent` API. #TINY-7996
- Improved support for placing the caret before or after noneditable elements within the editor. #TINY-8169
- Calls to `editor.selection.setRng` now update the caret position bookmark used when focus is returned to the editor. #TINY-8450
- The `emoticon` plugin dialog, toolbar and menu item has been updated to use the more accurate `Emojis` term. #TINY-7631
- The dialog `redial` API will now only rerender the changed components instead of the whole dialog. #TINY-8334
- The dialog API `setData` method now uses a deep merge algorithm to support partial nested objects. #TINY-8333
- The dialog spec `initialData` type is now `Partial<T>` to match the underlying implementation details. #TINY-8334
- Notifications no longer require a timeout to disable the close button. #TINY-6679
- The editor theme is now fetched in parallel with the icons, language pack and plugins. #TINY-8453

### Changed
- TinyMCE is now MIT licensed. #TINY-2316
- Moved the `paste` plugin's functionality to TinyMCE core. #TINY-8310
- The `paste_data_images` option now defaults to `true`. #TINY-8310
- Moved the `noneditable` plugin to TinyMCE core. #TINY-8311
- Renamed the `noneditable_noneditable_class` option to `noneditable_class`. #TINY-8311
- Renamed the `noneditable_editable_class` option to `editable_class`. #TINY-8311
- Moved the `textpattern` plugin to TinyMCE core. #TINY-8312
- Renamed the `textpattern_patterns` option to `text_patterns`. #TINY-8312
- Moved the `hr` plugin's functionality to TinyMCE core. #TINY-8313
- Moved the `print` plugin's functionality to TinyMCE core. #TINY-8314
- Moved non-UI table functionality to core. #TINY-8273
- The `DomParser` API no longer uses a custom parser internally and instead uses the native `DOMParser` API. #TINY-4627
- The `editor.getContent()` API can provide custom content by preventing and overriding `content` in the `BeforeGetContent` event. This makes it consistent with the `editor.selection.getContent()` API. #TINY-8018
- The `editor.setContent()` API can now be prevented using the `BeforeSetContent` event. This makes it consistent with the `editor.selection.setContent()` API. #TINY-8018
- Add-ons such as plugins and themes are no longer constructed using the `new` operator. #TINY-8256
- A number of APIs that were not proper classes, are no longer constructed using the `new` operator. #TINY-8322
- The Editor commands APIs will no longer fallback to executing the browsers native command functionality. #TINY-7829
- The Editor query command APIs will now return `false` or an empty string on removed editors. #TINY-7829
- The `mceAddEditor` and `mceToggleEditor` commands now take an object as their value to specify the id and editor options. #TINY-8138
- The `mceInsertTable` command can no longer open the insert table dialog. Use the `mceInsertTableDialog` command instead. #TINY-8273
- The `plugins` option now returns a `string` array instead of a space separated string. #TINY-8455
- The `media` plugin no longer treats `iframe`, `video`, `audio` or `object` elements as "special" and will validate the contents against the schema. #TINY-8382
- The `images_upload_handler` option is no longer passed a `success` or `failure` callback and instead requires a `Promise` to be returned with the upload result. #TINY-8325
- The `tinymce.settings` global property is no longer set upon initialization. #TINY-7359
- The `change` event is no longer fired on first modification. #TINY-6920
- The `GetContent` event will now always pass a `string` for the `content` property. #TINY-7996
- Changed the default tag for the strikethrough format to the `s` tag when using a html 5 schema. #TINY-8262
- The `strike` tag is automatically converted to the `s` tag when using a html 5 schema. #TINY-8262
- Aligning a table to the left or right will now use margin styling instead of float styling. #TINY-6558
- The `:` control character has been changed to `~` for the schema `valid_elements` and `extended_valid_elements` options. #TINY-6726
- The `primary` property on dialog buttons has been deprecated. Use the new `buttonType` property instead. #TINY-8304
- Changed the default statusbar element path delimiter from `»` to `›`. #TINY-8372
- Replaced the `Powered by Tiny` branding text with the Tiny logo. #TINY-8371
- The default minimum height of editor has been changed to 100px to prevent the UI disappearing while resizing. #TINY-6860
- RGB colors are no longer converted to hex values when parsing or serializing content. #TINY-8163
- Replaced the `isDisabled()` function with an `isEnabled()` function for various APIs. #TINY-8101
- Replaced the `enable()` and `disable()` functions with a `setEnabled(state)` function in various APIs. #TINY-8101
- Replaced the `disabled` property with an `enabled` property in various APIs. #TINY-8101
- Replaced the `disable(name)` and `enable(name)` functions with a `setEnabled(name, state)` function in the Dialog APIs. #TINY-8101
- Renamed the `tinymce.Env.os.isOSX` API to `tinymce.Env.os.isMacOS`. #TINY-8175
- Renamed the `tinymce.Env.browser.isChrome` API to `tinymce.Env.browser.isChromium` to better reflect its functionality. #TINY-8300
- Renamed the `getShortEndedElements` Schema API to `getVoidElements`. #TINY-8344
- Renamed the `font_formats` option to `font_family_formats`. #TINY-8328
- Renamed the `fontselect` toolbar button and `fontformats` menu item to `fontfamily`. #TINY-8328
- Renamed the `fontsize_formats` option to `font_size_formats`. #TINY-8328
- Renamed the `fontsizeselect` toolbar button and `fontsizes` menu item to `fontsize`. #TINY-8328
- Renamed the `formatselect` toolbar button and `blockformats` menu item to `blocks`. #TINY-8328
- Renamed the `styleselect` toolbar button and `formats` menu item to `styles`. #TINY-8328
- Renamed the `lineheight_formats` option to `line_height_formats`. #TINY-8328
- Renamed the `getWhiteSpaceElements()` function to `getWhitespaceElements()` in the `Schema` API. #TINY-8102
- Renamed the `mceInsertClipboardContent` command `content` property to `html` to better reflect what data is passed. #TINY-8310
- Renamed the `default_link_target` option to `link_default_target` for both `link` and `autolink` plugins. #TINY-4603
- Renamed the `rel_list` option to `link_rel_list` for the `link` plugin. #TINY-4603
- Renamed the `target_list` option to `link_target_list` for the `link` plugin. #TINY-4603
- The default value for the `link_default_protocol` option has been changed to `https` instead of `http`. #TINY-7824
- The default value for the `element_format` option has been changed to `html`. #TINY-8263
- The default value for the `schema` option has been changed to `html5`. #TINY-8261
- The default value for the `table_style_by_css` option has been changed to `true`. #TINY-8259
- The default value for the `table_use_colgroups` option has been changed to `true`. #TINY-8259

### Fixed
- The object returned from the `editor.fire()` API was incorrect if the editor had been removed. #TINY-8018
- The `editor.selection.getContent()` API did not respect the `no_events` argument. #TINY-8018
- The `editor.annotator.remove` API did not keep selection when removing the annotation. #TINY-8195
- The `GetContent` event was not fired when getting `tree` or `text` formats using the `editor.selection.getContent()` API. #TINY-8018
- The `beforeinput` and `input` events would sometimes not fire as expected when deleting content. #TINY-8168 #TINY-8329
- The `table` plugin would sometimes not correctly handle headers in the `tfoot` section. #TINY-8104
- The `silver` theme UI was incorrectly rendered before plugins had initialized. #TINY-8288
- The aria labels for the color picker dialog were not translated. #TINY-8381
- Fixed sub-menu items not read by screen readers. Patch contributed by westonkd. #TINY-8417
- Dialog labels and other text-based UI properties did not escape HTML markup. #TINY-7524
- Anchor elements would render incorrectly when using the `allow_html_in_named_anchor` option. #TINY-3799
- The `AstNode` HTML serializer did not serialize `pre` or `textarea` elements correctly when they contained newlines. #TINY-8446
- Fixed sub-menu items not read by screen readers. Patch contributed by westonkd. #TINY-8417
- The Home or End keys would move out of a editable element contained within a noneditable element. #TINY-8201
- Dialogs could not be opened in inline mode before the editor had been rendered. #TINY-8397
- Clicking on menu items could cause an unexpected console warning if the `onAction` function caused the menu to close. #TINY-8513
- Fixed various color and contrast issues for the dark skins. #TINY-8527

### Removed
- Removed support for Microsoft Internet Explorer 11. #TINY-8194 #TINY-8241
- Removed support for Microsoft Word from the opensource paste functionality. #TINY-7493
- Removed support for the `plugins` option allowing a mixture of a string array and of space separated strings. #TINY-8399
- Removed support for the deprecated `false` value for the `forced_root_block` option. #TINY-8260
- Removed the jQuery integration. #TINY-4519
- Removed the `imagetools` plugin, which is now classified as a Premium plugin. #TINY-8209
- Removed the `imagetools` dialog component. #TINY-8333
- Removed the `toc` plugin, which is now classified as a Premium plugin. #TINY-8250
- Removed the `tabfocus` plugin. #TINY-8315
- Removed the `textpattern` plugin's API as part of moving it to core. #TINY-8312
- Removed the `table` plugin's API. #TINY-8273
- Removed the callback for the `EditorUpload` API. #TINY-8325
- Removed the legacy browser detection properties from the `Env` API. #TINY-8162
- Removed the `filterNode` method from the `DomParser` API. #TINY-8249
- Removed the `SaxParser` API. #TINY-8218
- Removed the `tinymce.utils.Promise` API. #TINY-8241
- Removed the `toHex` function for the `DOMUtils` and `Styles` APIs. #TINY-8163
- Removed the `execCommand` handler function from the plugin and theme interfaces. #TINY-7829
- Removed the `editor.settings` property as it has been replaced by the new Options API. #TINY-8236
- Removed the `shortEnded` and `fixed` properties on `tinymce.html.Node` class. #TINY-8205
- Removed the `mceInsertRawHTML` command. #TINY-8214
- Removed the style field from the `image` plugin dialog advanced tab. #TINY-3422
- Removed the `paste_filter_drop` option as native drag and drop handling is no longer supported. #TINY-8511
- Removed the legacy `mobile` theme. #TINY-7832
- Removed the deprecated `$`, `Class`, `DomQuery` and `Sizzle` APIs. #TINY-4520 #TINY-8326
- Removed the deprecated `Color`, `JSON`, `JSONP` and `JSONRequest`. #TINY-8162
- Removed the deprecated `XHR` API. #TINY-8164
- Removed the deprecated `setIconStroke` Split Toolbar Button API. #TINY-8162
- Removed the deprecated `editors` property from `EditorManager`. #TINY-8162
- Removed the deprecated `execCallback` and `setMode` APIs from `Editor`. #TINY-8162
- Removed the deprecated `addComponents` and `dependencies` APIs from `AddOnManager`. #TINY-8162
- Removed the deprecated `clearInterval`, `clearTimeout`, `debounce`, `requestAnimationFrame`, `setInterval`, `setTimeout` and `throttle` APIs from `Delay`. #TINY-8162
- Removed the deprecated `Schema` options. #TINY-7821
- Removed the deprecated `file_browser_callback_types`, `force_hex_style_colors` and `images_dataimg_filter` options. #TINY-7823
- Removed the deprecated `filepicker_validator_handler`, `force_p_newlines`, `gecko_spellcheck`, `tab_focus`, `table_responsive_width` and `toolbar_drawer` options. #TINY-7820
- Removed the deprecated `media_scripts` option in the `media` plugin. #TINY-8421
- Removed the deprecated `editor_deselector`, `editor_selector`, `elements`, `mode` and `types` legacy TinyMCE init options. #TINY-7822
- Removed the deprecated `content_editable_state` and `padd_empty_with_br` options. #TINY-8400
- Removed the deprecated `autoresize_on_init` option from the `autoresize` plugin. #TINY-8400
- Removed the deprecated `fullpage`, `spellchecker`, `bbcode`, `legacyoutput`, `colorpicker`, `contextmenu` and `textcolor` plugins. #TINY-8192
- Removed the undocumented `editor.editorCommands.hasCustomCommand` API. #TINY-7829
- Removed the undocumented `mceResetDesignMode`, `mceRepaint` and `mceBeginUndoLevel` commands. #TINY-7829

### Deprecated
- The dialog button component's `primary` property has been deprecated and will be removed in the next major release. Use the new `buttonType` property instead. #TINY-8304
- The `fire()` function of `tinymce.Editor`, `tinymce.dom.EventUtils`, `tinymce.dom.DOMUtils`, `tinymce.util.Observable` and `tinymce.util.EventDispatcher` has been deprecated and will be removed in the next major release. Use the `dispatch()` function instead. #TINY-8102
- The `content` property on the `SetContent` event has been deprecated and will be removed in the next major release. #TINY-8457
- The return value of the `editor.setContent` API has been deprecated and will be removed in the next major release. #TINY-8457

## 5.10.3 - 2022-02-09

### Fixed
- Alignment would sometimes be removed on parent elements when changing alignment on certain inline nodes, such as images. #TINY-8308
- The `fullscreen` plugin would reset the scroll position when exiting fullscreen mode. #TINY-8418

## 5.10.2 - 2021-11-17

### Fixed
- Internal selectors were appearing in the style list when using the `importcss` plugin. #TINY-8238

## 5.10.1 - 2021-11-03

### Fixed
- The iframe aria help text was not read by some screen readers. #TINY-8171
- Clicking the `forecolor` or `backcolor` toolbar buttons would do nothing until selecting a color. #TINY-7836
- Crop functionality did not work in the `imagetools` plugin when the editor was rendered in a shadow root. #TINY-6387
- Fixed an exception thrown on Safari when closing the `searchreplace` plugin dialog. #TINY-8166
- The `autolink` plugin did not convert URLs to links when starting with a bracket. #TINY-8091
- The `autolink` plugin incorrectly created nested links in some cases. #TINY-8091
- Tables could have an incorrect height set on rows when rendered outside of the editor. #TINY-7699
- In certain circumstances, the table of contents plugin would incorrectly add an extra empty list item. #TINY-4636
- The insert table grid menu displayed an incorrect size when re-opening the grid. #TINY-6532
- The word count plugin was treating the zero width space character (`&#8203;`) as a word. #TINY-7484

## 5.10.0 - 2021-10-11

### Added
- Added a new `URI.isDomSafe(uri)` API to check if a URI is considered safe to be inserted into the DOM. #TINY-7998
- Added the `ESC` key code constant to the `VK` API. #TINY-7917
- Added a new `deprecation_warnings` setting for turning off deprecation console warning messages. #TINY-8049

### Improved
- The `element` argument of the `editor.selection.scrollIntoView()` API is now optional, and if it is not provided the current selection will be scrolled into view. #TINY-7291

### Changed
- The deprecated `scope` attribute is no longer added to `td` cells when converting a row to a header row. #TINY-7731
- The number of `col` elements is normalized to match the number of columns in a table after a table action. #TINY-8011

### Fixed
- Fixed a regression that caused block wrapper formats to apply and remove incorrectly when using a collapsed selection with multiple words. #TINY-8036
- Resizing table columns in some scenarios would resize the column to an incorrect position. #TINY-7731
- Inserting a table where the parent element had padding would cause the table width to be incorrect. #TINY-7991
- The resize backdrop element did not have the `data-mce-bogus="all"` attribute set to prevent it being included in output. #TINY-7854
- Resize handles appeared on top of dialogs and menus when using an inline editor. #TINY-3263
- Fixed the `autoresize` plugin incorrectly scrolling to the top of the editor content in some cases when changing content. #TINY-7291
- Fixed the `editor.selection.scrollIntoView()` type signature, as it incorrectly required an `Element` instead of `HTMLElement`. #TINY-7291
- Table cells that were both row and column headers did not retain the correct state when converting back to a regular row or column. #TINY-7709
- Clicking beside a non-editable element could cause the editor to incorrectly scroll to the top of the content. #TINY-7062
- Clicking in a table cell, with a non-editable element in an adjacent cell, incorrectly caused the non-editable element to be selected. #TINY-7736
- Split toolbar buttons incorrectly had nested `tabindex="-1"` attributes. #TINY-7879
- Fixed notifications rendering in the wrong place initially and when the page was scrolled. #TINY-7894
- Fixed an exception getting thrown when the number of `col` elements didn't match the number of columns in a table. #TINY-7041 #TINY-8011
- The table selection state could become incorrect after selecting a noneditable table cell. #TINY-8053
- As of Mozilla Firefox 91, toggling fullscreen mode with `toolbar_sticky` enabled would cause the toolbar to disappear. #TINY-7873
- Fixed URLs not cleaned correctly in some cases in the `link` and `image` plugins. #TINY-7998
- Fixed the `image` and `media` toolbar buttons incorrectly appearing to be in an inactive state in some cases. #TINY-3463
- Fixed the `editor.selection.selectorChanged` API not firing if the selector matched the current selection when registered in some cases. #TINY-3463
- Inserting content into a `contenteditable="true"` element that was contained within a `contenteditable="false"` element would move the selection to an incorrect location. #TINY-7842
- Dragging and dropping `contenteditable="false"` elements could result in the element being placed in an unexpected location. #TINY-7917
- Pressing the Escape key would not cancel a drag action that started on a `contenteditable="false"` element within the editor. #TINY-7917
- `video` and `audio` elements were unable to be played when the `media` plugin live embeds were enabled in some cases. #TINY-7674
- Pasting images would throw an exception if the clipboard `items` were not files (for example, screenshots taken from gnome-software). Patch contributed by cedric-anne. #TINY-8079

### Deprecated
- Several APIs have been deprecated. See the release notes section for information. #TINY-8023 #TINY-8063
- Several Editor settings have been deprecated. See the release notes section for information. #TINY-8086
- The Table of Contents and Image Tools plugins will be classified as Premium plugins in the next major release. #TINY-8087
- Word support in the `paste` plugin has been deprecated and will be removed in the next major release. #TINY-8087

## 5.9.2 - 2021-09-08

### Fixed
- Fixed an exception getting thrown when disabling events and setting content. #TINY-7956
- Delete operations could behave incorrectly if the selection crossed a table boundary. #TINY-7596

## 5.9.1 - 2021-08-27

### Fixed
- Published TinyMCE types failed to compile in strict mode. #TINY-7915
- The `TableModified` event sometimes didn't fire when performing certain table actions. #TINY-7916

## 5.9.0 - 2021-08-26

### Added
- Added a new `mceFocus` command that focuses the editor. Equivalent to using `editor.focus()`. #TINY-7373
- Added a new `mceTableToggleClass` command which toggles the provided class on the currently selected table. #TINY-7476
- Added a new `mceTableCellToggleClass` command which toggles the provided class on the currently selected table cells. #TINY-7476
- Added a new `tablecellvalign` toolbar button and menu item for vertical table cell alignment. #TINY-7477
- Added a new `tablecellborderwidth` toolbar button and menu item to change table cell border width. #TINY-7478
- Added a new `tablecellborderstyle` toolbar button and menu item to change table cell border style. #TINY-7478
- Added a new `tablecaption` toolbar button and menu item to toggle captions on tables. #TINY-7479
- Added a new `mceTableToggleCaption` command that toggles captions on a selected table. #TINY-7479
- Added a new `tablerowheader` toolbar button and menu item to toggle the header state of row cells. #TINY-7478
- Added a new `tablecolheader` toolbar button and menu item to toggle the header state of column cells. #TINY-7482
- Added a new `tablecellbordercolor` toolbar button and menu item to select table cell border colors, with an accompanying setting `table_border_color_map` to customize the available values. #TINY-7480
- Added a new `tablecellbackgroundcolor` toolbar button and menu item to select table cell background colors, with an accompanying setting `table_background_color_map` to customize the available values. #TINY-7480
- Added a new `language` menu item and toolbar button to add `lang` attributes to content, with an accompanying `content_langs` setting to specify the languages available. #TINY-6149
- A new `lang` format is now available that can be used with `editor.formatter`, or applied with the `Lang` editor command. #TINY-6149
- Added a new `language` icon for the `language` toolbar button. #TINY-7670
- Added a new `table-row-numbering` icon. #TINY-7327
- Added new plugin commands: `mceEmoticons` (Emoticons), `mceWordCount` (Word Count), and `mceTemplate` (Template). #TINY-7619
- Added a new `iframe_aria_text` setting to set the iframe title attribute. #TINY-1264
- Added a new DomParser `Node.children()` API to return all the children of a `Node`. #TINY-7756

### Improved
- Sticky toolbars can now be offset from the top of the page using the new `toolbar_sticky_offset` setting. #TINY-7337
- Fancy menu items now accept an `initData` property to allow custom initialization data. #TINY-7480
- Improved the load time of the `fullpage` plugin by using the existing editor schema rather than creating a new one. #TINY-6504
- Improved the performance when UI components are rendered. #TINY-7572
- The context toolbar no longer unnecessarily repositions to the top of large elements when scrolling. #TINY-7545
- The context toolbar will now move out of the way when it overlaps with the selection, such as in table cells. #TINY-7192
- The context toolbar now uses a short animation when transitioning between different locations. #TINY-7740
- `Env.browser` now uses the User-Agent Client Hints API where it is available. #TINY-7785
- Icons with a `-rtl` suffix in their name will now automatically be used when the UI is rendered in right-to-left mode. #TINY-7782
- The `formatter.match` API now accepts an optional `similar` parameter to check if the format partially matches. #TINY-7712
- The `formatter.formatChanged` API now supports providing format variables when listening for changes. #TINY-7713
- The formatter will now fire `FormatApply` and `FormatRemove` events for the relevant actions. #TINY-7713
- The `autolink` plugin link detection now permits custom protocols. #TINY-7714
- The `autolink` plugin valid link detection has been improved. #TINY-7714

### Changed
- Changed the load order so content CSS is loaded before the editor is populated with content. #TINY-7249
- Changed the `emoticons`, `wordcount`, `code`, `codesample`, and `template` plugins to open dialogs using commands. #TINY-7619
- The context toolbar will no longer show an arrow when it overlaps the content, such as in table cells. #TINY-7665
- The context toolbar will no longer overlap the statusbar for toolbars using `node` or `selection` positions. #TINY-7666

### Fixed
- The `editor.fire` API was incorrectly mutating the original `args` provided. #TINY-3254
- Unbinding an event handler did not take effect immediately while the event was firing. #TINY-7436
- Binding an event handler incorrectly took effect immediately while the event was firing. #TINY-7436
- Unbinding a native event handler inside the `remove` event caused an exception that blocked editor removal. #TINY-7730
- The `SetContent` event contained the incorrect `content` when using the `editor.selection.setContent()` API. #TINY-3254
- The editor content could be edited after calling `setProgressState(true)` in iframe mode. #TINY-7373
- Tabbing out of the editor after calling `setProgressState(true)` behaved inconsistently in iframe mode. #TINY-7373
- Flash of unstyled content while loading the editor because the content CSS was loaded after the editor content was rendered. #TINY-7249
- Partially transparent RGBA values provided in the `color_map` setting were given the wrong hex value. #TINY-7163
- HTML comments with mismatched quotes were parsed incorrectly under certain circumstances. #TINY-7589
- The editor could crash when inserting certain HTML content. #TINY-7756
- Inserting certain HTML content into the editor could result in invalid HTML once parsed. #TINY-7756
- Links in notification text did not show the correct mouse pointer. #TINY-7661
- Using the Tab key to navigate into the editor on Microsoft Internet Explorer 11 would incorrectly focus the toolbar. #TINY-3707
- The editor selection could be placed in an incorrect location when undoing or redoing changes in a document containing `contenteditable="false"` elements. #TINY-7663
- Menus and context menus were not closed when clicking into a different editor. #TINY-7399
- Context menus on Android were not displayed when more than one HTML element was selected. #TINY-7688
- Disabled nested menu items could still be opened. #TINY-7700
- The nested menu item chevron icon was not fading when the menu item was disabled. #TINY-7700
- `imagetools` buttons were incorrectly enabled for remote images without `imagetools_proxy` set. #TINY-7772
- Only table content would be deleted when partially selecting a table and content outside the table. #TINY-6044
- The table cell selection handling was incorrect in some cases when dealing with nested tables. #TINY-6298
- Removing a table row or column could result in the cursor getting placed in an invalid location. #TINY-7695
- Pressing the Tab key to navigate through table cells did not skip noneditable cells. #TINY-7705
- Clicking on a noneditable table cell did not show a visual selection like other noneditable elements. #TINY-7724
- Some table operations would incorrectly cause table row attributes and styles to be lost. #TINY-6666
- The selection was incorrectly lost when using the `mceTableCellType` and `mceTableRowType` commands. #TINY-6666
- The `mceTableRowType` was reversing the order of the rows when converting multiple header rows back to body rows. #TINY-6666
- The table dialog did not always respect the `table_style_with_css` option. #TINY-4926
- Pasting into a table with multiple cells selected could cause the content to be pasted in the wrong location. #TINY-7485
- The `TableModified` event was not fired when pasting cells into a table. #TINY-6939
- The table paste column before and after icons were not flipped in RTL mode. #TINY-7851
- Fixed table corruption when deleting a `contenteditable="false"` cell. #TINY-7891
- The `dir` attribute was being incorrectly applied to list items. #TINY-4589
- Applying selector formats would sometimes not apply the format correctly to elements in a list. #TINY-7393
- For formats that specify an attribute or style that should be removed, the formatter `match` API incorrectly returned `false`. #TINY-6149
- The type signature on the `formatter.matchNode` API had the wrong return type (was `boolean` but should have been `Formatter | undefined`). #TINY-6149
- The `formatter.formatChanged` API would ignore the `similar` parameter if another callback had already been registered for the same format. #TINY-7713
- The `formatter.formatChanged` API would sometimes not run the callback the first time the format was removed. #TINY-7713
- Base64 encoded images with spaces or line breaks in the data URI were not displayed correctly. Patch contributed by RoboBurned.

### Deprecated
- The `bbcode`, `fullpage`, `legacyoutput`, and `spellchecker` plugins have been deprecated and marked for removal in the next major release. #TINY-7260

## 5.8.2 - 2021-06-23

### Fixed
- Fixed an issue when pasting cells from tables containing `colgroup`s into tables without `colgroup`s. #TINY-6675
- Fixed an issue that could cause an invalid toolbar button state when multiple inline editors were on a single page. #TINY-6297

## 5.8.1 - 2021-05-20

### Fixed
- An unexpected exception was thrown when switching to readonly mode and adjusting the editor width. #TINY-6383
- Content could be lost when the `pagebreak_split_block` setting was enabled. #TINY-3388
- The `list-style-type: none;` style on nested list items was incorrectly removed when clearing formatting. #TINY-6264
- URLs were not always detected when pasting over a selection. Patch contributed by jwcooper. #TINY-6997
- Properties on the `OpenNotification` event were incorrectly namespaced. #TINY-7486

## 5.8.0 - 2021-05-06

### Added
- Added the `PAGE_UP` and `PAGE_DOWN` key code constants to the `VK` API. #TINY-4612
- The editor resize handle can now be controlled using the keyboard. #TINY-4823
- Added a new `fixed_toolbar_container_target` setting which renders the toolbar in the specified `HTMLElement`. Patch contributed by pvrobays.

### Improved
- The `inline_boundaries` feature now supports the `home`, `end`, `pageup`, and `pagedown` keys. #TINY-4612
- Updated the `formatter.matchFormat` API to support matching formats with variables in the `classes` property. #TINY-7227
- Added HTML5 `audio` and `video` elements to the default alignment formats. #TINY-6633
- Added support for alpha list numbering to the list properties dialog. #TINY-6891

### Changed
- Updated the `image` dialog to display the class list dropdown as full-width if the caption checkbox is not present. #TINY-6400
- Renamed the "H Align" and "V Align" input labels in the Table Cell Properties dialog to "Horizontal align" and "Vertical align" respectively. #TINY-7285

### Deprecated
- The undocumented `setIconStroke` Split Toolbar Button API has been deprecated and will be removed in a future release. #TINY-3551

### Fixed
- Fixed a bug where it wasn't possible to align nested list items. #TINY-6567
- The RGB fields in the color picker dialog were not staying in sync with the color palette and hue slider. #TINY-6952
- The color preview box in the color picker dialog was not correctly displaying the saturation and value of the chosen color. #TINY-6952
- The color picker dialog will now show an alert if it is submitted with an invalid hex color code. #TINY-2814
- Fixed a bug where the `TableModified` event was not fired when adding a table row with the Tab key. #TINY-7006
- Added missing `images_file_types` setting to the exported TypeScript types. #GH-6607
- Fixed a bug where lists pasted from Word with Roman numeral markers were not displayed correctly. Patch contributed by aautio. #GH-6620
- The `editor.insertContent` API was incorrectly handling nested `span` elements with matching styles. #TINY-6263
- The HTML5 `small` element could not be removed when clearing text formatting. #TINY-6633
- The Oxide button text transform variable was incorrectly using `capitalize` instead of `none`. Patch contributed by dakur. #GH-6341
- Fix dialog button text that was using title-style capitalization. #TINY-6816
- Table plugin could perform operations on tables containing the inline editor. #TINY-6625
- Fixed Tab key navigation inside table cells with a ranged selection. #TINY-6638
- The foreground and background toolbar button color indicator is no longer blurry. #TINY-3551
- Fixed a regression in the `tinymce.create()` API that caused issues when multiple objects were created. #TINY-7358
- Fixed the `LineHeight` command causing the `change` event to be fired inconsistently. #TINY-7048

## 5.7.1 - 2021-03-17

### Fixed
- Fixed the `help` dialog incorrectly linking to the changelog of TinyMCE 4 instead of TinyMCE 5. #TINY-7031
- Fixed a bug where error messages were displayed incorrectly in the image dialog. #TINY-7099
- Fixed an issue where URLs were not correctly filtered in some cases. #TINY-7025
- Fixed a bug where context menu items with names that contained uppercase characters were not displayed. #TINY-7072
- Fixed context menu items lacking support for the `disabled` and `shortcut` properties. #TINY-7073
- Fixed a regression where the width and height were incorrectly set when embedding content using the `media` dialog. #TINY-7074

## 5.7.0 - 2021-02-10

### Added
- Added IPv6 address support to the URI API. Patch contributed by dev7355608. #GH-4409
- Added new `structure` and `style` properties to the `TableModified` event to indicate what kinds of modifications were made. #TINY-6643
- Added `video` and `audio` live embed support for the `media` plugin. #TINY-6229
- Added the ability to resize `video` and `iframe` media elements. #TINY-6229
- Added a new `font_css` setting for adding fonts to both the editor and the parent document. #TINY-6199
- Added a new `ImageUploader` API to simplify uploading image data to the configured `images_upload_url` or `images_upload_handler`. #TINY-4601
- Added an Oxide variable to define the container background color in fullscreen mode. #TINY-6903
- Added Oxide variables for setting the toolbar background colors for inline and sticky toolbars. #TINY-6009
- Added a new `AfterProgressState` event that is fired after `editor.setProgressState` calls complete. #TINY-6686
- Added support for `table_column_resizing` when inserting or deleting columns. #TINY-6711

### Changed
- Changed table and table column copy behavior to retain an appropriate width when pasted. #TINY-6664
- Changed the `lists` plugin to apply list styles to all text blocks within a selection. #TINY-3755
- Changed the `advlist` plugin to log a console error message when the `list` plugin isn't enabled. #TINY-6585
- Changed the z-index of the `setProgressState(true)` throbber so it does not hide notifications. #TINY-6686
- Changed the type signature for `editor.selection.getRng()` incorrectly returning `null`. #TINY-6843
- Changed some `SaxParser` regular expressions to improve performance. #TINY-6823
- Changed `editor.setProgressState(true)` to close any open popups. #TINY-6686

### Fixed
- Fixed `codesample` highlighting performance issues for some languages. #TINY-6996
- Fixed an issue where cell widths were lost when merging table cells. #TINY-6901
- Fixed `col` elements incorrectly transformed to `th` elements when converting columns to header columns. #TINY-6715
- Fixed a number of table operations not working when selecting 2 table cells on Mozilla Firefox. #TINY-3897
- Fixed a memory leak by backporting an upstream Sizzle fix. #TINY-6859
- Fixed table `width` style was removed when copying. #TINY-6664
- Fixed focus lost while typing in the `charmap` or `emoticons` dialogs when the editor is rendered in a shadow root. #TINY-6904
- Fixed corruption of base64 URLs used in style attributes when parsing HTML. #TINY-6828
- Fixed the order of CSS precedence of `content_style` and `content_css` in the `preview` and `template` plugins. `content_style` now has precedence. #TINY-6529
- Fixed an issue where the image dialog tried to calculate image dimensions for an empty image URL. #TINY-6611
- Fixed an issue where `scope` attributes on table cells would not change as expected when merging or unmerging cells. #TINY-6486
- Fixed the plugin documentation links in the `help` plugin. #DOC-703
- Fixed events bound using `DOMUtils` not returning the correct result for `isDefaultPrevented` in some cases. #TINY-6834
- Fixed the "Dropped file type is not supported" notification incorrectly showing when using an inline editor. #TINY-6834
- Fixed an issue with external styles bleeding into TinyMCE. #TINY-6735
- Fixed an issue where parsing malformed comments could cause an infinite loop. #TINY-6864
- Fixed incorrect return types on `editor.selection.moveToBookmark`. #TINY-6504
- Fixed the type signature for `editor.selection.setCursorLocation()` incorrectly allowing a node with no `offset`. #TINY-6843
- Fixed incorrect behavior when editor is destroyed while loading stylesheets. #INT-2282
- Fixed figure elements incorrectly splitting from a valid parent element when editing the image within. #TINY-6592
- Fixed inserting multiple rows or columns in a table cloning from the incorrect source row or column. #TINY-6906
- Fixed an issue where new lines were not scrolled into view when pressing Shift+Enter or Shift+Return. #TINY-6964
- Fixed an issue where list elements would not be removed when outdenting using the Enter or Return key. #TINY-5974
- Fixed an issue where file extensions with uppercase characters were treated as invalid. #TINY-6940
- Fixed dialog block messages were not passed through TinyMCE's translation system. #TINY-6971

## 5.6.2 - 2020-12-08

### Fixed
- Fixed a UI rendering regression when the document body is using `display: flex`. #TINY-6783

## 5.6.1 - 2020-11-25

### Fixed
- Fixed the `mceTableRowType` and `mceTableCellType` commands were not firing the `newCell` event. #TINY-6692
- Fixed the HTML5 `s` element was not recognized when editing or clearing text formatting. #TINY-6681
- Fixed an issue where copying and pasting table columns resulted in invalid HTML when using colgroups. #TINY-6684
- Fixed an issue where the toolbar would render with the wrong width for inline editors in some situations. #TINY-6683

## 5.6.0 - 2020-11-18

### Added
- Added new `BeforeOpenNotification` and `OpenNotification` events which allow internal notifications to be captured and modified before display. #TINY-6528
- Added support for `block` and `unblock` methods on inline dialogs. #TINY-6487
- Added new `TableModified` event which is fired whenever changes are made to a table. #TINY-6629
- Added new `images_file_types` setting to determine which image file formats will be automatically processed into `img` tags on paste when using the `paste` plugin. #TINY-6306
- Added support for `images_file_types` setting in the image file uploader to determine which image file extensions are valid for upload. #TINY-6224
- Added new `format_empty_lines` setting to control if empty lines are formatted in a ranged selection. #TINY-6483
- Added template support to the `autocompleter` for customizing the autocompleter items. #TINY-6505
- Added new user interface `enable`, `disable`, and `isDisabled` methods. #TINY-6397
- Added new `closest` formatter API to get the closest matching selection format from a set of formats. #TINY-6479
- Added new `emojiimages` emoticons database that uses the twemoji CDN by default. #TINY-6021
- Added new `emoticons_database` setting to configure which emoji database to use. #TINY-6021
- Added new `name` field to the `style_formats` setting object to enable specifying a name for the format. #TINY-4239

### Changed
- Changed `readonly` mode to allow hyperlinks to be clickable. #TINY-6248

### Fixed
- Fixed the `change` event not firing after a successful image upload. #TINY-6586
- Fixed the type signature for the `entity_encoding` setting not accepting delimited lists. #TINY-6648
- Fixed layout issues when empty `tr` elements were incorrectly removed from tables. #TINY-4679
- Fixed image file extensions lost when uploading an image with an alternative extension, such as `.jfif`. #TINY-6622
- Fixed a security issue where URLs in attributes weren't correctly sanitized. #TINY-6518
- Fixed `DOMUtils.getParents` incorrectly including the shadow root in the array of elements returned. #TINY-6540
- Fixed an issue where the root document could be scrolled while an editor dialog was open inside a shadow root. #TINY-6363
- Fixed `getContent` with text format returning a new line when the editor is empty. #TINY-6281
- Fixed table column and row resizers not respecting the `data-mce-resize` attribute. #TINY-6600
- Fixed inserting a table via the `mceInsertTable` command incorrectly creating 2 undo levels. #TINY-6656
- Fixed nested tables with `colgroup` elements incorrectly always resizing the inner table. #TINY-6623
- Fixed the `visualchars` plugin causing the editor to steal focus when initialized. #TINY-6282
- Fixed `fullpage` plugin altering text content in `editor.getContent()`. #TINY-6541
- Fixed `fullscreen` plugin not working correctly with multiple editors and shadow DOM. #TINY-6280
- Fixed font size keywords such as `medium` not displaying correctly in font size menus. #TINY-6291
- Fixed an issue where some attributes in table cells were not copied over to new rows or columns. #TINY-6485
- Fixed incorrectly removing formatting on adjacent spaces when removing formatting on a ranged selection. #TINY-6268
- Fixed the `Cut` menu item not working in the latest version of Mozilla Firefox. #TINY-6615
- Fixed some incorrect types in the new TypeScript declaration file. #TINY-6413
- Fixed a regression where a fake offscreen selection element was incorrectly created for the editor root node. #TINY-6555
- Fixed an issue where menus would incorrectly collapse in small containers. #TINY-3321
- Fixed an issue where only one table column at a time could be converted to a header. #TINY-6326
- Fixed some minor memory leaks that prevented garbage collection for editor instances. #TINY-6570
- Fixed resizing a `responsive` table not working when using the column resize handles. #TINY-6601
- Fixed incorrectly calculating table `col` widths when resizing responsive tables. #TINY-6646
- Fixed an issue where spaces were not preserved in pre-blocks when getting text content. #TINY-6448
- Fixed a regression that caused the selection to be difficult to see in tables with backgrounds. #TINY-6495
- Fixed content pasted multiple times in the editor when using Microsoft Internet Explorer 11. Patch contributed by mattford. #GH-4905

## 5.5.1 - 2020-10-01

### Fixed
- Fixed pressing the down key near the end of a document incorrectly raising an exception. #TINY-6471
- Fixed incorrect Typescript types for the `Tools` API. #TINY-6475

## 5.5.0 - 2020-09-29

### Added
- Added a TypeScript declaration file to the bundle output for TinyMCE core. #TINY-3785
- Added new `table_column_resizing` setting to control how table columns are resized when using the resize bars. #TINY-6001
- Added the ability to remove images on a failed upload using the `images_upload_handler` failure callback. #TINY-6011
- Added `hasPlugin` function to the editor API to determine if a plugin exists or not. #TINY-766
- Added new `ToggleToolbarDrawer` command and query state handler to allow the toolbar drawer to be programmatically toggled and the toggle state to be checked. #TINY-6032
- Added the ability to use `colgroup` elements in tables. #TINY-6050
- Added a new setting `table_use_colgroups` for toggling whether colgroups are used in new tables. #TINY-6050
- Added the ability to delete and navigate HTML media elements without the `media` plugin. #TINY-4211
- Added `fullscreen_native` setting to the `fullscreen` plugin to enable use of the entire monitor. #TINY-6284
- Added table related oxide variables to the Style API for more granular control over table cell selection appearance. #TINY-6311
- Added new `toolbar_persist` setting to control the visibility of the inline toolbar. #TINY-4847
- Added new APIs to allow for programmatic control of the inline toolbar visibility. #TINY-4847
- Added the `origin` property to the `ObjectResized` and `ObjectResizeStart` events, to specify which handle the resize was performed on. #TINY-6242
- Added new StyleSheetLoader `unload` and `unloadAll` APIs to allow loaded stylesheets to be removed. #TINY-3926
- Added the `LineHeight` query command and action to the editor. #TINY-4843
- Added the `lineheight` toolbar and menu items, and added `lineheight` to the default format menu. #TINY-4843
- Added a new `contextmenu_avoid_overlap` setting to allow context menus to avoid overlapping matched nodes. #TINY-6036
- Added new listbox dialog UI component for rendering a dropdown that allows nested options. #TINY-2236
- Added back the ability to use nested items in the `image_class_list`, `link_class_list`, `link_list`, `table_class_list`, `table_cell_class_list`, and `table_row_class_list` settings. #TINY-2236

### Changed
- Changed how CSS manipulates table cells when selecting multiple cells to achieve a semi-transparent selection. #TINY-6311
- Changed the `target` property on fired events to use the native event target. The original target for an open shadow root can be obtained using `event.getComposedPath()`. #TINY-6128
- Changed the editor to clean-up loaded CSS stylesheets when all editors using the stylesheet have been removed. #TINY-3926
- Changed `imagetools` context menu icon for accessing the `image` dialog to use the `image` icon. #TINY-4141
- Changed the `editor.insertContent()` and `editor.selection.setContent()` APIs to retain leading and trailing whitespace. #TINY-5966
- Changed the `table` plugin `Column` menu to include the cut, copy and paste column menu items. #TINY-6374
- Changed the default table styles in the content CSS files to better support the styling options available in the `table` dialog. #TINY-6179

### Deprecated
- Deprecated the `Env.experimentalShadowDom` flag. #TINY-6128

### Fixed
- Fixed tables with no borders displaying with the default border styles in the `preview` dialog. #TINY-6179
- Fixed loss of whitespace when inserting content after a non-breaking space. #TINY-5966
- Fixed the `event.getComposedPath()` function throwing an exception for events fired from the editor. #TINY-6128
- Fixed notifications not appearing when the editor is within a ShadowRoot. #TINY-6354
- Fixed focus issues with inline dialogs when the editor is within a ShadowRoot. #TINY-6360
- Fixed the `template` plugin previews missing some content styles. #TINY-6115
- Fixed the `media` plugin not saving the alternative source url in some situations. #TINY-4113
- Fixed an issue where column resizing using the resize bars was inconsistent between fixed and relative table widths. #TINY-6001
- Fixed an issue where dragging and dropping within a table would select table cells. #TINY-5950
- Fixed up and down keyboard navigation not working for inline `contenteditable="false"` elements. #TINY-6226
- Fixed dialog not retrieving `close` icon from icon pack. #TINY-6445
- Fixed the `unlink` toolbar button not working when selecting multiple links. #TINY-4867
- Fixed the `link` dialog not showing the "Text to display" field in some valid cases. #TINY-5205
- Fixed the `DOMUtils.split()` API incorrectly removing some content. #TINY-6294
- Fixed pressing the escape key not focusing the editor when using multiple toolbars. #TINY-6230
- Fixed the `dirty` flag not being correctly set during an `AddUndo` event. #TINY-4707
- Fixed `editor.selection.setCursorLocation` incorrectly placing the cursor outside `pre` elements in some circumstances. #TINY-4058
- Fixed an exception being thrown when pressing the enter key inside pre elements while `br_in_pre` setting is false. #TINY-4058

## 5.4.2 - 2020-08-17

### Fixed
- Fixed the editor not resizing when resizing the browser window in fullscreen mode. #TINY-3511
- Fixed clicking on notifications causing inline editors to hide. #TINY-6058
- Fixed an issue where link URLs could not be deleted or edited in the link dialog in some cases. #TINY-4706
- Fixed a regression where setting the `anchor_top` or `anchor_bottom` options to `false` was not working. #TINY-6256
- Fixed the `anchor` plugin not supporting the `allow_html_in_named_anchor` option. #TINY-6236
- Fixed an exception thrown when removing inline formats that contained additional styles or classes. #TINY-6288
- Fixed an exception thrown when positioning the context toolbar on Internet Explorer 11 in some edge cases. #TINY-6271
- Fixed inline formats not removed when more than one `removeformat` format rule existed. #TINY-6216
- Fixed an issue where spaces were sometimes removed when removing formating on nearby text. #TINY-6251
- Fixed the list toolbar buttons not showing as active when a list is selected. #TINY-6286
- Fixed an issue where the UI would sometimes not be shown or hidden when calling the show or hide API methods on the editor. #TINY-6048
- Fixed the list type style not retained when copying list items. #TINY-6289
- Fixed the Paste plugin converting tabs in plain text to a single space character. A `paste_tab_spaces` option has been included for setting the number of spaces used to replace a tab character. #TINY-6237

## 5.4.1 - 2020-07-08

### Fixed
- Fixed the Search and Replace plugin incorrectly including zero-width caret characters in search results. #TINY-4599
- Fixed dragging and dropping unsupported files navigating the browser away from the editor. #TINY-6027
- Fixed undo levels not created on browser handled drop or paste events. #TINY-6027
- Fixed content in an iframe element parsing as DOM elements instead of text content. #TINY-5943
- Fixed Oxide checklist styles not showing when printing. #TINY-5139
- Fixed bug with `scope` attribute not being added to the cells of header rows. #TINY-6206

## 5.4.0 - 2020-06-30

### Added
- Added keyboard navigation support to menus and toolbars when the editor is in a ShadowRoot. #TINY-6152
- Added the ability for menus to be clicked when the editor is in an open shadow root. #TINY-6091
- Added the `Editor.ui.styleSheetLoader` API for loading stylesheets within the Document or ShadowRoot containing the editor UI. #TINY-6089
- Added the `StyleSheetLoader` module to the public API. #TINY-6100
- Added Oxide variables for styling the `select` element and headings in dialog content. #TINY-6070
- Added icons for `table` column and row cut, copy, and paste toolbar buttons. #TINY-6062
- Added all `table` menu items to the UI registry, so they can be used by name in other menus. #TINY-4866
- Added new `mceTableApplyCellStyle` command to the `table` plugin. #TINY-6004
- Added new `table` cut, copy, and paste column editor commands and menu items. #TINY-6006
- Added font related Oxide variables for secondary buttons, allowing for custom styling. #TINY-6061
- Added new `table_header_type` setting to control how table header rows are structured. #TINY-6007
- Added new `table_sizing_mode` setting to replace the `table_responsive_width` setting, which has now been deprecated. #TINY-6051
- Added new `mceTableSizingMode` command for changing the sizing mode of a table. #TINY-6000
- Added new `mceTableRowType`, `mceTableColType`, and `mceTableCellType` commands and value queries. #TINY-6150

### Changed
- Changed `advlist` toolbar buttons to only show a dropdown list if there is more than one option. #TINY-3194
- Changed `mceInsertTable` command and `insertTable` API method to take optional header rows and columns arguments. #TINY-6012
- Changed stylesheet loading, so that UI skin stylesheets can load in a ShadowRoot if required. #TINY-6089
- Changed the DOM location of menus so that they display correctly when the editor is in a ShadowRoot. #TINY-6093
- Changed the table plugin to correctly detect all valid header row structures. #TINY-6007

### Fixed
- Fixed tables with no defined width being converted to a `fixed` width table when modifying the table. #TINY-6051
- Fixed the `autosave` `isEmpty` API incorrectly detecting non-empty content as empty. #TINY-5953
- Fixed table `Paste row after` and `Paste row before` menu items not disabled when nothing was available to paste. #TINY-6006
- Fixed a selection performance issue with large tables on Microsoft Internet Explorer and Edge. #TINY-6057
- Fixed filters for screening commands from the undo stack to be case-insensitive. #TINY-5946
- Fixed `fullscreen` plugin now removes all classes when the editor is closed. #TINY-4048
- Fixed handling of mixed-case icon identifiers (names) for UI elements. #TINY-3854
- Fixed leading and trailing spaces lost when using `editor.selection.getContent({ format: 'text' })`. #TINY-5986
- Fixed an issue where changing the URL with the quicklink toolbar caused unexpected undo behavior. #TINY-5952
- Fixed an issue where removing formatting within a table cell would cause Internet Explorer 11 to scroll to the end of the table. #TINY-6049
- Fixed an issue where the `allow_html_data_urls` setting was not correctly applied. #TINY-5951
- Fixed the `autolink` feature so that it no longer treats a string with multiple "@" characters as an email address. #TINY-4773
- Fixed an issue where removing the editor would leave unexpected attributes on the target element. #TINY-4001
- Fixed the `link` plugin now suggest `mailto:` when the text contains an '@' and no slashes (`/`). #TINY-5941
- Fixed the `valid_children` check of custom elements now allows a wider range of characters in names. #TINY-5971

## 5.3.2 - 2020-06-10

### Fixed
- Fixed a regression introduced in 5.3.0, where `images_dataimg_filter` was no-longer called. #TINY-6086

## 5.3.1 - 2020-05-27

### Fixed
- Fixed the image upload error alert also incorrectly closing the image dialog. #TINY-6020
- Fixed editor content scrolling incorrectly on focus in Firefox by reverting default content CSS html and body heights added in 5.3.0. #TINY-6019

## 5.3.0 - 2020-05-21

### Added
- Added html and body height styles to the default oxide content CSS. #TINY-5978
- Added `uploadUri` and `blobInfo` to the data returned by `editor.uploadImages()`. #TINY-4579
- Added a new function to the `BlobCache` API to lookup a blob based on the base64 data and mime type. #TINY-5988
- Added the ability to search and replace within a selection. #TINY-4549
- Added the ability to set the list start position for ordered lists and added new `lists` context menu item. #TINY-3915
- Added `icon` as an optional config option to the toggle menu item API. #TINY-3345
- Added `auto` mode for `toolbar_location` which positions the toolbar and menu bar at the bottom if there is no space at the top. #TINY-3161

### Changed
- Changed the default `toolbar_location` to `auto`. #TINY-3161
- Changed toggle menu items and choice menu items to have a dedicated icon with the checkmark displayed on the far right side of the menu item. #TINY-3345
- Changed the `link`, `image`, and `paste` plugins to use Promises to reduce the bundle size. #TINY-4710
- Changed the default icons to be lazy loaded during initialization. #TINY-4729
- Changed the parsing of content so base64 encoded urls are converted to blob urls. #TINY-4727
- Changed context toolbars so they concatenate when more than one is suitable for the current selection. #TINY-4495
- Changed inline style element formats (strong, b, em, i, u, strike) to convert to a span on format removal if a `style` or `class` attribute is present. #TINY-4741

### Fixed
- Fixed the `selection.setContent()` API not running parser filters. #TINY-4002
- Fixed formats incorrectly applied or removed when table cells were selected. #TINY-4709
- Fixed the `quickimage` button not restricting the file types to images. #TINY-4715
- Fixed search and replace ignoring text in nested contenteditable elements. #TINY-5967
- Fixed resize handlers displaying in the wrong location sometimes for remote images. #TINY-4732
- Fixed table picker breaking in Firefox on low zoom levels. #TINY-4728
- Fixed issue with loading or pasting contents with large base64 encoded images on Safari. #TINY-4715
- Fixed supplementary special characters being truncated when inserted into the editor. Patch contributed by mlitwin. #TINY-4791
- Fixed toolbar buttons not set to disabled when the editor is in readonly mode. #TINY-4592
- Fixed the editor selection incorrectly changing when removing caret format containers. #TINY-3438
- Fixed bug where title, width, and height would be set to empty string values when updating an image and removing those attributes using the image dialog. #TINY-4786
- Fixed `ObjectResized` event firing when an object wasn't resized. #TINY-4161
- Fixed `ObjectResized` and `ObjectResizeStart` events incorrectly fired when adding or removing table rows and columns. #TINY-4829
- Fixed the placeholder not hiding when pasting content into the editor. #TINY-4828
- Fixed an issue where the editor would fail to load if local storage was disabled. #TINY-5935
- Fixed an issue where an uploaded image would reuse a cached image with a different mime type. #TINY-5988
- Fixed bug where toolbars and dialogs would not show if the body element was replaced (e.g. with Turbolinks). Patch contributed by spohlenz. #GH-5653
- Fixed an issue where multiple formats would be removed when removing a single format at the end of lines or on empty lines. #TINY-1170
- Fixed zero-width spaces incorrectly included in the `wordcount` plugin character count. #TINY-5991
- Fixed a regression introduced in 5.2.0 whereby the desktop `toolbar_mode` setting would incorrectly override the mobile default setting. #TINY-5998
- Fixed an issue where deleting all content in a single cell table would delete the entire table. #TINY-1044

## 5.2.2 - 2020-04-23

### Fixed
- Fixed an issue where anchors could not be inserted on empty lines. #TINY-2788
- Fixed text decorations (underline, strikethrough) not consistently inheriting the text color. #TINY-4757
- Fixed `format` menu alignment buttons inconsistently applying to images. #TINY-4057
- Fixed the floating toolbar drawer height collapsing when the editor is rendered in modal dialogs or floating containers. #TINY-4837
- Fixed `media` embed content not processing safely in some cases. #TINY-4857

## 5.2.1 - 2020-03-25

### Fixed
- Fixed the "is decorative" checkbox in the image dialog clearing after certain dialog events. #FOAM-11
- Fixed possible uncaught exception when a `style` attribute is removed using a content filter on `setContent`. #TINY-4742
- Fixed the table selection not functioning correctly in Microsoft Edge 44 or higher. #TINY-3862
- Fixed the table resize handles not functioning correctly in Microsoft Edge 44 or higher. #TINY-4160
- Fixed the floating toolbar drawer disconnecting from the toolbar when adding content in inline mode. #TINY-4725 #TINY-4765
- Fixed `readonly` mode not returning the appropriate boolean value. #TINY-3948
- Fixed the `forced_root_block_attrs` setting not applying attributes to new blocks consistently. #TINY-4564
- Fixed the editor incorrectly stealing focus during initialization in Microsoft Internet Explorer. #TINY-4697
- Fixed dialogs stealing focus when opening an alert or confirm dialog using an `onAction` callback. #TINY-4014
- Fixed inline dialogs incorrectly closing when clicking on an opened alert or confirm dialog. #TINY-4012
- Fixed the context toolbar overlapping the menu bar and toolbar. #TINY-4586
- Fixed notification and inline dialog positioning issues when using `toolbar_location: 'bottom'`. #TINY-4586
- Fixed the `colorinput` popup appearing offscreen on mobile devices. #TINY-4711
- Fixed special characters not being found when searching by "whole words only". #TINY-4522
- Fixed an issue where dragging images could cause them to be duplicated. #TINY-4195
- Fixed context toolbars activating without the editor having focus. #TINY-4754
- Fixed an issue where removing the background color of text did not always work. #TINY-4770
- Fixed an issue where new rows and columns in a table did not retain the style of the previous row or column. #TINY-4788

## 5.2.0 - 2020-02-13

### Added
- Added the ability to apply formats to spaces. #TINY-4200
- Added new `toolbar_location` setting to allow for positioning the menu and toolbar at the bottom of the editor. #TINY-4210
- Added new `toolbar_groups` setting to allow a custom floating toolbar group to be added to the toolbar when using `floating` toolbar mode. #TINY-4229
- Added new `link_default_protocol` setting to `link` and `autolink` plugin to allow a protocol to be used by default. #TINY-3328
- Added new `placeholder` setting to allow a placeholder to be shown when the editor is empty. #TINY-3917
- Added new `tinymce.dom.TextSeeker` API to allow searching text across different DOM nodes. #TINY-4200
- Added a drop shadow below the toolbar while in sticky mode and introduced Oxide variables to customize it when creating a custom skin. #TINY-4343
- Added `quickbars_image_toolbar` setting to allow for the image quickbar to be turned off. #TINY-4398
- Added iframe and img `loading` attribute to the default schema. Patch contributed by ataylor32. #GH-5112
- Added new `getNodeFilters`/`getAttributeFilters` functions to the `editor.serializer` instance. #TINY-4344
- Added new `a11y_advanced_options` setting to allow additional accessibility options to be added. #FOAM-11
- Added new accessibility options and behaviours to the image dialog using `a11y_advanced_options`. #FOAM-11
- Added the ability to use the window `PrismJS` instance for the `codesample` plugin instead of the bundled version to allow for styling custom languages. #TINY-4504
- Added error message events that fire when a resource loading error occurs. #TINY-4509

### Changed
- Changed the default schema to disallow `onchange` for select elements. #TINY-4614
- Changed default `toolbar_mode` value from false to `wrap`. The value false has been deprecated. #TINY-4617
- Changed `toolbar_drawer` setting to `toolbar_mode`. `toolbar_drawer` has been deprecated. #TINY-4416
- Changed iframe mode to set selection on content init if selection doesn't exist. #TINY-4139
- Changed table related icons to align them with the visual style of the other icons. #TINY-4341
- Changed and improved the visual appearance of the color input field. #TINY-2917
- Changed fake caret container to use `forced_root_block` when possible. #TINY-4190
- Changed the `requireLangPack` API to wait until the plugin has been loaded before loading the language pack. #TINY-3716
- Changed the formatter so `style_formats` are registered before the initial content is loaded into the editor. #TINY-4238
- Changed media plugin to use https protocol for media urls by default. #TINY-4577
- Changed the parser to treat CDATA nodes as bogus HTML comments to match the HTML parsing spec. A new `preserve_cdata` setting has been added to preserve CDATA nodes if required. #TINY-4625

### Fixed
- Fixed incorrect parsing of malformed/bogus HTML comments. #TINY-4625
- Fixed `quickbars` selection toolbar appearing on non-editable elements. #TINY-4359
- Fixed bug with alignment toolbar buttons sometimes not changing state correctly. #TINY-4139
- Fixed the `codesample` toolbar button not toggling when selecting code samples other than HTML. #TINY-4504
- Fixed content incorrectly scrolling to the top or bottom when pressing enter if when the content was already in view. #TINY-4162
- Fixed `scrollIntoView` potentially hiding elements behind the toolbar. #TINY-4162
- Fixed editor not respecting the `resize_img_proportional` setting due to legacy code. #TINY-4236
- Fixed flickering floating toolbar drawer in inline mode. #TINY-4210
- Fixed an issue where the template plugin dialog would be indefinitely blocked on a failed template load. #TINY-2766
- Fixed the `mscontrolselect` event not being unbound on IE/Edge. #TINY-4196
- Fixed Confirm dialog footer buttons so only the "Yes" button is highlighted. #TINY-4310
- Fixed `file_picker_callback` functionality for Image, Link and Media plugins. #TINY-4163
- Fixed issue where floating toolbar drawer sometimes would break if the editor is resized while the drawer is open. #TINY-4439
- Fixed incorrect `external_plugins` loading error message. #TINY-4503
- Fixed resize handler was not hidden for ARIA purposes. Patch contributed by Parent5446. #GH-5195
- Fixed an issue where content could be lost if a misspelled word was selected and spellchecking was disabled. #TINY-3899
- Fixed validation errors in the CSS where certain properties had the wrong default value. #TINY-4491
- Fixed an issue where forced root block attributes were not applied when removing a list. #TINY-4272
- Fixed an issue where the element path isn't being cleared when there are no parents. #TINY-4412
- Fixed an issue where width and height in svg icons containing `rect` elements were overridden by the CSS reset. #TINY-4408
- Fixed an issue where uploading images with `images_reuse_filename` enabled and that included a query parameter would generate an invalid URL. #TINY-4638
- Fixed the `closeButton` property not working when opening notifications. #TINY-4674
- Fixed keyboard flicker when opening a context menu on mobile. #TINY-4540
- Fixed issue where plus icon svg contained strokes. #TINY-4681

## 5.1.6 - 2020-01-28

### Fixed
- Fixed `readonly` mode not blocking all clicked links. #TINY-4572
- Fixed legacy font sizes being calculated inconsistently for the `FontSize` query command value. #TINY-4555
- Fixed changing a tables row from `Header` to `Body` incorrectly moving the row to the bottom of the table. #TINY-4593
- Fixed the context menu not showing in certain cases with hybrid devices. #TINY-4569
- Fixed the context menu opening in the wrong location when the target is the editor body. #TINY-4568
- Fixed the `image` plugin not respecting the `automatic_uploads` setting when uploading local images. #TINY-4287
- Fixed security issue related to parsing HTML comments and CDATA. #TINY-4544

## 5.1.5 - 2019-12-19

### Fixed
- Fixed the UI not working with hybrid devices that accept both touch and mouse events. #TNY-4521
- Fixed the `charmap` dialog initially focusing the first tab of the dialog instead of the search input field. #TINY-4342
- Fixed an exception being raised when inserting content if the caret was directly before or after a `contenteditable="false"` element. #TINY-4528
- Fixed a bug with pasting image URLs when paste as text is enabled. #TINY-4523

## 5.1.4 - 2019-12-11

### Fixed
- Fixed dialog contents disappearing when clicking a checkbox for right-to-left languages. #TINY-4518
- Fixed the `legacyoutput` plugin registering legacy formats after editor initialization, causing legacy content to be stripped on the initial load. #TINY-4447
- Fixed search and replace not cycling through results when searching using special characters. #TINY-4506
- Fixed the `visualchars` plugin converting HTML-like text to DOM elements in certain cases. #TINY-4507
- Fixed an issue with the `paste` plugin not sanitizing content in some cases. #TINY-4510
- Fixed HTML comments incorrectly being parsed in certain cases. #TINY-4511

## 5.1.3 - 2019-12-04

### Fixed
- Fixed sticky toolbar not undocking when fullscreen mode is activated. #TINY-4390
- Fixed the "Current Window" target not applying when updating links using the link dialog. #TINY-4063
- Fixed disabled menu items not highlighting when focused. #TINY-4339
- Fixed touch events passing through dialog collection items to the content underneath on Android devices. #TINY-4431
- Fixed keyboard navigation of the Help dialog's Keyboard Navigation tab. #TINY-4391
- Fixed search and replace dialog disappearing when finding offscreen matches on iOS devices. #TINY-4350
- Fixed performance issues where sticky toolbar was jumping while scrolling on slower browsers. #TINY-4475

## 5.1.2 - 2019-11-19

### Fixed
- Fixed desktop touch devices using `mobile` configuration overrides. #TINY-4345
- Fixed unable to disable the new scrolling toolbar feature. #TINY-4345
- Fixed touch events passing through any pop-up items to the content underneath on Android devices. #TINY-4367
- Fixed the table selector handles throwing JavaScript exceptions for non-table selections. #TINY-4338
- Fixed `cut` operations not removing selected content on Android devices when the `paste` plugin is enabled. #TINY-4362
- Fixed inline toolbar not constrained to the window width by default. #TINY-4314
- Fixed context toolbar split button chevrons pointing right when they should be pointing down. #TINY-4257
- Fixed unable to access the dialog footer in tabbed dialogs on small screens. #TINY-4360
- Fixed mobile table selectors were hard to select with touch by increasing the size. #TINY-4366
- Fixed mobile table selectors moving when moving outside the editor. #TINY-4366
- Fixed inline toolbars collapsing when using sliding toolbars. #TINY-4389
- Fixed block textpatterns not treating NBSPs as spaces. #TINY-4378
- Fixed backspace not merging blocks when the last element in the preceding block was a `contenteditable="false"` element. #TINY-4235
- Fixed toolbar buttons that only contain text labels overlapping on mobile devices. #TINY-4395
- Fixed quickbars quickimage picker not working on mobile. #TINY-4377
- Fixed fullscreen not resizing in an iOS WKWebView component. #TINY-4413

## 5.1.1 - 2019-10-28

### Fixed
- Fixed font formats containing spaces being wrapped in `&quot;` entities instead of single quotes. #TINY-4275
- Fixed alert and confirm dialogs losing focus when clicked. #TINY-4248
- Fixed clicking outside a modal dialog focusing on the document body. #TINY-4249
- Fixed the context toolbar not hiding when scrolled out of view. #TINY-4265

## 5.1.0 - 2019-10-17

### Added
- Added touch selector handles for table selections on touch devices. #TINY-4097
- Added border width field to Table Cell dialog. #TINY-4028
- Added touch event listener to media plugin to make embeds playable. #TINY-4093
- Added oxide styling options to notifications and tweaked the default variables. #TINY-4153
- Added additional padding to split button chevrons on touch devices, to make them easier to interact with. #TINY-4223
- Added new platform detection functions to `Env` and deprecated older detection properties. #TINY-4184
- Added `inputMode` config field to specify inputmode attribute of `input` dialog components. #TINY-4062
- Added new `inputMode` property to relevant plugins/dialogs. #TINY-4102
- Added new `toolbar_sticky` setting to allow the iframe menubar/toolbar to stick to the top of the window when scrolling. #TINY-3982

### Changed
- Changed default setting for `toolbar_drawer` to `floating`. #TINY-3634
- Changed mobile phones to use the `silver` theme by default. #TINY-3634
- Changed some editor settings to default to `false` on touch devices:
  - `menubar`(phones only). #TINY-4077
  - `table_grid`. #TINY-4075
  - `resize`. #TINY-4157
  - `object_resizing`. #TINY-4157
- Changed toolbars and context toolbars to sidescroll on mobile. #TINY-3894 #TINY-4107
- Changed context menus to render as horizontal menus on touch devices. #TINY-4107
- Changed the editor to use the `VisualViewport` API of the browser where possible. #TINY-4078
- Changed visualblocks toolbar button icon and renamed `paragraph` icon to `visualchars`. #TINY-4074
- Changed Oxide default for `@toolbar-button-chevron-color` to follow toolbar button icon color. #TINY-4153
- Changed the `urlinput` dialog component to use the `url` type attribute. #TINY-4102

### Fixed
- Fixed Safari desktop visual viewport fires resize on fullscreen breaking the restore function. #TINY-3976
- Fixed scroll issues on mobile devices. #TINY-3976
- Fixed context toolbar unable to refresh position on iOS12. #TINY-4107
- Fixed ctrl+left click not opening links on readonly mode and the preview dialog. #TINY-4138
- Fixed Slider UI component not firing `onChange` event on touch devices. #TINY-4092
- Fixed notifications overlapping instead of stacking. #TINY-3478
- Fixed inline dialogs positioning incorrectly when the page is scrolled. #TINY-4018
- Fixed inline dialogs and menus not repositioning when resizing. #TINY-3227
- Fixed inline toolbar incorrectly stretching to the full width when a width value was provided. #TINY-4066
- Fixed menu chevrons color to follow the menu text color. #TINY-4153
- Fixed table menu selection grid from staying black when using dark skins, now follows border color. #TINY-4153
- Fixed Oxide using the wrong text color variable for menubar button focused state. #TINY-4146
- Fixed the autoresize plugin not keeping the selection in view when resizing. #TINY-4094
- Fixed textpattern plugin throwing exceptions when using `forced_root_block: false`. #TINY-4172
- Fixed missing CSS fill styles for toolbar button icon active state. #TINY-4147
- Fixed an issue where the editor selection could end up inside a short ended element (such as `br`). #TINY-3999
- Fixed browser selection being lost in inline mode when opening split dropdowns. #TINY-4197
- Fixed backspace throwing an exception when using `forced_root_block: false`. #TINY-4099
- Fixed floating toolbar drawer expanding outside the bounds of the editor. #TINY-3941
- Fixed the autocompleter not activating immediately after a `br` or `contenteditable=false` element. #TINY-4194
- Fixed an issue where the autocompleter would incorrectly close on IE 11 in certain edge cases. #TINY-4205

## 5.0.16 - 2019-09-24

### Added
- Added new `referrer_policy` setting to add the `referrerpolicy` attribute when loading scripts or stylesheets. #TINY-3978
- Added a slight background color to dialog tab links when focused to aid keyboard navigation. #TINY-3877

### Fixed
- Fixed media poster value not updating on change. #TINY-4013
- Fixed openlink was not registered as a toolbar button. #TINY-4024
- Fixed failing to initialize if a script tag was used inside a SVG. #TINY-4087
- Fixed double top border showing on toolbar without menubar when toolbar_drawer is enabled. #TINY-4118
- Fixed unable to drag inline dialogs to the bottom of the screen when scrolled. #TINY-4154
- Fixed notifications appearing on top of the toolbar when scrolled in inline mode. #TINY-4159
- Fixed notifications displaying incorrectly on IE 11. #TINY-4169

## 5.0.15 - 2019-09-02

### Added
- Added a dark `content_css` skin to go with the dark UI skin. #TINY-3743

### Changed
- Changed the enabled state on toolbar buttons so they don't get the hover effect. #TINY-3974

### Fixed
- Fixed missing CSS active state on toolbar buttons. #TINY-3966
- Fixed `onChange` callback not firing for the colorinput dialog component. #TINY-3968
- Fixed context toolbars not showing in fullscreen mode. #TINY-4023

## 5.0.14 - 2019-08-19

### Added
- Added an API to reload the autocompleter menu with additional fetch metadata #MENTIONS-17

### Fixed
- Fixed missing toolbar button border styling options. #TINY-3965
- Fixed image upload progress notification closing before the upload is complete. #TINY-3963
- Fixed inline dialogs not closing on escape when no dialog component is in focus. #TINY-3936
- Fixed plugins not being filtered when defaulting to mobile on phones. #TINY-3537
- Fixed toolbar more drawer showing the content behind it when transitioning between opened and closed states. #TINY-3878
- Fixed focus not returning to the dialog after pressing the "Replace all" button in the search and replace dialog. #TINY-3961

### Removed
- Removed Oxide variable `@menubar-select-disabled-border-color` and replaced it with `@menubar-select-disabled-border`. #TINY-3965

## 5.0.13 - 2019-08-06

### Changed
- Changed modal dialogs to prevent dragging by default and added new `draggable_modal` setting to restore dragging. #TINY-3873
- Changed the nonbreaking plugin to insert nbsp characters wrapped in spans to aid in filtering. This can be disabled using the `nonbreaking_wrap` setting. #TINY-3647
- Changed backspace behaviour in lists to outdent nested list items when the cursor is at the start of the list item. #TINY-3651

### Fixed
- Fixed sidebar growing beyond editor bounds in IE 11. #TINY-3937
- Fixed issue with being unable to keyboard navigate disabled toolbar buttons. #TINY-3350
- Fixed issues with backspace and delete in nested contenteditable true and false elements. #TINY-3868
- Fixed issue with losing keyboard navigation in dialogs due to disabled buttons. #TINY-3914
- Fixed `MouseEvent.mozPressure is deprecated` warning in Firefox. #TINY-3919
- Fixed `default_link_target` not being respected when `target_list` is disabled. #TINY-3757
- Fixed mobile plugin filter to only apply to the mobile theme, rather than all mobile platforms. #TINY-3405
- Fixed focus switching to another editor during mode changes. #TINY-3852
- Fixed an exception being thrown when clicking on an uninitialized inline editor. #TINY-3925
- Fixed unable to keyboard navigate to dialog menu buttons. #TINY-3933
- Fixed dialogs being able to be dragged outside the window viewport. #TINY-3787
- Fixed inline dialogs appearing above modal dialogs. #TINY-3932

## 5.0.12 - 2019-07-18

### Added
- Added ability to utilize UI dialog panels inside other panels. #TINY-3305
- Added help dialog tab explaining keyboard navigation of the editor. #TINY-3603

### Changed
- Changed the "Find and Replace" design to an inline dialog. #TINY-3054

### Fixed
- Fixed issue where autolink spacebar event was not being fired on Edge. #TINY-3891
- Fixed table selection missing the background color. #TINY-3892
- Fixed removing shortcuts not working for function keys. #TINY-3871
- Fixed non-descriptive UI component type names. #TINY-3349
- Fixed UI registry components rendering as the wrong type when manually specifying a different type. #TINY-3385
- Fixed an issue where dialog checkbox, input, selectbox, textarea and urlinput components couldn't be disabled. #TINY-3708
- Fixed the context toolbar not using viable screen space in inline/distraction free mode. #TINY-3717
- Fixed the context toolbar overlapping the toolbar in various conditions. #TINY-3205
- Fixed IE11 edge case where items were being inserted into the wrong location. #TINY-3884

## 5.0.11 - 2019-07-04

### Fixed
- Fixed packaging errors caused by a rollup treeshaking bug (https://github.com/rollup/rollup/issues/2970). #TINY-3866
- Fixed the customeditor component not able to get data from the dialog api. #TINY-3866
- Fixed collection component tooltips not being translated. #TINY-3855

## 5.0.10 - 2019-07-02

### Added
- Added support for all HTML color formats in `color_map` setting. #TINY-3837

### Changed
- Changed backspace key handling to outdent content in appropriate circumstances. #TINY-3685
- Changed default palette for forecolor and backcolor to include some lighter colors suitable for highlights. #TINY-2865
- Changed the search and replace plugin to cycle through results. #TINY-3800

### Fixed
- Fixed inconsistent types causing some properties to be unable to be used in dialog components. #TINY-3778
- Fixed an issue in the Oxide skin where dialog content like outlines and shadows were clipped because of overflow hidden. #TINY-3566
- Fixed the search and replace plugin not resetting state when changing the search query. #TINY-3800
- Fixed backspace in lists not creating an undo level. #TINY-3814
- Fixed the editor to cancel loading in quirks mode where the UI is not supported. #TINY-3391
- Fixed applying fonts not working when the name contained spaces and numbers. #TINY-3801
- Fixed so that initial content is retained when initializing on list items. #TINY-3796
- Fixed inefficient font name and font size current value lookup during rendering. #TINY-3813
- Fixed mobile font copied into the wrong folder for the oxide-dark skin. #TINY-3816
- Fixed an issue where resizing the width of tables would produce inaccurate results. #TINY-3827
- Fixed a memory leak in the Silver theme. #TINY-3797
- Fixed alert and confirm dialogs using incorrect markup causing inconsistent padding. #TINY-3835
- Fixed an issue in the Table plugin with `table_responsive_width` not enforcing units when resizing. #TINY-3790
- Fixed leading, trailing and sequential spaces being lost when pasting plain text. #TINY-3726
- Fixed exception being thrown when creating relative URIs. #TINY-3851
- Fixed focus is no longer set to the editor content during mode changes unless the editor already had focus. #TINY-3852

## 5.0.9 - 2019-06-26

### Fixed
- Fixed print plugin not working in Firefox. #TINY-3834

## 5.0.8 - 2019-06-18

### Added
- Added back support for multiple toolbars. #TINY-2195
- Added support for .m4a files to the media plugin. #TINY-3750
- Added new base_url and suffix editor init options. #TINY-3681

### Fixed
- Fixed incorrect padding for select boxes with visible values. #TINY-3780
- Fixed selection incorrectly changing when programmatically setting selection on contenteditable false elements. #TINY-3766
- Fixed sidebar background being transparent. #TINY-3727
- Fixed the build to remove duplicate iife wrappers. #TINY-3689
- Fixed bogus autocompleter span appearing in content when the autocompleter menu is shown. #TINY-3752
- Fixed toolbar font size select not working with legacyoutput plugin. #TINY-2921
- Fixed the legacyoutput plugin incorrectly aligning images. #TINY-3660
- Fixed remove color not working when using the legacyoutput plugin. #TINY-3756
- Fixed the font size menu applying incorrect sizes when using the legacyoutput plugin. #TINY-3773
- Fixed scrollIntoView not working when the parent window was out of view. #TINY-3663
- Fixed the print plugin printing from the wrong window in IE11. #TINY-3762
- Fixed content CSS loaded over CORS not loading in the preview plugin with content_css_cors enabled. #TINY-3769
- Fixed the link plugin missing the default "None" option for link list. #TINY-3738
- Fixed small dot visible with menubar and toolbar disabled in inline mode. #TINY-3623
- Fixed space key properly inserts a nbsp before/after block elements. #TINY-3745
- Fixed native context menu not showing with images in IE11. #TINY-3392
- Fixed inconsistent browser context menu image selection. #TINY-3789

## 5.0.7 - 2019-06-05

### Added
- Added new toolbar button and menu item for inserting tables via dialog. #TINY-3636
- Added new API for adding/removing/changing tabs in the Help dialog. #TINY-3535
- Added highlighting of matched text in autocompleter items. #TINY-3687
- Added the ability for autocompleters to work with matches that include spaces. #TINY-3704
- Added new `imagetools_fetch_image` callback to allow custom implementations for cors loading of images. #TINY-3658
- Added `'http'` and `https` options to `link_assume_external_targets` to prepend `http://` or `https://` prefixes when URL does not contain a protocol prefix. Patch contributed by francoisfreitag. #GH-4335

### Changed
- Changed annotations navigation to work the same as inline boundaries. #TINY-3396
- Changed tabpanel API by adding a `name` field and changing relevant methods to use it. #TINY-3535

### Fixed
- Fixed text color not updating all color buttons when choosing a color. #TINY-3602
- Fixed the autocompleter not working with fragmented text. #TINY-3459
- Fixed the autosave plugin no longer overwrites window.onbeforeunload. #TINY-3688
- Fixed infinite loop in the paste plugin when IE11 takes a long time to process paste events. Patch contributed by lRawd. #GH-4987
- Fixed image handle locations when using `fixed_toolbar_container`. Patch contributed by t00. #GH-4966
- Fixed the autoresize plugin not firing `ResizeEditor` events. #TINY-3587
- Fixed editor in fullscreen mode not extending to the bottom of the screen. #TINY-3701
- Fixed list removal when pressing backspace after the start of the list item. #TINY-3697
- Fixed autocomplete not triggering from compositionend events. #TINY-3711
- Fixed `file_picker_callback` could not set the caption field on the insert image dialog. #TINY-3172
- Fixed the autocompleter menu showing up after a selection had been made. #TINY-3718
- Fixed an exception being thrown when a file or number input has focus during initialization. Patch contributed by t00. #GH-2194

## 5.0.6 - 2019-05-22

### Added
- Added `icons_url` editor settings to enable icon packs to be loaded from a custom url. #TINY-3585
- Added `image_uploadtab` editor setting to control the visibility of the upload tab in the image dialog. #TINY-3606
- Added new api endpoints to the wordcount plugin and improved character count logic. #TINY-3578

### Changed
- Changed plugin, language and icon loading errors to log in the console instead of a notification. #TINY-3585

### Fixed
- Fixed the textpattern plugin not working with fragmented text. #TINY-3089
- Fixed various toolbar drawer accessibility issues and added an animation. #TINY-3554
- Fixed issues with selection and ui components when toggling readonly mode. #TINY-3592
- Fixed so readonly mode works with inline editors. #TINY-3592
- Fixed docked inline toolbar positioning when scrolled. #TINY-3621
- Fixed initial value not being set on bespoke select in quickbars and toolbar drawer. #TINY-3591
- Fixed so that nbsp entities aren't trimmed in white-space: pre-line elements. #TINY-3642
- Fixed `mceInsertLink` command inserting spaces instead of url encoded characters. #GH-4990
- Fixed text content floating on top of dialogs in IE11. #TINY-3640

## 5.0.5 - 2019-05-09

### Added
- Added menu items to match the forecolor/backcolor toolbar buttons. #TINY-2878
- Added default directionality based on the configured language. #TINY-2621
- Added styles, icons and tests for rtl mode. #TINY-2621

### Fixed
- Fixed autoresize not working with floating elements or when media elements finished loading. #TINY-3545
- Fixed incorrect vertical caret positioning in IE 11. #TINY-3188
- Fixed submenu anchoring hiding overflowed content. #TINY-3564

### Removed
- Removed unused and hidden validation icons to avoid displaying phantom tooltips. #TINY-2329

## 5.0.4 - 2019-04-23

### Added
- Added back URL dialog functionality, which is now available via `editor.windowManager.openUrl()`. #TINY-3382
- Added the missing throbber functionality when calling `editor.setProgressState(true)`. #TINY-3453
- Added function to reset the editor content and undo/dirty state via `editor.resetContent()`. #TINY-3435
- Added the ability to set menu buttons as active. #TINY-3274
- Added `editor.mode` API, featuring a custom editor mode API. #TINY-3406
- Added better styling to floating toolbar drawer. #TINY-3479
- Added the new premium plugins to the Help dialog plugins tab. #TINY-3496
- Added the linkchecker context menu items to the default configuration. #TINY-3543

### Fixed
- Fixed image context menu items showing on placeholder images. #TINY-3280
- Fixed dialog labels and text color contrast within notifications/alert banners to satisfy WCAG 4.5:1 contrast ratio for accessibility. #TINY-3351
- Fixed selectbox and colorpicker items not being translated. #TINY-3546
- Fixed toolbar drawer sliding mode to correctly focus the editor when tabbing via keyboard navigation. #TINY-3533
- Fixed positioning of the styleselect menu in iOS while using the mobile theme. #TINY-3505
- Fixed the menubutton `onSetup` callback to be correctly executed when rendering the menu buttons. #TINY-3547
- Fixed `default_link_target` setting to be correctly utilized when creating a link. #TINY-3508
- Fixed colorpicker floating marginally outside its container. #TINY-3026
- Fixed disabled menu items displaying as active when hovered. #TINY-3027

### Removed
- Removed redundant mobile wrapper. #TINY-3480

## 5.0.3 - 2019-03-19

### Changed
- Changed empty nested-menu items within the style formats menu to be disabled or hidden if the value of `style_formats_autohide` is `true`. #TINY-3310
- Changed the entire phrase 'Powered by Tiny' in the status bar to be a link instead of just the word 'Tiny'. #TINY-3366
- Changed `formatselect`, `styleselect` and `align` menus to use the `mceToggleFormat` command internally. #TINY-3428

### Fixed
- Fixed toolbar keyboard navigation to work as expected when `toolbar_drawer` is configured. #TINY-3432
- Fixed text direction buttons to display the correct pressed state in selections that have no explicit `dir` property. #TINY-3138
- Fixed the mobile editor to clean up properly when removed. #TINY-3445
- Fixed quickbar toolbars to add an empty box to the screen when it is set to `false`. #TINY-3439
- Fixed an issue where pressing the **Delete/Backspace** key at the edge of tables was creating incorrect selections. #TINY-3371
- Fixed an issue where dialog collection items (emoticon and special character dialogs) couldn't be selected with touch devices. #TINY-3444
- Fixed a type error introduced in TinyMCE version 5.0.2 when calling `editor.getContent()` with nested bookmarks. #TINY-3400
- Fixed an issue that prevented default icons from being overridden. #TINY-3449
- Fixed an issue where **Home/End** keys wouldn't move the caret correctly before or after `contenteditable=false` inline elements. #TINY-2995
- Fixed styles to be preserved in IE 11 when editing via the `fullpage` plugin. #TINY-3464
- Fixed the `link` plugin context toolbar missing the open link button. #TINY-3461
- Fixed inconsistent dialog component spacing. #TINY-3436

## 5.0.2 - 2019-03-05

### Added
- Added presentation and document presets to `htmlpanel` dialog component. #TINY-2694
- Added missing fixed_toolbar_container setting has been reimplemented in the Silver theme. #TINY-2712
- Added a new toolbar setting `toolbar_drawer` that moves toolbar groups which overflow the editor width into either a `sliding` or `floating` toolbar section. #TINY-2874

### Changed
- Updated the build process to include package lock files in the dev distribution archive. #TINY-2870

### Fixed
- Fixed inline dialogs did not have aria attributes. #TINY-2694
- Fixed default icons are now available in the UI registry, allowing use outside of toolbar buttons. #TINY-3307
- Fixed a memory leak related to select toolbar items. #TINY-2874
- Fixed a memory leak due to format changed listeners that were never unbound. #TINY-3191
- Fixed an issue where content may have been lost when using permanent bookmarks. #TINY-3400
- Fixed the quicklink toolbar button not rendering in the quickbars plugin. #TINY-3125
- Fixed an issue where menus were generating invalid HTML in some cases. #TINY-3323
- Fixed an issue that could cause the mobile theme to show a blank white screen when the editor was inside an `overflow:hidden` element. #TINY-3407
- Fixed mobile theme using a transparent background and not taking up the full width on iOS. #TINY-3414
- Fixed the template plugin dialog missing the description field. #TINY-3337
- Fixed input dialog components using an invalid default type attribute. #TINY-3424
- Fixed an issue where backspace/delete keys after/before pagebreak elements wouldn't move the caret. #TINY-3097
- Fixed an issue in the table plugin where menu items and toolbar buttons weren't showing correctly based on the selection. #TINY-3423
- Fixed inconsistent button focus styles in Firefox. #TINY-3377
- Fixed the resize icon floating left when all status bar elements were disabled. #TINY-3340
- Fixed the resize handle to not show in fullscreen mode. #TINY-3404

## 5.0.1 - 2019-02-21

### Added
- Added H1-H6 toggle button registration to the silver theme. #TINY-3070
- Added code sample toolbar button will now toggle on when the cursor is in a code section. #TINY-3040
- Added new settings to the emoticons plugin to allow additional emoticons to be added. #TINY-3088

### Fixed
- Fixed an issue where adding links to images would replace the image with text. #TINY-3356
- Fixed an issue where the inline editor could use fractional pixels for positioning. #TINY-3202
- Fixed an issue where uploading non-image files in the Image Plugin upload tab threw an error. #TINY-3244
- Fixed an issue in the media plugin that was causing the source url and height/width to be lost in certain circumstances. #TINY-2858
- Fixed an issue with the Context Toolbar not being removed when clicking outside of the editor. #TINY-2804
- Fixed an issue where clicking 'Remove link' wouldn't remove the link in certain circumstances. #TINY-3199
- Fixed an issue where the media plugin would fail when parsing dialog data. #TINY-3218
- Fixed an issue where retrieving the selected content as text didn't create newlines. #TINY-3197
- Fixed incorrect keyboard shortcuts in the Help dialog for Windows. #TINY-3292
- Fixed an issue where JSON serialization could produce invalid JSON. #TINY-3281
- Fixed production CSS including references to source maps. #TINY-3920
- Fixed development CSS was not included in the development zip. #TINY-3920
- Fixed the autocompleter matches predicate not matching on the start of words by default. #TINY-3306
- Fixed an issue where the page could be scrolled with modal dialogs open. #TINY-2252
- Fixed an issue where autocomplete menus would show an icon margin when no items had icons. #TINY-3329
- Fixed an issue in the quickbars plugin where images incorrectly showed the text selection toolbar. #TINY-3338
- Fixed an issue that caused the inline editor to fail to render when the target element already had focus. #TINY-3353

### Removed
- Removed paste as text notification banner and paste_plaintext_inform setting. #POW-102

## 5.0.0 - 2019-02-04

Full documentation for the version 5 features and changes is available at https://www.tiny.cloud/docs/tinymce/5/release-notes/release-notes50/

### Added
- Added links and registered names with * to denote premium plugins in Plugins tab of Help dialog. #TINY-3223

### Changed
- Changed Tiny 5 mobile skin to look more uniform with desktop. #TINY-2650
- Blacklisted table, th and td as inline editor target. #TINY-717

### Fixed
- Fixed an issue where tab panel heights weren't sizing properly on smaller screens and weren't updating on resize. #TINY-3242
- Fixed image tools not having any padding between the label and slider. #TINY-3220
- Fixed context toolbar toggle buttons not showing the correct state. #TINY-3022
- Fixed missing separators in the spellchecker context menu between the suggestions and actions. #TINY-3217
- Fixed notification icon positioning in alert banners. #TINY-2196
- Fixed a typo in the word count plugin name. #TINY-3062
- Fixed charmap and emoticons dialogs not having a primary button. #TINY-3233
- Fixed an issue where resizing wouldn't work correctly depending on the box-sizing model. #TINY-3278

## 5.0.0-rc-2 - 2019-01-22

### Added
- Added screen reader accessibility for sidebar and statusbar. #TINY-2699

### Changed
- Changed formatting menus so they are registered and made the align toolbar button use an icon instead of text. #TINY-2880
- Changed checkboxes to use a boolean for its state, instead of a string. #TINY-2848
- Updated the textpattern plugin to properly support nested patterns and to allow running a command with a value for a pattern with a start and an end. #TINY-2991
- Updated Emoticons and Charmap dialogs to be screen reader accessible. #TINY-2693

### Fixed
- Fixed the link dialog such that it will now retain class attributes when updating links. #TINY-2825
- Fixed "Find and replace" not showing in the "Edit" menu by default. #TINY-3061
- Fixed dropdown buttons missing the 'type' attribute, which could cause forms to be incorrectly submitted. #TINY-2826
- Fixed emoticon and charmap search not returning expected results in certain cases. #TINY-3084
- Fixed blank rel_list values throwing an exception in the link plugin. #TINY-3149

### Removed
- Removed unnecessary 'flex' and unused 'colspan' properties from the new dialog APIs. #TINY-2973

## 5.0.0-rc-1 - 2019-01-08

### Added
- Added editor settings functionality to specify title attributes for toolbar groups. #TINY-2690
- Added icons instead of button text to improve Search and Replace dialog footer appearance. #TINY-2654
- Added `tox-dialog__table` instead of `mce-table-striped` class to enhance Help dialog appearance. #TINY-2360
- Added title attribute to iframes so, screen readers can announce iframe labels. #TINY-2692
- Added a wordcount menu item, that defaults to appearing in the tools menu. #TINY-2877

### Changed
- Updated the font select dropdown logic to try to detect the system font stack and show "System Font" as the font name. #TINY-2710
- Updated the autocompleter to only show when it has matched items. #TINY-2350
- Updated SizeInput labels to "Height" and "Width" instead of Dimensions. #TINY-2833
- Updated the build process to minify and generate ASCII only output for the emoticons database. #TINY-2744

### Fixed
- Fixed readonly mode not fully disabling editing content. #TINY-2287
- Fixed accessibility issues with the font select, font size, style select and format select toolbar dropdowns. #TINY-2713
- Fixed accessibility issues with split dropdowns. #TINY-2697
- Fixed the legacyoutput plugin to be compatible with TinyMCE 5.0. #TINY-2301
- Fixed icons not showing correctly in the autocompleter popup. #TINY-3029
- Fixed an issue where preview wouldn't show anything in Edge under certain circumstances. #TINY-3035
- Fixed the height being incorrectly calculated for the autoresize plugin. #TINY-2807

## 5.0.0-beta-1 - 2018-11-30

### Added
- Added a new `addNestedMenuItem()` UI registry function and changed all nested menu items to use the new registry functions. #TINY-2230
- Added title attribute to color swatch colors. #TINY-2669
- Added anchorbar component to anchor inline toolbar dialogs to instead of the toolbar. #TINY-2040
- Added support for toolbar<n> and toolbar array config options to be squashed into a single toolbar and not create multiple toolbars. #TINY-2195
- Added error handling for when forced_root_block config option is set to true. #TINY-2261
- Added functionality for the removed_menuitems config option. #TINY-2184
- Added the ability to use a string to reference menu items in menu buttons and submenu items. #TINY-2253

### Changed
- Changed the name of the "inlite" plugin to "quickbars". #TINY-2831
- Changed the background color icon to highlight background icon. #TINY-2258
- Changed Help dialog to be accessible to screen readers. #TINY-2687
- Changed the color swatch to save selected custom colors to local storage for use across sessions. #TINY-2722
- Changed `WindowManager` API - methods `getParams`, `setParams` and `getWindows`, and the legacy `windows` property, have been removed. `alert` and `confirm` dialogs are no longer tracked in the window list. #TINY-2603

### Fixed
- Fixed an inline mode issue where the save plugin upon saving can cause content loss. #TINY-2659
- Fixed an issue in IE 11 where calling selection.getContent() would return an empty string when the editor didn't have focus. #TINY-2325

### Removed
- Removed compat3x plugin. #TINY-2815

## 5.0.0-preview-4 - 2018-11-12

### Added
- Added width and height placeholder text to image and media dialog dimensions input. #AP-296
- Added the ability to keyboard navigate through menus, toolbars, sidebar and the status bar sequentially. #AP-381
- Added translation capability back to the editor's UI. #AP-282
- Added `label` component type for dialogs to group components under a label.

### Changed
- Changed the editor resize handle so that it should be disabled when the autoresize plugin is turned on. #AP-424
- Changed UI text for microcopy improvements. #TINY-2281

### Fixed
- Fixed distraction free plugin. #AP-470
- Fixed contents of the input field being selected on focus instead of just recieving an outline highlight. #AP-464
- Fixed styling issues with dialogs and menus in IE 11. #AP-456
- Fixed custom style format control not honoring custom formats. #AP-393
- Fixed context menu not appearing when clicking an image with a caption. #AP-382
- Fixed directionality of UI when using an RTL language. #AP-423
- Fixed page responsiveness with multiple inline editors. #AP-430
- Fixed empty toolbar groups appearing through invalid configuration of the `toolbar` property. #AP-450
- Fixed text not being retained when updating links through the link dialog. #AP-293
- Fixed edit image context menu, context toolbar and toolbar items being incorrectly enabled when selecting invalid images. #AP-323
- Fixed emoji type ahead being shown when typing URLs. #AP-366
- Fixed toolbar configuration properties incorrectly expecting string arrays instead of strings. #AP-342
- Fixed the block formatting toolbar item not showing a "Formatting" title when there is no selection. #AP-321
- Fixed clicking disabled toolbar buttons hiding the toolbar in inline mode. #AP-380
- Fixed `EditorResize` event not being fired upon editor resize. #AP-327
- Fixed tables losing styles when updating through the dialog. #AP-368
- Fixed context toolbar positioning to be more consistent near the edges of the editor. #AP-318
- Fixed table of contents plugin now works with v5 toolbar APIs correctly. #AP-347
- Fixed the `link_context_toolbar` configuration not disabling the context toolbar. #AP-458
- Fixed the link context toolbar showing incorrect relative links. #AP-435
- Fixed the alignment of the icon in alert banner dialog components. #TINY-2220
- Fixed the visual blocks and visual char menu options not displaying their toggled state. #TINY-2238
- Fixed the editor not displaying as fullscreen when toggled. #TINY-2237

### Removed
- Removed the tox-custom-editor class that was added to the wrapping element of codemirror. #TINY-2211

## 5.0.0-preview-3 - 2018-10-18

### Changed
- Changed editor layout to use modern CSS properties over manually calculating dimensions. #AP-324
- Changed `autoresize_min_height` and `autoresize_max_height` configurations to `min_height` and `max_height`. #AP-324
- Changed `Whole word` label in Search and Replace dialog to `Find whole words only`. #AP-387

### Fixed
- Fixed bugs with editor width jumping when resizing and the iframe not resizing to smaller than 150px in height. #AP-324
- Fixed mobile theme bug that prevented the editor from loading. #AP-404
- Fixed long toolbar groups extending outside of the editor instead of wrapping.
- Fixed dialog titles so they are now proper case. #AP-384
- Fixed color picker default to be #000000 instead of #ff00ff. #AP-216
- Fixed "match case" option on the Find and Replace dialog is no longer selected by default. #AP-298
- Fixed vertical alignment of toolbar icons. #DES-134
- Fixed toolbar icons not appearing on IE11. #DES-133

## 5.0.0-preview-2 - 2018-10-10

### Added
- Added swatch is now shown for colorinput fields, instead of the colorpicker directly. #AP-328
- Added fontformats and fontsizes menu items. #AP-390

### Changed
- Changed configuration of color options has been simplified to `color_map`, `color_cols`, and `custom_colors`. #AP-328
- Changed `height` configuration to apply to the editor frame (including menubar, toolbar, status bar) instead of the content area. #AP-324

### Fixed
- Fixed styleselect not updating the displayed item as the cursor moved. #AP-388
- Fixed preview iframe not expanding to the dialog size. #AP-252
- Fixed 'meta' shortcuts not translated into platform-specific text. #AP-270
- Fixed tabbed dialogs (Charmap and Emoticons) shrinking when no search results returned.
- Fixed a bug where alert banner icons were not retrieved from icon pack. #AP-330
- Fixed component styles to flex so they fill large dialogs. #AP-252
- Fixed editor flashing unstyled during load (still in progress). #AP-349

### Removed
- Removed `colorpicker` plugin, it is now in the theme. #AP-328
- Removed `textcolor` plugin, it is now in the theme. #AP-328

## 5.0.0-preview-1 - 2018-10-01

Developer preview 1.

Initial list of features and changes is available at https://www.tiny.cloud/docs/tinymce/5/release-notes/release-notes50/.

## 4.9.11 - 2020-07-13

### Fixed
- Fixed the `selection.setContent()` API not running parser filters. #TINY-4002
- Fixed content in an iframe element parsing as DOM elements instead of text content. #TINY-5943
- Fixed up and down keyboard navigation not working for inline `contenteditable="false"` elements. #TINY-6226

## 4.9.10 - 2020-04-23

### Fixed
- Fixed an issue where the editor selection could end up inside a short ended element (eg br). #TINY-3999
- Fixed a security issue related to CDATA sanitization during parsing. #TINY-4669
- Fixed `media` embed content not processing safely in some cases. #TINY-4857

## 4.9.9 - 2020-03-25

### Fixed
- Fixed the table selection not functioning correctly in Microsoft Edge 44 or higher. #TINY-3862
- Fixed the table resize handles not functioning correctly in Microsoft Edge 44 or higher. #TINY-4160
- Fixed the `forced_root_block_attrs` setting not applying attributes to new blocks consistently. #TINY-4564
- Fixed the editor failing to initialize if a script tag was used inside an SVG. #TINY-4087

## 4.9.8 - 2020-01-28

### Fixed
- Fixed the `mobile` theme failing to load due to a bundling issue. #TINY-4613
- Fixed security issue related to parsing HTML comments and CDATA. #TINY-4544

## 4.9.7 - 2019-12-19

### Fixed
- Fixed the `visualchars` plugin converting HTML-like text to DOM elements in certain cases. #TINY-4507
- Fixed an issue with the `paste` plugin not sanitizing content in some cases. #TINY-4510
- Fixed HTML comments incorrectly being parsed in certain cases. #TINY-4511

## 4.9.6 - 2019-09-02

### Fixed
- Fixed image browse button sometimes displaying the browse window twice. #TINY-3959

## 4.9.5 - 2019-07-02

### Changed
- Changed annotations navigation to work the same as inline boundaries. #TINY-3396

### Fixed
- Fixed the print plugin printing from the wrong window in IE11. #TINY-3762
- Fixed an exception being thrown when a file or number input has focus during initialization. Patch contributed by t00. #GH-2194
- Fixed positioning of the styleselect menu in iOS while using the mobile theme. #TINY-3505
- Fixed native context menu not showing with images in IE11. #TINY-3392
- Fixed selection incorrectly changing when programmatically setting selection on contenteditable false elements. #TINY-3766
- Fixed image browse button not working on touch devices. #TINY-3751
- Fixed so that nbsp entities aren't trimmed in white-space: pre-line elements. #TINY-3642
- Fixed space key properly inserts a nbsp before/after block elements. #TINY-3745
- Fixed infinite loop in the paste plugin when IE11 takes a long time to process paste events. Patch contributed by lRawd. #GH-4987

## 4.9.4 - 2019-03-20

### Fixed
- Fixed an issue where **Home/End** keys wouldn't move the caret correctly before or after `contenteditable=false` inline elements. #TINY-2995
- Fixed an issue where content may have been lost when using permanent bookmarks. #TINY-3400
- Fixed the mobile editor to clean up properly when removed. #TINY-3445
- Fixed an issue where retrieving the selected content as text didn't create newlines. #TINY-3197
- Fixed an issue where typing space between images would cause issues with nbsp not being inserted. #TINY-3346

## 4.9.3 - 2019-01-31

### Added
- Added a visualchars_default_state setting to the Visualchars Plugin. Patch contributed by mat3e.

### Fixed
- Fixed a bug where scrolling on a page with more than one editor would cause a ResizeWindow event to fire. #TINY-3247
- Fixed a bug where if a plugin threw an error during initialisation the whole editor would fail to load. #TINY-3243
- Fixed a bug where getContent would include bogus elements when valid_elements setting was set up in a specific way. #TINY-3213
- Fixed a bug where only a few function key names could be used when creating keyboard shortcuts. #TINY-3146
- Fixed a bug where it wasn't possible to enter spaces into an editor after pressing shift+enter. #TINY-3099
- Fixed a bug where no caret would be rendered after backspacing to a contenteditable false element. #TINY-2998
- Fixed a bug where deletion to/from indented lists would leave list fragments in the editor. #TINY-2981

## 4.9.2 - 2018-12-17

### Fixed
- Fixed a bug with pressing the space key on IE 11 would result in nbsp characters being inserted between words at the end of a block. #TINY-2996
- Fixed a bug where character composition using quote and space on US International keyboards would produce a space instead of a quote. #TINY-2999
- Fixed a bug where remove format wouldn't remove the inner most inline element in some situations. #TINY-2982
- Fixed a bug where outdenting an list item would affect attributes on other list items within the same list. #TINY-2971
- Fixed a bug where the DomParser filters wouldn't be applied for elements created when parsing invalid html. #TINY-2978
- Fixed a bug where setProgressState wouldn't automatically close floating ui elements like menus. #TINY-2896
- Fixed a bug where it wasn't possible to navigate out of a figcaption element using the arrow keys. #TINY-2894
- Fixed a bug where enter key before an image inside a link would remove the image. #TINY-2780

## 4.9.1 - 2018-12-04

### Added
- Added functionality to insert html to the replacement feature of the Textpattern Plugin. #TINY-2839

### Fixed
- Fixed a bug where `editor.selection.getContent({format: 'text'})` didn't work as expected in IE11 on an unfocused editor. #TINY-2862
- Fixed a bug in the Textpattern Plugin where the editor would get an incorrect selection after inserting a text pattern on Safari. #TINY-2838
- Fixed a bug where the space bar didn't work correctly in editors with the forced_root_block setting set to false. #TINY-2816

## 4.9.0 - 2018-11-27

### Added
- Added a replace feature to the Textpattern Plugin. #TINY-1908
- Added functionality to the Lists Plugin that improves the indentation logic. #TINY-1790

### Fixed
- Fixed a bug where it wasn't possible to delete/backspace when the caret was between a contentEditable=false element and a BR. #TINY-2372
- Fixed a bug where copying table cells without a text selection would fail to copy anything. #TINY-1789
- Implemented missing `autosave_restore_when_empty` functionality in the Autosave Plugin. Patch contributed by gzzo. #GH-4447
- Reduced insertion of unnecessary nonbreaking spaces in the editor. #TINY-1879

## 4.8.5 - 2018-10-30

### Added
- Added a content_css_cors setting to the editor that adds the crossorigin="anonymous" attribute to link tags added by the StyleSheetLoader. #TINY-1909

### Fixed
- Fixed a bug where trying to remove formatting with a collapsed selection range would throw an exception. #GH-4636
- Fixed a bug in the image plugin that caused updating figures to split contenteditable elements. #GH-4563
- Fixed a bug that was causing incorrect viewport calculations for fixed position UI elements. #TINY-1897
- Fixed a bug where inline formatting would cause the delete key to do nothing. #TINY-1900

## 4.8.4 - 2018-10-23

### Added
- Added support for the HTML5 `main` element. #TINY-1877

### Changed
- Changed the keyboard shortcut to move focus to contextual toolbars to Ctrl+F9. #TINY-1812

### Fixed
- Fixed a bug where content css could not be loaded from another domain. #TINY-1891
- Fixed a bug on FireFox where the cursor would get stuck between two contenteditable false inline elements located inside of the same block element divided by a BR. #TINY-1878
- Fixed a bug with the insertContent method where nonbreaking spaces would be inserted incorrectly. #TINY-1868
- Fixed a bug where the toolbar of the inline editor would not be visible in some scenarios. #TINY-1862
- Fixed a bug where removing the editor while more than one notification was open would throw an error. #TINY-1845
- Fixed a bug where the menubutton would be rendered on top of the menu if the viewport didn't have enough height. #TINY-1678
- Fixed a bug with the annotations api where annotating collapsed selections caused problems. #TBS-2449
- Fixed a bug where wbr elements were being transformed into whitespace when using the Paste Plugin's paste as text setting. #GH-4638
- Fixed a bug where the Search and Replace didn't replace spaces correctly. #GH-4632
- Fixed a bug with sublist items not persisting selection. #GH-4628
- Fixed a bug with mceInsertRawHTML command not working as expected. #GH-4625

## 4.8.3 - 2018-09-13

### Fixed
- Fixed a bug where the Wordcount Plugin didn't correctly count words within tables on IE11. #TINY-1770
- Fixed a bug where it wasn't possible to move the caret out of a table on IE11 and Firefox. #TINY-1682
- Fixed a bug where merging empty blocks didn't work as expected, sometimes causing content to be deleted. #TINY-1781
- Fixed a bug where the Textcolor Plugin didn't show the correct current color. #TINY-1810
- Fixed a bug where clear formatting with a collapsed selection would sometimes clear formatting from more content than expected. #TINY-1813 #TINY-1821
- Fixed a bug with the Table Plugin where it wasn't possible to keyboard navigate to the caption. #TINY-1818

## 4.8.2 - 2018-08-09

### Changed
- Moved annotator from "experimental" to "annotator" object on editor. #TBS-2398
- Improved the multiclick normalization across browsers. #TINY-1788

### Fixed
- Fixed a bug where running getSelectedBlocks with a collapsed selection between block elements would produce incorrect results. #TINY-1787
- Fixed a bug where the ScriptLoaders loadScript method would not work as expected in FireFox when loaded on the same page as a ShadowDOM polyfill. #TINY-1786
- Removed reference to ShadowDOM event.path as Blink based browsers now support event.composedPath. #TINY-1785
- Fixed a bug where a reference to localStorage would throw an "access denied" error in IE11 with strict security settings. #TINY-1782
- Fixed a bug where pasting using the toolbar button on an inline editor in IE11 would cause a looping behaviour. #TINY-1768

## 4.8.1 - 2018-07-26

### Fixed
- Fixed a bug where the content of inline editors was being cleaned on every call of `editor.save()`. #TINY-1783
- Fixed a bug where the arrow of the Inlite Theme toolbar was being rendered incorrectly in RTL mode. #TINY-1776
- Fixed a bug with the Paste Plugin where pasting after inline contenteditable false elements moved the caret to the end of the line. #TINY-1758

## 4.8.0 - 2018-06-27

### Added
- Added new "experimental" object in editor, with initial Annotator API. #TBS-2374

### Fixed
- Fixed a bug where deleting paragraphs inside of table cells would delete the whole table cell. #TINY-1759
- Fixed a bug in the Table Plugin where removing row height set on the row properties dialog did not update the table. #TINY-1730
- Fixed a bug with the font select toolbar item didn't update correctly. #TINY-1683
- Fixed a bug where all bogus elements would not be deleted when removing an inline editor. #TINY-1669

## 4.7.13 - 2018-05-16

### Added
- Added missing code menu item from the default menu config. #TINY-1648
- Added new align button for combining the separate align buttons into a menu button. #TINY-1652

### Fixed
- Fixed a bug where Edge 17 wouldn't be able to select images or tables. #TINY-1679
- Fixed issue where whitespace wasn't preserved when the editor was initialized on pre elements. #TINY-1649
- Fixed a bug with the fontselect dropdowns throwing an error if the editor was hidden in Firefox. #TINY-1664
- Fixed a bug where it wasn't possible to merge table cells on IE 11. #TINY-1671
- Fixed a bug where textcolor wasn't applying properly on IE 11 in some situations. #TINY-1663
- Fixed a bug where the justifyfull command state wasn't working correctly. #TINY-1677
- Fixed a bug where the styles wasn't updated correctly when resizing some tables. #TINY-1668

## 4.7.12 - 2018-05-03

### Added
- Added an option to filter out image svg data urls.
- Added support for html5 details and summary elements.

### Changed
- Changed so the mce-abs-layout-item css rule targets html instead of body. Patch contributed by nazar-pc.

### Fixed
- Fixed a bug where the "read" step on the mobile theme was still present on android mobile browsers.
- Fixed a bug where all images in the editor document would reload on any editor change.
- Fixed a bug with the Table Plugin where ObjectResized event wasn't being triggered on column resize.
- Fixed so the selection is set to the first suitable caret position after editor.setContent called.
- Fixed so links with xlink:href attributes are filtered correctly to prevent XSS.
- Fixed a bug on IE11 where pasting content into an inline editor initialized on a heading element would create new editable elements.
- Fixed a bug where readonly mode would not work as expected when the editor contained contentEditable=true elements.
- Fixed a bug where the Link Plugin would throw an error when used together with the webcomponents polyfill. Patch contributed by 4esnog.
- Fixed a bug where the "Powered by TinyMCE" branding link would break on XHTML pages. Patch contributed by tistre.
- Fixed a bug where the same id would be used in the blobcache for all pasted images. Patch contributed by thorn0.

## 4.7.11 - 2018-04-11

### Added
- Added a new imagetools_credentials_hosts option to the Imagetools Plugin.

### Fixed
- Fixed a bug where toggling a list containing empty LIs would throw an error. Patch contributed by bradleyke.
- Fixed a bug where applying block styles to a text with the caret at the end of the paragraph would select all text in the paragraph.
- Fixed a bug where toggling on the Spellchecker Plugin would trigger isDirty on the editor.
- Fixed a bug where it was possible to enter content into selection bookmark spans.
- Fixed a bug where if a non paragraph block was configured in forced_root_block the editor.getContent method would return incorrect values with an empty editor.
- Fixed a bug where dropdown menu panels stayed open and fixed in position when dragging dialog windows.
- Fixed a bug where it wasn't possible to extend table cells with the space button in Safari.
- Fixed a bug where the setupeditor event would thrown an error when using the Compat3x Plugin.
- Fixed a bug where an error was thrown in FontInfo when called on a detached element.

## 4.7.10 - 2018-04-03

### Added
- Added normalization of triple clicks across browsers in the editor.
- Added a `hasFocus` method to the editor that checks if the editor has focus.
- Added correct icon to the Nonbreaking Plugin menu item.

### Fixed
- Fixed so the `getContent`/`setContent` methods work even if the editor is not initialized.
- Fixed a bug with the Media Plugin where query strings were being stripped from youtube links.
- Fixed a bug where image styles were changed/removed when opening and closing the Image Plugin dialog.
- Fixed a bug in the Table Plugin where some table cell styles were not correctly added to the content html.
- Fixed a bug in the Spellchecker Plugin where it wasn't possible to change the spellchecker language.
- Fixed so the the unlink action in the Link Plugin has a menu item and can be added to the contextmenu.
- Fixed a bug where it wasn't possible to keyboard navigate to the start of an inline element on a new line within the same block element.
- Fixed a bug with the Text Color Plugin where if used with an inline editor located at the bottom of the screen the colorpicker could appear off screen.
- Fixed a bug with the UndoManager where undo levels were being added for nbzwsp characters.
- Fixed a bug with the Table Plugin where the caret would sometimes be lost when keyboard navigating up through a table.
- Fixed a bug where FontInfo.getFontFamily would throw an error when called on a removed editor.
- Fixed a bug in Firefox where undo levels were not being added correctly for some specific operations.
- Fixed a bug where initializing an inline editor inside of a table would make the whole table resizeable.
- Fixed a bug where the fake cursor that appears next to tables on Firefox was positioned incorrectly when switching to fullscreen.
- Fixed a bug where zwsp's weren't trimmed from the output from `editor.getContent({ format: 'text' })`.
- Fixed a bug where the fontsizeselect/fontselect toolbar items showed the body info rather than the first possible caret position info on init.
- Fixed a bug where it wasn't possible to select all content if the editor only contained an inline boundary element.
- Fixed a bug where `content_css` urls with query strings wasn't working.
- Fixed a bug in the Table Plugin where some table row styles were removed when changing other styles in the row properties dialog.

### Removed
- Removed the "read" step from the mobile theme.

## 4.7.9 - 2018-02-27

### Fixed
- Fixed a bug where the editor target element didn't get the correct style when removing the editor.

## 4.7.8 - 2018-02-26

### Fixed
- Fixed an issue with the Help Plugin where the menuitem name wasn't lowercase.
- Fixed an issue on MacOS where text and bold text did not have the same line-height in the autocomplete dropdown in the Link Plugin dialog.
- Fixed a bug where the "paste as text" option in the Paste Plugin didn't work.
- Fixed a bug where dialog list boxes didn't get positioned correctly in documents with scroll.
- Fixed a bug where the Inlite Theme didn't use the Table Plugin api to insert correct tables.
- Fixed a bug where the Inlite Theme panel didn't hide on blur in a correct way.
- Fixed a bug where placing the cursor before a table in Firefox would scroll to the bottom of the table.
- Fixed a bug where selecting partial text in table cells with rowspans and deleting would produce faulty tables.
- Fixed a bug where the Preview Plugin didn't work on Safari due to sandbox security.
- Fixed a bug where table cell selection using the keyboard threw an error.
- Fixed so the font size and font family doesn't toggle the text but only sets the selected format on the selected text.
- Fixed so the built-in spellchecking on Chrome and Safari creates an undo level when replacing words.

## 4.7.7 - 2018-02-19

### Added
- Added a border style selector to the advanced tab of the Image Plugin.
- Added better controls for default table inserted by the Table Plugin.
- Added new `table_responsive_width` option to the Table Plugin that controls whether to use pixel or percentage widths.

### Fixed
- Fixed a bug where the Link Plugin text didn't update when a URL was pasted using the context menu.
- Fixed a bug with the Spellchecker Plugin where using "Add to dictionary" in the context menu threw an error.
- Fixed a bug in the Media Plugin where the preview node for iframes got default width and height attributes that interfered with width/height styles.
- Fixed a bug where backslashes were being added to some font family names in Firefox in the fontselect toolbar item.
- Fixed a bug where errors would be thrown when trying to remove an editor that had not yet been fully initialized.
- Fixed a bug where the Imagetools Plugin didn't update the images atomically.
- Fixed a bug where the Fullscreen Plugin was throwing errors when being used on an inline editor.
- Fixed a bug where drop down menus weren't positioned correctly in inline editors on scroll.
- Fixed a bug with a semicolon missing at the end of the bundled javascript files.
- Fixed a bug in the Table Plugin with cursor navigation inside of tables where the cursor would sometimes jump into an incorrect table cells.
- Fixed a bug where indenting a table that is a list item using the "Increase indent" button would create a nested table.
- Fixed a bug where text nodes containing only whitespace were being wrapped by paragraph elements.
- Fixed a bug where whitespace was being inserted after br tags inside of paragraph tags.
- Fixed a bug where converting an indented paragraph to a list item would cause the list item to have extra padding.
- Fixed a bug where Copy/Paste in an editor with a lot of content would cause the editor to scroll to the top of the content in IE11.
- Fixed a bug with a memory leak in the DragHelper. Path contributed by ben-mckernan.
- Fixed a bug where the advanced tab in the Media Plugin was being shown even if it didn't contain anything. Patch contributed by gabrieeel.
- Fixed an outdated eventname in the EventUtils. Patch contributed by nazar-pc.
- Fixed an issue where the Json.parse function would throw an error when being used on a page with strict CSP settings.
- Fixed so you can place the curser before and after table elements within the editor in Firefox and Edge/IE.

## 4.7.6 - 2018-01-29

### Fixed
- Fixed a bug in the jquery integration where it threw an error saying that "global is not defined".
- Fixed a bug where deleting a table cell whose previous sibling was set to contenteditable false would create a corrupted table.
- Fixed a bug where highlighting text in an unfocused editor did not work correctly in IE11/Edge.
- Fixed a bug where the table resize handles were not being repositioned when activating the Fullscreen Plugin.
- Fixed a bug where the Imagetools Plugin dialog didn't honor editor RTL settings.
- Fixed a bug where block elements weren't being merged correctly if you deleted from after a contenteditable false element to the beginning of another block element.
- Fixed a bug where TinyMCE didn't work with module loaders like webpack.

## 4.7.5 - 2018-01-22

### Fixed
- Fixed bug with the Codesample Plugin where it wasn't possible to edit codesamples when the editor was in inline mode.
- Fixed bug where focusing on the status bar broke the keyboard navigation functionality.
- Fixed bug where an error would be thrown on Edge by the Table Plugin when pasting using the PowerPaste Plugin.
- Fixed bug in the Table Plugin where selecting row border style from the dropdown menu in advanced row properties would throw an error.
- Fixed bug with icons being rendered incorrectly on Chrome on Mac OS.
- Fixed bug in the Textcolor Plugin where the font color and background color buttons wouldn't trigger an ExecCommand event.
- Fixed bug in the Link Plugin where the url field wasn't forced LTR.
- Fixed bug where the Nonbreaking Plugin incorrectly inserted spaces into tables.
- Fixed bug with the inline theme where the toolbar wasn't repositioned on window resize.

## 4.7.4 - 2017-12-05

### Fixed
- Fixed bug in the Nonbreaking Plugin where the nonbreaking_force_tab setting was being ignored.
- Fixed bug in the Table Plugin where changing row height incorrectly converted column widths to pixels.
- Fixed bug in the Table Plugin on Edge and IE11 where resizing the last column after resizing the table would cause invalid column heights.
- Fixed bug in the Table Plugin where keyboard navigation was not normalized between browsers.
- Fixed bug in the Table Plugin where the colorpicker button would show even without defining the colorpicker_callback.
- Fixed bug in the Table Plugin where it wasn't possible to set the cell background color.
- Fixed bug where Firefox would throw an error when intialising an editor on an element that is hidden or not yet added to the DOM.
- Fixed bug where Firefox would throw an error when intialising an editor inside of a hidden iframe.

## 4.7.3 - 2017-11-23

### Added
- Added functionality to open the Codesample Plugin dialog when double clicking on a codesample. Patch contributed by dakuzen.

### Fixed
- Fixed bug where undo/redo didn't work correctly with some formats and caret positions.
- Fixed bug where the color picker didn't show up in Table Plugin dialogs.
- Fixed bug where it wasn't possible to change the width of a table through the Table Plugin dialog.
- Fixed bug where the Charmap Plugin couldn't insert some special characters.
- Fixed bug where editing a newly inserted link would not actually edit the link but insert a new link next to it.
- Fixed bug where deleting all content in a table cell made it impossible to place the caret into it.
- Fixed bug where the vertical alignment field in the Table Plugin cell properties dialog didn't do anything.
- Fixed bug where an image with a caption showed two sets of resize handles in IE11.
- Fixed bug where pressing the enter button inside of an h1 with contenteditable set to true would sometimes produce a p tag.
- Fixed bug with backspace not working as expected before a noneditable element.
- Fixed bug where operating on tables with invalid rowspans would cause an error to be thrown.
- Fixed so a real base64 representation of the image is available on the blobInfo that the images_upload_handler gets called with.
- Fixed so the image upload tab is available when the images_upload_handler is defined (and not only when the images_upload_url is defined).

## 4.7.2 - 2017-11-07

### Added
- Added newly rewritten Table Plugin.
- Added support for attributes with colon in valid_elements and addValidElements.
- Added support for dailymotion short url in the Media Plugin. Patch contributed by maat8.
- Added support for converting to half pt when converting font size from px to pt. Patch contributed by danny6514.
- Added support for location hash to the Autosave plugin to make it work better with SPAs using hash routing.
- Added support for merging table cells when pasting a table into another table.

### Changed
- Changed so the language packs are only loaded once. Patch contributed by 0xor1.
- Simplified the css for inline boundaries selection by switching to an attribute selector.

### Fixed
- Fixed bug where an error would be thrown on editor initialization if the window.getSelection() returned null.
- Fixed bug where holding down control or alt keys made the keyboard navigation inside an inline boundary not work as expected.
- Fixed bug where applying formats in IE11 produced extra, empty paragraphs in the editor.
- Fixed bug where the Word Count Plugin didn't count some mathematical operators correctly.
- Fixed bug where removing an inline editor removed the element that the editor had been initialized on.
- Fixed bug where setting the selection to the end of an editable container caused some formatting problems.
- Fixed bug where an error would be thrown sometimes when an editor was removed because of the selection bookmark was being stored asynchronously.
- Fixed a bug where an editor initialized on an empty list did not contain any valid cursor positions.
- Fixed a bug with the Context Menu Plugin and webkit browsers on Mac where right-clicking inside a table would produce an incorrect selection.
- Fixed bug where the Image Plugin constrain proportions setting wasn't working as expected.
- Fixed bug where deleting the last character in a span with decorations produced an incorrect element when typing.
- Fixed bug where focusing on inline editors made the toolbar flicker when moving between elements quickly.
- Fixed bug where the selection would be stored incorrectly in inline editors when the mouseup event was fired outside the editor body.
- Fixed bug where toggling bold at the end of an inline boundary would toggle off the whole word.
- Fixed bug where setting the skin to false would not stop the loading of some skin css files.
- Fixed bug in mobile theme where pinch-to-zoom would break after exiting the editor.
- Fixed bug where sublists of a fully selected list would not be switched correctly when changing list style.
- Fixed bug where inserting media by source would break the UndoManager.
- Fixed bug where inserting some content into the editor with a specific selection would replace some content incorrectly.
- Fixed bug where selecting all content with ctrl+a in IE11 caused problems with untoggling some formatting.
- Fixed bug where the Search and Replace Plugin left some marker spans in the editor when undoing and redoing after replacing some content.
- Fixed bug where the editor would not get a scrollbar when using the Fullscreen and Autoresize plugins together.
- Fixed bug where the font selector would stop working correctly after selecting fonts three times.
- Fixed so pressing the enter key inside of an inline boundary inserts a br after the inline boundary element.
- Fixed a bug where it wasn't possible to use tab navigation inside of a table that was inside of a list.
- Fixed bug where end_container_on_empty_block would incorrectly remove elements.
- Fixed bug where content_styles weren't added to the Preview Plugin iframe.
- Fixed so the beforeSetContent/beforeGetContent events are preventable.
- Fixed bug where changing height value in Table Plugin advanced tab didn't do anything.
- Fixed bug where it wasn't possible to remove formatting from content in beginning of table cell.

## 4.7.1 - 2017-10-09

### Fixed
- Fixed bug where theme set to false on an inline editor produced an extra div element after the target element.
- Fixed bug where the editor drag icon was misaligned with the branding set to false.
- Fixed bug where doubled menu items were not being removed as expected with the removed_menuitems setting.
- Fixed bug where the Table of contents plugin threw an error when initialized.
- Fixed bug where it wasn't possible to add inline formats to text selected right to left.
- Fixed bug where the paste from plain text mode did not work as expected.
- Fixed so the style previews do not set color and background color when selected.
- Fixed bug where the Autolink plugin didn't work as expected with some formats applied on an empty editor.
- Fixed bug where the Textpattern plugin were throwing errors on some patterns.
- Fixed bug where the Save plugin saved all editors instead of only the active editor. Patch contributed by dannoe.

## 4.7.0 - 2017-10-03

### Added
- Added new mobile ui that is specifically designed for mobile devices.

### Changed
- Updated the default skin to be more modern and white since white is preferred by most implementations.
- Restructured the default menus to be more similar to common office suites like Google Docs.

### Fixed
- Fixed so theme can be set to false on both inline and iframe editor modes.
- Fixed bug where inline editor would add/remove the visualblocks css multiple times.
- Fixed bug where selection wouldn't be properly restored when editor lost focus and commands where invoked.
- Fixed bug where toc plugin would generate id:s for headers even though a toc wasn't inserted into the content.
- Fixed bug where is wasn't possible to drag/drop contents within the editor if paste_data_images where set to true.
- Fixed bug where getParam and close in WindowManager would get the first opened window instead of the last opened window.
- Fixed bug where delete would delete between cells inside a table in Firefox.

## 4.6.7 - 2017-09-18

### Added
- Added some missing translations to Image, Link and Help plugins.

### Fixed
- Fixed bug where paste wasn't working in IOS.
- Fixed bug where the Word Count Plugin didn't count some mathematical operators correctly.
- Fixed bug where inserting a list in a table caused the cell to expand in height.
- Fixed bug where pressing enter in a list located inside of a table deleted list items instead of inserting new list item.
- Fixed bug where copy and pasting table cells produced inconsistent results.
- Fixed bug where initializing an editor with an ID of 'length' would throw an exception.
- Fixed bug where it was possible to split a non merged table cell.
- Fixed bug where copy and pasting a list with a very specific selection into another list would produce a nested list.
- Fixed bug where copy and pasting ordered lists sometimes produced unordered lists.
- Fixed bug where padded elements inside other elements would be treated as empty.
- Fixed so you can resize images inside a figure element.
- Fixed bug where an inline TinyMCE editor initialized on a table did not set selection on load in Chrome.
- Fixed the positioning of the inlite toolbar when the target element wasn't big enough to fit the toolbar.

## 4.6.6 - 2017-08-30

### Fixed
- Fixed so that notifications wrap long text content instead of bleeding outside the notification element.
- Fixed so the content_style css is added after the skin and custom stylesheets.
- Fixed bug where it wasn't possible to remove a table with the Cut button.
- Fixed bug where the center format wasn't getting the same font size as the other formats in the format preview.
- Fixed bug where the wordcount plugin wasn't counting hyphenated words correctly.
- Fixed bug where all content pasted into the editor was added to the end of the editor.
- Fixed bug where enter keydown on list item selection only deleted content and didn't create a new line.
- Fixed bug where destroying the editor while the content css was still loading caused error notifications on Firefox.
- Fixed bug where undoing cut operation in IE11 left some unwanted html in the editor content.
- Fixed bug where enter keydown would throw an error in IE11.
- Fixed bug where duplicate instances of an editor were added to the editors array when using the createEditor API.
- Fixed bug where the formatter applied formats on the wrong content when spellchecker was activated.
- Fixed bug where switching formats would reset font size on child nodes.
- Fixed bug where the table caption element weren't always the first descendant to the table tag.
- Fixed bug where pasting some content into the editor on chrome some newlines were removed.
- Fixed bug where it wasn't possible to remove a list if a list item was a table element.
- Fixed bug where copy/pasting partial selections of tables wouldn't produce a proper table.
- Fixed bug where the searchreplace plugin could not find consecutive spaces.
- Fixed bug where background color wasn't applied correctly on some partially selected contents.

## 4.6.5 - 2017-08-02

### Added
- Added new inline_boundaries_selector that allows you to specify the elements that should have boundaries.
- Added new local upload feature this allows the user to upload images directly from the image dialog.
- Added a new api for providing meta data for plugins. It will show up in the help dialog if it's provided.

### Fixed
- Fixed so that the notifications created by the notification manager are more screen reader accessible.
- Fixed bug where changing the list format on multiple selected lists didn't change all of the lists.
- Fixed bug where the nonbreaking plugin would insert multiple undo levels when pressing the tab key.
- Fixed bug where delete/backspace wouldn't render a caret when all editor contents where deleted.
- Fixed bug where delete/backspace wouldn't render a caret if the deleted element was a single contentEditable false element.
- Fixed bug where the wordcount plugin wouldn't count words correctly if word where typed after applying a style format.
- Fixed bug where the wordcount plugin would count mathematical formulas as multiple words for example 1+1=2.
- Fixed bug where formatting of triple clicked blocks on Chrome/Safari would result in styles being added outside the visual selection.
- Fixed bug where paste would add the contents to the end of the editor area when inline mode was used.
- Fixed bug where toggling off bold formatting on text entered in a new paragraph would add an extra line break.
- Fixed bug where autolink plugin would only produce a link on every other consecutive link on Firefox.
- Fixed bug where it wasn't possible to select all contents if the content only had one pre element.
- Fixed bug where sizzle would produce lagging behavior on some sites due to repaints caused by feature detection.
- Fixed bug where toggling off inline formats wouldn't include the space on selected contents with leading or trailing spaces.
- Fixed bug where the cut operation in UI wouldn't work in Chrome.
- Fixed bug where some legacy editor initialization logic would throw exceptions about editor settings not being defined.
- Fixed bug where it wasn't possible to apply text color to links if they where part of a non collapsed selection.
- Fixed bug where an exception would be thrown if the user selected a video element and then moved the focus outside the editor.
- Fixed bug where list operations didn't work if there where block elements inside the list items.
- Fixed bug where applying block formats to lists wrapped in block elements would apply to all elements in that wrapped block.

## 4.6.4 - 2017-06-13

### Fixed
- Fixed bug where the editor would move the caret when clicking on the scrollbar next to a content editable false block.
- Fixed bug where the text color select dropdowns wasn't placed correctly when they didn't fit the width of the screen.
- Fixed bug where the default editor line height wasn't working for mixed font size contents.
- Fixed bug where the content css files for inline editors were loaded multiple times for multiple editor instances.
- Fixed bug where the initial value of the font size/font family dropdowns wasn't displayed.
- Fixed bug where the I18n api was not supporting arrays as the translation replacement values.
- Fixed bug where chrome would display "The given range isn't in document." errors for invalid ranges passed to setRng.
- Fixed bug where the compat3x plugin wasn't working since the global tinymce references wasn't resolved correctly.
- Fixed bug where the preview plugin wasn't encoding the base url passed into the iframe contents producing a xss bug.
- Fixed bug where the dom parser/serializer wasn't handling some special elements like noframes, title and xmp.
- Fixed bug where the dom parser/serializer wasn't handling cdata sections with comments inside.
- Fixed bug where the editor would scroll to the top of the editable area if a dialog was closed in inline mode.
- Fixed bug where the link dialog would not display the right rel value if rel_list was configured.
- Fixed bug where the context menu would select images on some platforms but not others.
- Fixed bug where the filenames of images were not retained on dragged and drop into the editor from the desktop.
- Fixed bug where the paste plugin would misrepresent newlines when pasting plain text and having forced_root_block configured.
- Fixed so that the error messages for the imagetools plugin is more human readable.
- Fixed so the internal validate setting for the parser/serializer can't be set from editor initialization settings.

## 4.6.3 - 2017-05-30

### Fixed
- Fixed bug where the arrow keys didn't work correctly when navigating on nested inline boundary elements.
- Fixed bug where delete/backspace didn't work correctly on nested inline boundary elements.
- Fixed bug where image editing didn't work on subsequent edits of the same image.
- Fixed bug where charmap descriptions wouldn't properly wrap if they exceeded the width of the box.
- Fixed bug where the default image upload handler only accepted 200 as a valid http status code.
- Fixed so rel on target=_blank links gets forced with only noopener instead of both noopener and noreferrer.

## 4.6.2 - 2017-05-23

### Fixed
- Fixed bug where the SaxParser would run out of memory on very large documents.
- Fixed bug with formatting like font size wasn't applied to del elements.
- Fixed bug where various api calls would be throwing exceptions if they where invoked on a removed editor instance.
- Fixed bug where the branding position would be incorrect if the editor was inside a hidden tab and then later showed.
- Fixed bug where the color levels feature in the imagetools dialog wasn't working properly.
- Fixed bug where imagetools dialog wouldn't pre-load images from CORS domains, before trying to prepare them for editing.
- Fixed bug where the tab key would move the caret to the next table cell if being pressed inside a list inside a table.
- Fixed bug where the cut/copy operations would loose parent context like the current format etc.
- Fixed bug with format preview not working on invalid elements excluded by valid_elements.
- Fixed bug where blocks would be merged in incorrect order on backspace/delete.
- Fixed bug where zero length text nodes would cause issues with the undo logic if there where iframes present.
- Fixed bug where the font size/family select lists would throw errors if the first node was a comment.
- Fixed bug with csp having to allow local script evaluation since it was used to detect global scope.
- Fixed bug where CSP required a relaxed option for javascript: URLs in unsupported legacy browsers.
- Fixed bug where a fake caret would be rendered for td with the contenteditable=false.
- Fixed bug where typing would be blocked on IE 11 when within a nested contenteditable=true/false structure.

## 4.6.1 - 2017-05-10

### Added
- Added configuration option to list plugin to disable tab indentation.

### Fixed
- Fixed bug where format change on very specific content could cause the selection to change.
- Fixed bug where TinyMCE could not be lazyloaded through jquery integration.
- Fixed bug where entities in style attributes weren't decoded correctly on paste in webkit.
- Fixed bug where fontsize_formats option had been renamed incorrectly.
- Fixed bug with broken backspace/delete behaviour between contenteditable=false blocks.
- Fixed bug where it wasn't possible to backspace to the previous line with the inline boundaries functionality turned on.
- Fixed bug where is wasn't possible to move caret left and right around a linked image with the inline boundaries functionality turned on.
- Fixed bug where pressing enter after/before hr element threw exception. Patch contributed bradleyke.
- Fixed so the CSS in the visualblocks plugin doesn't overwrite background color. Patch contributed by Christian Rank.
- Fixed bug where multibyte characters weren't encoded correctly. Patch contributed by James Tarkenton.
- Fixed bug where shift-click to select within contenteditable=true fields wasn't working.

## 4.6.0 - 2017-05-04

### Added
- Added an inline boundary caret position feature that makes it easier to type at the beginning/end of links/code elements.
- Added a help plugin that adds a button and a dialog showing the editor shortcuts and loaded plugins.
- Added an inline_boundaries option that allows you to disable the inline boundary feature if it's not desired.
- Added a new ScrollIntoView event that allows you to override the default scroll to element behavior.
- Added role and aria- attributes as valid elements in the default valid elements config.
- Added new internal flag for PastePreProcess/PastePostProcess this is useful to know if the paste was coming from an external source.
- Added new ignore function to UndoManager this works similar to transact except that it doesn't add an undo level by default.

### Fixed
- Fixed so that urls gets retained for images when being edited. This url is then passed on to the upload handler.
- Fixed so that the editors would be initialized on readyState interactive instead of complete.
- Fixed so that the init event of the editor gets fired once all contentCSS files have been properly loaded.
- Fixed so that width/height of the editor gets taken from the textarea element if it's explicitly specified in styles.
- Fixed so that keep_styles set to false no longer clones class/style from the previous paragraph on enter.
- Fixed so that the default line-height is 1.2em to avoid zwnbsp characters from producing text rendering glitches on Windows.
- Fixed so that loading errors of content css gets presented by a notification message.
- Fixed so figure image elements can be linked when selected this wraps the figure image in a anchor element.
- Fixed bug where it wasn't possible to copy/paste rows with colspans by using the table copy/paste feature.
- Fixed bug where the protect setting wasn't properly applied to header/footer parts when using the fullpage plugin.
- Fixed bug where custom formats that specified upper case element names where not applied correctly.
- Fixed bug where some screen readers weren't reading buttons due to an aria specific fix for IE 8.
- Fixed bug where cut wasn't working correctly on iOS due to it's clipboard API not working correctly.
- Fixed bug where Edge would paste div elements instead of paragraphs when pasting plain text.
- Fixed bug where the textpattern plugin wasn't dealing with trailing punctuations correctly.
- Fixed bug where image editing would some times change the image format from jpg to png.
- Fixed bug where some UI elements could be inserted into the toolbar even if they where not registered.
- Fixed bug where it was possible to click the TD instead of the character in the character map and that caused an exception.
- Fixed bug where the font size/font family dropdowns would sometimes show an incorrect value due to css not being loaded in time.
- Fixed bug with the media plugin inserting undefined instead of retaining size when media_dimensions was set to false.
- Fixed bug with deleting images when forced_root_blocks where set to false.
- Fixed bug where input focus wasn't properly handled on nested content editable elements.
- Fixed bug where Chrome/Firefox would throw an exception when selecting images due to recent change of setBaseAndExtent support.
- Fixed bug where malformed blobs would throw exceptions now they are simply ignored.
- Fixed bug where backspace/delete wouldn't work properly in some cases where all contents was selected in WebKit.
- Fixed bug with Angular producing errors since it was expecting events objects to be patched with their custom properties.
- Fixed bug where the formatter would apply formatting to spellchecker errors now all bogus elements are excluded.
- Fixed bug with backspace/delete inside table caption elements wouldn't behave properly on IE 11.
- Fixed bug where typing after a contenteditable false inline element could move the caret to the end of that element.
- Fixed bug where backspace before/after contenteditable false blocks wouldn't properly remove the right element.
- Fixed bug where backspace before/after contenteditable false inline elements wouldn't properly empty the current block element.
- Fixed bug where vertical caret navigation with a custom line-height would sometimes match incorrect positions.
- Fixed bug with paste on Edge where character encoding wasn't handled properly due to a browser bug.
- Fixed bug with paste on Edge where extra fragment data was inserted into the contents when pasting.
- Fixed bug with pasting contents when having a whole block element selected on WebKit could cause WebKit spans to appear.
- Fixed bug where the visualchars plugin wasn't working correctly showing invisible nbsp characters.
- Fixed bug where browsers would hang if you tried to load some malformed html contents.
- Fixed bug where the init call promise wouldn't resolve if the specified selector didn't find any matching elements.
- Fixed bug where the Schema isValidChild function was case sensitive.

### Removed
- Dropped support for IE 8-10 due to market share and lack of support from Microsoft. See tinymce docs for details.

## 4.5.3 - 2017-02-01

### Added
- Added keyboard navigation for menu buttons when the menu is in focus.
- Added api to the list plugin for setting custom classes/attributes on lists.
- Added validation for the anchor plugin input field according to W3C id naming specifications.

### Fixed
- Fixed bug where media placeholders were removed after resize with the forced_root_block setting set to false.
- Fixed bug where deleting selections with similar sibling nodes sometimes deleted the whole document.
- Fixed bug with inlite theme where several toolbars would appear scrolling when more than one instance of the editor was in use.
- Fixed bug where the editor would throw error with the fontselect plugin on hidden editor instances in Firefox.
- Fixed bug where the background color would not stretch to the font size.
- Fixed bug where font size would be removed when changing background color.
- Fixed bug where the undomanager trimmed away whitespace between nodes on undo/redo.
- Fixed bug where media_dimensions=false in media plugin caused the editor to throw an error.
- Fixed bug where IE was producing font/u elements within links on paste.
- Fixed bug where some button tooltips were broken when compat3x was in use.
- Fixed bug where backspace/delete/typeover would remove the caption element.
- Fixed bug where powerspell failed to function when compat3x was enabled.
- Fixed bug where it wasn't possible to apply sub/sup on text with large font size.
- Fixed bug where pre tags with spaces weren't treated as content.
- Fixed bug where Meta+A would select the entire document instead of all contents in nested ce=true elements.

## 4.5.2 - 2017-01-04

### Fixed
- Added missing keyboard shortcut description for the underline menu item in the format menu.
- Fixed bug where external blob urls wasn't properly handled by editor upload logic. Patch contributed by David Oviedo.
- Fixed bug where urls wasn't treated as a single word by the wordcount plugin.
- Fixed bug where nbsp characters wasn't treated as word delimiters by the wordcount plugin.
- Fixed bug where editor instance wasn't properly passed to the format preview logic. Patch contributed by NullQuery.
- Fixed bug where the fake caret wasn't hidden when you moved selection to a cE=false element.
- Fixed bug where it wasn't possible to edit existing code sample blocks.
- Fixed bug where it wasn't possible to delete editor contents if the selection included an empty block.
- Fixed bug where the formatter wasn't expanding words on some international characters. Patch contributed by Martin Larochelle.
- Fixed bug where the open link feature wasn't working correctly on IE 11.
- Fixed bug where enter before/after a cE=false block wouldn't properly padd the paragraph with an br element.
- Fixed so font size and font family select boxes always displays a value by using the runtime style as a fallback.
- Fixed so missing plugins will be logged to console as warnings rather than halting the initialization of the editor.
- Fixed so splitbuttons become normal buttons in advlist plugin if styles are empty. Patch contributed by René Schleusner.
- Fixed so you can multi insert rows/cols by selecting table cells and using insert rows/columns.

## 4.5.1 - 2016-12-07

### Fixed
- Fixed bug where the lists plugin wouldn't initialize without the advlist plugins if served from cdn.
- Fixed bug where selectors with "*" would cause the style format preview to throw an error.
- Fixed bug with toggling lists off on lists with empty list items would throw an error.
- Fixed bug where editing images would produce non existing blob uris.
- Fixed bug where the offscreen toc selection would be treated as the real toc element.
- Fixed bug where the aria level attribute for element path would have an incorrect start index.
- Fixed bug where the offscreen selection of cE=false that where very wide would be shown onscreen. Patch contributed by Steven Bufton.
- Fixed so the default_link_target gets applied to links created by the autolink plugin.
- Fixed so that the name attribute gets removed by the anchor plugin if editing anchors.

## 4.5.0 - 2016-11-23

### Added
- Added new toc plugin allows you to insert table of contents based on editor headings.
- Added new auto complete menu to all url fields. Adds history, link to anchors etc.
- Added new sidebar api that allows you to add custom sidebar panels and buttons to toggle these.
- Added new insert menu button that allows you to have multiple insert functions under the same menu button.
- Added new open link feature to ctrl+click, alt+enter and context menu.
- Added new media_embed_handler option to allow the media plugin to be populated with custom embeds.
- Added new support for editing transparent images using the image tools dialog.
- Added new images_reuse_filename option to allow filenames of images to be retained for upload.
- Added new security feature where links with target="_blank" will by default get rel="noopener noreferrer".
- Added new allow_unsafe_link_target to allow you to opt-out of the target="_blank" security feature.
- Added new style_formats_autohide option to automatically hide styles based on context.
- Added new codesample_content_css option to specify where the code sample prism css is loaded from.
- Added new support for Japanese/Chinese word count following the unicode standards on this.
- Added new fragmented undo levels this dramatically reduces flicker on contents with iframes.
- Added new live previews for complex elements like table or lists.

### Fixed
- Fixed bug where it wasn't possible to properly tab between controls in a dialog with a disabled form item control.
- Fixed bug where firefox would generate a rectangle on elements produced after/before a cE=false elements.
- Fixed bug with advlist plugin not switching list element format properly in some edge cases.
- Fixed bug where col/rowspans wasn't correctly computed by the table plugin in some cases.
- Fixed bug where the table plugin would thrown an error if object_resizing was disabled.
- Fixed bug where some invalid markup would cause issues when running in XHTML mode. Patch contributed by Charles Bourasseau.
- Fixed bug where the fullscreen class wouldn't be removed properly when closing dialogs.
- Fixed bug where the PastePlainTextToggle event wasn't fired by the paste plugin when the state changed.
- Fixed bug where table the row type wasn't properly updated in table row dialog. Patch contributed by Matthias Balmer.
- Fixed bug where select all and cut wouldn't place caret focus back to the editor in WebKit. Patch contributed by Daniel Jalkut.
- Fixed bug where applying cell/row properties to multiple cells/rows would reset other unchanged properties.
- Fixed bug where some elements in the schema would have redundant/incorrect children.
- Fixed bug where selector and target options would cause issues if used together.
- Fixed bug where drag/drop of images from desktop on chrome would thrown an error.
- Fixed bug where cut on WebKit/Blink wouldn't add an undo level.
- Fixed bug where IE 11 would scroll to the cE=false elements when they where selected.
- Fixed bug where keys like F5 wouldn't work when a cE=false element was selected.
- Fixed bug where the undo manager wouldn't stop the typing state when commands where executed.
- Fixed bug where unlink on wrapped links wouldn't work properly.
- Fixed bug with drag/drop of images on WebKit where the image would be deleted form the source editor.
- Fixed bug where the visual characters mode would be disabled when contents was extracted from the editor.
- Fixed bug where some browsers would toggle of formats applied to the caret when clicking in the editor toolbar.
- Fixed bug where the custom theme function wasn't working correctly.
- Fixed bug where image option for custom buttons required you to have icon specified as well.
- Fixed bug where the context menu and contextual toolbars would be visible at the same time and sometimes overlapping.
- Fixed bug where the noneditable plugin would double wrap elements when using the noneditable_regexp option.
- Fixed bug where tables would get padding instead of margin when you used the indent button.
- Fixed bug where the charmap plugin wouldn't properly insert non breaking spaces.
- Fixed bug where the color previews in color input boxes wasn't properly updated.
- Fixed bug where the list items of previous lists wasn't merged in the right order.
- Fixed bug where it wasn't possible to drag/drop inline-block cE=false elements on IE 11.
- Fixed bug where some table cell merges would produce incorrect rowspan/colspan.
- Fixed so the font size of the editor defaults to 14px instead of 11px this can be overridden by custom css.
- Fixed so wordcount is debounced to reduce cpu hogging on larger texts.
- Fixed so tinymce global gets properly exported as a module when used with some module bundlers.
- Fixed so it's possible to specify what css properties you want to preview on specific formats.
- Fixed so anchors are contentEditable=false while within the editor.
- Fixed so selected contents gets wrapped in a inline code element by the codesample plugin.
- Fixed so conditional comments gets properly stripped independent of case. Patch contributed by Georgii Dolzhykov.
- Fixed so some escaped css sequences gets properly handled. Patch contributed by Georgii Dolzhykov.
- Fixed so notifications with the same message doesn't get displayed at the same time.
- Fixed so F10 can be used as an alternative key to focus to the toolbar.
- Fixed various api documentation issues and typos.

### Removed
- Removed layer plugin since it wasn't really ported from 3.x and there doesn't seem to be much use for it.
- Removed moxieplayer.swf from the media plugin since it wasn't used by the media plugin.
- Removed format state from the advlist plugin to be more consistent with common word processors.

## 4.4.3 - 2016-09-01

### Fixed
- Fixed bug where copy would produce an exception on Chrome.
- Fixed bug where deleting lists on IE 11 would merge in correct text nodes.
- Fixed bug where deleting partial lists with indentation wouldn't cause proper normalization.

## 4.4.2 - 2016-08-25

### Added
- Added new importcss_exclusive option to disable unique selectors per group.
- Added new group specific selector_converter option to importcss plugin.
- Added new codesample_languages option to apply custom languages to codesample plugin.
- Added new codesample_dialog_width/codesample_dialog_height options.

### Fixed
- Fixed bug where fullscreen button had an incorrect keyboard shortcut.
- Fixed bug where backspace/delete wouldn't work correctly from a block to a cE=false element.
- Fixed bug where smartpaste wasn't detecting links with special characters in them like tilde.
- Fixed bug where the editor wouldn't get proper focus if you clicked on a cE=false element.
- Fixed bug where it wasn't possible to copy/paste table rows that had merged cells.
- Fixed bug where merging cells could some times produce invalid col/rowspan attibute values.
- Fixed bug where getBody would sometimes thrown an exception now it just returns null if the iframe is clobbered.
- Fixed bug where drag/drop of cE=false element wasn't properly constrained to viewport.
- Fixed bug where contextmenu on Mac would collapse any selection to a caret.
- Fixed bug where rtl mode wasn't rendered properly when loading a language pack with the rtl flag.
- Fixed bug where Kamer word bounderies would be stripped from contents.
- Fixed bug where lists would sometimes render two dots or numbers on the same line.
- Fixed bug where the skin_url wasn't used by the inlite theme.
- Fixed so data attributes are ignored when comparing formats in the formatter.
- Fixed so it's possible to disable inline toolbars in the inlite theme.
- Fixed so template dialog gets resized if it doesn't fit the window viewport.

## 4.4.1 - 2016-07-26

### Added
- Added smart_paste option to paste plugin to allow disabling the paste behavior if needed.

### Fixed
- Fixed bug where png urls wasn't properly detected by the smart paste logic.
- Fixed bug where the element path wasn't working properly when multiple editor instances where used.
- Fixed bug with creating lists out of multiple paragraphs would just create one list item instead of multiple.
- Fixed bug where scroll position wasn't properly handled by the inlite theme to place the toolbar properly.
- Fixed bug where multiple instances of the editor using the inlite theme didn't render the toolbar properly.
- Fixed bug where the shortcut label for fullscreen mode didn't match the actual shortcut key.
- Fixed bug where it wasn't possible to select cE=false blocks using touch devices on for example iOS.
- Fixed bug where it was possible to select the child image within a cE=false on IE 11.
- Fixed so inserts of html containing lists doesn't merge with any existing lists unless it's a paste operation.

## 4.4.0 - 2016-06-30

### Added
- Added new inlite theme this is a more lightweight inline UI.
- Added smarter paste logic that auto detects urls in the clipboard and inserts images/links based on that.
- Added a better image resize algorithm for better image quality in the imagetools plugin.

### Fixed
- Fixed bug where it wasn't possible to drag/dropping cE=false elements on FF.
- Fixed bug where backspace/delete before/after a cE=false block would produce a new paragraph.
- Fixed bug where list style type css property wasn't preserved when indenting lists.
- Fixed bug where merging of lists where done even if the list style type was different.
- Fixed bug where the image_dataimg_filter function wasn't used when pasting images.
- Fixed bug where nested editable within a non editable element would cause scroll on focus in Chrome.
- Fixed so invalid targets for inline mode is blocked on initialization. We only support elements that can have children.

## 4.3.13 - 2016-06-08

### Added
- Added characters with a diacritical mark to charmap plugin. Patch contributed by Dominik Schilling.
- Added better error handling if the image proxy service would produce errors.

### Fixed
- Fixed issue with pasting list items into list items would produce nested list rather than a merged list.
- Fixed bug where table selection could get stuck in selection mode for inline editors.
- Fixed bug where it was possible to place the caret inside the resize grid elements.
- Fixed bug where it wasn't possible to place in elements horizontally adjacent cE=false blocks.
- Fixed bug where multiple notifications wouldn't be properly placed on screen.
- Fixed bug where multiple editor instance of the same id could be produces in some specific integrations.

## 4.3.12 - 2016-05-10

### Fixed
- Fixed bug where focus calls couldn't be made inside the editors PostRender event handler.
- Fixed bug where some translations wouldn't work as expected due to a bug in editor.translate.
- Fixed bug where the node change event could fire with a node out side the root of the editor.
- Fixed bug where Chrome wouldn't properly present the keyboard paste clipboard details when paste was clicked.
- Fixed bug where merged cells in tables couldn't be selected from right to left.
- Fixed bug where insert row wouldn't properly update a merged cells rowspan property.
- Fixed bug where the color input boxes preview field wasn't properly set on initialization.
- Fixed bug where IME composition inside table cells wouldn't work as expected on IE 11.
- Fixed so all shadow dom support is under and experimental flag due to flaky browser support.

## 4.3.11 - 2016-04-25

### Fixed
- Fixed bug where it wasn't possible to insert empty blocks though the API unless they where padded.
- Fixed bug where you couldn't type the Euro character on Windows.
- Fixed bug where backspace/delete from a cE=false element to a text block didn't work properly.
- Fixed bug where the text color default grid would render incorrectly.
- Fixed bug where the codesample plugin wouldn't load the css in the editor for multiple editors.
- Fixed so the codesample plugin textarea gets focused by default.

## 4.3.10 - 2016-04-12

### Fixed
- Fixed bug where the key "y" on WebKit couldn't be entered due to conflict with keycode for F10 on keypress.

## 4.3.9 - 2016-04-12

### Added
- Added support for focusing the contextual toolbars using keyboard.
- Added keyboard support for slider UI controls. You can no increase/decrease using arrow keys.
- Added url pattern matching for Dailymotion to media plugin. Patch contributed by Bertrand Darbon.
- Added body_class to template plugin preview. Patch contributed by Milen Petrinski.
- Added options to better override textcolor pickers with custom colors. Patch contributed by Xavier Boubert.
- Added visual arrows to inline contextual toolbars so that they point to the element being active.

### Changed
- Changed the Meta+Shift+F shortcut to Ctrl+Shift+F since Czech, Slovak, Polish languages used the first one for input.

### Fixed
- Fixed so toolbars for tables or other larger elements get better positioned below the scrollable viewport.
- Fixed bug where it was possible to click links inside cE=false blocks.
- Fixed bug where event targets wasn't properly handled in Safari Technical Preview.
- Fixed bug where drag/drop text in FF 45 would make the editor caret invisible.
- Fixed bug where the remove state wasn't properly set on editor instances when detected as clobbered.
- Fixed bug where offscreen selection of some cE=false elements would render onscreen. Patch contributed by Steven Bufton
- Fixed bug where enter would clone styles out side the root on editors inside a span. Patch contributed by ChristophKaser.
- Fixed bug where drag/drop of images into the editor didn't work correctly in FF.
- Fixed so the first item in panels for the imagetools dialog gets proper keyboard focus.

## 4.3.8 - 2016-03-15

### Fixed
- Fixed bug where inserting HR at the end of a block element would produce an extra empty block.
- Fixed bug where links would be clickable when readonly mode was enabled.
- Fixed bug where the formatter would normalize to the wrong node on very specific content.
- Fixed bug where some nested list items couldn't be indented properly.
- Fixed bug where links where clickable in the preview dialog.
- Fixed so the alt attribute doesn't get padded with an empty value by default.
- Fixed so nested alignment works more correctly. You will now alter the alignment to the closest block parent.

## 4.3.7 - 2016-03-02

### Fixed
- Fixed bug where incorrect icons would be rendered for imagetools edit and color levels.
- Fixed bug where navigation using arrow keys inside a SelectBox didn't move up/down.
- Fixed bug where the visualblocks plugin would render borders round internal UI elements.

## 4.3.6 - 2016-03-01

### Added
- Added new paste_remember_plaintext_info option to allow a global disable of the plain text mode notification.
- Added new PastePlainTextToggle event that fires when plain text mode toggles on/off.

### Fixed
- Fixed bug where it wasn't possible to select media elements since the drag logic would snap it to mouse cursor.
- Fixed bug where it was hard to place the caret inside nested cE=true elements when the outer cE=false element was focused.
- Fixed bug where editors wouldn't properly initialize if both selector and mode where used.
- Fixed bug where IME input inside table cells would switch the IME off.
- Fixed bug where selection inside the first table cell would cause the whole table cell to get selected.
- Fixed bug where error handling of images being uploaded wouldn't properly handle faulty statuses.
- Fixed bug where inserting contents before a HR would cause an exception to be thrown.
- Fixed bug where copy/paste of Excel data would be inserted as an image.
- Fixed caret position issues with copy/paste of inline block cE=false elements.
- Fixed issues with various menu item focus bugs in Chrome. Where the focused menu bar item wasn't properly blurred.
- Fixed so the notifications have a solid background since it would be hard to read if there where text under it.
- Fixed so notifications gets animated similar to the ones used by dialogs.
- Fixed so larger images that gets pasted is handled better.
- Fixed so the window close button is more uniform on various platform and also increased it's hit area.

## 4.3.5 - 2016-02-11

Npm version bump due to package not being fully updated.

## 4.3.4 - 2016-02-11

### Added
- Added new OpenWindow/CloseWindow events that gets fired when windows open/close.
- Added new NewCell/NewRow events that gets fired when table cells/rows are created.
- Added new Promise return value to tinymce.init makes it easier to handle initialization.

### Fixed
- Fixed various bugs with drag/drop of contentEditable:false elements.
- Fixed bug where deleting of very specific nested list items would result in an odd list.
- Fixed bug where lists would get merged with adjacent lists outside the editable inline root.
- Fixed bug where MS Edge would crash when closing a dialog then clicking a menu item.
- Fixed bug where table cell selection would add undo levels.
- Fixed bug where table cell selection wasn't removed when inline editor where removed.
- Fixed bug where table cell selection wouldn't work properly on nested tables.
- Fixed bug where table merge menu would be available when merging between thead and tbody.
- Fixed bug where table row/column resize wouldn't get properly removed when the editor was removed.
- Fixed bug where Chrome would scroll to the editor if there where a empty hash value in document url.
- Fixed bug where the cache suffix wouldn't work correctly with the importcss plugin.
- Fixed bug where selection wouldn't work properly on MS Edge on Windows Phone 10.
- Fixed so adjacent pre blocks gets joined into one pre block since that seems like the user intent.
- Fixed so events gets properly dispatched in shadow dom. Patch provided by Nazar Mokrynskyi.

### Removed
- Removed the jQuery version the jQuery plugin is now moved into the main package.
- Removed jscs from build process since eslint can now handle code style checking.

## 4.3.3 - 2016-01-14

### Added
- Added new table_resize_bars configuration setting.  This setting allows you to disable the table resize bars.
- Added new beforeInitialize event to tinymce.util.XHR lets you modify XHR properties before open. Patch contributed by Brent Clintel.
- Added new autolink_pattern setting to autolink plugin. Enables you to override the default autolink formats. Patch contributed by Ben Tiedt.
- Added new charmap option that lets you override the default charmap of the charmap plugin.
- Added new charmap_append option that lets you add new characters to the default charmap of the charmap plugin.
- Added new insertCustomChar event that gets fired when a character is inserted by the charmap plugin.

### Fixed
- Fixed bug where table cells started with a superfluous &nbsp; in IE10+.
- Fixed bug where table plugin would retain all BR tags when cells were merged.
- Fixed bug where media plugin would strip underscores from youtube urls.
- Fixed bug where IME input would fail on IE 11 if you typed within a table.
- Fixed bug where double click selection of a word would remove the space before the word on insert contents.
- Fixed bug where table plugin would produce exceptions when hovering tables with invalid structure.
- Fixed bug where fullscreen wouldn't scroll back to it's original position when untoggled.
- Fixed so the template plugins templates setting can be a function that gets a callback that can provide templates.

## 4.3.2 - 2015-12-14

### Fixed
- Fixed bug where the resize bars for table cells were not affected by the object_resizing property.
- Fixed bug where the contextual table toolbar would appear incorrectly if TinyMCE was initialized inline inside a table.
- Fixed bug where resizing table cells did not fire a node change event or add an undo level.
- Fixed bug where double click selection of text on IE 11 wouldn't work properly.
- Fixed bug where codesample plugin would incorrectly produce br elements inside code elements.
- Fixed bug where media plugin would strip dashes from youtube urls.
- Fixed bug where it was possible to move the caret into the table resize bars.
- Fixed bug where drag/drop into a cE=false element was possible on IE.

## 4.3.1 - 2015-11-30

### Fixed
- Fixed so it's possible to disable the table inline toolbar by setting it to false or an empty string.
- Fixed bug where it wasn't possible to resize some tables using the drag handles.
- Fixed bug where unique id:s would clash for multiple editor instances and cE=false selections.
- Fixed bug where the same plugin could be initialized multiple times.
- Fixed bug where the table inline toolbars would be displayed at the same time as the image toolbars.
- Fixed bug where the table selection rect wouldn't be removed when selecting another control element.

## 4.3.0 - 2015-11-23

### Added
- Added new table column/row resize support. Makes it a lot more easy to resize the columns/rows in a table.
- Added new table inline toolbar. Makes it easier to for example add new rows or columns to a table.
- Added new notification API. Lets you display floating notifications to the end user.
- Added new codesample plugin that lets you insert syntax highlighted pre elements into the editor.
- Added new image_caption to images. Lets you create images with captions using a HTML5 figure/figcaption elements.
- Added new live previews of embeded videos. Lets you play the video right inside the editor.
- Added new setDirty method and "dirty" event to the editor. Makes it easier to track the dirty state change.
- Added new setMode method to Editor instances that lets you dynamically switch between design/readonly.
- Added new core support for contentEditable=false elements within the editor overrides the browsers broken behavior.

### Changed
- Rewrote the noneditable plugin to use the new contentEditable false core logic.

### Fixed
- Fixed so the dirty state doesn't set to false automatically when the undo index is set to 0.
- Fixed the Selection.placeCaretAt so it works better on IE when the coordinate is between paragraphs.
- Fixed bug where data-mce-bogus="all" element contents where counted by the word count plugin.
- Fixed bug where contentEditable=false elements would be indented by the indent buttons.
- Fixed bug where images within contentEditable=false would be selected in WebKit on mouse click.
- Fixed bug in DOMUntils split method where the replacement parameter wouldn't work on specific cases.
- Fixed bug where the importcss plugin would import classes from the skin content css file.
- Fixed so all button variants have a wrapping span for it's text to make it easier to skin.
- Fixed so it's easier to exit pre block using the arrow keys.
- Fixed bug where listboxes with fix widths didn't render correctly.

## 4.2.8 - 2015-11-13

### Fixed
- Fixed bug where it was possible to delete tables as the inline root element if all columns where selected.
- Fixed bug where the UI buttons active state wasn't properly updated due to recent refactoring of that logic.

## 4.2.7 - 2015-10-27

### Fixed
- Fixed bug where backspace/delete would remove all formats on the last paragraph character in WebKit/Blink.
- Fixed bug where backspace within a inline format element with a bogus caret container would move the caret.
- Fixed bug where backspace/delete on selected table cells wouldn't add an undo level.
- Fixed bug where script tags embedded within the editor could sometimes get a mce- prefix prepended to them
- Fixed bug where validate: false option could produce an error to be thrown from the Serialization step.
- Fixed bug where inline editing of a table as the root element could let the user delete that table.
- Fixed bug where inline editing of a table as the root element wouldn't properly handle enter key.
- Fixed bug where inline editing of a table as the root element would normalize the selection incorrectly.
- Fixed bug where inline editing of a list as the root element could let the user delete that list.
- Fixed bug where inline editing of a list as the root element could let the user split that list.
- Fixed bug where resize handles would be rendered on editable root elements such as table.

## 4.2.6 - 2015-09-28

### Added
- Added capability to set request headers when using XHRs.
- Added capability to upload local images automatically default delay is set to 30 seconds after editing images.
- Added commands ids mceEditImage, mceAchor and mceMedia to be avaiable from execCommand.
- Added Edge browser to saucelabs grunt task. Patch contributed by John-David Dalton.

### Fixed
- Fixed bug where blob uris not produced by tinymce would produce HTML invalid markup.
- Fixed bug where selection of contents of a nearly empty editor in Edge would sometimes fail.
- Fixed bug where color styles woudln't be retained on copy/paste in Blink/Webkit.
- Fixed bug where the table plugin would throw an error when inserting rows after a child table.
- Fixed bug where the template plugin wouldn't handle functions as variable replacements.
- Fixed bug where undo/redo sometimes wouldn't work properly when applying formatting collapsed ranges.
- Fixed bug where shift+delete wouldn't do a cut operation on Blink/WebKit.
- Fixed bug where cut action wouldn't properly store the before selection bookmark for the undo level.
- Fixed bug where backspace in side an empty list element on IE would loose editor focus.
- Fixed bug where the save plugin wouldn't enable the buttons when a change occurred.
- Fixed bug where Edge wouldn't initialize the editor if a document.domain was specified.
- Fixed bug where enter key before nested images would sometimes not properly expand the previous block.
- Fixed bug where the inline toolbars wouldn't get properly hidden when blurring the editor instance.
- Fixed bug where Edge would paste Chinese characters on some Windows 10 installations.
- Fixed bug where IME would loose focus on IE 11 due to the double trailing br bug fix.
- Fixed bug where the proxy url in imagetools was incorrect. Patch contributed by Wong Ho Wang.

## 4.2.5 - 2015-08-31

### Added
- Added fullscreen capability to embedded youtube and vimeo videos.

### Fixed
- Fixed bug where the uploadImages call didn't work on IE 10.
- Fixed bug where image place holders would be uploaded by uploadImages call.
- Fixed bug where images marked with bogus would be uploaded by the uploadImages call.
- Fixed bug where multiple calls to uploadImages would result in decreased performance.
- Fixed bug where pagebreaks were editable to imagetools patch contributed by Rasmus Wallin.
- Fixed bug where the element path could cause too much recursion exception.
- Fixed bug for domains containing ".min". Patch contributed by Loïc Février.
- Fixed so validation of external links to accept a number after www. Patch contributed by Victor Carvalho.
- Fixed so the charmap is exposed though execCommand. Patch contributed by Matthew Will.
- Fixed so that the image uploads are concurrent for improved performance.
- Fixed various grammar problems in inline documentation. Patches provided by nikolas.

## 4.2.4 - 2015-08-17

### Added
- Added picture as a valid element to the HTML 5 schema. Patch contributed by Adam Taylor.

### Fixed
- Fixed bug where contents would be duplicated on drag/drop within the same editor.
- Fixed bug where floating/alignment of images on Edge wouldn't work properly.
- Fixed bug where it wasn't possible to drag images on IE 11.
- Fixed bug where image selection on Edge would sometimes fail.
- Fixed bug where contextual toolbars icons wasn't rendered properly when using the toolbar_items_size.
- Fixed bug where searchreplace dialog doesn't get prefilled with the selected text.
- Fixed bug where fragmented matches wouldn't get properly replaced by the searchreplace plugin.
- Fixed bug where enter key wouldn't place the caret if was after a trailing space within an inline element.
- Fixed bug where the autolink plugin could produce multiple links for the same text on Gecko.
- Fixed bug where EditorUpload could sometimes throw an exception if the blob wasn't found.
- Fixed xss issues with media plugin not properly filtering out some script attributes.

## 4.2.3 - 2015-07-30

### Fixed
- Fixed bug where image selection wasn't possible on Edge due to incompatible setBaseAndExtend API.
- Fixed bug where image blobs urls where not properly destroyed by the imagetools plugin.
- Fixed bug where keyboard shortcuts wasn't working correctly on IE 8.
- Fixed skin issue where the borders of panels where not visible on IE 8.

## 4.2.2 - 2015-07-22

### Fixed
- Fixed bug where float panels were not being hidden on inline editor blur when fixed_toolbar_container config option was in use.
- Fixed bug where combobox states wasn't properly updated if contents where updated without keyboard.
- Fixed bug where pasting into textbox or combobox would move the caret to the end of text.
- Fixed bug where removal of bogus span elements before block elements would remove whitespace between nodes.
- Fixed bug where repositioning of inline toolbars where async and producing errors if the editor was removed from DOM to early. Patch by iseulde.
- Fixed bug where element path wasn't working correctly. Patch contributed by iseulde.
- Fixed bug where menus wasn't rendered correctly when custom images where added to a menu. Patch contributed by Naim Hammadi.

## 4.2.1 - 2015-06-29

### Fixed
- Fixed bug where back/forward buttons in the browser would render blob images as broken images.
- Fixed bug where Firefox would throw regexp to big error when replacing huge base64 chunks.
- Fixed bug rendering issues with resize and context toolbars not being placed properly until next animation frame.
- Fixed bug where the rendering of the image while cropping would some times not be centered correctly.
- Fixed bug where listbox items with submenus would me selected as active.
- Fixed bug where context menu where throwing an error when rendering.
- Fixed bug where resize both option wasn't working due to resent addClass API change. Patch contributed by Jogai.
- Fixed bug where a hideAll call for container rendered inline toolbars would throw an error.
- Fixed bug where onclick event handler on combobox could cause issues if element.id was a function by some polluting libraries.
- Fixed bug where listboxes wouldn't get proper selected sub menu item when using link_list or image_list.
- Fixed so the UI controls are as wide as 4.1.x to avoid wrapping controls in toolbars.
- Fixed so the imagetools dialog is adaptive for smaller screen sizes.

## 4.2.0 - 2015-06-25

### Added
- Added new flat default skin to make the UI more modern.
- Added new imagetools plugin, lets you crop/resize and apply filters to images.
- Added new contextual toolbars support to the API lets you add floating toolbars for specific CSS selectors.
- Added new promise feature fill as tinymce.util.Promise.
- Added new built in image upload feature lets you upload any base64 encoded image within the editor as files.

### Fixed
- Fixed bug where resize handles would appear in the right position in the wrong editor when switching between resizable content in different inline editors.
- Fixed bug where tables would not be inserted in inline mode due to previous float panel fix.
- Fixed bug where floating panels would remain open when focus was lost on inline editors.
- Fixed bug where cut command on Chrome would thrown a browser security exception.
- Fixed bug where IE 11 sometimes would report an incorrect size for images in the image dialog.
- Fixed bug where it wasn't possible to remove inline formatting at the end of block elements.
- Fixed bug where it wasn't possible to delete table cell contents when cell selection was vertical.
- Fixed bug where table cell wasn't emptied from block elements if delete/backspace where pressed in empty cell.
- Fixed bug where cmd+shift+arrow didn't work correctly on Firefox mac when selecting to start/end of line.
- Fixed bug where removal of bogus elements would sometimes remove whitespace between nodes.
- Fixed bug where the resize handles wasn't updated when the main window was resized.
- Fixed so script elements gets removed by default to prevent possible XSS issues in default config implementations.
- Fixed so the UI doesn't need manual reflows when using non native layout managers.
- Fixed so base64 encoded images doesn't slow down the editor on modern browsers while editing.
- Fixed so all UI elements uses touch events to improve mobile device support.
- Removed the touch click quirks patch for iOS since it did more harm than good.
- Removed the non proportional resize handles since. Unproportional resize can still be done by holding the shift key.

## 4.1.10 - 2015-05-05

### Fixed
- Fixed bug where plugins loaded with compat3x would sometimes throw errors when loading using the jQuery version.
- Fixed bug where extra empty paragraphs would get deleted in WebKit/Blink due to recent Quriks fix.
- Fixed bug where the editor wouldn't work properly on IE 12 due to some required browser sniffing.
- Fixed bug where formatting shortcut keys where interfering with Mac OS X screenshot keys.
- Fixed bug where the caret wouldn't move to the next/previous line boundary on Cmd+Left/Right on Gecko.
- Fixed bug where it wasn't possible to remove formats from very specific nested contents.
- Fixed bug where undo levels wasn't produced when typing letters using the shift or alt+ctrl modifiers.
- Fixed bug where the dirty state wasn't properly updated when typing using the shift or alt+ctrl modifiers.
- Fixed bug where an error would be thrown if an autofocused editor was destroyed quickly after its initialization. Patch provided by thorn0.
- Fixed issue with dirty state not being properly updated on redo operation.
- Fixed issue with entity decoder not handling incorrectly written numeric entities.
- Fixed issue where some PI element values wouldn't be properly encoded.

## 4.1.9 - 2015-03-10

### Fixed
- Fixed bug where indentation wouldn't work properly for non list elements.
- Fixed bug with image plugin not pulling the image dimensions out correctly if a custom document_base_url was used.
- Fixed bug where ctrl+alt+[1-9] would conflict with the AltGr+[1-9] on Windows. New shortcuts is ctrl+shift+[1-9].
- Fixed bug with removing formatting on nodes in inline mode would sometimes include nodes outside the editor body.
- Fixed bug where extra nbsp:s would be inserted when you replaced a word surrounded by spaces using insertContent.
- Fixed bug with pasting from Google Docs would produce extra strong elements and line feeds.

## 4.1.8 - 2015-03-05

### Added
- Added new html5 sizes attribute to img elements used together with srcset.
- Added new elementpath option that makes it possible to disable the element path but keep the statusbar.
- Added new option table_style_by_css for the table plugin to set table styling with css rather than table attributes.
- Added new link_assume_external_targets option to prompt the user to prepend http:// prefix if the supplied link does not contain a protocol prefix.
- Added new image_prepend_url option to allow a custom base path/url to be added to images.
- Added new table_appearance_options option to make it possible to disable some options.
- Added new image_title option to make it possible to alter the title of the image, disabled by default.

### Fixed
- Fixed bug where selection starting from out side of the body wouldn't produce a proper selection range on IE 11.
- Fixed bug where pressing enter twice before a table moves the cursor in the table and causes a javascript error.
- Fixed bug where advanced image styles were not respected.
- Fixed bug where the less common Shift+Delete didn't produce a proper cut operation on WebKit browsers.
- Fixed bug where image/media size constrain logic would produce NaN when handling non number values.
- Fixed bug where internal classes where removed by the removeformat command.
- Fixed bug with creating links table cell contents with a specific selection would throw a exceptions on WebKit/Blink.
- Fixed bug where valid_classes option didn't work as expected according to docs. Patch provided by thorn0.
- Fixed bug where jQuery plugin would patch the internal methods multiple times. Patch provided by Drew Martin.
- Fixed bug where backspace key wouldn't delete the current selection of newly formatted content.
- Fixed bug where type over of inline formatting elements wouldn't properly keep the format on WebKit/Blink.
- Fixed bug where selection needed to be properly normalized on modern IE versions.
- Fixed bug where Command+Backspace didn't properly delete the whole line of text but the previous word.
- Fixed bug where UI active states wheren't properly updated on IE if you placed caret within the current range.
- Fixed bug where delete/backspace on WebKit/Blink would remove span elements created by the user.
- Fixed bug where delete/backspace would produce incorrect results when deleting between two text blocks with br elements.
- Fixed bug where captions where removed when pasting from MS Office.
- Fixed bug where lists plugin wouldn't properly remove fully selected nested lists.
- Fixed bug where the ttf font used for icons would throw an warning message on Gecko on Mac OS X.
- Fixed a bug where applying a color to text did not update the undo/redo history.
- Fixed so shy entities gets displayed when using the visualchars plugin.
- Fixed so removeformat removes ins/del by default since these might be used for strikethough.
- Fixed so multiple language packs can be loaded and added to the global I18n data structure.
- Fixed so transparent color selection gets treated as a normal color selection. Patch contributed by Alexander Hofbauer.
- Fixed so it's possible to disable autoresize_overflow_padding, autoresize_bottom_margin options by setting them to false.
- Fixed so the charmap plugin shows the description of the character in the dialog. Patch contributed by Jelle Hissink.
- Removed address from the default list of block formats since it tends to be missused.
- Fixed so the pre block format is called preformatted to make it more verbose.
- Fixed so it's possible to context scope translation strings this isn't needed most of the time.
- Fixed so the max length of the width/height input fields of the media dialog is 5 instead of 3.
- Fixed so drag/dropped contents gets properly processed by paste plugin since it's basically a paste. Patch contributed by Greg Fairbanks.
- Fixed so shortcut keys for headers is ctrl+alt+[1-9] instead of ctrl+[1-9] since these are for switching tabs in the browsers.
- Fixed so "u" doesn't get converted into a span element by the legacy input filter. Since this is now a valid HTML5 element.
- Fixed font families in order to provide appropriate web-safe fonts.

## 4.1.7 - 2014-11-27

### Added
- Added HTML5 schema support for srcset, source and picture. Patch contributed by mattheu.
- Added new cache_suffix setting to enable cache busting by producing unique urls.
- Added new paste_convert_word_fake_lists option to enable users to disable the fake lists convert logic.

### Fixed
- Fixed so advlist style changes adds undo levels for each change.
- Fixed bug where WebKit would sometimes produce an exception when the autolink plugin where looking for URLs.
- Fixed bug where IE 7 wouldn't be rendered properly due to aggressive css compression.
- Fixed bug where DomQuery wouldn't accept window as constructor element.
- Fixed bug where the color picker in 3.x dialogs wouldn't work properly. Patch contributed by Callidior.
- Fixed bug where the image plugin wouldn't respect the document_base_url.
- Fixed bug where the jQuery plugin would fail to append to elements named array prototype names.

## 4.1.6 - 2014-10-08

### Changed
- Replaced jake with grunt since it is more mainstream and has better plugin support.

### Fixed
- Fixed bug with clicking on the scrollbar of the iframe would cause a JS error to be thrown.
- Fixed bug where null would produce an exception if you passed it to selection.setRng.
- Fixed bug where Ctrl/Cmd+Tab would indent the current list item if you switched tabs in the browser.
- Fixed bug where pasting empty cells from Excel would result in a broken table.
- Fixed bug where it wasn't possible to switch back to default list style type.
- Fixed issue where the select all quirk fix would fire for other modifiers than Ctrl/Cmd combinations.


## 4.1.5 - 2014-09-09

### Fixed
- Fixed bug where sometimes the resize rectangles wouldn't properly render on images on WebKit/Blink.
- Fixed bug in list plugin where delete/backspace would merge empty LI elements in lists incorrectly.
- Fixed bug where empty list elements would result in empty LI elements without it's parent container.
- Fixed bug where backspace in empty caret formatted element could produce an type error exception of Gecko.
- Fixed bug where lists pasted from word with a custom start index above 9 wouldn't be properly handled.
- Fixed bug where tabfocus plugin would tab out of the editor instance even if the default action was prevented.
- Fixed bug where tabfocus wouldn't tab properly to other adjacent editor instances.
- Fixed bug where the DOMUtils setStyles wouldn't properly removed or update the data-mce-style attribute.
- Fixed bug where dialog select boxes would be placed incorrectly if document.body wasn't statically positioned.
- Fixed bug where pasting would sometimes scroll to the top of page if the user was using the autoresize plugin.
- Fixed bug where caret wouldn't be properly rendered by Chrome when clicking on the iframes documentElement.
- Fixed so custom images for menubutton/splitbutton can be provided. Patch contributed by Naim Hammadi.
- Fixed so the default action of windows closing can be prevented by blocking the default action of the close event.
- Fixed so nodeChange and focus of the editor isn't automatically performed when opening sub dialogs.

## 4.1.4 - 2014-08-21

### Added
- Added new media_filter_html option to media plugin that blocks any conditional comments, scripts etc within a video element.
- Added new content_security_policy option allows you to set custom policy for iframe contents. Patch contributed by Francois Chagnon.

### Fixed
- Fixed bug where activate/deactivate events wasn't firing properly when switching between editors.
- Fixed bug where placing the caret on iOS was difficult due to a WebKit bug with touch events.
- Fixed bug where the resize helper wouldn't render properly on older IE versions.
- Fixed bug where resizing images inside tables on older IE versions would sometimes fail depending mouse position.
- Fixed bug where editor.insertContent would produce an exception when inserting select/option elements.
- Fixed bug where extra empty paragraphs would be produced if block elements where inserted inside span elements.
- Fixed bug where the spellchecker menu item wouldn't be properly checked if spell checking was started before it was rendered.
- Fixed bug where the DomQuery filter function wouldn't remove non elements from collection.
- Fixed bug where document with custom document.domain wouldn't properly render the editor.
- Fixed bug where IE 8 would throw exception when trying to enter invalid color values into colorboxes.
- Fixed bug where undo manager could incorrectly add an extra undo level when custom resize handles was removed.
- Fixed bug where it wouldn't be possible to alter cell properties properly on table cells on IE 8.
- Fixed so the color picker button in table dialog isn't shown unless you include the colorpicker plugin or add your own custom color picker.
- Fixed so activate/deactivate events fire when windowManager opens a window since.
- Fixed so the table advtab options isn't separated by an underscore to normalize naming with image_advtab option.
- Fixed so the table cell dialog has proper padding when the advanced tab in disabled.

## 4.1.3 - 2014-07-29

### Added
- Added event binding logic to tinymce.util.XHR making it possible to override headers and settings before any request is made.

### Fixed
- Fixed bug where drag events wasn't fireing properly on older IE versions since the event handlers where bound to document.
- Fixed bug where drag/dropping contents within the editor on IE would force the contents into plain text mode even if it was internal content.
- Fixed bug where IE 7 wouldn't open menus properly due to a resize bug in the browser auto closing them immediately.
- Fixed bug where the DOMUtils getPos logic wouldn't produce a valid coordinate inside the body if the body was positioned non static.
- Fixed bug where the element path and format state wasn't properly updated if you had the wordcount plugin enabled.
- Fixed bug where a comment at the beginning of source would produce an exception in the formatter logic.
- Fixed bug where setAttrib/getAttrib on null would throw exception together with any hooked attributes like style.
- Fixed bug where table sizes wasn't properly retained when copy/pasting on WebKit/Blink.
- Fixed bug where WebKit/Blink would produce colors in RGB format instead of the forced HEX format when deleting contents.
- Fixed bug where the width attribute wasn't updated on tables if you changed the size inside the table dialog.
- Fixed bug where control selection wasn't properly handled when the caret was placed directly after an image.
- Fixed bug where selecting the contents of table cells using the selection.select method wouldn't place the caret properly.
- Fixed bug where the selection state for images wasn't removed when placing the caret right after an image on WebKit/Blink.
- Fixed bug where all events wasn't properly unbound when and editor instance was removed or destroyed by some external innerHTML call.
- Fixed bug where it wasn't possible or very hard to select images on iOS when the onscreen keyboard was visible.
- Fixed so auto_focus can take a boolean argument this will auto focus the last initialized editor might be useful for single inits.
- Fixed so word auto detect lists logic works better for faked lists that doesn't have specific markup.
- Fixed so nodeChange gets fired on mouseup as it used to before 4.1.1 we optimized that event to fire less often.

### Removed
- Removed the finish menu item from spellchecker menu since it's redundant you can stop spellchecking by toggling menu item or button.

## 4.1.2 - 2014-07-15

### Added
- Added offset/grep to DomQuery class works basically the same as it's jQuery equivalent.

### Fixed
- Fixed bug where backspace/delete or setContent with an empty string would remove header data when using the fullpage plugin.
- Fixed bug where tinymce.remove with a selector not matching any editors would remove all editors.
- Fixed bug where resizing of the editor didn't work since the theme was calling setStyles instead of setStyle.
- Fixed bug where IE 7 would fail to append html fragments to iframe document when using DomQuery.
- Fixed bug where the getStyle DOMUtils method would produce an exception if it was called with null as it's element.
- Fixed bug where the paste plugin would remove the element if the none of the paste_webkit_styles rules matched the current style.
- Fixed bug where contextmenu table items wouldn't work properly on IE since it would some times fire an incorrect selection change.
- Fixed bug where the padding/border values wasn't used in the size calculation for the body size when using autoresize. Patch contributed by Matt Whelan.
- Fixed bug where conditional word comments wouldn't be properly removed when pasting plain text.
- Fixed bug where resizing would sometime fail on IE 11 when the mouseup occurred inside the resizable element.
- Fixed so the iframe gets initialized without any inline event handlers for better CSP support. Patch contributed by Matt Whelan.
- Fixed so the tinymce.dom.Sizzle is the latest version of sizzle this resolves the document context bug.

## 4.1.1 - 2014-07-08

### Fixed
- Fixed bug where pasting plain text on some WebKit versions would result in an empty line.
- Fixed bug where resizing images inside tables on IE 11 wouldn't work properly.
- Fixed bug where IE 11 would sometimes throw "Invalid argument" exception when editor contents was set to an empty string.
- Fixed bug where document.activeElement would throw exceptions on IE 9 when that element was hidden or removed from dom.
- Fixed bug where WebKit/Blink sometimes produced br elements with the Apple-interchange-newline class.
- Fixed bug where table cell selection wasn't properly removed when copy/pasting table cells.
- Fixed bug where pasting nested list items from Word wouldn't produce proper semantic nested lists.
- Fixed bug where right clicking using the contextmenu plugin on WebKit/Blink on Mac OS X would select the target current word or line.
- Fixed bug where it wasn't possible to alter table cell properties on IE 8 using the context menu.
- Fixed bug where the resize helper wouldn't be correctly positioned on older IE versions.
- Fixed bug where fullpage plugin would produce an error if you didn't specify a doctype encoding.
- Fixed bug where anchor plugin would get the name/id of the current element even if it wasn't anchor element.
- Fixed bug where visual aids for tables wouldn't be properly disabled when changing the border size.
- Fixed bug where some control selection events wasn't properly fired on older IE versions.
- Fixed bug where table cell selection on older IE versions would prevent resizing of images.
- Fixed bug with paste_data_images paste option not working properly on modern IE versions.
- Fixed bug where custom elements with underscores in the name wasn't properly parsed/serialized.
- Fixed bug where applying inline formats to nested list elements would produce an incorrect formatting result.
- Fixed so it's possible to hide items from elements path by using preventDefault/stopPropagation.
- Fixed so inline mode toolbar gets rendered right aligned if the editable element positioned to the documents right edge.
- Fixed so empty inline elements inside empty block elements doesn't get removed if configured to be kept intact.
- Fixed so DomQuery parentsUntil/prevUntil/nextUntil supports selectors/elements/filters etc.
- Fixed so legacyoutput plugin overrides fontselect and fontsizeselect controls and handles font elements properly.

## 4.1.0 - 2014-06-18

### Added
- Added new file_picker_callback option to replace the old file_browser_callback the latter will still work though.
- Added new custom colors to textcolor plugin will be displayed if a color picker is provided also shows the latest colors.
- Added new color_picker_callback option to enable you to add custom color pickers to the editor.
- Added new advanced tabs to table/cell/row dialogs to enable you to select colors for border/background.
- Added new colorpicker plugin that lets you select colors from a hsv color picker.
- Added new tinymce.util.Color class to handle color parsing and converting.
- Added new colorpicker UI widget element lets you add a hsv color picker to any form/window.
- Added new textpattern plugin that allows you to use markdown like text patterns to format contents.
- Added new resize helper element that shows the current width & height while resizing.
- Added new "once" method to Editor and EventDispatcher enables since callback execution events.
- Added new jQuery like class under tinymce.dom.DomQuery it's exposed on editor instances (editor.$) and globally under (tinymce.$).

### Fixed
- Fixed so the default resize method for images are proportional shift/ctrl can be used to make an unproportional size.
- Fixed bug where the image_dimensions option of the image plugin would cause exceptions when it tried to update the size.
- Fixed bug where table cell dialog class field wasn't properly updated when editing an a table cell with an existing class.
- Fixed bug where Safari on Mac would produce webkit-fake-url for pasted images so these are now removed.
- Fixed bug where the nodeChange event would get fired before the selection was changed when clicking inside the current selection range.
- Fixed bug where valid_classes option would cause exception when it removed internal prefixed classes like mce-item-.
- Fixed bug where backspace would cause navigation in IE 8 on an inline element and after a caret formatting was applied.
- Fixed so placeholder images produced by the media plugin gets selected when inserted/edited.
- Fixed so it's possible to drag in images when the paste_data_images option is enabled. Might be useful for mail clients.
- Fixed so images doesn't get a width/height applied if the image_dimensions option is set to false useful for responsive contents.
- Fixed so it's possible to pass in an optional arguments object for the nodeChanged function to be passed to all nodechange event listeners.
- Fixed bug where media plugin embed code didn't update correctly.<|MERGE_RESOLUTION|>--- conflicted
+++ resolved
@@ -25,7 +25,7 @@
 - Changed the color of `@dialog-table-border-color`, and added right padding to the first cell of dialog table. #TINY-9380
 
 ### Fixed
-- Sometimes the editor would finish initializing before the silver theme would have finished loading. #TINY-9556 
+- Sometimes the editor would finish initializing before the silver theme would have finished loading. #TINY-9556
 - The searchreplace modal would close incorrectly when clicking outside of the alert that pops up when no match is found. #TINY-9443
 - Color picker on toolbar would not update when changing forecolor or backcolor from menu. #TINY-9439
 - The `onSetup` api function would not run when defining custom group toolbar button. #TINY-9496
@@ -50,12 +50,9 @@
 - Inline boundary was rendered for noneditable inline boundary elements. #TINY-9471
 - Clicking on a disabled split button will no longer call the `onAction` callback. #TINY-9504
 - The "Edit Link" dialog incorrectly retrieved the URL value when opened immediately after the link insertion. #TINY-7993
-<<<<<<< HEAD
 - Editor commands `ForwardDelete` and `Delete` was deleting contents inside noneditable elements. #TINY-9477
 - Backspace or delete keys was deleting contents inside noneditable elements. #TINY-9477
-=======
 - Creating a list in a table cell when the caret is in front of an anchor element would not properly include the anchor in the list. #TINY-6853
->>>>>>> edda99ca
 
 ## 6.3.1 - 2022-12-06
 
