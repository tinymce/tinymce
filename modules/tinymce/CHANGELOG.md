# Changelog
All notable changes to this project will be documented in this file.

The format is based on [Keep a Changelog](https://keepachangelog.com/en/1.0.0/),
and this project adheres to [Semantic Versioning](https://semver.org/spec/v2.0.0.html).

## Unreleased

## 6.6.0 - TBA

### Fixed
- Fixed an issue that prevented setting the inline dialog `size` to 'medium' or 'normal'. #TINY-10015

### Added
- Added new `bottom` to inline dialog type. This new inline dialog option allows the inline dialog to be positioned at the bottom of the editor. #TINY-9888
- Added new `persistent` option to `WindowParams`. This new option allows the inline dialog to be persistent, meaning that it will not be closed when the user clicks outside of the dialog. #TINY-9991
<<<<<<< HEAD
- New `ai`, `ai-prompt` and `send` icons. #TINY-9942
=======
- New `streamContent` property for the `iframe` dialog component which controls dialog `setData()` behavior. With the property set to `true`, frame content will update with `document.write()` to avoid reloading the frame, and end scroll positions will be maintained as new content streams in. #TINY-10032
>>>>>>> 39b7100e

### Improved
- When defining a modal or inline dialog, if the `buttons` property is `undefined` or an empty array, the footer will now no longer be rendered. #TINY-9996

## 6.5.1 - 2023-06-19

### Fixed
- Fixed a regression where pasting an image url would result in the url being inserted as plain text instead of the image being inserted. #TINY-9997
- It was not possible to press space to insert a space character inside a summary element on Firefox. #TINY-9964

## 6.5.0 - 2023-06-12

### Added
- Support for the `h` hash parameter in Vimeo video URLs in the Media plugin. #TINY-9830
- New `table_merge_content_on_paste` option which disables the merging behaviour when pasting a table inside an existing table. #TINY-9808
- New optional `defaultExpandedIds` and `onToggleExpand` options to the `tree` component config. #TINY-9653
- New optional `defaultSelectedId` option to the `tree` component config. #TINY-9715
- New `accordion` plugin with the `InsertAccordion` command. #TINY-9730
- New `accordion` and `accordion-toggle` icons. #TINY-9789
- New `details_initial_state` and `details_serialized_state` options. #TINY-9732
- New `init_content_sync` option that initializes the editor iframe using `document.write` instead of `srcdoc`. #TINY-9818
- New `newdocument_content` option that sets the content presented in the editor on choosing *File -> New document* or pressing the *New document* toolbar button. #TINY-9839
- New `editable_root` option that can be set to `false` to prevent editing of the editor’s root element. #TINY-9839
- New `editor.setEditableRoot` API that sets the editable state of the editor root element. #TINY-9839
- New `editor.hasEditableRoot` API that returns `true` or `false` depending on the editable state of the editor root element. #TINY-9839
- New `EditableRootStateChange` event that gets dispatched when the state of the editable root is changed. #TINY-9839
- Added Oxide styles for `dl`, `dt`, `dd`, `ol`, and `strong` elements in dialog body content. #TINY-9919

### Improved
- Screen readers can now announce highlighted items listed in the Link dialog’s link combobox. #TINY-9280
- The `icon` field for a dialog’s footer `togglebutton` is no longer mandatory. #TINY-9757
- Toolbar buttons and menu items now present as disabled when they cannot be used because a selected element has a `contenteditable="false"` attribute. #TINY-9669
- Help text displayed at *Help -> Help -> Keyboard Navigation* re-written. #DOC-1936
- Translations added for Help text displayed at *Help > Help > Keyboard Navigation*. #TINY-9633
- For word count purposes these characters are now considered punctuation marks: *$*, *~*, *+*, *|*, *№*, and *`*. They no longer increase a document’s word count. #TINY-8122
- Updated the `codesample` plugin dialog and the `template` plugin dialog to use the `listbox` component to match other dialogs. #TINY-9630
- If the selection contains more than one table cell, Quickbar toolbars are now positioned in the middle of the selection horizontally. #TINY-8297
- Exposed `dataTransfer` property of drag and drop events for elements with a `contenteditable="false"` attribute. #TINY-9601
- Screen readers now announce instructions for resizing the editor using arrow keys, when the resize handle is focused. #TINY-9793
- Dialog `tabpanel` tab labels are now allowed to word wrap for better readability with long labels. #TINY-9947
- Added newlines before and after `details` elements in the output HTML. #TINY-9959
- Added padding for empty `summary` elements so that they can be properly edited. #TINY-9959

### Changed
- The `caption`, `address` and `dt` elements no longer incorrectly allow non-inline child elements when the editor schema is set to _HTML 4_. #TINY-9768
- SVG icons for back and foreground colors now use `class` instead of `id` to identify SVG elements that should change color. #TINY-9844
- Anchor tag elements — `<a>` — no longer incorrectly allow non-inline child elements when the editor schema is set to _HTML 4_. #TINY-9805
- Help dialog was restored to `medium` width for better readability. #TINY-9947

### Fixed
- Right-clicking on a merge tag instance presented different highlighting depending on the host browser. #TINY-9848
- When macOS was the host operating system, pressing *Command+backspace* did not add an undo level. #TINY-8910
- *Ctrl+backspace* and *Ctrl+delete* did not restore the correct insertion point position after a redo operation. #TINY-8910
- In the `tree` component, a selected item in a directory would not stay selected after collapsing the directory. #TINY-9715
- Enabling or Disabling checkboxes would not set the correct classes and attributes. #TINY-4189
- Entering a newline would, in some setups, place the insertion point in the wrong paragraph. #TINY-9822
- Redial would, in some situations, cause select elements not to have an initial value selected when they should have. #TINY-9679
- The Table toolbar was visible even if the table was within a host element with a `contenteditable="false"` attribute set. #TINY-9664
- Quickbar toolbars were incorrectly shown for elements with a `contenteditable="false"` attribute set in a root with a `contenteditable="false"` attribute set. #TINY-9460
- When Chrome was the host browser, adding a newline when the insertion point was placed after a table could, in some specific situations, not generate the expected newline. #TINY-9813
- Show the calculated height and width of Media Embed elements in the `media` plugin dialog. #TINY-8714
- Removing an image that failed to upload from an empty paragraph left the paragraph without a padding `<br>` tag. #TINY-9696
- Allow a Media Embed element to be correctly resized when using the `media` plugin dialog by converting the Media Embed element to a standalone iframe. #TINY-8714
- In some circumstances, an inline alert in the _Search and Replace_ dialog persisted when it was not necessary. #TINY-9704
- Context toolbars displayed the incorrect status for the `advlist` plugin buttons. #TINY-9680
- In Safari running on iOS, Korean characters merged onto the previous line upon typing after inserting a newline by pressing Enter. #TINY-9746
- Initiating the editor with a table as the first element resulted in resize handles being displayed around the table even when the editor did not have focus. #TINY-9748
- If the insertion point was between two images, pressing the Backspace key would, in some situations, delete the image after the insertion point instead of the image before the insertion point. #TINY-9807
- Directionality commands could set the `dir` attribute on elements with a `contenteditable="false"` attribute set when these elements were within a root with a `contenteditable="false"` attribute set. #TINY-9662
- The content of the dialog body could not be scrolled. #TINY-9668
- Some toolbar items, when in a not-enabled state, did not render the `not-allowed` mouse pointer. #TINY-9758
- Formats were incorrectly applied to the closest editable element if the selection was in a `contenteditable="false"` context. #TINY-9678
- Formats were incorrectly removed from the closest editable element if the selection was in a `contenteditable="false"` context. #TINY-9678
- Formatter API, `canApply`, was not returning `false` when the selection was in a `contenteditable="false"` context. #TINY-9678
- When dragging image elements and dropping the image in the editor the `dragend` event would sometimes not fire when Firefox was the host browser. #TINY-9694
- It was possible to remove links in noneditable contents with the `unlink` editor command. #TINY-9739
- Direction was not visually changing when using the Directionality plugin on an element which had the `direction` CSS property set. #TINY-9314
- Whitespace between transparent elements was incorrectly converted into empty paragraphs. #TINY-9761
- Popups were not constrained within the scrollable container when in a shadow root. #TINY-9743
- Pressing arrow keys inside RTL elements would move the insertion point in an incorrect direction when moving over elements with the `contenteditable` attribute set to `false`. #TINY-9565
- Inserting two tables consecutively without focus in the editor resulted in the second table being inserted at the wrong position. #TINY-3909
- Pasting content into the editor did not fire `beforeinput` and `input` events. #TINY-9829
- In some cases, exiting a `blockquote` element could fail when the insertion point was positioned at the end of the `blockquote`. #TINY-9794
- Templates containing an `<html>` tag were not parsed before being rendered for preview. #TINY-9867
- Typing after deleting formatted content could remove a space at the start of the typing. #TINY-9310
- Invalid markup in Notification and Dialog close buttons. #TINY-9849
- In dialogs, an incorrect `aria-describedby` attribute caused the dialog body to be announced when using a screen reader. #TINY-9816
- The sticky toolbar did not render correctly when transitioning from the custom editor view to the main view. #TINY-9814
- Saving the Table Properties dialog after changing properties unrelated to cells would overwrite cell properties set by the Cell Properties dialog. #TINY-9837
- Fixed the constrained bounds calculation for dismissal of the toolbar when using `toolbar_location: 'bottom'`. #TINY-9718
- Pressing the Backspace or Delete key when the insertion point was within a `details` element resulted in broken markup. #TINY-9884
- Making the selection into a list did not work if the selection included a block element with a `contenteditable="false"` attribute. #TINY-9823
- Inserting elements in the middle of the summary caused two summaries to appear within `details` elements. #TINY-9885

## 6.4.2 - 2023-04-26

### Fixed
- The editor displayed a notification error when it failed to retrieve a blob image uri. #TINY-9604
- Tab navigation no longer incorrectly stops at menu buttons within toolbar groups. #TINY-9723
- The `urlinput` dialog component would not open the type-ahead dropdown when the input value was reset to an empty string. #TINY-9717
- Redial would, in some circumstances, cause elements to not have an initial value selected when they should have. #TINY-9679
- When hovering over tree dialog components the mouse pointer rendered incorrectly. #TINY-9692
- The `tox-button` and `tox-button-secondary` buttons now support the `hover`, `active`, `focus`, and `disabled` states. #TINY-9713
- Setting an invalid unit in the `fontsizeinput` changed it to the default value instead of reverting it to the previous, and valid, value. #TINY-9754
- Selection was not correctly scrolled horizontally into view when using the `selection.scrollIntoView` API. #TINY-9747
- The contextual toolbar displayed the status of Advanced List Premium plugin icons incorrectly. #TINY-9680
- The `quickimage` toolbar button failed to insert images selected from the local computer when running on Google Chrome for macOS. #TINY-9769

## 6.4.1 - 2023-03-29

### Fixed
- The `fontsizeinput` increase and decrease size buttons now work on TinyMCE mobile. #TINY-9725
- The TinyMCE editor toolbar is now accessible for all screen widths; it no longer collapses into an inaccessible vertical line when the screen is scrolled horizontally. #TINY-9646
- Reverted the changes made, in TinyMCE 6.4.0, to UI button colors in focus, active, and enabled states. #TINY-9176

## 6.4.0 - 2023-03-15

### Added
- New `tree` component that can be used in dialog body panel. #TINY-9532
- `renderUI` property in the `Theme` type can now return a `Promise<RenderResult>` instead of `RenderResult`. #TINY-9556
- New `isEditable` API to `editor.selection` that returns true or false if the current selection is editable. #TINY-9462
- New `isEditable` API to `editor.dom` that returns true or false if the specified node is editable. #TINY-9462
- New `setText` and `setIcon` methods added to menu button and toolbar button API. #TINY-9268
- New `highlight_on_focus` option which enables highlighting the content area on focus. #TINY-9277
- New `fontsizeinput` toolbar item which allows the user to set the size via input and also increase and decrease it with `+` and `-` buttons. #TINY-9429
- Added `skipFocus` option to the `ToggleToolbarDrawer` command to preserve focus. #TINY-9337
- New `font_size_input_default_unit` option allows entry of numbers without a unit in `fontsizeinput`. They are then parsed as the set unit. If `font_size_input_default_unit` is not set the default is `pt`. #TINY-9585
- New `group` and `togglebutton` in view. #TINY-9523
- New `togglebutton` in dialog footer buttons. #TINY-9523
- Added `toggleFullscreen` to dialog API. #TINY-9528
- New `text-size-increase` and `text-size-decrease` icons. #TINY-9530
- New `xss_sanitization` option to allow disabling of XSS sanitization. #TINY-9600
- Added the top right close button of modal dialogs to the tabbing order. The 'x' button in these dialogs can now be accessed using keyboard navigation. #TINY-9520
- New `ui_mode` option for editor in scrollable containers support. #TINY-9414
- The sidebar element now has the accessibility role `region` when visible and the accessibility role `presentation` when hidden. #TINY-9517
- The `tox-custom-editor` class now has a border highlight when it is selected. #TINY-9673
- An element could be dropped onto the decendants of an element with a `contenteditable="false"` attribute. #TINY-9364
- Checkmark did not show in menu color swatches. #TINY-9395
- Add support for navigating inside the tree component using arrow keys and shift key. #TINY-9614

### Improved
- Direct invalid child text nodes of list elements are now wrapped in list item elements. #TINY-4818
- Templates are now be parsed before preview and insertion to make preview consistent with inserted template content and prevent XSS. #TINY-9244
- Pressing backspace on an empty line now preserves formatting on the previous empty line. #TINY-9454
- Pressing enter inside the `inputfontsize` input field now moves focus back into the editor content. #TINY-9598
- Drag and drop events for elements with a `contenteditable="false"` attribute now includes target element details. #TINY-9599
- Updated focus, active, and enabled colors of UI buttons for improved contrast against the UI color. #TINY-9176

### Changed
- The `link` plugins context menu items no longer appears for links that include elements with a `contenteditable="false"` attribute. #TINY-9491
- The formatting of elements with a `contenteditable="false"` attribute are no longer cloned to new cells when new table rows are created. #TINY-9449
- Changed the color of `@dialog-table-border-color`, and added right padding to the first cell of dialog table. #TINY-9380

### Fixed
- Sometimes the editor would finish initializing before the silver theme would have finished loading. #TINY-9556
- The `searchreplace` modal closed incorrectly when clicking outside of the alert that pops up when no match is found. #TINY-9443
- The text color or background color picker toolbar buttons did not update when the text color or background color was changed using the equivalent commands in the Format menu. #TINY-9439
- The `onSetup` api function would not run when defining custom group toolbar button. #TINY-9496
- The foreground and background menu icons would not properly update to display the last used color. #TINY-9497
- Added new `setIconFill` function to `NestedMenuItemInstanceApi`. #TINY-9497
- Pasting links to text would sometimes not generate the correct undo stack in Safari. #TINY-9489
- Toolbar split buttons in `advlist` plugin now show the correct state when the cursor is in a checklist. #TINY-5167
- Dragging transparent elements into transparent block elements could produce invalid nesting of transparents. #TINY-9231
- The `editor.insertContent` API would insert contents inside elements with a `contenteditable="false"` attribute if the selection was inside the element. #TINY-9462
- Closing a dialog would scroll down the document in Safari. #TINY-9148
- Inline headers would not work in some situations when the editor was moved too far right horizontally. #TINY-8977
- Quick toolbars were incorrectly rendered during the dragging of elements with a `contenteditable="false"` attribute. #TINY-9305
- Selection of images, horizontal rules, tables or elements with a `contenteditable="false"` attribute was possible if they were within an element with a `contenteditable="false"` attribute. #TINY-9473
- Ranged deletion of formatted text using selection or a keyboard shortcut would sometimes cause Blink- and Webkit-based browsers to insert interpreted tags upon typing. This could result in inconsistent tags. #TINY-9302
- Visual characters were rendered inside elements with a `contenteditable="false"` attribute. #TINY-9474
- Lists with an element with a `contenteditable="false"` attribute as their root were incorrectly editable using list API commands, toolbar buttons and menu items. #TINY-9458
- Color picker dialog would not update the preview color if the hex input value was prefixed with the `#` character. #TINY-9457
- Table cell selection was possible even if the element being selected was within an element with a `contenteditable="false"` attribute. #TINY-9459
- Table commands were modifying tables that were within an element with a `contenteditable="false"` attribute. #TINY-9459
- Fake carets were rendered for elements with a `contenteditable="false"` attribute and for tables within an element with a `contenteditable="false"` attribute. #TINY-9459
- Textareas with scrollbars in dialogs would not render rounded corners correctly on some browsers. #TINY-9331
- It was possible to open links inside the editor if the editor root was an element with a `contenteditable="false"` attribute. #TINY-9470
- Inline boundary was rendered for boundary elements that had a `contenteditable="false"` attribute. #TINY-9471
- Clicking on a disabled split button will no longer call the `onAction` callback. #TINY-9504
- The *Edit Link* dialog incorrectly retrieved the URL value when opened immediately after the link insertion. #TINY-7993
- The `ForwardDelete` and `Delete` editor commands were deleting content within elements with a `contenteditable="false"` attribute. #TINY-9477
- The Backspace and Forward Delete keys were deleting content within elements with a `contenteditable="false"` attribute. #TINY-9477
- Inserting newlines inside an editable element that was inside an element with a `contenteditable="false"` attribute root would sometimes try to split the editable element. #TINY-9461
- Creating a list in a table cell when the caret is in front of an anchor element would not properly include the anchor in the list. #TINY-6853
- Dragging and dropping elements with a `contenteditable="false"` attribute on table borders would remove the element on drop. #TINY-9021
- Elements with a `contenteditable="false"` attribute would be removed when dragged and dropped within a root element with a `contenteditable="false"` attribute. #TINY-9558
- Formatting could be applied or removed to list items with a `contenteditable="false"` attribute that were inside an element with a `contenteditable="false"` attribute. #TINY-9563
- Annotation were not removed if the annotation was deleted immediately after being created. #TINY-9399
- Inserting a link for a selection from quickbars did not preserve formatting. #TINY-9593
- Inline dialog position was not correct when the editor was not inline and was contained in a `fixed` or `absolute` positioned element. #TINY-9554
- Sticky toolbars did not fade transition when undocking in classic iframe mode. #TINY-9408
- Inserting elements that were not valid within the closest editing host would incorrectly split the editing host. #TINY-9595
- The `color_cols` option was not respected in the `forecolor` or `backcolor` color swatches. #TINY-9560
- Drag and dropping the last element with a `contenteditable="false"` attribute out of its parent block would not properly pad the parent block element. #TINY-9606
- Applying heading formats from `text_patterns` produced an invisible space before a word. #TINY-9603
- Opening color swatches caused the browser tab to crash when `color_cols` or other column option was set to 0. #TINY-9649
- Opening a menu button in the footer of a dialog after a redial threw an error. #TINY-9686
- After closing a view, the `more...` toolbar button disappeared if the editor had `toolbar_mode: 'sliding'` and the toolbar was opened. #TINY-9419
- Inline dialogs would open partially off screen when the toolbar had a small width. #TINY-9588
- The `autoresize` plugin would cause infinite resizing when `content_css` was set to `document`. #TINY-8872

## 6.3.2 - 2023-02-22

### Fixed
- Removed a workaround for ensuring stylesheets are loaded in an outdated version of webkit. #TINY-9433

## 6.3.1 - 2022-12-06

### Fixed
- HTML in messages for the `WindowManager.alert` and `WindowManager.confirm` APIs were not properly sanitized. #TINY-3548

## 6.3.0 - 2022-11-23

### Added
- New `expand` function added to `tinymce.selection` which expands the selection around the nearest word. #TINY-9001
- New `expand` function added to `tinymce.dom.RangeUtils` to return a new range expanded around the nearest word. #TINY-9001
- New `color_map_background` and `color_map_foreground` options which set the base colors used in the `backcolor` and `forecolor` toolbar buttons and menu items. #TINY-9184
- Added optional `storageKey` property to `colorinput` component and `colorswatch` fancy menu item. #TINY-9184
- New `addView` function added to `editor.ui.registry` which makes it possible to register custom editor views. #TINY-9210
- New `ToggleView` command which makes it possible to hide or show registered custom views. #TINY-9210
- New `color_default_foreground` and `color_default_background` options to set the initial default color for the `forecolor` and `backcolor` toolbar buttons and menu items. #TINY-9183
- New `getTransparentElements` function added to `tinymce.html.Schema` to return a map object of transparent HTML elements. #TINY-9172
- Added `ToggleToolbarDrawer` event to subscribe to toolbar’s opening and closing. #TINY-9271

### Changed
- Transparent elements, like anchors, are now allowed in the root of the editor body if they contain blocks. #TINY-9172
- Colorswatch keyboard navigation now starts on currently selected color if present in the colorswatch. #TINY-9283
- `setContent` is now allowed to accept any custom keys and values as a second options argument. #TINY-9143

### Improved
- Transparent elements, like anchors, can now contain block elements. #TINY-9172
- Colorswatch now displays a checkmark for selected color. #TINY-9283
- Color picker dialog now starts on the appropriate color for the cursor position. #TINY-9213

### Fixed
- Parsing media content would cause a memory leak, which for example occurred when using the `getContent` API. #TINY-9186
- Dragging a noneditable element toward the bottom edge would cause the page to scroll up. #TINY-9025
- Range expanding capabilities would behave inconsistently depending on where the cursor was placed. #TINY-9029
- Compilation errors were thrown when using TypeScript 4.8. #TINY-9161
- Line separator scrolling in floating toolbars. #TINY-8948
- A double bottom border appeared on inline mode editor for the `tinymce-5` skin. #TINY-9108
- The editor header showed up even with no menubar and toolbar configured. #TINY-8819
- Inline text pattern no longer triggers if it matches only the end but not the start. #TINY-8947
- Matches of inline text patterns that are similar are now managed correctly. #TINY-8949
- Using `editor.selection.getContent({ format: 'text' })` or `editor.getContent({ format: 'text' })` would sometimes deselect selected radio buttons. #TINY-9213
- The context toolbar prevented the user from placing the cursor at the edges of the editor. #TINY-8890
- The Quick Insert context toolbar provided by the `quickbars` plugin showed when the cursor was in a fake block caret. #TINY-9190
- The `editor.selection.getRng()` API was not returning a proper range on hidden editors in Firefox. #TINY-9259
- The `editor.selection.getBookmark()` API was not returning a proper bookmark on hidden editors in Firefox. #TINY-9259
- Dragging a noneditable element before or after another noneditable element now works correctly. #TINY-9253
- The restored selection after a redo or undo action was not scrolled into view. #TINY-9222
- A newline could not be inserted when the selection was restored from a bookmark after an inline element with a `contenteditable="false"` attribute. #TINY-9194
- The global `tinymce.dom.styleSheetLoader` was not affected by the `content_css_cors` option. #TINY-6037
- The caret was moved to the previous line when a text pattern executed a `mceInsertContent` command on Enter key when running on Firefox. #TINY-9193

## 6.2.0 - 2022-09-08

### Added
- New `text_patterns_lookup` option to provide additional text patterns dynamically. #TINY-8778
- New promotion element has been added to the default UI. It can be disabled using the new `promotion` option. #TINY-8840
- New `format_noneditable_selector` option to specify the `contenteditable="false"` elements that can be wrapped in a format. #TINY-8905
- Added `allow` as a valid attribute for the `iframe` element in the editor schema. #TINY-8939
- New `search` field in the `MenuButton` that shows a search field at the top of the menu, and refetches items when the search field updates. #TINY-8952

### Improved
- The formatter can now apply a format to a `contenteditable="false"` element by wrapping it. Configurable using the `format_noneditable_selector` option. #TINY-8905
- The autocompleter now supports a multiple character trigger using the new `trigger` configuration. #TINY-8887
- The formatter now applies some inline formats, such as color and font size, to list item elements when the entire item content is selected. #TINY-8961
- The installed and available plugin lists in the Help dialog are now sorted alphabetically. #TINY-9019
- Alignment can now be applied to more types of embedded media elements. #TINY-8687

### Changed
- The `@menubar-row-separator-color` oxide variable no longer affects the divider between the Menubar and Toolbar. It only controls the color of the separator lines drawn in multiline Menubars. #TINY-8632
- The `@toolbar-separator-color` oxide variable now affects the color of the separator between the Menubar and Toolbar only. #TINY-8632
- Available Premium plugins, which are listed by name in the Help dialog, are no longer translated. #TINY-9019

### Fixed
- The Autolink plugin did not work when text nodes in the content were fragmented. #TINY-3723
- Fixed multiple incorrect types on public APIs found while enabling TypeScript strict mode. #TINY-8806
- The number of blank lines returned from `editor.getContent({format: 'text'})` differed between browsers. #TINY-8579
- The editor focused via the `auto_focus` option was not scrolled into the viewport. #TINY-8785
- Adding spaces immediately after a `contenteditable="false"` block did not work properly in some circumstances. #TINY-8814
- Elements with only `data-*` custom attributes were sometimes removed when they should not be removed. #TINY-8755
- Selecting a figure with `class="image"` incorrectly highlighted the link toolbar button. #TINY-8832
- Specifying a single, non-default list style for the `advlist_bullet_styles` and `advlist_number_styles` options was not respected. #TINY-8721
- Fixed multiple issues that occurred when formatting `contenteditable` elements. #TINY-8905
- Spaces could be incorrectly added to `urlinput` dialog components (commonly but not exclusively presented in the *Insert/Edit Link* dialog) in certain cases. #TINY-8775
- The text patterns logic threw an error when there were fragmented text nodes in a paragraph. #TINY-8779
- Dragging a `contentEditable=false` element towards a document’s edge did not cause scrolling. #TINY-8874
- Parsing large documents no longer throws a `Maximum call stack size exceeded` exception. #TINY-6945
- DomParser filter matching was not checked between filters, which could lead to an exception in the parser. #TINY-8888
- `contenteditable="false"` lists can no longer be toggled; and `contenteditable="true"` list elements within these lists can no longer be indented, split into another list element, or appended to the previous list element by deletion. #TINY-8920
- Removed extra bottom padding in the context toolbar of the `tinymce-5` skin. #TINY-8980
- Fixed a regression where pressing **Enter** added or deleted content outside the selection. #TINY-9101
- Fixed a bug where pressing **Enter** deleted selected `contenteditable="false"` `<pre>` elements. #TINY-9101
- The `editor.insertContent()` API did not respect the `no_events` argument. #TINY-9140

### Deprecated
- The autocompleter configuration property, `ch`, has been deprecated. It will be removed in the next major release. Use the `trigger` property instead. #TINY-8887

## 6.1.2 - 2022-07-29

### Fixed
- Reverted the undo level fix in the `autolink` plugin as it caused duplicated content in some edge cases. #TINY-8936

## 6.1.1 - 2022-07-27

### Fixed
- Invalid special elements were not cleaned up correctly during sanitization. #TINY-8780
- An exception was thrown when deleting all content if the start or end of the document had a `contenteditable="false"` element. #TINY-8877
- When a sidebar was opened using the `sidebar_show` option, its associated toolbar button was not highlighted. #TINY-8873
- When converting a URL to a link, the `autolink` plugin did not fire an `ExecCommand` event, nor did it create an undo level. #TINY-8896
- Worked around a Firefox bug which resulted in cookies not being available inside the editor content. #TINY-8916
- `<pre>` content pasted into a `<pre>` block that had inline styles or was `noneditable` now merges correctly with the surrounding content. #TINY-8860
- After a `codesample` was pasted, the insertion point was placed incorrectly. #TINY-8861

## 6.1.0 - 2022-06-29

### Added
- New `sidebar_show` option to show the specified sidebar on initialization. #TINY-8710
- New `newline_behavior` option controls what happens when the Return or Enter key is pressed or the `mceInsertNewLine` command is used. #TINY-8458
- New `iframe_template_callback` option in the Media plugin. Patch provided by Namstel. #TINY-8684
- New `transparent` property for `iframe` dialog component. #TINY-8534
- New `removeAttributeFilter` and `removeNodeFilter` functions added to the DomParser and DOM Serializer APIs. #TINY-7847
- New `dispatchChange` function added to the UndoManager API to fire the change with current editor status as level and current undoManager layer as lastLevel. #TINY-8641

### Improved
- Clearer focus states for buttons while navigating with a keyboard. #TINY-8557
- Support annotating certain block elements directly when using the editor's Annotation API. #TINY-8698
- The `mceLink` command can now take the value `{ dialog: true }` to always open the link dialog. #TINY-8057
- All help dialog links to `https://www.tiny.cloud` now include `rel="noopener"` to avoid potential security issues. #TINY-8834

### Changed
- The `end_container_on_empty_block` option can now take a string of blocks, allowing the exiting of a blockquote element by pressing Enter or Return twice. #TINY-6559
- The default value for `end_container_on_empty_block` option has been changed to `'blockquote'`. #TINY-6559
- Link menu and toolbar buttons now always execute the `mceLink` command. #TINY-8057
- Toggling fullscreen mode when using the Fullscreen plugin now also fires the `ResizeEditor` event. #TINY-8701
- Getting the editor's text content now returns newlines instead of an empty string if more than one empty paragraph exists. #TINY-8578
- Custom elements are now treated as non-empty elements by the schema. #TINY-4784
- The autocompleter's menu HTML element is now positioned instead of the wrapper. #TINY-6476
- Choice menu items will now use the `'menuitemradio'` aria role to better reflect that only a single item can be active. #TINY-8602

### Fixed
- Some Template plugin option values were not escaped properly when doing replacement lookups with Regular Expressions. #TINY-7433
- Copy events were not dispatched in readonly mode. #TINY-6800
- `<pre>` tags were not preserved when copying and pasting. #TINY-7719
- The URL detection used for autolink and smart paste did not work if a path segment contained valid characters such as `!` and `:`. #TINY-8069
- In some cases pressing the Backspace or Delete key would incorrectly step into tables rather than remain outside. #TINY-8592
- Links opened when Alt+Enter or Option+Return was typed even when `preventDefault()` was called on the keydown event. #TINY-8661
- Inconsistent visual behavior between choosing Edit -> Select All and typing Ctrl+A or Cmd+A when a document contained an image. #TINY-4550
- Ctrl+Shift+Home/End or Cmd+Shift+Up-arrow/Down-arrow did not expand the selection to a `contenteditable="false"` element if the element was at the beginning or end of a document. #TINY-7795
- Triple-clicking did not select a paragraph in Google Chrome in some circumstances. #TINY-8215
- Images were not showing as selected when selected along with other content. #TINY-5947
- Selection direction was not stored or restored when getting or setting selection bookmarks. #TINY-8599
- When text within an inline boundary element was selected and the right-arrow key was pressed, the insertion point incorrectly moved to the left. #TINY-8601
- In some versions of Safari, the `editor.selection.isForward()` API could throw an exception due to an invalid selection. #TINY-8686
- The selection is no longer incorrectly moved inside a comment by the `editor.selection.normalize()` API. #TINY-7817
- The `InsertParagraph` or `mceInsertNewLine` commands did not delete the current selection like the native command does. #TINY-8606
- The `InsertLineBreak` command did not replace selected content. #TINY-8458
- If selected content straddled a parent and nested list, cutting the selection did not always set the list style to `'none'` on the parent list. #TINY-8078
- Delete operations could behave incorrectly if the selection contains a `contenteditable="false"` element located at the edge of content. #TINY-8729
- Spaces were not added correctly on some browsers when the insertion point was immediately before or after a `contenteditable="false"` block element. #TINY-8588
- Images that used a Data URI were corrupted when the data wasn't base64 encoded. #TINY-8337
- `uploadImages` no longer triggers two change events if there is a removal of images on upload. #TINY-8641
- Preview and Insert Template dialogs now display the correct content background color when using dark skins. #TINY-8534
- Dialogs no longer exceed window height on smaller screens. #TINY-8146
- UI components, such as dialogs, would in some cases cause the Esc keyup event to incorrectly trigger inside the editor. #TINY-7005
- Fixed incorrect word breaks in menus when the menu presented with a scrollbar. #TINY-8572
- Notifications did not properly reposition when toggling fullscreen mode. #TINY-8701
- Text alignments, such as flush left and centered, could not be applied to `<pre>` elements. #TINY-7715
- Indenting or outdenting list items inside a block element that was inside another list item did not work. #TINY-7209
- Changing the list type of a list within another block element altered the parent element that contained that list. #TINY-8068
- Pasting columns in tables could, in some circumstances, result in an invalid table. #TINY-8040
- Copying columns in tables could sometimes result in an invalid copy. #TINY-8040
- Changing table properties with the `table_style_by_css` option set to `false` would sometimes reset the table width. #TINY-8758
- Custom elements added to otherwise blank lines were removed during serialization. #TINY-4784
- The editor's autocompleter was not triggered at the start of nested list items. #TINY-8759
- Some function types in the TreeWalker API missed that it could return `undefined`. #TINY-8592
- Nuget packages for .NET and .NET Core are now configured to copy TinyMCE into `/wwwroot/lib/` when TinyMCE is installed into a project. #TINY-8611

## 6.0.3 - 2022-05-25

### Fixed
- Could not remove values when multiple cells were selected with the cell properties dialog. #TINY-8625
- Could not remove values when multiple rows were selected with the row properties dialog. #TINY-8625
- Empty lines that were formatted in a ranged selection using the `format_empty_lines` option were not kept in the serialized content. #TINY-8639
- The `s` element was missing from the default schema text inline elements. #TINY-8639
- Some text inline elements specified via the schema were not removed when empty by default. #TINY-8639

## 6.0.2 - 2022-04-27

### Fixed
- Some media elements wouldn't update when changing the source URL. #TINY-8660
- Inline toolbars flickered when switching between editors. #TINY-8594
- Multiple inline toolbars were shown if focused too quickly. #TINY-8503
- Added background and additional spacing for the text labeled buttons in the toolbar to improve visual clarity. #TINY-8617
- Toolbar split buttons with text used an incorrect width on touch devices. #TINY-8647

## 6.0.1 - 2022-03-23

### Fixed
- Fixed the dev ZIP missing the required `bin` scripts to build from the source. #TINY-8542
- Fixed a regression whereby text patterns couldn't be updated at runtime. #TINY-8540
- Fixed an issue where tables with colgroups could be copied incorrectly in some cases. #TINY-8568
- Naked buttons better adapt to various background colors, improved text contrast in notifications. #TINY-8533
- The autocompleter would not fire the `AutocompleterStart` event nor close the menu in some cases. #TINY-8552
- It wasn't possible to select text right after an inline noneditable element. #TINY-8567
- Fixed a double border showing for the `tinymce-5` skin when using `toolbar_location: 'bottom'`. #TINY-8564
- Clipboard content was not generated correctly when cutting and copying `contenteditable="false"` elements. #TINY-8563
- Fixed the box-shadow getting clipped in autocompletor popups. #TINY-8573
- The `buttonType` property did not work for dialog footer buttons. #TINY-8582
- Fix contrast ratio for error messages. #TINY-8586

## 6.0.0 - 2022-03-03

### Added
- New `editor.options` API to replace the old `editor.settings` and `editor.getParam` APIs. #TINY-8206
- New `editor.annotator.removeAll` API to remove all annotations by name. #TINY-8195
- New `Resource.unload` API to make it possible to unload resources. #TINY-8431
- New `FakeClipboard` API on the `tinymce` global. #TINY-8353
- New `dispatch()` function to replace the now deprecated `fire()` function in various APIs. #TINY-8102
- New `AutocompleterStart`, `AutocompleterUpdate` and `AutocompleterEnd` events. #TINY-8279
- New `mceAutocompleterClose`, `mceAutocompleterReload` commands. #TINY-8279
- New `mceInsertTableDialog` command to open the insert table dialog. #TINY-8273
- New `slider` dialog component. #TINY-8304
- New `imagepreview` dialog component, allowing preview and zoom of any image URL. #TINY-8333
- New `buttonType` property on dialog button components, supporting `toolbar` style in addition to `primary` and `secondary`. #TINY-8304
- The `tabindex` attribute is now copied from the target element to the iframe. #TINY-8315

### Improved
- New default theme styling for TinyMCE 6 facelift with old skin available as `tinymce-5` and `tinymce-5-dark`. #TINY-8373
- The default height of editor has been increased from `200px` to `400px` to improve the usability of the editor. #TINY-6860
- The upload results returned from the `editor.uploadImages()` API now includes a `removed` flag, reflecting if the image was removed after a failed upload. #TINY-7735
- The `ScriptLoader`, `StyleSheetLoader`, `AddOnManager`, `PluginManager` and `ThemeManager` APIs will now return a `Promise` when loading resources instead of using callbacks. #TINY-8325
- A `ThemeLoadError` event is now fired if the theme fails to load. #TINY-8325
- The `BeforeSetContent` event will now include the actual serialized content when passing in an `AstNode` to the `editor.setContent` API. #TINY-7996
- Improved support for placing the caret before or after noneditable elements within the editor. #TINY-8169
- Calls to `editor.selection.setRng` now update the caret position bookmark used when focus is returned to the editor. #TINY-8450
- The `emoticon` plugin dialog, toolbar and menu item has been updated to use the more accurate `Emojis` term. #TINY-7631
- The dialog `redial` API will now only rerender the changed components instead of the whole dialog. #TINY-8334
- The dialog API `setData` method now uses a deep merge algorithm to support partial nested objects. #TINY-8333
- The dialog spec `initialData` type is now `Partial<T>` to match the underlying implementation details. #TINY-8334
- Notifications no longer require a timeout to disable the close button. #TINY-6679
- The editor theme is now fetched in parallel with the icons, language pack and plugins. #TINY-8453

### Changed
- TinyMCE is now MIT licensed. #TINY-2316
- Moved the `paste` plugin's functionality to TinyMCE core. #TINY-8310
- The `paste_data_images` option now defaults to `true`. #TINY-8310
- Moved the `noneditable` plugin to TinyMCE core. #TINY-8311
- Renamed the `noneditable_noneditable_class` option to `noneditable_class`. #TINY-8311
- Renamed the `noneditable_editable_class` option to `editable_class`. #TINY-8311
- Moved the `textpattern` plugin to TinyMCE core. #TINY-8312
- Renamed the `textpattern_patterns` option to `text_patterns`. #TINY-8312
- Moved the `hr` plugin's functionality to TinyMCE core. #TINY-8313
- Moved the `print` plugin's functionality to TinyMCE core. #TINY-8314
- Moved non-UI table functionality to core. #TINY-8273
- The `DomParser` API no longer uses a custom parser internally and instead uses the native `DOMParser` API. #TINY-4627
- The `editor.getContent()` API can provide custom content by preventing and overriding `content` in the `BeforeGetContent` event. This makes it consistent with the `editor.selection.getContent()` API. #TINY-8018
- The `editor.setContent()` API can now be prevented using the `BeforeSetContent` event. This makes it consistent with the `editor.selection.setContent()` API. #TINY-8018
- Add-ons such as plugins and themes are no longer constructed using the `new` operator. #TINY-8256
- A number of APIs that were not proper classes, are no longer constructed using the `new` operator. #TINY-8322
- The Editor commands APIs will no longer fallback to executing the browsers native command functionality. #TINY-7829
- The Editor query command APIs will now return `false` or an empty string on removed editors. #TINY-7829
- The `mceAddEditor` and `mceToggleEditor` commands now take an object as their value to specify the id and editor options. #TINY-8138
- The `mceInsertTable` command can no longer open the insert table dialog. Use the `mceInsertTableDialog` command instead. #TINY-8273
- The `plugins` option now returns a `string` array instead of a space separated string. #TINY-8455
- The `media` plugin no longer treats `iframe`, `video`, `audio` or `object` elements as "special" and will validate the contents against the schema. #TINY-8382
- The `images_upload_handler` option is no longer passed a `success` or `failure` callback and instead requires a `Promise` to be returned with the upload result. #TINY-8325
- The `tinymce.settings` global property is no longer set upon initialization. #TINY-7359
- The `change` event is no longer fired on first modification. #TINY-6920
- The `GetContent` event will now always pass a `string` for the `content` property. #TINY-7996
- Changed the default tag for the strikethrough format to the `s` tag when using a html 5 schema. #TINY-8262
- The `strike` tag is automatically converted to the `s` tag when using a html 5 schema. #TINY-8262
- Aligning a table to the left or right will now use margin styling instead of float styling. #TINY-6558
- The `:` control character has been changed to `~` for the schema `valid_elements` and `extended_valid_elements` options. #TINY-6726
- The `primary` property on dialog buttons has been deprecated. Use the new `buttonType` property instead. #TINY-8304
- Changed the default statusbar element path delimiter from `»` to `›`. #TINY-8372
- Replaced the `Powered by Tiny` branding text with the Tiny logo. #TINY-8371
- The default minimum height of editor has been changed to 100px to prevent the UI disappearing while resizing. #TINY-6860
- RGB colors are no longer converted to hex values when parsing or serializing content. #TINY-8163
- Replaced the `isDisabled()` function with an `isEnabled()` function for various APIs. #TINY-8101
- Replaced the `enable()` and `disable()` functions with a `setEnabled(state)` function in various APIs. #TINY-8101
- Replaced the `disabled` property with an `enabled` property in various APIs. #TINY-8101
- Replaced the `disable(name)` and `enable(name)` functions with a `setEnabled(name, state)` function in the Dialog APIs. #TINY-8101
- Renamed the `tinymce.Env.os.isOSX` API to `tinymce.Env.os.isMacOS`. #TINY-8175
- Renamed the `tinymce.Env.browser.isChrome` API to `tinymce.Env.browser.isChromium` to better reflect its functionality. #TINY-8300
- Renamed the `getShortEndedElements` Schema API to `getVoidElements`. #TINY-8344
- Renamed the `font_formats` option to `font_family_formats`. #TINY-8328
- Renamed the `fontselect` toolbar button and `fontformats` menu item to `fontfamily`. #TINY-8328
- Renamed the `fontsize_formats` option to `font_size_formats`. #TINY-8328
- Renamed the `fontsizeselect` toolbar button and `fontsizes` menu item to `fontsize`. #TINY-8328
- Renamed the `formatselect` toolbar button and `blockformats` menu item to `blocks`. #TINY-8328
- Renamed the `styleselect` toolbar button and `formats` menu item to `styles`. #TINY-8328
- Renamed the `lineheight_formats` option to `line_height_formats`. #TINY-8328
- Renamed the `getWhiteSpaceElements()` function to `getWhitespaceElements()` in the `Schema` API. #TINY-8102
- Renamed the `mceInsertClipboardContent` command `content` property to `html` to better reflect what data is passed. #TINY-8310
- Renamed the `default_link_target` option to `link_default_target` for both `link` and `autolink` plugins. #TINY-4603
- Renamed the `rel_list` option to `link_rel_list` for the `link` plugin. #TINY-4603
- Renamed the `target_list` option to `link_target_list` for the `link` plugin. #TINY-4603
- The default value for the `link_default_protocol` option has been changed to `https` instead of `http`. #TINY-7824
- The default value for the `element_format` option has been changed to `html`. #TINY-8263
- The default value for the `schema` option has been changed to `html5`. #TINY-8261
- The default value for the `table_style_by_css` option has been changed to `true`. #TINY-8259
- The default value for the `table_use_colgroups` option has been changed to `true`. #TINY-8259

### Fixed
- The object returned from the `editor.fire()` API was incorrect if the editor had been removed. #TINY-8018
- The `editor.selection.getContent()` API did not respect the `no_events` argument. #TINY-8018
- The `editor.annotator.remove` API did not keep selection when removing the annotation. #TINY-8195
- The `GetContent` event was not fired when getting `tree` or `text` formats using the `editor.selection.getContent()` API. #TINY-8018
- The `beforeinput` and `input` events would sometimes not fire as expected when deleting content. #TINY-8168 #TINY-8329
- The `table` plugin would sometimes not correctly handle headers in the `tfoot` section. #TINY-8104
- The `silver` theme UI was incorrectly rendered before plugins had initialized. #TINY-8288
- The aria labels for the color picker dialog were not translated. #TINY-8381
- Fixed sub-menu items not read by screen readers. Patch contributed by westonkd. #TINY-8417
- Dialog labels and other text-based UI properties did not escape HTML markup. #TINY-7524
- Anchor elements would render incorrectly when using the `allow_html_in_named_anchor` option. #TINY-3799
- The `AstNode` HTML serializer did not serialize `pre` or `textarea` elements correctly when they contained newlines. #TINY-8446
- Fixed sub-menu items not read by screen readers. Patch contributed by westonkd. #TINY-8417
- The Home or End keys would move out of a editable element contained within a noneditable element. #TINY-8201
- Dialogs could not be opened in inline mode before the editor had been rendered. #TINY-8397
- Clicking on menu items could cause an unexpected console warning if the `onAction` function caused the menu to close. #TINY-8513
- Fixed various color and contrast issues for the dark skins. #TINY-8527

### Removed
- Removed support for Microsoft Internet Explorer 11. #TINY-8194 #TINY-8241
- Removed support for Microsoft Word from the opensource paste functionality. #TINY-7493
- Removed support for the `plugins` option allowing a mixture of a string array and of space separated strings. #TINY-8399
- Removed support for the deprecated `false` value for the `forced_root_block` option. #TINY-8260
- Removed the jQuery integration. #TINY-4519
- Removed the `imagetools` plugin, which is now classified as a Premium plugin. #TINY-8209
- Removed the `imagetools` dialog component. #TINY-8333
- Removed the `toc` plugin, which is now classified as a Premium plugin. #TINY-8250
- Removed the `tabfocus` plugin. #TINY-8315
- Removed the `textpattern` plugin's API as part of moving it to core. #TINY-8312
- Removed the `table` plugin's API. #TINY-8273
- Removed the callback for the `EditorUpload` API. #TINY-8325
- Removed the legacy browser detection properties from the `Env` API. #TINY-8162
- Removed the `filterNode` method from the `DomParser` API. #TINY-8249
- Removed the `SaxParser` API. #TINY-8218
- Removed the `tinymce.utils.Promise` API. #TINY-8241
- Removed the `toHex` function for the `DOMUtils` and `Styles` APIs. #TINY-8163
- Removed the `execCommand` handler function from the plugin and theme interfaces. #TINY-7829
- Removed the `editor.settings` property as it has been replaced by the new Options API. #TINY-8236
- Removed the `shortEnded` and `fixed` properties on `tinymce.html.Node` class. #TINY-8205
- Removed the `mceInsertRawHTML` command. #TINY-8214
- Removed the style field from the `image` plugin dialog advanced tab. #TINY-3422
- Removed the `paste_filter_drop` option as native drag and drop handling is no longer supported. #TINY-8511
- Removed the legacy `mobile` theme. #TINY-7832
- Removed the deprecated `$`, `Class`, `DomQuery` and `Sizzle` APIs. #TINY-4520 #TINY-8326
- Removed the deprecated `Color`, `JSON`, `JSONP` and `JSONRequest`. #TINY-8162
- Removed the deprecated `XHR` API. #TINY-8164
- Removed the deprecated `setIconStroke` Split Toolbar Button API. #TINY-8162
- Removed the deprecated `editors` property from `EditorManager`. #TINY-8162
- Removed the deprecated `execCallback` and `setMode` APIs from `Editor`. #TINY-8162
- Removed the deprecated `addComponents` and `dependencies` APIs from `AddOnManager`. #TINY-8162
- Removed the deprecated `clearInterval`, `clearTimeout`, `debounce`, `requestAnimationFrame`, `setInterval`, `setTimeout` and `throttle` APIs from `Delay`. #TINY-8162
- Removed the deprecated `Schema` options. #TINY-7821
- Removed the deprecated `file_browser_callback_types`, `force_hex_style_colors` and `images_dataimg_filter` options. #TINY-7823
- Removed the deprecated `filepicker_validator_handler`, `force_p_newlines`, `gecko_spellcheck`, `tab_focus`, `table_responsive_width` and `toolbar_drawer` options. #TINY-7820
- Removed the deprecated `media_scripts` option in the `media` plugin. #TINY-8421
- Removed the deprecated `editor_deselector`, `editor_selector`, `elements`, `mode` and `types` legacy TinyMCE init options. #TINY-7822
- Removed the deprecated `content_editable_state` and `padd_empty_with_br` options. #TINY-8400
- Removed the deprecated `autoresize_on_init` option from the `autoresize` plugin. #TINY-8400
- Removed the deprecated `fullpage`, `spellchecker`, `bbcode`, `legacyoutput`, `colorpicker`, `contextmenu` and `textcolor` plugins. #TINY-8192
- Removed the undocumented `editor.editorCommands.hasCustomCommand` API. #TINY-7829
- Removed the undocumented `mceResetDesignMode`, `mceRepaint` and `mceBeginUndoLevel` commands. #TINY-7829

### Deprecated
- The dialog button component's `primary` property has been deprecated and will be removed in the next major release. Use the new `buttonType` property instead. #TINY-8304
- The `fire()` function of `tinymce.Editor`, `tinymce.dom.EventUtils`, `tinymce.dom.DOMUtils`, `tinymce.util.Observable` and `tinymce.util.EventDispatcher` has been deprecated and will be removed in the next major release. Use the `dispatch()` function instead. #TINY-8102
- The `content` property on the `SetContent` event has been deprecated and will be removed in the next major release. #TINY-8457
- The return value of the `editor.setContent` API has been deprecated and will be removed in the next major release. #TINY-8457

## 5.10.3 - 2022-02-09

### Fixed
- Alignment would sometimes be removed on parent elements when changing alignment on certain inline nodes, such as images. #TINY-8308
- The `fullscreen` plugin would reset the scroll position when exiting fullscreen mode. #TINY-8418

## 5.10.2 - 2021-11-17

### Fixed
- Internal selectors were appearing in the style list when using the `importcss` plugin. #TINY-8238

## 5.10.1 - 2021-11-03

### Fixed
- The iframe aria help text was not read by some screen readers. #TINY-8171
- Clicking the `forecolor` or `backcolor` toolbar buttons would do nothing until selecting a color. #TINY-7836
- Crop functionality did not work in the `imagetools` plugin when the editor was rendered in a shadow root. #TINY-6387
- Fixed an exception thrown on Safari when closing the `searchreplace` plugin dialog. #TINY-8166
- The `autolink` plugin did not convert URLs to links when starting with a bracket. #TINY-8091
- The `autolink` plugin incorrectly created nested links in some cases. #TINY-8091
- Tables could have an incorrect height set on rows when rendered outside of the editor. #TINY-7699
- In certain circumstances, the table of contents plugin would incorrectly add an extra empty list item. #TINY-4636
- The insert table grid menu displayed an incorrect size when re-opening the grid. #TINY-6532
- The word count plugin was treating the zero width space character (`&#8203;`) as a word. #TINY-7484

## 5.10.0 - 2021-10-11

### Added
- Added a new `URI.isDomSafe(uri)` API to check if a URI is considered safe to be inserted into the DOM. #TINY-7998
- Added the `ESC` key code constant to the `VK` API. #TINY-7917
- Added a new `deprecation_warnings` setting for turning off deprecation console warning messages. #TINY-8049

### Improved
- The `element` argument of the `editor.selection.scrollIntoView()` API is now optional, and if it is not provided the current selection will be scrolled into view. #TINY-7291

### Changed
- The deprecated `scope` attribute is no longer added to `td` cells when converting a row to a header row. #TINY-7731
- The number of `col` elements is normalized to match the number of columns in a table after a table action. #TINY-8011

### Fixed
- Fixed a regression that caused block wrapper formats to apply and remove incorrectly when using a collapsed selection with multiple words. #TINY-8036
- Resizing table columns in some scenarios would resize the column to an incorrect position. #TINY-7731
- Inserting a table where the parent element had padding would cause the table width to be incorrect. #TINY-7991
- The resize backdrop element did not have the `data-mce-bogus="all"` attribute set to prevent it being included in output. #TINY-7854
- Resize handles appeared on top of dialogs and menus when using an inline editor. #TINY-3263
- Fixed the `autoresize` plugin incorrectly scrolling to the top of the editor content in some cases when changing content. #TINY-7291
- Fixed the `editor.selection.scrollIntoView()` type signature, as it incorrectly required an `Element` instead of `HTMLElement`. #TINY-7291
- Table cells that were both row and column headers did not retain the correct state when converting back to a regular row or column. #TINY-7709
- Clicking beside a non-editable element could cause the editor to incorrectly scroll to the top of the content. #TINY-7062
- Clicking in a table cell, with a non-editable element in an adjacent cell, incorrectly caused the non-editable element to be selected. #TINY-7736
- Split toolbar buttons incorrectly had nested `tabindex="-1"` attributes. #TINY-7879
- Fixed notifications rendering in the wrong place initially and when the page was scrolled. #TINY-7894
- Fixed an exception getting thrown when the number of `col` elements didn't match the number of columns in a table. #TINY-7041 #TINY-8011
- The table selection state could become incorrect after selecting a noneditable table cell. #TINY-8053
- As of Mozilla Firefox 91, toggling fullscreen mode with `toolbar_sticky` enabled would cause the toolbar to disappear. #TINY-7873
- Fixed URLs not cleaned correctly in some cases in the `link` and `image` plugins. #TINY-7998
- Fixed the `image` and `media` toolbar buttons incorrectly appearing to be in an inactive state in some cases. #TINY-3463
- Fixed the `editor.selection.selectorChanged` API not firing if the selector matched the current selection when registered in some cases. #TINY-3463
- Inserting content into a `contenteditable="true"` element that was contained within a `contenteditable="false"` element would move the selection to an incorrect location. #TINY-7842
- Dragging and dropping `contenteditable="false"` elements could result in the element being placed in an unexpected location. #TINY-7917
- Pressing the Escape key would not cancel a drag action that started on a `contenteditable="false"` element within the editor. #TINY-7917
- `video` and `audio` elements were unable to be played when the `media` plugin live embeds were enabled in some cases. #TINY-7674
- Pasting images would throw an exception if the clipboard `items` were not files (for example, screenshots taken from gnome-software). Patch contributed by cedric-anne. #TINY-8079

### Deprecated
- Several APIs have been deprecated. See the release notes section for information. #TINY-8023 #TINY-8063
- Several Editor settings have been deprecated. See the release notes section for information. #TINY-8086
- The Table of Contents and Image Tools plugins will be classified as Premium plugins in the next major release. #TINY-8087
- Word support in the `paste` plugin has been deprecated and will be removed in the next major release. #TINY-8087

## 5.9.2 - 2021-09-08

### Fixed
- Fixed an exception getting thrown when disabling events and setting content. #TINY-7956
- Delete operations could behave incorrectly if the selection crossed a table boundary. #TINY-7596

## 5.9.1 - 2021-08-27

### Fixed
- Published TinyMCE types failed to compile in strict mode. #TINY-7915
- The `TableModified` event sometimes didn't fire when performing certain table actions. #TINY-7916

## 5.9.0 - 2021-08-26

### Added
- Added a new `mceFocus` command that focuses the editor. Equivalent to using `editor.focus()`. #TINY-7373
- Added a new `mceTableToggleClass` command which toggles the provided class on the currently selected table. #TINY-7476
- Added a new `mceTableCellToggleClass` command which toggles the provided class on the currently selected table cells. #TINY-7476
- Added a new `tablecellvalign` toolbar button and menu item for vertical table cell alignment. #TINY-7477
- Added a new `tablecellborderwidth` toolbar button and menu item to change table cell border width. #TINY-7478
- Added a new `tablecellborderstyle` toolbar button and menu item to change table cell border style. #TINY-7478
- Added a new `tablecaption` toolbar button and menu item to toggle captions on tables. #TINY-7479
- Added a new `mceTableToggleCaption` command that toggles captions on a selected table. #TINY-7479
- Added a new `tablerowheader` toolbar button and menu item to toggle the header state of row cells. #TINY-7478
- Added a new `tablecolheader` toolbar button and menu item to toggle the header state of column cells. #TINY-7482
- Added a new `tablecellbordercolor` toolbar button and menu item to select table cell border colors, with an accompanying setting `table_border_color_map` to customize the available values. #TINY-7480
- Added a new `tablecellbackgroundcolor` toolbar button and menu item to select table cell background colors, with an accompanying setting `table_background_color_map` to customize the available values. #TINY-7480
- Added a new `language` menu item and toolbar button to add `lang` attributes to content, with an accompanying `content_langs` setting to specify the languages available. #TINY-6149
- A new `lang` format is now available that can be used with `editor.formatter`, or applied with the `Lang` editor command. #TINY-6149
- Added a new `language` icon for the `language` toolbar button. #TINY-7670
- Added a new `table-row-numbering` icon. #TINY-7327
- Added new plugin commands: `mceEmoticons` (Emoticons), `mceWordCount` (Word Count), and `mceTemplate` (Template). #TINY-7619
- Added a new `iframe_aria_text` setting to set the iframe title attribute. #TINY-1264
- Added a new DomParser `Node.children()` API to return all the children of a `Node`. #TINY-7756

### Improved
- Sticky toolbars can now be offset from the top of the page using the new `toolbar_sticky_offset` setting. #TINY-7337
- Fancy menu items now accept an `initData` property to allow custom initialization data. #TINY-7480
- Improved the load time of the `fullpage` plugin by using the existing editor schema rather than creating a new one. #TINY-6504
- Improved the performance when UI components are rendered. #TINY-7572
- The context toolbar no longer unnecessarily repositions to the top of large elements when scrolling. #TINY-7545
- The context toolbar will now move out of the way when it overlaps with the selection, such as in table cells. #TINY-7192
- The context toolbar now uses a short animation when transitioning between different locations. #TINY-7740
- `Env.browser` now uses the User-Agent Client Hints API where it is available. #TINY-7785
- Icons with a `-rtl` suffix in their name will now automatically be used when the UI is rendered in right-to-left mode. #TINY-7782
- The `formatter.match` API now accepts an optional `similar` parameter to check if the format partially matches. #TINY-7712
- The `formatter.formatChanged` API now supports providing format variables when listening for changes. #TINY-7713
- The formatter will now fire `FormatApply` and `FormatRemove` events for the relevant actions. #TINY-7713
- The `autolink` plugin link detection now permits custom protocols. #TINY-7714
- The `autolink` plugin valid link detection has been improved. #TINY-7714

### Changed
- Changed the load order so content CSS is loaded before the editor is populated with content. #TINY-7249
- Changed the `emoticons`, `wordcount`, `code`, `codesample`, and `template` plugins to open dialogs using commands. #TINY-7619
- The context toolbar will no longer show an arrow when it overlaps the content, such as in table cells. #TINY-7665
- The context toolbar will no longer overlap the statusbar for toolbars using `node` or `selection` positions. #TINY-7666

### Fixed
- The `editor.fire` API was incorrectly mutating the original `args` provided. #TINY-3254
- Unbinding an event handler did not take effect immediately while the event was firing. #TINY-7436
- Binding an event handler incorrectly took effect immediately while the event was firing. #TINY-7436
- Unbinding a native event handler inside the `remove` event caused an exception that blocked editor removal. #TINY-7730
- The `SetContent` event contained the incorrect `content` when using the `editor.selection.setContent()` API. #TINY-3254
- The editor content could be edited after calling `setProgressState(true)` in iframe mode. #TINY-7373
- Tabbing out of the editor after calling `setProgressState(true)` behaved inconsistently in iframe mode. #TINY-7373
- Flash of unstyled content while loading the editor because the content CSS was loaded after the editor content was rendered. #TINY-7249
- Partially transparent RGBA values provided in the `color_map` setting were given the wrong hex value. #TINY-7163
- HTML comments with mismatched quotes were parsed incorrectly under certain circumstances. #TINY-7589
- The editor could crash when inserting certain HTML content. #TINY-7756
- Inserting certain HTML content into the editor could result in invalid HTML once parsed. #TINY-7756
- Links in notification text did not show the correct mouse pointer. #TINY-7661
- Using the Tab key to navigate into the editor on Microsoft Internet Explorer 11 would incorrectly focus the toolbar. #TINY-3707
- The editor selection could be placed in an incorrect location when undoing or redoing changes in a document containing `contenteditable="false"` elements. #TINY-7663
- Menus and context menus were not closed when clicking into a different editor. #TINY-7399
- Context menus on Android were not displayed when more than one HTML element was selected. #TINY-7688
- Disabled nested menu items could still be opened. #TINY-7700
- The nested menu item chevron icon was not fading when the menu item was disabled. #TINY-7700
- `imagetools` buttons were incorrectly enabled for remote images without `imagetools_proxy` set. #TINY-7772
- Only table content would be deleted when partially selecting a table and content outside the table. #TINY-6044
- The table cell selection handling was incorrect in some cases when dealing with nested tables. #TINY-6298
- Removing a table row or column could result in the cursor getting placed in an invalid location. #TINY-7695
- Pressing the Tab key to navigate through table cells did not skip noneditable cells. #TINY-7705
- Clicking on a noneditable table cell did not show a visual selection like other noneditable elements. #TINY-7724
- Some table operations would incorrectly cause table row attributes and styles to be lost. #TINY-6666
- The selection was incorrectly lost when using the `mceTableCellType` and `mceTableRowType` commands. #TINY-6666
- The `mceTableRowType` was reversing the order of the rows when converting multiple header rows back to body rows. #TINY-6666
- The table dialog did not always respect the `table_style_with_css` option. #TINY-4926
- Pasting into a table with multiple cells selected could cause the content to be pasted in the wrong location. #TINY-7485
- The `TableModified` event was not fired when pasting cells into a table. #TINY-6939
- The table paste column before and after icons were not flipped in RTL mode. #TINY-7851
- Fixed table corruption when deleting a `contenteditable="false"` cell. #TINY-7891
- The `dir` attribute was being incorrectly applied to list items. #TINY-4589
- Applying selector formats would sometimes not apply the format correctly to elements in a list. #TINY-7393
- For formats that specify an attribute or style that should be removed, the formatter `match` API incorrectly returned `false`. #TINY-6149
- The type signature on the `formatter.matchNode` API had the wrong return type (was `boolean` but should have been `Formatter | undefined`). #TINY-6149
- The `formatter.formatChanged` API would ignore the `similar` parameter if another callback had already been registered for the same format. #TINY-7713
- The `formatter.formatChanged` API would sometimes not run the callback the first time the format was removed. #TINY-7713
- Base64 encoded images with spaces or line breaks in the data URI were not displayed correctly. Patch contributed by RoboBurned.

### Deprecated
- The `bbcode`, `fullpage`, `legacyoutput`, and `spellchecker` plugins have been deprecated and marked for removal in the next major release. #TINY-7260

## 5.8.2 - 2021-06-23

### Fixed
- Fixed an issue when pasting cells from tables containing `colgroup`s into tables without `colgroup`s. #TINY-6675
- Fixed an issue that could cause an invalid toolbar button state when multiple inline editors were on a single page. #TINY-6297

## 5.8.1 - 2021-05-20

### Fixed
- An unexpected exception was thrown when switching to readonly mode and adjusting the editor width. #TINY-6383
- Content could be lost when the `pagebreak_split_block` setting was enabled. #TINY-3388
- The `list-style-type: none;` style on nested list items was incorrectly removed when clearing formatting. #TINY-6264
- URLs were not always detected when pasting over a selection. Patch contributed by jwcooper. #TINY-6997
- Properties on the `OpenNotification` event were incorrectly namespaced. #TINY-7486

## 5.8.0 - 2021-05-06

### Added
- Added the `PAGE_UP` and `PAGE_DOWN` key code constants to the `VK` API. #TINY-4612
- The editor resize handle can now be controlled using the keyboard. #TINY-4823
- Added a new `fixed_toolbar_container_target` setting which renders the toolbar in the specified `HTMLElement`. Patch contributed by pvrobays.

### Improved
- The `inline_boundaries` feature now supports the `home`, `end`, `pageup`, and `pagedown` keys. #TINY-4612
- Updated the `formatter.matchFormat` API to support matching formats with variables in the `classes` property. #TINY-7227
- Added HTML5 `audio` and `video` elements to the default alignment formats. #TINY-6633
- Added support for alpha list numbering to the list properties dialog. #TINY-6891

### Changed
- Updated the `image` dialog to display the class list dropdown as full-width if the caption checkbox is not present. #TINY-6400
- Renamed the "H Align" and "V Align" input labels in the Table Cell Properties dialog to "Horizontal align" and "Vertical align" respectively. #TINY-7285

### Deprecated
- The undocumented `setIconStroke` Split Toolbar Button API has been deprecated and will be removed in a future release. #TINY-3551

### Fixed
- Fixed a bug where it wasn't possible to align nested list items. #TINY-6567
- The RGB fields in the color picker dialog were not staying in sync with the color palette and hue slider. #TINY-6952
- The color preview box in the color picker dialog was not correctly displaying the saturation and value of the chosen color. #TINY-6952
- The color picker dialog will now show an alert if it is submitted with an invalid hex color code. #TINY-2814
- Fixed a bug where the `TableModified` event was not fired when adding a table row with the Tab key. #TINY-7006
- Added missing `images_file_types` setting to the exported TypeScript types. #GH-6607
- Fixed a bug where lists pasted from Word with Roman numeral markers were not displayed correctly. Patch contributed by aautio. #GH-6620
- The `editor.insertContent` API was incorrectly handling nested `span` elements with matching styles. #TINY-6263
- The HTML5 `small` element could not be removed when clearing text formatting. #TINY-6633
- The Oxide button text transform variable was incorrectly using `capitalize` instead of `none`. Patch contributed by dakur. #GH-6341
- Fix dialog button text that was using title-style capitalization. #TINY-6816
- Table plugin could perform operations on tables containing the inline editor. #TINY-6625
- Fixed Tab key navigation inside table cells with a ranged selection. #TINY-6638
- The foreground and background toolbar button color indicator is no longer blurry. #TINY-3551
- Fixed a regression in the `tinymce.create()` API that caused issues when multiple objects were created. #TINY-7358
- Fixed the `LineHeight` command causing the `change` event to be fired inconsistently. #TINY-7048

## 5.7.1 - 2021-03-17

### Fixed
- Fixed the `help` dialog incorrectly linking to the changelog of TinyMCE 4 instead of TinyMCE 5. #TINY-7031
- Fixed a bug where error messages were displayed incorrectly in the image dialog. #TINY-7099
- Fixed an issue where URLs were not correctly filtered in some cases. #TINY-7025
- Fixed a bug where context menu items with names that contained uppercase characters were not displayed. #TINY-7072
- Fixed context menu items lacking support for the `disabled` and `shortcut` properties. #TINY-7073
- Fixed a regression where the width and height were incorrectly set when embedding content using the `media` dialog. #TINY-7074

## 5.7.0 - 2021-02-10

### Added
- Added IPv6 address support to the URI API. Patch contributed by dev7355608. #GH-4409
- Added new `structure` and `style` properties to the `TableModified` event to indicate what kinds of modifications were made. #TINY-6643
- Added `video` and `audio` live embed support for the `media` plugin. #TINY-6229
- Added the ability to resize `video` and `iframe` media elements. #TINY-6229
- Added a new `font_css` setting for adding fonts to both the editor and the parent document. #TINY-6199
- Added a new `ImageUploader` API to simplify uploading image data to the configured `images_upload_url` or `images_upload_handler`. #TINY-4601
- Added an Oxide variable to define the container background color in fullscreen mode. #TINY-6903
- Added Oxide variables for setting the toolbar background colors for inline and sticky toolbars. #TINY-6009
- Added a new `AfterProgressState` event that is fired after `editor.setProgressState` calls complete. #TINY-6686
- Added support for `table_column_resizing` when inserting or deleting columns. #TINY-6711

### Changed
- Changed table and table column copy behavior to retain an appropriate width when pasted. #TINY-6664
- Changed the `lists` plugin to apply list styles to all text blocks within a selection. #TINY-3755
- Changed the `advlist` plugin to log a console error message when the `list` plugin isn't enabled. #TINY-6585
- Changed the z-index of the `setProgressState(true)` throbber so it does not hide notifications. #TINY-6686
- Changed the type signature for `editor.selection.getRng()` incorrectly returning `null`. #TINY-6843
- Changed some `SaxParser` regular expressions to improve performance. #TINY-6823
- Changed `editor.setProgressState(true)` to close any open popups. #TINY-6686

### Fixed
- Fixed `codesample` highlighting performance issues for some languages. #TINY-6996
- Fixed an issue where cell widths were lost when merging table cells. #TINY-6901
- Fixed `col` elements incorrectly transformed to `th` elements when converting columns to header columns. #TINY-6715
- Fixed a number of table operations not working when selecting 2 table cells on Mozilla Firefox. #TINY-3897
- Fixed a memory leak by backporting an upstream Sizzle fix. #TINY-6859
- Fixed table `width` style was removed when copying. #TINY-6664
- Fixed focus lost while typing in the `charmap` or `emoticons` dialogs when the editor is rendered in a shadow root. #TINY-6904
- Fixed corruption of base64 URLs used in style attributes when parsing HTML. #TINY-6828
- Fixed the order of CSS precedence of `content_style` and `content_css` in the `preview` and `template` plugins. `content_style` now has precedence. #TINY-6529
- Fixed an issue where the image dialog tried to calculate image dimensions for an empty image URL. #TINY-6611
- Fixed an issue where `scope` attributes on table cells would not change as expected when merging or unmerging cells. #TINY-6486
- Fixed the plugin documentation links in the `help` plugin. #DOC-703
- Fixed events bound using `DOMUtils` not returning the correct result for `isDefaultPrevented` in some cases. #TINY-6834
- Fixed the "Dropped file type is not supported" notification incorrectly showing when using an inline editor. #TINY-6834
- Fixed an issue with external styles bleeding into TinyMCE. #TINY-6735
- Fixed an issue where parsing malformed comments could cause an infinite loop. #TINY-6864
- Fixed incorrect return types on `editor.selection.moveToBookmark`. #TINY-6504
- Fixed the type signature for `editor.selection.setCursorLocation()` incorrectly allowing a node with no `offset`. #TINY-6843
- Fixed incorrect behavior when editor is destroyed while loading stylesheets. #INT-2282
- Fixed figure elements incorrectly splitting from a valid parent element when editing the image within. #TINY-6592
- Fixed inserting multiple rows or columns in a table cloning from the incorrect source row or column. #TINY-6906
- Fixed an issue where new lines were not scrolled into view when pressing Shift+Enter or Shift+Return. #TINY-6964
- Fixed an issue where list elements would not be removed when outdenting using the Enter or Return key. #TINY-5974
- Fixed an issue where file extensions with uppercase characters were treated as invalid. #TINY-6940
- Fixed dialog block messages were not passed through TinyMCE's translation system. #TINY-6971

## 5.6.2 - 2020-12-08

### Fixed
- Fixed a UI rendering regression when the document body is using `display: flex`. #TINY-6783

## 5.6.1 - 2020-11-25

### Fixed
- Fixed the `mceTableRowType` and `mceTableCellType` commands were not firing the `newCell` event. #TINY-6692
- Fixed the HTML5 `s` element was not recognized when editing or clearing text formatting. #TINY-6681
- Fixed an issue where copying and pasting table columns resulted in invalid HTML when using colgroups. #TINY-6684
- Fixed an issue where the toolbar would render with the wrong width for inline editors in some situations. #TINY-6683

## 5.6.0 - 2020-11-18

### Added
- Added new `BeforeOpenNotification` and `OpenNotification` events which allow internal notifications to be captured and modified before display. #TINY-6528
- Added support for `block` and `unblock` methods on inline dialogs. #TINY-6487
- Added new `TableModified` event which is fired whenever changes are made to a table. #TINY-6629
- Added new `images_file_types` setting to determine which image file formats will be automatically processed into `img` tags on paste when using the `paste` plugin. #TINY-6306
- Added support for `images_file_types` setting in the image file uploader to determine which image file extensions are valid for upload. #TINY-6224
- Added new `format_empty_lines` setting to control if empty lines are formatted in a ranged selection. #TINY-6483
- Added template support to the `autocompleter` for customizing the autocompleter items. #TINY-6505
- Added new user interface `enable`, `disable`, and `isDisabled` methods. #TINY-6397
- Added new `closest` formatter API to get the closest matching selection format from a set of formats. #TINY-6479
- Added new `emojiimages` emoticons database that uses the twemoji CDN by default. #TINY-6021
- Added new `emoticons_database` setting to configure which emoji database to use. #TINY-6021
- Added new `name` field to the `style_formats` setting object to enable specifying a name for the format. #TINY-4239

### Changed
- Changed `readonly` mode to allow hyperlinks to be clickable. #TINY-6248

### Fixed
- Fixed the `change` event not firing after a successful image upload. #TINY-6586
- Fixed the type signature for the `entity_encoding` setting not accepting delimited lists. #TINY-6648
- Fixed layout issues when empty `tr` elements were incorrectly removed from tables. #TINY-4679
- Fixed image file extensions lost when uploading an image with an alternative extension, such as `.jfif`. #TINY-6622
- Fixed a security issue where URLs in attributes weren't correctly sanitized. #TINY-6518
- Fixed `DOMUtils.getParents` incorrectly including the shadow root in the array of elements returned. #TINY-6540
- Fixed an issue where the root document could be scrolled while an editor dialog was open inside a shadow root. #TINY-6363
- Fixed `getContent` with text format returning a new line when the editor is empty. #TINY-6281
- Fixed table column and row resizers not respecting the `data-mce-resize` attribute. #TINY-6600
- Fixed inserting a table via the `mceInsertTable` command incorrectly creating 2 undo levels. #TINY-6656
- Fixed nested tables with `colgroup` elements incorrectly always resizing the inner table. #TINY-6623
- Fixed the `visualchars` plugin causing the editor to steal focus when initialized. #TINY-6282
- Fixed `fullpage` plugin altering text content in `editor.getContent()`. #TINY-6541
- Fixed `fullscreen` plugin not working correctly with multiple editors and shadow DOM. #TINY-6280
- Fixed font size keywords such as `medium` not displaying correctly in font size menus. #TINY-6291
- Fixed an issue where some attributes in table cells were not copied over to new rows or columns. #TINY-6485
- Fixed incorrectly removing formatting on adjacent spaces when removing formatting on a ranged selection. #TINY-6268
- Fixed the `Cut` menu item not working in the latest version of Mozilla Firefox. #TINY-6615
- Fixed some incorrect types in the new TypeScript declaration file. #TINY-6413
- Fixed a regression where a fake offscreen selection element was incorrectly created for the editor root node. #TINY-6555
- Fixed an issue where menus would incorrectly collapse in small containers. #TINY-3321
- Fixed an issue where only one table column at a time could be converted to a header. #TINY-6326
- Fixed some minor memory leaks that prevented garbage collection for editor instances. #TINY-6570
- Fixed resizing a `responsive` table not working when using the column resize handles. #TINY-6601
- Fixed incorrectly calculating table `col` widths when resizing responsive tables. #TINY-6646
- Fixed an issue where spaces were not preserved in pre-blocks when getting text content. #TINY-6448
- Fixed a regression that caused the selection to be difficult to see in tables with backgrounds. #TINY-6495
- Fixed content pasted multiple times in the editor when using Microsoft Internet Explorer 11. Patch contributed by mattford. #GH-4905

## 5.5.1 - 2020-10-01

### Fixed
- Fixed pressing the down key near the end of a document incorrectly raising an exception. #TINY-6471
- Fixed incorrect Typescript types for the `Tools` API. #TINY-6475

## 5.5.0 - 2020-09-29

### Added
- Added a TypeScript declaration file to the bundle output for TinyMCE core. #TINY-3785
- Added new `table_column_resizing` setting to control how table columns are resized when using the resize bars. #TINY-6001
- Added the ability to remove images on a failed upload using the `images_upload_handler` failure callback. #TINY-6011
- Added `hasPlugin` function to the editor API to determine if a plugin exists or not. #TINY-766
- Added new `ToggleToolbarDrawer` command and query state handler to allow the toolbar drawer to be programmatically toggled and the toggle state to be checked. #TINY-6032
- Added the ability to use `colgroup` elements in tables. #TINY-6050
- Added a new setting `table_use_colgroups` for toggling whether colgroups are used in new tables. #TINY-6050
- Added the ability to delete and navigate HTML media elements without the `media` plugin. #TINY-4211
- Added `fullscreen_native` setting to the `fullscreen` plugin to enable use of the entire monitor. #TINY-6284
- Added table related oxide variables to the Style API for more granular control over table cell selection appearance. #TINY-6311
- Added new `toolbar_persist` setting to control the visibility of the inline toolbar. #TINY-4847
- Added new APIs to allow for programmatic control of the inline toolbar visibility. #TINY-4847
- Added the `origin` property to the `ObjectResized` and `ObjectResizeStart` events, to specify which handle the resize was performed on. #TINY-6242
- Added new StyleSheetLoader `unload` and `unloadAll` APIs to allow loaded stylesheets to be removed. #TINY-3926
- Added the `LineHeight` query command and action to the editor. #TINY-4843
- Added the `lineheight` toolbar and menu items, and added `lineheight` to the default format menu. #TINY-4843
- Added a new `contextmenu_avoid_overlap` setting to allow context menus to avoid overlapping matched nodes. #TINY-6036
- Added new listbox dialog UI component for rendering a dropdown that allows nested options. #TINY-2236
- Added back the ability to use nested items in the `image_class_list`, `link_class_list`, `link_list`, `table_class_list`, `table_cell_class_list`, and `table_row_class_list` settings. #TINY-2236

### Changed
- Changed how CSS manipulates table cells when selecting multiple cells to achieve a semi-transparent selection. #TINY-6311
- Changed the `target` property on fired events to use the native event target. The original target for an open shadow root can be obtained using `event.getComposedPath()`. #TINY-6128
- Changed the editor to clean-up loaded CSS stylesheets when all editors using the stylesheet have been removed. #TINY-3926
- Changed `imagetools` context menu icon for accessing the `image` dialog to use the `image` icon. #TINY-4141
- Changed the `editor.insertContent()` and `editor.selection.setContent()` APIs to retain leading and trailing whitespace. #TINY-5966
- Changed the `table` plugin `Column` menu to include the cut, copy and paste column menu items. #TINY-6374
- Changed the default table styles in the content CSS files to better support the styling options available in the `table` dialog. #TINY-6179

### Deprecated
- Deprecated the `Env.experimentalShadowDom` flag. #TINY-6128

### Fixed
- Fixed tables with no borders displaying with the default border styles in the `preview` dialog. #TINY-6179
- Fixed loss of whitespace when inserting content after a non-breaking space. #TINY-5966
- Fixed the `event.getComposedPath()` function throwing an exception for events fired from the editor. #TINY-6128
- Fixed notifications not appearing when the editor is within a ShadowRoot. #TINY-6354
- Fixed focus issues with inline dialogs when the editor is within a ShadowRoot. #TINY-6360
- Fixed the `template` plugin previews missing some content styles. #TINY-6115
- Fixed the `media` plugin not saving the alternative source url in some situations. #TINY-4113
- Fixed an issue where column resizing using the resize bars was inconsistent between fixed and relative table widths. #TINY-6001
- Fixed an issue where dragging and dropping within a table would select table cells. #TINY-5950
- Fixed up and down keyboard navigation not working for inline `contenteditable="false"` elements. #TINY-6226
- Fixed dialog not retrieving `close` icon from icon pack. #TINY-6445
- Fixed the `unlink` toolbar button not working when selecting multiple links. #TINY-4867
- Fixed the `link` dialog not showing the "Text to display" field in some valid cases. #TINY-5205
- Fixed the `DOMUtils.split()` API incorrectly removing some content. #TINY-6294
- Fixed pressing the escape key not focusing the editor when using multiple toolbars. #TINY-6230
- Fixed the `dirty` flag not being correctly set during an `AddUndo` event. #TINY-4707
- Fixed `editor.selection.setCursorLocation` incorrectly placing the cursor outside `pre` elements in some circumstances. #TINY-4058
- Fixed an exception being thrown when pressing the enter key inside pre elements while `br_in_pre` setting is false. #TINY-4058

## 5.4.2 - 2020-08-17

### Fixed
- Fixed the editor not resizing when resizing the browser window in fullscreen mode. #TINY-3511
- Fixed clicking on notifications causing inline editors to hide. #TINY-6058
- Fixed an issue where link URLs could not be deleted or edited in the link dialog in some cases. #TINY-4706
- Fixed a regression where setting the `anchor_top` or `anchor_bottom` options to `false` was not working. #TINY-6256
- Fixed the `anchor` plugin not supporting the `allow_html_in_named_anchor` option. #TINY-6236
- Fixed an exception thrown when removing inline formats that contained additional styles or classes. #TINY-6288
- Fixed an exception thrown when positioning the context toolbar on Internet Explorer 11 in some edge cases. #TINY-6271
- Fixed inline formats not removed when more than one `removeformat` format rule existed. #TINY-6216
- Fixed an issue where spaces were sometimes removed when removing formating on nearby text. #TINY-6251
- Fixed the list toolbar buttons not showing as active when a list is selected. #TINY-6286
- Fixed an issue where the UI would sometimes not be shown or hidden when calling the show or hide API methods on the editor. #TINY-6048
- Fixed the list type style not retained when copying list items. #TINY-6289
- Fixed the Paste plugin converting tabs in plain text to a single space character. A `paste_tab_spaces` option has been included for setting the number of spaces used to replace a tab character. #TINY-6237

## 5.4.1 - 2020-07-08

### Fixed
- Fixed the Search and Replace plugin incorrectly including zero-width caret characters in search results. #TINY-4599
- Fixed dragging and dropping unsupported files navigating the browser away from the editor. #TINY-6027
- Fixed undo levels not created on browser handled drop or paste events. #TINY-6027
- Fixed content in an iframe element parsing as DOM elements instead of text content. #TINY-5943
- Fixed Oxide checklist styles not showing when printing. #TINY-5139
- Fixed bug with `scope` attribute not being added to the cells of header rows. #TINY-6206

## 5.4.0 - 2020-06-30

### Added
- Added keyboard navigation support to menus and toolbars when the editor is in a ShadowRoot. #TINY-6152
- Added the ability for menus to be clicked when the editor is in an open shadow root. #TINY-6091
- Added the `Editor.ui.styleSheetLoader` API for loading stylesheets within the Document or ShadowRoot containing the editor UI. #TINY-6089
- Added the `StyleSheetLoader` module to the public API. #TINY-6100
- Added Oxide variables for styling the `select` element and headings in dialog content. #TINY-6070
- Added icons for `table` column and row cut, copy, and paste toolbar buttons. #TINY-6062
- Added all `table` menu items to the UI registry, so they can be used by name in other menus. #TINY-4866
- Added new `mceTableApplyCellStyle` command to the `table` plugin. #TINY-6004
- Added new `table` cut, copy, and paste column editor commands and menu items. #TINY-6006
- Added font related Oxide variables for secondary buttons, allowing for custom styling. #TINY-6061
- Added new `table_header_type` setting to control how table header rows are structured. #TINY-6007
- Added new `table_sizing_mode` setting to replace the `table_responsive_width` setting, which has now been deprecated. #TINY-6051
- Added new `mceTableSizingMode` command for changing the sizing mode of a table. #TINY-6000
- Added new `mceTableRowType`, `mceTableColType`, and `mceTableCellType` commands and value queries. #TINY-6150

### Changed
- Changed `advlist` toolbar buttons to only show a dropdown list if there is more than one option. #TINY-3194
- Changed `mceInsertTable` command and `insertTable` API method to take optional header rows and columns arguments. #TINY-6012
- Changed stylesheet loading, so that UI skin stylesheets can load in a ShadowRoot if required. #TINY-6089
- Changed the DOM location of menus so that they display correctly when the editor is in a ShadowRoot. #TINY-6093
- Changed the table plugin to correctly detect all valid header row structures. #TINY-6007

### Fixed
- Fixed tables with no defined width being converted to a `fixed` width table when modifying the table. #TINY-6051
- Fixed the `autosave` `isEmpty` API incorrectly detecting non-empty content as empty. #TINY-5953
- Fixed table `Paste row after` and `Paste row before` menu items not disabled when nothing was available to paste. #TINY-6006
- Fixed a selection performance issue with large tables on Microsoft Internet Explorer and Edge. #TINY-6057
- Fixed filters for screening commands from the undo stack to be case-insensitive. #TINY-5946
- Fixed `fullscreen` plugin now removes all classes when the editor is closed. #TINY-4048
- Fixed handling of mixed-case icon identifiers (names) for UI elements. #TINY-3854
- Fixed leading and trailing spaces lost when using `editor.selection.getContent({ format: 'text' })`. #TINY-5986
- Fixed an issue where changing the URL with the quicklink toolbar caused unexpected undo behavior. #TINY-5952
- Fixed an issue where removing formatting within a table cell would cause Internet Explorer 11 to scroll to the end of the table. #TINY-6049
- Fixed an issue where the `allow_html_data_urls` setting was not correctly applied. #TINY-5951
- Fixed the `autolink` feature so that it no longer treats a string with multiple "@" characters as an email address. #TINY-4773
- Fixed an issue where removing the editor would leave unexpected attributes on the target element. #TINY-4001
- Fixed the `link` plugin now suggest `mailto:` when the text contains an '@' and no slashes (`/`). #TINY-5941
- Fixed the `valid_children` check of custom elements now allows a wider range of characters in names. #TINY-5971

## 5.3.2 - 2020-06-10

### Fixed
- Fixed a regression introduced in 5.3.0, where `images_dataimg_filter` was no-longer called. #TINY-6086

## 5.3.1 - 2020-05-27

### Fixed
- Fixed the image upload error alert also incorrectly closing the image dialog. #TINY-6020
- Fixed editor content scrolling incorrectly on focus in Firefox by reverting default content CSS html and body heights added in 5.3.0. #TINY-6019

## 5.3.0 - 2020-05-21

### Added
- Added html and body height styles to the default oxide content CSS. #TINY-5978
- Added `uploadUri` and `blobInfo` to the data returned by `editor.uploadImages()`. #TINY-4579
- Added a new function to the `BlobCache` API to lookup a blob based on the base64 data and mime type. #TINY-5988
- Added the ability to search and replace within a selection. #TINY-4549
- Added the ability to set the list start position for ordered lists and added new `lists` context menu item. #TINY-3915
- Added `icon` as an optional config option to the toggle menu item API. #TINY-3345
- Added `auto` mode for `toolbar_location` which positions the toolbar and menu bar at the bottom if there is no space at the top. #TINY-3161

### Changed
- Changed the default `toolbar_location` to `auto`. #TINY-3161
- Changed toggle menu items and choice menu items to have a dedicated icon with the checkmark displayed on the far right side of the menu item. #TINY-3345
- Changed the `link`, `image`, and `paste` plugins to use Promises to reduce the bundle size. #TINY-4710
- Changed the default icons to be lazy loaded during initialization. #TINY-4729
- Changed the parsing of content so base64 encoded urls are converted to blob urls. #TINY-4727
- Changed context toolbars so they concatenate when more than one is suitable for the current selection. #TINY-4495
- Changed inline style element formats (strong, b, em, i, u, strike) to convert to a span on format removal if a `style` or `class` attribute is present. #TINY-4741

### Fixed
- Fixed the `selection.setContent()` API not running parser filters. #TINY-4002
- Fixed formats incorrectly applied or removed when table cells were selected. #TINY-4709
- Fixed the `quickimage` button not restricting the file types to images. #TINY-4715
- Fixed search and replace ignoring text in nested contenteditable elements. #TINY-5967
- Fixed resize handlers displaying in the wrong location sometimes for remote images. #TINY-4732
- Fixed table picker breaking in Firefox on low zoom levels. #TINY-4728
- Fixed issue with loading or pasting contents with large base64 encoded images on Safari. #TINY-4715
- Fixed supplementary special characters being truncated when inserted into the editor. Patch contributed by mlitwin. #TINY-4791
- Fixed toolbar buttons not set to disabled when the editor is in readonly mode. #TINY-4592
- Fixed the editor selection incorrectly changing when removing caret format containers. #TINY-3438
- Fixed bug where title, width, and height would be set to empty string values when updating an image and removing those attributes using the image dialog. #TINY-4786
- Fixed `ObjectResized` event firing when an object wasn't resized. #TINY-4161
- Fixed `ObjectResized` and `ObjectResizeStart` events incorrectly fired when adding or removing table rows and columns. #TINY-4829
- Fixed the placeholder not hiding when pasting content into the editor. #TINY-4828
- Fixed an issue where the editor would fail to load if local storage was disabled. #TINY-5935
- Fixed an issue where an uploaded image would reuse a cached image with a different mime type. #TINY-5988
- Fixed bug where toolbars and dialogs would not show if the body element was replaced (e.g. with Turbolinks). Patch contributed by spohlenz. #GH-5653
- Fixed an issue where multiple formats would be removed when removing a single format at the end of lines or on empty lines. #TINY-1170
- Fixed zero-width spaces incorrectly included in the `wordcount` plugin character count. #TINY-5991
- Fixed a regression introduced in 5.2.0 whereby the desktop `toolbar_mode` setting would incorrectly override the mobile default setting. #TINY-5998
- Fixed an issue where deleting all content in a single cell table would delete the entire table. #TINY-1044

## 5.2.2 - 2020-04-23

### Fixed
- Fixed an issue where anchors could not be inserted on empty lines. #TINY-2788
- Fixed text decorations (underline, strikethrough) not consistently inheriting the text color. #TINY-4757
- Fixed `format` menu alignment buttons inconsistently applying to images. #TINY-4057
- Fixed the floating toolbar drawer height collapsing when the editor is rendered in modal dialogs or floating containers. #TINY-4837
- Fixed `media` embed content not processing safely in some cases. #TINY-4857

## 5.2.1 - 2020-03-25

### Fixed
- Fixed the "is decorative" checkbox in the image dialog clearing after certain dialog events. #FOAM-11
- Fixed possible uncaught exception when a `style` attribute is removed using a content filter on `setContent`. #TINY-4742
- Fixed the table selection not functioning correctly in Microsoft Edge 44 or higher. #TINY-3862
- Fixed the table resize handles not functioning correctly in Microsoft Edge 44 or higher. #TINY-4160
- Fixed the floating toolbar drawer disconnecting from the toolbar when adding content in inline mode. #TINY-4725 #TINY-4765
- Fixed `readonly` mode not returning the appropriate boolean value. #TINY-3948
- Fixed the `forced_root_block_attrs` setting not applying attributes to new blocks consistently. #TINY-4564
- Fixed the editor incorrectly stealing focus during initialization in Microsoft Internet Explorer. #TINY-4697
- Fixed dialogs stealing focus when opening an alert or confirm dialog using an `onAction` callback. #TINY-4014
- Fixed inline dialogs incorrectly closing when clicking on an opened alert or confirm dialog. #TINY-4012
- Fixed the context toolbar overlapping the menu bar and toolbar. #TINY-4586
- Fixed notification and inline dialog positioning issues when using `toolbar_location: 'bottom'`. #TINY-4586
- Fixed the `colorinput` popup appearing offscreen on mobile devices. #TINY-4711
- Fixed special characters not being found when searching by "whole words only". #TINY-4522
- Fixed an issue where dragging images could cause them to be duplicated. #TINY-4195
- Fixed context toolbars activating without the editor having focus. #TINY-4754
- Fixed an issue where removing the background color of text did not always work. #TINY-4770
- Fixed an issue where new rows and columns in a table did not retain the style of the previous row or column. #TINY-4788

## 5.2.0 - 2020-02-13

### Added
- Added the ability to apply formats to spaces. #TINY-4200
- Added new `toolbar_location` setting to allow for positioning the menu and toolbar at the bottom of the editor. #TINY-4210
- Added new `toolbar_groups` setting to allow a custom floating toolbar group to be added to the toolbar when using `floating` toolbar mode. #TINY-4229
- Added new `link_default_protocol` setting to `link` and `autolink` plugin to allow a protocol to be used by default. #TINY-3328
- Added new `placeholder` setting to allow a placeholder to be shown when the editor is empty. #TINY-3917
- Added new `tinymce.dom.TextSeeker` API to allow searching text across different DOM nodes. #TINY-4200
- Added a drop shadow below the toolbar while in sticky mode and introduced Oxide variables to customize it when creating a custom skin. #TINY-4343
- Added `quickbars_image_toolbar` setting to allow for the image quickbar to be turned off. #TINY-4398
- Added iframe and img `loading` attribute to the default schema. Patch contributed by ataylor32. #GH-5112
- Added new `getNodeFilters`/`getAttributeFilters` functions to the `editor.serializer` instance. #TINY-4344
- Added new `a11y_advanced_options` setting to allow additional accessibility options to be added. #FOAM-11
- Added new accessibility options and behaviours to the image dialog using `a11y_advanced_options`. #FOAM-11
- Added the ability to use the window `PrismJS` instance for the `codesample` plugin instead of the bundled version to allow for styling custom languages. #TINY-4504
- Added error message events that fire when a resource loading error occurs. #TINY-4509

### Changed
- Changed the default schema to disallow `onchange` for select elements. #TINY-4614
- Changed default `toolbar_mode` value from false to `wrap`. The value false has been deprecated. #TINY-4617
- Changed `toolbar_drawer` setting to `toolbar_mode`. `toolbar_drawer` has been deprecated. #TINY-4416
- Changed iframe mode to set selection on content init if selection doesn't exist. #TINY-4139
- Changed table related icons to align them with the visual style of the other icons. #TINY-4341
- Changed and improved the visual appearance of the color input field. #TINY-2917
- Changed fake caret container to use `forced_root_block` when possible. #TINY-4190
- Changed the `requireLangPack` API to wait until the plugin has been loaded before loading the language pack. #TINY-3716
- Changed the formatter so `style_formats` are registered before the initial content is loaded into the editor. #TINY-4238
- Changed media plugin to use https protocol for media urls by default. #TINY-4577
- Changed the parser to treat CDATA nodes as bogus HTML comments to match the HTML parsing spec. A new `preserve_cdata` setting has been added to preserve CDATA nodes if required. #TINY-4625

### Fixed
- Fixed incorrect parsing of malformed/bogus HTML comments. #TINY-4625
- Fixed `quickbars` selection toolbar appearing on non-editable elements. #TINY-4359
- Fixed bug with alignment toolbar buttons sometimes not changing state correctly. #TINY-4139
- Fixed the `codesample` toolbar button not toggling when selecting code samples other than HTML. #TINY-4504
- Fixed content incorrectly scrolling to the top or bottom when pressing enter if when the content was already in view. #TINY-4162
- Fixed `scrollIntoView` potentially hiding elements behind the toolbar. #TINY-4162
- Fixed editor not respecting the `resize_img_proportional` setting due to legacy code. #TINY-4236
- Fixed flickering floating toolbar drawer in inline mode. #TINY-4210
- Fixed an issue where the template plugin dialog would be indefinitely blocked on a failed template load. #TINY-2766
- Fixed the `mscontrolselect` event not being unbound on IE/Edge. #TINY-4196
- Fixed Confirm dialog footer buttons so only the "Yes" button is highlighted. #TINY-4310
- Fixed `file_picker_callback` functionality for Image, Link and Media plugins. #TINY-4163
- Fixed issue where floating toolbar drawer sometimes would break if the editor is resized while the drawer is open. #TINY-4439
- Fixed incorrect `external_plugins` loading error message. #TINY-4503
- Fixed resize handler was not hidden for ARIA purposes. Patch contributed by Parent5446. #GH-5195
- Fixed an issue where content could be lost if a misspelled word was selected and spellchecking was disabled. #TINY-3899
- Fixed validation errors in the CSS where certain properties had the wrong default value. #TINY-4491
- Fixed an issue where forced root block attributes were not applied when removing a list. #TINY-4272
- Fixed an issue where the element path isn't being cleared when there are no parents. #TINY-4412
- Fixed an issue where width and height in svg icons containing `rect` elements were overridden by the CSS reset. #TINY-4408
- Fixed an issue where uploading images with `images_reuse_filename` enabled and that included a query parameter would generate an invalid URL. #TINY-4638
- Fixed the `closeButton` property not working when opening notifications. #TINY-4674
- Fixed keyboard flicker when opening a context menu on mobile. #TINY-4540
- Fixed issue where plus icon svg contained strokes. #TINY-4681

## 5.1.6 - 2020-01-28

### Fixed
- Fixed `readonly` mode not blocking all clicked links. #TINY-4572
- Fixed legacy font sizes being calculated inconsistently for the `FontSize` query command value. #TINY-4555
- Fixed changing a tables row from `Header` to `Body` incorrectly moving the row to the bottom of the table. #TINY-4593
- Fixed the context menu not showing in certain cases with hybrid devices. #TINY-4569
- Fixed the context menu opening in the wrong location when the target is the editor body. #TINY-4568
- Fixed the `image` plugin not respecting the `automatic_uploads` setting when uploading local images. #TINY-4287
- Fixed security issue related to parsing HTML comments and CDATA. #TINY-4544

## 5.1.5 - 2019-12-19

### Fixed
- Fixed the UI not working with hybrid devices that accept both touch and mouse events. #TNY-4521
- Fixed the `charmap` dialog initially focusing the first tab of the dialog instead of the search input field. #TINY-4342
- Fixed an exception being raised when inserting content if the caret was directly before or after a `contenteditable="false"` element. #TINY-4528
- Fixed a bug with pasting image URLs when paste as text is enabled. #TINY-4523

## 5.1.4 - 2019-12-11

### Fixed
- Fixed dialog contents disappearing when clicking a checkbox for right-to-left languages. #TINY-4518
- Fixed the `legacyoutput` plugin registering legacy formats after editor initialization, causing legacy content to be stripped on the initial load. #TINY-4447
- Fixed search and replace not cycling through results when searching using special characters. #TINY-4506
- Fixed the `visualchars` plugin converting HTML-like text to DOM elements in certain cases. #TINY-4507
- Fixed an issue with the `paste` plugin not sanitizing content in some cases. #TINY-4510
- Fixed HTML comments incorrectly being parsed in certain cases. #TINY-4511

## 5.1.3 - 2019-12-04

### Fixed
- Fixed sticky toolbar not undocking when fullscreen mode is activated. #TINY-4390
- Fixed the "Current Window" target not applying when updating links using the link dialog. #TINY-4063
- Fixed disabled menu items not highlighting when focused. #TINY-4339
- Fixed touch events passing through dialog collection items to the content underneath on Android devices. #TINY-4431
- Fixed keyboard navigation of the Help dialog's Keyboard Navigation tab. #TINY-4391
- Fixed search and replace dialog disappearing when finding offscreen matches on iOS devices. #TINY-4350
- Fixed performance issues where sticky toolbar was jumping while scrolling on slower browsers. #TINY-4475

## 5.1.2 - 2019-11-19

### Fixed
- Fixed desktop touch devices using `mobile` configuration overrides. #TINY-4345
- Fixed unable to disable the new scrolling toolbar feature. #TINY-4345
- Fixed touch events passing through any pop-up items to the content underneath on Android devices. #TINY-4367
- Fixed the table selector handles throwing JavaScript exceptions for non-table selections. #TINY-4338
- Fixed `cut` operations not removing selected content on Android devices when the `paste` plugin is enabled. #TINY-4362
- Fixed inline toolbar not constrained to the window width by default. #TINY-4314
- Fixed context toolbar split button chevrons pointing right when they should be pointing down. #TINY-4257
- Fixed unable to access the dialog footer in tabbed dialogs on small screens. #TINY-4360
- Fixed mobile table selectors were hard to select with touch by increasing the size. #TINY-4366
- Fixed mobile table selectors moving when moving outside the editor. #TINY-4366
- Fixed inline toolbars collapsing when using sliding toolbars. #TINY-4389
- Fixed block textpatterns not treating NBSPs as spaces. #TINY-4378
- Fixed backspace not merging blocks when the last element in the preceding block was a `contenteditable="false"` element. #TINY-4235
- Fixed toolbar buttons that only contain text labels overlapping on mobile devices. #TINY-4395
- Fixed quickbars quickimage picker not working on mobile. #TINY-4377
- Fixed fullscreen not resizing in an iOS WKWebView component. #TINY-4413

## 5.1.1 - 2019-10-28

### Fixed
- Fixed font formats containing spaces being wrapped in `&quot;` entities instead of single quotes. #TINY-4275
- Fixed alert and confirm dialogs losing focus when clicked. #TINY-4248
- Fixed clicking outside a modal dialog focusing on the document body. #TINY-4249
- Fixed the context toolbar not hiding when scrolled out of view. #TINY-4265

## 5.1.0 - 2019-10-17

### Added
- Added touch selector handles for table selections on touch devices. #TINY-4097
- Added border width field to Table Cell dialog. #TINY-4028
- Added touch event listener to media plugin to make embeds playable. #TINY-4093
- Added oxide styling options to notifications and tweaked the default variables. #TINY-4153
- Added additional padding to split button chevrons on touch devices, to make them easier to interact with. #TINY-4223
- Added new platform detection functions to `Env` and deprecated older detection properties. #TINY-4184
- Added `inputMode` config field to specify inputmode attribute of `input` dialog components. #TINY-4062
- Added new `inputMode` property to relevant plugins/dialogs. #TINY-4102
- Added new `toolbar_sticky` setting to allow the iframe menubar/toolbar to stick to the top of the window when scrolling. #TINY-3982

### Changed
- Changed default setting for `toolbar_drawer` to `floating`. #TINY-3634
- Changed mobile phones to use the `silver` theme by default. #TINY-3634
- Changed some editor settings to default to `false` on touch devices:
  - `menubar`(phones only). #TINY-4077
  - `table_grid`. #TINY-4075
  - `resize`. #TINY-4157
  - `object_resizing`. #TINY-4157
- Changed toolbars and context toolbars to sidescroll on mobile. #TINY-3894 #TINY-4107
- Changed context menus to render as horizontal menus on touch devices. #TINY-4107
- Changed the editor to use the `VisualViewport` API of the browser where possible. #TINY-4078
- Changed visualblocks toolbar button icon and renamed `paragraph` icon to `visualchars`. #TINY-4074
- Changed Oxide default for `@toolbar-button-chevron-color` to follow toolbar button icon color. #TINY-4153
- Changed the `urlinput` dialog component to use the `url` type attribute. #TINY-4102

### Fixed
- Fixed Safari desktop visual viewport fires resize on fullscreen breaking the restore function. #TINY-3976
- Fixed scroll issues on mobile devices. #TINY-3976
- Fixed context toolbar unable to refresh position on iOS12. #TINY-4107
- Fixed ctrl+left click not opening links on readonly mode and the preview dialog. #TINY-4138
- Fixed Slider UI component not firing `onChange` event on touch devices. #TINY-4092
- Fixed notifications overlapping instead of stacking. #TINY-3478
- Fixed inline dialogs positioning incorrectly when the page is scrolled. #TINY-4018
- Fixed inline dialogs and menus not repositioning when resizing. #TINY-3227
- Fixed inline toolbar incorrectly stretching to the full width when a width value was provided. #TINY-4066
- Fixed menu chevrons color to follow the menu text color. #TINY-4153
- Fixed table menu selection grid from staying black when using dark skins, now follows border color. #TINY-4153
- Fixed Oxide using the wrong text color variable for menubar button focused state. #TINY-4146
- Fixed the autoresize plugin not keeping the selection in view when resizing. #TINY-4094
- Fixed textpattern plugin throwing exceptions when using `forced_root_block: false`. #TINY-4172
- Fixed missing CSS fill styles for toolbar button icon active state. #TINY-4147
- Fixed an issue where the editor selection could end up inside a short ended element (such as `br`). #TINY-3999
- Fixed browser selection being lost in inline mode when opening split dropdowns. #TINY-4197
- Fixed backspace throwing an exception when using `forced_root_block: false`. #TINY-4099
- Fixed floating toolbar drawer expanding outside the bounds of the editor. #TINY-3941
- Fixed the autocompleter not activating immediately after a `br` or `contenteditable=false` element. #TINY-4194
- Fixed an issue where the autocompleter would incorrectly close on IE 11 in certain edge cases. #TINY-4205

## 5.0.16 - 2019-09-24

### Added
- Added new `referrer_policy` setting to add the `referrerpolicy` attribute when loading scripts or stylesheets. #TINY-3978
- Added a slight background color to dialog tab links when focused to aid keyboard navigation. #TINY-3877

### Fixed
- Fixed media poster value not updating on change. #TINY-4013
- Fixed openlink was not registered as a toolbar button. #TINY-4024
- Fixed failing to initialize if a script tag was used inside a SVG. #TINY-4087
- Fixed double top border showing on toolbar without menubar when toolbar_drawer is enabled. #TINY-4118
- Fixed unable to drag inline dialogs to the bottom of the screen when scrolled. #TINY-4154
- Fixed notifications appearing on top of the toolbar when scrolled in inline mode. #TINY-4159
- Fixed notifications displaying incorrectly on IE 11. #TINY-4169

## 5.0.15 - 2019-09-02

### Added
- Added a dark `content_css` skin to go with the dark UI skin. #TINY-3743

### Changed
- Changed the enabled state on toolbar buttons so they don't get the hover effect. #TINY-3974

### Fixed
- Fixed missing CSS active state on toolbar buttons. #TINY-3966
- Fixed `onChange` callback not firing for the colorinput dialog component. #TINY-3968
- Fixed context toolbars not showing in fullscreen mode. #TINY-4023

## 5.0.14 - 2019-08-19

### Added
- Added an API to reload the autocompleter menu with additional fetch metadata #MENTIONS-17

### Fixed
- Fixed missing toolbar button border styling options. #TINY-3965
- Fixed image upload progress notification closing before the upload is complete. #TINY-3963
- Fixed inline dialogs not closing on escape when no dialog component is in focus. #TINY-3936
- Fixed plugins not being filtered when defaulting to mobile on phones. #TINY-3537
- Fixed toolbar more drawer showing the content behind it when transitioning between opened and closed states. #TINY-3878
- Fixed focus not returning to the dialog after pressing the "Replace all" button in the search and replace dialog. #TINY-3961

### Removed
- Removed Oxide variable `@menubar-select-disabled-border-color` and replaced it with `@menubar-select-disabled-border`. #TINY-3965

## 5.0.13 - 2019-08-06

### Changed
- Changed modal dialogs to prevent dragging by default and added new `draggable_modal` setting to restore dragging. #TINY-3873
- Changed the nonbreaking plugin to insert nbsp characters wrapped in spans to aid in filtering. This can be disabled using the `nonbreaking_wrap` setting. #TINY-3647
- Changed backspace behaviour in lists to outdent nested list items when the cursor is at the start of the list item. #TINY-3651

### Fixed
- Fixed sidebar growing beyond editor bounds in IE 11. #TINY-3937
- Fixed issue with being unable to keyboard navigate disabled toolbar buttons. #TINY-3350
- Fixed issues with backspace and delete in nested contenteditable true and false elements. #TINY-3868
- Fixed issue with losing keyboard navigation in dialogs due to disabled buttons. #TINY-3914
- Fixed `MouseEvent.mozPressure is deprecated` warning in Firefox. #TINY-3919
- Fixed `default_link_target` not being respected when `target_list` is disabled. #TINY-3757
- Fixed mobile plugin filter to only apply to the mobile theme, rather than all mobile platforms. #TINY-3405
- Fixed focus switching to another editor during mode changes. #TINY-3852
- Fixed an exception being thrown when clicking on an uninitialized inline editor. #TINY-3925
- Fixed unable to keyboard navigate to dialog menu buttons. #TINY-3933
- Fixed dialogs being able to be dragged outside the window viewport. #TINY-3787
- Fixed inline dialogs appearing above modal dialogs. #TINY-3932

## 5.0.12 - 2019-07-18

### Added
- Added ability to utilize UI dialog panels inside other panels. #TINY-3305
- Added help dialog tab explaining keyboard navigation of the editor. #TINY-3603

### Changed
- Changed the "Find and Replace" design to an inline dialog. #TINY-3054

### Fixed
- Fixed issue where autolink spacebar event was not being fired on Edge. #TINY-3891
- Fixed table selection missing the background color. #TINY-3892
- Fixed removing shortcuts not working for function keys. #TINY-3871
- Fixed non-descriptive UI component type names. #TINY-3349
- Fixed UI registry components rendering as the wrong type when manually specifying a different type. #TINY-3385
- Fixed an issue where dialog checkbox, input, selectbox, textarea and urlinput components couldn't be disabled. #TINY-3708
- Fixed the context toolbar not using viable screen space in inline/distraction free mode. #TINY-3717
- Fixed the context toolbar overlapping the toolbar in various conditions. #TINY-3205
- Fixed IE11 edge case where items were being inserted into the wrong location. #TINY-3884

## 5.0.11 - 2019-07-04

### Fixed
- Fixed packaging errors caused by a rollup treeshaking bug (https://github.com/rollup/rollup/issues/2970). #TINY-3866
- Fixed the customeditor component not able to get data from the dialog api. #TINY-3866
- Fixed collection component tooltips not being translated. #TINY-3855

## 5.0.10 - 2019-07-02

### Added
- Added support for all HTML color formats in `color_map` setting. #TINY-3837

### Changed
- Changed backspace key handling to outdent content in appropriate circumstances. #TINY-3685
- Changed default palette for forecolor and backcolor to include some lighter colors suitable for highlights. #TINY-2865
- Changed the search and replace plugin to cycle through results. #TINY-3800

### Fixed
- Fixed inconsistent types causing some properties to be unable to be used in dialog components. #TINY-3778
- Fixed an issue in the Oxide skin where dialog content like outlines and shadows were clipped because of overflow hidden. #TINY-3566
- Fixed the search and replace plugin not resetting state when changing the search query. #TINY-3800
- Fixed backspace in lists not creating an undo level. #TINY-3814
- Fixed the editor to cancel loading in quirks mode where the UI is not supported. #TINY-3391
- Fixed applying fonts not working when the name contained spaces and numbers. #TINY-3801
- Fixed so that initial content is retained when initializing on list items. #TINY-3796
- Fixed inefficient font name and font size current value lookup during rendering. #TINY-3813
- Fixed mobile font copied into the wrong folder for the oxide-dark skin. #TINY-3816
- Fixed an issue where resizing the width of tables would produce inaccurate results. #TINY-3827
- Fixed a memory leak in the Silver theme. #TINY-3797
- Fixed alert and confirm dialogs using incorrect markup causing inconsistent padding. #TINY-3835
- Fixed an issue in the Table plugin with `table_responsive_width` not enforcing units when resizing. #TINY-3790
- Fixed leading, trailing and sequential spaces being lost when pasting plain text. #TINY-3726
- Fixed exception being thrown when creating relative URIs. #TINY-3851
- Fixed focus is no longer set to the editor content during mode changes unless the editor already had focus. #TINY-3852

## 5.0.9 - 2019-06-26

### Fixed
- Fixed print plugin not working in Firefox. #TINY-3834

## 5.0.8 - 2019-06-18

### Added
- Added back support for multiple toolbars. #TINY-2195
- Added support for .m4a files to the media plugin. #TINY-3750
- Added new base_url and suffix editor init options. #TINY-3681

### Fixed
- Fixed incorrect padding for select boxes with visible values. #TINY-3780
- Fixed selection incorrectly changing when programmatically setting selection on contenteditable false elements. #TINY-3766
- Fixed sidebar background being transparent. #TINY-3727
- Fixed the build to remove duplicate iife wrappers. #TINY-3689
- Fixed bogus autocompleter span appearing in content when the autocompleter menu is shown. #TINY-3752
- Fixed toolbar font size select not working with legacyoutput plugin. #TINY-2921
- Fixed the legacyoutput plugin incorrectly aligning images. #TINY-3660
- Fixed remove color not working when using the legacyoutput plugin. #TINY-3756
- Fixed the font size menu applying incorrect sizes when using the legacyoutput plugin. #TINY-3773
- Fixed scrollIntoView not working when the parent window was out of view. #TINY-3663
- Fixed the print plugin printing from the wrong window in IE11. #TINY-3762
- Fixed content CSS loaded over CORS not loading in the preview plugin with content_css_cors enabled. #TINY-3769
- Fixed the link plugin missing the default "None" option for link list. #TINY-3738
- Fixed small dot visible with menubar and toolbar disabled in inline mode. #TINY-3623
- Fixed space key properly inserts a nbsp before/after block elements. #TINY-3745
- Fixed native context menu not showing with images in IE11. #TINY-3392
- Fixed inconsistent browser context menu image selection. #TINY-3789

## 5.0.7 - 2019-06-05

### Added
- Added new toolbar button and menu item for inserting tables via dialog. #TINY-3636
- Added new API for adding/removing/changing tabs in the Help dialog. #TINY-3535
- Added highlighting of matched text in autocompleter items. #TINY-3687
- Added the ability for autocompleters to work with matches that include spaces. #TINY-3704
- Added new `imagetools_fetch_image` callback to allow custom implementations for cors loading of images. #TINY-3658
- Added `'http'` and `https` options to `link_assume_external_targets` to prepend `http://` or `https://` prefixes when URL does not contain a protocol prefix. Patch contributed by francoisfreitag. #GH-4335

### Changed
- Changed annotations navigation to work the same as inline boundaries. #TINY-3396
- Changed tabpanel API by adding a `name` field and changing relevant methods to use it. #TINY-3535

### Fixed
- Fixed text color not updating all color buttons when choosing a color. #TINY-3602
- Fixed the autocompleter not working with fragmented text. #TINY-3459
- Fixed the autosave plugin no longer overwrites window.onbeforeunload. #TINY-3688
- Fixed infinite loop in the paste plugin when IE11 takes a long time to process paste events. Patch contributed by lRawd. #GH-4987
- Fixed image handle locations when using `fixed_toolbar_container`. Patch contributed by t00. #GH-4966
- Fixed the autoresize plugin not firing `ResizeEditor` events. #TINY-3587
- Fixed editor in fullscreen mode not extending to the bottom of the screen. #TINY-3701
- Fixed list removal when pressing backspace after the start of the list item. #TINY-3697
- Fixed autocomplete not triggering from compositionend events. #TINY-3711
- Fixed `file_picker_callback` could not set the caption field on the insert image dialog. #TINY-3172
- Fixed the autocompleter menu showing up after a selection had been made. #TINY-3718
- Fixed an exception being thrown when a file or number input has focus during initialization. Patch contributed by t00. #GH-2194

## 5.0.6 - 2019-05-22

### Added
- Added `icons_url` editor settings to enable icon packs to be loaded from a custom url. #TINY-3585
- Added `image_uploadtab` editor setting to control the visibility of the upload tab in the image dialog. #TINY-3606
- Added new api endpoints to the wordcount plugin and improved character count logic. #TINY-3578

### Changed
- Changed plugin, language and icon loading errors to log in the console instead of a notification. #TINY-3585

### Fixed
- Fixed the textpattern plugin not working with fragmented text. #TINY-3089
- Fixed various toolbar drawer accessibility issues and added an animation. #TINY-3554
- Fixed issues with selection and ui components when toggling readonly mode. #TINY-3592
- Fixed so readonly mode works with inline editors. #TINY-3592
- Fixed docked inline toolbar positioning when scrolled. #TINY-3621
- Fixed initial value not being set on bespoke select in quickbars and toolbar drawer. #TINY-3591
- Fixed so that nbsp entities aren't trimmed in white-space: pre-line elements. #TINY-3642
- Fixed `mceInsertLink` command inserting spaces instead of url encoded characters. #GH-4990
- Fixed text content floating on top of dialogs in IE11. #TINY-3640

## 5.0.5 - 2019-05-09

### Added
- Added menu items to match the forecolor/backcolor toolbar buttons. #TINY-2878
- Added default directionality based on the configured language. #TINY-2621
- Added styles, icons and tests for rtl mode. #TINY-2621

### Fixed
- Fixed autoresize not working with floating elements or when media elements finished loading. #TINY-3545
- Fixed incorrect vertical caret positioning in IE 11. #TINY-3188
- Fixed submenu anchoring hiding overflowed content. #TINY-3564

### Removed
- Removed unused and hidden validation icons to avoid displaying phantom tooltips. #TINY-2329

## 5.0.4 - 2019-04-23

### Added
- Added back URL dialog functionality, which is now available via `editor.windowManager.openUrl()`. #TINY-3382
- Added the missing throbber functionality when calling `editor.setProgressState(true)`. #TINY-3453
- Added function to reset the editor content and undo/dirty state via `editor.resetContent()`. #TINY-3435
- Added the ability to set menu buttons as active. #TINY-3274
- Added `editor.mode` API, featuring a custom editor mode API. #TINY-3406
- Added better styling to floating toolbar drawer. #TINY-3479
- Added the new premium plugins to the Help dialog plugins tab. #TINY-3496
- Added the linkchecker context menu items to the default configuration. #TINY-3543

### Fixed
- Fixed image context menu items showing on placeholder images. #TINY-3280
- Fixed dialog labels and text color contrast within notifications/alert banners to satisfy WCAG 4.5:1 contrast ratio for accessibility. #TINY-3351
- Fixed selectbox and colorpicker items not being translated. #TINY-3546
- Fixed toolbar drawer sliding mode to correctly focus the editor when tabbing via keyboard navigation. #TINY-3533
- Fixed positioning of the styleselect menu in iOS while using the mobile theme. #TINY-3505
- Fixed the menubutton `onSetup` callback to be correctly executed when rendering the menu buttons. #TINY-3547
- Fixed `default_link_target` setting to be correctly utilized when creating a link. #TINY-3508
- Fixed colorpicker floating marginally outside its container. #TINY-3026
- Fixed disabled menu items displaying as active when hovered. #TINY-3027

### Removed
- Removed redundant mobile wrapper. #TINY-3480

## 5.0.3 - 2019-03-19

### Changed
- Changed empty nested-menu items within the style formats menu to be disabled or hidden if the value of `style_formats_autohide` is `true`. #TINY-3310
- Changed the entire phrase 'Powered by Tiny' in the status bar to be a link instead of just the word 'Tiny'. #TINY-3366
- Changed `formatselect`, `styleselect` and `align` menus to use the `mceToggleFormat` command internally. #TINY-3428

### Fixed
- Fixed toolbar keyboard navigation to work as expected when `toolbar_drawer` is configured. #TINY-3432
- Fixed text direction buttons to display the correct pressed state in selections that have no explicit `dir` property. #TINY-3138
- Fixed the mobile editor to clean up properly when removed. #TINY-3445
- Fixed quickbar toolbars to add an empty box to the screen when it is set to `false`. #TINY-3439
- Fixed an issue where pressing the **Delete/Backspace** key at the edge of tables was creating incorrect selections. #TINY-3371
- Fixed an issue where dialog collection items (emoticon and special character dialogs) couldn't be selected with touch devices. #TINY-3444
- Fixed a type error introduced in TinyMCE version 5.0.2 when calling `editor.getContent()` with nested bookmarks. #TINY-3400
- Fixed an issue that prevented default icons from being overridden. #TINY-3449
- Fixed an issue where **Home/End** keys wouldn't move the caret correctly before or after `contenteditable=false` inline elements. #TINY-2995
- Fixed styles to be preserved in IE 11 when editing via the `fullpage` plugin. #TINY-3464
- Fixed the `link` plugin context toolbar missing the open link button. #TINY-3461
- Fixed inconsistent dialog component spacing. #TINY-3436

## 5.0.2 - 2019-03-05

### Added
- Added presentation and document presets to `htmlpanel` dialog component. #TINY-2694
- Added missing fixed_toolbar_container setting has been reimplemented in the Silver theme. #TINY-2712
- Added a new toolbar setting `toolbar_drawer` that moves toolbar groups which overflow the editor width into either a `sliding` or `floating` toolbar section. #TINY-2874

### Changed
- Updated the build process to include package lock files in the dev distribution archive. #TINY-2870

### Fixed
- Fixed inline dialogs did not have aria attributes. #TINY-2694
- Fixed default icons are now available in the UI registry, allowing use outside of toolbar buttons. #TINY-3307
- Fixed a memory leak related to select toolbar items. #TINY-2874
- Fixed a memory leak due to format changed listeners that were never unbound. #TINY-3191
- Fixed an issue where content may have been lost when using permanent bookmarks. #TINY-3400
- Fixed the quicklink toolbar button not rendering in the quickbars plugin. #TINY-3125
- Fixed an issue where menus were generating invalid HTML in some cases. #TINY-3323
- Fixed an issue that could cause the mobile theme to show a blank white screen when the editor was inside an `overflow:hidden` element. #TINY-3407
- Fixed mobile theme using a transparent background and not taking up the full width on iOS. #TINY-3414
- Fixed the template plugin dialog missing the description field. #TINY-3337
- Fixed input dialog components using an invalid default type attribute. #TINY-3424
- Fixed an issue where backspace/delete keys after/before pagebreak elements wouldn't move the caret. #TINY-3097
- Fixed an issue in the table plugin where menu items and toolbar buttons weren't showing correctly based on the selection. #TINY-3423
- Fixed inconsistent button focus styles in Firefox. #TINY-3377
- Fixed the resize icon floating left when all status bar elements were disabled. #TINY-3340
- Fixed the resize handle to not show in fullscreen mode. #TINY-3404

## 5.0.1 - 2019-02-21

### Added
- Added H1-H6 toggle button registration to the silver theme. #TINY-3070
- Added code sample toolbar button will now toggle on when the cursor is in a code section. #TINY-3040
- Added new settings to the emoticons plugin to allow additional emoticons to be added. #TINY-3088

### Fixed
- Fixed an issue where adding links to images would replace the image with text. #TINY-3356
- Fixed an issue where the inline editor could use fractional pixels for positioning. #TINY-3202
- Fixed an issue where uploading non-image files in the Image Plugin upload tab threw an error. #TINY-3244
- Fixed an issue in the media plugin that was causing the source url and height/width to be lost in certain circumstances. #TINY-2858
- Fixed an issue with the Context Toolbar not being removed when clicking outside of the editor. #TINY-2804
- Fixed an issue where clicking 'Remove link' wouldn't remove the link in certain circumstances. #TINY-3199
- Fixed an issue where the media plugin would fail when parsing dialog data. #TINY-3218
- Fixed an issue where retrieving the selected content as text didn't create newlines. #TINY-3197
- Fixed incorrect keyboard shortcuts in the Help dialog for Windows. #TINY-3292
- Fixed an issue where JSON serialization could produce invalid JSON. #TINY-3281
- Fixed production CSS including references to source maps. #TINY-3920
- Fixed development CSS was not included in the development zip. #TINY-3920
- Fixed the autocompleter matches predicate not matching on the start of words by default. #TINY-3306
- Fixed an issue where the page could be scrolled with modal dialogs open. #TINY-2252
- Fixed an issue where autocomplete menus would show an icon margin when no items had icons. #TINY-3329
- Fixed an issue in the quickbars plugin where images incorrectly showed the text selection toolbar. #TINY-3338
- Fixed an issue that caused the inline editor to fail to render when the target element already had focus. #TINY-3353

### Removed
- Removed paste as text notification banner and paste_plaintext_inform setting. #POW-102

## 5.0.0 - 2019-02-04

Full documentation for the version 5 features and changes is available at https://www.tiny.cloud/docs/tinymce/5/release-notes/release-notes50/

### Added
- Added links and registered names with * to denote premium plugins in Plugins tab of Help dialog. #TINY-3223

### Changed
- Changed Tiny 5 mobile skin to look more uniform with desktop. #TINY-2650
- Blacklisted table, th and td as inline editor target. #TINY-717

### Fixed
- Fixed an issue where tab panel heights weren't sizing properly on smaller screens and weren't updating on resize. #TINY-3242
- Fixed image tools not having any padding between the label and slider. #TINY-3220
- Fixed context toolbar toggle buttons not showing the correct state. #TINY-3022
- Fixed missing separators in the spellchecker context menu between the suggestions and actions. #TINY-3217
- Fixed notification icon positioning in alert banners. #TINY-2196
- Fixed a typo in the word count plugin name. #TINY-3062
- Fixed charmap and emoticons dialogs not having a primary button. #TINY-3233
- Fixed an issue where resizing wouldn't work correctly depending on the box-sizing model. #TINY-3278

## 5.0.0-rc-2 - 2019-01-22

### Added
- Added screen reader accessibility for sidebar and statusbar. #TINY-2699

### Changed
- Changed formatting menus so they are registered and made the align toolbar button use an icon instead of text. #TINY-2880
- Changed checkboxes to use a boolean for its state, instead of a string. #TINY-2848
- Updated the textpattern plugin to properly support nested patterns and to allow running a command with a value for a pattern with a start and an end. #TINY-2991
- Updated Emoticons and Charmap dialogs to be screen reader accessible. #TINY-2693

### Fixed
- Fixed the link dialog such that it will now retain class attributes when updating links. #TINY-2825
- Fixed "Find and replace" not showing in the "Edit" menu by default. #TINY-3061
- Fixed dropdown buttons missing the 'type' attribute, which could cause forms to be incorrectly submitted. #TINY-2826
- Fixed emoticon and charmap search not returning expected results in certain cases. #TINY-3084
- Fixed blank rel_list values throwing an exception in the link plugin. #TINY-3149

### Removed
- Removed unnecessary 'flex' and unused 'colspan' properties from the new dialog APIs. #TINY-2973

## 5.0.0-rc-1 - 2019-01-08

### Added
- Added editor settings functionality to specify title attributes for toolbar groups. #TINY-2690
- Added icons instead of button text to improve Search and Replace dialog footer appearance. #TINY-2654
- Added `tox-dialog__table` instead of `mce-table-striped` class to enhance Help dialog appearance. #TINY-2360
- Added title attribute to iframes so, screen readers can announce iframe labels. #TINY-2692
- Added a wordcount menu item, that defaults to appearing in the tools menu. #TINY-2877

### Changed
- Updated the font select dropdown logic to try to detect the system font stack and show "System Font" as the font name. #TINY-2710
- Updated the autocompleter to only show when it has matched items. #TINY-2350
- Updated SizeInput labels to "Height" and "Width" instead of Dimensions. #TINY-2833
- Updated the build process to minify and generate ASCII only output for the emoticons database. #TINY-2744

### Fixed
- Fixed readonly mode not fully disabling editing content. #TINY-2287
- Fixed accessibility issues with the font select, font size, style select and format select toolbar dropdowns. #TINY-2713
- Fixed accessibility issues with split dropdowns. #TINY-2697
- Fixed the legacyoutput plugin to be compatible with TinyMCE 5.0. #TINY-2301
- Fixed icons not showing correctly in the autocompleter popup. #TINY-3029
- Fixed an issue where preview wouldn't show anything in Edge under certain circumstances. #TINY-3035
- Fixed the height being incorrectly calculated for the autoresize plugin. #TINY-2807

## 5.0.0-beta-1 - 2018-11-30

### Added
- Added a new `addNestedMenuItem()` UI registry function and changed all nested menu items to use the new registry functions. #TINY-2230
- Added title attribute to color swatch colors. #TINY-2669
- Added anchorbar component to anchor inline toolbar dialogs to instead of the toolbar. #TINY-2040
- Added support for toolbar<n> and toolbar array config options to be squashed into a single toolbar and not create multiple toolbars. #TINY-2195
- Added error handling for when forced_root_block config option is set to true. #TINY-2261
- Added functionality for the removed_menuitems config option. #TINY-2184
- Added the ability to use a string to reference menu items in menu buttons and submenu items. #TINY-2253

### Changed
- Changed the name of the "inlite" plugin to "quickbars". #TINY-2831
- Changed the background color icon to highlight background icon. #TINY-2258
- Changed Help dialog to be accessible to screen readers. #TINY-2687
- Changed the color swatch to save selected custom colors to local storage for use across sessions. #TINY-2722
- Changed `WindowManager` API - methods `getParams`, `setParams` and `getWindows`, and the legacy `windows` property, have been removed. `alert` and `confirm` dialogs are no longer tracked in the window list. #TINY-2603

### Fixed
- Fixed an inline mode issue where the save plugin upon saving can cause content loss. #TINY-2659
- Fixed an issue in IE 11 where calling selection.getContent() would return an empty string when the editor didn't have focus. #TINY-2325

### Removed
- Removed compat3x plugin. #TINY-2815

## 5.0.0-preview-4 - 2018-11-12

### Added
- Added width and height placeholder text to image and media dialog dimensions input. #AP-296
- Added the ability to keyboard navigate through menus, toolbars, sidebar and the status bar sequentially. #AP-381
- Added translation capability back to the editor's UI. #AP-282
- Added `label` component type for dialogs to group components under a label.

### Changed
- Changed the editor resize handle so that it should be disabled when the autoresize plugin is turned on. #AP-424
- Changed UI text for microcopy improvements. #TINY-2281

### Fixed
- Fixed distraction free plugin. #AP-470
- Fixed contents of the input field being selected on focus instead of just recieving an outline highlight. #AP-464
- Fixed styling issues with dialogs and menus in IE 11. #AP-456
- Fixed custom style format control not honoring custom formats. #AP-393
- Fixed context menu not appearing when clicking an image with a caption. #AP-382
- Fixed directionality of UI when using an RTL language. #AP-423
- Fixed page responsiveness with multiple inline editors. #AP-430
- Fixed empty toolbar groups appearing through invalid configuration of the `toolbar` property. #AP-450
- Fixed text not being retained when updating links through the link dialog. #AP-293
- Fixed edit image context menu, context toolbar and toolbar items being incorrectly enabled when selecting invalid images. #AP-323
- Fixed emoji type ahead being shown when typing URLs. #AP-366
- Fixed toolbar configuration properties incorrectly expecting string arrays instead of strings. #AP-342
- Fixed the block formatting toolbar item not showing a "Formatting" title when there is no selection. #AP-321
- Fixed clicking disabled toolbar buttons hiding the toolbar in inline mode. #AP-380
- Fixed `EditorResize` event not being fired upon editor resize. #AP-327
- Fixed tables losing styles when updating through the dialog. #AP-368
- Fixed context toolbar positioning to be more consistent near the edges of the editor. #AP-318
- Fixed table of contents plugin now works with v5 toolbar APIs correctly. #AP-347
- Fixed the `link_context_toolbar` configuration not disabling the context toolbar. #AP-458
- Fixed the link context toolbar showing incorrect relative links. #AP-435
- Fixed the alignment of the icon in alert banner dialog components. #TINY-2220
- Fixed the visual blocks and visual char menu options not displaying their toggled state. #TINY-2238
- Fixed the editor not displaying as fullscreen when toggled. #TINY-2237

### Removed
- Removed the tox-custom-editor class that was added to the wrapping element of codemirror. #TINY-2211

## 5.0.0-preview-3 - 2018-10-18

### Changed
- Changed editor layout to use modern CSS properties over manually calculating dimensions. #AP-324
- Changed `autoresize_min_height` and `autoresize_max_height` configurations to `min_height` and `max_height`. #AP-324
- Changed `Whole word` label in Search and Replace dialog to `Find whole words only`. #AP-387

### Fixed
- Fixed bugs with editor width jumping when resizing and the iframe not resizing to smaller than 150px in height. #AP-324
- Fixed mobile theme bug that prevented the editor from loading. #AP-404
- Fixed long toolbar groups extending outside of the editor instead of wrapping.
- Fixed dialog titles so they are now proper case. #AP-384
- Fixed color picker default to be #000000 instead of #ff00ff. #AP-216
- Fixed "match case" option on the Find and Replace dialog is no longer selected by default. #AP-298
- Fixed vertical alignment of toolbar icons. #DES-134
- Fixed toolbar icons not appearing on IE11. #DES-133

## 5.0.0-preview-2 - 2018-10-10

### Added
- Added swatch is now shown for colorinput fields, instead of the colorpicker directly. #AP-328
- Added fontformats and fontsizes menu items. #AP-390

### Changed
- Changed configuration of color options has been simplified to `color_map`, `color_cols`, and `custom_colors`. #AP-328
- Changed `height` configuration to apply to the editor frame (including menubar, toolbar, status bar) instead of the content area. #AP-324

### Fixed
- Fixed styleselect not updating the displayed item as the cursor moved. #AP-388
- Fixed preview iframe not expanding to the dialog size. #AP-252
- Fixed 'meta' shortcuts not translated into platform-specific text. #AP-270
- Fixed tabbed dialogs (Charmap and Emoticons) shrinking when no search results returned.
- Fixed a bug where alert banner icons were not retrieved from icon pack. #AP-330
- Fixed component styles to flex so they fill large dialogs. #AP-252
- Fixed editor flashing unstyled during load (still in progress). #AP-349

### Removed
- Removed `colorpicker` plugin, it is now in the theme. #AP-328
- Removed `textcolor` plugin, it is now in the theme. #AP-328

## 5.0.0-preview-1 - 2018-10-01

Developer preview 1.

Initial list of features and changes is available at https://www.tiny.cloud/docs/tinymce/5/release-notes/release-notes50/.

## 4.9.11 - 2020-07-13

### Fixed
- Fixed the `selection.setContent()` API not running parser filters. #TINY-4002
- Fixed content in an iframe element parsing as DOM elements instead of text content. #TINY-5943
- Fixed up and down keyboard navigation not working for inline `contenteditable="false"` elements. #TINY-6226

## 4.9.10 - 2020-04-23

### Fixed
- Fixed an issue where the editor selection could end up inside a short ended element (eg br). #TINY-3999
- Fixed a security issue related to CDATA sanitization during parsing. #TINY-4669
- Fixed `media` embed content not processing safely in some cases. #TINY-4857

## 4.9.9 - 2020-03-25

### Fixed
- Fixed the table selection not functioning correctly in Microsoft Edge 44 or higher. #TINY-3862
- Fixed the table resize handles not functioning correctly in Microsoft Edge 44 or higher. #TINY-4160
- Fixed the `forced_root_block_attrs` setting not applying attributes to new blocks consistently. #TINY-4564
- Fixed the editor failing to initialize if a script tag was used inside an SVG. #TINY-4087

## 4.9.8 - 2020-01-28

### Fixed
- Fixed the `mobile` theme failing to load due to a bundling issue. #TINY-4613
- Fixed security issue related to parsing HTML comments and CDATA. #TINY-4544

## 4.9.7 - 2019-12-19

### Fixed
- Fixed the `visualchars` plugin converting HTML-like text to DOM elements in certain cases. #TINY-4507
- Fixed an issue with the `paste` plugin not sanitizing content in some cases. #TINY-4510
- Fixed HTML comments incorrectly being parsed in certain cases. #TINY-4511

## 4.9.6 - 2019-09-02

### Fixed
- Fixed image browse button sometimes displaying the browse window twice. #TINY-3959

## 4.9.5 - 2019-07-02

### Changed
- Changed annotations navigation to work the same as inline boundaries. #TINY-3396

### Fixed
- Fixed the print plugin printing from the wrong window in IE11. #TINY-3762
- Fixed an exception being thrown when a file or number input has focus during initialization. Patch contributed by t00. #GH-2194
- Fixed positioning of the styleselect menu in iOS while using the mobile theme. #TINY-3505
- Fixed native context menu not showing with images in IE11. #TINY-3392
- Fixed selection incorrectly changing when programmatically setting selection on contenteditable false elements. #TINY-3766
- Fixed image browse button not working on touch devices. #TINY-3751
- Fixed so that nbsp entities aren't trimmed in white-space: pre-line elements. #TINY-3642
- Fixed space key properly inserts a nbsp before/after block elements. #TINY-3745
- Fixed infinite loop in the paste plugin when IE11 takes a long time to process paste events. Patch contributed by lRawd. #GH-4987

## 4.9.4 - 2019-03-20

### Fixed
- Fixed an issue where **Home/End** keys wouldn't move the caret correctly before or after `contenteditable=false` inline elements. #TINY-2995
- Fixed an issue where content may have been lost when using permanent bookmarks. #TINY-3400
- Fixed the mobile editor to clean up properly when removed. #TINY-3445
- Fixed an issue where retrieving the selected content as text didn't create newlines. #TINY-3197
- Fixed an issue where typing space between images would cause issues with nbsp not being inserted. #TINY-3346

## 4.9.3 - 2019-01-31

### Added
- Added a visualchars_default_state setting to the Visualchars Plugin. Patch contributed by mat3e.

### Fixed
- Fixed a bug where scrolling on a page with more than one editor would cause a ResizeWindow event to fire. #TINY-3247
- Fixed a bug where if a plugin threw an error during initialisation the whole editor would fail to load. #TINY-3243
- Fixed a bug where getContent would include bogus elements when valid_elements setting was set up in a specific way. #TINY-3213
- Fixed a bug where only a few function key names could be used when creating keyboard shortcuts. #TINY-3146
- Fixed a bug where it wasn't possible to enter spaces into an editor after pressing shift+enter. #TINY-3099
- Fixed a bug where no caret would be rendered after backspacing to a contenteditable false element. #TINY-2998
- Fixed a bug where deletion to/from indented lists would leave list fragments in the editor. #TINY-2981

## 4.9.2 - 2018-12-17

### Fixed
- Fixed a bug with pressing the space key on IE 11 would result in nbsp characters being inserted between words at the end of a block. #TINY-2996
- Fixed a bug where character composition using quote and space on US International keyboards would produce a space instead of a quote. #TINY-2999
- Fixed a bug where remove format wouldn't remove the inner most inline element in some situations. #TINY-2982
- Fixed a bug where outdenting an list item would affect attributes on other list items within the same list. #TINY-2971
- Fixed a bug where the DomParser filters wouldn't be applied for elements created when parsing invalid html. #TINY-2978
- Fixed a bug where setProgressState wouldn't automatically close floating ui elements like menus. #TINY-2896
- Fixed a bug where it wasn't possible to navigate out of a figcaption element using the arrow keys. #TINY-2894
- Fixed a bug where enter key before an image inside a link would remove the image. #TINY-2780

## 4.9.1 - 2018-12-04

### Added
- Added functionality to insert html to the replacement feature of the Textpattern Plugin. #TINY-2839

### Fixed
- Fixed a bug where `editor.selection.getContent({format: 'text'})` didn't work as expected in IE11 on an unfocused editor. #TINY-2862
- Fixed a bug in the Textpattern Plugin where the editor would get an incorrect selection after inserting a text pattern on Safari. #TINY-2838
- Fixed a bug where the space bar didn't work correctly in editors with the forced_root_block setting set to false. #TINY-2816

## 4.9.0 - 2018-11-27

### Added
- Added a replace feature to the Textpattern Plugin. #TINY-1908
- Added functionality to the Lists Plugin that improves the indentation logic. #TINY-1790

### Fixed
- Fixed a bug where it wasn't possible to delete/backspace when the caret was between a contentEditable=false element and a BR. #TINY-2372
- Fixed a bug where copying table cells without a text selection would fail to copy anything. #TINY-1789
- Implemented missing `autosave_restore_when_empty` functionality in the Autosave Plugin. Patch contributed by gzzo. #GH-4447
- Reduced insertion of unnecessary nonbreaking spaces in the editor. #TINY-1879

## 4.8.5 - 2018-10-30

### Added
- Added a content_css_cors setting to the editor that adds the crossorigin="anonymous" attribute to link tags added by the StyleSheetLoader. #TINY-1909

### Fixed
- Fixed a bug where trying to remove formatting with a collapsed selection range would throw an exception. #GH-4636
- Fixed a bug in the image plugin that caused updating figures to split contenteditable elements. #GH-4563
- Fixed a bug that was causing incorrect viewport calculations for fixed position UI elements. #TINY-1897
- Fixed a bug where inline formatting would cause the delete key to do nothing. #TINY-1900

## 4.8.4 - 2018-10-23

### Added
- Added support for the HTML5 `main` element. #TINY-1877

### Changed
- Changed the keyboard shortcut to move focus to contextual toolbars to Ctrl+F9. #TINY-1812

### Fixed
- Fixed a bug where content css could not be loaded from another domain. #TINY-1891
- Fixed a bug on FireFox where the cursor would get stuck between two contenteditable false inline elements located inside of the same block element divided by a BR. #TINY-1878
- Fixed a bug with the insertContent method where nonbreaking spaces would be inserted incorrectly. #TINY-1868
- Fixed a bug where the toolbar of the inline editor would not be visible in some scenarios. #TINY-1862
- Fixed a bug where removing the editor while more than one notification was open would throw an error. #TINY-1845
- Fixed a bug where the menubutton would be rendered on top of the menu if the viewport didn't have enough height. #TINY-1678
- Fixed a bug with the annotations api where annotating collapsed selections caused problems. #TBS-2449
- Fixed a bug where wbr elements were being transformed into whitespace when using the Paste Plugin's paste as text setting. #GH-4638
- Fixed a bug where the Search and Replace didn't replace spaces correctly. #GH-4632
- Fixed a bug with sublist items not persisting selection. #GH-4628
- Fixed a bug with mceInsertRawHTML command not working as expected. #GH-4625

## 4.8.3 - 2018-09-13

### Fixed
- Fixed a bug where the Wordcount Plugin didn't correctly count words within tables on IE11. #TINY-1770
- Fixed a bug where it wasn't possible to move the caret out of a table on IE11 and Firefox. #TINY-1682
- Fixed a bug where merging empty blocks didn't work as expected, sometimes causing content to be deleted. #TINY-1781
- Fixed a bug where the Textcolor Plugin didn't show the correct current color. #TINY-1810
- Fixed a bug where clear formatting with a collapsed selection would sometimes clear formatting from more content than expected. #TINY-1813 #TINY-1821
- Fixed a bug with the Table Plugin where it wasn't possible to keyboard navigate to the caption. #TINY-1818

## 4.8.2 - 2018-08-09

### Changed
- Moved annotator from "experimental" to "annotator" object on editor. #TBS-2398
- Improved the multiclick normalization across browsers. #TINY-1788

### Fixed
- Fixed a bug where running getSelectedBlocks with a collapsed selection between block elements would produce incorrect results. #TINY-1787
- Fixed a bug where the ScriptLoaders loadScript method would not work as expected in FireFox when loaded on the same page as a ShadowDOM polyfill. #TINY-1786
- Removed reference to ShadowDOM event.path as Blink based browsers now support event.composedPath. #TINY-1785
- Fixed a bug where a reference to localStorage would throw an "access denied" error in IE11 with strict security settings. #TINY-1782
- Fixed a bug where pasting using the toolbar button on an inline editor in IE11 would cause a looping behaviour. #TINY-1768

## 4.8.1 - 2018-07-26

### Fixed
- Fixed a bug where the content of inline editors was being cleaned on every call of `editor.save()`. #TINY-1783
- Fixed a bug where the arrow of the Inlite Theme toolbar was being rendered incorrectly in RTL mode. #TINY-1776
- Fixed a bug with the Paste Plugin where pasting after inline contenteditable false elements moved the caret to the end of the line. #TINY-1758

## 4.8.0 - 2018-06-27

### Added
- Added new "experimental" object in editor, with initial Annotator API. #TBS-2374

### Fixed
- Fixed a bug where deleting paragraphs inside of table cells would delete the whole table cell. #TINY-1759
- Fixed a bug in the Table Plugin where removing row height set on the row properties dialog did not update the table. #TINY-1730
- Fixed a bug with the font select toolbar item didn't update correctly. #TINY-1683
- Fixed a bug where all bogus elements would not be deleted when removing an inline editor. #TINY-1669

## 4.7.13 - 2018-05-16

### Added
- Added missing code menu item from the default menu config. #TINY-1648
- Added new align button for combining the separate align buttons into a menu button. #TINY-1652

### Fixed
- Fixed a bug where Edge 17 wouldn't be able to select images or tables. #TINY-1679
- Fixed issue where whitespace wasn't preserved when the editor was initialized on pre elements. #TINY-1649
- Fixed a bug with the fontselect dropdowns throwing an error if the editor was hidden in Firefox. #TINY-1664
- Fixed a bug where it wasn't possible to merge table cells on IE 11. #TINY-1671
- Fixed a bug where textcolor wasn't applying properly on IE 11 in some situations. #TINY-1663
- Fixed a bug where the justifyfull command state wasn't working correctly. #TINY-1677
- Fixed a bug where the styles wasn't updated correctly when resizing some tables. #TINY-1668

## 4.7.12 - 2018-05-03

### Added
- Added an option to filter out image svg data urls.
- Added support for html5 details and summary elements.

### Changed
- Changed so the mce-abs-layout-item css rule targets html instead of body. Patch contributed by nazar-pc.

### Fixed
- Fixed a bug where the "read" step on the mobile theme was still present on android mobile browsers.
- Fixed a bug where all images in the editor document would reload on any editor change.
- Fixed a bug with the Table Plugin where ObjectResized event wasn't being triggered on column resize.
- Fixed so the selection is set to the first suitable caret position after editor.setContent called.
- Fixed so links with xlink:href attributes are filtered correctly to prevent XSS.
- Fixed a bug on IE11 where pasting content into an inline editor initialized on a heading element would create new editable elements.
- Fixed a bug where readonly mode would not work as expected when the editor contained contentEditable=true elements.
- Fixed a bug where the Link Plugin would throw an error when used together with the webcomponents polyfill. Patch contributed by 4esnog.
- Fixed a bug where the "Powered by TinyMCE" branding link would break on XHTML pages. Patch contributed by tistre.
- Fixed a bug where the same id would be used in the blobcache for all pasted images. Patch contributed by thorn0.

## 4.7.11 - 2018-04-11

### Added
- Added a new imagetools_credentials_hosts option to the Imagetools Plugin.

### Fixed
- Fixed a bug where toggling a list containing empty LIs would throw an error. Patch contributed by bradleyke.
- Fixed a bug where applying block styles to a text with the caret at the end of the paragraph would select all text in the paragraph.
- Fixed a bug where toggling on the Spellchecker Plugin would trigger isDirty on the editor.
- Fixed a bug where it was possible to enter content into selection bookmark spans.
- Fixed a bug where if a non paragraph block was configured in forced_root_block the editor.getContent method would return incorrect values with an empty editor.
- Fixed a bug where dropdown menu panels stayed open and fixed in position when dragging dialog windows.
- Fixed a bug where it wasn't possible to extend table cells with the space button in Safari.
- Fixed a bug where the setupeditor event would thrown an error when using the Compat3x Plugin.
- Fixed a bug where an error was thrown in FontInfo when called on a detached element.

## 4.7.10 - 2018-04-03

### Added
- Added normalization of triple clicks across browsers in the editor.
- Added a `hasFocus` method to the editor that checks if the editor has focus.
- Added correct icon to the Nonbreaking Plugin menu item.

### Fixed
- Fixed so the `getContent`/`setContent` methods work even if the editor is not initialized.
- Fixed a bug with the Media Plugin where query strings were being stripped from youtube links.
- Fixed a bug where image styles were changed/removed when opening and closing the Image Plugin dialog.
- Fixed a bug in the Table Plugin where some table cell styles were not correctly added to the content html.
- Fixed a bug in the Spellchecker Plugin where it wasn't possible to change the spellchecker language.
- Fixed so the the unlink action in the Link Plugin has a menu item and can be added to the contextmenu.
- Fixed a bug where it wasn't possible to keyboard navigate to the start of an inline element on a new line within the same block element.
- Fixed a bug with the Text Color Plugin where if used with an inline editor located at the bottom of the screen the colorpicker could appear off screen.
- Fixed a bug with the UndoManager where undo levels were being added for nbzwsp characters.
- Fixed a bug with the Table Plugin where the caret would sometimes be lost when keyboard navigating up through a table.
- Fixed a bug where FontInfo.getFontFamily would throw an error when called on a removed editor.
- Fixed a bug in Firefox where undo levels were not being added correctly for some specific operations.
- Fixed a bug where initializing an inline editor inside of a table would make the whole table resizeable.
- Fixed a bug where the fake cursor that appears next to tables on Firefox was positioned incorrectly when switching to fullscreen.
- Fixed a bug where zwsp's weren't trimmed from the output from `editor.getContent({ format: 'text' })`.
- Fixed a bug where the fontsizeselect/fontselect toolbar items showed the body info rather than the first possible caret position info on init.
- Fixed a bug where it wasn't possible to select all content if the editor only contained an inline boundary element.
- Fixed a bug where `content_css` urls with query strings wasn't working.
- Fixed a bug in the Table Plugin where some table row styles were removed when changing other styles in the row properties dialog.

### Removed
- Removed the "read" step from the mobile theme.

## 4.7.9 - 2018-02-27

### Fixed
- Fixed a bug where the editor target element didn't get the correct style when removing the editor.

## 4.7.8 - 2018-02-26

### Fixed
- Fixed an issue with the Help Plugin where the menuitem name wasn't lowercase.
- Fixed an issue on MacOS where text and bold text did not have the same line-height in the autocomplete dropdown in the Link Plugin dialog.
- Fixed a bug where the "paste as text" option in the Paste Plugin didn't work.
- Fixed a bug where dialog list boxes didn't get positioned correctly in documents with scroll.
- Fixed a bug where the Inlite Theme didn't use the Table Plugin api to insert correct tables.
- Fixed a bug where the Inlite Theme panel didn't hide on blur in a correct way.
- Fixed a bug where placing the cursor before a table in Firefox would scroll to the bottom of the table.
- Fixed a bug where selecting partial text in table cells with rowspans and deleting would produce faulty tables.
- Fixed a bug where the Preview Plugin didn't work on Safari due to sandbox security.
- Fixed a bug where table cell selection using the keyboard threw an error.
- Fixed so the font size and font family doesn't toggle the text but only sets the selected format on the selected text.
- Fixed so the built-in spellchecking on Chrome and Safari creates an undo level when replacing words.

## 4.7.7 - 2018-02-19

### Added
- Added a border style selector to the advanced tab of the Image Plugin.
- Added better controls for default table inserted by the Table Plugin.
- Added new `table_responsive_width` option to the Table Plugin that controls whether to use pixel or percentage widths.

### Fixed
- Fixed a bug where the Link Plugin text didn't update when a URL was pasted using the context menu.
- Fixed a bug with the Spellchecker Plugin where using "Add to dictionary" in the context menu threw an error.
- Fixed a bug in the Media Plugin where the preview node for iframes got default width and height attributes that interfered with width/height styles.
- Fixed a bug where backslashes were being added to some font family names in Firefox in the fontselect toolbar item.
- Fixed a bug where errors would be thrown when trying to remove an editor that had not yet been fully initialized.
- Fixed a bug where the Imagetools Plugin didn't update the images atomically.
- Fixed a bug where the Fullscreen Plugin was throwing errors when being used on an inline editor.
- Fixed a bug where drop down menus weren't positioned correctly in inline editors on scroll.
- Fixed a bug with a semicolon missing at the end of the bundled javascript files.
- Fixed a bug in the Table Plugin with cursor navigation inside of tables where the cursor would sometimes jump into an incorrect table cells.
- Fixed a bug where indenting a table that is a list item using the "Increase indent" button would create a nested table.
- Fixed a bug where text nodes containing only whitespace were being wrapped by paragraph elements.
- Fixed a bug where whitespace was being inserted after br tags inside of paragraph tags.
- Fixed a bug where converting an indented paragraph to a list item would cause the list item to have extra padding.
- Fixed a bug where Copy/Paste in an editor with a lot of content would cause the editor to scroll to the top of the content in IE11.
- Fixed a bug with a memory leak in the DragHelper. Path contributed by ben-mckernan.
- Fixed a bug where the advanced tab in the Media Plugin was being shown even if it didn't contain anything. Patch contributed by gabrieeel.
- Fixed an outdated eventname in the EventUtils. Patch contributed by nazar-pc.
- Fixed an issue where the Json.parse function would throw an error when being used on a page with strict CSP settings.
- Fixed so you can place the curser before and after table elements within the editor in Firefox and Edge/IE.

## 4.7.6 - 2018-01-29

### Fixed
- Fixed a bug in the jquery integration where it threw an error saying that "global is not defined".
- Fixed a bug where deleting a table cell whose previous sibling was set to contenteditable false would create a corrupted table.
- Fixed a bug where highlighting text in an unfocused editor did not work correctly in IE11/Edge.
- Fixed a bug where the table resize handles were not being repositioned when activating the Fullscreen Plugin.
- Fixed a bug where the Imagetools Plugin dialog didn't honor editor RTL settings.
- Fixed a bug where block elements weren't being merged correctly if you deleted from after a contenteditable false element to the beginning of another block element.
- Fixed a bug where TinyMCE didn't work with module loaders like webpack.

## 4.7.5 - 2018-01-22

### Fixed
- Fixed bug with the Codesample Plugin where it wasn't possible to edit codesamples when the editor was in inline mode.
- Fixed bug where focusing on the status bar broke the keyboard navigation functionality.
- Fixed bug where an error would be thrown on Edge by the Table Plugin when pasting using the PowerPaste Plugin.
- Fixed bug in the Table Plugin where selecting row border style from the dropdown menu in advanced row properties would throw an error.
- Fixed bug with icons being rendered incorrectly on Chrome on Mac OS.
- Fixed bug in the Textcolor Plugin where the font color and background color buttons wouldn't trigger an ExecCommand event.
- Fixed bug in the Link Plugin where the url field wasn't forced LTR.
- Fixed bug where the Nonbreaking Plugin incorrectly inserted spaces into tables.
- Fixed bug with the inline theme where the toolbar wasn't repositioned on window resize.

## 4.7.4 - 2017-12-05

### Fixed
- Fixed bug in the Nonbreaking Plugin where the nonbreaking_force_tab setting was being ignored.
- Fixed bug in the Table Plugin where changing row height incorrectly converted column widths to pixels.
- Fixed bug in the Table Plugin on Edge and IE11 where resizing the last column after resizing the table would cause invalid column heights.
- Fixed bug in the Table Plugin where keyboard navigation was not normalized between browsers.
- Fixed bug in the Table Plugin where the colorpicker button would show even without defining the colorpicker_callback.
- Fixed bug in the Table Plugin where it wasn't possible to set the cell background color.
- Fixed bug where Firefox would throw an error when intialising an editor on an element that is hidden or not yet added to the DOM.
- Fixed bug where Firefox would throw an error when intialising an editor inside of a hidden iframe.

## 4.7.3 - 2017-11-23

### Added
- Added functionality to open the Codesample Plugin dialog when double clicking on a codesample. Patch contributed by dakuzen.

### Fixed
- Fixed bug where undo/redo didn't work correctly with some formats and caret positions.
- Fixed bug where the color picker didn't show up in Table Plugin dialogs.
- Fixed bug where it wasn't possible to change the width of a table through the Table Plugin dialog.
- Fixed bug where the Charmap Plugin couldn't insert some special characters.
- Fixed bug where editing a newly inserted link would not actually edit the link but insert a new link next to it.
- Fixed bug where deleting all content in a table cell made it impossible to place the caret into it.
- Fixed bug where the vertical alignment field in the Table Plugin cell properties dialog didn't do anything.
- Fixed bug where an image with a caption showed two sets of resize handles in IE11.
- Fixed bug where pressing the enter button inside of an h1 with contenteditable set to true would sometimes produce a p tag.
- Fixed bug with backspace not working as expected before a noneditable element.
- Fixed bug where operating on tables with invalid rowspans would cause an error to be thrown.
- Fixed so a real base64 representation of the image is available on the blobInfo that the images_upload_handler gets called with.
- Fixed so the image upload tab is available when the images_upload_handler is defined (and not only when the images_upload_url is defined).

## 4.7.2 - 2017-11-07

### Added
- Added newly rewritten Table Plugin.
- Added support for attributes with colon in valid_elements and addValidElements.
- Added support for dailymotion short url in the Media Plugin. Patch contributed by maat8.
- Added support for converting to half pt when converting font size from px to pt. Patch contributed by danny6514.
- Added support for location hash to the Autosave plugin to make it work better with SPAs using hash routing.
- Added support for merging table cells when pasting a table into another table.

### Changed
- Changed so the language packs are only loaded once. Patch contributed by 0xor1.
- Simplified the css for inline boundaries selection by switching to an attribute selector.

### Fixed
- Fixed bug where an error would be thrown on editor initialization if the window.getSelection() returned null.
- Fixed bug where holding down control or alt keys made the keyboard navigation inside an inline boundary not work as expected.
- Fixed bug where applying formats in IE11 produced extra, empty paragraphs in the editor.
- Fixed bug where the Word Count Plugin didn't count some mathematical operators correctly.
- Fixed bug where removing an inline editor removed the element that the editor had been initialized on.
- Fixed bug where setting the selection to the end of an editable container caused some formatting problems.
- Fixed bug where an error would be thrown sometimes when an editor was removed because of the selection bookmark was being stored asynchronously.
- Fixed a bug where an editor initialized on an empty list did not contain any valid cursor positions.
- Fixed a bug with the Context Menu Plugin and webkit browsers on Mac where right-clicking inside a table would produce an incorrect selection.
- Fixed bug where the Image Plugin constrain proportions setting wasn't working as expected.
- Fixed bug where deleting the last character in a span with decorations produced an incorrect element when typing.
- Fixed bug where focusing on inline editors made the toolbar flicker when moving between elements quickly.
- Fixed bug where the selection would be stored incorrectly in inline editors when the mouseup event was fired outside the editor body.
- Fixed bug where toggling bold at the end of an inline boundary would toggle off the whole word.
- Fixed bug where setting the skin to false would not stop the loading of some skin css files.
- Fixed bug in mobile theme where pinch-to-zoom would break after exiting the editor.
- Fixed bug where sublists of a fully selected list would not be switched correctly when changing list style.
- Fixed bug where inserting media by source would break the UndoManager.
- Fixed bug where inserting some content into the editor with a specific selection would replace some content incorrectly.
- Fixed bug where selecting all content with ctrl+a in IE11 caused problems with untoggling some formatting.
- Fixed bug where the Search and Replace Plugin left some marker spans in the editor when undoing and redoing after replacing some content.
- Fixed bug where the editor would not get a scrollbar when using the Fullscreen and Autoresize plugins together.
- Fixed bug where the font selector would stop working correctly after selecting fonts three times.
- Fixed so pressing the enter key inside of an inline boundary inserts a br after the inline boundary element.
- Fixed a bug where it wasn't possible to use tab navigation inside of a table that was inside of a list.
- Fixed bug where end_container_on_empty_block would incorrectly remove elements.
- Fixed bug where content_styles weren't added to the Preview Plugin iframe.
- Fixed so the beforeSetContent/beforeGetContent events are preventable.
- Fixed bug where changing height value in Table Plugin advanced tab didn't do anything.
- Fixed bug where it wasn't possible to remove formatting from content in beginning of table cell.

## 4.7.1 - 2017-10-09

### Fixed
- Fixed bug where theme set to false on an inline editor produced an extra div element after the target element.
- Fixed bug where the editor drag icon was misaligned with the branding set to false.
- Fixed bug where doubled menu items were not being removed as expected with the removed_menuitems setting.
- Fixed bug where the Table of contents plugin threw an error when initialized.
- Fixed bug where it wasn't possible to add inline formats to text selected right to left.
- Fixed bug where the paste from plain text mode did not work as expected.
- Fixed so the style previews do not set color and background color when selected.
- Fixed bug where the Autolink plugin didn't work as expected with some formats applied on an empty editor.
- Fixed bug where the Textpattern plugin were throwing errors on some patterns.
- Fixed bug where the Save plugin saved all editors instead of only the active editor. Patch contributed by dannoe.

## 4.7.0 - 2017-10-03

### Added
- Added new mobile ui that is specifically designed for mobile devices.

### Changed
- Updated the default skin to be more modern and white since white is preferred by most implementations.
- Restructured the default menus to be more similar to common office suites like Google Docs.

### Fixed
- Fixed so theme can be set to false on both inline and iframe editor modes.
- Fixed bug where inline editor would add/remove the visualblocks css multiple times.
- Fixed bug where selection wouldn't be properly restored when editor lost focus and commands where invoked.
- Fixed bug where toc plugin would generate id:s for headers even though a toc wasn't inserted into the content.
- Fixed bug where is wasn't possible to drag/drop contents within the editor if paste_data_images where set to true.
- Fixed bug where getParam and close in WindowManager would get the first opened window instead of the last opened window.
- Fixed bug where delete would delete between cells inside a table in Firefox.

## 4.6.7 - 2017-09-18

### Added
- Added some missing translations to Image, Link and Help plugins.

### Fixed
- Fixed bug where paste wasn't working in IOS.
- Fixed bug where the Word Count Plugin didn't count some mathematical operators correctly.
- Fixed bug where inserting a list in a table caused the cell to expand in height.
- Fixed bug where pressing enter in a list located inside of a table deleted list items instead of inserting new list item.
- Fixed bug where copy and pasting table cells produced inconsistent results.
- Fixed bug where initializing an editor with an ID of 'length' would throw an exception.
- Fixed bug where it was possible to split a non merged table cell.
- Fixed bug where copy and pasting a list with a very specific selection into another list would produce a nested list.
- Fixed bug where copy and pasting ordered lists sometimes produced unordered lists.
- Fixed bug where padded elements inside other elements would be treated as empty.
- Fixed so you can resize images inside a figure element.
- Fixed bug where an inline TinyMCE editor initialized on a table did not set selection on load in Chrome.
- Fixed the positioning of the inlite toolbar when the target element wasn't big enough to fit the toolbar.

## 4.6.6 - 2017-08-30

### Fixed
- Fixed so that notifications wrap long text content instead of bleeding outside the notification element.
- Fixed so the content_style css is added after the skin and custom stylesheets.
- Fixed bug where it wasn't possible to remove a table with the Cut button.
- Fixed bug where the center format wasn't getting the same font size as the other formats in the format preview.
- Fixed bug where the wordcount plugin wasn't counting hyphenated words correctly.
- Fixed bug where all content pasted into the editor was added to the end of the editor.
- Fixed bug where enter keydown on list item selection only deleted content and didn't create a new line.
- Fixed bug where destroying the editor while the content css was still loading caused error notifications on Firefox.
- Fixed bug where undoing cut operation in IE11 left some unwanted html in the editor content.
- Fixed bug where enter keydown would throw an error in IE11.
- Fixed bug where duplicate instances of an editor were added to the editors array when using the createEditor API.
- Fixed bug where the formatter applied formats on the wrong content when spellchecker was activated.
- Fixed bug where switching formats would reset font size on child nodes.
- Fixed bug where the table caption element weren't always the first descendant to the table tag.
- Fixed bug where pasting some content into the editor on chrome some newlines were removed.
- Fixed bug where it wasn't possible to remove a list if a list item was a table element.
- Fixed bug where copy/pasting partial selections of tables wouldn't produce a proper table.
- Fixed bug where the searchreplace plugin could not find consecutive spaces.
- Fixed bug where background color wasn't applied correctly on some partially selected contents.

## 4.6.5 - 2017-08-02

### Added
- Added new inline_boundaries_selector that allows you to specify the elements that should have boundaries.
- Added new local upload feature this allows the user to upload images directly from the image dialog.
- Added a new api for providing meta data for plugins. It will show up in the help dialog if it's provided.

### Fixed
- Fixed so that the notifications created by the notification manager are more screen reader accessible.
- Fixed bug where changing the list format on multiple selected lists didn't change all of the lists.
- Fixed bug where the nonbreaking plugin would insert multiple undo levels when pressing the tab key.
- Fixed bug where delete/backspace wouldn't render a caret when all editor contents where deleted.
- Fixed bug where delete/backspace wouldn't render a caret if the deleted element was a single contentEditable false element.
- Fixed bug where the wordcount plugin wouldn't count words correctly if word where typed after applying a style format.
- Fixed bug where the wordcount plugin would count mathematical formulas as multiple words for example 1+1=2.
- Fixed bug where formatting of triple clicked blocks on Chrome/Safari would result in styles being added outside the visual selection.
- Fixed bug where paste would add the contents to the end of the editor area when inline mode was used.
- Fixed bug where toggling off bold formatting on text entered in a new paragraph would add an extra line break.
- Fixed bug where autolink plugin would only produce a link on every other consecutive link on Firefox.
- Fixed bug where it wasn't possible to select all contents if the content only had one pre element.
- Fixed bug where sizzle would produce lagging behavior on some sites due to repaints caused by feature detection.
- Fixed bug where toggling off inline formats wouldn't include the space on selected contents with leading or trailing spaces.
- Fixed bug where the cut operation in UI wouldn't work in Chrome.
- Fixed bug where some legacy editor initialization logic would throw exceptions about editor settings not being defined.
- Fixed bug where it wasn't possible to apply text color to links if they where part of a non collapsed selection.
- Fixed bug where an exception would be thrown if the user selected a video element and then moved the focus outside the editor.
- Fixed bug where list operations didn't work if there where block elements inside the list items.
- Fixed bug where applying block formats to lists wrapped in block elements would apply to all elements in that wrapped block.

## 4.6.4 - 2017-06-13

### Fixed
- Fixed bug where the editor would move the caret when clicking on the scrollbar next to a content editable false block.
- Fixed bug where the text color select dropdowns wasn't placed correctly when they didn't fit the width of the screen.
- Fixed bug where the default editor line height wasn't working for mixed font size contents.
- Fixed bug where the content css files for inline editors were loaded multiple times for multiple editor instances.
- Fixed bug where the initial value of the font size/font family dropdowns wasn't displayed.
- Fixed bug where the I18n api was not supporting arrays as the translation replacement values.
- Fixed bug where chrome would display "The given range isn't in document." errors for invalid ranges passed to setRng.
- Fixed bug where the compat3x plugin wasn't working since the global tinymce references wasn't resolved correctly.
- Fixed bug where the preview plugin wasn't encoding the base url passed into the iframe contents producing a xss bug.
- Fixed bug where the dom parser/serializer wasn't handling some special elements like noframes, title and xmp.
- Fixed bug where the dom parser/serializer wasn't handling cdata sections with comments inside.
- Fixed bug where the editor would scroll to the top of the editable area if a dialog was closed in inline mode.
- Fixed bug where the link dialog would not display the right rel value if rel_list was configured.
- Fixed bug where the context menu would select images on some platforms but not others.
- Fixed bug where the filenames of images were not retained on dragged and drop into the editor from the desktop.
- Fixed bug where the paste plugin would misrepresent newlines when pasting plain text and having forced_root_block configured.
- Fixed so that the error messages for the imagetools plugin is more human readable.
- Fixed so the internal validate setting for the parser/serializer can't be set from editor initialization settings.

## 4.6.3 - 2017-05-30

### Fixed
- Fixed bug where the arrow keys didn't work correctly when navigating on nested inline boundary elements.
- Fixed bug where delete/backspace didn't work correctly on nested inline boundary elements.
- Fixed bug where image editing didn't work on subsequent edits of the same image.
- Fixed bug where charmap descriptions wouldn't properly wrap if they exceeded the width of the box.
- Fixed bug where the default image upload handler only accepted 200 as a valid http status code.
- Fixed so rel on target=_blank links gets forced with only noopener instead of both noopener and noreferrer.

## 4.6.2 - 2017-05-23

### Fixed
- Fixed bug where the SaxParser would run out of memory on very large documents.
- Fixed bug with formatting like font size wasn't applied to del elements.
- Fixed bug where various api calls would be throwing exceptions if they where invoked on a removed editor instance.
- Fixed bug where the branding position would be incorrect if the editor was inside a hidden tab and then later showed.
- Fixed bug where the color levels feature in the imagetools dialog wasn't working properly.
- Fixed bug where imagetools dialog wouldn't pre-load images from CORS domains, before trying to prepare them for editing.
- Fixed bug where the tab key would move the caret to the next table cell if being pressed inside a list inside a table.
- Fixed bug where the cut/copy operations would loose parent context like the current format etc.
- Fixed bug with format preview not working on invalid elements excluded by valid_elements.
- Fixed bug where blocks would be merged in incorrect order on backspace/delete.
- Fixed bug where zero length text nodes would cause issues with the undo logic if there where iframes present.
- Fixed bug where the font size/family select lists would throw errors if the first node was a comment.
- Fixed bug with csp having to allow local script evaluation since it was used to detect global scope.
- Fixed bug where CSP required a relaxed option for javascript: URLs in unsupported legacy browsers.
- Fixed bug where a fake caret would be rendered for td with the contenteditable=false.
- Fixed bug where typing would be blocked on IE 11 when within a nested contenteditable=true/false structure.

## 4.6.1 - 2017-05-10

### Added
- Added configuration option to list plugin to disable tab indentation.

### Fixed
- Fixed bug where format change on very specific content could cause the selection to change.
- Fixed bug where TinyMCE could not be lazyloaded through jquery integration.
- Fixed bug where entities in style attributes weren't decoded correctly on paste in webkit.
- Fixed bug where fontsize_formats option had been renamed incorrectly.
- Fixed bug with broken backspace/delete behaviour between contenteditable=false blocks.
- Fixed bug where it wasn't possible to backspace to the previous line with the inline boundaries functionality turned on.
- Fixed bug where is wasn't possible to move caret left and right around a linked image with the inline boundaries functionality turned on.
- Fixed bug where pressing enter after/before hr element threw exception. Patch contributed bradleyke.
- Fixed so the CSS in the visualblocks plugin doesn't overwrite background color. Patch contributed by Christian Rank.
- Fixed bug where multibyte characters weren't encoded correctly. Patch contributed by James Tarkenton.
- Fixed bug where shift-click to select within contenteditable=true fields wasn't working.

## 4.6.0 - 2017-05-04

### Added
- Added an inline boundary caret position feature that makes it easier to type at the beginning/end of links/code elements.
- Added a help plugin that adds a button and a dialog showing the editor shortcuts and loaded plugins.
- Added an inline_boundaries option that allows you to disable the inline boundary feature if it's not desired.
- Added a new ScrollIntoView event that allows you to override the default scroll to element behavior.
- Added role and aria- attributes as valid elements in the default valid elements config.
- Added new internal flag for PastePreProcess/PastePostProcess this is useful to know if the paste was coming from an external source.
- Added new ignore function to UndoManager this works similar to transact except that it doesn't add an undo level by default.

### Fixed
- Fixed so that urls gets retained for images when being edited. This url is then passed on to the upload handler.
- Fixed so that the editors would be initialized on readyState interactive instead of complete.
- Fixed so that the init event of the editor gets fired once all contentCSS files have been properly loaded.
- Fixed so that width/height of the editor gets taken from the textarea element if it's explicitly specified in styles.
- Fixed so that keep_styles set to false no longer clones class/style from the previous paragraph on enter.
- Fixed so that the default line-height is 1.2em to avoid zwnbsp characters from producing text rendering glitches on Windows.
- Fixed so that loading errors of content css gets presented by a notification message.
- Fixed so figure image elements can be linked when selected this wraps the figure image in a anchor element.
- Fixed bug where it wasn't possible to copy/paste rows with colspans by using the table copy/paste feature.
- Fixed bug where the protect setting wasn't properly applied to header/footer parts when using the fullpage plugin.
- Fixed bug where custom formats that specified upper case element names where not applied correctly.
- Fixed bug where some screen readers weren't reading buttons due to an aria specific fix for IE 8.
- Fixed bug where cut wasn't working correctly on iOS due to it's clipboard API not working correctly.
- Fixed bug where Edge would paste div elements instead of paragraphs when pasting plain text.
- Fixed bug where the textpattern plugin wasn't dealing with trailing punctuations correctly.
- Fixed bug where image editing would some times change the image format from jpg to png.
- Fixed bug where some UI elements could be inserted into the toolbar even if they where not registered.
- Fixed bug where it was possible to click the TD instead of the character in the character map and that caused an exception.
- Fixed bug where the font size/font family dropdowns would sometimes show an incorrect value due to css not being loaded in time.
- Fixed bug with the media plugin inserting undefined instead of retaining size when media_dimensions was set to false.
- Fixed bug with deleting images when forced_root_blocks where set to false.
- Fixed bug where input focus wasn't properly handled on nested content editable elements.
- Fixed bug where Chrome/Firefox would throw an exception when selecting images due to recent change of setBaseAndExtent support.
- Fixed bug where malformed blobs would throw exceptions now they are simply ignored.
- Fixed bug where backspace/delete wouldn't work properly in some cases where all contents was selected in WebKit.
- Fixed bug with Angular producing errors since it was expecting events objects to be patched with their custom properties.
- Fixed bug where the formatter would apply formatting to spellchecker errors now all bogus elements are excluded.
- Fixed bug with backspace/delete inside table caption elements wouldn't behave properly on IE 11.
- Fixed bug where typing after a contenteditable false inline element could move the caret to the end of that element.
- Fixed bug where backspace before/after contenteditable false blocks wouldn't properly remove the right element.
- Fixed bug where backspace before/after contenteditable false inline elements wouldn't properly empty the current block element.
- Fixed bug where vertical caret navigation with a custom line-height would sometimes match incorrect positions.
- Fixed bug with paste on Edge where character encoding wasn't handled properly due to a browser bug.
- Fixed bug with paste on Edge where extra fragment data was inserted into the contents when pasting.
- Fixed bug with pasting contents when having a whole block element selected on WebKit could cause WebKit spans to appear.
- Fixed bug where the visualchars plugin wasn't working correctly showing invisible nbsp characters.
- Fixed bug where browsers would hang if you tried to load some malformed html contents.
- Fixed bug where the init call promise wouldn't resolve if the specified selector didn't find any matching elements.
- Fixed bug where the Schema isValidChild function was case sensitive.

### Removed
- Dropped support for IE 8-10 due to market share and lack of support from Microsoft. See tinymce docs for details.

## 4.5.3 - 2017-02-01

### Added
- Added keyboard navigation for menu buttons when the menu is in focus.
- Added api to the list plugin for setting custom classes/attributes on lists.
- Added validation for the anchor plugin input field according to W3C id naming specifications.

### Fixed
- Fixed bug where media placeholders were removed after resize with the forced_root_block setting set to false.
- Fixed bug where deleting selections with similar sibling nodes sometimes deleted the whole document.
- Fixed bug with inlite theme where several toolbars would appear scrolling when more than one instance of the editor was in use.
- Fixed bug where the editor would throw error with the fontselect plugin on hidden editor instances in Firefox.
- Fixed bug where the background color would not stretch to the font size.
- Fixed bug where font size would be removed when changing background color.
- Fixed bug where the undomanager trimmed away whitespace between nodes on undo/redo.
- Fixed bug where media_dimensions=false in media plugin caused the editor to throw an error.
- Fixed bug where IE was producing font/u elements within links on paste.
- Fixed bug where some button tooltips were broken when compat3x was in use.
- Fixed bug where backspace/delete/typeover would remove the caption element.
- Fixed bug where powerspell failed to function when compat3x was enabled.
- Fixed bug where it wasn't possible to apply sub/sup on text with large font size.
- Fixed bug where pre tags with spaces weren't treated as content.
- Fixed bug where Meta+A would select the entire document instead of all contents in nested ce=true elements.

## 4.5.2 - 2017-01-04

### Fixed
- Added missing keyboard shortcut description for the underline menu item in the format menu.
- Fixed bug where external blob urls wasn't properly handled by editor upload logic. Patch contributed by David Oviedo.
- Fixed bug where urls wasn't treated as a single word by the wordcount plugin.
- Fixed bug where nbsp characters wasn't treated as word delimiters by the wordcount plugin.
- Fixed bug where editor instance wasn't properly passed to the format preview logic. Patch contributed by NullQuery.
- Fixed bug where the fake caret wasn't hidden when you moved selection to a cE=false element.
- Fixed bug where it wasn't possible to edit existing code sample blocks.
- Fixed bug where it wasn't possible to delete editor contents if the selection included an empty block.
- Fixed bug where the formatter wasn't expanding words on some international characters. Patch contributed by Martin Larochelle.
- Fixed bug where the open link feature wasn't working correctly on IE 11.
- Fixed bug where enter before/after a cE=false block wouldn't properly padd the paragraph with an br element.
- Fixed so font size and font family select boxes always displays a value by using the runtime style as a fallback.
- Fixed so missing plugins will be logged to console as warnings rather than halting the initialization of the editor.
- Fixed so splitbuttons become normal buttons in advlist plugin if styles are empty. Patch contributed by René Schleusner.
- Fixed so you can multi insert rows/cols by selecting table cells and using insert rows/columns.

## 4.5.1 - 2016-12-07

### Fixed
- Fixed bug where the lists plugin wouldn't initialize without the advlist plugins if served from cdn.
- Fixed bug where selectors with "*" would cause the style format preview to throw an error.
- Fixed bug with toggling lists off on lists with empty list items would throw an error.
- Fixed bug where editing images would produce non existing blob uris.
- Fixed bug where the offscreen toc selection would be treated as the real toc element.
- Fixed bug where the aria level attribute for element path would have an incorrect start index.
- Fixed bug where the offscreen selection of cE=false that where very wide would be shown onscreen. Patch contributed by Steven Bufton.
- Fixed so the default_link_target gets applied to links created by the autolink plugin.
- Fixed so that the name attribute gets removed by the anchor plugin if editing anchors.

## 4.5.0 - 2016-11-23

### Added
- Added new toc plugin allows you to insert table of contents based on editor headings.
- Added new auto complete menu to all url fields. Adds history, link to anchors etc.
- Added new sidebar api that allows you to add custom sidebar panels and buttons to toggle these.
- Added new insert menu button that allows you to have multiple insert functions under the same menu button.
- Added new open link feature to ctrl+click, alt+enter and context menu.
- Added new media_embed_handler option to allow the media plugin to be populated with custom embeds.
- Added new support for editing transparent images using the image tools dialog.
- Added new images_reuse_filename option to allow filenames of images to be retained for upload.
- Added new security feature where links with target="_blank" will by default get rel="noopener noreferrer".
- Added new allow_unsafe_link_target to allow you to opt-out of the target="_blank" security feature.
- Added new style_formats_autohide option to automatically hide styles based on context.
- Added new codesample_content_css option to specify where the code sample prism css is loaded from.
- Added new support for Japanese/Chinese word count following the unicode standards on this.
- Added new fragmented undo levels this dramatically reduces flicker on contents with iframes.
- Added new live previews for complex elements like table or lists.

### Fixed
- Fixed bug where it wasn't possible to properly tab between controls in a dialog with a disabled form item control.
- Fixed bug where firefox would generate a rectangle on elements produced after/before a cE=false elements.
- Fixed bug with advlist plugin not switching list element format properly in some edge cases.
- Fixed bug where col/rowspans wasn't correctly computed by the table plugin in some cases.
- Fixed bug where the table plugin would thrown an error if object_resizing was disabled.
- Fixed bug where some invalid markup would cause issues when running in XHTML mode. Patch contributed by Charles Bourasseau.
- Fixed bug where the fullscreen class wouldn't be removed properly when closing dialogs.
- Fixed bug where the PastePlainTextToggle event wasn't fired by the paste plugin when the state changed.
- Fixed bug where table the row type wasn't properly updated in table row dialog. Patch contributed by Matthias Balmer.
- Fixed bug where select all and cut wouldn't place caret focus back to the editor in WebKit. Patch contributed by Daniel Jalkut.
- Fixed bug where applying cell/row properties to multiple cells/rows would reset other unchanged properties.
- Fixed bug where some elements in the schema would have redundant/incorrect children.
- Fixed bug where selector and target options would cause issues if used together.
- Fixed bug where drag/drop of images from desktop on chrome would thrown an error.
- Fixed bug where cut on WebKit/Blink wouldn't add an undo level.
- Fixed bug where IE 11 would scroll to the cE=false elements when they where selected.
- Fixed bug where keys like F5 wouldn't work when a cE=false element was selected.
- Fixed bug where the undo manager wouldn't stop the typing state when commands where executed.
- Fixed bug where unlink on wrapped links wouldn't work properly.
- Fixed bug with drag/drop of images on WebKit where the image would be deleted form the source editor.
- Fixed bug where the visual characters mode would be disabled when contents was extracted from the editor.
- Fixed bug where some browsers would toggle of formats applied to the caret when clicking in the editor toolbar.
- Fixed bug where the custom theme function wasn't working correctly.
- Fixed bug where image option for custom buttons required you to have icon specified as well.
- Fixed bug where the context menu and contextual toolbars would be visible at the same time and sometimes overlapping.
- Fixed bug where the noneditable plugin would double wrap elements when using the noneditable_regexp option.
- Fixed bug where tables would get padding instead of margin when you used the indent button.
- Fixed bug where the charmap plugin wouldn't properly insert non breaking spaces.
- Fixed bug where the color previews in color input boxes wasn't properly updated.
- Fixed bug where the list items of previous lists wasn't merged in the right order.
- Fixed bug where it wasn't possible to drag/drop inline-block cE=false elements on IE 11.
- Fixed bug where some table cell merges would produce incorrect rowspan/colspan.
- Fixed so the font size of the editor defaults to 14px instead of 11px this can be overridden by custom css.
- Fixed so wordcount is debounced to reduce cpu hogging on larger texts.
- Fixed so tinymce global gets properly exported as a module when used with some module bundlers.
- Fixed so it's possible to specify what css properties you want to preview on specific formats.
- Fixed so anchors are contentEditable=false while within the editor.
- Fixed so selected contents gets wrapped in a inline code element by the codesample plugin.
- Fixed so conditional comments gets properly stripped independent of case. Patch contributed by Georgii Dolzhykov.
- Fixed so some escaped css sequences gets properly handled. Patch contributed by Georgii Dolzhykov.
- Fixed so notifications with the same message doesn't get displayed at the same time.
- Fixed so F10 can be used as an alternative key to focus to the toolbar.
- Fixed various api documentation issues and typos.

### Removed
- Removed layer plugin since it wasn't really ported from 3.x and there doesn't seem to be much use for it.
- Removed moxieplayer.swf from the media plugin since it wasn't used by the media plugin.
- Removed format state from the advlist plugin to be more consistent with common word processors.

## 4.4.3 - 2016-09-01

### Fixed
- Fixed bug where copy would produce an exception on Chrome.
- Fixed bug where deleting lists on IE 11 would merge in correct text nodes.
- Fixed bug where deleting partial lists with indentation wouldn't cause proper normalization.

## 4.4.2 - 2016-08-25

### Added
- Added new importcss_exclusive option to disable unique selectors per group.
- Added new group specific selector_converter option to importcss plugin.
- Added new codesample_languages option to apply custom languages to codesample plugin.
- Added new codesample_dialog_width/codesample_dialog_height options.

### Fixed
- Fixed bug where fullscreen button had an incorrect keyboard shortcut.
- Fixed bug where backspace/delete wouldn't work correctly from a block to a cE=false element.
- Fixed bug where smartpaste wasn't detecting links with special characters in them like tilde.
- Fixed bug where the editor wouldn't get proper focus if you clicked on a cE=false element.
- Fixed bug where it wasn't possible to copy/paste table rows that had merged cells.
- Fixed bug where merging cells could some times produce invalid col/rowspan attibute values.
- Fixed bug where getBody would sometimes thrown an exception now it just returns null if the iframe is clobbered.
- Fixed bug where drag/drop of cE=false element wasn't properly constrained to viewport.
- Fixed bug where contextmenu on Mac would collapse any selection to a caret.
- Fixed bug where rtl mode wasn't rendered properly when loading a language pack with the rtl flag.
- Fixed bug where Kamer word bounderies would be stripped from contents.
- Fixed bug where lists would sometimes render two dots or numbers on the same line.
- Fixed bug where the skin_url wasn't used by the inlite theme.
- Fixed so data attributes are ignored when comparing formats in the formatter.
- Fixed so it's possible to disable inline toolbars in the inlite theme.
- Fixed so template dialog gets resized if it doesn't fit the window viewport.

## 4.4.1 - 2016-07-26

### Added
- Added smart_paste option to paste plugin to allow disabling the paste behavior if needed.

### Fixed
- Fixed bug where png urls wasn't properly detected by the smart paste logic.
- Fixed bug where the element path wasn't working properly when multiple editor instances where used.
- Fixed bug with creating lists out of multiple paragraphs would just create one list item instead of multiple.
- Fixed bug where scroll position wasn't properly handled by the inlite theme to place the toolbar properly.
- Fixed bug where multiple instances of the editor using the inlite theme didn't render the toolbar properly.
- Fixed bug where the shortcut label for fullscreen mode didn't match the actual shortcut key.
- Fixed bug where it wasn't possible to select cE=false blocks using touch devices on for example iOS.
- Fixed bug where it was possible to select the child image within a cE=false on IE 11.
- Fixed so inserts of html containing lists doesn't merge with any existing lists unless it's a paste operation.

## 4.4.0 - 2016-06-30

### Added
- Added new inlite theme this is a more lightweight inline UI.
- Added smarter paste logic that auto detects urls in the clipboard and inserts images/links based on that.
- Added a better image resize algorithm for better image quality in the imagetools plugin.

### Fixed
- Fixed bug where it wasn't possible to drag/dropping cE=false elements on FF.
- Fixed bug where backspace/delete before/after a cE=false block would produce a new paragraph.
- Fixed bug where list style type css property wasn't preserved when indenting lists.
- Fixed bug where merging of lists where done even if the list style type was different.
- Fixed bug where the image_dataimg_filter function wasn't used when pasting images.
- Fixed bug where nested editable within a non editable element would cause scroll on focus in Chrome.
- Fixed so invalid targets for inline mode is blocked on initialization. We only support elements that can have children.

## 4.3.13 - 2016-06-08

### Added
- Added characters with a diacritical mark to charmap plugin. Patch contributed by Dominik Schilling.
- Added better error handling if the image proxy service would produce errors.

### Fixed
- Fixed issue with pasting list items into list items would produce nested list rather than a merged list.
- Fixed bug where table selection could get stuck in selection mode for inline editors.
- Fixed bug where it was possible to place the caret inside the resize grid elements.
- Fixed bug where it wasn't possible to place in elements horizontally adjacent cE=false blocks.
- Fixed bug where multiple notifications wouldn't be properly placed on screen.
- Fixed bug where multiple editor instance of the same id could be produces in some specific integrations.

## 4.3.12 - 2016-05-10

### Fixed
- Fixed bug where focus calls couldn't be made inside the editors PostRender event handler.
- Fixed bug where some translations wouldn't work as expected due to a bug in editor.translate.
- Fixed bug where the node change event could fire with a node out side the root of the editor.
- Fixed bug where Chrome wouldn't properly present the keyboard paste clipboard details when paste was clicked.
- Fixed bug where merged cells in tables couldn't be selected from right to left.
- Fixed bug where insert row wouldn't properly update a merged cells rowspan property.
- Fixed bug where the color input boxes preview field wasn't properly set on initialization.
- Fixed bug where IME composition inside table cells wouldn't work as expected on IE 11.
- Fixed so all shadow dom support is under and experimental flag due to flaky browser support.

## 4.3.11 - 2016-04-25

### Fixed
- Fixed bug where it wasn't possible to insert empty blocks though the API unless they where padded.
- Fixed bug where you couldn't type the Euro character on Windows.
- Fixed bug where backspace/delete from a cE=false element to a text block didn't work properly.
- Fixed bug where the text color default grid would render incorrectly.
- Fixed bug where the codesample plugin wouldn't load the css in the editor for multiple editors.
- Fixed so the codesample plugin textarea gets focused by default.

## 4.3.10 - 2016-04-12

### Fixed
- Fixed bug where the key "y" on WebKit couldn't be entered due to conflict with keycode for F10 on keypress.

## 4.3.9 - 2016-04-12

### Added
- Added support for focusing the contextual toolbars using keyboard.
- Added keyboard support for slider UI controls. You can no increase/decrease using arrow keys.
- Added url pattern matching for Dailymotion to media plugin. Patch contributed by Bertrand Darbon.
- Added body_class to template plugin preview. Patch contributed by Milen Petrinski.
- Added options to better override textcolor pickers with custom colors. Patch contributed by Xavier Boubert.
- Added visual arrows to inline contextual toolbars so that they point to the element being active.

### Changed
- Changed the Meta+Shift+F shortcut to Ctrl+Shift+F since Czech, Slovak, Polish languages used the first one for input.

### Fixed
- Fixed so toolbars for tables or other larger elements get better positioned below the scrollable viewport.
- Fixed bug where it was possible to click links inside cE=false blocks.
- Fixed bug where event targets wasn't properly handled in Safari Technical Preview.
- Fixed bug where drag/drop text in FF 45 would make the editor caret invisible.
- Fixed bug where the remove state wasn't properly set on editor instances when detected as clobbered.
- Fixed bug where offscreen selection of some cE=false elements would render onscreen. Patch contributed by Steven Bufton
- Fixed bug where enter would clone styles out side the root on editors inside a span. Patch contributed by ChristophKaser.
- Fixed bug where drag/drop of images into the editor didn't work correctly in FF.
- Fixed so the first item in panels for the imagetools dialog gets proper keyboard focus.

## 4.3.8 - 2016-03-15

### Fixed
- Fixed bug where inserting HR at the end of a block element would produce an extra empty block.
- Fixed bug where links would be clickable when readonly mode was enabled.
- Fixed bug where the formatter would normalize to the wrong node on very specific content.
- Fixed bug where some nested list items couldn't be indented properly.
- Fixed bug where links where clickable in the preview dialog.
- Fixed so the alt attribute doesn't get padded with an empty value by default.
- Fixed so nested alignment works more correctly. You will now alter the alignment to the closest block parent.

## 4.3.7 - 2016-03-02

### Fixed
- Fixed bug where incorrect icons would be rendered for imagetools edit and color levels.
- Fixed bug where navigation using arrow keys inside a SelectBox didn't move up/down.
- Fixed bug where the visualblocks plugin would render borders round internal UI elements.

## 4.3.6 - 2016-03-01

### Added
- Added new paste_remember_plaintext_info option to allow a global disable of the plain text mode notification.
- Added new PastePlainTextToggle event that fires when plain text mode toggles on/off.

### Fixed
- Fixed bug where it wasn't possible to select media elements since the drag logic would snap it to mouse cursor.
- Fixed bug where it was hard to place the caret inside nested cE=true elements when the outer cE=false element was focused.
- Fixed bug where editors wouldn't properly initialize if both selector and mode where used.
- Fixed bug where IME input inside table cells would switch the IME off.
- Fixed bug where selection inside the first table cell would cause the whole table cell to get selected.
- Fixed bug where error handling of images being uploaded wouldn't properly handle faulty statuses.
- Fixed bug where inserting contents before a HR would cause an exception to be thrown.
- Fixed bug where copy/paste of Excel data would be inserted as an image.
- Fixed caret position issues with copy/paste of inline block cE=false elements.
- Fixed issues with various menu item focus bugs in Chrome. Where the focused menu bar item wasn't properly blurred.
- Fixed so the notifications have a solid background since it would be hard to read if there where text under it.
- Fixed so notifications gets animated similar to the ones used by dialogs.
- Fixed so larger images that gets pasted is handled better.
- Fixed so the window close button is more uniform on various platform and also increased it's hit area.

## 4.3.5 - 2016-02-11

Npm version bump due to package not being fully updated.

## 4.3.4 - 2016-02-11

### Added
- Added new OpenWindow/CloseWindow events that gets fired when windows open/close.
- Added new NewCell/NewRow events that gets fired when table cells/rows are created.
- Added new Promise return value to tinymce.init makes it easier to handle initialization.

### Fixed
- Fixed various bugs with drag/drop of contentEditable:false elements.
- Fixed bug where deleting of very specific nested list items would result in an odd list.
- Fixed bug where lists would get merged with adjacent lists outside the editable inline root.
- Fixed bug where MS Edge would crash when closing a dialog then clicking a menu item.
- Fixed bug where table cell selection would add undo levels.
- Fixed bug where table cell selection wasn't removed when inline editor where removed.
- Fixed bug where table cell selection wouldn't work properly on nested tables.
- Fixed bug where table merge menu would be available when merging between thead and tbody.
- Fixed bug where table row/column resize wouldn't get properly removed when the editor was removed.
- Fixed bug where Chrome would scroll to the editor if there where a empty hash value in document url.
- Fixed bug where the cache suffix wouldn't work correctly with the importcss plugin.
- Fixed bug where selection wouldn't work properly on MS Edge on Windows Phone 10.
- Fixed so adjacent pre blocks gets joined into one pre block since that seems like the user intent.
- Fixed so events gets properly dispatched in shadow dom. Patch provided by Nazar Mokrynskyi.

### Removed
- Removed the jQuery version the jQuery plugin is now moved into the main package.
- Removed jscs from build process since eslint can now handle code style checking.

## 4.3.3 - 2016-01-14

### Added
- Added new table_resize_bars configuration setting.  This setting allows you to disable the table resize bars.
- Added new beforeInitialize event to tinymce.util.XHR lets you modify XHR properties before open. Patch contributed by Brent Clintel.
- Added new autolink_pattern setting to autolink plugin. Enables you to override the default autolink formats. Patch contributed by Ben Tiedt.
- Added new charmap option that lets you override the default charmap of the charmap plugin.
- Added new charmap_append option that lets you add new characters to the default charmap of the charmap plugin.
- Added new insertCustomChar event that gets fired when a character is inserted by the charmap plugin.

### Fixed
- Fixed bug where table cells started with a superfluous &nbsp; in IE10+.
- Fixed bug where table plugin would retain all BR tags when cells were merged.
- Fixed bug where media plugin would strip underscores from youtube urls.
- Fixed bug where IME input would fail on IE 11 if you typed within a table.
- Fixed bug where double click selection of a word would remove the space before the word on insert contents.
- Fixed bug where table plugin would produce exceptions when hovering tables with invalid structure.
- Fixed bug where fullscreen wouldn't scroll back to it's original position when untoggled.
- Fixed so the template plugins templates setting can be a function that gets a callback that can provide templates.

## 4.3.2 - 2015-12-14

### Fixed
- Fixed bug where the resize bars for table cells were not affected by the object_resizing property.
- Fixed bug where the contextual table toolbar would appear incorrectly if TinyMCE was initialized inline inside a table.
- Fixed bug where resizing table cells did not fire a node change event or add an undo level.
- Fixed bug where double click selection of text on IE 11 wouldn't work properly.
- Fixed bug where codesample plugin would incorrectly produce br elements inside code elements.
- Fixed bug where media plugin would strip dashes from youtube urls.
- Fixed bug where it was possible to move the caret into the table resize bars.
- Fixed bug where drag/drop into a cE=false element was possible on IE.

## 4.3.1 - 2015-11-30

### Fixed
- Fixed so it's possible to disable the table inline toolbar by setting it to false or an empty string.
- Fixed bug where it wasn't possible to resize some tables using the drag handles.
- Fixed bug where unique id:s would clash for multiple editor instances and cE=false selections.
- Fixed bug where the same plugin could be initialized multiple times.
- Fixed bug where the table inline toolbars would be displayed at the same time as the image toolbars.
- Fixed bug where the table selection rect wouldn't be removed when selecting another control element.

## 4.3.0 - 2015-11-23

### Added
- Added new table column/row resize support. Makes it a lot more easy to resize the columns/rows in a table.
- Added new table inline toolbar. Makes it easier to for example add new rows or columns to a table.
- Added new notification API. Lets you display floating notifications to the end user.
- Added new codesample plugin that lets you insert syntax highlighted pre elements into the editor.
- Added new image_caption to images. Lets you create images with captions using a HTML5 figure/figcaption elements.
- Added new live previews of embeded videos. Lets you play the video right inside the editor.
- Added new setDirty method and "dirty" event to the editor. Makes it easier to track the dirty state change.
- Added new setMode method to Editor instances that lets you dynamically switch between design/readonly.
- Added new core support for contentEditable=false elements within the editor overrides the browsers broken behavior.

### Changed
- Rewrote the noneditable plugin to use the new contentEditable false core logic.

### Fixed
- Fixed so the dirty state doesn't set to false automatically when the undo index is set to 0.
- Fixed the Selection.placeCaretAt so it works better on IE when the coordinate is between paragraphs.
- Fixed bug where data-mce-bogus="all" element contents where counted by the word count plugin.
- Fixed bug where contentEditable=false elements would be indented by the indent buttons.
- Fixed bug where images within contentEditable=false would be selected in WebKit on mouse click.
- Fixed bug in DOMUntils split method where the replacement parameter wouldn't work on specific cases.
- Fixed bug where the importcss plugin would import classes from the skin content css file.
- Fixed so all button variants have a wrapping span for it's text to make it easier to skin.
- Fixed so it's easier to exit pre block using the arrow keys.
- Fixed bug where listboxes with fix widths didn't render correctly.

## 4.2.8 - 2015-11-13

### Fixed
- Fixed bug where it was possible to delete tables as the inline root element if all columns where selected.
- Fixed bug where the UI buttons active state wasn't properly updated due to recent refactoring of that logic.

## 4.2.7 - 2015-10-27

### Fixed
- Fixed bug where backspace/delete would remove all formats on the last paragraph character in WebKit/Blink.
- Fixed bug where backspace within a inline format element with a bogus caret container would move the caret.
- Fixed bug where backspace/delete on selected table cells wouldn't add an undo level.
- Fixed bug where script tags embedded within the editor could sometimes get a mce- prefix prepended to them
- Fixed bug where validate: false option could produce an error to be thrown from the Serialization step.
- Fixed bug where inline editing of a table as the root element could let the user delete that table.
- Fixed bug where inline editing of a table as the root element wouldn't properly handle enter key.
- Fixed bug where inline editing of a table as the root element would normalize the selection incorrectly.
- Fixed bug where inline editing of a list as the root element could let the user delete that list.
- Fixed bug where inline editing of a list as the root element could let the user split that list.
- Fixed bug where resize handles would be rendered on editable root elements such as table.

## 4.2.6 - 2015-09-28

### Added
- Added capability to set request headers when using XHRs.
- Added capability to upload local images automatically default delay is set to 30 seconds after editing images.
- Added commands ids mceEditImage, mceAchor and mceMedia to be avaiable from execCommand.
- Added Edge browser to saucelabs grunt task. Patch contributed by John-David Dalton.

### Fixed
- Fixed bug where blob uris not produced by tinymce would produce HTML invalid markup.
- Fixed bug where selection of contents of a nearly empty editor in Edge would sometimes fail.
- Fixed bug where color styles woudln't be retained on copy/paste in Blink/Webkit.
- Fixed bug where the table plugin would throw an error when inserting rows after a child table.
- Fixed bug where the template plugin wouldn't handle functions as variable replacements.
- Fixed bug where undo/redo sometimes wouldn't work properly when applying formatting collapsed ranges.
- Fixed bug where shift+delete wouldn't do a cut operation on Blink/WebKit.
- Fixed bug where cut action wouldn't properly store the before selection bookmark for the undo level.
- Fixed bug where backspace in side an empty list element on IE would loose editor focus.
- Fixed bug where the save plugin wouldn't enable the buttons when a change occurred.
- Fixed bug where Edge wouldn't initialize the editor if a document.domain was specified.
- Fixed bug where enter key before nested images would sometimes not properly expand the previous block.
- Fixed bug where the inline toolbars wouldn't get properly hidden when blurring the editor instance.
- Fixed bug where Edge would paste Chinese characters on some Windows 10 installations.
- Fixed bug where IME would loose focus on IE 11 due to the double trailing br bug fix.
- Fixed bug where the proxy url in imagetools was incorrect. Patch contributed by Wong Ho Wang.

## 4.2.5 - 2015-08-31

### Added
- Added fullscreen capability to embedded youtube and vimeo videos.

### Fixed
- Fixed bug where the uploadImages call didn't work on IE 10.
- Fixed bug where image place holders would be uploaded by uploadImages call.
- Fixed bug where images marked with bogus would be uploaded by the uploadImages call.
- Fixed bug where multiple calls to uploadImages would result in decreased performance.
- Fixed bug where pagebreaks were editable to imagetools patch contributed by Rasmus Wallin.
- Fixed bug where the element path could cause too much recursion exception.
- Fixed bug for domains containing ".min". Patch contributed by Loïc Février.
- Fixed so validation of external links to accept a number after www. Patch contributed by Victor Carvalho.
- Fixed so the charmap is exposed though execCommand. Patch contributed by Matthew Will.
- Fixed so that the image uploads are concurrent for improved performance.
- Fixed various grammar problems in inline documentation. Patches provided by nikolas.

## 4.2.4 - 2015-08-17

### Added
- Added picture as a valid element to the HTML 5 schema. Patch contributed by Adam Taylor.

### Fixed
- Fixed bug where contents would be duplicated on drag/drop within the same editor.
- Fixed bug where floating/alignment of images on Edge wouldn't work properly.
- Fixed bug where it wasn't possible to drag images on IE 11.
- Fixed bug where image selection on Edge would sometimes fail.
- Fixed bug where contextual toolbars icons wasn't rendered properly when using the toolbar_items_size.
- Fixed bug where searchreplace dialog doesn't get prefilled with the selected text.
- Fixed bug where fragmented matches wouldn't get properly replaced by the searchreplace plugin.
- Fixed bug where enter key wouldn't place the caret if was after a trailing space within an inline element.
- Fixed bug where the autolink plugin could produce multiple links for the same text on Gecko.
- Fixed bug where EditorUpload could sometimes throw an exception if the blob wasn't found.
- Fixed xss issues with media plugin not properly filtering out some script attributes.

## 4.2.3 - 2015-07-30

### Fixed
- Fixed bug where image selection wasn't possible on Edge due to incompatible setBaseAndExtend API.
- Fixed bug where image blobs urls where not properly destroyed by the imagetools plugin.
- Fixed bug where keyboard shortcuts wasn't working correctly on IE 8.
- Fixed skin issue where the borders of panels where not visible on IE 8.

## 4.2.2 - 2015-07-22

### Fixed
- Fixed bug where float panels were not being hidden on inline editor blur when fixed_toolbar_container config option was in use.
- Fixed bug where combobox states wasn't properly updated if contents where updated without keyboard.
- Fixed bug where pasting into textbox or combobox would move the caret to the end of text.
- Fixed bug where removal of bogus span elements before block elements would remove whitespace between nodes.
- Fixed bug where repositioning of inline toolbars where async and producing errors if the editor was removed from DOM to early. Patch by iseulde.
- Fixed bug where element path wasn't working correctly. Patch contributed by iseulde.
- Fixed bug where menus wasn't rendered correctly when custom images where added to a menu. Patch contributed by Naim Hammadi.

## 4.2.1 - 2015-06-29

### Fixed
- Fixed bug where back/forward buttons in the browser would render blob images as broken images.
- Fixed bug where Firefox would throw regexp to big error when replacing huge base64 chunks.
- Fixed bug rendering issues with resize and context toolbars not being placed properly until next animation frame.
- Fixed bug where the rendering of the image while cropping would some times not be centered correctly.
- Fixed bug where listbox items with submenus would me selected as active.
- Fixed bug where context menu where throwing an error when rendering.
- Fixed bug where resize both option wasn't working due to resent addClass API change. Patch contributed by Jogai.
- Fixed bug where a hideAll call for container rendered inline toolbars would throw an error.
- Fixed bug where onclick event handler on combobox could cause issues if element.id was a function by some polluting libraries.
- Fixed bug where listboxes wouldn't get proper selected sub menu item when using link_list or image_list.
- Fixed so the UI controls are as wide as 4.1.x to avoid wrapping controls in toolbars.
- Fixed so the imagetools dialog is adaptive for smaller screen sizes.

## 4.2.0 - 2015-06-25

### Added
- Added new flat default skin to make the UI more modern.
- Added new imagetools plugin, lets you crop/resize and apply filters to images.
- Added new contextual toolbars support to the API lets you add floating toolbars for specific CSS selectors.
- Added new promise feature fill as tinymce.util.Promise.
- Added new built in image upload feature lets you upload any base64 encoded image within the editor as files.

### Fixed
- Fixed bug where resize handles would appear in the right position in the wrong editor when switching between resizable content in different inline editors.
- Fixed bug where tables would not be inserted in inline mode due to previous float panel fix.
- Fixed bug where floating panels would remain open when focus was lost on inline editors.
- Fixed bug where cut command on Chrome would thrown a browser security exception.
- Fixed bug where IE 11 sometimes would report an incorrect size for images in the image dialog.
- Fixed bug where it wasn't possible to remove inline formatting at the end of block elements.
- Fixed bug where it wasn't possible to delete table cell contents when cell selection was vertical.
- Fixed bug where table cell wasn't emptied from block elements if delete/backspace where pressed in empty cell.
- Fixed bug where cmd+shift+arrow didn't work correctly on Firefox mac when selecting to start/end of line.
- Fixed bug where removal of bogus elements would sometimes remove whitespace between nodes.
- Fixed bug where the resize handles wasn't updated when the main window was resized.
- Fixed so script elements gets removed by default to prevent possible XSS issues in default config implementations.
- Fixed so the UI doesn't need manual reflows when using non native layout managers.
- Fixed so base64 encoded images doesn't slow down the editor on modern browsers while editing.
- Fixed so all UI elements uses touch events to improve mobile device support.
- Removed the touch click quirks patch for iOS since it did more harm than good.
- Removed the non proportional resize handles since. Unproportional resize can still be done by holding the shift key.

## 4.1.10 - 2015-05-05

### Fixed
- Fixed bug where plugins loaded with compat3x would sometimes throw errors when loading using the jQuery version.
- Fixed bug where extra empty paragraphs would get deleted in WebKit/Blink due to recent Quriks fix.
- Fixed bug where the editor wouldn't work properly on IE 12 due to some required browser sniffing.
- Fixed bug where formatting shortcut keys where interfering with Mac OS X screenshot keys.
- Fixed bug where the caret wouldn't move to the next/previous line boundary on Cmd+Left/Right on Gecko.
- Fixed bug where it wasn't possible to remove formats from very specific nested contents.
- Fixed bug where undo levels wasn't produced when typing letters using the shift or alt+ctrl modifiers.
- Fixed bug where the dirty state wasn't properly updated when typing using the shift or alt+ctrl modifiers.
- Fixed bug where an error would be thrown if an autofocused editor was destroyed quickly after its initialization. Patch provided by thorn0.
- Fixed issue with dirty state not being properly updated on redo operation.
- Fixed issue with entity decoder not handling incorrectly written numeric entities.
- Fixed issue where some PI element values wouldn't be properly encoded.

## 4.1.9 - 2015-03-10

### Fixed
- Fixed bug where indentation wouldn't work properly for non list elements.
- Fixed bug with image plugin not pulling the image dimensions out correctly if a custom document_base_url was used.
- Fixed bug where ctrl+alt+[1-9] would conflict with the AltGr+[1-9] on Windows. New shortcuts is ctrl+shift+[1-9].
- Fixed bug with removing formatting on nodes in inline mode would sometimes include nodes outside the editor body.
- Fixed bug where extra nbsp:s would be inserted when you replaced a word surrounded by spaces using insertContent.
- Fixed bug with pasting from Google Docs would produce extra strong elements and line feeds.

## 4.1.8 - 2015-03-05

### Added
- Added new html5 sizes attribute to img elements used together with srcset.
- Added new elementpath option that makes it possible to disable the element path but keep the statusbar.
- Added new option table_style_by_css for the table plugin to set table styling with css rather than table attributes.
- Added new link_assume_external_targets option to prompt the user to prepend http:// prefix if the supplied link does not contain a protocol prefix.
- Added new image_prepend_url option to allow a custom base path/url to be added to images.
- Added new table_appearance_options option to make it possible to disable some options.
- Added new image_title option to make it possible to alter the title of the image, disabled by default.

### Fixed
- Fixed bug where selection starting from out side of the body wouldn't produce a proper selection range on IE 11.
- Fixed bug where pressing enter twice before a table moves the cursor in the table and causes a javascript error.
- Fixed bug where advanced image styles were not respected.
- Fixed bug where the less common Shift+Delete didn't produce a proper cut operation on WebKit browsers.
- Fixed bug where image/media size constrain logic would produce NaN when handling non number values.
- Fixed bug where internal classes where removed by the removeformat command.
- Fixed bug with creating links table cell contents with a specific selection would throw a exceptions on WebKit/Blink.
- Fixed bug where valid_classes option didn't work as expected according to docs. Patch provided by thorn0.
- Fixed bug where jQuery plugin would patch the internal methods multiple times. Patch provided by Drew Martin.
- Fixed bug where backspace key wouldn't delete the current selection of newly formatted content.
- Fixed bug where type over of inline formatting elements wouldn't properly keep the format on WebKit/Blink.
- Fixed bug where selection needed to be properly normalized on modern IE versions.
- Fixed bug where Command+Backspace didn't properly delete the whole line of text but the previous word.
- Fixed bug where UI active states wheren't properly updated on IE if you placed caret within the current range.
- Fixed bug where delete/backspace on WebKit/Blink would remove span elements created by the user.
- Fixed bug where delete/backspace would produce incorrect results when deleting between two text blocks with br elements.
- Fixed bug where captions where removed when pasting from MS Office.
- Fixed bug where lists plugin wouldn't properly remove fully selected nested lists.
- Fixed bug where the ttf font used for icons would throw an warning message on Gecko on Mac OS X.
- Fixed a bug where applying a color to text did not update the undo/redo history.
- Fixed so shy entities gets displayed when using the visualchars plugin.
- Fixed so removeformat removes ins/del by default since these might be used for strikethough.
- Fixed so multiple language packs can be loaded and added to the global I18n data structure.
- Fixed so transparent color selection gets treated as a normal color selection. Patch contributed by Alexander Hofbauer.
- Fixed so it's possible to disable autoresize_overflow_padding, autoresize_bottom_margin options by setting them to false.
- Fixed so the charmap plugin shows the description of the character in the dialog. Patch contributed by Jelle Hissink.
- Removed address from the default list of block formats since it tends to be missused.
- Fixed so the pre block format is called preformatted to make it more verbose.
- Fixed so it's possible to context scope translation strings this isn't needed most of the time.
- Fixed so the max length of the width/height input fields of the media dialog is 5 instead of 3.
- Fixed so drag/dropped contents gets properly processed by paste plugin since it's basically a paste. Patch contributed by Greg Fairbanks.
- Fixed so shortcut keys for headers is ctrl+alt+[1-9] instead of ctrl+[1-9] since these are for switching tabs in the browsers.
- Fixed so "u" doesn't get converted into a span element by the legacy input filter. Since this is now a valid HTML5 element.
- Fixed font families in order to provide appropriate web-safe fonts.

## 4.1.7 - 2014-11-27

### Added
- Added HTML5 schema support for srcset, source and picture. Patch contributed by mattheu.
- Added new cache_suffix setting to enable cache busting by producing unique urls.
- Added new paste_convert_word_fake_lists option to enable users to disable the fake lists convert logic.

### Fixed
- Fixed so advlist style changes adds undo levels for each change.
- Fixed bug where WebKit would sometimes produce an exception when the autolink plugin where looking for URLs.
- Fixed bug where IE 7 wouldn't be rendered properly due to aggressive css compression.
- Fixed bug where DomQuery wouldn't accept window as constructor element.
- Fixed bug where the color picker in 3.x dialogs wouldn't work properly. Patch contributed by Callidior.
- Fixed bug where the image plugin wouldn't respect the document_base_url.
- Fixed bug where the jQuery plugin would fail to append to elements named array prototype names.

## 4.1.6 - 2014-10-08

### Changed
- Replaced jake with grunt since it is more mainstream and has better plugin support.

### Fixed
- Fixed bug with clicking on the scrollbar of the iframe would cause a JS error to be thrown.
- Fixed bug where null would produce an exception if you passed it to selection.setRng.
- Fixed bug where Ctrl/Cmd+Tab would indent the current list item if you switched tabs in the browser.
- Fixed bug where pasting empty cells from Excel would result in a broken table.
- Fixed bug where it wasn't possible to switch back to default list style type.
- Fixed issue where the select all quirk fix would fire for other modifiers than Ctrl/Cmd combinations.


## 4.1.5 - 2014-09-09

### Fixed
- Fixed bug where sometimes the resize rectangles wouldn't properly render on images on WebKit/Blink.
- Fixed bug in list plugin where delete/backspace would merge empty LI elements in lists incorrectly.
- Fixed bug where empty list elements would result in empty LI elements without it's parent container.
- Fixed bug where backspace in empty caret formatted element could produce an type error exception of Gecko.
- Fixed bug where lists pasted from word with a custom start index above 9 wouldn't be properly handled.
- Fixed bug where tabfocus plugin would tab out of the editor instance even if the default action was prevented.
- Fixed bug where tabfocus wouldn't tab properly to other adjacent editor instances.
- Fixed bug where the DOMUtils setStyles wouldn't properly removed or update the data-mce-style attribute.
- Fixed bug where dialog select boxes would be placed incorrectly if document.body wasn't statically positioned.
- Fixed bug where pasting would sometimes scroll to the top of page if the user was using the autoresize plugin.
- Fixed bug where caret wouldn't be properly rendered by Chrome when clicking on the iframes documentElement.
- Fixed so custom images for menubutton/splitbutton can be provided. Patch contributed by Naim Hammadi.
- Fixed so the default action of windows closing can be prevented by blocking the default action of the close event.
- Fixed so nodeChange and focus of the editor isn't automatically performed when opening sub dialogs.

## 4.1.4 - 2014-08-21

### Added
- Added new media_filter_html option to media plugin that blocks any conditional comments, scripts etc within a video element.
- Added new content_security_policy option allows you to set custom policy for iframe contents. Patch contributed by Francois Chagnon.

### Fixed
- Fixed bug where activate/deactivate events wasn't firing properly when switching between editors.
- Fixed bug where placing the caret on iOS was difficult due to a WebKit bug with touch events.
- Fixed bug where the resize helper wouldn't render properly on older IE versions.
- Fixed bug where resizing images inside tables on older IE versions would sometimes fail depending mouse position.
- Fixed bug where editor.insertContent would produce an exception when inserting select/option elements.
- Fixed bug where extra empty paragraphs would be produced if block elements where inserted inside span elements.
- Fixed bug where the spellchecker menu item wouldn't be properly checked if spell checking was started before it was rendered.
- Fixed bug where the DomQuery filter function wouldn't remove non elements from collection.
- Fixed bug where document with custom document.domain wouldn't properly render the editor.
- Fixed bug where IE 8 would throw exception when trying to enter invalid color values into colorboxes.
- Fixed bug where undo manager could incorrectly add an extra undo level when custom resize handles was removed.
- Fixed bug where it wouldn't be possible to alter cell properties properly on table cells on IE 8.
- Fixed so the color picker button in table dialog isn't shown unless you include the colorpicker plugin or add your own custom color picker.
- Fixed so activate/deactivate events fire when windowManager opens a window since.
- Fixed so the table advtab options isn't separated by an underscore to normalize naming with image_advtab option.
- Fixed so the table cell dialog has proper padding when the advanced tab in disabled.

## 4.1.3 - 2014-07-29

### Added
- Added event binding logic to tinymce.util.XHR making it possible to override headers and settings before any request is made.

### Fixed
- Fixed bug where drag events wasn't fireing properly on older IE versions since the event handlers where bound to document.
- Fixed bug where drag/dropping contents within the editor on IE would force the contents into plain text mode even if it was internal content.
- Fixed bug where IE 7 wouldn't open menus properly due to a resize bug in the browser auto closing them immediately.
- Fixed bug where the DOMUtils getPos logic wouldn't produce a valid coordinate inside the body if the body was positioned non static.
- Fixed bug where the element path and format state wasn't properly updated if you had the wordcount plugin enabled.
- Fixed bug where a comment at the beginning of source would produce an exception in the formatter logic.
- Fixed bug where setAttrib/getAttrib on null would throw exception together with any hooked attributes like style.
- Fixed bug where table sizes wasn't properly retained when copy/pasting on WebKit/Blink.
- Fixed bug where WebKit/Blink would produce colors in RGB format instead of the forced HEX format when deleting contents.
- Fixed bug where the width attribute wasn't updated on tables if you changed the size inside the table dialog.
- Fixed bug where control selection wasn't properly handled when the caret was placed directly after an image.
- Fixed bug where selecting the contents of table cells using the selection.select method wouldn't place the caret properly.
- Fixed bug where the selection state for images wasn't removed when placing the caret right after an image on WebKit/Blink.
- Fixed bug where all events wasn't properly unbound when and editor instance was removed or destroyed by some external innerHTML call.
- Fixed bug where it wasn't possible or very hard to select images on iOS when the onscreen keyboard was visible.
- Fixed so auto_focus can take a boolean argument this will auto focus the last initialized editor might be useful for single inits.
- Fixed so word auto detect lists logic works better for faked lists that doesn't have specific markup.
- Fixed so nodeChange gets fired on mouseup as it used to before 4.1.1 we optimized that event to fire less often.

### Removed
- Removed the finish menu item from spellchecker menu since it's redundant you can stop spellchecking by toggling menu item or button.

## 4.1.2 - 2014-07-15

### Added
- Added offset/grep to DomQuery class works basically the same as it's jQuery equivalent.

### Fixed
- Fixed bug where backspace/delete or setContent with an empty string would remove header data when using the fullpage plugin.
- Fixed bug where tinymce.remove with a selector not matching any editors would remove all editors.
- Fixed bug where resizing of the editor didn't work since the theme was calling setStyles instead of setStyle.
- Fixed bug where IE 7 would fail to append html fragments to iframe document when using DomQuery.
- Fixed bug where the getStyle DOMUtils method would produce an exception if it was called with null as it's element.
- Fixed bug where the paste plugin would remove the element if the none of the paste_webkit_styles rules matched the current style.
- Fixed bug where contextmenu table items wouldn't work properly on IE since it would some times fire an incorrect selection change.
- Fixed bug where the padding/border values wasn't used in the size calculation for the body size when using autoresize. Patch contributed by Matt Whelan.
- Fixed bug where conditional word comments wouldn't be properly removed when pasting plain text.
- Fixed bug where resizing would sometime fail on IE 11 when the mouseup occurred inside the resizable element.
- Fixed so the iframe gets initialized without any inline event handlers for better CSP support. Patch contributed by Matt Whelan.
- Fixed so the tinymce.dom.Sizzle is the latest version of sizzle this resolves the document context bug.

## 4.1.1 - 2014-07-08

### Fixed
- Fixed bug where pasting plain text on some WebKit versions would result in an empty line.
- Fixed bug where resizing images inside tables on IE 11 wouldn't work properly.
- Fixed bug where IE 11 would sometimes throw "Invalid argument" exception when editor contents was set to an empty string.
- Fixed bug where document.activeElement would throw exceptions on IE 9 when that element was hidden or removed from dom.
- Fixed bug where WebKit/Blink sometimes produced br elements with the Apple-interchange-newline class.
- Fixed bug where table cell selection wasn't properly removed when copy/pasting table cells.
- Fixed bug where pasting nested list items from Word wouldn't produce proper semantic nested lists.
- Fixed bug where right clicking using the contextmenu plugin on WebKit/Blink on Mac OS X would select the target current word or line.
- Fixed bug where it wasn't possible to alter table cell properties on IE 8 using the context menu.
- Fixed bug where the resize helper wouldn't be correctly positioned on older IE versions.
- Fixed bug where fullpage plugin would produce an error if you didn't specify a doctype encoding.
- Fixed bug where anchor plugin would get the name/id of the current element even if it wasn't anchor element.
- Fixed bug where visual aids for tables wouldn't be properly disabled when changing the border size.
- Fixed bug where some control selection events wasn't properly fired on older IE versions.
- Fixed bug where table cell selection on older IE versions would prevent resizing of images.
- Fixed bug with paste_data_images paste option not working properly on modern IE versions.
- Fixed bug where custom elements with underscores in the name wasn't properly parsed/serialized.
- Fixed bug where applying inline formats to nested list elements would produce an incorrect formatting result.
- Fixed so it's possible to hide items from elements path by using preventDefault/stopPropagation.
- Fixed so inline mode toolbar gets rendered right aligned if the editable element positioned to the documents right edge.
- Fixed so empty inline elements inside empty block elements doesn't get removed if configured to be kept intact.
- Fixed so DomQuery parentsUntil/prevUntil/nextUntil supports selectors/elements/filters etc.
- Fixed so legacyoutput plugin overrides fontselect and fontsizeselect controls and handles font elements properly.

## 4.1.0 - 2014-06-18

### Added
- Added new file_picker_callback option to replace the old file_browser_callback the latter will still work though.
- Added new custom colors to textcolor plugin will be displayed if a color picker is provided also shows the latest colors.
- Added new color_picker_callback option to enable you to add custom color pickers to the editor.
- Added new advanced tabs to table/cell/row dialogs to enable you to select colors for border/background.
- Added new colorpicker plugin that lets you select colors from a hsv color picker.
- Added new tinymce.util.Color class to handle color parsing and converting.
- Added new colorpicker UI widget element lets you add a hsv color picker to any form/window.
- Added new textpattern plugin that allows you to use markdown like text patterns to format contents.
- Added new resize helper element that shows the current width & height while resizing.
- Added new "once" method to Editor and EventDispatcher enables since callback execution events.
- Added new jQuery like class under tinymce.dom.DomQuery it's exposed on editor instances (editor.$) and globally under (tinymce.$).

### Fixed
- Fixed so the default resize method for images are proportional shift/ctrl can be used to make an unproportional size.
- Fixed bug where the image_dimensions option of the image plugin would cause exceptions when it tried to update the size.
- Fixed bug where table cell dialog class field wasn't properly updated when editing an a table cell with an existing class.
- Fixed bug where Safari on Mac would produce webkit-fake-url for pasted images so these are now removed.
- Fixed bug where the nodeChange event would get fired before the selection was changed when clicking inside the current selection range.
- Fixed bug where valid_classes option would cause exception when it removed internal prefixed classes like mce-item-.
- Fixed bug where backspace would cause navigation in IE 8 on an inline element and after a caret formatting was applied.
- Fixed so placeholder images produced by the media plugin gets selected when inserted/edited.
- Fixed so it's possible to drag in images when the paste_data_images option is enabled. Might be useful for mail clients.
- Fixed so images doesn't get a width/height applied if the image_dimensions option is set to false useful for responsive contents.
- Fixed so it's possible to pass in an optional arguments object for the nodeChanged function to be passed to all nodechange event listeners.
- Fixed bug where media plugin embed code didn't update correctly.<|MERGE_RESOLUTION|>--- conflicted
+++ resolved
@@ -14,11 +14,8 @@
 ### Added
 - Added new `bottom` to inline dialog type. This new inline dialog option allows the inline dialog to be positioned at the bottom of the editor. #TINY-9888
 - Added new `persistent` option to `WindowParams`. This new option allows the inline dialog to be persistent, meaning that it will not be closed when the user clicks outside of the dialog. #TINY-9991
-<<<<<<< HEAD
 - New `ai`, `ai-prompt` and `send` icons. #TINY-9942
-=======
 - New `streamContent` property for the `iframe` dialog component which controls dialog `setData()` behavior. With the property set to `true`, frame content will update with `document.write()` to avoid reloading the frame, and end scroll positions will be maintained as new content streams in. #TINY-10032
->>>>>>> 39b7100e
 
 ### Improved
 - When defining a modal or inline dialog, if the `buttons` property is `undefined` or an empty array, the footer will now no longer be rendered. #TINY-9996
