--- conflicted
+++ resolved
@@ -25,13 +25,10 @@
 - Add-ons such as plugins and themes are no longer constructed using the `new` operator #TINY-8256
 - A number of APIs that were not proper classes, are no longer constructed using the `new` operator #TINY-8322
 - Moved the `print` plugin's functionality to TinyMCE core #TINY-8314
-<<<<<<< HEAD
-- The `primary` property on dialog buttons has been deprecated. Use the new `buttonType` property instead #TINY-8304
-=======
 - The `default_link_target` option has been renamed to `link_default_target` for both `link` and `autolink` plugins #TINY-4603
 - The `rel_list` option has been renamed to `link_rel_list` for the `link` plugin #TINY-4603
 - The `target_list` option has been renamed to `link_target_list` for the `link` plugin #TINY-4603
->>>>>>> c16f5296
+- The `primary` property on dialog buttons has been deprecated. Use the new `buttonType` property instead #TINY-8304
 
 ### Fixed
 - The object returned from the `editor.fire()` API was incorrect if the editor had been removed #TINY-8018
