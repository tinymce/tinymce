--- conflicted
+++ resolved
@@ -31,11 +31,8 @@
 - Search and replace plugin would incorrectly find matching text inside non-editable root elements. #TINY-10162
 - Search and replace plugin would incorrectly find matching text inside SVG elements. #TINY-10162
 - Removed use of `async` for editor rendering which caused visual blinking when reloading the editor in-place. #TINY-10249
-<<<<<<< HEAD
 - Toggling off one format on the caret when multiple formats was toggled on would toggle all of them off. #TINY-10132
-=======
 - Merging an external `p` inside a `list` via delete or backspace would incorrectly try to move a parent element inside a child element. #TINY-10289
->>>>>>> 7b310119
 
 ## 6.7.2 - 2023-10-25
 
