--- conflicted
+++ resolved
@@ -74,11 +74,8 @@
 - Typing after deleting formatted content could remove a space at the start of the typing. #TINY-9310
 - Invalid markup in Notification and Dialog close buttons. #TINY-9849
 - In dialogs, an incorrect `aria-describedby` attribute caused the body of the dialog to be announced when using a screen reader. #TINY-9816
-<<<<<<< HEAD
+- The sticky toolbar would not be rendered correctly when transitioning from the custom editor view to the main view. #TINY-9814
 - Fixed the constrained bounds calculation for dismissal of toolbar when using `toolbar_location: 'bottom`. #TINY-9718
-=======
-- The sticky toolbar would not be rendered correctly when transitioning from the custom editor view to the main view. #TINY-9814
->>>>>>> c49324d3
 
 ## 6.4.2 - 2023-04-26
 
