# Changelog
All notable changes to this project will be documented in this file.

The format is based on [Keep a Changelog](https://keepachangelog.com/en/1.0.0/),
and this project adheres to [Semantic Versioning](https://semver.org/spec/v2.0.0.html).

## Unreleased

<<<<<<< HEAD
### Fixed
- Fix double bottom border on inline mode editor in `tinymce-5` skin. #TINY-9108
=======
## 6.2.0 - 2022-09-08
>>>>>>> 70da5f8b

### Added
- New `text_patterns_lookup` option to provide additional text patterns dynamically. #TINY-8778
- New promotion element has been added to the default UI. It can be disabled using the new `promotion` option. #TINY-8840
- New `format_noneditable_selector` option to specify the `contenteditable="false"` elements that can be wrapped in a format. #TINY-8905
- Added `allow` as a valid attribute for the `iframe` element in the editor schema. #TINY-8939
- New `search` field in the `MenuButton` that shows a search field at the top of the menu, and refetches items when the search field updates. #TINY-8952

### Improved
- The formatter can now apply a format to a `contenteditable="false"` element by wrapping it. Configurable using the `format_noneditable_selector` option. #TINY-8905
- The autocompleter now supports a multiple character trigger using the new `trigger` configuration. #TINY-8887
- The formatter now applies some inline formats, such as color and font size, to list item elements when the entire item content is selected. #TINY-8961
- The installed and available plugin lists in the Help dialog are now sorted alphabetically. #TINY-9019
- Alignment can now be applied to more types of embedded media elements. #TINY-8687

### Changed
- The `@menubar-row-separator-color` oxide variable no longer affects the divider between the Menubar and Toolbar. It only controls the color of the separator lines drawn in multiline Menubars. #TINY-8632
- The `@toolbar-separator-color` oxide variable now affects the color of the separator between the Menubar and Toolbar only. #TINY-8632
- Available Premium plugins, which are listed by name in the Help dialog, are no longer translated. #TINY-9019

### Fixed
- The Autolink plugin did not work when text nodes in the content were fragmented. #TINY-3723
- Fixed multiple incorrect types on public APIs found while enabling TypeScript strict mode. #TINY-8806
- The number of blank lines returned from `editor.getContent({format: 'text'})` differed between browsers. #TINY-8579
- The editor focused via the `auto_focus` option was not scrolled into the viewport. #TINY-8785
- Adding spaces immediately after a `contenteditable="false"` block did not work properly in some circumstances. #TINY-8814
- Elements with only `data-*` custom attributes were sometimes removed when they should not be removed. #TINY-8755
- Selecting a figure with `class="image"` incorrectly highlighted the link toolbar button. #TINY-8832
- Specifying a single, non-default list style for the `advlist_bullet_styles` and `advlist_number_styles` options was not respected. #TINY-8721
- Fixed multiple issues that occurred when formatting `contenteditable` elements. #TINY-8905
- Spaces could be incorrectly added to `urlinput` dialog components (commonly but not exclusively presented in the *Insert/Edit Link* dialog) in certain cases. #TINY-8775
- The text patterns logic threw an error when there were fragmented text nodes in a paragraph. #TINY-8779
- Dragging a `contentEditable=false` element towards a document’s edge did not cause scrolling. #TINY-8874
- Parsing large documents no longer throws a `Maximum call stack size exceeded` exception. #TINY-6945
- DomParser filter matching was not checked between filters, which could lead to an exception in the parser. #TINY-8888
- `contenteditable="false"` lists can no longer be toggled; and `contenteditable="true"` list elements within these lists can no longer be indented, split into another list element, or appended to the previous list element by deletion. #TINY-8920
- Removed extra bottom padding in the context toolbar of the `tinymce-5` skin. #TINY-8980
- Fixed a regression where pressing **Enter** added or deleted content outside the selection. #TINY-9101
- Fixed a bug where pressing **Enter** deleted selected `contenteditable="false"` `<pre>` elements. #TINY-9101
- The `editor.insertContent()` API did not respect the `no_events` argument. #TINY-9140

### Deprecated
- The autocompleter configuration property, `ch`, has been deprecated. It will be removed in the next major release. Use the `trigger` property instead. #TINY-8887

## 6.1.2 - 2022-07-29

### Fixed
- Reverted the undo level fix in the `autolink` plugin as it caused duplicated content in some edge cases. #TINY-8936

## 6.1.1 - 2022-07-27

### Fixed
- Invalid special elements were not cleaned up correctly during sanitization. #TINY-8780
- An exception was thrown when deleting all content if the start or end of the document had a `contenteditable="false"` element. #TINY-8877
- When a sidebar was opened using the `sidebar_show` option, its associated toolbar button was not highlighted. #TINY-8873
- When converting a URL to a link, the `autolink` plugin did not fire an `ExecCommand` event, nor did it create an undo level. #TINY-8896
- Worked around a Firefox bug which resulted in cookies not being available inside the editor content. #TINY-8916
- `<pre>` content pasted into a `<pre>` block that had inline styles or was `noneditable` now merges correctly with the surrounding content. #TINY-8860
- After a `codesample` was pasted, the insertion point was placed incorrectly. #TINY-8861

## 6.1.0 - 2022-06-29

### Added
- New `sidebar_show` option to show the specified sidebar on initialization. #TINY-8710
- New `newline_behavior` option controls what happens when the Return or Enter key is pressed or the `mceInsertNewLine` command is used. #TINY-8458
- New `iframe_template_callback` option in the Media plugin. Patch provided by Namstel. #TINY-8684
- New `transparent` property for `iframe` dialog component. #TINY-8534
- New `removeAttributeFilter` and `removeNodeFilter` functions added to the DomParser and DOM Serializer APIs. #TINY-7847
- New `dispatchChange` function added to the UndoManager API to fire the change with current editor status as level and current undoManager layer as lastLevel. #TINY-8641

### Improved
- Clearer focus states for buttons while navigating with a keyboard. #TINY-8557
- Support annotating certain block elements directly when using the editor's Annotation API. #TINY-8698
- The `mceLink` command can now take the value `{ dialog: true }` to always open the link dialog. #TINY-8057
- All help dialog links to `https://www.tiny.cloud` now include `rel="noopener"` to avoid potential security issues. #TINY-8834

### Changed
- The `end_container_on_empty_block` option can now take a string of blocks, allowing the exiting of a blockquote element by pressing Enter or Return twice. #TINY-6559
- The default value for `end_container_on_empty_block` option has been changed to `'blockquote'`. #TINY-6559
- Link menu and toolbar buttons now always execute the `mceLink` command. #TINY-8057
- Toggling fullscreen mode when using the Fullscreen plugin now also fires the `ResizeEditor` event. #TINY-8701
- Getting the editor's text content now returns newlines instead of an empty string if more than one empty paragraph exists. #TINY-8578
- Custom elements are now treated as non-empty elements by the schema. #TINY-4784
- The autocompleter's menu HTML element is now positioned instead of the wrapper. #TINY-6476
- Choice menu items will now use the `'menuitemradio'` aria role to better reflect that only a single item can be active. #TINY-8602

### Fixed
- Some Template plugin option values were not escaped properly when doing replacement lookups with Regular Expressions. #TINY-7433
- Copy events were not dispatched in readonly mode. #TINY-6800
- `<pre>` tags were not preserved when copying and pasting. #TINY-7719
- The URL detection used for autolink and smart paste did not work if a path segment contained valid characters such as `!` and `:`. #TINY-8069
- In some cases pressing the Backspace or Delete key would incorrectly step into tables rather than remain outside. #TINY-8592
- Links opened when Alt+Enter or Option+Return was typed even when `preventDefault()` was called on the keydown event. #TINY-8661
- Inconsistent visual behavior between choosing Edit -> Select All and typing Ctrl+A or Cmd+A when a document contained an image. #TINY-4550
- Ctrl+Shift+Home/End or Cmd+Shift+Up-arrow/Down-arrow did not expand the selection to a `contenteditable="false"` element if the element was at the beginning or end of a document. #TINY-7795
- Triple-clicking did not select a paragraph in Google Chrome in some circumstances. #TINY-8215
- Images were not showing as selected when selected along with other content. #TINY-5947
- Selection direction was not stored or restored when getting or setting selection bookmarks. #TINY-8599
- When text within an inline boundary element was selected and the right-arrow key was pressed, the insertion point incorrectly moved to the left. #TINY-8601
- In some versions of Safari, the `editor.selection.isForward()` API could throw an exception due to an invalid selection. #TINY-8686
- The selection is no longer incorrectly moved inside a comment by the `editor.selection.normalize()` API. #TINY-7817
- The `InsertParagraph` or `mceInsertNewLine` commands did not delete the current selection like the native command does. #TINY-8606
- The `InsertLineBreak` command did not replace selected content. #TINY-8458
- If selected content straddled a parent and nested list, cutting the selection did not always set the list style to `'none'` on the parent list. #TINY-8078
- Delete operations could behave incorrectly if the selection contains a `contenteditable="false"` element located at the edge of content. #TINY-8729
- Spaces were not added correctly on some browsers when the insertion point was immediately before or after a `contenteditable="false"` block element. #TINY-8588
- Images that used a Data URI were corrupted when the data wasn't base64 encoded. #TINY-8337
- `uploadImages` no longer triggers two change events if there is a removal of images on upload. #TINY-8641
- Preview and Insert Template dialogs now display the correct content background color when using dark skins. #TINY-8534
- Dialogs no longer exceed window height on smaller screens. #TINY-8146
- UI components, such as dialogs, would in some cases cause the Esc keyup event to incorrectly trigger inside the editor. #TINY-7005
- Fixed incorrect word breaks in menus when the menu presented with a scrollbar. #TINY-8572
- Notifications did not properly reposition when toggling fullscreen mode. #TINY-8701
- Text alignments, such as flush left and centered, could not be applied to `<pre>` elements. #TINY-7715
- Indenting or outdenting list items inside a block element that was inside another list item did not work. #TINY-7209
- Changing the list type of a list within another block element altered the parent element that contained that list. #TINY-8068
- Pasting columns in tables could, in some circumstances, result in an invalid table. #TINY-8040
- Copying columns in tables could sometimes result in an invalid copy. #TINY-8040
- Changing table properties with the `table_style_by_css` option set to `false` would sometimes reset the table width. #TINY-8758
- Custom elements added to otherwise blank lines were removed during serialization. #TINY-4784
- The editor's autocompleter was not triggered at the start of nested list items. #TINY-8759
- Some function types in the TreeWalker API missed that it could return `undefined`. #TINY-8592
- Nuget packages for .NET and .NET Core are now configured to copy TinyMCE into `/wwwroot/lib/` when TinyMCE is installed into a project. #TINY-8611

## 6.0.3 - 2022-05-25

### Fixed
- Could not remove values when multiple cells were selected with the cell properties dialog. #TINY-8625
- Could not remove values when multiple rows were selected with the row properties dialog. #TINY-8625
- Empty lines that were formatted in a ranged selection using the `format_empty_lines` option were not kept in the serialized content. #TINY-8639
- The `s` element was missing from the default schema text inline elements. #TINY-8639
- Some text inline elements specified via the schema were not removed when empty by default. #TINY-8639

## 6.0.2 - 2022-04-27

### Fixed
- Some media elements wouldn't update when changing the source URL. #TINY-8660
- Inline toolbars flickered when switching between editors. #TINY-8594
- Multiple inline toolbars were shown if focused too quickly. #TINY-8503
- Added background and additional spacing for the text labeled buttons in the toolbar to improve visual clarity. #TINY-8617
- Toolbar split buttons with text used an incorrect width on touch devices. #TINY-8647

## 6.0.1 - 2022-03-23

### Fixed
- Fixed the dev ZIP missing the required `bin` scripts to build from the source. #TINY-8542
- Fixed a regression whereby text patterns couldn't be updated at runtime. #TINY-8540
- Fixed an issue where tables with colgroups could be copied incorrectly in some cases. #TINY-8568
- Naked buttons better adapt to various background colors, improved text contrast in notifications. #TINY-8533
- The autocompleter would not fire the `AutocompleterStart` event nor close the menu in some cases. #TINY-8552
- It wasn't possible to select text right after an inline noneditable element. #TINY-8567
- Fixed a double border showing for the `tinymce-5` skin when using `toolbar_location: 'bottom'`. #TINY-8564
- Clipboard content was not generated correctly when cutting and copying `contenteditable="false"` elements. #TINY-8563
- Fixed the box-shadow getting clipped in autocompletor popups. #TINY-8573
- The `buttonType` property did not work for dialog footer buttons. #TINY-8582
- Fix contrast ratio for error messages. #TINY-8586

## 6.0.0 - 2022-03-03

### Added
- New `editor.options` API to replace the old `editor.settings` and `editor.getParam` APIs. #TINY-8206
- New `editor.annotator.removeAll` API to remove all annotations by name. #TINY-8195
- New `Resource.unload` API to make it possible to unload resources. #TINY-8431
- New `FakeClipboard` API on the `tinymce` global. #TINY-8353
- New `dispatch()` function to replace the now deprecated `fire()` function in various APIs. #TINY-8102
- New `AutocompleterStart`, `AutocompleterUpdate` and `AutocompleterEnd` events. #TINY-8279
- New `mceAutocompleterClose`, `mceAutocompleterReload` commands. #TINY-8279
- New `mceInsertTableDialog` command to open the insert table dialog. #TINY-8273
- New `slider` dialog component. #TINY-8304
- New `imagepreview` dialog component, allowing preview and zoom of any image URL. #TINY-8333
- New `buttonType` property on dialog button components, supporting `toolbar` style in addition to `primary` and `secondary`. #TINY-8304
- The `tabindex` attribute is now copied from the target element to the iframe. #TINY-8315

### Improved
- New default theme styling for TinyMCE 6 facelift with old skin available as `tinymce-5` and `tinymce-5-dark`. #TINY-8373
- The default height of editor has been increased from `200px` to `400px` to improve the usability of the editor. #TINY-6860
- The upload results returned from the `editor.uploadImages()` API now includes a `removed` flag, reflecting if the image was removed after a failed upload. #TINY-7735
- The `ScriptLoader`, `StyleSheetLoader`, `AddOnManager`, `PluginManager` and `ThemeManager` APIs will now return a `Promise` when loading resources instead of using callbacks. #TINY-8325
- A `ThemeLoadError` event is now fired if the theme fails to load. #TINY-8325
- The `BeforeSetContent` event will now include the actual serialized content when passing in an `AstNode` to the `editor.setContent` API. #TINY-7996
- Improved support for placing the caret before or after noneditable elements within the editor. #TINY-8169
- Calls to `editor.selection.setRng` now update the caret position bookmark used when focus is returned to the editor. #TINY-8450
- The `emoticon` plugin dialog, toolbar and menu item has been updated to use the more accurate `Emojis` term. #TINY-7631
- The dialog `redial` API will now only rerender the changed components instead of the whole dialog. #TINY-8334
- The dialog API `setData` method now uses a deep merge algorithm to support partial nested objects. #TINY-8333
- The dialog spec `initialData` type is now `Partial<T>` to match the underlying implementation details. #TINY-8334
- Notifications no longer require a timeout to disable the close button. #TINY-6679
- The editor theme is now fetched in parallel with the icons, language pack and plugins. #TINY-8453

### Changed
- TinyMCE is now MIT licensed. #TINY-2316
- Moved the `paste` plugin's functionality to TinyMCE core. #TINY-8310
- The `paste_data_images` option now defaults to `true`. #TINY-8310
- Moved the `noneditable` plugin to TinyMCE core. #TINY-8311
- Renamed the `noneditable_noneditable_class` option to `noneditable_class`. #TINY-8311
- Renamed the `noneditable_editable_class` option to `editable_class`. #TINY-8311
- Moved the `textpattern` plugin to TinyMCE core. #TINY-8312
- Renamed the `textpattern_patterns` option to `text_patterns`. #TINY-8312
- Moved the `hr` plugin's functionality to TinyMCE core. #TINY-8313
- Moved the `print` plugin's functionality to TinyMCE core. #TINY-8314
- Moved non-UI table functionality to core. #TINY-8273
- The `DomParser` API no longer uses a custom parser internally and instead uses the native `DOMParser` API. #TINY-4627
- The `editor.getContent()` API can provide custom content by preventing and overriding `content` in the `BeforeGetContent` event. This makes it consistent with the `editor.selection.getContent()` API. #TINY-8018
- The `editor.setContent()` API can now be prevented using the `BeforeSetContent` event. This makes it consistent with the `editor.selection.setContent()` API. #TINY-8018
- Add-ons such as plugins and themes are no longer constructed using the `new` operator. #TINY-8256
- A number of APIs that were not proper classes, are no longer constructed using the `new` operator. #TINY-8322
- The Editor commands APIs will no longer fallback to executing the browsers native command functionality. #TINY-7829
- The Editor query command APIs will now return `false` or an empty string on removed editors. #TINY-7829
- The `mceAddEditor` and `mceToggleEditor` commands now take an object as their value to specify the id and editor options. #TINY-8138
- The `mceInsertTable` command can no longer open the insert table dialog. Use the `mceInsertTableDialog` command instead. #TINY-8273
- The `plugins` option now returns a `string` array instead of a space separated string. #TINY-8455
- The `media` plugin no longer treats `iframe`, `video`, `audio` or `object` elements as "special" and will validate the contents against the schema. #TINY-8382
- The `images_upload_handler` option is no longer passed a `success` or `failure` callback and instead requires a `Promise` to be returned with the upload result. #TINY-8325
- The `tinymce.settings` global property is no longer set upon initialization. #TINY-7359
- The `change` event is no longer fired on first modification. #TINY-6920
- The `GetContent` event will now always pass a `string` for the `content` property. #TINY-7996
- Changed the default tag for the strikethrough format to the `s` tag when using a html 5 schema. #TINY-8262
- The `strike` tag is automatically converted to the `s` tag when using a html 5 schema. #TINY-8262
- Aligning a table to the left or right will now use margin styling instead of float styling. #TINY-6558
- The `:` control character has been changed to `~` for the schema `valid_elements` and `extended_valid_elements` options. #TINY-6726
- The `primary` property on dialog buttons has been deprecated. Use the new `buttonType` property instead. #TINY-8304
- Changed the default statusbar element path delimiter from `»` to `›`. #TINY-8372
- Replaced the `Powered by Tiny` branding text with the Tiny logo. #TINY-8371
- The default minimum height of editor has been changed to 100px to prevent the UI disappearing while resizing. #TINY-6860
- RGB colors are no longer converted to hex values when parsing or serializing content. #TINY-8163
- Replaced the `isDisabled()` function with an `isEnabled()` function for various APIs. #TINY-8101
- Replaced the `enable()` and `disable()` functions with a `setEnabled(state)` function in various APIs. #TINY-8101
- Replaced the `disabled` property with an `enabled` property in various APIs. #TINY-8101
- Replaced the `disable(name)` and `enable(name)` functions with a `setEnabled(name, state)` function in the Dialog APIs. #TINY-8101
- Renamed the `tinymce.Env.os.isOSX` API to `tinymce.Env.os.isMacOS`. #TINY-8175
- Renamed the `tinymce.Env.browser.isChrome` API to `tinymce.Env.browser.isChromium` to better reflect its functionality. #TINY-8300
- Renamed the `getShortEndedElements` Schema API to `getVoidElements`. #TINY-8344
- Renamed the `font_formats` option to `font_family_formats`. #TINY-8328
- Renamed the `fontselect` toolbar button and `fontformats` menu item to `fontfamily`. #TINY-8328
- Renamed the `fontsize_formats` option to `font_size_formats`. #TINY-8328
- Renamed the `fontsizeselect` toolbar button and `fontsizes` menu item to `fontsize`. #TINY-8328
- Renamed the `formatselect` toolbar button and `blockformats` menu item to `blocks`. #TINY-8328
- Renamed the `styleselect` toolbar button and `formats` menu item to `styles`. #TINY-8328
- Renamed the `lineheight_formats` option to `line_height_formats`. #TINY-8328
- Renamed the `getWhiteSpaceElements()` function to `getWhitespaceElements()` in the `Schema` API. #TINY-8102
- Renamed the `mceInsertClipboardContent` command `content` property to `html` to better reflect what data is passed. #TINY-8310
- Renamed the `default_link_target` option to `link_default_target` for both `link` and `autolink` plugins. #TINY-4603
- Renamed the `rel_list` option to `link_rel_list` for the `link` plugin. #TINY-4603
- Renamed the `target_list` option to `link_target_list` for the `link` plugin. #TINY-4603
- The default value for the `link_default_protocol` option has been changed to `https` instead of `http`. #TINY-7824
- The default value for the `element_format` option has been changed to `html`. #TINY-8263
- The default value for the `schema` option has been changed to `html5`. #TINY-8261
- The default value for the `table_style_by_css` option has been changed to `true`. #TINY-8259
- The default value for the `table_use_colgroups` option has been changed to `true`. #TINY-8259

### Fixed
- The object returned from the `editor.fire()` API was incorrect if the editor had been removed. #TINY-8018
- The `editor.selection.getContent()` API did not respect the `no_events` argument. #TINY-8018
- The `editor.annotator.remove` API did not keep selection when removing the annotation. #TINY-8195
- The `GetContent` event was not fired when getting `tree` or `text` formats using the `editor.selection.getContent()` API. #TINY-8018
- The `beforeinput` and `input` events would sometimes not fire as expected when deleting content. #TINY-8168 #TINY-8329
- The `table` plugin would sometimes not correctly handle headers in the `tfoot` section. #TINY-8104
- The `silver` theme UI was incorrectly rendered before plugins had initialized. #TINY-8288
- The aria labels for the color picker dialog were not translated. #TINY-8381
- Fixed sub-menu items not read by screen readers. Patch contributed by westonkd. #TINY-8417
- Dialog labels and other text-based UI properties did not escape HTML markup. #TINY-7524
- Anchor elements would render incorrectly when using the `allow_html_in_named_anchor` option. #TINY-3799
- The `AstNode` HTML serializer did not serialize `pre` or `textarea` elements correctly when they contained newlines. #TINY-8446
- Fixed sub-menu items not read by screen readers. Patch contributed by westonkd. #TINY-8417
- The Home or End keys would move out of a editable element contained within a noneditable element. #TINY-8201
- Dialogs could not be opened in inline mode before the editor had been rendered. #TINY-8397
- Clicking on menu items could cause an unexpected console warning if the `onAction` function caused the menu to close. #TINY-8513
- Fixed various color and contrast issues for the dark skins. #TINY-8527

### Removed
- Removed support for Microsoft Internet Explorer 11. #TINY-8194 #TINY-8241
- Removed support for Microsoft Word from the opensource paste functionality. #TINY-7493
- Removed support for the `plugins` option allowing a mixture of a string array and of space separated strings. #TINY-8399
- Removed support for the deprecated `false` value for the `forced_root_block` option. #TINY-8260
- Removed the jQuery integration. #TINY-4519
- Removed the `imagetools` plugin, which is now classified as a Premium plugin. #TINY-8209
- Removed the `imagetools` dialog component. #TINY-8333
- Removed the `toc` plugin, which is now classified as a Premium plugin. #TINY-8250
- Removed the `tabfocus` plugin. #TINY-8315
- Removed the `textpattern` plugin's API as part of moving it to core. #TINY-8312
- Removed the `table` plugin's API. #TINY-8273
- Removed the callback for the `EditorUpload` API. #TINY-8325
- Removed the legacy browser detection properties from the `Env` API. #TINY-8162
- Removed the `filterNode` method from the `DomParser` API. #TINY-8249
- Removed the `SaxParser` API. #TINY-8218
- Removed the `tinymce.utils.Promise` API. #TINY-8241
- Removed the `toHex` function for the `DOMUtils` and `Styles` APIs. #TINY-8163
- Removed the `execCommand` handler function from the plugin and theme interfaces. #TINY-7829
- Removed the `editor.settings` property as it has been replaced by the new Options API. #TINY-8236
- Removed the `shortEnded` and `fixed` properties on `tinymce.html.Node` class. #TINY-8205
- Removed the `mceInsertRawHTML` command. #TINY-8214
- Removed the style field from the `image` plugin dialog advanced tab. #TINY-3422
- Removed the `paste_filter_drop` option as native drag and drop handling is no longer supported. #TINY-8511
- Removed the legacy `mobile` theme. #TINY-7832
- Removed the deprecated `$`, `Class`, `DomQuery` and `Sizzle` APIs. #TINY-4520 #TINY-8326
- Removed the deprecated `Color`, `JSON`, `JSONP` and `JSONRequest`. #TINY-8162
- Removed the deprecated `XHR` API. #TINY-8164
- Removed the deprecated `setIconStroke` Split Toolbar Button API. #TINY-8162
- Removed the deprecated `editors` property from `EditorManager`. #TINY-8162
- Removed the deprecated `execCallback` and `setMode` APIs from `Editor`. #TINY-8162
- Removed the deprecated `addComponents` and `dependencies` APIs from `AddOnManager`. #TINY-8162
- Removed the deprecated `clearInterval`, `clearTimeout`, `debounce`, `requestAnimationFrame`, `setInterval`, `setTimeout` and `throttle` APIs from `Delay`. #TINY-8162
- Removed the deprecated `Schema` options. #TINY-7821
- Removed the deprecated `file_browser_callback_types`, `force_hex_style_colors` and `images_dataimg_filter` options. #TINY-7823
- Removed the deprecated `filepicker_validator_handler`, `force_p_newlines`, `gecko_spellcheck`, `tab_focus`, `table_responsive_width` and `toolbar_drawer` options. #TINY-7820
- Removed the deprecated `media_scripts` option in the `media` plugin. #TINY-8421
- Removed the deprecated `editor_deselector`, `editor_selector`, `elements`, `mode` and `types` legacy TinyMCE init options. #TINY-7822
- Removed the deprecated `content_editable_state` and `padd_empty_with_br` options. #TINY-8400
- Removed the deprecated `autoresize_on_init` option from the `autoresize` plugin. #TINY-8400
- Removed the deprecated `fullpage`, `spellchecker`, `bbcode`, `legacyoutput`, `colorpicker`, `contextmenu` and `textcolor` plugins. #TINY-8192
- Removed the undocumented `editor.editorCommands.hasCustomCommand` API. #TINY-7829
- Removed the undocumented `mceResetDesignMode`, `mceRepaint` and `mceBeginUndoLevel` commands. #TINY-7829

### Deprecated
- The dialog button component's `primary` property has been deprecated and will be removed in the next major release. Use the new `buttonType` property instead. #TINY-8304
- The `fire()` function of `tinymce.Editor`, `tinymce.dom.EventUtils`, `tinymce.dom.DOMUtils`, `tinymce.util.Observable` and `tinymce.util.EventDispatcher` has been deprecated and will be removed in the next major release. Use the `dispatch()` function instead. #TINY-8102
- The `content` property on the `SetContent` event has been deprecated and will be removed in the next major release. #TINY-8457
- The return value of the `editor.setContent` API has been deprecated and will be removed in the next major release. #TINY-8457

## 5.10.3 - 2022-02-09

### Fixed
- Alignment would sometimes be removed on parent elements when changing alignment on certain inline nodes, such as images. #TINY-8308
- The `fullscreen` plugin would reset the scroll position when exiting fullscreen mode. #TINY-8418

## 5.10.2 - 2021-11-17

### Fixed
- Internal selectors were appearing in the style list when using the `importcss` plugin. #TINY-8238

## 5.10.1 - 2021-11-03

### Fixed
- The iframe aria help text was not read by some screen readers. #TINY-8171
- Clicking the `forecolor` or `backcolor` toolbar buttons would do nothing until selecting a color. #TINY-7836
- Crop functionality did not work in the `imagetools` plugin when the editor was rendered in a shadow root. #TINY-6387
- Fixed an exception thrown on Safari when closing the `searchreplace` plugin dialog. #TINY-8166
- The `autolink` plugin did not convert URLs to links when starting with a bracket. #TINY-8091
- The `autolink` plugin incorrectly created nested links in some cases. #TINY-8091
- Tables could have an incorrect height set on rows when rendered outside of the editor. #TINY-7699
- In certain circumstances, the table of contents plugin would incorrectly add an extra empty list item. #TINY-4636
- The insert table grid menu displayed an incorrect size when re-opening the grid. #TINY-6532
- The word count plugin was treating the zero width space character (`&#8203;`) as a word. #TINY-7484

## 5.10.0 - 2021-10-11

### Added
- Added a new `URI.isDomSafe(uri)` API to check if a URI is considered safe to be inserted into the DOM. #TINY-7998
- Added the `ESC` key code constant to the `VK` API. #TINY-7917
- Added a new `deprecation_warnings` setting for turning off deprecation console warning messages. #TINY-8049

### Improved
- The `element` argument of the `editor.selection.scrollIntoView()` API is now optional, and if it is not provided the current selection will be scrolled into view. #TINY-7291

### Changed
- The deprecated `scope` attribute is no longer added to `td` cells when converting a row to a header row. #TINY-7731
- The number of `col` elements is normalized to match the number of columns in a table after a table action. #TINY-8011

### Fixed
- Fixed a regression that caused block wrapper formats to apply and remove incorrectly when using a collapsed selection with multiple words. #TINY-8036
- Resizing table columns in some scenarios would resize the column to an incorrect position. #TINY-7731
- Inserting a table where the parent element had padding would cause the table width to be incorrect. #TINY-7991
- The resize backdrop element did not have the `data-mce-bogus="all"` attribute set to prevent it being included in output. #TINY-7854
- Resize handles appeared on top of dialogs and menus when using an inline editor. #TINY-3263
- Fixed the `autoresize` plugin incorrectly scrolling to the top of the editor content in some cases when changing content. #TINY-7291
- Fixed the `editor.selection.scrollIntoView()` type signature, as it incorrectly required an `Element` instead of `HTMLElement`. #TINY-7291
- Table cells that were both row and column headers did not retain the correct state when converting back to a regular row or column. #TINY-7709
- Clicking beside a non-editable element could cause the editor to incorrectly scroll to the top of the content. #TINY-7062
- Clicking in a table cell, with a non-editable element in an adjacent cell, incorrectly caused the non-editable element to be selected. #TINY-7736
- Split toolbar buttons incorrectly had nested `tabindex="-1"` attributes. #TINY-7879
- Fixed notifications rendering in the wrong place initially and when the page was scrolled. #TINY-7894
- Fixed an exception getting thrown when the number of `col` elements didn't match the number of columns in a table. #TINY-7041 #TINY-8011
- The table selection state could become incorrect after selecting a noneditable table cell. #TINY-8053
- As of Mozilla Firefox 91, toggling fullscreen mode with `toolbar_sticky` enabled would cause the toolbar to disappear. #TINY-7873
- Fixed URLs not cleaned correctly in some cases in the `link` and `image` plugins. #TINY-7998
- Fixed the `image` and `media` toolbar buttons incorrectly appearing to be in an inactive state in some cases. #TINY-3463
- Fixed the `editor.selection.selectorChanged` API not firing if the selector matched the current selection when registered in some cases. #TINY-3463
- Inserting content into a `contenteditable="true"` element that was contained within a `contenteditable="false"` element would move the selection to an incorrect location. #TINY-7842
- Dragging and dropping `contenteditable="false"` elements could result in the element being placed in an unexpected location. #TINY-7917
- Pressing the Escape key would not cancel a drag action that started on a `contenteditable="false"` element within the editor. #TINY-7917
- `video` and `audio` elements were unable to be played when the `media` plugin live embeds were enabled in some cases. #TINY-7674
- Pasting images would throw an exception if the clipboard `items` were not files (for example, screenshots taken from gnome-software). Patch contributed by cedric-anne. #TINY-8079

### Deprecated
- Several APIs have been deprecated. See the release notes section for information. #TINY-8023 #TINY-8063
- Several Editor settings have been deprecated. See the release notes section for information. #TINY-8086
- The Table of Contents and Image Tools plugins will be classified as Premium plugins in the next major release. #TINY-8087
- Word support in the `paste` plugin has been deprecated and will be removed in the next major release. #TINY-8087

## 5.9.2 - 2021-09-08

### Fixed
- Fixed an exception getting thrown when disabling events and setting content. #TINY-7956
- Delete operations could behave incorrectly if the selection crossed a table boundary. #TINY-7596

## 5.9.1 - 2021-08-27

### Fixed
- Published TinyMCE types failed to compile in strict mode. #TINY-7915
- The `TableModified` event sometimes didn't fire when performing certain table actions. #TINY-7916

## 5.9.0 - 2021-08-26

### Added
- Added a new `mceFocus` command that focuses the editor. Equivalent to using `editor.focus()`. #TINY-7373
- Added a new `mceTableToggleClass` command which toggles the provided class on the currently selected table. #TINY-7476
- Added a new `mceTableCellToggleClass` command which toggles the provided class on the currently selected table cells. #TINY-7476
- Added a new `tablecellvalign` toolbar button and menu item for vertical table cell alignment. #TINY-7477
- Added a new `tablecellborderwidth` toolbar button and menu item to change table cell border width. #TINY-7478
- Added a new `tablecellborderstyle` toolbar button and menu item to change table cell border style. #TINY-7478
- Added a new `tablecaption` toolbar button and menu item to toggle captions on tables. #TINY-7479
- Added a new `mceTableToggleCaption` command that toggles captions on a selected table. #TINY-7479
- Added a new `tablerowheader` toolbar button and menu item to toggle the header state of row cells. #TINY-7478
- Added a new `tablecolheader` toolbar button and menu item to toggle the header state of column cells. #TINY-7482
- Added a new `tablecellbordercolor` toolbar button and menu item to select table cell border colors, with an accompanying setting `table_border_color_map` to customize the available values. #TINY-7480
- Added a new `tablecellbackgroundcolor` toolbar button and menu item to select table cell background colors, with an accompanying setting `table_background_color_map` to customize the available values. #TINY-7480
- Added a new `language` menu item and toolbar button to add `lang` attributes to content, with an accompanying `content_langs` setting to specify the languages available. #TINY-6149
- A new `lang` format is now available that can be used with `editor.formatter`, or applied with the `Lang` editor command. #TINY-6149
- Added a new `language` icon for the `language` toolbar button. #TINY-7670
- Added a new `table-row-numbering` icon. #TINY-7327
- Added new plugin commands: `mceEmoticons` (Emoticons), `mceWordCount` (Word Count), and `mceTemplate` (Template). #TINY-7619
- Added a new `iframe_aria_text` setting to set the iframe title attribute. #TINY-1264
- Added a new DomParser `Node.children()` API to return all the children of a `Node`. #TINY-7756

### Improved
- Sticky toolbars can now be offset from the top of the page using the new `toolbar_sticky_offset` setting. #TINY-7337
- Fancy menu items now accept an `initData` property to allow custom initialization data. #TINY-7480
- Improved the load time of the `fullpage` plugin by using the existing editor schema rather than creating a new one. #TINY-6504
- Improved the performance when UI components are rendered. #TINY-7572
- The context toolbar no longer unnecessarily repositions to the top of large elements when scrolling. #TINY-7545
- The context toolbar will now move out of the way when it overlaps with the selection, such as in table cells. #TINY-7192
- The context toolbar now uses a short animation when transitioning between different locations. #TINY-7740
- `Env.browser` now uses the User-Agent Client Hints API where it is available. #TINY-7785
- Icons with a `-rtl` suffix in their name will now automatically be used when the UI is rendered in right-to-left mode. #TINY-7782
- The `formatter.match` API now accepts an optional `similar` parameter to check if the format partially matches. #TINY-7712
- The `formatter.formatChanged` API now supports providing format variables when listening for changes. #TINY-7713
- The formatter will now fire `FormatApply` and `FormatRemove` events for the relevant actions. #TINY-7713
- The `autolink` plugin link detection now permits custom protocols. #TINY-7714
- The `autolink` plugin valid link detection has been improved. #TINY-7714

### Changed
- Changed the load order so content CSS is loaded before the editor is populated with content. #TINY-7249
- Changed the `emoticons`, `wordcount`, `code`, `codesample`, and `template` plugins to open dialogs using commands. #TINY-7619
- The context toolbar will no longer show an arrow when it overlaps the content, such as in table cells. #TINY-7665
- The context toolbar will no longer overlap the statusbar for toolbars using `node` or `selection` positions. #TINY-7666

### Fixed
- The `editor.fire` API was incorrectly mutating the original `args` provided. #TINY-3254
- Unbinding an event handler did not take effect immediately while the event was firing. #TINY-7436
- Binding an event handler incorrectly took effect immediately while the event was firing. #TINY-7436
- Unbinding a native event handler inside the `remove` event caused an exception that blocked editor removal. #TINY-7730
- The `SetContent` event contained the incorrect `content` when using the `editor.selection.setContent()` API. #TINY-3254
- The editor content could be edited after calling `setProgressState(true)` in iframe mode. #TINY-7373
- Tabbing out of the editor after calling `setProgressState(true)` behaved inconsistently in iframe mode. #TINY-7373
- Flash of unstyled content while loading the editor because the content CSS was loaded after the editor content was rendered. #TINY-7249
- Partially transparent RGBA values provided in the `color_map` setting were given the wrong hex value. #TINY-7163
- HTML comments with mismatched quotes were parsed incorrectly under certain circumstances. #TINY-7589
- The editor could crash when inserting certain HTML content. #TINY-7756
- Inserting certain HTML content into the editor could result in invalid HTML once parsed. #TINY-7756
- Links in notification text did not show the correct mouse pointer. #TINY-7661
- Using the Tab key to navigate into the editor on Microsoft Internet Explorer 11 would incorrectly focus the toolbar. #TINY-3707
- The editor selection could be placed in an incorrect location when undoing or redoing changes in a document containing `contenteditable="false"` elements. #TINY-7663
- Menus and context menus were not closed when clicking into a different editor. #TINY-7399
- Context menus on Android were not displayed when more than one HTML element was selected. #TINY-7688
- Disabled nested menu items could still be opened. #TINY-7700
- The nested menu item chevron icon was not fading when the menu item was disabled. #TINY-7700
- `imagetools` buttons were incorrectly enabled for remote images without `imagetools_proxy` set. #TINY-7772
- Only table content would be deleted when partially selecting a table and content outside the table. #TINY-6044
- The table cell selection handling was incorrect in some cases when dealing with nested tables. #TINY-6298
- Removing a table row or column could result in the cursor getting placed in an invalid location. #TINY-7695
- Pressing the Tab key to navigate through table cells did not skip noneditable cells. #TINY-7705
- Clicking on a noneditable table cell did not show a visual selection like other noneditable elements. #TINY-7724
- Some table operations would incorrectly cause table row attributes and styles to be lost. #TINY-6666
- The selection was incorrectly lost when using the `mceTableCellType` and `mceTableRowType` commands. #TINY-6666
- The `mceTableRowType` was reversing the order of the rows when converting multiple header rows back to body rows. #TINY-6666
- The table dialog did not always respect the `table_style_with_css` option. #TINY-4926
- Pasting into a table with multiple cells selected could cause the content to be pasted in the wrong location. #TINY-7485
- The `TableModified` event was not fired when pasting cells into a table. #TINY-6939
- The table paste column before and after icons were not flipped in RTL mode. #TINY-7851
- Fixed table corruption when deleting a `contenteditable="false"` cell. #TINY-7891
- The `dir` attribute was being incorrectly applied to list items. #TINY-4589
- Applying selector formats would sometimes not apply the format correctly to elements in a list. #TINY-7393
- For formats that specify an attribute or style that should be removed, the formatter `match` API incorrectly returned `false`. #TINY-6149
- The type signature on the `formatter.matchNode` API had the wrong return type (was `boolean` but should have been `Formatter | undefined`). #TINY-6149
- The `formatter.formatChanged` API would ignore the `similar` parameter if another callback had already been registered for the same format. #TINY-7713
- The `formatter.formatChanged` API would sometimes not run the callback the first time the format was removed. #TINY-7713
- Base64 encoded images with spaces or line breaks in the data URI were not displayed correctly. Patch contributed by RoboBurned.

### Deprecated
- The `bbcode`, `fullpage`, `legacyoutput`, and `spellchecker` plugins have been deprecated and marked for removal in the next major release. #TINY-7260

## 5.8.2 - 2021-06-23

### Fixed
- Fixed an issue when pasting cells from tables containing `colgroup`s into tables without `colgroup`s. #TINY-6675
- Fixed an issue that could cause an invalid toolbar button state when multiple inline editors were on a single page. #TINY-6297

## 5.8.1 - 2021-05-20

### Fixed
- An unexpected exception was thrown when switching to readonly mode and adjusting the editor width. #TINY-6383
- Content could be lost when the `pagebreak_split_block` setting was enabled. #TINY-3388
- The `list-style-type: none;` style on nested list items was incorrectly removed when clearing formatting. #TINY-6264
- URLs were not always detected when pasting over a selection. Patch contributed by jwcooper. #TINY-6997
- Properties on the `OpenNotification` event were incorrectly namespaced. #TINY-7486

## 5.8.0 - 2021-05-06

### Added
- Added the `PAGE_UP` and `PAGE_DOWN` key code constants to the `VK` API. #TINY-4612
- The editor resize handle can now be controlled using the keyboard. #TINY-4823
- Added a new `fixed_toolbar_container_target` setting which renders the toolbar in the specified `HTMLElement`. Patch contributed by pvrobays.

### Improved
- The `inline_boundaries` feature now supports the `home`, `end`, `pageup`, and `pagedown` keys. #TINY-4612
- Updated the `formatter.matchFormat` API to support matching formats with variables in the `classes` property. #TINY-7227
- Added HTML5 `audio` and `video` elements to the default alignment formats. #TINY-6633
- Added support for alpha list numbering to the list properties dialog. #TINY-6891

### Changed
- Updated the `image` dialog to display the class list dropdown as full-width if the caption checkbox is not present. #TINY-6400
- Renamed the "H Align" and "V Align" input labels in the Table Cell Properties dialog to "Horizontal align" and "Vertical align" respectively. #TINY-7285

### Deprecated
- The undocumented `setIconStroke` Split Toolbar Button API has been deprecated and will be removed in a future release. #TINY-3551

### Fixed
- Fixed a bug where it wasn't possible to align nested list items. #TINY-6567
- The RGB fields in the color picker dialog were not staying in sync with the color palette and hue slider. #TINY-6952
- The color preview box in the color picker dialog was not correctly displaying the saturation and value of the chosen color. #TINY-6952
- The color picker dialog will now show an alert if it is submitted with an invalid hex color code. #TINY-2814
- Fixed a bug where the `TableModified` event was not fired when adding a table row with the Tab key. #TINY-7006
- Added missing `images_file_types` setting to the exported TypeScript types. #GH-6607
- Fixed a bug where lists pasted from Word with Roman numeral markers were not displayed correctly. Patch contributed by aautio. #GH-6620
- The `editor.insertContent` API was incorrectly handling nested `span` elements with matching styles. #TINY-6263
- The HTML5 `small` element could not be removed when clearing text formatting. #TINY-6633
- The Oxide button text transform variable was incorrectly using `capitalize` instead of `none`. Patch contributed by dakur. #GH-6341
- Fix dialog button text that was using title-style capitalization. #TINY-6816
- Table plugin could perform operations on tables containing the inline editor. #TINY-6625
- Fixed Tab key navigation inside table cells with a ranged selection. #TINY-6638
- The foreground and background toolbar button color indicator is no longer blurry. #TINY-3551
- Fixed a regression in the `tinymce.create()` API that caused issues when multiple objects were created. #TINY-7358
- Fixed the `LineHeight` command causing the `change` event to be fired inconsistently. #TINY-7048

## 5.7.1 - 2021-03-17

### Fixed
- Fixed the `help` dialog incorrectly linking to the changelog of TinyMCE 4 instead of TinyMCE 5. #TINY-7031
- Fixed a bug where error messages were displayed incorrectly in the image dialog. #TINY-7099
- Fixed an issue where URLs were not correctly filtered in some cases. #TINY-7025
- Fixed a bug where context menu items with names that contained uppercase characters were not displayed. #TINY-7072
- Fixed context menu items lacking support for the `disabled` and `shortcut` properties. #TINY-7073
- Fixed a regression where the width and height were incorrectly set when embedding content using the `media` dialog. #TINY-7074

## 5.7.0 - 2021-02-10

### Added
- Added IPv6 address support to the URI API. Patch contributed by dev7355608. #GH-4409
- Added new `structure` and `style` properties to the `TableModified` event to indicate what kinds of modifications were made. #TINY-6643
- Added `video` and `audio` live embed support for the `media` plugin. #TINY-6229
- Added the ability to resize `video` and `iframe` media elements. #TINY-6229
- Added a new `font_css` setting for adding fonts to both the editor and the parent document. #TINY-6199
- Added a new `ImageUploader` API to simplify uploading image data to the configured `images_upload_url` or `images_upload_handler`. #TINY-4601
- Added an Oxide variable to define the container background color in fullscreen mode. #TINY-6903
- Added Oxide variables for setting the toolbar background colors for inline and sticky toolbars. #TINY-6009
- Added a new `AfterProgressState` event that is fired after `editor.setProgressState` calls complete. #TINY-6686
- Added support for `table_column_resizing` when inserting or deleting columns. #TINY-6711

### Changed
- Changed table and table column copy behavior to retain an appropriate width when pasted. #TINY-6664
- Changed the `lists` plugin to apply list styles to all text blocks within a selection. #TINY-3755
- Changed the `advlist` plugin to log a console error message when the `list` plugin isn't enabled. #TINY-6585
- Changed the z-index of the `setProgressState(true)` throbber so it does not hide notifications. #TINY-6686
- Changed the type signature for `editor.selection.getRng()` incorrectly returning `null`. #TINY-6843
- Changed some `SaxParser` regular expressions to improve performance. #TINY-6823
- Changed `editor.setProgressState(true)` to close any open popups. #TINY-6686

### Fixed
- Fixed `codesample` highlighting performance issues for some languages. #TINY-6996
- Fixed an issue where cell widths were lost when merging table cells. #TINY-6901
- Fixed `col` elements incorrectly transformed to `th` elements when converting columns to header columns. #TINY-6715
- Fixed a number of table operations not working when selecting 2 table cells on Mozilla Firefox. #TINY-3897
- Fixed a memory leak by backporting an upstream Sizzle fix. #TINY-6859
- Fixed table `width` style was removed when copying. #TINY-6664
- Fixed focus lost while typing in the `charmap` or `emoticons` dialogs when the editor is rendered in a shadow root. #TINY-6904
- Fixed corruption of base64 URLs used in style attributes when parsing HTML. #TINY-6828
- Fixed the order of CSS precedence of `content_style` and `content_css` in the `preview` and `template` plugins. `content_style` now has precedence. #TINY-6529
- Fixed an issue where the image dialog tried to calculate image dimensions for an empty image URL. #TINY-6611
- Fixed an issue where `scope` attributes on table cells would not change as expected when merging or unmerging cells. #TINY-6486
- Fixed the plugin documentation links in the `help` plugin. #DOC-703
- Fixed events bound using `DOMUtils` not returning the correct result for `isDefaultPrevented` in some cases. #TINY-6834
- Fixed the "Dropped file type is not supported" notification incorrectly showing when using an inline editor. #TINY-6834
- Fixed an issue with external styles bleeding into TinyMCE. #TINY-6735
- Fixed an issue where parsing malformed comments could cause an infinite loop. #TINY-6864
- Fixed incorrect return types on `editor.selection.moveToBookmark`. #TINY-6504
- Fixed the type signature for `editor.selection.setCursorLocation()` incorrectly allowing a node with no `offset`. #TINY-6843
- Fixed incorrect behavior when editor is destroyed while loading stylesheets. #INT-2282
- Fixed figure elements incorrectly splitting from a valid parent element when editing the image within. #TINY-6592
- Fixed inserting multiple rows or columns in a table cloning from the incorrect source row or column. #TINY-6906
- Fixed an issue where new lines were not scrolled into view when pressing Shift+Enter or Shift+Return. #TINY-6964
- Fixed an issue where list elements would not be removed when outdenting using the Enter or Return key. #TINY-5974
- Fixed an issue where file extensions with uppercase characters were treated as invalid. #TINY-6940
- Fixed dialog block messages were not passed through TinyMCE's translation system. #TINY-6971

## 5.6.2 - 2020-12-08

### Fixed
- Fixed a UI rendering regression when the document body is using `display: flex`. #TINY-6783

## 5.6.1 - 2020-11-25

### Fixed
- Fixed the `mceTableRowType` and `mceTableCellType` commands were not firing the `newCell` event. #TINY-6692
- Fixed the HTML5 `s` element was not recognized when editing or clearing text formatting. #TINY-6681
- Fixed an issue where copying and pasting table columns resulted in invalid HTML when using colgroups. #TINY-6684
- Fixed an issue where the toolbar would render with the wrong width for inline editors in some situations. #TINY-6683

## 5.6.0 - 2020-11-18

### Added
- Added new `BeforeOpenNotification` and `OpenNotification` events which allow internal notifications to be captured and modified before display. #TINY-6528
- Added support for `block` and `unblock` methods on inline dialogs. #TINY-6487
- Added new `TableModified` event which is fired whenever changes are made to a table. #TINY-6629
- Added new `images_file_types` setting to determine which image file formats will be automatically processed into `img` tags on paste when using the `paste` plugin. #TINY-6306
- Added support for `images_file_types` setting in the image file uploader to determine which image file extensions are valid for upload. #TINY-6224
- Added new `format_empty_lines` setting to control if empty lines are formatted in a ranged selection. #TINY-6483
- Added template support to the `autocompleter` for customizing the autocompleter items. #TINY-6505
- Added new user interface `enable`, `disable`, and `isDisabled` methods. #TINY-6397
- Added new `closest` formatter API to get the closest matching selection format from a set of formats. #TINY-6479
- Added new `emojiimages` emoticons database that uses the twemoji CDN by default. #TINY-6021
- Added new `emoticons_database` setting to configure which emoji database to use. #TINY-6021
- Added new `name` field to the `style_formats` setting object to enable specifying a name for the format. #TINY-4239

### Changed
- Changed `readonly` mode to allow hyperlinks to be clickable. #TINY-6248

### Fixed
- Fixed the `change` event not firing after a successful image upload. #TINY-6586
- Fixed the type signature for the `entity_encoding` setting not accepting delimited lists. #TINY-6648
- Fixed layout issues when empty `tr` elements were incorrectly removed from tables. #TINY-4679
- Fixed image file extensions lost when uploading an image with an alternative extension, such as `.jfif`. #TINY-6622
- Fixed a security issue where URLs in attributes weren't correctly sanitized. #TINY-6518
- Fixed `DOMUtils.getParents` incorrectly including the shadow root in the array of elements returned. #TINY-6540
- Fixed an issue where the root document could be scrolled while an editor dialog was open inside a shadow root. #TINY-6363
- Fixed `getContent` with text format returning a new line when the editor is empty. #TINY-6281
- Fixed table column and row resizers not respecting the `data-mce-resize` attribute. #TINY-6600
- Fixed inserting a table via the `mceInsertTable` command incorrectly creating 2 undo levels. #TINY-6656
- Fixed nested tables with `colgroup` elements incorrectly always resizing the inner table. #TINY-6623
- Fixed the `visualchars` plugin causing the editor to steal focus when initialized. #TINY-6282
- Fixed `fullpage` plugin altering text content in `editor.getContent()`. #TINY-6541
- Fixed `fullscreen` plugin not working correctly with multiple editors and shadow DOM. #TINY-6280
- Fixed font size keywords such as `medium` not displaying correctly in font size menus. #TINY-6291
- Fixed an issue where some attributes in table cells were not copied over to new rows or columns. #TINY-6485
- Fixed incorrectly removing formatting on adjacent spaces when removing formatting on a ranged selection. #TINY-6268
- Fixed the `Cut` menu item not working in the latest version of Mozilla Firefox. #TINY-6615
- Fixed some incorrect types in the new TypeScript declaration file. #TINY-6413
- Fixed a regression where a fake offscreen selection element was incorrectly created for the editor root node. #TINY-6555
- Fixed an issue where menus would incorrectly collapse in small containers. #TINY-3321
- Fixed an issue where only one table column at a time could be converted to a header. #TINY-6326
- Fixed some minor memory leaks that prevented garbage collection for editor instances. #TINY-6570
- Fixed resizing a `responsive` table not working when using the column resize handles. #TINY-6601
- Fixed incorrectly calculating table `col` widths when resizing responsive tables. #TINY-6646
- Fixed an issue where spaces were not preserved in pre-blocks when getting text content. #TINY-6448
- Fixed a regression that caused the selection to be difficult to see in tables with backgrounds. #TINY-6495
- Fixed content pasted multiple times in the editor when using Microsoft Internet Explorer 11. Patch contributed by mattford. #GH-4905

## 5.5.1 - 2020-10-01

### Fixed
- Fixed pressing the down key near the end of a document incorrectly raising an exception. #TINY-6471
- Fixed incorrect Typescript types for the `Tools` API. #TINY-6475

## 5.5.0 - 2020-09-29

### Added
- Added a TypeScript declaration file to the bundle output for TinyMCE core. #TINY-3785
- Added new `table_column_resizing` setting to control how table columns are resized when using the resize bars. #TINY-6001
- Added the ability to remove images on a failed upload using the `images_upload_handler` failure callback. #TINY-6011
- Added `hasPlugin` function to the editor API to determine if a plugin exists or not. #TINY-766
- Added new `ToggleToolbarDrawer` command and query state handler to allow the toolbar drawer to be programmatically toggled and the toggle state to be checked. #TINY-6032
- Added the ability to use `colgroup` elements in tables. #TINY-6050
- Added a new setting `table_use_colgroups` for toggling whether colgroups are used in new tables. #TINY-6050
- Added the ability to delete and navigate HTML media elements without the `media` plugin. #TINY-4211
- Added `fullscreen_native` setting to the `fullscreen` plugin to enable use of the entire monitor. #TINY-6284
- Added table related oxide variables to the Style API for more granular control over table cell selection appearance. #TINY-6311
- Added new `toolbar_persist` setting to control the visibility of the inline toolbar. #TINY-4847
- Added new APIs to allow for programmatic control of the inline toolbar visibility. #TINY-4847
- Added the `origin` property to the `ObjectResized` and `ObjectResizeStart` events, to specify which handle the resize was performed on. #TINY-6242
- Added new StyleSheetLoader `unload` and `unloadAll` APIs to allow loaded stylesheets to be removed. #TINY-3926
- Added the `LineHeight` query command and action to the editor. #TINY-4843
- Added the `lineheight` toolbar and menu items, and added `lineheight` to the default format menu. #TINY-4843
- Added a new `contextmenu_avoid_overlap` setting to allow context menus to avoid overlapping matched nodes. #TINY-6036
- Added new listbox dialog UI component for rendering a dropdown that allows nested options. #TINY-2236
- Added back the ability to use nested items in the `image_class_list`, `link_class_list`, `link_list`, `table_class_list`, `table_cell_class_list`, and `table_row_class_list` settings. #TINY-2236

### Changed
- Changed how CSS manipulates table cells when selecting multiple cells to achieve a semi-transparent selection. #TINY-6311
- Changed the `target` property on fired events to use the native event target. The original target for an open shadow root can be obtained using `event.getComposedPath()`. #TINY-6128
- Changed the editor to clean-up loaded CSS stylesheets when all editors using the stylesheet have been removed. #TINY-3926
- Changed `imagetools` context menu icon for accessing the `image` dialog to use the `image` icon. #TINY-4141
- Changed the `editor.insertContent()` and `editor.selection.setContent()` APIs to retain leading and trailing whitespace. #TINY-5966
- Changed the `table` plugin `Column` menu to include the cut, copy and paste column menu items. #TINY-6374
- Changed the default table styles in the content CSS files to better support the styling options available in the `table` dialog. #TINY-6179

### Deprecated
- Deprecated the `Env.experimentalShadowDom` flag. #TINY-6128

### Fixed
- Fixed tables with no borders displaying with the default border styles in the `preview` dialog. #TINY-6179
- Fixed loss of whitespace when inserting content after a non-breaking space. #TINY-5966
- Fixed the `event.getComposedPath()` function throwing an exception for events fired from the editor. #TINY-6128
- Fixed notifications not appearing when the editor is within a ShadowRoot. #TINY-6354
- Fixed focus issues with inline dialogs when the editor is within a ShadowRoot. #TINY-6360
- Fixed the `template` plugin previews missing some content styles. #TINY-6115
- Fixed the `media` plugin not saving the alternative source url in some situations. #TINY-4113
- Fixed an issue where column resizing using the resize bars was inconsistent between fixed and relative table widths. #TINY-6001
- Fixed an issue where dragging and dropping within a table would select table cells. #TINY-5950
- Fixed up and down keyboard navigation not working for inline `contenteditable="false"` elements. #TINY-6226
- Fixed dialog not retrieving `close` icon from icon pack. #TINY-6445
- Fixed the `unlink` toolbar button not working when selecting multiple links. #TINY-4867
- Fixed the `link` dialog not showing the "Text to display" field in some valid cases. #TINY-5205
- Fixed the `DOMUtils.split()` API incorrectly removing some content. #TINY-6294
- Fixed pressing the escape key not focusing the editor when using multiple toolbars. #TINY-6230
- Fixed the `dirty` flag not being correctly set during an `AddUndo` event. #TINY-4707
- Fixed `editor.selection.setCursorLocation` incorrectly placing the cursor outside `pre` elements in some circumstances. #TINY-4058
- Fixed an exception being thrown when pressing the enter key inside pre elements while `br_in_pre` setting is false. #TINY-4058

## 5.4.2 - 2020-08-17

### Fixed
- Fixed the editor not resizing when resizing the browser window in fullscreen mode. #TINY-3511
- Fixed clicking on notifications causing inline editors to hide. #TINY-6058
- Fixed an issue where link URLs could not be deleted or edited in the link dialog in some cases. #TINY-4706
- Fixed a regression where setting the `anchor_top` or `anchor_bottom` options to `false` was not working. #TINY-6256
- Fixed the `anchor` plugin not supporting the `allow_html_in_named_anchor` option. #TINY-6236
- Fixed an exception thrown when removing inline formats that contained additional styles or classes. #TINY-6288
- Fixed an exception thrown when positioning the context toolbar on Internet Explorer 11 in some edge cases. #TINY-6271
- Fixed inline formats not removed when more than one `removeformat` format rule existed. #TINY-6216
- Fixed an issue where spaces were sometimes removed when removing formating on nearby text. #TINY-6251
- Fixed the list toolbar buttons not showing as active when a list is selected. #TINY-6286
- Fixed an issue where the UI would sometimes not be shown or hidden when calling the show or hide API methods on the editor. #TINY-6048
- Fixed the list type style not retained when copying list items. #TINY-6289
- Fixed the Paste plugin converting tabs in plain text to a single space character. A `paste_tab_spaces` option has been included for setting the number of spaces used to replace a tab character. #TINY-6237

## 5.4.1 - 2020-07-08

### Fixed
- Fixed the Search and Replace plugin incorrectly including zero-width caret characters in search results. #TINY-4599
- Fixed dragging and dropping unsupported files navigating the browser away from the editor. #TINY-6027
- Fixed undo levels not created on browser handled drop or paste events. #TINY-6027
- Fixed content in an iframe element parsing as DOM elements instead of text content. #TINY-5943
- Fixed Oxide checklist styles not showing when printing. #TINY-5139
- Fixed bug with `scope` attribute not being added to the cells of header rows. #TINY-6206

## 5.4.0 - 2020-06-30

### Added
- Added keyboard navigation support to menus and toolbars when the editor is in a ShadowRoot. #TINY-6152
- Added the ability for menus to be clicked when the editor is in an open shadow root. #TINY-6091
- Added the `Editor.ui.styleSheetLoader` API for loading stylesheets within the Document or ShadowRoot containing the editor UI. #TINY-6089
- Added the `StyleSheetLoader` module to the public API. #TINY-6100
- Added Oxide variables for styling the `select` element and headings in dialog content. #TINY-6070
- Added icons for `table` column and row cut, copy, and paste toolbar buttons. #TINY-6062
- Added all `table` menu items to the UI registry, so they can be used by name in other menus. #TINY-4866
- Added new `mceTableApplyCellStyle` command to the `table` plugin. #TINY-6004
- Added new `table` cut, copy, and paste column editor commands and menu items. #TINY-6006
- Added font related Oxide variables for secondary buttons, allowing for custom styling. #TINY-6061
- Added new `table_header_type` setting to control how table header rows are structured. #TINY-6007
- Added new `table_sizing_mode` setting to replace the `table_responsive_width` setting, which has now been deprecated. #TINY-6051
- Added new `mceTableSizingMode` command for changing the sizing mode of a table. #TINY-6000
- Added new `mceTableRowType`, `mceTableColType`, and `mceTableCellType` commands and value queries. #TINY-6150

### Changed
- Changed `advlist` toolbar buttons to only show a dropdown list if there is more than one option. #TINY-3194
- Changed `mceInsertTable` command and `insertTable` API method to take optional header rows and columns arguments. #TINY-6012
- Changed stylesheet loading, so that UI skin stylesheets can load in a ShadowRoot if required. #TINY-6089
- Changed the DOM location of menus so that they display correctly when the editor is in a ShadowRoot. #TINY-6093
- Changed the table plugin to correctly detect all valid header row structures. #TINY-6007

### Fixed
- Fixed tables with no defined width being converted to a `fixed` width table when modifying the table. #TINY-6051
- Fixed the `autosave` `isEmpty` API incorrectly detecting non-empty content as empty. #TINY-5953
- Fixed table `Paste row after` and `Paste row before` menu items not disabled when nothing was available to paste. #TINY-6006
- Fixed a selection performance issue with large tables on Microsoft Internet Explorer and Edge. #TINY-6057
- Fixed filters for screening commands from the undo stack to be case-insensitive. #TINY-5946
- Fixed `fullscreen` plugin now removes all classes when the editor is closed. #TINY-4048
- Fixed handling of mixed-case icon identifiers (names) for UI elements. #TINY-3854
- Fixed leading and trailing spaces lost when using `editor.selection.getContent({ format: 'text' })`. #TINY-5986
- Fixed an issue where changing the URL with the quicklink toolbar caused unexpected undo behavior. #TINY-5952
- Fixed an issue where removing formatting within a table cell would cause Internet Explorer 11 to scroll to the end of the table. #TINY-6049
- Fixed an issue where the `allow_html_data_urls` setting was not correctly applied. #TINY-5951
- Fixed the `autolink` feature so that it no longer treats a string with multiple "@" characters as an email address. #TINY-4773
- Fixed an issue where removing the editor would leave unexpected attributes on the target element. #TINY-4001
- Fixed the `link` plugin now suggest `mailto:` when the text contains an '@' and no slashes (`/`). #TINY-5941
- Fixed the `valid_children` check of custom elements now allows a wider range of characters in names. #TINY-5971

## 5.3.2 - 2020-06-10

### Fixed
- Fixed a regression introduced in 5.3.0, where `images_dataimg_filter` was no-longer called. #TINY-6086

## 5.3.1 - 2020-05-27

### Fixed
- Fixed the image upload error alert also incorrectly closing the image dialog. #TINY-6020
- Fixed editor content scrolling incorrectly on focus in Firefox by reverting default content CSS html and body heights added in 5.3.0. #TINY-6019

## 5.3.0 - 2020-05-21

### Added
- Added html and body height styles to the default oxide content CSS. #TINY-5978
- Added `uploadUri` and `blobInfo` to the data returned by `editor.uploadImages()`. #TINY-4579
- Added a new function to the `BlobCache` API to lookup a blob based on the base64 data and mime type. #TINY-5988
- Added the ability to search and replace within a selection. #TINY-4549
- Added the ability to set the list start position for ordered lists and added new `lists` context menu item. #TINY-3915
- Added `icon` as an optional config option to the toggle menu item API. #TINY-3345
- Added `auto` mode for `toolbar_location` which positions the toolbar and menu bar at the bottom if there is no space at the top. #TINY-3161

### Changed
- Changed the default `toolbar_location` to `auto`. #TINY-3161
- Changed toggle menu items and choice menu items to have a dedicated icon with the checkmark displayed on the far right side of the menu item. #TINY-3345
- Changed the `link`, `image`, and `paste` plugins to use Promises to reduce the bundle size. #TINY-4710
- Changed the default icons to be lazy loaded during initialization. #TINY-4729
- Changed the parsing of content so base64 encoded urls are converted to blob urls. #TINY-4727
- Changed context toolbars so they concatenate when more than one is suitable for the current selection. #TINY-4495
- Changed inline style element formats (strong, b, em, i, u, strike) to convert to a span on format removal if a `style` or `class` attribute is present. #TINY-4741

### Fixed
- Fixed the `selection.setContent()` API not running parser filters. #TINY-4002
- Fixed formats incorrectly applied or removed when table cells were selected. #TINY-4709
- Fixed the `quickimage` button not restricting the file types to images. #TINY-4715
- Fixed search and replace ignoring text in nested contenteditable elements. #TINY-5967
- Fixed resize handlers displaying in the wrong location sometimes for remote images. #TINY-4732
- Fixed table picker breaking in Firefox on low zoom levels. #TINY-4728
- Fixed issue with loading or pasting contents with large base64 encoded images on Safari. #TINY-4715
- Fixed supplementary special characters being truncated when inserted into the editor. Patch contributed by mlitwin. #TINY-4791
- Fixed toolbar buttons not set to disabled when the editor is in readonly mode. #TINY-4592
- Fixed the editor selection incorrectly changing when removing caret format containers. #TINY-3438
- Fixed bug where title, width, and height would be set to empty string values when updating an image and removing those attributes using the image dialog. #TINY-4786
- Fixed `ObjectResized` event firing when an object wasn't resized. #TINY-4161
- Fixed `ObjectResized` and `ObjectResizeStart` events incorrectly fired when adding or removing table rows and columns. #TINY-4829
- Fixed the placeholder not hiding when pasting content into the editor. #TINY-4828
- Fixed an issue where the editor would fail to load if local storage was disabled. #TINY-5935
- Fixed an issue where an uploaded image would reuse a cached image with a different mime type. #TINY-5988
- Fixed bug where toolbars and dialogs would not show if the body element was replaced (e.g. with Turbolinks). Patch contributed by spohlenz. #GH-5653
- Fixed an issue where multiple formats would be removed when removing a single format at the end of lines or on empty lines. #TINY-1170
- Fixed zero-width spaces incorrectly included in the `wordcount` plugin character count. #TINY-5991
- Fixed a regression introduced in 5.2.0 whereby the desktop `toolbar_mode` setting would incorrectly override the mobile default setting. #TINY-5998
- Fixed an issue where deleting all content in a single cell table would delete the entire table. #TINY-1044

## 5.2.2 - 2020-04-23

### Fixed
- Fixed an issue where anchors could not be inserted on empty lines. #TINY-2788
- Fixed text decorations (underline, strikethrough) not consistently inheriting the text color. #TINY-4757
- Fixed `format` menu alignment buttons inconsistently applying to images. #TINY-4057
- Fixed the floating toolbar drawer height collapsing when the editor is rendered in modal dialogs or floating containers. #TINY-4837
- Fixed `media` embed content not processing safely in some cases. #TINY-4857

## 5.2.1 - 2020-03-25

### Fixed
- Fixed the "is decorative" checkbox in the image dialog clearing after certain dialog events. #FOAM-11
- Fixed possible uncaught exception when a `style` attribute is removed using a content filter on `setContent`. #TINY-4742
- Fixed the table selection not functioning correctly in Microsoft Edge 44 or higher. #TINY-3862
- Fixed the table resize handles not functioning correctly in Microsoft Edge 44 or higher. #TINY-4160
- Fixed the floating toolbar drawer disconnecting from the toolbar when adding content in inline mode. #TINY-4725 #TINY-4765
- Fixed `readonly` mode not returning the appropriate boolean value. #TINY-3948
- Fixed the `forced_root_block_attrs` setting not applying attributes to new blocks consistently. #TINY-4564
- Fixed the editor incorrectly stealing focus during initialization in Microsoft Internet Explorer. #TINY-4697
- Fixed dialogs stealing focus when opening an alert or confirm dialog using an `onAction` callback. #TINY-4014
- Fixed inline dialogs incorrectly closing when clicking on an opened alert or confirm dialog. #TINY-4012
- Fixed the context toolbar overlapping the menu bar and toolbar. #TINY-4586
- Fixed notification and inline dialog positioning issues when using `toolbar_location: 'bottom'`. #TINY-4586
- Fixed the `colorinput` popup appearing offscreen on mobile devices. #TINY-4711
- Fixed special characters not being found when searching by "whole words only". #TINY-4522
- Fixed an issue where dragging images could cause them to be duplicated. #TINY-4195
- Fixed context toolbars activating without the editor having focus. #TINY-4754
- Fixed an issue where removing the background color of text did not always work. #TINY-4770
- Fixed an issue where new rows and columns in a table did not retain the style of the previous row or column. #TINY-4788

## 5.2.0 - 2020-02-13

### Added
- Added the ability to apply formats to spaces. #TINY-4200
- Added new `toolbar_location` setting to allow for positioning the menu and toolbar at the bottom of the editor. #TINY-4210
- Added new `toolbar_groups` setting to allow a custom floating toolbar group to be added to the toolbar when using `floating` toolbar mode. #TINY-4229
- Added new `link_default_protocol` setting to `link` and `autolink` plugin to allow a protocol to be used by default. #TINY-3328
- Added new `placeholder` setting to allow a placeholder to be shown when the editor is empty. #TINY-3917
- Added new `tinymce.dom.TextSeeker` API to allow searching text across different DOM nodes. #TINY-4200
- Added a drop shadow below the toolbar while in sticky mode and introduced Oxide variables to customize it when creating a custom skin. #TINY-4343
- Added `quickbars_image_toolbar` setting to allow for the image quickbar to be turned off. #TINY-4398
- Added iframe and img `loading` attribute to the default schema. Patch contributed by ataylor32. #GH-5112
- Added new `getNodeFilters`/`getAttributeFilters` functions to the `editor.serializer` instance. #TINY-4344
- Added new `a11y_advanced_options` setting to allow additional accessibility options to be added. #FOAM-11
- Added new accessibility options and behaviours to the image dialog using `a11y_advanced_options`. #FOAM-11
- Added the ability to use the window `PrismJS` instance for the `codesample` plugin instead of the bundled version to allow for styling custom languages. #TINY-4504
- Added error message events that fire when a resource loading error occurs. #TINY-4509

### Changed
- Changed the default schema to disallow `onchange` for select elements. #TINY-4614
- Changed default `toolbar_mode` value from false to `wrap`. The value false has been deprecated. #TINY-4617
- Changed `toolbar_drawer` setting to `toolbar_mode`. `toolbar_drawer` has been deprecated. #TINY-4416
- Changed iframe mode to set selection on content init if selection doesn't exist. #TINY-4139
- Changed table related icons to align them with the visual style of the other icons. #TINY-4341
- Changed and improved the visual appearance of the color input field. #TINY-2917
- Changed fake caret container to use `forced_root_block` when possible. #TINY-4190
- Changed the `requireLangPack` API to wait until the plugin has been loaded before loading the language pack. #TINY-3716
- Changed the formatter so `style_formats` are registered before the initial content is loaded into the editor. #TINY-4238
- Changed media plugin to use https protocol for media urls by default. #TINY-4577
- Changed the parser to treat CDATA nodes as bogus HTML comments to match the HTML parsing spec. A new `preserve_cdata` setting has been added to preserve CDATA nodes if required. #TINY-4625

### Fixed
- Fixed incorrect parsing of malformed/bogus HTML comments. #TINY-4625
- Fixed `quickbars` selection toolbar appearing on non-editable elements. #TINY-4359
- Fixed bug with alignment toolbar buttons sometimes not changing state correctly. #TINY-4139
- Fixed the `codesample` toolbar button not toggling when selecting code samples other than HTML. #TINY-4504
- Fixed content incorrectly scrolling to the top or bottom when pressing enter if when the content was already in view. #TINY-4162
- Fixed `scrollIntoView` potentially hiding elements behind the toolbar. #TINY-4162
- Fixed editor not respecting the `resize_img_proportional` setting due to legacy code. #TINY-4236
- Fixed flickering floating toolbar drawer in inline mode. #TINY-4210
- Fixed an issue where the template plugin dialog would be indefinitely blocked on a failed template load. #TINY-2766
- Fixed the `mscontrolselect` event not being unbound on IE/Edge. #TINY-4196
- Fixed Confirm dialog footer buttons so only the "Yes" button is highlighted. #TINY-4310
- Fixed `file_picker_callback` functionality for Image, Link and Media plugins. #TINY-4163
- Fixed issue where floating toolbar drawer sometimes would break if the editor is resized while the drawer is open. #TINY-4439
- Fixed incorrect `external_plugins` loading error message. #TINY-4503
- Fixed resize handler was not hidden for ARIA purposes. Patch contributed by Parent5446. #GH-5195
- Fixed an issue where content could be lost if a misspelled word was selected and spellchecking was disabled. #TINY-3899
- Fixed validation errors in the CSS where certain properties had the wrong default value. #TINY-4491
- Fixed an issue where forced root block attributes were not applied when removing a list. #TINY-4272
- Fixed an issue where the element path isn't being cleared when there are no parents. #TINY-4412
- Fixed an issue where width and height in svg icons containing `rect` elements were overridden by the CSS reset. #TINY-4408
- Fixed an issue where uploading images with `images_reuse_filename` enabled and that included a query parameter would generate an invalid URL. #TINY-4638
- Fixed the `closeButton` property not working when opening notifications. #TINY-4674
- Fixed keyboard flicker when opening a context menu on mobile. #TINY-4540
- Fixed issue where plus icon svg contained strokes. #TINY-4681

## 5.1.6 - 2020-01-28

### Fixed
- Fixed `readonly` mode not blocking all clicked links. #TINY-4572
- Fixed legacy font sizes being calculated inconsistently for the `FontSize` query command value. #TINY-4555
- Fixed changing a tables row from `Header` to `Body` incorrectly moving the row to the bottom of the table. #TINY-4593
- Fixed the context menu not showing in certain cases with hybrid devices. #TINY-4569
- Fixed the context menu opening in the wrong location when the target is the editor body. #TINY-4568
- Fixed the `image` plugin not respecting the `automatic_uploads` setting when uploading local images. #TINY-4287
- Fixed security issue related to parsing HTML comments and CDATA. #TINY-4544

## 5.1.5 - 2019-12-19

### Fixed
- Fixed the UI not working with hybrid devices that accept both touch and mouse events. #TNY-4521
- Fixed the `charmap` dialog initially focusing the first tab of the dialog instead of the search input field. #TINY-4342
- Fixed an exception being raised when inserting content if the caret was directly before or after a `contenteditable="false"` element. #TINY-4528
- Fixed a bug with pasting image URLs when paste as text is enabled. #TINY-4523

## 5.1.4 - 2019-12-11

### Fixed
- Fixed dialog contents disappearing when clicking a checkbox for right-to-left languages. #TINY-4518
- Fixed the `legacyoutput` plugin registering legacy formats after editor initialization, causing legacy content to be stripped on the initial load. #TINY-4447
- Fixed search and replace not cycling through results when searching using special characters. #TINY-4506
- Fixed the `visualchars` plugin converting HTML-like text to DOM elements in certain cases. #TINY-4507
- Fixed an issue with the `paste` plugin not sanitizing content in some cases. #TINY-4510
- Fixed HTML comments incorrectly being parsed in certain cases. #TINY-4511

## 5.1.3 - 2019-12-04

### Fixed
- Fixed sticky toolbar not undocking when fullscreen mode is activated. #TINY-4390
- Fixed the "Current Window" target not applying when updating links using the link dialog. #TINY-4063
- Fixed disabled menu items not highlighting when focused. #TINY-4339
- Fixed touch events passing through dialog collection items to the content underneath on Android devices. #TINY-4431
- Fixed keyboard navigation of the Help dialog's Keyboard Navigation tab. #TINY-4391
- Fixed search and replace dialog disappearing when finding offscreen matches on iOS devices. #TINY-4350
- Fixed performance issues where sticky toolbar was jumping while scrolling on slower browsers. #TINY-4475

## 5.1.2 - 2019-11-19

### Fixed
- Fixed desktop touch devices using `mobile` configuration overrides. #TINY-4345
- Fixed unable to disable the new scrolling toolbar feature. #TINY-4345
- Fixed touch events passing through any pop-up items to the content underneath on Android devices. #TINY-4367
- Fixed the table selector handles throwing JavaScript exceptions for non-table selections. #TINY-4338
- Fixed `cut` operations not removing selected content on Android devices when the `paste` plugin is enabled. #TINY-4362
- Fixed inline toolbar not constrained to the window width by default. #TINY-4314
- Fixed context toolbar split button chevrons pointing right when they should be pointing down. #TINY-4257
- Fixed unable to access the dialog footer in tabbed dialogs on small screens. #TINY-4360
- Fixed mobile table selectors were hard to select with touch by increasing the size. #TINY-4366
- Fixed mobile table selectors moving when moving outside the editor. #TINY-4366
- Fixed inline toolbars collapsing when using sliding toolbars. #TINY-4389
- Fixed block textpatterns not treating NBSPs as spaces. #TINY-4378
- Fixed backspace not merging blocks when the last element in the preceding block was a `contenteditable="false"` element. #TINY-4235
- Fixed toolbar buttons that only contain text labels overlapping on mobile devices. #TINY-4395
- Fixed quickbars quickimage picker not working on mobile. #TINY-4377
- Fixed fullscreen not resizing in an iOS WKWebView component. #TINY-4413

## 5.1.1 - 2019-10-28

### Fixed
- Fixed font formats containing spaces being wrapped in `&quot;` entities instead of single quotes. #TINY-4275
- Fixed alert and confirm dialogs losing focus when clicked. #TINY-4248
- Fixed clicking outside a modal dialog focusing on the document body. #TINY-4249
- Fixed the context toolbar not hiding when scrolled out of view. #TINY-4265

## 5.1.0 - 2019-10-17

### Added
- Added touch selector handles for table selections on touch devices. #TINY-4097
- Added border width field to Table Cell dialog. #TINY-4028
- Added touch event listener to media plugin to make embeds playable. #TINY-4093
- Added oxide styling options to notifications and tweaked the default variables. #TINY-4153
- Added additional padding to split button chevrons on touch devices, to make them easier to interact with. #TINY-4223
- Added new platform detection functions to `Env` and deprecated older detection properties. #TINY-4184
- Added `inputMode` config field to specify inputmode attribute of `input` dialog components. #TINY-4062
- Added new `inputMode` property to relevant plugins/dialogs. #TINY-4102
- Added new `toolbar_sticky` setting to allow the iframe menubar/toolbar to stick to the top of the window when scrolling. #TINY-3982

### Changed
- Changed default setting for `toolbar_drawer` to `floating`. #TINY-3634
- Changed mobile phones to use the `silver` theme by default. #TINY-3634
- Changed some editor settings to default to `false` on touch devices:
  - `menubar`(phones only). #TINY-4077
  - `table_grid`. #TINY-4075
  - `resize`. #TINY-4157
  - `object_resizing`. #TINY-4157
- Changed toolbars and context toolbars to sidescroll on mobile. #TINY-3894 #TINY-4107
- Changed context menus to render as horizontal menus on touch devices. #TINY-4107
- Changed the editor to use the `VisualViewport` API of the browser where possible. #TINY-4078
- Changed visualblocks toolbar button icon and renamed `paragraph` icon to `visualchars`. #TINY-4074
- Changed Oxide default for `@toolbar-button-chevron-color` to follow toolbar button icon color. #TINY-4153
- Changed the `urlinput` dialog component to use the `url` type attribute. #TINY-4102

### Fixed
- Fixed Safari desktop visual viewport fires resize on fullscreen breaking the restore function. #TINY-3976
- Fixed scroll issues on mobile devices. #TINY-3976
- Fixed context toolbar unable to refresh position on iOS12. #TINY-4107
- Fixed ctrl+left click not opening links on readonly mode and the preview dialog. #TINY-4138
- Fixed Slider UI component not firing `onChange` event on touch devices. #TINY-4092
- Fixed notifications overlapping instead of stacking. #TINY-3478
- Fixed inline dialogs positioning incorrectly when the page is scrolled. #TINY-4018
- Fixed inline dialogs and menus not repositioning when resizing. #TINY-3227
- Fixed inline toolbar incorrectly stretching to the full width when a width value was provided. #TINY-4066
- Fixed menu chevrons color to follow the menu text color. #TINY-4153
- Fixed table menu selection grid from staying black when using dark skins, now follows border color. #TINY-4153
- Fixed Oxide using the wrong text color variable for menubar button focused state. #TINY-4146
- Fixed the autoresize plugin not keeping the selection in view when resizing. #TINY-4094
- Fixed textpattern plugin throwing exceptions when using `forced_root_block: false`. #TINY-4172
- Fixed missing CSS fill styles for toolbar button icon active state. #TINY-4147
- Fixed an issue where the editor selection could end up inside a short ended element (such as `br`). #TINY-3999
- Fixed browser selection being lost in inline mode when opening split dropdowns. #TINY-4197
- Fixed backspace throwing an exception when using `forced_root_block: false`. #TINY-4099
- Fixed floating toolbar drawer expanding outside the bounds of the editor. #TINY-3941
- Fixed the autocompleter not activating immediately after a `br` or `contenteditable=false` element. #TINY-4194
- Fixed an issue where the autocompleter would incorrectly close on IE 11 in certain edge cases. #TINY-4205

## 5.0.16 - 2019-09-24

### Added
- Added new `referrer_policy` setting to add the `referrerpolicy` attribute when loading scripts or stylesheets. #TINY-3978
- Added a slight background color to dialog tab links when focused to aid keyboard navigation. #TINY-3877

### Fixed
- Fixed media poster value not updating on change. #TINY-4013
- Fixed openlink was not registered as a toolbar button. #TINY-4024
- Fixed failing to initialize if a script tag was used inside a SVG. #TINY-4087
- Fixed double top border showing on toolbar without menubar when toolbar_drawer is enabled. #TINY-4118
- Fixed unable to drag inline dialogs to the bottom of the screen when scrolled. #TINY-4154
- Fixed notifications appearing on top of the toolbar when scrolled in inline mode. #TINY-4159
- Fixed notifications displaying incorrectly on IE 11. #TINY-4169

## 5.0.15 - 2019-09-02

### Added
- Added a dark `content_css` skin to go with the dark UI skin. #TINY-3743

### Changed
- Changed the enabled state on toolbar buttons so they don't get the hover effect. #TINY-3974

### Fixed
- Fixed missing CSS active state on toolbar buttons. #TINY-3966
- Fixed `onChange` callback not firing for the colorinput dialog component. #TINY-3968
- Fixed context toolbars not showing in fullscreen mode. #TINY-4023

## 5.0.14 - 2019-08-19

### Added
- Added an API to reload the autocompleter menu with additional fetch metadata #MENTIONS-17

### Fixed
- Fixed missing toolbar button border styling options. #TINY-3965
- Fixed image upload progress notification closing before the upload is complete. #TINY-3963
- Fixed inline dialogs not closing on escape when no dialog component is in focus. #TINY-3936
- Fixed plugins not being filtered when defaulting to mobile on phones. #TINY-3537
- Fixed toolbar more drawer showing the content behind it when transitioning between opened and closed states. #TINY-3878
- Fixed focus not returning to the dialog after pressing the "Replace all" button in the search and replace dialog. #TINY-3961

### Removed
- Removed Oxide variable `@menubar-select-disabled-border-color` and replaced it with `@menubar-select-disabled-border`. #TINY-3965

## 5.0.13 - 2019-08-06

### Changed
- Changed modal dialogs to prevent dragging by default and added new `draggable_modal` setting to restore dragging. #TINY-3873
- Changed the nonbreaking plugin to insert nbsp characters wrapped in spans to aid in filtering. This can be disabled using the `nonbreaking_wrap` setting. #TINY-3647
- Changed backspace behaviour in lists to outdent nested list items when the cursor is at the start of the list item. #TINY-3651

### Fixed
- Fixed sidebar growing beyond editor bounds in IE 11. #TINY-3937
- Fixed issue with being unable to keyboard navigate disabled toolbar buttons. #TINY-3350
- Fixed issues with backspace and delete in nested contenteditable true and false elements. #TINY-3868
- Fixed issue with losing keyboard navigation in dialogs due to disabled buttons. #TINY-3914
- Fixed `MouseEvent.mozPressure is deprecated` warning in Firefox. #TINY-3919
- Fixed `default_link_target` not being respected when `target_list` is disabled. #TINY-3757
- Fixed mobile plugin filter to only apply to the mobile theme, rather than all mobile platforms. #TINY-3405
- Fixed focus switching to another editor during mode changes. #TINY-3852
- Fixed an exception being thrown when clicking on an uninitialized inline editor. #TINY-3925
- Fixed unable to keyboard navigate to dialog menu buttons. #TINY-3933
- Fixed dialogs being able to be dragged outside the window viewport. #TINY-3787
- Fixed inline dialogs appearing above modal dialogs. #TINY-3932

## 5.0.12 - 2019-07-18

### Added
- Added ability to utilize UI dialog panels inside other panels. #TINY-3305
- Added help dialog tab explaining keyboard navigation of the editor. #TINY-3603

### Changed
- Changed the "Find and Replace" design to an inline dialog. #TINY-3054

### Fixed
- Fixed issue where autolink spacebar event was not being fired on Edge. #TINY-3891
- Fixed table selection missing the background color. #TINY-3892
- Fixed removing shortcuts not working for function keys. #TINY-3871
- Fixed non-descriptive UI component type names. #TINY-3349
- Fixed UI registry components rendering as the wrong type when manually specifying a different type. #TINY-3385
- Fixed an issue where dialog checkbox, input, selectbox, textarea and urlinput components couldn't be disabled. #TINY-3708
- Fixed the context toolbar not using viable screen space in inline/distraction free mode. #TINY-3717
- Fixed the context toolbar overlapping the toolbar in various conditions. #TINY-3205
- Fixed IE11 edge case where items were being inserted into the wrong location. #TINY-3884

## 5.0.11 - 2019-07-04

### Fixed
- Fixed packaging errors caused by a rollup treeshaking bug (https://github.com/rollup/rollup/issues/2970). #TINY-3866
- Fixed the customeditor component not able to get data from the dialog api. #TINY-3866
- Fixed collection component tooltips not being translated. #TINY-3855

## 5.0.10 - 2019-07-02

### Added
- Added support for all HTML color formats in `color_map` setting. #TINY-3837

### Changed
- Changed backspace key handling to outdent content in appropriate circumstances. #TINY-3685
- Changed default palette for forecolor and backcolor to include some lighter colors suitable for highlights. #TINY-2865
- Changed the search and replace plugin to cycle through results. #TINY-3800

### Fixed
- Fixed inconsistent types causing some properties to be unable to be used in dialog components. #TINY-3778
- Fixed an issue in the Oxide skin where dialog content like outlines and shadows were clipped because of overflow hidden. #TINY-3566
- Fixed the search and replace plugin not resetting state when changing the search query. #TINY-3800
- Fixed backspace in lists not creating an undo level. #TINY-3814
- Fixed the editor to cancel loading in quirks mode where the UI is not supported. #TINY-3391
- Fixed applying fonts not working when the name contained spaces and numbers. #TINY-3801
- Fixed so that initial content is retained when initializing on list items. #TINY-3796
- Fixed inefficient font name and font size current value lookup during rendering. #TINY-3813
- Fixed mobile font copied into the wrong folder for the oxide-dark skin. #TINY-3816
- Fixed an issue where resizing the width of tables would produce inaccurate results. #TINY-3827
- Fixed a memory leak in the Silver theme. #TINY-3797
- Fixed alert and confirm dialogs using incorrect markup causing inconsistent padding. #TINY-3835
- Fixed an issue in the Table plugin with `table_responsive_width` not enforcing units when resizing. #TINY-3790
- Fixed leading, trailing and sequential spaces being lost when pasting plain text. #TINY-3726
- Fixed exception being thrown when creating relative URIs. #TINY-3851
- Fixed focus is no longer set to the editor content during mode changes unless the editor already had focus. #TINY-3852

## 5.0.9 - 2019-06-26

### Fixed
- Fixed print plugin not working in Firefox. #TINY-3834

## 5.0.8 - 2019-06-18

### Added
- Added back support for multiple toolbars. #TINY-2195
- Added support for .m4a files to the media plugin. #TINY-3750
- Added new base_url and suffix editor init options. #TINY-3681

### Fixed
- Fixed incorrect padding for select boxes with visible values. #TINY-3780
- Fixed selection incorrectly changing when programmatically setting selection on contenteditable false elements. #TINY-3766
- Fixed sidebar background being transparent. #TINY-3727
- Fixed the build to remove duplicate iife wrappers. #TINY-3689
- Fixed bogus autocompleter span appearing in content when the autocompleter menu is shown. #TINY-3752
- Fixed toolbar font size select not working with legacyoutput plugin. #TINY-2921
- Fixed the legacyoutput plugin incorrectly aligning images. #TINY-3660
- Fixed remove color not working when using the legacyoutput plugin. #TINY-3756
- Fixed the font size menu applying incorrect sizes when using the legacyoutput plugin. #TINY-3773
- Fixed scrollIntoView not working when the parent window was out of view. #TINY-3663
- Fixed the print plugin printing from the wrong window in IE11. #TINY-3762
- Fixed content CSS loaded over CORS not loading in the preview plugin with content_css_cors enabled. #TINY-3769
- Fixed the link plugin missing the default "None" option for link list. #TINY-3738
- Fixed small dot visible with menubar and toolbar disabled in inline mode. #TINY-3623
- Fixed space key properly inserts a nbsp before/after block elements. #TINY-3745
- Fixed native context menu not showing with images in IE11. #TINY-3392
- Fixed inconsistent browser context menu image selection. #TINY-3789

## 5.0.7 - 2019-06-05

### Added
- Added new toolbar button and menu item for inserting tables via dialog. #TINY-3636
- Added new API for adding/removing/changing tabs in the Help dialog. #TINY-3535
- Added highlighting of matched text in autocompleter items. #TINY-3687
- Added the ability for autocompleters to work with matches that include spaces. #TINY-3704
- Added new `imagetools_fetch_image` callback to allow custom implementations for cors loading of images. #TINY-3658
- Added `'http'` and `https` options to `link_assume_external_targets` to prepend `http://` or `https://` prefixes when URL does not contain a protocol prefix. Patch contributed by francoisfreitag. #GH-4335

### Changed
- Changed annotations navigation to work the same as inline boundaries. #TINY-3396
- Changed tabpanel API by adding a `name` field and changing relevant methods to use it. #TINY-3535

### Fixed
- Fixed text color not updating all color buttons when choosing a color. #TINY-3602
- Fixed the autocompleter not working with fragmented text. #TINY-3459
- Fixed the autosave plugin no longer overwrites window.onbeforeunload. #TINY-3688
- Fixed infinite loop in the paste plugin when IE11 takes a long time to process paste events. Patch contributed by lRawd. #GH-4987
- Fixed image handle locations when using `fixed_toolbar_container`. Patch contributed by t00. #GH-4966
- Fixed the autoresize plugin not firing `ResizeEditor` events. #TINY-3587
- Fixed editor in fullscreen mode not extending to the bottom of the screen. #TINY-3701
- Fixed list removal when pressing backspace after the start of the list item. #TINY-3697
- Fixed autocomplete not triggering from compositionend events. #TINY-3711
- Fixed `file_picker_callback` could not set the caption field on the insert image dialog. #TINY-3172
- Fixed the autocompleter menu showing up after a selection had been made. #TINY-3718
- Fixed an exception being thrown when a file or number input has focus during initialization. Patch contributed by t00. #GH-2194

## 5.0.6 - 2019-05-22

### Added
- Added `icons_url` editor settings to enable icon packs to be loaded from a custom url. #TINY-3585
- Added `image_uploadtab` editor setting to control the visibility of the upload tab in the image dialog. #TINY-3606
- Added new api endpoints to the wordcount plugin and improved character count logic. #TINY-3578

### Changed
- Changed plugin, language and icon loading errors to log in the console instead of a notification. #TINY-3585

### Fixed
- Fixed the textpattern plugin not working with fragmented text. #TINY-3089
- Fixed various toolbar drawer accessibility issues and added an animation. #TINY-3554
- Fixed issues with selection and ui components when toggling readonly mode. #TINY-3592
- Fixed so readonly mode works with inline editors. #TINY-3592
- Fixed docked inline toolbar positioning when scrolled. #TINY-3621
- Fixed initial value not being set on bespoke select in quickbars and toolbar drawer. #TINY-3591
- Fixed so that nbsp entities aren't trimmed in white-space: pre-line elements. #TINY-3642
- Fixed `mceInsertLink` command inserting spaces instead of url encoded characters. #GH-4990
- Fixed text content floating on top of dialogs in IE11. #TINY-3640

## 5.0.5 - 2019-05-09

### Added
- Added menu items to match the forecolor/backcolor toolbar buttons. #TINY-2878
- Added default directionality based on the configured language. #TINY-2621
- Added styles, icons and tests for rtl mode. #TINY-2621

### Fixed
- Fixed autoresize not working with floating elements or when media elements finished loading. #TINY-3545
- Fixed incorrect vertical caret positioning in IE 11. #TINY-3188
- Fixed submenu anchoring hiding overflowed content. #TINY-3564

### Removed
- Removed unused and hidden validation icons to avoid displaying phantom tooltips. #TINY-2329

## 5.0.4 - 2019-04-23

### Added
- Added back URL dialog functionality, which is now available via `editor.windowManager.openUrl()`. #TINY-3382
- Added the missing throbber functionality when calling `editor.setProgressState(true)`. #TINY-3453
- Added function to reset the editor content and undo/dirty state via `editor.resetContent()`. #TINY-3435
- Added the ability to set menu buttons as active. #TINY-3274
- Added `editor.mode` API, featuring a custom editor mode API. #TINY-3406
- Added better styling to floating toolbar drawer. #TINY-3479
- Added the new premium plugins to the Help dialog plugins tab. #TINY-3496
- Added the linkchecker context menu items to the default configuration. #TINY-3543

### Fixed
- Fixed image context menu items showing on placeholder images. #TINY-3280
- Fixed dialog labels and text color contrast within notifications/alert banners to satisfy WCAG 4.5:1 contrast ratio for accessibility. #TINY-3351
- Fixed selectbox and colorpicker items not being translated. #TINY-3546
- Fixed toolbar drawer sliding mode to correctly focus the editor when tabbing via keyboard navigation. #TINY-3533
- Fixed positioning of the styleselect menu in iOS while using the mobile theme. #TINY-3505
- Fixed the menubutton `onSetup` callback to be correctly executed when rendering the menu buttons. #TINY-3547
- Fixed `default_link_target` setting to be correctly utilized when creating a link. #TINY-3508
- Fixed colorpicker floating marginally outside its container. #TINY-3026
- Fixed disabled menu items displaying as active when hovered. #TINY-3027

### Removed
- Removed redundant mobile wrapper. #TINY-3480

## 5.0.3 - 2019-03-19

### Changed
- Changed empty nested-menu items within the style formats menu to be disabled or hidden if the value of `style_formats_autohide` is `true`. #TINY-3310
- Changed the entire phrase 'Powered by Tiny' in the status bar to be a link instead of just the word 'Tiny'. #TINY-3366
- Changed `formatselect`, `styleselect` and `align` menus to use the `mceToggleFormat` command internally. #TINY-3428

### Fixed
- Fixed toolbar keyboard navigation to work as expected when `toolbar_drawer` is configured. #TINY-3432
- Fixed text direction buttons to display the correct pressed state in selections that have no explicit `dir` property. #TINY-3138
- Fixed the mobile editor to clean up properly when removed. #TINY-3445
- Fixed quickbar toolbars to add an empty box to the screen when it is set to `false`. #TINY-3439
- Fixed an issue where pressing the **Delete/Backspace** key at the edge of tables was creating incorrect selections. #TINY-3371
- Fixed an issue where dialog collection items (emoticon and special character dialogs) couldn't be selected with touch devices. #TINY-3444
- Fixed a type error introduced in TinyMCE version 5.0.2 when calling `editor.getContent()` with nested bookmarks. #TINY-3400
- Fixed an issue that prevented default icons from being overridden. #TINY-3449
- Fixed an issue where **Home/End** keys wouldn't move the caret correctly before or after `contenteditable=false` inline elements. #TINY-2995
- Fixed styles to be preserved in IE 11 when editing via the `fullpage` plugin. #TINY-3464
- Fixed the `link` plugin context toolbar missing the open link button. #TINY-3461
- Fixed inconsistent dialog component spacing. #TINY-3436

## 5.0.2 - 2019-03-05

### Added
- Added presentation and document presets to `htmlpanel` dialog component. #TINY-2694
- Added missing fixed_toolbar_container setting has been reimplemented in the Silver theme. #TINY-2712
- Added a new toolbar setting `toolbar_drawer` that moves toolbar groups which overflow the editor width into either a `sliding` or `floating` toolbar section. #TINY-2874

### Changed
- Updated the build process to include package lock files in the dev distribution archive. #TINY-2870

### Fixed
- Fixed inline dialogs did not have aria attributes. #TINY-2694
- Fixed default icons are now available in the UI registry, allowing use outside of toolbar buttons. #TINY-3307
- Fixed a memory leak related to select toolbar items. #TINY-2874
- Fixed a memory leak due to format changed listeners that were never unbound. #TINY-3191
- Fixed an issue where content may have been lost when using permanent bookmarks. #TINY-3400
- Fixed the quicklink toolbar button not rendering in the quickbars plugin. #TINY-3125
- Fixed an issue where menus were generating invalid HTML in some cases. #TINY-3323
- Fixed an issue that could cause the mobile theme to show a blank white screen when the editor was inside an `overflow:hidden` element. #TINY-3407
- Fixed mobile theme using a transparent background and not taking up the full width on iOS. #TINY-3414
- Fixed the template plugin dialog missing the description field. #TINY-3337
- Fixed input dialog components using an invalid default type attribute. #TINY-3424
- Fixed an issue where backspace/delete keys after/before pagebreak elements wouldn't move the caret. #TINY-3097
- Fixed an issue in the table plugin where menu items and toolbar buttons weren't showing correctly based on the selection. #TINY-3423
- Fixed inconsistent button focus styles in Firefox. #TINY-3377
- Fixed the resize icon floating left when all status bar elements were disabled. #TINY-3340
- Fixed the resize handle to not show in fullscreen mode. #TINY-3404

## 5.0.1 - 2019-02-21

### Added
- Added H1-H6 toggle button registration to the silver theme. #TINY-3070
- Added code sample toolbar button will now toggle on when the cursor is in a code section. #TINY-3040
- Added new settings to the emoticons plugin to allow additional emoticons to be added. #TINY-3088

### Fixed
- Fixed an issue where adding links to images would replace the image with text. #TINY-3356
- Fixed an issue where the inline editor could use fractional pixels for positioning. #TINY-3202
- Fixed an issue where uploading non-image files in the Image Plugin upload tab threw an error. #TINY-3244
- Fixed an issue in the media plugin that was causing the source url and height/width to be lost in certain circumstances. #TINY-2858
- Fixed an issue with the Context Toolbar not being removed when clicking outside of the editor. #TINY-2804
- Fixed an issue where clicking 'Remove link' wouldn't remove the link in certain circumstances. #TINY-3199
- Fixed an issue where the media plugin would fail when parsing dialog data. #TINY-3218
- Fixed an issue where retrieving the selected content as text didn't create newlines. #TINY-3197
- Fixed incorrect keyboard shortcuts in the Help dialog for Windows. #TINY-3292
- Fixed an issue where JSON serialization could produce invalid JSON. #TINY-3281
- Fixed production CSS including references to source maps. #TINY-3920
- Fixed development CSS was not included in the development zip. #TINY-3920
- Fixed the autocompleter matches predicate not matching on the start of words by default. #TINY-3306
- Fixed an issue where the page could be scrolled with modal dialogs open. #TINY-2252
- Fixed an issue where autocomplete menus would show an icon margin when no items had icons. #TINY-3329
- Fixed an issue in the quickbars plugin where images incorrectly showed the text selection toolbar. #TINY-3338
- Fixed an issue that caused the inline editor to fail to render when the target element already had focus. #TINY-3353

### Removed
- Removed paste as text notification banner and paste_plaintext_inform setting. #POW-102

## 5.0.0 - 2019-02-04

Full documentation for the version 5 features and changes is available at https://www.tiny.cloud/docs/tinymce/5/release-notes/release-notes50/

### Added
- Added links and registered names with * to denote premium plugins in Plugins tab of Help dialog. #TINY-3223

### Changed
- Changed Tiny 5 mobile skin to look more uniform with desktop. #TINY-2650
- Blacklisted table, th and td as inline editor target. #TINY-717

### Fixed
- Fixed an issue where tab panel heights weren't sizing properly on smaller screens and weren't updating on resize. #TINY-3242
- Fixed image tools not having any padding between the label and slider. #TINY-3220
- Fixed context toolbar toggle buttons not showing the correct state. #TINY-3022
- Fixed missing separators in the spellchecker context menu between the suggestions and actions. #TINY-3217
- Fixed notification icon positioning in alert banners. #TINY-2196
- Fixed a typo in the word count plugin name. #TINY-3062
- Fixed charmap and emoticons dialogs not having a primary button. #TINY-3233
- Fixed an issue where resizing wouldn't work correctly depending on the box-sizing model. #TINY-3278

## 5.0.0-rc-2 - 2019-01-22

### Added
- Added screen reader accessibility for sidebar and statusbar. #TINY-2699

### Changed
- Changed formatting menus so they are registered and made the align toolbar button use an icon instead of text. #TINY-2880
- Changed checkboxes to use a boolean for its state, instead of a string. #TINY-2848
- Updated the textpattern plugin to properly support nested patterns and to allow running a command with a value for a pattern with a start and an end. #TINY-2991
- Updated Emoticons and Charmap dialogs to be screen reader accessible. #TINY-2693

### Fixed
- Fixed the link dialog such that it will now retain class attributes when updating links. #TINY-2825
- Fixed "Find and replace" not showing in the "Edit" menu by default. #TINY-3061
- Fixed dropdown buttons missing the 'type' attribute, which could cause forms to be incorrectly submitted. #TINY-2826
- Fixed emoticon and charmap search not returning expected results in certain cases. #TINY-3084
- Fixed blank rel_list values throwing an exception in the link plugin. #TINY-3149

### Removed
- Removed unnecessary 'flex' and unused 'colspan' properties from the new dialog APIs. #TINY-2973

## 5.0.0-rc-1 - 2019-01-08

### Added
- Added editor settings functionality to specify title attributes for toolbar groups. #TINY-2690
- Added icons instead of button text to improve Search and Replace dialog footer appearance. #TINY-2654
- Added `tox-dialog__table` instead of `mce-table-striped` class to enhance Help dialog appearance. #TINY-2360
- Added title attribute to iframes so, screen readers can announce iframe labels. #TINY-2692
- Added a wordcount menu item, that defaults to appearing in the tools menu. #TINY-2877

### Changed
- Updated the font select dropdown logic to try to detect the system font stack and show "System Font" as the font name. #TINY-2710
- Updated the autocompleter to only show when it has matched items. #TINY-2350
- Updated SizeInput labels to "Height" and "Width" instead of Dimensions. #TINY-2833
- Updated the build process to minify and generate ASCII only output for the emoticons database. #TINY-2744

### Fixed
- Fixed readonly mode not fully disabling editing content. #TINY-2287
- Fixed accessibility issues with the font select, font size, style select and format select toolbar dropdowns. #TINY-2713
- Fixed accessibility issues with split dropdowns. #TINY-2697
- Fixed the legacyoutput plugin to be compatible with TinyMCE 5.0. #TINY-2301
- Fixed icons not showing correctly in the autocompleter popup. #TINY-3029
- Fixed an issue where preview wouldn't show anything in Edge under certain circumstances. #TINY-3035
- Fixed the height being incorrectly calculated for the autoresize plugin. #TINY-2807

## 5.0.0-beta-1 - 2018-11-30

### Added
- Added a new `addNestedMenuItem()` UI registry function and changed all nested menu items to use the new registry functions. #TINY-2230
- Added title attribute to color swatch colors. #TINY-2669
- Added anchorbar component to anchor inline toolbar dialogs to instead of the toolbar. #TINY-2040
- Added support for toolbar<n> and toolbar array config options to be squashed into a single toolbar and not create multiple toolbars. #TINY-2195
- Added error handling for when forced_root_block config option is set to true. #TINY-2261
- Added functionality for the removed_menuitems config option. #TINY-2184
- Added the ability to use a string to reference menu items in menu buttons and submenu items. #TINY-2253

### Changed
- Changed the name of the "inlite" plugin to "quickbars". #TINY-2831
- Changed the background color icon to highlight background icon. #TINY-2258
- Changed Help dialog to be accessible to screen readers. #TINY-2687
- Changed the color swatch to save selected custom colors to local storage for use across sessions. #TINY-2722
- Changed `WindowManager` API - methods `getParams`, `setParams` and `getWindows`, and the legacy `windows` property, have been removed. `alert` and `confirm` dialogs are no longer tracked in the window list. #TINY-2603

### Fixed
- Fixed an inline mode issue where the save plugin upon saving can cause content loss. #TINY-2659
- Fixed an issue in IE 11 where calling selection.getContent() would return an empty string when the editor didn't have focus. #TINY-2325

### Removed
- Removed compat3x plugin. #TINY-2815

## 5.0.0-preview-4 - 2018-11-12

### Added
- Added width and height placeholder text to image and media dialog dimensions input. #AP-296
- Added the ability to keyboard navigate through menus, toolbars, sidebar and the status bar sequentially. #AP-381
- Added translation capability back to the editor's UI. #AP-282
- Added `label` component type for dialogs to group components under a label.

### Changed
- Changed the editor resize handle so that it should be disabled when the autoresize plugin is turned on. #AP-424
- Changed UI text for microcopy improvements. #TINY-2281

### Fixed
- Fixed distraction free plugin. #AP-470
- Fixed contents of the input field being selected on focus instead of just recieving an outline highlight. #AP-464
- Fixed styling issues with dialogs and menus in IE 11. #AP-456
- Fixed custom style format control not honoring custom formats. #AP-393
- Fixed context menu not appearing when clicking an image with a caption. #AP-382
- Fixed directionality of UI when using an RTL language. #AP-423
- Fixed page responsiveness with multiple inline editors. #AP-430
- Fixed empty toolbar groups appearing through invalid configuration of the `toolbar` property. #AP-450
- Fixed text not being retained when updating links through the link dialog. #AP-293
- Fixed edit image context menu, context toolbar and toolbar items being incorrectly enabled when selecting invalid images. #AP-323
- Fixed emoji type ahead being shown when typing URLs. #AP-366
- Fixed toolbar configuration properties incorrectly expecting string arrays instead of strings. #AP-342
- Fixed the block formatting toolbar item not showing a "Formatting" title when there is no selection. #AP-321
- Fixed clicking disabled toolbar buttons hiding the toolbar in inline mode. #AP-380
- Fixed `EditorResize` event not being fired upon editor resize. #AP-327
- Fixed tables losing styles when updating through the dialog. #AP-368
- Fixed context toolbar positioning to be more consistent near the edges of the editor. #AP-318
- Fixed table of contents plugin now works with v5 toolbar APIs correctly. #AP-347
- Fixed the `link_context_toolbar` configuration not disabling the context toolbar. #AP-458
- Fixed the link context toolbar showing incorrect relative links. #AP-435
- Fixed the alignment of the icon in alert banner dialog components. #TINY-2220
- Fixed the visual blocks and visual char menu options not displaying their toggled state. #TINY-2238
- Fixed the editor not displaying as fullscreen when toggled. #TINY-2237

### Removed
- Removed the tox-custom-editor class that was added to the wrapping element of codemirror. #TINY-2211

## 5.0.0-preview-3 - 2018-10-18

### Changed
- Changed editor layout to use modern CSS properties over manually calculating dimensions. #AP-324
- Changed `autoresize_min_height` and `autoresize_max_height` configurations to `min_height` and `max_height`. #AP-324
- Changed `Whole word` label in Search and Replace dialog to `Find whole words only`. #AP-387

### Fixed
- Fixed bugs with editor width jumping when resizing and the iframe not resizing to smaller than 150px in height. #AP-324
- Fixed mobile theme bug that prevented the editor from loading. #AP-404
- Fixed long toolbar groups extending outside of the editor instead of wrapping.
- Fixed dialog titles so they are now proper case. #AP-384
- Fixed color picker default to be #000000 instead of #ff00ff. #AP-216
- Fixed "match case" option on the Find and Replace dialog is no longer selected by default. #AP-298
- Fixed vertical alignment of toolbar icons. #DES-134
- Fixed toolbar icons not appearing on IE11. #DES-133

## 5.0.0-preview-2 - 2018-10-10

### Added
- Added swatch is now shown for colorinput fields, instead of the colorpicker directly. #AP-328
- Added fontformats and fontsizes menu items. #AP-390

### Changed
- Changed configuration of color options has been simplified to `color_map`, `color_cols`, and `custom_colors`. #AP-328
- Changed `height` configuration to apply to the editor frame (including menubar, toolbar, status bar) instead of the content area. #AP-324

### Fixed
- Fixed styleselect not updating the displayed item as the cursor moved. #AP-388
- Fixed preview iframe not expanding to the dialog size. #AP-252
- Fixed 'meta' shortcuts not translated into platform-specific text. #AP-270
- Fixed tabbed dialogs (Charmap and Emoticons) shrinking when no search results returned.
- Fixed a bug where alert banner icons were not retrieved from icon pack. #AP-330
- Fixed component styles to flex so they fill large dialogs. #AP-252
- Fixed editor flashing unstyled during load (still in progress). #AP-349

### Removed
- Removed `colorpicker` plugin, it is now in the theme. #AP-328
- Removed `textcolor` plugin, it is now in the theme. #AP-328

## 5.0.0-preview-1 - 2018-10-01

Developer preview 1.

Initial list of features and changes is available at https://www.tiny.cloud/docs/tinymce/5/release-notes/release-notes50/.

## 4.9.11 - 2020-07-13

### Fixed
- Fixed the `selection.setContent()` API not running parser filters. #TINY-4002
- Fixed content in an iframe element parsing as DOM elements instead of text content. #TINY-5943
- Fixed up and down keyboard navigation not working for inline `contenteditable="false"` elements. #TINY-6226

## 4.9.10 - 2020-04-23

### Fixed
- Fixed an issue where the editor selection could end up inside a short ended element (eg br). #TINY-3999
- Fixed a security issue related to CDATA sanitization during parsing. #TINY-4669
- Fixed `media` embed content not processing safely in some cases. #TINY-4857

## 4.9.9 - 2020-03-25

### Fixed
- Fixed the table selection not functioning correctly in Microsoft Edge 44 or higher. #TINY-3862
- Fixed the table resize handles not functioning correctly in Microsoft Edge 44 or higher. #TINY-4160
- Fixed the `forced_root_block_attrs` setting not applying attributes to new blocks consistently. #TINY-4564
- Fixed the editor failing to initialize if a script tag was used inside an SVG. #TINY-4087

## 4.9.8 - 2020-01-28

### Fixed
- Fixed the `mobile` theme failing to load due to a bundling issue. #TINY-4613
- Fixed security issue related to parsing HTML comments and CDATA. #TINY-4544

## 4.9.7 - 2019-12-19

### Fixed
- Fixed the `visualchars` plugin converting HTML-like text to DOM elements in certain cases. #TINY-4507
- Fixed an issue with the `paste` plugin not sanitizing content in some cases. #TINY-4510
- Fixed HTML comments incorrectly being parsed in certain cases. #TINY-4511

## 4.9.6 - 2019-09-02

### Fixed
- Fixed image browse button sometimes displaying the browse window twice. #TINY-3959

## 4.9.5 - 2019-07-02

### Changed
- Changed annotations navigation to work the same as inline boundaries. #TINY-3396

### Fixed
- Fixed the print plugin printing from the wrong window in IE11. #TINY-3762
- Fixed an exception being thrown when a file or number input has focus during initialization. Patch contributed by t00. #GH-2194
- Fixed positioning of the styleselect menu in iOS while using the mobile theme. #TINY-3505
- Fixed native context menu not showing with images in IE11. #TINY-3392
- Fixed selection incorrectly changing when programmatically setting selection on contenteditable false elements. #TINY-3766
- Fixed image browse button not working on touch devices. #TINY-3751
- Fixed so that nbsp entities aren't trimmed in white-space: pre-line elements. #TINY-3642
- Fixed space key properly inserts a nbsp before/after block elements. #TINY-3745
- Fixed infinite loop in the paste plugin when IE11 takes a long time to process paste events. Patch contributed by lRawd. #GH-4987

## 4.9.4 - 2019-03-20

### Fixed
- Fixed an issue where **Home/End** keys wouldn't move the caret correctly before or after `contenteditable=false` inline elements. #TINY-2995
- Fixed an issue where content may have been lost when using permanent bookmarks. #TINY-3400
- Fixed the mobile editor to clean up properly when removed. #TINY-3445
- Fixed an issue where retrieving the selected content as text didn't create newlines. #TINY-3197
- Fixed an issue where typing space between images would cause issues with nbsp not being inserted. #TINY-3346

## 4.9.3 - 2019-01-31

### Added
- Added a visualchars_default_state setting to the Visualchars Plugin. Patch contributed by mat3e.

### Fixed
- Fixed a bug where scrolling on a page with more than one editor would cause a ResizeWindow event to fire. #TINY-3247
- Fixed a bug where if a plugin threw an error during initialisation the whole editor would fail to load. #TINY-3243
- Fixed a bug where getContent would include bogus elements when valid_elements setting was set up in a specific way. #TINY-3213
- Fixed a bug where only a few function key names could be used when creating keyboard shortcuts. #TINY-3146
- Fixed a bug where it wasn't possible to enter spaces into an editor after pressing shift+enter. #TINY-3099
- Fixed a bug where no caret would be rendered after backspacing to a contenteditable false element. #TINY-2998
- Fixed a bug where deletion to/from indented lists would leave list fragments in the editor. #TINY-2981

## 4.9.2 - 2018-12-17

### Fixed
- Fixed a bug with pressing the space key on IE 11 would result in nbsp characters being inserted between words at the end of a block. #TINY-2996
- Fixed a bug where character composition using quote and space on US International keyboards would produce a space instead of a quote. #TINY-2999
- Fixed a bug where remove format wouldn't remove the inner most inline element in some situations. #TINY-2982
- Fixed a bug where outdenting an list item would affect attributes on other list items within the same list. #TINY-2971
- Fixed a bug where the DomParser filters wouldn't be applied for elements created when parsing invalid html. #TINY-2978
- Fixed a bug where setProgressState wouldn't automatically close floating ui elements like menus. #TINY-2896
- Fixed a bug where it wasn't possible to navigate out of a figcaption element using the arrow keys. #TINY-2894
- Fixed a bug where enter key before an image inside a link would remove the image. #TINY-2780

## 4.9.1 - 2018-12-04

### Added
- Added functionality to insert html to the replacement feature of the Textpattern Plugin. #TINY-2839

### Fixed
- Fixed a bug where `editor.selection.getContent({format: 'text'})` didn't work as expected in IE11 on an unfocused editor. #TINY-2862
- Fixed a bug in the Textpattern Plugin where the editor would get an incorrect selection after inserting a text pattern on Safari. #TINY-2838
- Fixed a bug where the space bar didn't work correctly in editors with the forced_root_block setting set to false. #TINY-2816

## 4.9.0 - 2018-11-27

### Added
- Added a replace feature to the Textpattern Plugin. #TINY-1908
- Added functionality to the Lists Plugin that improves the indentation logic. #TINY-1790

### Fixed
- Fixed a bug where it wasn't possible to delete/backspace when the caret was between a contentEditable=false element and a BR. #TINY-2372
- Fixed a bug where copying table cells without a text selection would fail to copy anything. #TINY-1789
- Implemented missing `autosave_restore_when_empty` functionality in the Autosave Plugin. Patch contributed by gzzo. #GH-4447
- Reduced insertion of unnecessary nonbreaking spaces in the editor. #TINY-1879

## 4.8.5 - 2018-10-30

### Added
- Added a content_css_cors setting to the editor that adds the crossorigin="anonymous" attribute to link tags added by the StyleSheetLoader. #TINY-1909

### Fixed
- Fixed a bug where trying to remove formatting with a collapsed selection range would throw an exception. #GH-4636
- Fixed a bug in the image plugin that caused updating figures to split contenteditable elements. #GH-4563
- Fixed a bug that was causing incorrect viewport calculations for fixed position UI elements. #TINY-1897
- Fixed a bug where inline formatting would cause the delete key to do nothing. #TINY-1900

## 4.8.4 - 2018-10-23

### Added
- Added support for the HTML5 `main` element. #TINY-1877

### Changed
- Changed the keyboard shortcut to move focus to contextual toolbars to Ctrl+F9. #TINY-1812

### Fixed
- Fixed a bug where content css could not be loaded from another domain. #TINY-1891
- Fixed a bug on FireFox where the cursor would get stuck between two contenteditable false inline elements located inside of the same block element divided by a BR. #TINY-1878
- Fixed a bug with the insertContent method where nonbreaking spaces would be inserted incorrectly. #TINY-1868
- Fixed a bug where the toolbar of the inline editor would not be visible in some scenarios. #TINY-1862
- Fixed a bug where removing the editor while more than one notification was open would throw an error. #TINY-1845
- Fixed a bug where the menubutton would be rendered on top of the menu if the viewport didn't have enough height. #TINY-1678
- Fixed a bug with the annotations api where annotating collapsed selections caused problems. #TBS-2449
- Fixed a bug where wbr elements were being transformed into whitespace when using the Paste Plugin's paste as text setting. #GH-4638
- Fixed a bug where the Search and Replace didn't replace spaces correctly. #GH-4632
- Fixed a bug with sublist items not persisting selection. #GH-4628
- Fixed a bug with mceInsertRawHTML command not working as expected. #GH-4625

## 4.8.3 - 2018-09-13

### Fixed
- Fixed a bug where the Wordcount Plugin didn't correctly count words within tables on IE11. #TINY-1770
- Fixed a bug where it wasn't possible to move the caret out of a table on IE11 and Firefox. #TINY-1682
- Fixed a bug where merging empty blocks didn't work as expected, sometimes causing content to be deleted. #TINY-1781
- Fixed a bug where the Textcolor Plugin didn't show the correct current color. #TINY-1810
- Fixed a bug where clear formatting with a collapsed selection would sometimes clear formatting from more content than expected. #TINY-1813 #TINY-1821
- Fixed a bug with the Table Plugin where it wasn't possible to keyboard navigate to the caption. #TINY-1818

## 4.8.2 - 2018-08-09

### Changed
- Moved annotator from "experimental" to "annotator" object on editor. #TBS-2398
- Improved the multiclick normalization across browsers. #TINY-1788

### Fixed
- Fixed a bug where running getSelectedBlocks with a collapsed selection between block elements would produce incorrect results. #TINY-1787
- Fixed a bug where the ScriptLoaders loadScript method would not work as expected in FireFox when loaded on the same page as a ShadowDOM polyfill. #TINY-1786
- Removed reference to ShadowDOM event.path as Blink based browsers now support event.composedPath. #TINY-1785
- Fixed a bug where a reference to localStorage would throw an "access denied" error in IE11 with strict security settings. #TINY-1782
- Fixed a bug where pasting using the toolbar button on an inline editor in IE11 would cause a looping behaviour. #TINY-1768

## 4.8.1 - 2018-07-26

### Fixed
- Fixed a bug where the content of inline editors was being cleaned on every call of `editor.save()`. #TINY-1783
- Fixed a bug where the arrow of the Inlite Theme toolbar was being rendered incorrectly in RTL mode. #TINY-1776
- Fixed a bug with the Paste Plugin where pasting after inline contenteditable false elements moved the caret to the end of the line. #TINY-1758

## 4.8.0 - 2018-06-27

### Added
- Added new "experimental" object in editor, with initial Annotator API. #TBS-2374

### Fixed
- Fixed a bug where deleting paragraphs inside of table cells would delete the whole table cell. #TINY-1759
- Fixed a bug in the Table Plugin where removing row height set on the row properties dialog did not update the table. #TINY-1730
- Fixed a bug with the font select toolbar item didn't update correctly. #TINY-1683
- Fixed a bug where all bogus elements would not be deleted when removing an inline editor. #TINY-1669

## 4.7.13 - 2018-05-16

### Added
- Added missing code menu item from the default menu config. #TINY-1648
- Added new align button for combining the separate align buttons into a menu button. #TINY-1652

### Fixed
- Fixed a bug where Edge 17 wouldn't be able to select images or tables. #TINY-1679
- Fixed issue where whitespace wasn't preserved when the editor was initialized on pre elements. #TINY-1649
- Fixed a bug with the fontselect dropdowns throwing an error if the editor was hidden in Firefox. #TINY-1664
- Fixed a bug where it wasn't possible to merge table cells on IE 11. #TINY-1671
- Fixed a bug where textcolor wasn't applying properly on IE 11 in some situations. #TINY-1663
- Fixed a bug where the justifyfull command state wasn't working correctly. #TINY-1677
- Fixed a bug where the styles wasn't updated correctly when resizing some tables. #TINY-1668

## 4.7.12 - 2018-05-03

### Added
- Added an option to filter out image svg data urls.
- Added support for html5 details and summary elements.

### Changed
- Changed so the mce-abs-layout-item css rule targets html instead of body. Patch contributed by nazar-pc.

### Fixed
- Fixed a bug where the "read" step on the mobile theme was still present on android mobile browsers.
- Fixed a bug where all images in the editor document would reload on any editor change.
- Fixed a bug with the Table Plugin where ObjectResized event wasn't being triggered on column resize.
- Fixed so the selection is set to the first suitable caret position after editor.setContent called.
- Fixed so links with xlink:href attributes are filtered correctly to prevent XSS.
- Fixed a bug on IE11 where pasting content into an inline editor initialized on a heading element would create new editable elements.
- Fixed a bug where readonly mode would not work as expected when the editor contained contentEditable=true elements.
- Fixed a bug where the Link Plugin would throw an error when used together with the webcomponents polyfill. Patch contributed by 4esnog.
- Fixed a bug where the "Powered by TinyMCE" branding link would break on XHTML pages. Patch contributed by tistre.
- Fixed a bug where the same id would be used in the blobcache for all pasted images. Patch contributed by thorn0.

## 4.7.11 - 2018-04-11

### Added
- Added a new imagetools_credentials_hosts option to the Imagetools Plugin.

### Fixed
- Fixed a bug where toggling a list containing empty LIs would throw an error. Patch contributed by bradleyke.
- Fixed a bug where applying block styles to a text with the caret at the end of the paragraph would select all text in the paragraph.
- Fixed a bug where toggling on the Spellchecker Plugin would trigger isDirty on the editor.
- Fixed a bug where it was possible to enter content into selection bookmark spans.
- Fixed a bug where if a non paragraph block was configured in forced_root_block the editor.getContent method would return incorrect values with an empty editor.
- Fixed a bug where dropdown menu panels stayed open and fixed in position when dragging dialog windows.
- Fixed a bug where it wasn't possible to extend table cells with the space button in Safari.
- Fixed a bug where the setupeditor event would thrown an error when using the Compat3x Plugin.
- Fixed a bug where an error was thrown in FontInfo when called on a detached element.

## 4.7.10 - 2018-04-03

### Added
- Added normalization of triple clicks across browsers in the editor.
- Added a `hasFocus` method to the editor that checks if the editor has focus.
- Added correct icon to the Nonbreaking Plugin menu item.

### Fixed
- Fixed so the `getContent`/`setContent` methods work even if the editor is not initialized.
- Fixed a bug with the Media Plugin where query strings were being stripped from youtube links.
- Fixed a bug where image styles were changed/removed when opening and closing the Image Plugin dialog.
- Fixed a bug in the Table Plugin where some table cell styles were not correctly added to the content html.
- Fixed a bug in the Spellchecker Plugin where it wasn't possible to change the spellchecker language.
- Fixed so the the unlink action in the Link Plugin has a menu item and can be added to the contextmenu.
- Fixed a bug where it wasn't possible to keyboard navigate to the start of an inline element on a new line within the same block element.
- Fixed a bug with the Text Color Plugin where if used with an inline editor located at the bottom of the screen the colorpicker could appear off screen.
- Fixed a bug with the UndoManager where undo levels were being added for nbzwsp characters.
- Fixed a bug with the Table Plugin where the caret would sometimes be lost when keyboard navigating up through a table.
- Fixed a bug where FontInfo.getFontFamily would throw an error when called on a removed editor.
- Fixed a bug in Firefox where undo levels were not being added correctly for some specific operations.
- Fixed a bug where initializing an inline editor inside of a table would make the whole table resizeable.
- Fixed a bug where the fake cursor that appears next to tables on Firefox was positioned incorrectly when switching to fullscreen.
- Fixed a bug where zwsp's weren't trimmed from the output from `editor.getContent({ format: 'text' })`.
- Fixed a bug where the fontsizeselect/fontselect toolbar items showed the body info rather than the first possible caret position info on init.
- Fixed a bug where it wasn't possible to select all content if the editor only contained an inline boundary element.
- Fixed a bug where `content_css` urls with query strings wasn't working.
- Fixed a bug in the Table Plugin where some table row styles were removed when changing other styles in the row properties dialog.

### Removed
- Removed the "read" step from the mobile theme.

## 4.7.9 - 2018-02-27

### Fixed
- Fixed a bug where the editor target element didn't get the correct style when removing the editor.

## 4.7.8 - 2018-02-26

### Fixed
- Fixed an issue with the Help Plugin where the menuitem name wasn't lowercase.
- Fixed an issue on MacOS where text and bold text did not have the same line-height in the autocomplete dropdown in the Link Plugin dialog.
- Fixed a bug where the "paste as text" option in the Paste Plugin didn't work.
- Fixed a bug where dialog list boxes didn't get positioned correctly in documents with scroll.
- Fixed a bug where the Inlite Theme didn't use the Table Plugin api to insert correct tables.
- Fixed a bug where the Inlite Theme panel didn't hide on blur in a correct way.
- Fixed a bug where placing the cursor before a table in Firefox would scroll to the bottom of the table.
- Fixed a bug where selecting partial text in table cells with rowspans and deleting would produce faulty tables.
- Fixed a bug where the Preview Plugin didn't work on Safari due to sandbox security.
- Fixed a bug where table cell selection using the keyboard threw an error.
- Fixed so the font size and font family doesn't toggle the text but only sets the selected format on the selected text.
- Fixed so the built-in spellchecking on Chrome and Safari creates an undo level when replacing words.

## 4.7.7 - 2018-02-19

### Added
- Added a border style selector to the advanced tab of the Image Plugin.
- Added better controls for default table inserted by the Table Plugin.
- Added new `table_responsive_width` option to the Table Plugin that controls whether to use pixel or percentage widths.

### Fixed
- Fixed a bug where the Link Plugin text didn't update when a URL was pasted using the context menu.
- Fixed a bug with the Spellchecker Plugin where using "Add to dictionary" in the context menu threw an error.
- Fixed a bug in the Media Plugin where the preview node for iframes got default width and height attributes that interfered with width/height styles.
- Fixed a bug where backslashes were being added to some font family names in Firefox in the fontselect toolbar item.
- Fixed a bug where errors would be thrown when trying to remove an editor that had not yet been fully initialized.
- Fixed a bug where the Imagetools Plugin didn't update the images atomically.
- Fixed a bug where the Fullscreen Plugin was throwing errors when being used on an inline editor.
- Fixed a bug where drop down menus weren't positioned correctly in inline editors on scroll.
- Fixed a bug with a semicolon missing at the end of the bundled javascript files.
- Fixed a bug in the Table Plugin with cursor navigation inside of tables where the cursor would sometimes jump into an incorrect table cells.
- Fixed a bug where indenting a table that is a list item using the "Increase indent" button would create a nested table.
- Fixed a bug where text nodes containing only whitespace were being wrapped by paragraph elements.
- Fixed a bug where whitespace was being inserted after br tags inside of paragraph tags.
- Fixed a bug where converting an indented paragraph to a list item would cause the list item to have extra padding.
- Fixed a bug where Copy/Paste in an editor with a lot of content would cause the editor to scroll to the top of the content in IE11.
- Fixed a bug with a memory leak in the DragHelper. Path contributed by ben-mckernan.
- Fixed a bug where the advanced tab in the Media Plugin was being shown even if it didn't contain anything. Patch contributed by gabrieeel.
- Fixed an outdated eventname in the EventUtils. Patch contributed by nazar-pc.
- Fixed an issue where the Json.parse function would throw an error when being used on a page with strict CSP settings.
- Fixed so you can place the curser before and after table elements within the editor in Firefox and Edge/IE.

## 4.7.6 - 2018-01-29

### Fixed
- Fixed a bug in the jquery integration where it threw an error saying that "global is not defined".
- Fixed a bug where deleting a table cell whose previous sibling was set to contenteditable false would create a corrupted table.
- Fixed a bug where highlighting text in an unfocused editor did not work correctly in IE11/Edge.
- Fixed a bug where the table resize handles were not being repositioned when activating the Fullscreen Plugin.
- Fixed a bug where the Imagetools Plugin dialog didn't honor editor RTL settings.
- Fixed a bug where block elements weren't being merged correctly if you deleted from after a contenteditable false element to the beginning of another block element.
- Fixed a bug where TinyMCE didn't work with module loaders like webpack.

## 4.7.5 - 2018-01-22

### Fixed
- Fixed bug with the Codesample Plugin where it wasn't possible to edit codesamples when the editor was in inline mode.
- Fixed bug where focusing on the status bar broke the keyboard navigation functionality.
- Fixed bug where an error would be thrown on Edge by the Table Plugin when pasting using the PowerPaste Plugin.
- Fixed bug in the Table Plugin where selecting row border style from the dropdown menu in advanced row properties would throw an error.
- Fixed bug with icons being rendered incorrectly on Chrome on Mac OS.
- Fixed bug in the Textcolor Plugin where the font color and background color buttons wouldn't trigger an ExecCommand event.
- Fixed bug in the Link Plugin where the url field wasn't forced LTR.
- Fixed bug where the Nonbreaking Plugin incorrectly inserted spaces into tables.
- Fixed bug with the inline theme where the toolbar wasn't repositioned on window resize.

## 4.7.4 - 2017-12-05

### Fixed
- Fixed bug in the Nonbreaking Plugin where the nonbreaking_force_tab setting was being ignored.
- Fixed bug in the Table Plugin where changing row height incorrectly converted column widths to pixels.
- Fixed bug in the Table Plugin on Edge and IE11 where resizing the last column after resizing the table would cause invalid column heights.
- Fixed bug in the Table Plugin where keyboard navigation was not normalized between browsers.
- Fixed bug in the Table Plugin where the colorpicker button would show even without defining the colorpicker_callback.
- Fixed bug in the Table Plugin where it wasn't possible to set the cell background color.
- Fixed bug where Firefox would throw an error when intialising an editor on an element that is hidden or not yet added to the DOM.
- Fixed bug where Firefox would throw an error when intialising an editor inside of a hidden iframe.

## 4.7.3 - 2017-11-23

### Added
- Added functionality to open the Codesample Plugin dialog when double clicking on a codesample. Patch contributed by dakuzen.

### Fixed
- Fixed bug where undo/redo didn't work correctly with some formats and caret positions.
- Fixed bug where the color picker didn't show up in Table Plugin dialogs.
- Fixed bug where it wasn't possible to change the width of a table through the Table Plugin dialog.
- Fixed bug where the Charmap Plugin couldn't insert some special characters.
- Fixed bug where editing a newly inserted link would not actually edit the link but insert a new link next to it.
- Fixed bug where deleting all content in a table cell made it impossible to place the caret into it.
- Fixed bug where the vertical alignment field in the Table Plugin cell properties dialog didn't do anything.
- Fixed bug where an image with a caption showed two sets of resize handles in IE11.
- Fixed bug where pressing the enter button inside of an h1 with contenteditable set to true would sometimes produce a p tag.
- Fixed bug with backspace not working as expected before a noneditable element.
- Fixed bug where operating on tables with invalid rowspans would cause an error to be thrown.
- Fixed so a real base64 representation of the image is available on the blobInfo that the images_upload_handler gets called with.
- Fixed so the image upload tab is available when the images_upload_handler is defined (and not only when the images_upload_url is defined).

## 4.7.2 - 2017-11-07

### Added
- Added newly rewritten Table Plugin.
- Added support for attributes with colon in valid_elements and addValidElements.
- Added support for dailymotion short url in the Media Plugin. Patch contributed by maat8.
- Added support for converting to half pt when converting font size from px to pt. Patch contributed by danny6514.
- Added support for location hash to the Autosave plugin to make it work better with SPAs using hash routing.
- Added support for merging table cells when pasting a table into another table.

### Changed
- Changed so the language packs are only loaded once. Patch contributed by 0xor1.
- Simplified the css for inline boundaries selection by switching to an attribute selector.

### Fixed
- Fixed bug where an error would be thrown on editor initialization if the window.getSelection() returned null.
- Fixed bug where holding down control or alt keys made the keyboard navigation inside an inline boundary not work as expected.
- Fixed bug where applying formats in IE11 produced extra, empty paragraphs in the editor.
- Fixed bug where the Word Count Plugin didn't count some mathematical operators correctly.
- Fixed bug where removing an inline editor removed the element that the editor had been initialized on.
- Fixed bug where setting the selection to the end of an editable container caused some formatting problems.
- Fixed bug where an error would be thrown sometimes when an editor was removed because of the selection bookmark was being stored asynchronously.
- Fixed a bug where an editor initialized on an empty list did not contain any valid cursor positions.
- Fixed a bug with the Context Menu Plugin and webkit browsers on Mac where right-clicking inside a table would produce an incorrect selection.
- Fixed bug where the Image Plugin constrain proportions setting wasn't working as expected.
- Fixed bug where deleting the last character in a span with decorations produced an incorrect element when typing.
- Fixed bug where focusing on inline editors made the toolbar flicker when moving between elements quickly.
- Fixed bug where the selection would be stored incorrectly in inline editors when the mouseup event was fired outside the editor body.
- Fixed bug where toggling bold at the end of an inline boundary would toggle off the whole word.
- Fixed bug where setting the skin to false would not stop the loading of some skin css files.
- Fixed bug in mobile theme where pinch-to-zoom would break after exiting the editor.
- Fixed bug where sublists of a fully selected list would not be switched correctly when changing list style.
- Fixed bug where inserting media by source would break the UndoManager.
- Fixed bug where inserting some content into the editor with a specific selection would replace some content incorrectly.
- Fixed bug where selecting all content with ctrl+a in IE11 caused problems with untoggling some formatting.
- Fixed bug where the Search and Replace Plugin left some marker spans in the editor when undoing and redoing after replacing some content.
- Fixed bug where the editor would not get a scrollbar when using the Fullscreen and Autoresize plugins together.
- Fixed bug where the font selector would stop working correctly after selecting fonts three times.
- Fixed so pressing the enter key inside of an inline boundary inserts a br after the inline boundary element.
- Fixed a bug where it wasn't possible to use tab navigation inside of a table that was inside of a list.
- Fixed bug where end_container_on_empty_block would incorrectly remove elements.
- Fixed bug where content_styles weren't added to the Preview Plugin iframe.
- Fixed so the beforeSetContent/beforeGetContent events are preventable.
- Fixed bug where changing height value in Table Plugin advanced tab didn't do anything.
- Fixed bug where it wasn't possible to remove formatting from content in beginning of table cell.

## 4.7.1 - 2017-10-09

### Fixed
- Fixed bug where theme set to false on an inline editor produced an extra div element after the target element.
- Fixed bug where the editor drag icon was misaligned with the branding set to false.
- Fixed bug where doubled menu items were not being removed as expected with the removed_menuitems setting.
- Fixed bug where the Table of contents plugin threw an error when initialized.
- Fixed bug where it wasn't possible to add inline formats to text selected right to left.
- Fixed bug where the paste from plain text mode did not work as expected.
- Fixed so the style previews do not set color and background color when selected.
- Fixed bug where the Autolink plugin didn't work as expected with some formats applied on an empty editor.
- Fixed bug where the Textpattern plugin were throwing errors on some patterns.
- Fixed bug where the Save plugin saved all editors instead of only the active editor. Patch contributed by dannoe.

## 4.7.0 - 2017-10-03

### Added
- Added new mobile ui that is specifically designed for mobile devices.

### Changed
- Updated the default skin to be more modern and white since white is preferred by most implementations.
- Restructured the default menus to be more similar to common office suites like Google Docs.

### Fixed
- Fixed so theme can be set to false on both inline and iframe editor modes.
- Fixed bug where inline editor would add/remove the visualblocks css multiple times.
- Fixed bug where selection wouldn't be properly restored when editor lost focus and commands where invoked.
- Fixed bug where toc plugin would generate id:s for headers even though a toc wasn't inserted into the content.
- Fixed bug where is wasn't possible to drag/drop contents within the editor if paste_data_images where set to true.
- Fixed bug where getParam and close in WindowManager would get the first opened window instead of the last opened window.
- Fixed bug where delete would delete between cells inside a table in Firefox.

## 4.6.7 - 2017-09-18

### Added
- Added some missing translations to Image, Link and Help plugins.

### Fixed
- Fixed bug where paste wasn't working in IOS.
- Fixed bug where the Word Count Plugin didn't count some mathematical operators correctly.
- Fixed bug where inserting a list in a table caused the cell to expand in height.
- Fixed bug where pressing enter in a list located inside of a table deleted list items instead of inserting new list item.
- Fixed bug where copy and pasting table cells produced inconsistent results.
- Fixed bug where initializing an editor with an ID of 'length' would throw an exception.
- Fixed bug where it was possible to split a non merged table cell.
- Fixed bug where copy and pasting a list with a very specific selection into another list would produce a nested list.
- Fixed bug where copy and pasting ordered lists sometimes produced unordered lists.
- Fixed bug where padded elements inside other elements would be treated as empty.
- Fixed so you can resize images inside a figure element.
- Fixed bug where an inline TinyMCE editor initialized on a table did not set selection on load in Chrome.
- Fixed the positioning of the inlite toolbar when the target element wasn't big enough to fit the toolbar.

## 4.6.6 - 2017-08-30

### Fixed
- Fixed so that notifications wrap long text content instead of bleeding outside the notification element.
- Fixed so the content_style css is added after the skin and custom stylesheets.
- Fixed bug where it wasn't possible to remove a table with the Cut button.
- Fixed bug where the center format wasn't getting the same font size as the other formats in the format preview.
- Fixed bug where the wordcount plugin wasn't counting hyphenated words correctly.
- Fixed bug where all content pasted into the editor was added to the end of the editor.
- Fixed bug where enter keydown on list item selection only deleted content and didn't create a new line.
- Fixed bug where destroying the editor while the content css was still loading caused error notifications on Firefox.
- Fixed bug where undoing cut operation in IE11 left some unwanted html in the editor content.
- Fixed bug where enter keydown would throw an error in IE11.
- Fixed bug where duplicate instances of an editor were added to the editors array when using the createEditor API.
- Fixed bug where the formatter applied formats on the wrong content when spellchecker was activated.
- Fixed bug where switching formats would reset font size on child nodes.
- Fixed bug where the table caption element weren't always the first descendant to the table tag.
- Fixed bug where pasting some content into the editor on chrome some newlines were removed.
- Fixed bug where it wasn't possible to remove a list if a list item was a table element.
- Fixed bug where copy/pasting partial selections of tables wouldn't produce a proper table.
- Fixed bug where the searchreplace plugin could not find consecutive spaces.
- Fixed bug where background color wasn't applied correctly on some partially selected contents.

## 4.6.5 - 2017-08-02

### Added
- Added new inline_boundaries_selector that allows you to specify the elements that should have boundaries.
- Added new local upload feature this allows the user to upload images directly from the image dialog.
- Added a new api for providing meta data for plugins. It will show up in the help dialog if it's provided.

### Fixed
- Fixed so that the notifications created by the notification manager are more screen reader accessible.
- Fixed bug where changing the list format on multiple selected lists didn't change all of the lists.
- Fixed bug where the nonbreaking plugin would insert multiple undo levels when pressing the tab key.
- Fixed bug where delete/backspace wouldn't render a caret when all editor contents where deleted.
- Fixed bug where delete/backspace wouldn't render a caret if the deleted element was a single contentEditable false element.
- Fixed bug where the wordcount plugin wouldn't count words correctly if word where typed after applying a style format.
- Fixed bug where the wordcount plugin would count mathematical formulas as multiple words for example 1+1=2.
- Fixed bug where formatting of triple clicked blocks on Chrome/Safari would result in styles being added outside the visual selection.
- Fixed bug where paste would add the contents to the end of the editor area when inline mode was used.
- Fixed bug where toggling off bold formatting on text entered in a new paragraph would add an extra line break.
- Fixed bug where autolink plugin would only produce a link on every other consecutive link on Firefox.
- Fixed bug where it wasn't possible to select all contents if the content only had one pre element.
- Fixed bug where sizzle would produce lagging behavior on some sites due to repaints caused by feature detection.
- Fixed bug where toggling off inline formats wouldn't include the space on selected contents with leading or trailing spaces.
- Fixed bug where the cut operation in UI wouldn't work in Chrome.
- Fixed bug where some legacy editor initialization logic would throw exceptions about editor settings not being defined.
- Fixed bug where it wasn't possible to apply text color to links if they where part of a non collapsed selection.
- Fixed bug where an exception would be thrown if the user selected a video element and then moved the focus outside the editor.
- Fixed bug where list operations didn't work if there where block elements inside the list items.
- Fixed bug where applying block formats to lists wrapped in block elements would apply to all elements in that wrapped block.

## 4.6.4 - 2017-06-13

### Fixed
- Fixed bug where the editor would move the caret when clicking on the scrollbar next to a content editable false block.
- Fixed bug where the text color select dropdowns wasn't placed correctly when they didn't fit the width of the screen.
- Fixed bug where the default editor line height wasn't working for mixed font size contents.
- Fixed bug where the content css files for inline editors were loaded multiple times for multiple editor instances.
- Fixed bug where the initial value of the font size/font family dropdowns wasn't displayed.
- Fixed bug where the I18n api was not supporting arrays as the translation replacement values.
- Fixed bug where chrome would display "The given range isn't in document." errors for invalid ranges passed to setRng.
- Fixed bug where the compat3x plugin wasn't working since the global tinymce references wasn't resolved correctly.
- Fixed bug where the preview plugin wasn't encoding the base url passed into the iframe contents producing a xss bug.
- Fixed bug where the dom parser/serializer wasn't handling some special elements like noframes, title and xmp.
- Fixed bug where the dom parser/serializer wasn't handling cdata sections with comments inside.
- Fixed bug where the editor would scroll to the top of the editable area if a dialog was closed in inline mode.
- Fixed bug where the link dialog would not display the right rel value if rel_list was configured.
- Fixed bug where the context menu would select images on some platforms but not others.
- Fixed bug where the filenames of images were not retained on dragged and drop into the editor from the desktop.
- Fixed bug where the paste plugin would misrepresent newlines when pasting plain text and having forced_root_block configured.
- Fixed so that the error messages for the imagetools plugin is more human readable.
- Fixed so the internal validate setting for the parser/serializer can't be set from editor initialization settings.

## 4.6.3 - 2017-05-30

### Fixed
- Fixed bug where the arrow keys didn't work correctly when navigating on nested inline boundary elements.
- Fixed bug where delete/backspace didn't work correctly on nested inline boundary elements.
- Fixed bug where image editing didn't work on subsequent edits of the same image.
- Fixed bug where charmap descriptions wouldn't properly wrap if they exceeded the width of the box.
- Fixed bug where the default image upload handler only accepted 200 as a valid http status code.
- Fixed so rel on target=_blank links gets forced with only noopener instead of both noopener and noreferrer.

## 4.6.2 - 2017-05-23

### Fixed
- Fixed bug where the SaxParser would run out of memory on very large documents.
- Fixed bug with formatting like font size wasn't applied to del elements.
- Fixed bug where various api calls would be throwing exceptions if they where invoked on a removed editor instance.
- Fixed bug where the branding position would be incorrect if the editor was inside a hidden tab and then later showed.
- Fixed bug where the color levels feature in the imagetools dialog wasn't working properly.
- Fixed bug where imagetools dialog wouldn't pre-load images from CORS domains, before trying to prepare them for editing.
- Fixed bug where the tab key would move the caret to the next table cell if being pressed inside a list inside a table.
- Fixed bug where the cut/copy operations would loose parent context like the current format etc.
- Fixed bug with format preview not working on invalid elements excluded by valid_elements.
- Fixed bug where blocks would be merged in incorrect order on backspace/delete.
- Fixed bug where zero length text nodes would cause issues with the undo logic if there where iframes present.
- Fixed bug where the font size/family select lists would throw errors if the first node was a comment.
- Fixed bug with csp having to allow local script evaluation since it was used to detect global scope.
- Fixed bug where CSP required a relaxed option for javascript: URLs in unsupported legacy browsers.
- Fixed bug where a fake caret would be rendered for td with the contenteditable=false.
- Fixed bug where typing would be blocked on IE 11 when within a nested contenteditable=true/false structure.

## 4.6.1 - 2017-05-10

### Added
- Added configuration option to list plugin to disable tab indentation.

### Fixed
- Fixed bug where format change on very specific content could cause the selection to change.
- Fixed bug where TinyMCE could not be lazyloaded through jquery integration.
- Fixed bug where entities in style attributes weren't decoded correctly on paste in webkit.
- Fixed bug where fontsize_formats option had been renamed incorrectly.
- Fixed bug with broken backspace/delete behaviour between contenteditable=false blocks.
- Fixed bug where it wasn't possible to backspace to the previous line with the inline boundaries functionality turned on.
- Fixed bug where is wasn't possible to move caret left and right around a linked image with the inline boundaries functionality turned on.
- Fixed bug where pressing enter after/before hr element threw exception. Patch contributed bradleyke.
- Fixed so the CSS in the visualblocks plugin doesn't overwrite background color. Patch contributed by Christian Rank.
- Fixed bug where multibyte characters weren't encoded correctly. Patch contributed by James Tarkenton.
- Fixed bug where shift-click to select within contenteditable=true fields wasn't working.

## 4.6.0 - 2017-05-04

### Added
- Added an inline boundary caret position feature that makes it easier to type at the beginning/end of links/code elements.
- Added a help plugin that adds a button and a dialog showing the editor shortcuts and loaded plugins.
- Added an inline_boundaries option that allows you to disable the inline boundary feature if it's not desired.
- Added a new ScrollIntoView event that allows you to override the default scroll to element behavior.
- Added role and aria- attributes as valid elements in the default valid elements config.
- Added new internal flag for PastePreProcess/PastePostProcess this is useful to know if the paste was coming from an external source.
- Added new ignore function to UndoManager this works similar to transact except that it doesn't add an undo level by default.

### Fixed
- Fixed so that urls gets retained for images when being edited. This url is then passed on to the upload handler.
- Fixed so that the editors would be initialized on readyState interactive instead of complete.
- Fixed so that the init event of the editor gets fired once all contentCSS files have been properly loaded.
- Fixed so that width/height of the editor gets taken from the textarea element if it's explicitly specified in styles.
- Fixed so that keep_styles set to false no longer clones class/style from the previous paragraph on enter.
- Fixed so that the default line-height is 1.2em to avoid zwnbsp characters from producing text rendering glitches on Windows.
- Fixed so that loading errors of content css gets presented by a notification message.
- Fixed so figure image elements can be linked when selected this wraps the figure image in a anchor element.
- Fixed bug where it wasn't possible to copy/paste rows with colspans by using the table copy/paste feature.
- Fixed bug where the protect setting wasn't properly applied to header/footer parts when using the fullpage plugin.
- Fixed bug where custom formats that specified upper case element names where not applied correctly.
- Fixed bug where some screen readers weren't reading buttons due to an aria specific fix for IE 8.
- Fixed bug where cut wasn't working correctly on iOS due to it's clipboard API not working correctly.
- Fixed bug where Edge would paste div elements instead of paragraphs when pasting plain text.
- Fixed bug where the textpattern plugin wasn't dealing with trailing punctuations correctly.
- Fixed bug where image editing would some times change the image format from jpg to png.
- Fixed bug where some UI elements could be inserted into the toolbar even if they where not registered.
- Fixed bug where it was possible to click the TD instead of the character in the character map and that caused an exception.
- Fixed bug where the font size/font family dropdowns would sometimes show an incorrect value due to css not being loaded in time.
- Fixed bug with the media plugin inserting undefined instead of retaining size when media_dimensions was set to false.
- Fixed bug with deleting images when forced_root_blocks where set to false.
- Fixed bug where input focus wasn't properly handled on nested content editable elements.
- Fixed bug where Chrome/Firefox would throw an exception when selecting images due to recent change of setBaseAndExtent support.
- Fixed bug where malformed blobs would throw exceptions now they are simply ignored.
- Fixed bug where backspace/delete wouldn't work properly in some cases where all contents was selected in WebKit.
- Fixed bug with Angular producing errors since it was expecting events objects to be patched with their custom properties.
- Fixed bug where the formatter would apply formatting to spellchecker errors now all bogus elements are excluded.
- Fixed bug with backspace/delete inside table caption elements wouldn't behave properly on IE 11.
- Fixed bug where typing after a contenteditable false inline element could move the caret to the end of that element.
- Fixed bug where backspace before/after contenteditable false blocks wouldn't properly remove the right element.
- Fixed bug where backspace before/after contenteditable false inline elements wouldn't properly empty the current block element.
- Fixed bug where vertical caret navigation with a custom line-height would sometimes match incorrect positions.
- Fixed bug with paste on Edge where character encoding wasn't handled properly due to a browser bug.
- Fixed bug with paste on Edge where extra fragment data was inserted into the contents when pasting.
- Fixed bug with pasting contents when having a whole block element selected on WebKit could cause WebKit spans to appear.
- Fixed bug where the visualchars plugin wasn't working correctly showing invisible nbsp characters.
- Fixed bug where browsers would hang if you tried to load some malformed html contents.
- Fixed bug where the init call promise wouldn't resolve if the specified selector didn't find any matching elements.
- Fixed bug where the Schema isValidChild function was case sensitive.

### Removed
- Dropped support for IE 8-10 due to market share and lack of support from Microsoft. See tinymce docs for details.

## 4.5.3 - 2017-02-01

### Added
- Added keyboard navigation for menu buttons when the menu is in focus.
- Added api to the list plugin for setting custom classes/attributes on lists.
- Added validation for the anchor plugin input field according to W3C id naming specifications.

### Fixed
- Fixed bug where media placeholders were removed after resize with the forced_root_block setting set to false.
- Fixed bug where deleting selections with similar sibling nodes sometimes deleted the whole document.
- Fixed bug with inlite theme where several toolbars would appear scrolling when more than one instance of the editor was in use.
- Fixed bug where the editor would throw error with the fontselect plugin on hidden editor instances in Firefox.
- Fixed bug where the background color would not stretch to the font size.
- Fixed bug where font size would be removed when changing background color.
- Fixed bug where the undomanager trimmed away whitespace between nodes on undo/redo.
- Fixed bug where media_dimensions=false in media plugin caused the editor to throw an error.
- Fixed bug where IE was producing font/u elements within links on paste.
- Fixed bug where some button tooltips were broken when compat3x was in use.
- Fixed bug where backspace/delete/typeover would remove the caption element.
- Fixed bug where powerspell failed to function when compat3x was enabled.
- Fixed bug where it wasn't possible to apply sub/sup on text with large font size.
- Fixed bug where pre tags with spaces weren't treated as content.
- Fixed bug where Meta+A would select the entire document instead of all contents in nested ce=true elements.

## 4.5.2 - 2017-01-04

### Fixed
- Added missing keyboard shortcut description for the underline menu item in the format menu.
- Fixed bug where external blob urls wasn't properly handled by editor upload logic. Patch contributed by David Oviedo.
- Fixed bug where urls wasn't treated as a single word by the wordcount plugin.
- Fixed bug where nbsp characters wasn't treated as word delimiters by the wordcount plugin.
- Fixed bug where editor instance wasn't properly passed to the format preview logic. Patch contributed by NullQuery.
- Fixed bug where the fake caret wasn't hidden when you moved selection to a cE=false element.
- Fixed bug where it wasn't possible to edit existing code sample blocks.
- Fixed bug where it wasn't possible to delete editor contents if the selection included an empty block.
- Fixed bug where the formatter wasn't expanding words on some international characters. Patch contributed by Martin Larochelle.
- Fixed bug where the open link feature wasn't working correctly on IE 11.
- Fixed bug where enter before/after a cE=false block wouldn't properly padd the paragraph with an br element.
- Fixed so font size and font family select boxes always displays a value by using the runtime style as a fallback.
- Fixed so missing plugins will be logged to console as warnings rather than halting the initialization of the editor.
- Fixed so splitbuttons become normal buttons in advlist plugin if styles are empty. Patch contributed by René Schleusner.
- Fixed so you can multi insert rows/cols by selecting table cells and using insert rows/columns.

## 4.5.1 - 2016-12-07

### Fixed
- Fixed bug where the lists plugin wouldn't initialize without the advlist plugins if served from cdn.
- Fixed bug where selectors with "*" would cause the style format preview to throw an error.
- Fixed bug with toggling lists off on lists with empty list items would throw an error.
- Fixed bug where editing images would produce non existing blob uris.
- Fixed bug where the offscreen toc selection would be treated as the real toc element.
- Fixed bug where the aria level attribute for element path would have an incorrect start index.
- Fixed bug where the offscreen selection of cE=false that where very wide would be shown onscreen. Patch contributed by Steven Bufton.
- Fixed so the default_link_target gets applied to links created by the autolink plugin.
- Fixed so that the name attribute gets removed by the anchor plugin if editing anchors.

## 4.5.0 - 2016-11-23

### Added
- Added new toc plugin allows you to insert table of contents based on editor headings.
- Added new auto complete menu to all url fields. Adds history, link to anchors etc.
- Added new sidebar api that allows you to add custom sidebar panels and buttons to toggle these.
- Added new insert menu button that allows you to have multiple insert functions under the same menu button.
- Added new open link feature to ctrl+click, alt+enter and context menu.
- Added new media_embed_handler option to allow the media plugin to be populated with custom embeds.
- Added new support for editing transparent images using the image tools dialog.
- Added new images_reuse_filename option to allow filenames of images to be retained for upload.
- Added new security feature where links with target="_blank" will by default get rel="noopener noreferrer".
- Added new allow_unsafe_link_target to allow you to opt-out of the target="_blank" security feature.
- Added new style_formats_autohide option to automatically hide styles based on context.
- Added new codesample_content_css option to specify where the code sample prism css is loaded from.
- Added new support for Japanese/Chinese word count following the unicode standards on this.
- Added new fragmented undo levels this dramatically reduces flicker on contents with iframes.
- Added new live previews for complex elements like table or lists.

### Fixed
- Fixed bug where it wasn't possible to properly tab between controls in a dialog with a disabled form item control.
- Fixed bug where firefox would generate a rectangle on elements produced after/before a cE=false elements.
- Fixed bug with advlist plugin not switching list element format properly in some edge cases.
- Fixed bug where col/rowspans wasn't correctly computed by the table plugin in some cases.
- Fixed bug where the table plugin would thrown an error if object_resizing was disabled.
- Fixed bug where some invalid markup would cause issues when running in XHTML mode. Patch contributed by Charles Bourasseau.
- Fixed bug where the fullscreen class wouldn't be removed properly when closing dialogs.
- Fixed bug where the PastePlainTextToggle event wasn't fired by the paste plugin when the state changed.
- Fixed bug where table the row type wasn't properly updated in table row dialog. Patch contributed by Matthias Balmer.
- Fixed bug where select all and cut wouldn't place caret focus back to the editor in WebKit. Patch contributed by Daniel Jalkut.
- Fixed bug where applying cell/row properties to multiple cells/rows would reset other unchanged properties.
- Fixed bug where some elements in the schema would have redundant/incorrect children.
- Fixed bug where selector and target options would cause issues if used together.
- Fixed bug where drag/drop of images from desktop on chrome would thrown an error.
- Fixed bug where cut on WebKit/Blink wouldn't add an undo level.
- Fixed bug where IE 11 would scroll to the cE=false elements when they where selected.
- Fixed bug where keys like F5 wouldn't work when a cE=false element was selected.
- Fixed bug where the undo manager wouldn't stop the typing state when commands where executed.
- Fixed bug where unlink on wrapped links wouldn't work properly.
- Fixed bug with drag/drop of images on WebKit where the image would be deleted form the source editor.
- Fixed bug where the visual characters mode would be disabled when contents was extracted from the editor.
- Fixed bug where some browsers would toggle of formats applied to the caret when clicking in the editor toolbar.
- Fixed bug where the custom theme function wasn't working correctly.
- Fixed bug where image option for custom buttons required you to have icon specified as well.
- Fixed bug where the context menu and contextual toolbars would be visible at the same time and sometimes overlapping.
- Fixed bug where the noneditable plugin would double wrap elements when using the noneditable_regexp option.
- Fixed bug where tables would get padding instead of margin when you used the indent button.
- Fixed bug where the charmap plugin wouldn't properly insert non breaking spaces.
- Fixed bug where the color previews in color input boxes wasn't properly updated.
- Fixed bug where the list items of previous lists wasn't merged in the right order.
- Fixed bug where it wasn't possible to drag/drop inline-block cE=false elements on IE 11.
- Fixed bug where some table cell merges would produce incorrect rowspan/colspan.
- Fixed so the font size of the editor defaults to 14px instead of 11px this can be overridden by custom css.
- Fixed so wordcount is debounced to reduce cpu hogging on larger texts.
- Fixed so tinymce global gets properly exported as a module when used with some module bundlers.
- Fixed so it's possible to specify what css properties you want to preview on specific formats.
- Fixed so anchors are contentEditable=false while within the editor.
- Fixed so selected contents gets wrapped in a inline code element by the codesample plugin.
- Fixed so conditional comments gets properly stripped independent of case. Patch contributed by Georgii Dolzhykov.
- Fixed so some escaped css sequences gets properly handled. Patch contributed by Georgii Dolzhykov.
- Fixed so notifications with the same message doesn't get displayed at the same time.
- Fixed so F10 can be used as an alternative key to focus to the toolbar.
- Fixed various api documentation issues and typos.

### Removed
- Removed layer plugin since it wasn't really ported from 3.x and there doesn't seem to be much use for it.
- Removed moxieplayer.swf from the media plugin since it wasn't used by the media plugin.
- Removed format state from the advlist plugin to be more consistent with common word processors.

## 4.4.3 - 2016-09-01

### Fixed
- Fixed bug where copy would produce an exception on Chrome.
- Fixed bug where deleting lists on IE 11 would merge in correct text nodes.
- Fixed bug where deleting partial lists with indentation wouldn't cause proper normalization.

## 4.4.2 - 2016-08-25

### Added
- Added new importcss_exclusive option to disable unique selectors per group.
- Added new group specific selector_converter option to importcss plugin.
- Added new codesample_languages option to apply custom languages to codesample plugin.
- Added new codesample_dialog_width/codesample_dialog_height options.

### Fixed
- Fixed bug where fullscreen button had an incorrect keyboard shortcut.
- Fixed bug where backspace/delete wouldn't work correctly from a block to a cE=false element.
- Fixed bug where smartpaste wasn't detecting links with special characters in them like tilde.
- Fixed bug where the editor wouldn't get proper focus if you clicked on a cE=false element.
- Fixed bug where it wasn't possible to copy/paste table rows that had merged cells.
- Fixed bug where merging cells could some times produce invalid col/rowspan attibute values.
- Fixed bug where getBody would sometimes thrown an exception now it just returns null if the iframe is clobbered.
- Fixed bug where drag/drop of cE=false element wasn't properly constrained to viewport.
- Fixed bug where contextmenu on Mac would collapse any selection to a caret.
- Fixed bug where rtl mode wasn't rendered properly when loading a language pack with the rtl flag.
- Fixed bug where Kamer word bounderies would be stripped from contents.
- Fixed bug where lists would sometimes render two dots or numbers on the same line.
- Fixed bug where the skin_url wasn't used by the inlite theme.
- Fixed so data attributes are ignored when comparing formats in the formatter.
- Fixed so it's possible to disable inline toolbars in the inlite theme.
- Fixed so template dialog gets resized if it doesn't fit the window viewport.

## 4.4.1 - 2016-07-26

### Added
- Added smart_paste option to paste plugin to allow disabling the paste behavior if needed.

### Fixed
- Fixed bug where png urls wasn't properly detected by the smart paste logic.
- Fixed bug where the element path wasn't working properly when multiple editor instances where used.
- Fixed bug with creating lists out of multiple paragraphs would just create one list item instead of multiple.
- Fixed bug where scroll position wasn't properly handled by the inlite theme to place the toolbar properly.
- Fixed bug where multiple instances of the editor using the inlite theme didn't render the toolbar properly.
- Fixed bug where the shortcut label for fullscreen mode didn't match the actual shortcut key.
- Fixed bug where it wasn't possible to select cE=false blocks using touch devices on for example iOS.
- Fixed bug where it was possible to select the child image within a cE=false on IE 11.
- Fixed so inserts of html containing lists doesn't merge with any existing lists unless it's a paste operation.

## 4.4.0 - 2016-06-30

### Added
- Added new inlite theme this is a more lightweight inline UI.
- Added smarter paste logic that auto detects urls in the clipboard and inserts images/links based on that.
- Added a better image resize algorithm for better image quality in the imagetools plugin.

### Fixed
- Fixed bug where it wasn't possible to drag/dropping cE=false elements on FF.
- Fixed bug where backspace/delete before/after a cE=false block would produce a new paragraph.
- Fixed bug where list style type css property wasn't preserved when indenting lists.
- Fixed bug where merging of lists where done even if the list style type was different.
- Fixed bug where the image_dataimg_filter function wasn't used when pasting images.
- Fixed bug where nested editable within a non editable element would cause scroll on focus in Chrome.
- Fixed so invalid targets for inline mode is blocked on initialization. We only support elements that can have children.

## 4.3.13 - 2016-06-08

### Added
- Added characters with a diacritical mark to charmap plugin. Patch contributed by Dominik Schilling.
- Added better error handling if the image proxy service would produce errors.

### Fixed
- Fixed issue with pasting list items into list items would produce nested list rather than a merged list.
- Fixed bug where table selection could get stuck in selection mode for inline editors.
- Fixed bug where it was possible to place the caret inside the resize grid elements.
- Fixed bug where it wasn't possible to place in elements horizontally adjacent cE=false blocks.
- Fixed bug where multiple notifications wouldn't be properly placed on screen.
- Fixed bug where multiple editor instance of the same id could be produces in some specific integrations.

## 4.3.12 - 2016-05-10

### Fixed
- Fixed bug where focus calls couldn't be made inside the editors PostRender event handler.
- Fixed bug where some translations wouldn't work as expected due to a bug in editor.translate.
- Fixed bug where the node change event could fire with a node out side the root of the editor.
- Fixed bug where Chrome wouldn't properly present the keyboard paste clipboard details when paste was clicked.
- Fixed bug where merged cells in tables couldn't be selected from right to left.
- Fixed bug where insert row wouldn't properly update a merged cells rowspan property.
- Fixed bug where the color input boxes preview field wasn't properly set on initialization.
- Fixed bug where IME composition inside table cells wouldn't work as expected on IE 11.
- Fixed so all shadow dom support is under and experimental flag due to flaky browser support.

## 4.3.11 - 2016-04-25

### Fixed
- Fixed bug where it wasn't possible to insert empty blocks though the API unless they where padded.
- Fixed bug where you couldn't type the Euro character on Windows.
- Fixed bug where backspace/delete from a cE=false element to a text block didn't work properly.
- Fixed bug where the text color default grid would render incorrectly.
- Fixed bug where the codesample plugin wouldn't load the css in the editor for multiple editors.
- Fixed so the codesample plugin textarea gets focused by default.

## 4.3.10 - 2016-04-12

### Fixed
- Fixed bug where the key "y" on WebKit couldn't be entered due to conflict with keycode for F10 on keypress.

## 4.3.9 - 2016-04-12

### Added
- Added support for focusing the contextual toolbars using keyboard.
- Added keyboard support for slider UI controls. You can no increase/decrease using arrow keys.
- Added url pattern matching for Dailymotion to media plugin. Patch contributed by Bertrand Darbon.
- Added body_class to template plugin preview. Patch contributed by Milen Petrinski.
- Added options to better override textcolor pickers with custom colors. Patch contributed by Xavier Boubert.
- Added visual arrows to inline contextual toolbars so that they point to the element being active.

### Changed
- Changed the Meta+Shift+F shortcut to Ctrl+Shift+F since Czech, Slovak, Polish languages used the first one for input.

### Fixed
- Fixed so toolbars for tables or other larger elements get better positioned below the scrollable viewport.
- Fixed bug where it was possible to click links inside cE=false blocks.
- Fixed bug where event targets wasn't properly handled in Safari Technical Preview.
- Fixed bug where drag/drop text in FF 45 would make the editor caret invisible.
- Fixed bug where the remove state wasn't properly set on editor instances when detected as clobbered.
- Fixed bug where offscreen selection of some cE=false elements would render onscreen. Patch contributed by Steven Bufton
- Fixed bug where enter would clone styles out side the root on editors inside a span. Patch contributed by ChristophKaser.
- Fixed bug where drag/drop of images into the editor didn't work correctly in FF.
- Fixed so the first item in panels for the imagetools dialog gets proper keyboard focus.

## 4.3.8 - 2016-03-15

### Fixed
- Fixed bug where inserting HR at the end of a block element would produce an extra empty block.
- Fixed bug where links would be clickable when readonly mode was enabled.
- Fixed bug where the formatter would normalize to the wrong node on very specific content.
- Fixed bug where some nested list items couldn't be indented properly.
- Fixed bug where links where clickable in the preview dialog.
- Fixed so the alt attribute doesn't get padded with an empty value by default.
- Fixed so nested alignment works more correctly. You will now alter the alignment to the closest block parent.

## 4.3.7 - 2016-03-02

### Fixed
- Fixed bug where incorrect icons would be rendered for imagetools edit and color levels.
- Fixed bug where navigation using arrow keys inside a SelectBox didn't move up/down.
- Fixed bug where the visualblocks plugin would render borders round internal UI elements.

## 4.3.6 - 2016-03-01

### Added
- Added new paste_remember_plaintext_info option to allow a global disable of the plain text mode notification.
- Added new PastePlainTextToggle event that fires when plain text mode toggles on/off.

### Fixed
- Fixed bug where it wasn't possible to select media elements since the drag logic would snap it to mouse cursor.
- Fixed bug where it was hard to place the caret inside nested cE=true elements when the outer cE=false element was focused.
- Fixed bug where editors wouldn't properly initialize if both selector and mode where used.
- Fixed bug where IME input inside table cells would switch the IME off.
- Fixed bug where selection inside the first table cell would cause the whole table cell to get selected.
- Fixed bug where error handling of images being uploaded wouldn't properly handle faulty statuses.
- Fixed bug where inserting contents before a HR would cause an exception to be thrown.
- Fixed bug where copy/paste of Excel data would be inserted as an image.
- Fixed caret position issues with copy/paste of inline block cE=false elements.
- Fixed issues with various menu item focus bugs in Chrome. Where the focused menu bar item wasn't properly blurred.
- Fixed so the notifications have a solid background since it would be hard to read if there where text under it.
- Fixed so notifications gets animated similar to the ones used by dialogs.
- Fixed so larger images that gets pasted is handled better.
- Fixed so the window close button is more uniform on various platform and also increased it's hit area.

## 4.3.5 - 2016-02-11

Npm version bump due to package not being fully updated.

## 4.3.4 - 2016-02-11

### Added
- Added new OpenWindow/CloseWindow events that gets fired when windows open/close.
- Added new NewCell/NewRow events that gets fired when table cells/rows are created.
- Added new Promise return value to tinymce.init makes it easier to handle initialization.

### Fixed
- Fixed various bugs with drag/drop of contentEditable:false elements.
- Fixed bug where deleting of very specific nested list items would result in an odd list.
- Fixed bug where lists would get merged with adjacent lists outside the editable inline root.
- Fixed bug where MS Edge would crash when closing a dialog then clicking a menu item.
- Fixed bug where table cell selection would add undo levels.
- Fixed bug where table cell selection wasn't removed when inline editor where removed.
- Fixed bug where table cell selection wouldn't work properly on nested tables.
- Fixed bug where table merge menu would be available when merging between thead and tbody.
- Fixed bug where table row/column resize wouldn't get properly removed when the editor was removed.
- Fixed bug where Chrome would scroll to the editor if there where a empty hash value in document url.
- Fixed bug where the cache suffix wouldn't work correctly with the importcss plugin.
- Fixed bug where selection wouldn't work properly on MS Edge on Windows Phone 10.
- Fixed so adjacent pre blocks gets joined into one pre block since that seems like the user intent.
- Fixed so events gets properly dispatched in shadow dom. Patch provided by Nazar Mokrynskyi.

### Removed
- Removed the jQuery version the jQuery plugin is now moved into the main package.
- Removed jscs from build process since eslint can now handle code style checking.

## 4.3.3 - 2016-01-14

### Added
- Added new table_resize_bars configuration setting.  This setting allows you to disable the table resize bars.
- Added new beforeInitialize event to tinymce.util.XHR lets you modify XHR properties before open. Patch contributed by Brent Clintel.
- Added new autolink_pattern setting to autolink plugin. Enables you to override the default autolink formats. Patch contributed by Ben Tiedt.
- Added new charmap option that lets you override the default charmap of the charmap plugin.
- Added new charmap_append option that lets you add new characters to the default charmap of the charmap plugin.
- Added new insertCustomChar event that gets fired when a character is inserted by the charmap plugin.

### Fixed
- Fixed bug where table cells started with a superfluous &nbsp; in IE10+.
- Fixed bug where table plugin would retain all BR tags when cells were merged.
- Fixed bug where media plugin would strip underscores from youtube urls.
- Fixed bug where IME input would fail on IE 11 if you typed within a table.
- Fixed bug where double click selection of a word would remove the space before the word on insert contents.
- Fixed bug where table plugin would produce exceptions when hovering tables with invalid structure.
- Fixed bug where fullscreen wouldn't scroll back to it's original position when untoggled.
- Fixed so the template plugins templates setting can be a function that gets a callback that can provide templates.

## 4.3.2 - 2015-12-14

### Fixed
- Fixed bug where the resize bars for table cells were not affected by the object_resizing property.
- Fixed bug where the contextual table toolbar would appear incorrectly if TinyMCE was initialized inline inside a table.
- Fixed bug where resizing table cells did not fire a node change event or add an undo level.
- Fixed bug where double click selection of text on IE 11 wouldn't work properly.
- Fixed bug where codesample plugin would incorrectly produce br elements inside code elements.
- Fixed bug where media plugin would strip dashes from youtube urls.
- Fixed bug where it was possible to move the caret into the table resize bars.
- Fixed bug where drag/drop into a cE=false element was possible on IE.

## 4.3.1 - 2015-11-30

### Fixed
- Fixed so it's possible to disable the table inline toolbar by setting it to false or an empty string.
- Fixed bug where it wasn't possible to resize some tables using the drag handles.
- Fixed bug where unique id:s would clash for multiple editor instances and cE=false selections.
- Fixed bug where the same plugin could be initialized multiple times.
- Fixed bug where the table inline toolbars would be displayed at the same time as the image toolbars.
- Fixed bug where the table selection rect wouldn't be removed when selecting another control element.

## 4.3.0 - 2015-11-23

### Added
- Added new table column/row resize support. Makes it a lot more easy to resize the columns/rows in a table.
- Added new table inline toolbar. Makes it easier to for example add new rows or columns to a table.
- Added new notification API. Lets you display floating notifications to the end user.
- Added new codesample plugin that lets you insert syntax highlighted pre elements into the editor.
- Added new image_caption to images. Lets you create images with captions using a HTML5 figure/figcaption elements.
- Added new live previews of embeded videos. Lets you play the video right inside the editor.
- Added new setDirty method and "dirty" event to the editor. Makes it easier to track the dirty state change.
- Added new setMode method to Editor instances that lets you dynamically switch between design/readonly.
- Added new core support for contentEditable=false elements within the editor overrides the browsers broken behavior.

### Changed
- Rewrote the noneditable plugin to use the new contentEditable false core logic.

### Fixed
- Fixed so the dirty state doesn't set to false automatically when the undo index is set to 0.
- Fixed the Selection.placeCaretAt so it works better on IE when the coordinate is between paragraphs.
- Fixed bug where data-mce-bogus="all" element contents where counted by the word count plugin.
- Fixed bug where contentEditable=false elements would be indented by the indent buttons.
- Fixed bug where images within contentEditable=false would be selected in WebKit on mouse click.
- Fixed bug in DOMUntils split method where the replacement parameter wouldn't work on specific cases.
- Fixed bug where the importcss plugin would import classes from the skin content css file.
- Fixed so all button variants have a wrapping span for it's text to make it easier to skin.
- Fixed so it's easier to exit pre block using the arrow keys.
- Fixed bug where listboxes with fix widths didn't render correctly.

## 4.2.8 - 2015-11-13

### Fixed
- Fixed bug where it was possible to delete tables as the inline root element if all columns where selected.
- Fixed bug where the UI buttons active state wasn't properly updated due to recent refactoring of that logic.

## 4.2.7 - 2015-10-27

### Fixed
- Fixed bug where backspace/delete would remove all formats on the last paragraph character in WebKit/Blink.
- Fixed bug where backspace within a inline format element with a bogus caret container would move the caret.
- Fixed bug where backspace/delete on selected table cells wouldn't add an undo level.
- Fixed bug where script tags embedded within the editor could sometimes get a mce- prefix prepended to them
- Fixed bug where validate: false option could produce an error to be thrown from the Serialization step.
- Fixed bug where inline editing of a table as the root element could let the user delete that table.
- Fixed bug where inline editing of a table as the root element wouldn't properly handle enter key.
- Fixed bug where inline editing of a table as the root element would normalize the selection incorrectly.
- Fixed bug where inline editing of a list as the root element could let the user delete that list.
- Fixed bug where inline editing of a list as the root element could let the user split that list.
- Fixed bug where resize handles would be rendered on editable root elements such as table.

## 4.2.6 - 2015-09-28

### Added
- Added capability to set request headers when using XHRs.
- Added capability to upload local images automatically default delay is set to 30 seconds after editing images.
- Added commands ids mceEditImage, mceAchor and mceMedia to be avaiable from execCommand.
- Added Edge browser to saucelabs grunt task. Patch contributed by John-David Dalton.

### Fixed
- Fixed bug where blob uris not produced by tinymce would produce HTML invalid markup.
- Fixed bug where selection of contents of a nearly empty editor in Edge would sometimes fail.
- Fixed bug where color styles woudln't be retained on copy/paste in Blink/Webkit.
- Fixed bug where the table plugin would throw an error when inserting rows after a child table.
- Fixed bug where the template plugin wouldn't handle functions as variable replacements.
- Fixed bug where undo/redo sometimes wouldn't work properly when applying formatting collapsed ranges.
- Fixed bug where shift+delete wouldn't do a cut operation on Blink/WebKit.
- Fixed bug where cut action wouldn't properly store the before selection bookmark for the undo level.
- Fixed bug where backspace in side an empty list element on IE would loose editor focus.
- Fixed bug where the save plugin wouldn't enable the buttons when a change occurred.
- Fixed bug where Edge wouldn't initialize the editor if a document.domain was specified.
- Fixed bug where enter key before nested images would sometimes not properly expand the previous block.
- Fixed bug where the inline toolbars wouldn't get properly hidden when blurring the editor instance.
- Fixed bug where Edge would paste Chinese characters on some Windows 10 installations.
- Fixed bug where IME would loose focus on IE 11 due to the double trailing br bug fix.
- Fixed bug where the proxy url in imagetools was incorrect. Patch contributed by Wong Ho Wang.

## 4.2.5 - 2015-08-31

### Added
- Added fullscreen capability to embedded youtube and vimeo videos.

### Fixed
- Fixed bug where the uploadImages call didn't work on IE 10.
- Fixed bug where image place holders would be uploaded by uploadImages call.
- Fixed bug where images marked with bogus would be uploaded by the uploadImages call.
- Fixed bug where multiple calls to uploadImages would result in decreased performance.
- Fixed bug where pagebreaks were editable to imagetools patch contributed by Rasmus Wallin.
- Fixed bug where the element path could cause too much recursion exception.
- Fixed bug for domains containing ".min". Patch contributed by Loïc Février.
- Fixed so validation of external links to accept a number after www. Patch contributed by Victor Carvalho.
- Fixed so the charmap is exposed though execCommand. Patch contributed by Matthew Will.
- Fixed so that the image uploads are concurrent for improved performance.
- Fixed various grammar problems in inline documentation. Patches provided by nikolas.

## 4.2.4 - 2015-08-17

### Added
- Added picture as a valid element to the HTML 5 schema. Patch contributed by Adam Taylor.

### Fixed
- Fixed bug where contents would be duplicated on drag/drop within the same editor.
- Fixed bug where floating/alignment of images on Edge wouldn't work properly.
- Fixed bug where it wasn't possible to drag images on IE 11.
- Fixed bug where image selection on Edge would sometimes fail.
- Fixed bug where contextual toolbars icons wasn't rendered properly when using the toolbar_items_size.
- Fixed bug where searchreplace dialog doesn't get prefilled with the selected text.
- Fixed bug where fragmented matches wouldn't get properly replaced by the searchreplace plugin.
- Fixed bug where enter key wouldn't place the caret if was after a trailing space within an inline element.
- Fixed bug where the autolink plugin could produce multiple links for the same text on Gecko.
- Fixed bug where EditorUpload could sometimes throw an exception if the blob wasn't found.
- Fixed xss issues with media plugin not properly filtering out some script attributes.

## 4.2.3 - 2015-07-30

### Fixed
- Fixed bug where image selection wasn't possible on Edge due to incompatible setBaseAndExtend API.
- Fixed bug where image blobs urls where not properly destroyed by the imagetools plugin.
- Fixed bug where keyboard shortcuts wasn't working correctly on IE 8.
- Fixed skin issue where the borders of panels where not visible on IE 8.

## 4.2.2 - 2015-07-22

### Fixed
- Fixed bug where float panels were not being hidden on inline editor blur when fixed_toolbar_container config option was in use.
- Fixed bug where combobox states wasn't properly updated if contents where updated without keyboard.
- Fixed bug where pasting into textbox or combobox would move the caret to the end of text.
- Fixed bug where removal of bogus span elements before block elements would remove whitespace between nodes.
- Fixed bug where repositioning of inline toolbars where async and producing errors if the editor was removed from DOM to early. Patch by iseulde.
- Fixed bug where element path wasn't working correctly. Patch contributed by iseulde.
- Fixed bug where menus wasn't rendered correctly when custom images where added to a menu. Patch contributed by Naim Hammadi.

## 4.2.1 - 2015-06-29

### Fixed
- Fixed bug where back/forward buttons in the browser would render blob images as broken images.
- Fixed bug where Firefox would throw regexp to big error when replacing huge base64 chunks.
- Fixed bug rendering issues with resize and context toolbars not being placed properly until next animation frame.
- Fixed bug where the rendering of the image while cropping would some times not be centered correctly.
- Fixed bug where listbox items with submenus would me selected as active.
- Fixed bug where context menu where throwing an error when rendering.
- Fixed bug where resize both option wasn't working due to resent addClass API change. Patch contributed by Jogai.
- Fixed bug where a hideAll call for container rendered inline toolbars would throw an error.
- Fixed bug where onclick event handler on combobox could cause issues if element.id was a function by some polluting libraries.
- Fixed bug where listboxes wouldn't get proper selected sub menu item when using link_list or image_list.
- Fixed so the UI controls are as wide as 4.1.x to avoid wrapping controls in toolbars.
- Fixed so the imagetools dialog is adaptive for smaller screen sizes.

## 4.2.0 - 2015-06-25

### Added
- Added new flat default skin to make the UI more modern.
- Added new imagetools plugin, lets you crop/resize and apply filters to images.
- Added new contextual toolbars support to the API lets you add floating toolbars for specific CSS selectors.
- Added new promise feature fill as tinymce.util.Promise.
- Added new built in image upload feature lets you upload any base64 encoded image within the editor as files.

### Fixed
- Fixed bug where resize handles would appear in the right position in the wrong editor when switching between resizable content in different inline editors.
- Fixed bug where tables would not be inserted in inline mode due to previous float panel fix.
- Fixed bug where floating panels would remain open when focus was lost on inline editors.
- Fixed bug where cut command on Chrome would thrown a browser security exception.
- Fixed bug where IE 11 sometimes would report an incorrect size for images in the image dialog.
- Fixed bug where it wasn't possible to remove inline formatting at the end of block elements.
- Fixed bug where it wasn't possible to delete table cell contents when cell selection was vertical.
- Fixed bug where table cell wasn't emptied from block elements if delete/backspace where pressed in empty cell.
- Fixed bug where cmd+shift+arrow didn't work correctly on Firefox mac when selecting to start/end of line.
- Fixed bug where removal of bogus elements would sometimes remove whitespace between nodes.
- Fixed bug where the resize handles wasn't updated when the main window was resized.
- Fixed so script elements gets removed by default to prevent possible XSS issues in default config implementations.
- Fixed so the UI doesn't need manual reflows when using non native layout managers.
- Fixed so base64 encoded images doesn't slow down the editor on modern browsers while editing.
- Fixed so all UI elements uses touch events to improve mobile device support.
- Removed the touch click quirks patch for iOS since it did more harm than good.
- Removed the non proportional resize handles since. Unproportional resize can still be done by holding the shift key.

## 4.1.10 - 2015-05-05

### Fixed
- Fixed bug where plugins loaded with compat3x would sometimes throw errors when loading using the jQuery version.
- Fixed bug where extra empty paragraphs would get deleted in WebKit/Blink due to recent Quriks fix.
- Fixed bug where the editor wouldn't work properly on IE 12 due to some required browser sniffing.
- Fixed bug where formatting shortcut keys where interfering with Mac OS X screenshot keys.
- Fixed bug where the caret wouldn't move to the next/previous line boundary on Cmd+Left/Right on Gecko.
- Fixed bug where it wasn't possible to remove formats from very specific nested contents.
- Fixed bug where undo levels wasn't produced when typing letters using the shift or alt+ctrl modifiers.
- Fixed bug where the dirty state wasn't properly updated when typing using the shift or alt+ctrl modifiers.
- Fixed bug where an error would be thrown if an autofocused editor was destroyed quickly after its initialization. Patch provided by thorn0.
- Fixed issue with dirty state not being properly updated on redo operation.
- Fixed issue with entity decoder not handling incorrectly written numeric entities.
- Fixed issue where some PI element values wouldn't be properly encoded.

## 4.1.9 - 2015-03-10

### Fixed
- Fixed bug where indentation wouldn't work properly for non list elements.
- Fixed bug with image plugin not pulling the image dimensions out correctly if a custom document_base_url was used.
- Fixed bug where ctrl+alt+[1-9] would conflict with the AltGr+[1-9] on Windows. New shortcuts is ctrl+shift+[1-9].
- Fixed bug with removing formatting on nodes in inline mode would sometimes include nodes outside the editor body.
- Fixed bug where extra nbsp:s would be inserted when you replaced a word surrounded by spaces using insertContent.
- Fixed bug with pasting from Google Docs would produce extra strong elements and line feeds.

## 4.1.8 - 2015-03-05

### Added
- Added new html5 sizes attribute to img elements used together with srcset.
- Added new elementpath option that makes it possible to disable the element path but keep the statusbar.
- Added new option table_style_by_css for the table plugin to set table styling with css rather than table attributes.
- Added new link_assume_external_targets option to prompt the user to prepend http:// prefix if the supplied link does not contain a protocol prefix.
- Added new image_prepend_url option to allow a custom base path/url to be added to images.
- Added new table_appearance_options option to make it possible to disable some options.
- Added new image_title option to make it possible to alter the title of the image, disabled by default.

### Fixed
- Fixed bug where selection starting from out side of the body wouldn't produce a proper selection range on IE 11.
- Fixed bug where pressing enter twice before a table moves the cursor in the table and causes a javascript error.
- Fixed bug where advanced image styles were not respected.
- Fixed bug where the less common Shift+Delete didn't produce a proper cut operation on WebKit browsers.
- Fixed bug where image/media size constrain logic would produce NaN when handling non number values.
- Fixed bug where internal classes where removed by the removeformat command.
- Fixed bug with creating links table cell contents with a specific selection would throw a exceptions on WebKit/Blink.
- Fixed bug where valid_classes option didn't work as expected according to docs. Patch provided by thorn0.
- Fixed bug where jQuery plugin would patch the internal methods multiple times. Patch provided by Drew Martin.
- Fixed bug where backspace key wouldn't delete the current selection of newly formatted content.
- Fixed bug where type over of inline formatting elements wouldn't properly keep the format on WebKit/Blink.
- Fixed bug where selection needed to be properly normalized on modern IE versions.
- Fixed bug where Command+Backspace didn't properly delete the whole line of text but the previous word.
- Fixed bug where UI active states wheren't properly updated on IE if you placed caret within the current range.
- Fixed bug where delete/backspace on WebKit/Blink would remove span elements created by the user.
- Fixed bug where delete/backspace would produce incorrect results when deleting between two text blocks with br elements.
- Fixed bug where captions where removed when pasting from MS Office.
- Fixed bug where lists plugin wouldn't properly remove fully selected nested lists.
- Fixed bug where the ttf font used for icons would throw an warning message on Gecko on Mac OS X.
- Fixed a bug where applying a color to text did not update the undo/redo history.
- Fixed so shy entities gets displayed when using the visualchars plugin.
- Fixed so removeformat removes ins/del by default since these might be used for strikethough.
- Fixed so multiple language packs can be loaded and added to the global I18n data structure.
- Fixed so transparent color selection gets treated as a normal color selection. Patch contributed by Alexander Hofbauer.
- Fixed so it's possible to disable autoresize_overflow_padding, autoresize_bottom_margin options by setting them to false.
- Fixed so the charmap plugin shows the description of the character in the dialog. Patch contributed by Jelle Hissink.
- Removed address from the default list of block formats since it tends to be missused.
- Fixed so the pre block format is called preformatted to make it more verbose.
- Fixed so it's possible to context scope translation strings this isn't needed most of the time.
- Fixed so the max length of the width/height input fields of the media dialog is 5 instead of 3.
- Fixed so drag/dropped contents gets properly processed by paste plugin since it's basically a paste. Patch contributed by Greg Fairbanks.
- Fixed so shortcut keys for headers is ctrl+alt+[1-9] instead of ctrl+[1-9] since these are for switching tabs in the browsers.
- Fixed so "u" doesn't get converted into a span element by the legacy input filter. Since this is now a valid HTML5 element.
- Fixed font families in order to provide appropriate web-safe fonts.

## 4.1.7 - 2014-11-27

### Added
- Added HTML5 schema support for srcset, source and picture. Patch contributed by mattheu.
- Added new cache_suffix setting to enable cache busting by producing unique urls.
- Added new paste_convert_word_fake_lists option to enable users to disable the fake lists convert logic.

### Fixed
- Fixed so advlist style changes adds undo levels for each change.
- Fixed bug where WebKit would sometimes produce an exception when the autolink plugin where looking for URLs.
- Fixed bug where IE 7 wouldn't be rendered properly due to aggressive css compression.
- Fixed bug where DomQuery wouldn't accept window as constructor element.
- Fixed bug where the color picker in 3.x dialogs wouldn't work properly. Patch contributed by Callidior.
- Fixed bug where the image plugin wouldn't respect the document_base_url.
- Fixed bug where the jQuery plugin would fail to append to elements named array prototype names.

## 4.1.6 - 2014-10-08

### Changed
- Replaced jake with grunt since it is more mainstream and has better plugin support.

### Fixed
- Fixed bug with clicking on the scrollbar of the iframe would cause a JS error to be thrown.
- Fixed bug where null would produce an exception if you passed it to selection.setRng.
- Fixed bug where Ctrl/Cmd+Tab would indent the current list item if you switched tabs in the browser.
- Fixed bug where pasting empty cells from Excel would result in a broken table.
- Fixed bug where it wasn't possible to switch back to default list style type.
- Fixed issue where the select all quirk fix would fire for other modifiers than Ctrl/Cmd combinations.


## 4.1.5 - 2014-09-09

### Fixed
- Fixed bug where sometimes the resize rectangles wouldn't properly render on images on WebKit/Blink.
- Fixed bug in list plugin where delete/backspace would merge empty LI elements in lists incorrectly.
- Fixed bug where empty list elements would result in empty LI elements without it's parent container.
- Fixed bug where backspace in empty caret formatted element could produce an type error exception of Gecko.
- Fixed bug where lists pasted from word with a custom start index above 9 wouldn't be properly handled.
- Fixed bug where tabfocus plugin would tab out of the editor instance even if the default action was prevented.
- Fixed bug where tabfocus wouldn't tab properly to other adjacent editor instances.
- Fixed bug where the DOMUtils setStyles wouldn't properly removed or update the data-mce-style attribute.
- Fixed bug where dialog select boxes would be placed incorrectly if document.body wasn't statically positioned.
- Fixed bug where pasting would sometimes scroll to the top of page if the user was using the autoresize plugin.
- Fixed bug where caret wouldn't be properly rendered by Chrome when clicking on the iframes documentElement.
- Fixed so custom images for menubutton/splitbutton can be provided. Patch contributed by Naim Hammadi.
- Fixed so the default action of windows closing can be prevented by blocking the default action of the close event.
- Fixed so nodeChange and focus of the editor isn't automatically performed when opening sub dialogs.

## 4.1.4 - 2014-08-21

### Added
- Added new media_filter_html option to media plugin that blocks any conditional comments, scripts etc within a video element.
- Added new content_security_policy option allows you to set custom policy for iframe contents. Patch contributed by Francois Chagnon.

### Fixed
- Fixed bug where activate/deactivate events wasn't firing properly when switching between editors.
- Fixed bug where placing the caret on iOS was difficult due to a WebKit bug with touch events.
- Fixed bug where the resize helper wouldn't render properly on older IE versions.
- Fixed bug where resizing images inside tables on older IE versions would sometimes fail depending mouse position.
- Fixed bug where editor.insertContent would produce an exception when inserting select/option elements.
- Fixed bug where extra empty paragraphs would be produced if block elements where inserted inside span elements.
- Fixed bug where the spellchecker menu item wouldn't be properly checked if spell checking was started before it was rendered.
- Fixed bug where the DomQuery filter function wouldn't remove non elements from collection.
- Fixed bug where document with custom document.domain wouldn't properly render the editor.
- Fixed bug where IE 8 would throw exception when trying to enter invalid color values into colorboxes.
- Fixed bug where undo manager could incorrectly add an extra undo level when custom resize handles was removed.
- Fixed bug where it wouldn't be possible to alter cell properties properly on table cells on IE 8.
- Fixed so the color picker button in table dialog isn't shown unless you include the colorpicker plugin or add your own custom color picker.
- Fixed so activate/deactivate events fire when windowManager opens a window since.
- Fixed so the table advtab options isn't separated by an underscore to normalize naming with image_advtab option.
- Fixed so the table cell dialog has proper padding when the advanced tab in disabled.

## 4.1.3 - 2014-07-29

### Added
- Added event binding logic to tinymce.util.XHR making it possible to override headers and settings before any request is made.

### Fixed
- Fixed bug where drag events wasn't fireing properly on older IE versions since the event handlers where bound to document.
- Fixed bug where drag/dropping contents within the editor on IE would force the contents into plain text mode even if it was internal content.
- Fixed bug where IE 7 wouldn't open menus properly due to a resize bug in the browser auto closing them immediately.
- Fixed bug where the DOMUtils getPos logic wouldn't produce a valid coordinate inside the body if the body was positioned non static.
- Fixed bug where the element path and format state wasn't properly updated if you had the wordcount plugin enabled.
- Fixed bug where a comment at the beginning of source would produce an exception in the formatter logic.
- Fixed bug where setAttrib/getAttrib on null would throw exception together with any hooked attributes like style.
- Fixed bug where table sizes wasn't properly retained when copy/pasting on WebKit/Blink.
- Fixed bug where WebKit/Blink would produce colors in RGB format instead of the forced HEX format when deleting contents.
- Fixed bug where the width attribute wasn't updated on tables if you changed the size inside the table dialog.
- Fixed bug where control selection wasn't properly handled when the caret was placed directly after an image.
- Fixed bug where selecting the contents of table cells using the selection.select method wouldn't place the caret properly.
- Fixed bug where the selection state for images wasn't removed when placing the caret right after an image on WebKit/Blink.
- Fixed bug where all events wasn't properly unbound when and editor instance was removed or destroyed by some external innerHTML call.
- Fixed bug where it wasn't possible or very hard to select images on iOS when the onscreen keyboard was visible.
- Fixed so auto_focus can take a boolean argument this will auto focus the last initialized editor might be useful for single inits.
- Fixed so word auto detect lists logic works better for faked lists that doesn't have specific markup.
- Fixed so nodeChange gets fired on mouseup as it used to before 4.1.1 we optimized that event to fire less often.

### Removed
- Removed the finish menu item from spellchecker menu since it's redundant you can stop spellchecking by toggling menu item or button.

## 4.1.2 - 2014-07-15

### Added
- Added offset/grep to DomQuery class works basically the same as it's jQuery equivalent.

### Fixed
- Fixed bug where backspace/delete or setContent with an empty string would remove header data when using the fullpage plugin.
- Fixed bug where tinymce.remove with a selector not matching any editors would remove all editors.
- Fixed bug where resizing of the editor didn't work since the theme was calling setStyles instead of setStyle.
- Fixed bug where IE 7 would fail to append html fragments to iframe document when using DomQuery.
- Fixed bug where the getStyle DOMUtils method would produce an exception if it was called with null as it's element.
- Fixed bug where the paste plugin would remove the element if the none of the paste_webkit_styles rules matched the current style.
- Fixed bug where contextmenu table items wouldn't work properly on IE since it would some times fire an incorrect selection change.
- Fixed bug where the padding/border values wasn't used in the size calculation for the body size when using autoresize. Patch contributed by Matt Whelan.
- Fixed bug where conditional word comments wouldn't be properly removed when pasting plain text.
- Fixed bug where resizing would sometime fail on IE 11 when the mouseup occurred inside the resizable element.
- Fixed so the iframe gets initialized without any inline event handlers for better CSP support. Patch contributed by Matt Whelan.
- Fixed so the tinymce.dom.Sizzle is the latest version of sizzle this resolves the document context bug.

## 4.1.1 - 2014-07-08

### Fixed
- Fixed bug where pasting plain text on some WebKit versions would result in an empty line.
- Fixed bug where resizing images inside tables on IE 11 wouldn't work properly.
- Fixed bug where IE 11 would sometimes throw "Invalid argument" exception when editor contents was set to an empty string.
- Fixed bug where document.activeElement would throw exceptions on IE 9 when that element was hidden or removed from dom.
- Fixed bug where WebKit/Blink sometimes produced br elements with the Apple-interchange-newline class.
- Fixed bug where table cell selection wasn't properly removed when copy/pasting table cells.
- Fixed bug where pasting nested list items from Word wouldn't produce proper semantic nested lists.
- Fixed bug where right clicking using the contextmenu plugin on WebKit/Blink on Mac OS X would select the target current word or line.
- Fixed bug where it wasn't possible to alter table cell properties on IE 8 using the context menu.
- Fixed bug where the resize helper wouldn't be correctly positioned on older IE versions.
- Fixed bug where fullpage plugin would produce an error if you didn't specify a doctype encoding.
- Fixed bug where anchor plugin would get the name/id of the current element even if it wasn't anchor element.
- Fixed bug where visual aids for tables wouldn't be properly disabled when changing the border size.
- Fixed bug where some control selection events wasn't properly fired on older IE versions.
- Fixed bug where table cell selection on older IE versions would prevent resizing of images.
- Fixed bug with paste_data_images paste option not working properly on modern IE versions.
- Fixed bug where custom elements with underscores in the name wasn't properly parsed/serialized.
- Fixed bug where applying inline formats to nested list elements would produce an incorrect formatting result.
- Fixed so it's possible to hide items from elements path by using preventDefault/stopPropagation.
- Fixed so inline mode toolbar gets rendered right aligned if the editable element positioned to the documents right edge.
- Fixed so empty inline elements inside empty block elements doesn't get removed if configured to be kept intact.
- Fixed so DomQuery parentsUntil/prevUntil/nextUntil supports selectors/elements/filters etc.
- Fixed so legacyoutput plugin overrides fontselect and fontsizeselect controls and handles font elements properly.

## 4.1.0 - 2014-06-18

### Added
- Added new file_picker_callback option to replace the old file_browser_callback the latter will still work though.
- Added new custom colors to textcolor plugin will be displayed if a color picker is provided also shows the latest colors.
- Added new color_picker_callback option to enable you to add custom color pickers to the editor.
- Added new advanced tabs to table/cell/row dialogs to enable you to select colors for border/background.
- Added new colorpicker plugin that lets you select colors from a hsv color picker.
- Added new tinymce.util.Color class to handle color parsing and converting.
- Added new colorpicker UI widget element lets you add a hsv color picker to any form/window.
- Added new textpattern plugin that allows you to use markdown like text patterns to format contents.
- Added new resize helper element that shows the current width & height while resizing.
- Added new "once" method to Editor and EventDispatcher enables since callback execution events.
- Added new jQuery like class under tinymce.dom.DomQuery it's exposed on editor instances (editor.$) and globally under (tinymce.$).

### Fixed
- Fixed so the default resize method for images are proportional shift/ctrl can be used to make an unproportional size.
- Fixed bug where the image_dimensions option of the image plugin would cause exceptions when it tried to update the size.
- Fixed bug where table cell dialog class field wasn't properly updated when editing an a table cell with an existing class.
- Fixed bug where Safari on Mac would produce webkit-fake-url for pasted images so these are now removed.
- Fixed bug where the nodeChange event would get fired before the selection was changed when clicking inside the current selection range.
- Fixed bug where valid_classes option would cause exception when it removed internal prefixed classes like mce-item-.
- Fixed bug where backspace would cause navigation in IE 8 on an inline element and after a caret formatting was applied.
- Fixed so placeholder images produced by the media plugin gets selected when inserted/edited.
- Fixed so it's possible to drag in images when the paste_data_images option is enabled. Might be useful for mail clients.
- Fixed so images doesn't get a width/height applied if the image_dimensions option is set to false useful for responsive contents.
- Fixed so it's possible to pass in an optional arguments object for the nodeChanged function to be passed to all nodechange event listeners.
- Fixed bug where media plugin embed code didn't update correctly.<|MERGE_RESOLUTION|>--- conflicted
+++ resolved
@@ -6,12 +6,10 @@
 
 ## Unreleased
 
-<<<<<<< HEAD
 ### Fixed
 - Fix double bottom border on inline mode editor in `tinymce-5` skin. #TINY-9108
-=======
+
 ## 6.2.0 - 2022-09-08
->>>>>>> 70da5f8b
 
 ### Added
 - New `text_patterns_lookup` option to provide additional text patterns dynamically. #TINY-8778
