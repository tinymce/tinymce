# Changelog
All notable changes to this project will be documented in this file.

The format is based on [Keep a Changelog](https://keepachangelog.com/en/1.0.0/),
and this project adheres to [Semantic Versioning](https://semver.org/spec/v2.0.0.html).

## Unreleased

## Added
- New `sidebar_show` option to show the specified sidebar on initialization #TINY-8710
- New `newline_behavior` option to control what happens when the enter key is pressed or the `mceInsertNewLine` command is used #TINY-8458
- New `transparent` property for `iframe` dialog component #TINY-8534
- New `removeAttributeFilter` and `removeNodeFilter` functions to the `DomParser` and DOM `Serializer` APIs #TINY-7847
- New `iframe_template_callback` option in the `media` plugin. Patch provided by Namstel #TINY-8684

### Improved
- Clearer focus states for buttons while navigating with keyboard #TINY-8557
- The `mceLink` command can now take the value `{ dialog: true }` to always open the link dialog #TINY-8057

### Changed
- Toggling fullscreen mode with the `fullscreen` plugin now also fires the `ResizeEditor` event #TINY-8701
- Getting the text content of the editor now returns newlines instead of an empty string if more than one empty paragraph exists #TINY-8578
- The `end_container_on_empty_block` option can now take a string of blocks to split when pressing Enter twice #TINY-6559
- The default value for `end_container_on_empty_block` option has been changed to `'blockquote'` #TINY-6559
- Custom elements are now treated as non-empty elements via the schema #TINY-4784
- The autocompleter menu element is now positioned instead of the wrapper #TINY-6476
<<<<<<< HEAD
- `@toolbar-separator-color` variable is now exclusively used to determine the color of separator between Menubar and Toolbar instead of combination of `@menubar-row-separator-color` and `@toolbar-separator-color` #TINY-8632
=======
- `Link` menu and toolbar buttons now always execute the `mceLink` command #TINY-8057
>>>>>>> 9eb9a119

### Fixed
- Selecting all content with a single image in the content was inconsistent for the keyboard shortcut and menu item #TINY-4550
- Links would open when using alt+enter (option+enter on Mac) even when `preventDefault()` is called on the keydown event #TINY-8661
- Spaces would not be added correctly on some browsers when before or after a contenteditable block element #TINY-8588
- Images were not showing as selected when selecting images alongside other content #TINY-5947
- Notifications would not properly reposition when toggling fullscreen mode #TINY-8701
- Dialogs will not exceed the window height on smaller screens #TINY-8146
- Some types on functions in the `tinymce.dom.TreeWalker` class missed that it could return undefined #TINY-8592
- In some cases pressing the backspace key would incorrectly step into tables rather than remain outside #TINY-8592
- Text alignment could not be applied to `pre` elements #TINY-7715
- Nuget packages for .NET and .NET Core now copy TinyMCE into `/wwwroot/lib/` in the projects TinyMCE is installed in #TINY-8611
- UI components, such as dialogs, would in some cases cause the `esc` keyup event to incorrectly trigger inside the editor #TINY-7005
- Selection direction was not stored/restored when getting/setting selection bookmarks #TINY-8599
- An exception could be thrown for the `editor.selection.isForward()` API due to an invalid selection on some versions of Safari #TINY-8686
- The `InsertParagraph` or `mceInsertNewLine` commands did not delete the current selection like the native command used to #TINY-8606
- When triple clicking the selection was incorrectly collapsed in the Chrome browser when clicking around nested noneditable content #TINY-8215
- When pressing the right arrow key, the caret incorrectly moved before any selected inline boundary element #TINY-8601
- Indenting or outdenting list items inside a block element that was inside another list item would not work #TINY-7209
- Switching between unordered and ordered lists would incorrectly alter any parent element that contained that list #TINY-8068
- Custom elements on blank lines would be removed during serialization #TINY-4784
- Pasting columns in tables could sometimes result in an invalid table #TINY-8040
- Copying columns in tables could sometimes result in an invalid copy #TINY-8040
- The URL detection used for `autolink` and smart paste didn't work if a path segment contained valid characters such as `!` and `:` #TINY-8069
- Cutting content to the clipboard while selecting between the parent list and a nested list would not always set the list style to `none` on the parent list #TINY-8078
- The autocompleter would not trigger at the start of nested list items #TINY-8759
- Some option values for the `template` plugin weren't escaped properly when doing replacement lookups via a `RegExp` #TINY-7433
- Copy events were not dispatched in readonly mode #TINY-6800
- Using Ctrl+Shift+Home/End (Cmd+Shift+Up/Down on Mac) would not expand the selection when a `contenteditable="false"` element was at the edge of content #TINY-7795
- `<pre>` tags were not preserved when copying and pasting content #TINY-7719
- Preview and Insert Template dialogs display the correct content background color when using dark skins #TINY-8534
- Fixed incorrect word breaks in menu dropdowns with scrollbar #TINY-8572
- The `InsertLineBreak` command did not replace selected content #TINY-8458
- Delete operations could behave incorrectly if the selection contains a `contenteditable="false"` element located at the edge of content #TINY-8729

## 6.0.3 - 2022-05-25

### Fixed
- Could not remove values when multiple cells were selected with the cell properties dialog #TINY-8625
- Could not remove values when multiple rows were selected with the row properties dialog #TINY-8625
- Empty lines that were formatted in a ranged selection using the `format_empty_lines` option were not kept in the serialized content #TINY-8639
- The `s` element was missing from the default schema text inline elements #TINY-8639
- Some text inline elements specified via the schema were not removed when empty by default #TINY-8639

## 6.0.2 - 2022-04-27

### Fixed
- Some media elements wouldn't update when changing the source URL #TINY-8660
- Inline toolbars flickered when switching between editors #TINY-8594
- Multiple inline toolbars were shown if focused too quickly #TINY-8503
- Added background and additional spacing for the text labeled buttons in the toolbar to improve visual clarity #TINY-8617
- Toolbar split buttons with text used an incorrect width on touch devices #TINY-8647

## 6.0.1 - 2022-03-23

### Fixed
- Fixed the dev ZIP missing the required `bin` scripts to build from the source #TINY-8542
- Fixed a regression whereby text patterns couldn't be updated at runtime #TINY-8540
- Fixed an issue where tables with colgroups could be copied incorrectly in some cases #TINY-8568
- Naked buttons better adapt to various background colors, improved text contrast in notifications #TINY-8533
- The autocompleter would not fire the `AutocompleterStart` event nor close the menu in some cases #TINY-8552
- It wasn't possible to select text right after an inline noneditable element #TINY-8567
- Fixed a double border showing for the `tinymce-5` skin when using `toolbar_location: 'bottom'` #TINY-8564
- Clipboard content was not generated correctly when cutting and copying `contenteditable="false"` elements #TINY-8563
- Fixed the box-shadow getting clipped in autocompletor popups #TINY-8573
- The `buttonType` property did not work for dialog footer buttons #TINY-8582
- Fix contrast ratio for error messages #TINY-8586

## 6.0.0 - 2022-03-03

### Added
- New `editor.options` API to replace the old `editor.settings` and `editor.getParam` APIs #TINY-8206
- New `editor.annotator.removeAll` API to remove all annotations by name #TINY-8195
- New `Resource.unload` API to make it possible to unload resources #TINY-8431
- New `FakeClipboard` API on the `tinymce` global #TINY-8353
- New `dispatch()` function to replace the now deprecated `fire()` function in various APIs #TINY-8102
- New `AutocompleterStart`, `AutocompleterUpdate` and `AutocompleterEnd` events #TINY-8279
- New `mceAutocompleterClose`, `mceAutocompleterReload` commands #TINY-8279
- New `mceInsertTableDialog` command to open the insert table dialog #TINY-8273
- New `slider` dialog component #TINY-8304
- New `imagepreview` dialog component, allowing preview and zoom of any image URL #TINY-8333
- New `buttonType` property on dialog button components, supporting `toolbar` style in addition to `primary` and `secondary` #TINY-8304
- The `tabindex` attribute is now copied from the target element to the iframe #TINY-8315

### Improved
- New default theme styling for TinyMCE 6 facelift with old skin available as `tinymce-5` and `tinymce-5-dark` #TINY-8373
- The default height of editor has been increased from `200px` to `400px` to improve the usability of the editor #TINY-6860
- The upload results returned from the `editor.uploadImages()` API now includes a `removed` flag, reflecting if the image was removed after a failed upload #TINY-7735
- The `ScriptLoader`, `StyleSheetLoader`, `AddOnManager`, `PluginManager` and `ThemeManager` APIs will now return a `Promise` when loading resources instead of using callbacks #TINY-8325
- A `ThemeLoadError` event is now fired if the theme fails to load #TINY-8325
- The `BeforeSetContent` event will now include the actual serialized content when passing in an `AstNode` to the `editor.setContent` API #TINY-7996
- Improved support for placing the caret before or after noneditable elements within the editor #TINY-8169
- Calls to `editor.selection.setRng` now update the caret position bookmark used when focus is returned to the editor #TINY-8450
- The `emoticon` plugin dialog, toolbar and menu item has been updated to use the more accurate `Emojis` term #TINY-7631
- The dialog `redial` API will now only rerender the changed components instead of the whole dialog #TINY-8334
- The dialog API `setData` method now uses a deep merge algorithm to support partial nested objects #TINY-8333
- The dialog spec `initialData` type is now `Partial<T>` to match the underlying implementation details #TINY-8334
- Notifications no longer require a timeout to disable the close button #TINY-6679
- The editor theme is now fetched in parallel with the icons, language pack and plugins #TINY-8453

### Changed
- TinyMCE is now MIT licensed #TINY-2316
- Moved the `paste` plugin's functionality to TinyMCE core #TINY-8310
- The `paste_data_images` option now defaults to `true` #TINY-8310
- Moved the `noneditable` plugin to TinyMCE core #TINY-8311
- Renamed the `noneditable_noneditable_class` option to `noneditable_class` #TINY-8311
- Renamed the `noneditable_editable_class` option to `editable_class` #TINY-8311
- Moved the `textpattern` plugin to TinyMCE core #TINY-8312
- Renamed the `textpattern_patterns` option to `text_patterns` #TINY-8312
- Moved the `hr` plugin's functionality to TinyMCE core #TINY-8313
- Moved the `print` plugin's functionality to TinyMCE core #TINY-8314
- Moved non-UI table functionality to core #TINY-8273
- The `DomParser` API no longer uses a custom parser internally and instead uses the native `DOMParser` API #TINY-4627
- The `editor.getContent()` API can provide custom content by preventing and overriding `content` in the `BeforeGetContent` event. This makes it consistent with the `editor.selection.getContent()` API #TINY-8018
- The `editor.setContent()` API can now be prevented using the `BeforeSetContent` event. This makes it consistent with the `editor.selection.setContent()` API #TINY-8018
- Add-ons such as plugins and themes are no longer constructed using the `new` operator #TINY-8256
- A number of APIs that were not proper classes, are no longer constructed using the `new` operator #TINY-8322
- The Editor commands APIs will no longer fallback to executing the browsers native command functionality #TINY-7829
- The Editor query command APIs will now return `false` or an empty string on removed editors #TINY-7829
- The `mceAddEditor` and `mceToggleEditor` commands now take an object as their value to specify the id and editor options #TINY-8138
- The `mceInsertTable` command can no longer open the insert table dialog. Use the `mceInsertTableDialog` command instead #TINY-8273
- The `plugins` option now returns a `string` array instead of a space separated string #TINY-8455
- The `media` plugin no longer treats `iframe`, `video`, `audio` or `object` elements as "special" and will validate the contents against the schema #TINY-8382
- The `images_upload_handler` option is no longer passed a `success` or `failure` callback and instead requires a `Promise` to be returned with the upload result #TINY-8325
- The `tinymce.settings` global property is no longer set upon initialization #TINY-7359
- The `change` event is no longer fired on first modification #TINY-6920
- The `GetContent` event will now always pass a `string` for the `content` property #TINY-7996
- Changed the default tag for the strikethrough format to the `s` tag when using a html 5 schema #TINY-8262
- The `strike` tag is automatically converted to the `s` tag when using a html 5 schema #TINY-8262
- Aligning a table to the left or right will now use margin styling instead of float styling #TINY-6558
- The `:` control character has been changed to `~` for the schema `valid_elements` and `extended_valid_elements` options #TINY-6726
- The `primary` property on dialog buttons has been deprecated. Use the new `buttonType` property instead #TINY-8304
- Changed the default statusbar element path delimiter from `»` to `›` #TINY-8372
- Replaced the `Powered by Tiny` branding text with the Tiny logo #TINY-8371
- The default minimum height of editor has been changed to 100px to prevent the UI disappearing while resizing #TINY-6860
- RGB colors are no longer converted to hex values when parsing or serializing content #TINY-8163
- Replaced the `isDisabled()` function with an `isEnabled()` function for various APIs #TINY-8101
- Replaced the `enable()` and `disable()` functions with a `setEnabled(state)` function in various APIs #TINY-8101
- Replaced the `disabled` property with an `enabled` property in various APIs #TINY-8101
- Replaced the `disable(name)` and `enable(name)` functions with a `setEnabled(name, state)` function in the Dialog APIs #TINY-8101
- Renamed the `tinymce.Env.os.isOSX` API to `tinymce.Env.os.isMacOS` #TINY-8175
- Renamed the `tinymce.Env.browser.isChrome` API to `tinymce.Env.browser.isChromium` to better reflect its functionality #TINY-8300
- Renamed the `getShortEndedElements` Schema API to `getVoidElements` #TINY-8344
- Renamed the `font_formats` option to `font_family_formats` #TINY-8328
- Renamed the `fontselect` toolbar button and `fontformats` menu item to `fontfamily` #TINY-8328
- Renamed the `fontsize_formats` option to `font_size_formats` #TINY-8328
- Renamed the `fontsizeselect` toolbar button and `fontsizes` menu item to `fontsize` #TINY-8328
- Renamed the `formatselect` toolbar button and `blockformats` menu item to `blocks` #TINY-8328
- Renamed the `styleselect` toolbar button and `formats` menu item to `styles` #TINY-8328
- Renamed the `lineheight_formats` option to `line_height_formats` #TINY-8328
- Renamed the `getWhiteSpaceElements()` function to `getWhitespaceElements()` in the `Schema` API #TINY-8102
- Renamed the `mceInsertClipboardContent` command `content` property to `html` to better reflect what data is passed #TINY-8310
- Renamed the `default_link_target` option to `link_default_target` for both `link` and `autolink` plugins #TINY-4603
- Renamed the `rel_list` option to `link_rel_list` for the `link` plugin #TINY-4603
- Renamed the `target_list` option to `link_target_list` for the `link` plugin #TINY-4603
- The default value for the `link_default_protocol` option has been changed to `https` instead of `http` #TINY-7824
- The default value for the `element_format` option has been changed to `html` #TINY-8263
- The default value for the `schema` option has been changed to `html5` #TINY-8261
- The default value for the `table_style_by_css` option has been changed to `true` #TINY-8259
- The default value for the `table_use_colgroups` option has been changed to `true` #TINY-8259

### Fixed
- The object returned from the `editor.fire()` API was incorrect if the editor had been removed #TINY-8018
- The `editor.selection.getContent()` API did not respect the `no_events` argument #TINY-8018
- The `editor.annotator.remove` API did not keep selection when removing the annotation #TINY-8195
- The `GetContent` event was not fired when getting `tree` or `text` formats using the `editor.selection.getContent()` API #TINY-8018
- The `beforeinput` and `input` events would sometimes not fire as expected when deleting content #TINY-8168 #TINY-8329
- The `table` plugin would sometimes not correctly handle headers in the `tfoot` section #TINY-8104
- The `silver` theme UI was incorrectly rendered before plugins had initialized #TINY-8288
- The aria labels for the color picker dialog were not translated #TINY-8381
- Fixed sub-menu items not read by screen readers. Patch contributed by westonkd #TINY-8417
- Dialog labels and other text-based UI properties did not escape HTML markup #TINY-7524
- Anchor elements would render incorrectly when using the `allow_html_in_named_anchor` option #TINY-3799
- The `AstNode` HTML serializer did not serialize `pre` or `textarea` elements correctly when they contained newlines #TINY-8446
- Fixed sub-menu items not read by screen readers. Patch contributed by westonkd #TINY-8417
- The Home or End keys would move out of a editable element contained within a noneditable element #TINY-8201
- Dialogs could not be opened in inline mode before the editor had been rendered #TINY-8397
- Clicking on menu items could cause an unexpected console warning if the `onAction` function caused the menu to close #TINY-8513
- Fixed various color and contrast issues for the dark skins #TINY-8527

### Removed
- Removed support for Microsoft Internet Explorer 11 #TINY-8194 #TINY-8241
- Removed support for Microsoft Word from the opensource paste functionality #TINY-7493
- Removed support for the `plugins` option allowing a mixture of a string array and of space separated strings #TINY-8399
- Removed support for the deprecated `false` value for the `forced_root_block` option #TINY-8260
- Removed the jQuery integration #TINY-4519
- Removed the `imagetools` plugin, which is now classified as a Premium plugin #TINY-8209
- Removed the `imagetools` dialog component #TINY-8333
- Removed the `toc` plugin, which is now classified as a Premium plugin #TINY-8250
- Removed the `tabfocus` plugin #TINY-8315
- Removed the `textpattern` plugin's API as part of moving it to core #TINY-8312
- Removed the `table` plugin's API #TINY-8273
- Removed the callback for the `EditorUpload` API #TINY-8325
- Removed the legacy browser detection properties from the `Env` API #TINY-8162
- Removed the `filterNode` method from the `DomParser` API #TINY-8249
- Removed the `SaxParser` API #TINY-8218
- Removed the `tinymce.utils.Promise` API #TINY-8241
- Removed the `toHex` function for the `DOMUtils` and `Styles` APIs #TINY-8163
- Removed the `execCommand` handler function from the plugin and theme interfaces #TINY-7829
- Removed the `editor.settings` property as it has been replaced by the new Options API #TINY-8236
- Removed the `shortEnded` and `fixed` properties on `tinymce.html.Node` class #TINY-8205
- Removed the `mceInsertRawHTML` command #TINY-8214
- Removed the style field from the `image` plugin dialog advanced tab #TINY-3422
- Removed the `paste_filter_drop` option as native drag and drop handling is no longer supported #TINY-8511
- Removed the legacy `mobile` theme #TINY-7832
- Removed the deprecated `$`, `Class`, `DomQuery` and `Sizzle` APIs #TINY-4520 #TINY-8326
- Removed the deprecated `Color`, `JSON`, `JSONP` and `JSONRequest` #TINY-8162
- Removed the deprecated `XHR` API #TINY-8164
- Removed the deprecated `setIconStroke` Split Toolbar Button API #TINY-8162
- Removed the deprecated `editors` property from `EditorManager` #TINY-8162
- Removed the deprecated `execCallback` and `setMode` APIs from `Editor` #TINY-8162
- Removed the deprecated `addComponents` and `dependencies` APIs from `AddOnManager` #TINY-8162
- Removed the deprecated `clearInterval`, `clearTimeout`, `debounce`, `requestAnimationFrame`, `setInterval`, `setTimeout` and `throttle` APIs from `Delay` #TINY-8162
- Removed the deprecated `Schema` options #TINY-7821
- Removed the deprecated `file_browser_callback_types`, `force_hex_style_colors` and `images_dataimg_filter` options #TINY-7823
- Removed the deprecated `filepicker_validator_handler`, `force_p_newlines`, `gecko_spellcheck`, `tab_focus`, `table_responsive_width` and `toolbar_drawer` options #TINY-7820
- Removed the deprecated `media_scripts` option in the `media` plugin #TINY-8421
- Removed the deprecated `editor_deselector`, `editor_selector`, `elements`, `mode` and `types` legacy TinyMCE init options #TINY-7822
- Removed the deprecated `content_editable_state` and `padd_empty_with_br` options #TINY-8400
- Removed the deprecated `autoresize_on_init` option from the `autoresize` plugin #TINY-8400
- Removed the deprecated `fullpage`, `spellchecker`, `bbcode`, `legacyoutput`, `colorpicker`, `contextmenu` and `textcolor` plugins #TINY-8192
- Removed the undocumented `editor.editorCommands.hasCustomCommand` API #TINY-7829
- Removed the undocumented `mceResetDesignMode`, `mceRepaint` and `mceBeginUndoLevel` commands #TINY-7829

### Deprecated
- The dialog button component's `primary` property has been deprecated and will be removed in the next major release. Use the new `buttonType` property instead #TINY-8304
- The `fire()` function of `tinymce.Editor`, `tinymce.dom.EventUtils`, `tinymce.dom.DOMUtils`, `tinymce.util.Observable` and `tinymce.util.EventDispatcher` has been deprecated and will be removed in the next major release. Use the `dispatch()` function instead #TINY-8102
- The `content` property on the `SetContent` event has been deprecated and will be removed in the next major release #TINY-8457
- The return value of the `editor.setContent` API has been deprecated and will be removed in the next major release #TINY-8457

## 5.10.3 - 2022-02-09

### Fixed
- Alignment would sometimes be removed on parent elements when changing alignment on certain inline nodes, such as images #TINY-8308
- The `fullscreen` plugin would reset the scroll position when exiting fullscreen mode #TINY-8418

## 5.10.2 - 2021-11-17

### Fixed
- Internal selectors were appearing in the style list when using the `importcss` plugin #TINY-8238

## 5.10.1 - 2021-11-03

### Fixed
- The iframe aria help text was not read by some screen readers #TINY-8171
- Clicking the `forecolor` or `backcolor` toolbar buttons would do nothing until selecting a color #TINY-7836
- Crop functionality did not work in the `imagetools` plugin when the editor was rendered in a shadow root #TINY-6387
- Fixed an exception thrown on Safari when closing the `searchreplace` plugin dialog #TINY-8166
- The `autolink` plugin did not convert URLs to links when starting with a bracket #TINY-8091
- The `autolink` plugin incorrectly created nested links in some cases #TINY-8091
- Tables could have an incorrect height set on rows when rendered outside of the editor #TINY-7699
- In certain circumstances, the table of contents plugin would incorrectly add an extra empty list item #TINY-4636
- The insert table grid menu displayed an incorrect size when re-opening the grid #TINY-6532
- The word count plugin was treating the zero width space character (`&#8203;`) as a word #TINY-7484

## 5.10.0 - 2021-10-11

### Added
- Added a new `URI.isDomSafe(uri)` API to check if a URI is considered safe to be inserted into the DOM #TINY-7998
- Added the `ESC` key code constant to the `VK` API #TINY-7917
- Added a new `deprecation_warnings` setting for turning off deprecation console warning messages #TINY-8049

### Improved
- The `element` argument of the `editor.selection.scrollIntoView()` API is now optional, and if it is not provided the current selection will be scrolled into view #TINY-7291

### Changed
- The deprecated `scope` attribute is no longer added to `td` cells when converting a row to a header row #TINY-7731
- The number of `col` elements is normalized to match the number of columns in a table after a table action #TINY-8011

### Fixed
- Fixed a regression that caused block wrapper formats to apply and remove incorrectly when using a collapsed selection with multiple words #TINY-8036
- Resizing table columns in some scenarios would resize the column to an incorrect position #TINY-7731
- Inserting a table where the parent element had padding would cause the table width to be incorrect #TINY-7991
- The resize backdrop element did not have the `data-mce-bogus="all"` attribute set to prevent it being included in output #TINY-7854
- Resize handles appeared on top of dialogs and menus when using an inline editor #TINY-3263
- Fixed the `autoresize` plugin incorrectly scrolling to the top of the editor content in some cases when changing content #TINY-7291
- Fixed the `editor.selection.scrollIntoView()` type signature, as it incorrectly required an `Element` instead of `HTMLElement` #TINY-7291
- Table cells that were both row and column headers did not retain the correct state when converting back to a regular row or column #TINY-7709
- Clicking beside a non-editable element could cause the editor to incorrectly scroll to the top of the content #TINY-7062
- Clicking in a table cell, with a non-editable element in an adjacent cell, incorrectly caused the non-editable element to be selected #TINY-7736
- Split toolbar buttons incorrectly had nested `tabindex="-1"` attributes #TINY-7879
- Fixed notifications rendering in the wrong place initially and when the page was scrolled #TINY-7894
- Fixed an exception getting thrown when the number of `col` elements didn't match the number of columns in a table #TINY-7041 #TINY-8011
- The table selection state could become incorrect after selecting a noneditable table cell #TINY-8053
- As of Mozilla Firefox 91, toggling fullscreen mode with `toolbar_sticky` enabled would cause the toolbar to disappear #TINY-7873
- Fixed URLs not cleaned correctly in some cases in the `link` and `image` plugins #TINY-7998
- Fixed the `image` and `media` toolbar buttons incorrectly appearing to be in an inactive state in some cases #TINY-3463
- Fixed the `editor.selection.selectorChanged` API not firing if the selector matched the current selection when registered in some cases #TINY-3463
- Inserting content into a `contenteditable="true"` element that was contained within a `contenteditable="false"` element would move the selection to an incorrect location #TINY-7842
- Dragging and dropping `contenteditable="false"` elements could result in the element being placed in an unexpected location #TINY-7917
- Pressing the Escape key would not cancel a drag action that started on a `contenteditable="false"` element within the editor #TINY-7917
- `video` and `audio` elements were unable to be played when the `media` plugin live embeds were enabled in some cases #TINY-7674
- Pasting images would throw an exception if the clipboard `items` were not files (for example, screenshots taken from gnome-software). Patch contributed by cedric-anne #TINY-8079

### Deprecated
- Several APIs have been deprecated. See the release notes section for information #TINY-8023 #TINY-8063
- Several Editor settings have been deprecated. See the release notes section for information #TINY-8086
- The Table of Contents and Image Tools plugins will be classified as Premium plugins in the next major release #TINY-8087
- Word support in the `paste` plugin has been deprecated and will be removed in the next major release #TINY-8087

## 5.9.2 - 2021-09-08

### Fixed
- Fixed an exception getting thrown when disabling events and setting content #TINY-7956
- Delete operations could behave incorrectly if the selection crossed a table boundary #TINY-7596

## 5.9.1 - 2021-08-27

### Fixed
- Published TinyMCE types failed to compile in strict mode #TINY-7915
- The `TableModified` event sometimes didn't fire when performing certain table actions #TINY-7916

## 5.9.0 - 2021-08-26

### Added
- Added a new `mceFocus` command that focuses the editor. Equivalent to using `editor.focus()` #TINY-7373
- Added a new `mceTableToggleClass` command which toggles the provided class on the currently selected table #TINY-7476
- Added a new `mceTableCellToggleClass` command which toggles the provided class on the currently selected table cells #TINY-7476
- Added a new `tablecellvalign` toolbar button and menu item for vertical table cell alignment #TINY-7477
- Added a new `tablecellborderwidth` toolbar button and menu item to change table cell border width #TINY-7478
- Added a new `tablecellborderstyle` toolbar button and menu item to change table cell border style #TINY-7478
- Added a new `tablecaption` toolbar button and menu item to toggle captions on tables #TINY-7479
- Added a new `mceTableToggleCaption` command that toggles captions on a selected table #TINY-7479
- Added a new `tablerowheader` toolbar button and menu item to toggle the header state of row cells #TINY-7478
- Added a new `tablecolheader` toolbar button and menu item to toggle the header state of column cells #TINY-7482
- Added a new `tablecellbordercolor` toolbar button and menu item to select table cell border colors, with an accompanying setting `table_border_color_map` to customize the available values #TINY-7480
- Added a new `tablecellbackgroundcolor` toolbar button and menu item to select table cell background colors, with an accompanying setting `table_background_color_map` to customize the available values #TINY-7480
- Added a new `language` menu item and toolbar button to add `lang` attributes to content, with an accompanying `content_langs` setting to specify the languages available #TINY-6149
- A new `lang` format is now available that can be used with `editor.formatter`, or applied with the `Lang` editor command #TINY-6149
- Added a new `language` icon for the `language` toolbar button #TINY-7670
- Added a new `table-row-numbering` icon #TINY-7327
- Added new plugin commands: `mceEmoticons` (Emoticons), `mceWordCount` (Word Count), and `mceTemplate` (Template) #TINY-7619
- Added a new `iframe_aria_text` setting to set the iframe title attribute #TINY-1264
- Added a new DomParser `Node.children()` API to return all the children of a `Node` #TINY-7756

### Improved
- Sticky toolbars can now be offset from the top of the page using the new `toolbar_sticky_offset` setting #TINY-7337
- Fancy menu items now accept an `initData` property to allow custom initialization data #TINY-7480
- Improved the load time of the `fullpage` plugin by using the existing editor schema rather than creating a new one #TINY-6504
- Improved the performance when UI components are rendered #TINY-7572
- The context toolbar no longer unnecessarily repositions to the top of large elements when scrolling #TINY-7545
- The context toolbar will now move out of the way when it overlaps with the selection, such as in table cells #TINY-7192
- The context toolbar now uses a short animation when transitioning between different locations #TINY-7740
- `Env.browser` now uses the User-Agent Client Hints API where it is available #TINY-7785
- Icons with a `-rtl` suffix in their name will now automatically be used when the UI is rendered in right-to-left mode #TINY-7782
- The `formatter.match` API now accepts an optional `similar` parameter to check if the format partially matches #TINY-7712
- The `formatter.formatChanged` API now supports providing format variables when listening for changes #TINY-7713
- The formatter will now fire `FormatApply` and `FormatRemove` events for the relevant actions #TINY-7713
- The `autolink` plugin link detection now permits custom protocols #TINY-7714
- The `autolink` plugin valid link detection has been improved #TINY-7714

### Changed
- Changed the load order so content CSS is loaded before the editor is populated with content #TINY-7249
- Changed the `emoticons`, `wordcount`, `code`, `codesample`, and `template` plugins to open dialogs using commands #TINY-7619
- The context toolbar will no longer show an arrow when it overlaps the content, such as in table cells #TINY-7665
- The context toolbar will no longer overlap the statusbar for toolbars using `node` or `selection` positions #TINY-7666

### Fixed
- The `editor.fire` API was incorrectly mutating the original `args` provided #TINY-3254
- Unbinding an event handler did not take effect immediately while the event was firing #TINY-7436
- Binding an event handler incorrectly took effect immediately while the event was firing #TINY-7436
- Unbinding a native event handler inside the `remove` event caused an exception that blocked editor removal #TINY-7730
- The `SetContent` event contained the incorrect `content` when using the `editor.selection.setContent()` API #TINY-3254
- The editor content could be edited after calling `setProgressState(true)` in iframe mode #TINY-7373
- Tabbing out of the editor after calling `setProgressState(true)` behaved inconsistently in iframe mode #TINY-7373
- Flash of unstyled content while loading the editor because the content CSS was loaded after the editor content was rendered #TINY-7249
- Partially transparent RGBA values provided in the `color_map` setting were given the wrong hex value #TINY-7163
- HTML comments with mismatched quotes were parsed incorrectly under certain circumstances #TINY-7589
- The editor could crash when inserting certain HTML content #TINY-7756
- Inserting certain HTML content into the editor could result in invalid HTML once parsed #TINY-7756
- Links in notification text did not show the correct mouse pointer #TINY-7661
- Using the Tab key to navigate into the editor on Microsoft Internet Explorer 11 would incorrectly focus the toolbar #TINY-3707
- The editor selection could be placed in an incorrect location when undoing or redoing changes in a document containing `contenteditable="false"` elements #TINY-7663
- Menus and context menus were not closed when clicking into a different editor #TINY-7399
- Context menus on Android were not displayed when more than one HTML element was selected #TINY-7688
- Disabled nested menu items could still be opened #TINY-7700
- The nested menu item chevron icon was not fading when the menu item was disabled #TINY-7700
- `imagetools` buttons were incorrectly enabled for remote images without `imagetools_proxy` set #TINY-7772
- Only table content would be deleted when partially selecting a table and content outside the table #TINY-6044
- The table cell selection handling was incorrect in some cases when dealing with nested tables #TINY-6298
- Removing a table row or column could result in the cursor getting placed in an invalid location #TINY-7695
- Pressing the Tab key to navigate through table cells did not skip noneditable cells #TINY-7705
- Clicking on a noneditable table cell did not show a visual selection like other noneditable elements #TINY-7724
- Some table operations would incorrectly cause table row attributes and styles to be lost #TINY-6666
- The selection was incorrectly lost when using the `mceTableCellType` and `mceTableRowType` commands #TINY-6666
- The `mceTableRowType` was reversing the order of the rows when converting multiple header rows back to body rows #TINY-6666
- The table dialog did not always respect the `table_style_with_css` option #TINY-4926
- Pasting into a table with multiple cells selected could cause the content to be pasted in the wrong location #TINY-7485
- The `TableModified` event was not fired when pasting cells into a table #TINY-6939
- The table paste column before and after icons were not flipped in RTL mode #TINY-7851
- Fixed table corruption when deleting a `contenteditable="false"` cell #TINY-7891
- The `dir` attribute was being incorrectly applied to list items #TINY-4589
- Applying selector formats would sometimes not apply the format correctly to elements in a list #TINY-7393
- For formats that specify an attribute or style that should be removed, the formatter `match` API incorrectly returned `false` #TINY-6149
- The type signature on the `formatter.matchNode` API had the wrong return type (was `boolean` but should have been `Formatter | undefined`) #TINY-6149
- The `formatter.formatChanged` API would ignore the `similar` parameter if another callback had already been registered for the same format #TINY-7713
- The `formatter.formatChanged` API would sometimes not run the callback the first time the format was removed #TINY-7713
- Base64 encoded images with spaces or line breaks in the data URI were not displayed correctly. Patch contributed by RoboBurned

### Deprecated
- The `bbcode`, `fullpage`, `legacyoutput`, and `spellchecker` plugins have been deprecated and marked for removal in the next major release #TINY-7260

## 5.8.2 - 2021-06-23

### Fixed
- Fixed an issue when pasting cells from tables containing `colgroup`s into tables without `colgroup`s #TINY-6675
- Fixed an issue that could cause an invalid toolbar button state when multiple inline editors were on a single page #TINY-6297

## 5.8.1 - 2021-05-20

### Fixed
- An unexpected exception was thrown when switching to readonly mode and adjusting the editor width #TINY-6383
- Content could be lost when the `pagebreak_split_block` setting was enabled #TINY-3388
- The `list-style-type: none;` style on nested list items was incorrectly removed when clearing formatting #TINY-6264
- URLs were not always detected when pasting over a selection. Patch contributed by jwcooper #TINY-6997
- Properties on the `OpenNotification` event were incorrectly namespaced #TINY-7486

## 5.8.0 - 2021-05-06

### Added
- Added the `PAGE_UP` and `PAGE_DOWN` key code constants to the `VK` API #TINY-4612
- The editor resize handle can now be controlled using the keyboard #TINY-4823
- Added a new `fixed_toolbar_container_target` setting which renders the toolbar in the specified `HTMLElement`. Patch contributed by pvrobays

### Improved
- The `inline_boundaries` feature now supports the `home`, `end`, `pageup`, and `pagedown` keys #TINY-4612
- Updated the `formatter.matchFormat` API to support matching formats with variables in the `classes` property #TINY-7227
- Added HTML5 `audio` and `video` elements to the default alignment formats #TINY-6633
- Added support for alpha list numbering to the list properties dialog #TINY-6891

### Changed
- Updated the `image` dialog to display the class list dropdown as full-width if the caption checkbox is not present #TINY-6400
- Renamed the "H Align" and "V Align" input labels in the Table Cell Properties dialog to "Horizontal align" and "Vertical align" respectively #TINY-7285

### Deprecated
- The undocumented `setIconStroke` Split Toolbar Button API has been deprecated and will be removed in a future release #TINY-3551

### Fixed
- Fixed a bug where it wasn't possible to align nested list items #TINY-6567
- The RGB fields in the color picker dialog were not staying in sync with the color palette and hue slider #TINY-6952
- The color preview box in the color picker dialog was not correctly displaying the saturation and value of the chosen color #TINY-6952
- The color picker dialog will now show an alert if it is submitted with an invalid hex color code #TINY-2814
- Fixed a bug where the `TableModified` event was not fired when adding a table row with the Tab key #TINY-7006
- Added missing `images_file_types` setting to the exported TypeScript types #GH-6607
- Fixed a bug where lists pasted from Word with Roman numeral markers were not displayed correctly. Patch contributed by aautio #GH-6620
- The `editor.insertContent` API was incorrectly handling nested `span` elements with matching styles #TINY-6263
- The HTML5 `small` element could not be removed when clearing text formatting #TINY-6633
- The Oxide button text transform variable was incorrectly using `capitalize` instead of `none`. Patch contributed by dakur #GH-6341
- Fix dialog button text that was using title-style capitalization #TINY-6816
- Table plugin could perform operations on tables containing the inline editor #TINY-6625
- Fixed Tab key navigation inside table cells with a ranged selection #TINY-6638
- The foreground and background toolbar button color indicator is no longer blurry #TINY-3551
- Fixed a regression in the `tinymce.create()` API that caused issues when multiple objects were created #TINY-7358
- Fixed the `LineHeight` command causing the `change` event to be fired inconsistently #TINY-7048

## 5.7.1 - 2021-03-17

### Fixed
- Fixed the `help` dialog incorrectly linking to the changelog of TinyMCE 4 instead of TinyMCE 5 #TINY-7031
- Fixed a bug where error messages were displayed incorrectly in the image dialog #TINY-7099
- Fixed an issue where URLs were not correctly filtered in some cases #TINY-7025
- Fixed a bug where context menu items with names that contained uppercase characters were not displayed #TINY-7072
- Fixed context menu items lacking support for the `disabled` and `shortcut` properties #TINY-7073
- Fixed a regression where the width and height were incorrectly set when embedding content using the `media` dialog #TINY-7074

## 5.7.0 - 2021-02-10

### Added
- Added IPv6 address support to the URI API. Patch contributed by dev7355608 #GH-4409
- Added new `structure` and `style` properties to the `TableModified` event to indicate what kinds of modifications were made #TINY-6643
- Added `video` and `audio` live embed support for the `media` plugin #TINY-6229
- Added the ability to resize `video` and `iframe` media elements #TINY-6229
- Added a new `font_css` setting for adding fonts to both the editor and the parent document #TINY-6199
- Added a new `ImageUploader` API to simplify uploading image data to the configured `images_upload_url` or `images_upload_handler` #TINY-4601
- Added an Oxide variable to define the container background color in fullscreen mode #TINY-6903
- Added Oxide variables for setting the toolbar background colors for inline and sticky toolbars #TINY-6009
- Added a new `AfterProgressState` event that is fired after `editor.setProgressState` calls complete #TINY-6686
- Added support for `table_column_resizing` when inserting or deleting columns #TINY-6711

### Changed
- Changed table and table column copy behavior to retain an appropriate width when pasted #TINY-6664
- Changed the `lists` plugin to apply list styles to all text blocks within a selection #TINY-3755
- Changed the `advlist` plugin to log a console error message when the `list` plugin isn't enabled #TINY-6585
- Changed the z-index of the `setProgressState(true)` throbber so it does not hide notifications #TINY-6686
- Changed the type signature for `editor.selection.getRng()` incorrectly returning `null` #TINY-6843
- Changed some `SaxParser` regular expressions to improve performance #TINY-6823
- Changed `editor.setProgressState(true)` to close any open popups #TINY-6686

### Fixed
- Fixed `codesample` highlighting performance issues for some languages #TINY-6996
- Fixed an issue where cell widths were lost when merging table cells #TINY-6901
- Fixed `col` elements incorrectly transformed to `th` elements when converting columns to header columns #TINY-6715
- Fixed a number of table operations not working when selecting 2 table cells on Mozilla Firefox #TINY-3897
- Fixed a memory leak by backporting an upstream Sizzle fix #TINY-6859
- Fixed table `width` style was removed when copying #TINY-6664
- Fixed focus lost while typing in the `charmap` or `emoticons` dialogs when the editor is rendered in a shadow root #TINY-6904
- Fixed corruption of base64 URLs used in style attributes when parsing HTML #TINY-6828
- Fixed the order of CSS precedence of `content_style` and `content_css` in the `preview` and `template` plugins. `content_style` now has precedence #TINY-6529
- Fixed an issue where the image dialog tried to calculate image dimensions for an empty image URL #TINY-6611
- Fixed an issue where `scope` attributes on table cells would not change as expected when merging or unmerging cells #TINY-6486
- Fixed the plugin documentation links in the `help` plugin #DOC-703
- Fixed events bound using `DOMUtils` not returning the correct result for `isDefaultPrevented` in some cases #TINY-6834
- Fixed the "Dropped file type is not supported" notification incorrectly showing when using an inline editor #TINY-6834
- Fixed an issue with external styles bleeding into TinyMCE #TINY-6735
- Fixed an issue where parsing malformed comments could cause an infinite loop #TINY-6864
- Fixed incorrect return types on `editor.selection.moveToBookmark` #TINY-6504
- Fixed the type signature for `editor.selection.setCursorLocation()` incorrectly allowing a node with no `offset` #TINY-6843
- Fixed incorrect behavior when editor is destroyed while loading stylesheets #INT-2282
- Fixed figure elements incorrectly splitting from a valid parent element when editing the image within #TINY-6592
- Fixed inserting multiple rows or columns in a table cloning from the incorrect source row or column #TINY-6906
- Fixed an issue where new lines were not scrolled into view when pressing Shift+Enter or Shift+Return #TINY-6964
- Fixed an issue where list elements would not be removed when outdenting using the Enter or Return key #TINY-5974
- Fixed an issue where file extensions with uppercase characters were treated as invalid #TINY-6940
- Fixed dialog block messages were not passed through TinyMCE's translation system #TINY-6971

## 5.6.2 - 2020-12-08

### Fixed
- Fixed a UI rendering regression when the document body is using `display: flex` #TINY-6783

## 5.6.1 - 2020-11-25

### Fixed
- Fixed the `mceTableRowType` and `mceTableCellType` commands were not firing the `newCell` event #TINY-6692
- Fixed the HTML5 `s` element was not recognized when editing or clearing text formatting #TINY-6681
- Fixed an issue where copying and pasting table columns resulted in invalid HTML when using colgroups #TINY-6684
- Fixed an issue where the toolbar would render with the wrong width for inline editors in some situations #TINY-6683

## 5.6.0 - 2020-11-18

### Added
- Added new `BeforeOpenNotification` and `OpenNotification` events which allow internal notifications to be captured and modified before display #TINY-6528
- Added support for `block` and `unblock` methods on inline dialogs #TINY-6487
- Added new `TableModified` event which is fired whenever changes are made to a table #TINY-6629
- Added new `images_file_types` setting to determine which image file formats will be automatically processed into `img` tags on paste when using the `paste` plugin #TINY-6306
- Added support for `images_file_types` setting in the image file uploader to determine which image file extensions are valid for upload #TINY-6224
- Added new `format_empty_lines` setting to control if empty lines are formatted in a ranged selection #TINY-6483
- Added template support to the `autocompleter` for customizing the autocompleter items #TINY-6505
- Added new user interface `enable`, `disable`, and `isDisabled` methods #TINY-6397
- Added new `closest` formatter API to get the closest matching selection format from a set of formats #TINY-6479
- Added new `emojiimages` emoticons database that uses the twemoji CDN by default #TINY-6021
- Added new `emoticons_database` setting to configure which emoji database to use #TINY-6021
- Added new `name` field to the `style_formats` setting object to enable specifying a name for the format #TINY-4239

### Changed
- Changed `readonly` mode to allow hyperlinks to be clickable #TINY-6248

### Fixed
- Fixed the `change` event not firing after a successful image upload #TINY-6586
- Fixed the type signature for the `entity_encoding` setting not accepting delimited lists #TINY-6648
- Fixed layout issues when empty `tr` elements were incorrectly removed from tables #TINY-4679
- Fixed image file extensions lost when uploading an image with an alternative extension, such as `.jfif` #TINY-6622
- Fixed a security issue where URLs in attributes weren't correctly sanitized #TINY-6518
- Fixed `DOMUtils.getParents` incorrectly including the shadow root in the array of elements returned #TINY-6540
- Fixed an issue where the root document could be scrolled while an editor dialog was open inside a shadow root #TINY-6363
- Fixed `getContent` with text format returning a new line when the editor is empty #TINY-6281
- Fixed table column and row resizers not respecting the `data-mce-resize` attribute #TINY-6600
- Fixed inserting a table via the `mceInsertTable` command incorrectly creating 2 undo levels #TINY-6656
- Fixed nested tables with `colgroup` elements incorrectly always resizing the inner table #TINY-6623
- Fixed the `visualchars` plugin causing the editor to steal focus when initialized #TINY-6282
- Fixed `fullpage` plugin altering text content in `editor.getContent()` #TINY-6541
- Fixed `fullscreen` plugin not working correctly with multiple editors and shadow DOM #TINY-6280
- Fixed font size keywords such as `medium` not displaying correctly in font size menus #TINY-6291
- Fixed an issue where some attributes in table cells were not copied over to new rows or columns #TINY-6485
- Fixed incorrectly removing formatting on adjacent spaces when removing formatting on a ranged selection #TINY-6268
- Fixed the `Cut` menu item not working in the latest version of Mozilla Firefox #TINY-6615
- Fixed some incorrect types in the new TypeScript declaration file #TINY-6413
- Fixed a regression where a fake offscreen selection element was incorrectly created for the editor root node #TINY-6555
- Fixed an issue where menus would incorrectly collapse in small containers #TINY-3321
- Fixed an issue where only one table column at a time could be converted to a header #TINY-6326
- Fixed some minor memory leaks that prevented garbage collection for editor instances #TINY-6570
- Fixed resizing a `responsive` table not working when using the column resize handles #TINY-6601
- Fixed incorrectly calculating table `col` widths when resizing responsive tables #TINY-6646
- Fixed an issue where spaces were not preserved in pre-blocks when getting text content #TINY-6448
- Fixed a regression that caused the selection to be difficult to see in tables with backgrounds #TINY-6495
- Fixed content pasted multiple times in the editor when using Microsoft Internet Explorer 11. Patch contributed by mattford #GH-4905

## 5.5.1 - 2020-10-01

### Fixed
- Fixed pressing the down key near the end of a document incorrectly raising an exception #TINY-6471
- Fixed incorrect Typescript types for the `Tools` API #TINY-6475

## 5.5.0 - 2020-09-29

### Added
- Added a TypeScript declaration file to the bundle output for TinyMCE core #TINY-3785
- Added new `table_column_resizing` setting to control how table columns are resized when using the resize bars #TINY-6001
- Added the ability to remove images on a failed upload using the `images_upload_handler` failure callback #TINY-6011
- Added `hasPlugin` function to the editor API to determine if a plugin exists or not #TINY-766
- Added new `ToggleToolbarDrawer` command and query state handler to allow the toolbar drawer to be programmatically toggled and the toggle state to be checked #TINY-6032
- Added the ability to use `colgroup` elements in tables #TINY-6050
- Added a new setting `table_use_colgroups` for toggling whether colgroups are used in new tables #TINY-6050
- Added the ability to delete and navigate HTML media elements without the `media` plugin #TINY-4211
- Added `fullscreen_native` setting to the `fullscreen` plugin to enable use of the entire monitor #TINY-6284
- Added table related oxide variables to the Style API for more granular control over table cell selection appearance #TINY-6311
- Added new `toolbar_persist` setting to control the visibility of the inline toolbar #TINY-4847
- Added new APIs to allow for programmatic control of the inline toolbar visibility #TINY-4847
- Added the `origin` property to the `ObjectResized` and `ObjectResizeStart` events, to specify which handle the resize was performed on #TINY-6242
- Added new StyleSheetLoader `unload` and `unloadAll` APIs to allow loaded stylesheets to be removed #TINY-3926
- Added the `LineHeight` query command and action to the editor #TINY-4843
- Added the `lineheight` toolbar and menu items, and added `lineheight` to the default format menu #TINY-4843
- Added a new `contextmenu_avoid_overlap` setting to allow context menus to avoid overlapping matched nodes #TINY-6036
- Added new listbox dialog UI component for rendering a dropdown that allows nested options #TINY-2236
- Added back the ability to use nested items in the `image_class_list`, `link_class_list`, `link_list`, `table_class_list`, `table_cell_class_list`, and `table_row_class_list` settings #TINY-2236

### Changed
- Changed how CSS manipulates table cells when selecting multiple cells to achieve a semi-transparent selection #TINY-6311
- Changed the `target` property on fired events to use the native event target. The original target for an open shadow root can be obtained using `event.getComposedPath()` #TINY-6128
- Changed the editor to clean-up loaded CSS stylesheets when all editors using the stylesheet have been removed #TINY-3926
- Changed `imagetools` context menu icon for accessing the `image` dialog to use the `image` icon #TINY-4141
- Changed the `editor.insertContent()` and `editor.selection.setContent()` APIs to retain leading and trailing whitespace #TINY-5966
- Changed the `table` plugin `Column` menu to include the cut, copy and paste column menu items #TINY-6374
- Changed the default table styles in the content CSS files to better support the styling options available in the `table` dialog #TINY-6179

### Deprecated
- Deprecated the `Env.experimentalShadowDom` flag #TINY-6128

### Fixed
- Fixed tables with no borders displaying with the default border styles in the `preview` dialog #TINY-6179
- Fixed loss of whitespace when inserting content after a non-breaking space #TINY-5966
- Fixed the `event.getComposedPath()` function throwing an exception for events fired from the editor #TINY-6128
- Fixed notifications not appearing when the editor is within a ShadowRoot #TINY-6354
- Fixed focus issues with inline dialogs when the editor is within a ShadowRoot #TINY-6360
- Fixed the `template` plugin previews missing some content styles #TINY-6115
- Fixed the `media` plugin not saving the alternative source url in some situations #TINY-4113
- Fixed an issue where column resizing using the resize bars was inconsistent between fixed and relative table widths #TINY-6001
- Fixed an issue where dragging and dropping within a table would select table cells #TINY-5950
- Fixed up and down keyboard navigation not working for inline `contenteditable="false"` elements #TINY-6226
- Fixed dialog not retrieving `close` icon from icon pack #TINY-6445
- Fixed the `unlink` toolbar button not working when selecting multiple links #TINY-4867
- Fixed the `link` dialog not showing the "Text to display" field in some valid cases #TINY-5205
- Fixed the `DOMUtils.split()` API incorrectly removing some content #TINY-6294
- Fixed pressing the escape key not focusing the editor when using multiple toolbars #TINY-6230
- Fixed the `dirty` flag not being correctly set during an `AddUndo` event #TINY-4707
- Fixed `editor.selection.setCursorLocation` incorrectly placing the cursor outside `pre` elements in some circumstances #TINY-4058
- Fixed an exception being thrown when pressing the enter key inside pre elements while `br_in_pre` setting is false #TINY-4058

## 5.4.2 - 2020-08-17

### Fixed
- Fixed the editor not resizing when resizing the browser window in fullscreen mode #TINY-3511
- Fixed clicking on notifications causing inline editors to hide #TINY-6058
- Fixed an issue where link URLs could not be deleted or edited in the link dialog in some cases #TINY-4706
- Fixed a regression where setting the `anchor_top` or `anchor_bottom` options to `false` was not working #TINY-6256
- Fixed the `anchor` plugin not supporting the `allow_html_in_named_anchor` option #TINY-6236
- Fixed an exception thrown when removing inline formats that contained additional styles or classes #TINY-6288
- Fixed an exception thrown when positioning the context toolbar on Internet Explorer 11 in some edge cases #TINY-6271
- Fixed inline formats not removed when more than one `removeformat` format rule existed #TINY-6216
- Fixed an issue where spaces were sometimes removed when removing formating on nearby text #TINY-6251
- Fixed the list toolbar buttons not showing as active when a list is selected #TINY-6286
- Fixed an issue where the UI would sometimes not be shown or hidden when calling the show or hide API methods on the editor #TINY-6048
- Fixed the list type style not retained when copying list items #TINY-6289
- Fixed the Paste plugin converting tabs in plain text to a single space character. A `paste_tab_spaces` option has been included for setting the number of spaces used to replace a tab character #TINY-6237

## 5.4.1 - 2020-07-08

### Fixed
- Fixed the Search and Replace plugin incorrectly including zero-width caret characters in search results #TINY-4599
- Fixed dragging and dropping unsupported files navigating the browser away from the editor #TINY-6027
- Fixed undo levels not created on browser handled drop or paste events #TINY-6027
- Fixed content in an iframe element parsing as DOM elements instead of text content #TINY-5943
- Fixed Oxide checklist styles not showing when printing #TINY-5139
- Fixed bug with `scope` attribute not being added to the cells of header rows #TINY-6206

## 5.4.0 - 2020-06-30

### Added
- Added keyboard navigation support to menus and toolbars when the editor is in a ShadowRoot #TINY-6152
- Added the ability for menus to be clicked when the editor is in an open shadow root #TINY-6091
- Added the `Editor.ui.styleSheetLoader` API for loading stylesheets within the Document or ShadowRoot containing the editor UI #TINY-6089
- Added the `StyleSheetLoader` module to the public API #TINY-6100
- Added Oxide variables for styling the `select` element and headings in dialog content #TINY-6070
- Added icons for `table` column and row cut, copy, and paste toolbar buttons #TINY-6062
- Added all `table` menu items to the UI registry, so they can be used by name in other menus #TINY-4866
- Added new `mceTableApplyCellStyle` command to the `table` plugin #TINY-6004
- Added new `table` cut, copy, and paste column editor commands and menu items #TINY-6006
- Added font related Oxide variables for secondary buttons, allowing for custom styling #TINY-6061
- Added new `table_header_type` setting to control how table header rows are structured #TINY-6007
- Added new `table_sizing_mode` setting to replace the `table_responsive_width` setting, which has now been deprecated #TINY-6051
- Added new `mceTableSizingMode` command for changing the sizing mode of a table #TINY-6000
- Added new `mceTableRowType`, `mceTableColType`, and `mceTableCellType` commands and value queries #TINY-6150

### Changed
- Changed `advlist` toolbar buttons to only show a dropdown list if there is more than one option #TINY-3194
- Changed `mceInsertTable` command and `insertTable` API method to take optional header rows and columns arguments #TINY-6012
- Changed stylesheet loading, so that UI skin stylesheets can load in a ShadowRoot if required #TINY-6089
- Changed the DOM location of menus so that they display correctly when the editor is in a ShadowRoot #TINY-6093
- Changed the table plugin to correctly detect all valid header row structures #TINY-6007

### Fixed
- Fixed tables with no defined width being converted to a `fixed` width table when modifying the table #TINY-6051
- Fixed the `autosave` `isEmpty` API incorrectly detecting non-empty content as empty #TINY-5953
- Fixed table `Paste row after` and `Paste row before` menu items not disabled when nothing was available to paste #TINY-6006
- Fixed a selection performance issue with large tables on Microsoft Internet Explorer and Edge #TINY-6057
- Fixed filters for screening commands from the undo stack to be case-insensitive #TINY-5946
- Fixed `fullscreen` plugin now removes all classes when the editor is closed #TINY-4048
- Fixed handling of mixed-case icon identifiers (names) for UI elements #TINY-3854
- Fixed leading and trailing spaces lost when using `editor.selection.getContent({ format: 'text' })` #TINY-5986
- Fixed an issue where changing the URL with the quicklink toolbar caused unexpected undo behavior #TINY-5952
- Fixed an issue where removing formatting within a table cell would cause Internet Explorer 11 to scroll to the end of the table #TINY-6049
- Fixed an issue where the `allow_html_data_urls` setting was not correctly applied #TINY-5951
- Fixed the `autolink` feature so that it no longer treats a string with multiple "@" characters as an email address #TINY-4773
- Fixed an issue where removing the editor would leave unexpected attributes on the target element #TINY-4001
- Fixed the `link` plugin now suggest `mailto:` when the text contains an '@' and no slashes (`/`) #TINY-5941
- Fixed the `valid_children` check of custom elements now allows a wider range of characters in names #TINY-5971

## 5.3.2 - 2020-06-10

### Fixed
- Fixed a regression introduced in 5.3.0, where `images_dataimg_filter` was no-longer called #TINY-6086

## 5.3.1 - 2020-05-27

### Fixed
- Fixed the image upload error alert also incorrectly closing the image dialog #TINY-6020
- Fixed editor content scrolling incorrectly on focus in Firefox by reverting default content CSS html and body heights added in 5.3.0 #TINY-6019

## 5.3.0 - 2020-05-21

### Added
- Added html and body height styles to the default oxide content CSS #TINY-5978
- Added `uploadUri` and `blobInfo` to the data returned by `editor.uploadImages()` #TINY-4579
- Added a new function to the `BlobCache` API to lookup a blob based on the base64 data and mime type #TINY-5988
- Added the ability to search and replace within a selection #TINY-4549
- Added the ability to set the list start position for ordered lists and added new `lists` context menu item #TINY-3915
- Added `icon` as an optional config option to the toggle menu item API #TINY-3345
- Added `auto` mode for `toolbar_location` which positions the toolbar and menu bar at the bottom if there is no space at the top #TINY-3161

### Changed
- Changed the default `toolbar_location` to `auto` #TINY-3161
- Changed toggle menu items and choice menu items to have a dedicated icon with the checkmark displayed on the far right side of the menu item #TINY-3345
- Changed the `link`, `image`, and `paste` plugins to use Promises to reduce the bundle size #TINY-4710
- Changed the default icons to be lazy loaded during initialization #TINY-4729
- Changed the parsing of content so base64 encoded urls are converted to blob urls #TINY-4727
- Changed context toolbars so they concatenate when more than one is suitable for the current selection #TINY-4495
- Changed inline style element formats (strong, b, em, i, u, strike) to convert to a span on format removal if a `style` or `class` attribute is present #TINY-4741

### Fixed
- Fixed the `selection.setContent()` API not running parser filters #TINY-4002
- Fixed formats incorrectly applied or removed when table cells were selected #TINY-4709
- Fixed the `quickimage` button not restricting the file types to images #TINY-4715
- Fixed search and replace ignoring text in nested contenteditable elements #TINY-5967
- Fixed resize handlers displaying in the wrong location sometimes for remote images #TINY-4732
- Fixed table picker breaking in Firefox on low zoom levels #TINY-4728
- Fixed issue with loading or pasting contents with large base64 encoded images on Safari #TINY-4715
- Fixed supplementary special characters being truncated when inserted into the editor. Patch contributed by mlitwin. #TINY-4791
- Fixed toolbar buttons not set to disabled when the editor is in readonly mode #TINY-4592
- Fixed the editor selection incorrectly changing when removing caret format containers #TINY-3438
- Fixed bug where title, width, and height would be set to empty string values when updating an image and removing those attributes using the image dialog #TINY-4786
- Fixed `ObjectResized` event firing when an object wasn't resized #TINY-4161
- Fixed `ObjectResized` and `ObjectResizeStart` events incorrectly fired when adding or removing table rows and columns #TINY-4829
- Fixed the placeholder not hiding when pasting content into the editor #TINY-4828
- Fixed an issue where the editor would fail to load if local storage was disabled #TINY-5935
- Fixed an issue where an uploaded image would reuse a cached image with a different mime type #TINY-5988
- Fixed bug where toolbars and dialogs would not show if the body element was replaced (e.g. with Turbolinks). Patch contributed by spohlenz #GH-5653
- Fixed an issue where multiple formats would be removed when removing a single format at the end of lines or on empty lines #TINY-1170
- Fixed zero-width spaces incorrectly included in the `wordcount` plugin character count #TINY-5991
- Fixed a regression introduced in 5.2.0 whereby the desktop `toolbar_mode` setting would incorrectly override the mobile default setting #TINY-5998
- Fixed an issue where deleting all content in a single cell table would delete the entire table #TINY-1044

## 5.2.2 - 2020-04-23

### Fixed
- Fixed an issue where anchors could not be inserted on empty lines #TINY-2788
- Fixed text decorations (underline, strikethrough) not consistently inheriting the text color #TINY-4757
- Fixed `format` menu alignment buttons inconsistently applying to images #TINY-4057
- Fixed the floating toolbar drawer height collapsing when the editor is rendered in modal dialogs or floating containers #TINY-4837
- Fixed `media` embed content not processing safely in some cases #TINY-4857

## 5.2.1 - 2020-03-25

### Fixed
- Fixed the "is decorative" checkbox in the image dialog clearing after certain dialog events #FOAM-11
- Fixed possible uncaught exception when a `style` attribute is removed using a content filter on `setContent` #TINY-4742
- Fixed the table selection not functioning correctly in Microsoft Edge 44 or higher #TINY-3862
- Fixed the table resize handles not functioning correctly in Microsoft Edge 44 or higher #TINY-4160
- Fixed the floating toolbar drawer disconnecting from the toolbar when adding content in inline mode #TINY-4725 #TINY-4765
- Fixed `readonly` mode not returning the appropriate boolean value #TINY-3948
- Fixed the `forced_root_block_attrs` setting not applying attributes to new blocks consistently #TINY-4564
- Fixed the editor incorrectly stealing focus during initialization in Microsoft Internet Explorer #TINY-4697
- Fixed dialogs stealing focus when opening an alert or confirm dialog using an `onAction` callback #TINY-4014
- Fixed inline dialogs incorrectly closing when clicking on an opened alert or confirm dialog #TINY-4012
- Fixed the context toolbar overlapping the menu bar and toolbar #TINY-4586
- Fixed notification and inline dialog positioning issues when using `toolbar_location: 'bottom'` #TINY-4586
- Fixed the `colorinput` popup appearing offscreen on mobile devices #TINY-4711
- Fixed special characters not being found when searching by "whole words only" #TINY-4522
- Fixed an issue where dragging images could cause them to be duplicated #TINY-4195
- Fixed context toolbars activating without the editor having focus #TINY-4754
- Fixed an issue where removing the background color of text did not always work #TINY-4770
- Fixed an issue where new rows and columns in a table did not retain the style of the previous row or column #TINY-4788

## 5.2.0 - 2020-02-13

### Added
- Added the ability to apply formats to spaces #TINY-4200
- Added new `toolbar_location` setting to allow for positioning the menu and toolbar at the bottom of the editor #TINY-4210
- Added new `toolbar_groups` setting to allow a custom floating toolbar group to be added to the toolbar when using `floating` toolbar mode #TINY-4229
- Added new `link_default_protocol` setting to `link` and `autolink` plugin to allow a protocol to be used by default #TINY-3328
- Added new `placeholder` setting to allow a placeholder to be shown when the editor is empty #TINY-3917
- Added new `tinymce.dom.TextSeeker` API to allow searching text across different DOM nodes #TINY-4200
- Added a drop shadow below the toolbar while in sticky mode and introduced Oxide variables to customize it when creating a custom skin #TINY-4343
- Added `quickbars_image_toolbar` setting to allow for the image quickbar to be turned off #TINY-4398
- Added iframe and img `loading` attribute to the default schema. Patch contributed by ataylor32. #GH-5112
- Added new `getNodeFilters`/`getAttributeFilters` functions to the `editor.serializer` instance #TINY-4344
- Added new `a11y_advanced_options` setting to allow additional accessibility options to be added #FOAM-11
- Added new accessibility options and behaviours to the image dialog using `a11y_advanced_options` #FOAM-11
- Added the ability to use the window `PrismJS` instance for the `codesample` plugin instead of the bundled version to allow for styling custom languages #TINY-4504
- Added error message events that fire when a resource loading error occurs #TINY-4509

### Changed
- Changed the default schema to disallow `onchange` for select elements #TINY-4614
- Changed default `toolbar_mode` value from false to `wrap`. The value false has been deprecated #TINY-4617
- Changed `toolbar_drawer` setting to `toolbar_mode`. `toolbar_drawer` has been deprecated #TINY-4416
- Changed iframe mode to set selection on content init if selection doesn't exist #TINY-4139
- Changed table related icons to align them with the visual style of the other icons #TINY-4341
- Changed and improved the visual appearance of the color input field #TINY-2917
- Changed fake caret container to use `forced_root_block` when possible #TINY-4190
- Changed the `requireLangPack` API to wait until the plugin has been loaded before loading the language pack #TINY-3716
- Changed the formatter so `style_formats` are registered before the initial content is loaded into the editor #TINY-4238
- Changed media plugin to use https protocol for media urls by default #TINY-4577
- Changed the parser to treat CDATA nodes as bogus HTML comments to match the HTML parsing spec. A new `preserve_cdata` setting has been added to preserve CDATA nodes if required #TINY-4625

### Fixed
- Fixed incorrect parsing of malformed/bogus HTML comments #TINY-4625
- Fixed `quickbars` selection toolbar appearing on non-editable elements #TINY-4359
- Fixed bug with alignment toolbar buttons sometimes not changing state correctly #TINY-4139
- Fixed the `codesample` toolbar button not toggling when selecting code samples other than HTML #TINY-4504
- Fixed content incorrectly scrolling to the top or bottom when pressing enter if when the content was already in view #TINY-4162
- Fixed `scrollIntoView` potentially hiding elements behind the toolbar #TINY-4162
- Fixed editor not respecting the `resize_img_proportional` setting due to legacy code #TINY-4236
- Fixed flickering floating toolbar drawer in inline mode #TINY-4210
- Fixed an issue where the template plugin dialog would be indefinitely blocked on a failed template load #TINY-2766
- Fixed the `mscontrolselect` event not being unbound on IE/Edge #TINY-4196
- Fixed Confirm dialog footer buttons so only the "Yes" button is highlighted #TINY-4310
- Fixed `file_picker_callback` functionality for Image, Link and Media plugins #TINY-4163
- Fixed issue where floating toolbar drawer sometimes would break if the editor is resized while the drawer is open #TINY-4439
- Fixed incorrect `external_plugins` loading error message #TINY-4503
- Fixed resize handler was not hidden for ARIA purposes. Patch contributed by Parent5446. #GH-5195
- Fixed an issue where content could be lost if a misspelled word was selected and spellchecking was disabled #TINY-3899
- Fixed validation errors in the CSS where certain properties had the wrong default value #TINY-4491
- Fixed an issue where forced root block attributes were not applied when removing a list #TINY-4272
- Fixed an issue where the element path isn't being cleared when there are no parents #TINY-4412
- Fixed an issue where width and height in svg icons containing `rect` elements were overridden by the CSS reset #TINY-4408
- Fixed an issue where uploading images with `images_reuse_filename` enabled and that included a query parameter would generate an invalid URL #TINY-4638
- Fixed the `closeButton` property not working when opening notifications #TINY-4674
- Fixed keyboard flicker when opening a context menu on mobile #TINY-4540
- Fixed issue where plus icon svg contained strokes #TINY-4681

## 5.1.6 - 2020-01-28

### Fixed
- Fixed `readonly` mode not blocking all clicked links #TINY-4572
- Fixed legacy font sizes being calculated inconsistently for the `FontSize` query command value #TINY-4555
- Fixed changing a tables row from `Header` to `Body` incorrectly moving the row to the bottom of the table #TINY-4593
- Fixed the context menu not showing in certain cases with hybrid devices #TINY-4569
- Fixed the context menu opening in the wrong location when the target is the editor body #TINY-4568
- Fixed the `image` plugin not respecting the `automatic_uploads` setting when uploading local images #TINY-4287
- Fixed security issue related to parsing HTML comments and CDATA #TINY-4544

## 5.1.5 - 2019-12-19

### Fixed
- Fixed the UI not working with hybrid devices that accept both touch and mouse events #TNY-4521
- Fixed the `charmap` dialog initially focusing the first tab of the dialog instead of the search input field #TINY-4342
- Fixed an exception being raised when inserting content if the caret was directly before or after a `contenteditable="false"` element #TINY-4528
- Fixed a bug with pasting image URLs when paste as text is enabled #TINY-4523

## 5.1.4 - 2019-12-11

### Fixed
- Fixed dialog contents disappearing when clicking a checkbox for right-to-left languages #TINY-4518
- Fixed the `legacyoutput` plugin registering legacy formats after editor initialization, causing legacy content to be stripped on the initial load #TINY-4447
- Fixed search and replace not cycling through results when searching using special characters #TINY-4506
- Fixed the `visualchars` plugin converting HTML-like text to DOM elements in certain cases #TINY-4507
- Fixed an issue with the `paste` plugin not sanitizing content in some cases #TINY-4510
- Fixed HTML comments incorrectly being parsed in certain cases #TINY-4511

## 5.1.3 - 2019-12-04

### Fixed
- Fixed sticky toolbar not undocking when fullscreen mode is activated #TINY-4390
- Fixed the "Current Window" target not applying when updating links using the link dialog #TINY-4063
- Fixed disabled menu items not highlighting when focused #TINY-4339
- Fixed touch events passing through dialog collection items to the content underneath on Android devices #TINY-4431
- Fixed keyboard navigation of the Help dialog's Keyboard Navigation tab #TINY-4391
- Fixed search and replace dialog disappearing when finding offscreen matches on iOS devices #TINY-4350
- Fixed performance issues where sticky toolbar was jumping while scrolling on slower browsers #TINY-4475

## 5.1.2 - 2019-11-19

### Fixed
- Fixed desktop touch devices using `mobile` configuration overrides #TINY-4345
- Fixed unable to disable the new scrolling toolbar feature #TINY-4345
- Fixed touch events passing through any pop-up items to the content underneath on Android devices #TINY-4367
- Fixed the table selector handles throwing JavaScript exceptions for non-table selections #TINY-4338
- Fixed `cut` operations not removing selected content on Android devices when the `paste` plugin is enabled #TINY-4362
- Fixed inline toolbar not constrained to the window width by default #TINY-4314
- Fixed context toolbar split button chevrons pointing right when they should be pointing down #TINY-4257
- Fixed unable to access the dialog footer in tabbed dialogs on small screens #TINY-4360
- Fixed mobile table selectors were hard to select with touch by increasing the size #TINY-4366
- Fixed mobile table selectors moving when moving outside the editor #TINY-4366
- Fixed inline toolbars collapsing when using sliding toolbars #TINY-4389
- Fixed block textpatterns not treating NBSPs as spaces #TINY-4378
- Fixed backspace not merging blocks when the last element in the preceding block was a `contenteditable="false"` element #TINY-4235
- Fixed toolbar buttons that only contain text labels overlapping on mobile devices #TINY-4395
- Fixed quickbars quickimage picker not working on mobile #TINY-4377
- Fixed fullscreen not resizing in an iOS WKWebView component #TINY-4413

## 5.1.1 - 2019-10-28

### Fixed
- Fixed font formats containing spaces being wrapped in `&quot;` entities instead of single quotes #TINY-4275
- Fixed alert and confirm dialogs losing focus when clicked #TINY-4248
- Fixed clicking outside a modal dialog focusing on the document body #TINY-4249
- Fixed the context toolbar not hiding when scrolled out of view #TINY-4265

## 5.1.0 - 2019-10-17

### Added
- Added touch selector handles for table selections on touch devices #TINY-4097
- Added border width field to Table Cell dialog #TINY-4028
- Added touch event listener to media plugin to make embeds playable #TINY-4093
- Added oxide styling options to notifications and tweaked the default variables #TINY-4153
- Added additional padding to split button chevrons on touch devices, to make them easier to interact with #TINY-4223
- Added new platform detection functions to `Env` and deprecated older detection properties #TINY-4184
- Added `inputMode` config field to specify inputmode attribute of `input` dialog components #TINY-4062
- Added new `inputMode` property to relevant plugins/dialogs #TINY-4102
- Added new `toolbar_sticky` setting to allow the iframe menubar/toolbar to stick to the top of the window when scrolling #TINY-3982

### Changed
- Changed default setting for `toolbar_drawer` to `floating` #TINY-3634
- Changed mobile phones to use the `silver` theme by default #TINY-3634
- Changed some editor settings to default to `false` on touch devices:
  - `menubar`(phones only) #TINY-4077
  - `table_grid` #TINY-4075
  - `resize` #TINY-4157
  - `object_resizing` #TINY-4157
- Changed toolbars and context toolbars to sidescroll on mobile #TINY-3894 #TINY-4107
- Changed context menus to render as horizontal menus on touch devices #TINY-4107
- Changed the editor to use the `VisualViewport` API of the browser where possible #TINY-4078
- Changed visualblocks toolbar button icon and renamed `paragraph` icon to `visualchars` #TINY-4074
- Changed Oxide default for `@toolbar-button-chevron-color` to follow toolbar button icon color #TINY-4153
- Changed the `urlinput` dialog component to use the `url` type attribute #TINY-4102

### Fixed
- Fixed Safari desktop visual viewport fires resize on fullscreen breaking the restore function #TINY-3976
- Fixed scroll issues on mobile devices #TINY-3976
- Fixed context toolbar unable to refresh position on iOS12 #TINY-4107
- Fixed ctrl+left click not opening links on readonly mode and the preview dialog #TINY-4138
- Fixed Slider UI component not firing `onChange` event on touch devices #TINY-4092
- Fixed notifications overlapping instead of stacking #TINY-3478
- Fixed inline dialogs positioning incorrectly when the page is scrolled #TINY-4018
- Fixed inline dialogs and menus not repositioning when resizing #TINY-3227
- Fixed inline toolbar incorrectly stretching to the full width when a width value was provided #TINY-4066
- Fixed menu chevrons color to follow the menu text color #TINY-4153
- Fixed table menu selection grid from staying black when using dark skins, now follows border color #TINY-4153
- Fixed Oxide using the wrong text color variable for menubar button focused state #TINY-4146
- Fixed the autoresize plugin not keeping the selection in view when resizing #TINY-4094
- Fixed textpattern plugin throwing exceptions when using `forced_root_block: false` #TINY-4172
- Fixed missing CSS fill styles for toolbar button icon active state #TINY-4147
- Fixed an issue where the editor selection could end up inside a short ended element (such as `br`) #TINY-3999
- Fixed browser selection being lost in inline mode when opening split dropdowns #TINY-4197
- Fixed backspace throwing an exception when using `forced_root_block: false` #TINY-4099
- Fixed floating toolbar drawer expanding outside the bounds of the editor #TINY-3941
- Fixed the autocompleter not activating immediately after a `br` or `contenteditable=false` element #TINY-4194
- Fixed an issue where the autocompleter would incorrectly close on IE 11 in certain edge cases #TINY-4205

## 5.0.16 - 2019-09-24

### Added
- Added new `referrer_policy` setting to add the `referrerpolicy` attribute when loading scripts or stylesheets #TINY-3978
- Added a slight background color to dialog tab links when focused to aid keyboard navigation #TINY-3877

### Fixed
- Fixed media poster value not updating on change #TINY-4013
- Fixed openlink was not registered as a toolbar button #TINY-4024
- Fixed failing to initialize if a script tag was used inside a SVG #TINY-4087
- Fixed double top border showing on toolbar without menubar when toolbar_drawer is enabled #TINY-4118
- Fixed unable to drag inline dialogs to the bottom of the screen when scrolled #TINY-4154
- Fixed notifications appearing on top of the toolbar when scrolled in inline mode #TINY-4159
- Fixed notifications displaying incorrectly on IE 11 #TINY-4169

## 5.0.15 - 2019-09-02

### Added
- Added a dark `content_css` skin to go with the dark UI skin #TINY-3743

### Changed
- Changed the enabled state on toolbar buttons so they don't get the hover effect #TINY-3974

### Fixed
- Fixed missing CSS active state on toolbar buttons #TINY-3966
- Fixed `onChange` callback not firing for the colorinput dialog component #TINY-3968
- Fixed context toolbars not showing in fullscreen mode #TINY-4023

## 5.0.14 - 2019-08-19

### Added
- Added an API to reload the autocompleter menu with additional fetch metadata #MENTIONS-17

### Fixed
- Fixed missing toolbar button border styling options #TINY-3965
- Fixed image upload progress notification closing before the upload is complete #TINY-3963
- Fixed inline dialogs not closing on escape when no dialog component is in focus #TINY-3936
- Fixed plugins not being filtered when defaulting to mobile on phones #TINY-3537
- Fixed toolbar more drawer showing the content behind it when transitioning between opened and closed states #TINY-3878
- Fixed focus not returning to the dialog after pressing the "Replace all" button in the search and replace dialog #TINY-3961

### Removed
- Removed Oxide variable `@menubar-select-disabled-border-color` and replaced it with `@menubar-select-disabled-border` #TINY-3965

## 5.0.13 - 2019-08-06

### Changed
- Changed modal dialogs to prevent dragging by default and added new `draggable_modal` setting to restore dragging #TINY-3873
- Changed the nonbreaking plugin to insert nbsp characters wrapped in spans to aid in filtering. This can be disabled using the `nonbreaking_wrap` setting #TINY-3647
- Changed backspace behaviour in lists to outdent nested list items when the cursor is at the start of the list item #TINY-3651

### Fixed
- Fixed sidebar growing beyond editor bounds in IE 11 #TINY-3937
- Fixed issue with being unable to keyboard navigate disabled toolbar buttons #TINY-3350
- Fixed issues with backspace and delete in nested contenteditable true and false elements #TINY-3868
- Fixed issue with losing keyboard navigation in dialogs due to disabled buttons #TINY-3914
- Fixed `MouseEvent.mozPressure is deprecated` warning in Firefox #TINY-3919
- Fixed `default_link_target` not being respected when `target_list` is disabled #TINY-3757
- Fixed mobile plugin filter to only apply to the mobile theme, rather than all mobile platforms #TINY-3405
- Fixed focus switching to another editor during mode changes #TINY-3852
- Fixed an exception being thrown when clicking on an uninitialized inline editor #TINY-3925
- Fixed unable to keyboard navigate to dialog menu buttons #TINY-3933
- Fixed dialogs being able to be dragged outside the window viewport #TINY-3787
- Fixed inline dialogs appearing above modal dialogs #TINY-3932

## 5.0.12 - 2019-07-18

### Added
- Added ability to utilize UI dialog panels inside other panels #TINY-3305
- Added help dialog tab explaining keyboard navigation of the editor #TINY-3603

### Changed
- Changed the "Find and Replace" design to an inline dialog #TINY-3054

### Fixed
- Fixed issue where autolink spacebar event was not being fired on Edge #TINY-3891
- Fixed table selection missing the background color #TINY-3892
- Fixed removing shortcuts not working for function keys #TINY-3871
- Fixed non-descriptive UI component type names #TINY-3349
- Fixed UI registry components rendering as the wrong type when manually specifying a different type #TINY-3385
- Fixed an issue where dialog checkbox, input, selectbox, textarea and urlinput components couldn't be disabled #TINY-3708
- Fixed the context toolbar not using viable screen space in inline/distraction free mode #TINY-3717
- Fixed the context toolbar overlapping the toolbar in various conditions #TINY-3205
- Fixed IE11 edge case where items were being inserted into the wrong location #TINY-3884

## 5.0.11 - 2019-07-04

### Fixed
- Fixed packaging errors caused by a rollup treeshaking bug (https://github.com/rollup/rollup/issues/2970) #TINY-3866
- Fixed the customeditor component not able to get data from the dialog api #TINY-3866
- Fixed collection component tooltips not being translated #TINY-3855

## 5.0.10 - 2019-07-02

### Added
- Added support for all HTML color formats in `color_map` setting #TINY-3837

### Changed
- Changed backspace key handling to outdent content in appropriate circumstances #TINY-3685
- Changed default palette for forecolor and backcolor to include some lighter colors suitable for highlights #TINY-2865
- Changed the search and replace plugin to cycle through results #TINY-3800

### Fixed
- Fixed inconsistent types causing some properties to be unable to be used in dialog components #TINY-3778
- Fixed an issue in the Oxide skin where dialog content like outlines and shadows were clipped because of overflow hidden #TINY-3566
- Fixed the search and replace plugin not resetting state when changing the search query #TINY-3800
- Fixed backspace in lists not creating an undo level #TINY-3814
- Fixed the editor to cancel loading in quirks mode where the UI is not supported #TINY-3391
- Fixed applying fonts not working when the name contained spaces and numbers #TINY-3801
- Fixed so that initial content is retained when initializing on list items #TINY-3796
- Fixed inefficient font name and font size current value lookup during rendering #TINY-3813
- Fixed mobile font copied into the wrong folder for the oxide-dark skin #TINY-3816
- Fixed an issue where resizing the width of tables would produce inaccurate results #TINY-3827
- Fixed a memory leak in the Silver theme #TINY-3797
- Fixed alert and confirm dialogs using incorrect markup causing inconsistent padding #TINY-3835
- Fixed an issue in the Table plugin with `table_responsive_width` not enforcing units when resizing #TINY-3790
- Fixed leading, trailing and sequential spaces being lost when pasting plain text #TINY-3726
- Fixed exception being thrown when creating relative URIs #TINY-3851
- Fixed focus is no longer set to the editor content during mode changes unless the editor already had focus #TINY-3852

## 5.0.9 - 2019-06-26

### Fixed
- Fixed print plugin not working in Firefox #TINY-3834

## 5.0.8 - 2019-06-18

### Added
- Added back support for multiple toolbars #TINY-2195
- Added support for .m4a files to the media plugin #TINY-3750
- Added new base_url and suffix editor init options #TINY-3681

### Fixed
- Fixed incorrect padding for select boxes with visible values #TINY-3780
- Fixed selection incorrectly changing when programmatically setting selection on contenteditable false elements #TINY-3766
- Fixed sidebar background being transparent #TINY-3727
- Fixed the build to remove duplicate iife wrappers #TINY-3689
- Fixed bogus autocompleter span appearing in content when the autocompleter menu is shown #TINY-3752
- Fixed toolbar font size select not working with legacyoutput plugin #TINY-2921
- Fixed the legacyoutput plugin incorrectly aligning images #TINY-3660
- Fixed remove color not working when using the legacyoutput plugin #TINY-3756
- Fixed the font size menu applying incorrect sizes when using the legacyoutput plugin #TINY-3773
- Fixed scrollIntoView not working when the parent window was out of view #TINY-3663
- Fixed the print plugin printing from the wrong window in IE11 #TINY-3762
- Fixed content CSS loaded over CORS not loading in the preview plugin with content_css_cors enabled #TINY-3769
- Fixed the link plugin missing the default "None" option for link list #TINY-3738
- Fixed small dot visible with menubar and toolbar disabled in inline mode #TINY-3623
- Fixed space key properly inserts a nbsp before/after block elements #TINY-3745
- Fixed native context menu not showing with images in IE11 #TINY-3392
- Fixed inconsistent browser context menu image selection #TINY-3789

## 5.0.7 - 2019-06-05

### Added
- Added new toolbar button and menu item for inserting tables via dialog #TINY-3636
- Added new API for adding/removing/changing tabs in the Help dialog #TINY-3535
- Added highlighting of matched text in autocompleter items #TINY-3687
- Added the ability for autocompleters to work with matches that include spaces #TINY-3704
- Added new `imagetools_fetch_image` callback to allow custom implementations for cors loading of images #TINY-3658
- Added `'http'` and `https` options to `link_assume_external_targets` to prepend `http://` or `https://` prefixes when URL does not contain a protocol prefix. Patch contributed by francoisfreitag. #GH-4335

### Changed
- Changed annotations navigation to work the same as inline boundaries #TINY-3396
- Changed tabpanel API by adding a `name` field and changing relevant methods to use it #TINY-3535

### Fixed
- Fixed text color not updating all color buttons when choosing a color #TINY-3602
- Fixed the autocompleter not working with fragmented text #TINY-3459
- Fixed the autosave plugin no longer overwrites window.onbeforeunload #TINY-3688
- Fixed infinite loop in the paste plugin when IE11 takes a long time to process paste events. Patch contributed by lRawd. #GH-4987
- Fixed image handle locations when using `fixed_toolbar_container`. Patch contributed by t00. #GH-4966
- Fixed the autoresize plugin not firing `ResizeEditor` events #TINY-3587
- Fixed editor in fullscreen mode not extending to the bottom of the screen #TINY-3701
- Fixed list removal when pressing backspace after the start of the list item #TINY-3697
- Fixed autocomplete not triggering from compositionend events #TINY-3711
- Fixed `file_picker_callback` could not set the caption field on the insert image dialog #TINY-3172
- Fixed the autocompleter menu showing up after a selection had been made #TINY-3718
- Fixed an exception being thrown when a file or number input has focus during initialization. Patch contributed by t00 #GH-2194

## 5.0.6 - 2019-05-22

### Added
- Added `icons_url` editor settings to enable icon packs to be loaded from a custom url #TINY-3585
- Added `image_uploadtab` editor setting to control the visibility of the upload tab in the image dialog #TINY-3606
- Added new api endpoints to the wordcount plugin and improved character count logic #TINY-3578

### Changed
- Changed plugin, language and icon loading errors to log in the console instead of a notification #TINY-3585

### Fixed
- Fixed the textpattern plugin not working with fragmented text #TINY-3089
- Fixed various toolbar drawer accessibility issues and added an animation #TINY-3554
- Fixed issues with selection and ui components when toggling readonly mode #TINY-3592
- Fixed so readonly mode works with inline editors #TINY-3592
- Fixed docked inline toolbar positioning when scrolled #TINY-3621
- Fixed initial value not being set on bespoke select in quickbars and toolbar drawer #TINY-3591
- Fixed so that nbsp entities aren't trimmed in white-space: pre-line elements #TINY-3642
- Fixed `mceInsertLink` command inserting spaces instead of url encoded characters #GH-4990
- Fixed text content floating on top of dialogs in IE11 #TINY-3640

## 5.0.5 - 2019-05-09

### Added
- Added menu items to match the forecolor/backcolor toolbar buttons #TINY-2878
- Added default directionality based on the configured language #TINY-2621
- Added styles, icons and tests for rtl mode #TINY-2621

### Fixed
- Fixed autoresize not working with floating elements or when media elements finished loading #TINY-3545
- Fixed incorrect vertical caret positioning in IE 11 #TINY-3188
- Fixed submenu anchoring hiding overflowed content #TINY-3564

### Removed
- Removed unused and hidden validation icons to avoid displaying phantom tooltips #TINY-2329

## 5.0.4 - 2019-04-23

### Added
- Added back URL dialog functionality, which is now available via `editor.windowManager.openUrl()` #TINY-3382
- Added the missing throbber functionality when calling `editor.setProgressState(true)` #TINY-3453
- Added function to reset the editor content and undo/dirty state via `editor.resetContent()` #TINY-3435
- Added the ability to set menu buttons as active #TINY-3274
- Added `editor.mode` API, featuring a custom editor mode API #TINY-3406
- Added better styling to floating toolbar drawer #TINY-3479
- Added the new premium plugins to the Help dialog plugins tab #TINY-3496
- Added the linkchecker context menu items to the default configuration #TINY-3543

### Fixed
- Fixed image context menu items showing on placeholder images #TINY-3280
- Fixed dialog labels and text color contrast within notifications/alert banners to satisfy WCAG 4.5:1 contrast ratio for accessibility #TINY-3351
- Fixed selectbox and colorpicker items not being translated #TINY-3546
- Fixed toolbar drawer sliding mode to correctly focus the editor when tabbing via keyboard navigation #TINY-3533
- Fixed positioning of the styleselect menu in iOS while using the mobile theme #TINY-3505
- Fixed the menubutton `onSetup` callback to be correctly executed when rendering the menu buttons #TINY-3547
- Fixed `default_link_target` setting to be correctly utilized when creating a link #TINY-3508
- Fixed colorpicker floating marginally outside its container #TINY-3026
- Fixed disabled menu items displaying as active when hovered #TINY-3027

### Removed
- Removed redundant mobile wrapper #TINY-3480

## 5.0.3 - 2019-03-19

### Changed
- Changed empty nested-menu items within the style formats menu to be disabled or hidden if the value of `style_formats_autohide` is `true` #TINY-3310
- Changed the entire phrase 'Powered by Tiny' in the status bar to be a link instead of just the word 'Tiny' #TINY-3366
- Changed `formatselect`, `styleselect` and `align` menus to use the `mceToggleFormat` command internally #TINY-3428

### Fixed
- Fixed toolbar keyboard navigation to work as expected when `toolbar_drawer` is configured #TINY-3432
- Fixed text direction buttons to display the correct pressed state in selections that have no explicit `dir` property #TINY-3138
- Fixed the mobile editor to clean up properly when removed #TINY-3445
- Fixed quickbar toolbars to add an empty box to the screen when it is set to `false` #TINY-3439
- Fixed an issue where pressing the **Delete/Backspace** key at the edge of tables was creating incorrect selections #TINY-3371
- Fixed an issue where dialog collection items (emoticon and special character dialogs) couldn't be selected with touch devices #TINY-3444
- Fixed a type error introduced in TinyMCE version 5.0.2 when calling `editor.getContent()` with nested bookmarks #TINY-3400
- Fixed an issue that prevented default icons from being overridden #TINY-3449
- Fixed an issue where **Home/End** keys wouldn't move the caret correctly before or after `contenteditable=false` inline elements #TINY-2995
- Fixed styles to be preserved in IE 11 when editing via the `fullpage` plugin #TINY-3464
- Fixed the `link` plugin context toolbar missing the open link button #TINY-3461
- Fixed inconsistent dialog component spacing #TINY-3436

## 5.0.2 - 2019-03-05

### Added
- Added presentation and document presets to `htmlpanel` dialog component #TINY-2694
- Added missing fixed_toolbar_container setting has been reimplemented in the Silver theme #TINY-2712
- Added a new toolbar setting `toolbar_drawer` that moves toolbar groups which overflow the editor width into either a `sliding` or `floating` toolbar section #TINY-2874

### Changed
- Updated the build process to include package lock files in the dev distribution archive #TINY-2870

### Fixed
- Fixed inline dialogs did not have aria attributes #TINY-2694
- Fixed default icons are now available in the UI registry, allowing use outside of toolbar buttons #TINY-3307
- Fixed a memory leak related to select toolbar items #TINY-2874
- Fixed a memory leak due to format changed listeners that were never unbound #TINY-3191
- Fixed an issue where content may have been lost when using permanent bookmarks #TINY-3400
- Fixed the quicklink toolbar button not rendering in the quickbars plugin #TINY-3125
- Fixed an issue where menus were generating invalid HTML in some cases #TINY-3323
- Fixed an issue that could cause the mobile theme to show a blank white screen when the editor was inside an `overflow:hidden` element #TINY-3407
- Fixed mobile theme using a transparent background and not taking up the full width on iOS #TINY-3414
- Fixed the template plugin dialog missing the description field #TINY-3337
- Fixed input dialog components using an invalid default type attribute #TINY-3424
- Fixed an issue where backspace/delete keys after/before pagebreak elements wouldn't move the caret #TINY-3097
- Fixed an issue in the table plugin where menu items and toolbar buttons weren't showing correctly based on the selection #TINY-3423
- Fixed inconsistent button focus styles in Firefox #TINY-3377
- Fixed the resize icon floating left when all status bar elements were disabled #TINY-3340
- Fixed the resize handle to not show in fullscreen mode #TINY-3404

## 5.0.1 - 2019-02-21

### Added
- Added H1-H6 toggle button registration to the silver theme #TINY-3070
- Added code sample toolbar button will now toggle on when the cursor is in a code section #TINY-3040
- Added new settings to the emoticons plugin to allow additional emoticons to be added #TINY-3088

### Fixed
- Fixed an issue where adding links to images would replace the image with text #TINY-3356
- Fixed an issue where the inline editor could use fractional pixels for positioning #TINY-3202
- Fixed an issue where uploading non-image files in the Image Plugin upload tab threw an error. #TINY-3244
- Fixed an issue in the media plugin that was causing the source url and height/width to be lost in certain circumstances #TINY-2858
- Fixed an issue with the Context Toolbar not being removed when clicking outside of the editor #TINY-2804
- Fixed an issue where clicking 'Remove link' wouldn't remove the link in certain circumstances #TINY-3199
- Fixed an issue where the media plugin would fail when parsing dialog data #TINY-3218
- Fixed an issue where retrieving the selected content as text didn't create newlines #TINY-3197
- Fixed incorrect keyboard shortcuts in the Help dialog for Windows #TINY-3292
- Fixed an issue where JSON serialization could produce invalid JSON #TINY-3281
- Fixed production CSS including references to source maps #TINY-3920
- Fixed development CSS was not included in the development zip #TINY-3920
- Fixed the autocompleter matches predicate not matching on the start of words by default #TINY-3306
- Fixed an issue where the page could be scrolled with modal dialogs open #TINY-2252
- Fixed an issue where autocomplete menus would show an icon margin when no items had icons #TINY-3329
- Fixed an issue in the quickbars plugin where images incorrectly showed the text selection toolbar #TINY-3338
- Fixed an issue that caused the inline editor to fail to render when the target element already had focus #TINY-3353

### Removed
- Removed paste as text notification banner and paste_plaintext_inform setting #POW-102

## 5.0.0 - 2019-02-04

Full documentation for the version 5 features and changes is available at https://www.tiny.cloud/docs/tinymce/5/release-notes/release-notes50/

### Added
- Added links and registered names with * to denote premium plugins in Plugins tab of Help dialog #TINY-3223

### Changed
- Changed Tiny 5 mobile skin to look more uniform with desktop #TINY-2650
- Blacklisted table, th and td as inline editor target #TINY-717

### Fixed
- Fixed an issue where tab panel heights weren't sizing properly on smaller screens and weren't updating on resize #TINY-3242
- Fixed image tools not having any padding between the label and slider #TINY-3220
- Fixed context toolbar toggle buttons not showing the correct state #TINY-3022
- Fixed missing separators in the spellchecker context menu between the suggestions and actions #TINY-3217
- Fixed notification icon positioning in alert banners #TINY-2196
- Fixed a typo in the word count plugin name #TINY-3062
- Fixed charmap and emoticons dialogs not having a primary button #TINY-3233
- Fixed an issue where resizing wouldn't work correctly depending on the box-sizing model #TINY-3278

## 5.0.0-rc-2 - 2019-01-22

### Added
- Added screen reader accessibility for sidebar and statusbar #TINY-2699

### Changed
- Changed formatting menus so they are registered and made the align toolbar button use an icon instead of text #TINY-2880
- Changed checkboxes to use a boolean for its state, instead of a string #TINY-2848
- Updated the textpattern plugin to properly support nested patterns and to allow running a command with a value for a pattern with a start and an end #TINY-2991
- Updated Emoticons and Charmap dialogs to be screen reader accessible #TINY-2693

### Fixed
- Fixed the link dialog such that it will now retain class attributes when updating links #TINY-2825
- Fixed "Find and replace" not showing in the "Edit" menu by default #TINY-3061
- Fixed dropdown buttons missing the 'type' attribute, which could cause forms to be incorrectly submitted #TINY-2826
- Fixed emoticon and charmap search not returning expected results in certain cases #TINY-3084
- Fixed blank rel_list values throwing an exception in the link plugin #TINY-3149

### Removed
- Removed unnecessary 'flex' and unused 'colspan' properties from the new dialog APIs #TINY-2973

## 5.0.0-rc-1 - 2019-01-08

### Added
- Added editor settings functionality to specify title attributes for toolbar groups #TINY-2690
- Added icons instead of button text to improve Search and Replace dialog footer appearance #TINY-2654
- Added `tox-dialog__table` instead of `mce-table-striped` class to enhance Help dialog appearance #TINY-2360
- Added title attribute to iframes so, screen readers can announce iframe labels #TINY-2692
- Added a wordcount menu item, that defaults to appearing in the tools menu #TINY-2877

### Changed
- Updated the font select dropdown logic to try to detect the system font stack and show "System Font" as the font name #TINY-2710
- Updated the autocompleter to only show when it has matched items #TINY-2350
- Updated SizeInput labels to "Height" and "Width" instead of Dimensions #TINY-2833
- Updated the build process to minify and generate ASCII only output for the emoticons database #TINY-2744

### Fixed
- Fixed readonly mode not fully disabling editing content #TINY-2287
- Fixed accessibility issues with the font select, font size, style select and format select toolbar dropdowns #TINY-2713
- Fixed accessibility issues with split dropdowns #TINY-2697
- Fixed the legacyoutput plugin to be compatible with TinyMCE 5.0 #TINY-2301
- Fixed icons not showing correctly in the autocompleter popup #TINY-3029
- Fixed an issue where preview wouldn't show anything in Edge under certain circumstances #TINY-3035
- Fixed the height being incorrectly calculated for the autoresize plugin #TINY-2807

## 5.0.0-beta-1 - 2018-11-30

### Added
- Added a new `addNestedMenuItem()` UI registry function and changed all nested menu items to use the new registry functions #TINY-2230
- Added title attribute to color swatch colors #TINY-2669
- Added anchorbar component to anchor inline toolbar dialogs to instead of the toolbar #TINY-2040
- Added support for toolbar<n> and toolbar array config options to be squashed into a single toolbar and not create multiple toolbars #TINY-2195
- Added error handling for when forced_root_block config option is set to true #TINY-2261
- Added functionality for the removed_menuitems config option #TINY-2184
- Added the ability to use a string to reference menu items in menu buttons and submenu items #TINY-2253

### Changed
- Changed the name of the "inlite" plugin to "quickbars" #TINY-2831
- Changed the background color icon to highlight background icon #TINY-2258
- Changed Help dialog to be accessible to screen readers #TINY-2687
- Changed the color swatch to save selected custom colors to local storage for use across sessions #TINY-2722
- Changed `WindowManager` API - methods `getParams`, `setParams` and `getWindows`, and the legacy `windows` property, have been removed. `alert` and `confirm` dialogs are no longer tracked in the window list. #TINY-2603

### Fixed
- Fixed an inline mode issue where the save plugin upon saving can cause content loss #TINY-2659
- Fixed an issue in IE 11 where calling selection.getContent() would return an empty string when the editor didn't have focus #TINY-2325

### Removed
- Removed compat3x plugin #TINY-2815

## 5.0.0-preview-4 - 2018-11-12

### Added
- Added width and height placeholder text to image and media dialog dimensions input #AP-296
- Added the ability to keyboard navigate through menus, toolbars, sidebar and the status bar sequentially #AP-381
- Added translation capability back to the editor's UI #AP-282
- Added `label` component type for dialogs to group components under a label

### Changed
- Changed the editor resize handle so that it should be disabled when the autoresize plugin is turned on #AP-424
- Changed UI text for microcopy improvements #TINY-2281

### Fixed
- Fixed distraction free plugin #AP-470
- Fixed contents of the input field being selected on focus instead of just recieving an outline highlight #AP-464
- Fixed styling issues with dialogs and menus in IE 11 #AP-456
- Fixed custom style format control not honoring custom formats #AP-393
- Fixed context menu not appearing when clicking an image with a caption #AP-382
- Fixed directionality of UI when using an RTL language #AP-423
- Fixed page responsiveness with multiple inline editors #AP-430
- Fixed empty toolbar groups appearing through invalid configuration of the `toolbar` property #AP-450
- Fixed text not being retained when updating links through the link dialog #AP-293
- Fixed edit image context menu, context toolbar and toolbar items being incorrectly enabled when selecting invalid images #AP-323
- Fixed emoji type ahead being shown when typing URLs #AP-366
- Fixed toolbar configuration properties incorrectly expecting string arrays instead of strings #AP-342
- Fixed the block formatting toolbar item not showing a "Formatting" title when there is no selection #AP-321
- Fixed clicking disabled toolbar buttons hiding the toolbar in inline mode #AP-380
- Fixed `EditorResize` event not being fired upon editor resize #AP-327
- Fixed tables losing styles when updating through the dialog #AP-368
- Fixed context toolbar positioning to be more consistent near the edges of the editor #AP-318
- Fixed table of contents plugin now works with v5 toolbar APIs correctly #AP-347
- Fixed the `link_context_toolbar` configuration not disabling the context toolbar #AP-458
- Fixed the link context toolbar showing incorrect relative links #AP-435
- Fixed the alignment of the icon in alert banner dialog components #TINY-2220
- Fixed the visual blocks and visual char menu options not displaying their toggled state #TINY-2238
- Fixed the editor not displaying as fullscreen when toggled #TINY-2237

### Removed
- Removed the tox-custom-editor class that was added to the wrapping element of codemirror #TINY-2211

## 5.0.0-preview-3 - 2018-10-18

### Changed
- Changed editor layout to use modern CSS properties over manually calculating dimensions #AP-324
- Changed `autoresize_min_height` and `autoresize_max_height` configurations to `min_height` and `max_height` #AP-324
- Changed `Whole word` label in Search and Replace dialog to `Find whole words only` #AP-387

### Fixed
- Fixed bugs with editor width jumping when resizing and the iframe not resizing to smaller than 150px in height #AP-324
- Fixed mobile theme bug that prevented the editor from loading #AP-404
- Fixed long toolbar groups extending outside of the editor instead of wrapping
- Fixed dialog titles so they are now proper case #AP-384
- Fixed color picker default to be #000000 instead of #ff00ff #AP-216
- Fixed "match case" option on the Find and Replace dialog is no longer selected by default #AP-298
- Fixed vertical alignment of toolbar icons #DES-134
- Fixed toolbar icons not appearing on IE11 #DES-133

## 5.0.0-preview-2 - 2018-10-10

### Added
- Added swatch is now shown for colorinput fields, instead of the colorpicker directly #AP-328
- Added fontformats and fontsizes menu items #AP-390

### Changed
- Changed configuration of color options has been simplified to `color_map`, `color_cols`, and `custom_colors` #AP-328
- Changed `height` configuration to apply to the editor frame (including menubar, toolbar, status bar) instead of the content area #AP-324

### Fixed
- Fixed styleselect not updating the displayed item as the cursor moved #AP-388
- Fixed preview iframe not expanding to the dialog size #AP-252
- Fixed 'meta' shortcuts not translated into platform-specific text #AP-270
- Fixed tabbed dialogs (Charmap and Emoticons) shrinking when no search results returned
- Fixed a bug where alert banner icons were not retrieved from icon pack. #AP-330
- Fixed component styles to flex so they fill large dialogs. #AP-252
- Fixed editor flashing unstyled during load (still in progress). #AP-349

### Removed
- Removed `colorpicker` plugin, it is now in the theme #AP-328
- Removed `textcolor` plugin, it is now in the theme #AP-328

## 5.0.0-preview-1 - 2018-10-01

Developer preview 1

Initial list of features and changes is available at https://www.tiny.cloud/docs/tinymce/5/release-notes/release-notes50/

## 4.9.11 - 2020-07-13

### Fixed
- Fixed the `selection.setContent()` API not running parser filters #TINY-4002
- Fixed content in an iframe element parsing as DOM elements instead of text content #TINY-5943
- Fixed up and down keyboard navigation not working for inline `contenteditable="false"` elements #TINY-6226

## 4.9.10 - 2020-04-23

### Fixed
- Fixed an issue where the editor selection could end up inside a short ended element (eg br) #TINY-3999
- Fixed a security issue related to CDATA sanitization during parsing #TINY-4669
- Fixed `media` embed content not processing safely in some cases #TINY-4857

## 4.9.9 - 2020-03-25

### Fixed
- Fixed the table selection not functioning correctly in Microsoft Edge 44 or higher #TINY-3862
- Fixed the table resize handles not functioning correctly in Microsoft Edge 44 or higher #TINY-4160
- Fixed the `forced_root_block_attrs` setting not applying attributes to new blocks consistently #TINY-4564
- Fixed the editor failing to initialize if a script tag was used inside an SVG #TINY-4087

## 4.9.8 - 2020-01-28

### Fixed
- Fixed the `mobile` theme failing to load due to a bundling issue #TINY-4613
- Fixed security issue related to parsing HTML comments and CDATA #TINY-4544

## 4.9.7 - 2019-12-19

### Fixed
- Fixed the `visualchars` plugin converting HTML-like text to DOM elements in certain cases #TINY-4507
- Fixed an issue with the `paste` plugin not sanitizing content in some cases #TINY-4510
- Fixed HTML comments incorrectly being parsed in certain cases #TINY-4511

## 4.9.6 - 2019-09-02

### Fixed
- Fixed image browse button sometimes displaying the browse window twice #TINY-3959

## 4.9.5 - 2019-07-02

### Changed
- Changed annotations navigation to work the same as inline boundaries #TINY-3396

### Fixed
- Fixed the print plugin printing from the wrong window in IE11 #TINY-3762
- Fixed an exception being thrown when a file or number input has focus during initialization. Patch contributed by t00 #GH-2194
- Fixed positioning of the styleselect menu in iOS while using the mobile theme #TINY-3505
- Fixed native context menu not showing with images in IE11 #TINY-3392
- Fixed selection incorrectly changing when programmatically setting selection on contenteditable false elements #TINY-3766
- Fixed image browse button not working on touch devices #TINY-3751
- Fixed so that nbsp entities aren't trimmed in white-space: pre-line elements #TINY-3642
- Fixed space key properly inserts a nbsp before/after block elements #TINY-3745
- Fixed infinite loop in the paste plugin when IE11 takes a long time to process paste events. Patch contributed by lRawd. #GH-4987

## 4.9.4 - 2019-03-20

### Fixed
- Fixed an issue where **Home/End** keys wouldn't move the caret correctly before or after `contenteditable=false` inline elements #TINY-2995
- Fixed an issue where content may have been lost when using permanent bookmarks #TINY-3400
- Fixed the mobile editor to clean up properly when removed #TINY-3445
- Fixed an issue where retrieving the selected content as text didn't create newlines #TINY-3197
- Fixed an issue where typing space between images would cause issues with nbsp not being inserted. #TINY-3346

## 4.9.3 - 2019-01-31

### Added
- Added a visualchars_default_state setting to the Visualchars Plugin. Patch contributed by mat3e.

### Fixed
- Fixed a bug where scrolling on a page with more than one editor would cause a ResizeWindow event to fire. #TINY-3247
- Fixed a bug where if a plugin threw an error during initialisation the whole editor would fail to load. #TINY-3243
- Fixed a bug where getContent would include bogus elements when valid_elements setting was set up in a specific way. #TINY-3213
- Fixed a bug where only a few function key names could be used when creating keyboard shortcuts. #TINY-3146
- Fixed a bug where it wasn't possible to enter spaces into an editor after pressing shift+enter. #TINY-3099
- Fixed a bug where no caret would be rendered after backspacing to a contenteditable false element. #TINY-2998
- Fixed a bug where deletion to/from indented lists would leave list fragments in the editor. #TINY-2981

## 4.9.2 - 2018-12-17

### Fixed
- Fixed a bug with pressing the space key on IE 11 would result in nbsp characters being inserted between words at the end of a block. #TINY-2996
- Fixed a bug where character composition using quote and space on US International keyboards would produce a space instead of a quote. #TINY-2999
- Fixed a bug where remove format wouldn't remove the inner most inline element in some situations. #TINY-2982
- Fixed a bug where outdenting an list item would affect attributes on other list items within the same list. #TINY-2971
- Fixed a bug where the DomParser filters wouldn't be applied for elements created when parsing invalid html. #TINY-2978
- Fixed a bug where setProgressState wouldn't automatically close floating ui elements like menus. #TINY-2896
- Fixed a bug where it wasn't possible to navigate out of a figcaption element using the arrow keys. #TINY-2894
- Fixed a bug where enter key before an image inside a link would remove the image. #TINY-2780

## 4.9.1 - 2018-12-04

### Added
- Added functionality to insert html to the replacement feature of the Textpattern Plugin. #TINY-2839

### Fixed
- Fixed a bug where `editor.selection.getContent({format: 'text'})` didn't work as expected in IE11 on an unfocused editor. #TINY-2862
- Fixed a bug in the Textpattern Plugin where the editor would get an incorrect selection after inserting a text pattern on Safari. #TINY-2838
- Fixed a bug where the space bar didn't work correctly in editors with the forced_root_block setting set to false. #TINY-2816

## 4.9.0 - 2018-11-27

### Added
- Added a replace feature to the Textpattern Plugin. #TINY-1908
- Added functionality to the Lists Plugin that improves the indentation logic. #TINY-1790

### Fixed
- Fixed a bug where it wasn't possible to delete/backspace when the caret was between a contentEditable=false element and a BR. #TINY-2372
- Fixed a bug where copying table cells without a text selection would fail to copy anything. #TINY-1789
- Implemented missing `autosave_restore_when_empty` functionality in the Autosave Plugin. Patch contributed by gzzo. #GH-4447
- Reduced insertion of unnecessary nonbreaking spaces in the editor. #TINY-1879

## 4.8.5 - 2018-10-30

### Added
- Added a content_css_cors setting to the editor that adds the crossorigin="anonymous" attribute to link tags added by the StyleSheetLoader. #TINY-1909

### Fixed
- Fixed a bug where trying to remove formatting with a collapsed selection range would throw an exception. #GH-4636
- Fixed a bug in the image plugin that caused updating figures to split contenteditable elements. #GH-4563
- Fixed a bug that was causing incorrect viewport calculations for fixed position UI elements. #TINY-1897
- Fixed a bug where inline formatting would cause the delete key to do nothing. #TINY-1900

## 4.8.4 - 2018-10-23

### Added
- Added support for the HTML5 `main` element. #TINY-1877

### Changed
- Changed the keyboard shortcut to move focus to contextual toolbars to Ctrl+F9. #TINY-1812

### Fixed
- Fixed a bug where content css could not be loaded from another domain. #TINY-1891
- Fixed a bug on FireFox where the cursor would get stuck between two contenteditable false inline elements located inside of the same block element divided by a BR. #TINY-1878
- Fixed a bug with the insertContent method where nonbreaking spaces would be inserted incorrectly. #TINY-1868
- Fixed a bug where the toolbar of the inline editor would not be visible in some scenarios. #TINY-1862
- Fixed a bug where removing the editor while more than one notification was open would throw an error. #TINY-1845
- Fixed a bug where the menubutton would be rendered on top of the menu if the viewport didn't have enough height. #TINY-1678
- Fixed a bug with the annotations api where annotating collapsed selections caused problems. #TBS-2449
- Fixed a bug where wbr elements were being transformed into whitespace when using the Paste Plugin's paste as text setting. #GH-4638
- Fixed a bug where the Search and Replace didn't replace spaces correctly. #GH-4632
- Fixed a bug with sublist items not persisting selection. #GH-4628
- Fixed a bug with mceInsertRawHTML command not working as expected. #GH-4625

## 4.8.3 - 2018-09-13

### Fixed
- Fixed a bug where the Wordcount Plugin didn't correctly count words within tables on IE11. #TINY-1770
- Fixed a bug where it wasn't possible to move the caret out of a table on IE11 and Firefox. #TINY-1682
- Fixed a bug where merging empty blocks didn't work as expected, sometimes causing content to be deleted. #TINY-1781
- Fixed a bug where the Textcolor Plugin didn't show the correct current color. #TINY-1810
- Fixed a bug where clear formatting with a collapsed selection would sometimes clear formatting from more content than expected. #TINY-1813 #TINY-1821
- Fixed a bug with the Table Plugin where it wasn't possible to keyboard navigate to the caption. #TINY-1818

## 4.8.2 - 2018-08-09

### Changed
- Moved annotator from "experimental" to "annotator" object on editor. #TBS-2398
- Improved the multiclick normalization across browsers. #TINY-1788

### Fixed
- Fixed a bug where running getSelectedBlocks with a collapsed selection between block elements would produce incorrect results. #TINY-1787
- Fixed a bug where the ScriptLoaders loadScript method would not work as expected in FireFox when loaded on the same page as a ShadowDOM polyfill. #TINY-1786
- Removed reference to ShadowDOM event.path as Blink based browsers now support event.composedPath. #TINY-1785
- Fixed a bug where a reference to localStorage would throw an "access denied" error in IE11 with strict security settings. #TINY-1782
- Fixed a bug where pasting using the toolbar button on an inline editor in IE11 would cause a looping behaviour. #TINY-1768

## 4.8.1 - 2018-07-26

### Fixed
- Fixed a bug where the content of inline editors was being cleaned on every call of `editor.save()`. #TINY-1783
- Fixed a bug where the arrow of the Inlite Theme toolbar was being rendered incorrectly in RTL mode. #TINY-1776
- Fixed a bug with the Paste Plugin where pasting after inline contenteditable false elements moved the caret to the end of the line. #TINY-1758

## 4.8.0 - 2018-06-27

### Added
- Added new "experimental" object in editor, with initial Annotator API. #TBS-2374

### Fixed
- Fixed a bug where deleting paragraphs inside of table cells would delete the whole table cell. #TINY-1759
- Fixed a bug in the Table Plugin where removing row height set on the row properties dialog did not update the table. #TINY-1730
- Fixed a bug with the font select toolbar item didn't update correctly. #TINY-1683
- Fixed a bug where all bogus elements would not be deleted when removing an inline editor. #TINY-1669

## 4.7.13 - 2018-05-16

### Added
- Added missing code menu item from the default menu config. #TINY-1648
- Added new align button for combining the separate align buttons into a menu button. #TINY-1652

### Fixed
- Fixed a bug where Edge 17 wouldn't be able to select images or tables. #TINY-1679
- Fixed issue where whitespace wasn't preserved when the editor was initialized on pre elements. #TINY-1649
- Fixed a bug with the fontselect dropdowns throwing an error if the editor was hidden in Firefox. #TINY-1664
- Fixed a bug where it wasn't possible to merge table cells on IE 11. #TINY-1671
- Fixed a bug where textcolor wasn't applying properly on IE 11 in some situations. #TINY-1663
- Fixed a bug where the justifyfull command state wasn't working correctly. #TINY-1677
- Fixed a bug where the styles wasn't updated correctly when resizing some tables. #TINY-1668

## 4.7.12 - 2018-05-03

### Added
- Added an option to filter out image svg data urls.
- Added support for html5 details and summary elements.

### Changed
- Changed so the mce-abs-layout-item css rule targets html instead of body. Patch contributed by nazar-pc.

### Fixed
- Fixed a bug where the "read" step on the mobile theme was still present on android mobile browsers.
- Fixed a bug where all images in the editor document would reload on any editor change.
- Fixed a bug with the Table Plugin where ObjectResized event wasn't being triggered on column resize.
- Fixed so the selection is set to the first suitable caret position after editor.setContent called.
- Fixed so links with xlink:href attributes are filtered correctly to prevent XSS.
- Fixed a bug on IE11 where pasting content into an inline editor initialized on a heading element would create new editable elements.
- Fixed a bug where readonly mode would not work as expected when the editor contained contentEditable=true elements.
- Fixed a bug where the Link Plugin would throw an error when used together with the webcomponents polyfill. Patch contributed by 4esnog.
- Fixed a bug where the "Powered by TinyMCE" branding link would break on XHTML pages. Patch contributed by tistre.
- Fixed a bug where the same id would be used in the blobcache for all pasted images. Patch contributed by thorn0.

## 4.7.11 - 2018-04-11

### Added
- Added a new imagetools_credentials_hosts option to the Imagetools Plugin.

### Fixed
- Fixed a bug where toggling a list containing empty LIs would throw an error. Patch contributed by bradleyke.
- Fixed a bug where applying block styles to a text with the caret at the end of the paragraph would select all text in the paragraph.
- Fixed a bug where toggling on the Spellchecker Plugin would trigger isDirty on the editor.
- Fixed a bug where it was possible to enter content into selection bookmark spans.
- Fixed a bug where if a non paragraph block was configured in forced_root_block the editor.getContent method would return incorrect values with an empty editor.
- Fixed a bug where dropdown menu panels stayed open and fixed in position when dragging dialog windows.
- Fixed a bug where it wasn't possible to extend table cells with the space button in Safari.
- Fixed a bug where the setupeditor event would thrown an error when using the Compat3x Plugin.
- Fixed a bug where an error was thrown in FontInfo when called on a detached element.

## 4.7.10 - 2018-04-03

### Added
- Added normalization of triple clicks across browsers in the editor.
- Added a `hasFocus` method to the editor that checks if the editor has focus.
- Added correct icon to the Nonbreaking Plugin menu item.

### Fixed
- Fixed so the `getContent`/`setContent` methods work even if the editor is not initialized.
- Fixed a bug with the Media Plugin where query strings were being stripped from youtube links.
- Fixed a bug where image styles were changed/removed when opening and closing the Image Plugin dialog.
- Fixed a bug in the Table Plugin where some table cell styles were not correctly added to the content html.
- Fixed a bug in the Spellchecker Plugin where it wasn't possible to change the spellchecker language.
- Fixed so the the unlink action in the Link Plugin has a menu item and can be added to the contextmenu.
- Fixed a bug where it wasn't possible to keyboard navigate to the start of an inline element on a new line within the same block element.
- Fixed a bug with the Text Color Plugin where if used with an inline editor located at the bottom of the screen the colorpicker could appear off screen.
- Fixed a bug with the UndoManager where undo levels were being added for nbzwsp characters.
- Fixed a bug with the Table Plugin where the caret would sometimes be lost when keyboard navigating up through a table.
- Fixed a bug where FontInfo.getFontFamily would throw an error when called on a removed editor.
- Fixed a bug in Firefox where undo levels were not being added correctly for some specific operations.
- Fixed a bug where initializing an inline editor inside of a table would make the whole table resizeable.
- Fixed a bug where the fake cursor that appears next to tables on Firefox was positioned incorrectly when switching to fullscreen.
- Fixed a bug where zwsp's weren't trimmed from the output from `editor.getContent({ format: 'text' })`.
- Fixed a bug where the fontsizeselect/fontselect toolbar items showed the body info rather than the first possible caret position info on init.
- Fixed a bug where it wasn't possible to select all content if the editor only contained an inline boundary element.
- Fixed a bug where `content_css` urls with query strings wasn't working.
- Fixed a bug in the Table Plugin where some table row styles were removed when changing other styles in the row properties dialog.

### Removed
- Removed the "read" step from the mobile theme.

## 4.7.9 - 2018-02-27

### Fixed
- Fixed a bug where the editor target element didn't get the correct style when removing the editor.

## 4.7.8 - 2018-02-26

### Fixed
- Fixed an issue with the Help Plugin where the menuitem name wasn't lowercase.
- Fixed an issue on MacOS where text and bold text did not have the same line-height in the autocomplete dropdown in the Link Plugin dialog.
- Fixed a bug where the "paste as text" option in the Paste Plugin didn't work.
- Fixed a bug where dialog list boxes didn't get positioned correctly in documents with scroll.
- Fixed a bug where the Inlite Theme didn't use the Table Plugin api to insert correct tables.
- Fixed a bug where the Inlite Theme panel didn't hide on blur in a correct way.
- Fixed a bug where placing the cursor before a table in Firefox would scroll to the bottom of the table.
- Fixed a bug where selecting partial text in table cells with rowspans and deleting would produce faulty tables.
- Fixed a bug where the Preview Plugin didn't work on Safari due to sandbox security.
- Fixed a bug where table cell selection using the keyboard threw an error.
- Fixed so the font size and font family doesn't toggle the text but only sets the selected format on the selected text.
- Fixed so the built-in spellchecking on Chrome and Safari creates an undo level when replacing words.

## 4.7.7 - 2018-02-19

### Added
- Added a border style selector to the advanced tab of the Image Plugin.
- Added better controls for default table inserted by the Table Plugin.
- Added new `table_responsive_width` option to the Table Plugin that controls whether to use pixel or percentage widths.

### Fixed
- Fixed a bug where the Link Plugin text didn't update when a URL was pasted using the context menu.
- Fixed a bug with the Spellchecker Plugin where using "Add to dictionary" in the context menu threw an error.
- Fixed a bug in the Media Plugin where the preview node for iframes got default width and height attributes that interfered with width/height styles.
- Fixed a bug where backslashes were being added to some font family names in Firefox in the fontselect toolbar item.
- Fixed a bug where errors would be thrown when trying to remove an editor that had not yet been fully initialized.
- Fixed a bug where the Imagetools Plugin didn't update the images atomically.
- Fixed a bug where the Fullscreen Plugin was throwing errors when being used on an inline editor.
- Fixed a bug where drop down menus weren't positioned correctly in inline editors on scroll.
- Fixed a bug with a semicolon missing at the end of the bundled javascript files.
- Fixed a bug in the Table Plugin with cursor navigation inside of tables where the cursor would sometimes jump into an incorrect table cells.
- Fixed a bug where indenting a table that is a list item using the "Increase indent" button would create a nested table.
- Fixed a bug where text nodes containing only whitespace were being wrapped by paragraph elements.
- Fixed a bug where whitespace was being inserted after br tags inside of paragraph tags.
- Fixed a bug where converting an indented paragraph to a list item would cause the list item to have extra padding.
- Fixed a bug where Copy/Paste in an editor with a lot of content would cause the editor to scroll to the top of the content in IE11.
- Fixed a bug with a memory leak in the DragHelper. Path contributed by ben-mckernan.
- Fixed a bug where the advanced tab in the Media Plugin was being shown even if it didn't contain anything. Patch contributed by gabrieeel.
- Fixed an outdated eventname in the EventUtils. Patch contributed by nazar-pc.
- Fixed an issue where the Json.parse function would throw an error when being used on a page with strict CSP settings.
- Fixed so you can place the curser before and after table elements within the editor in Firefox and Edge/IE.

## 4.7.6 - 2018-01-29

### Fixed
- Fixed a bug in the jquery integration where it threw an error saying that "global is not defined".
- Fixed a bug where deleting a table cell whose previous sibling was set to contenteditable false would create a corrupted table.
- Fixed a bug where highlighting text in an unfocused editor did not work correctly in IE11/Edge.
- Fixed a bug where the table resize handles were not being repositioned when activating the Fullscreen Plugin.
- Fixed a bug where the Imagetools Plugin dialog didn't honor editor RTL settings.
- Fixed a bug where block elements weren't being merged correctly if you deleted from after a contenteditable false element to the beginning of another block element.
- Fixed a bug where TinyMCE didn't work with module loaders like webpack.

## 4.7.5 - 2018-01-22

### Fixed
- Fixed bug with the Codesample Plugin where it wasn't possible to edit codesamples when the editor was in inline mode.
- Fixed bug where focusing on the status bar broke the keyboard navigation functionality.
- Fixed bug where an error would be thrown on Edge by the Table Plugin when pasting using the PowerPaste Plugin.
- Fixed bug in the Table Plugin where selecting row border style from the dropdown menu in advanced row properties would throw an error.
- Fixed bug with icons being rendered incorrectly on Chrome on Mac OS.
- Fixed bug in the Textcolor Plugin where the font color and background color buttons wouldn't trigger an ExecCommand event.
- Fixed bug in the Link Plugin where the url field wasn't forced LTR.
- Fixed bug where the Nonbreaking Plugin incorrectly inserted spaces into tables.
- Fixed bug with the inline theme where the toolbar wasn't repositioned on window resize.

## 4.7.4 - 2017-12-05

### Fixed
- Fixed bug in the Nonbreaking Plugin where the nonbreaking_force_tab setting was being ignored.
- Fixed bug in the Table Plugin where changing row height incorrectly converted column widths to pixels.
- Fixed bug in the Table Plugin on Edge and IE11 where resizing the last column after resizing the table would cause invalid column heights.
- Fixed bug in the Table Plugin where keyboard navigation was not normalized between browsers.
- Fixed bug in the Table Plugin where the colorpicker button would show even without defining the colorpicker_callback.
- Fixed bug in the Table Plugin where it wasn't possible to set the cell background color.
- Fixed bug where Firefox would throw an error when intialising an editor on an element that is hidden or not yet added to the DOM.
- Fixed bug where Firefox would throw an error when intialising an editor inside of a hidden iframe.

## 4.7.3 - 2017-11-23

### Added
- Added functionality to open the Codesample Plugin dialog when double clicking on a codesample. Patch contributed by dakuzen.

### Fixed
- Fixed bug where undo/redo didn't work correctly with some formats and caret positions.
- Fixed bug where the color picker didn't show up in Table Plugin dialogs.
- Fixed bug where it wasn't possible to change the width of a table through the Table Plugin dialog.
- Fixed bug where the Charmap Plugin couldn't insert some special characters.
- Fixed bug where editing a newly inserted link would not actually edit the link but insert a new link next to it.
- Fixed bug where deleting all content in a table cell made it impossible to place the caret into it.
- Fixed bug where the vertical alignment field in the Table Plugin cell properties dialog didn't do anything.
- Fixed bug where an image with a caption showed two sets of resize handles in IE11.
- Fixed bug where pressing the enter button inside of an h1 with contenteditable set to true would sometimes produce a p tag.
- Fixed bug with backspace not working as expected before a noneditable element.
- Fixed bug where operating on tables with invalid rowspans would cause an error to be thrown.
- Fixed so a real base64 representation of the image is available on the blobInfo that the images_upload_handler gets called with.
- Fixed so the image upload tab is available when the images_upload_handler is defined (and not only when the images_upload_url is defined).

## 4.7.2 - 2017-11-07

### Added
- Added newly rewritten Table Plugin.
- Added support for attributes with colon in valid_elements and addValidElements.
- Added support for dailymotion short url in the Media Plugin. Patch contributed by maat8.
- Added support for converting to half pt when converting font size from px to pt. Patch contributed by danny6514.
- Added support for location hash to the Autosave plugin to make it work better with SPAs using hash routing.
- Added support for merging table cells when pasting a table into another table.

### Changed
- Changed so the language packs are only loaded once. Patch contributed by 0xor1.
- Simplified the css for inline boundaries selection by switching to an attribute selector.

### Fixed
- Fixed bug where an error would be thrown on editor initialization if the window.getSelection() returned null.
- Fixed bug where holding down control or alt keys made the keyboard navigation inside an inline boundary not work as expected.
- Fixed bug where applying formats in IE11 produced extra, empty paragraphs in the editor.
- Fixed bug where the Word Count Plugin didn't count some mathematical operators correctly.
- Fixed bug where removing an inline editor removed the element that the editor had been initialized on.
- Fixed bug where setting the selection to the end of an editable container caused some formatting problems.
- Fixed bug where an error would be thrown sometimes when an editor was removed because of the selection bookmark was being stored asynchronously.
- Fixed a bug where an editor initialized on an empty list did not contain any valid cursor positions.
- Fixed a bug with the Context Menu Plugin and webkit browsers on Mac where right-clicking inside a table would produce an incorrect selection.
- Fixed bug where the Image Plugin constrain proportions setting wasn't working as expected.
- Fixed bug where deleting the last character in a span with decorations produced an incorrect element when typing.
- Fixed bug where focusing on inline editors made the toolbar flicker when moving between elements quickly.
- Fixed bug where the selection would be stored incorrectly in inline editors when the mouseup event was fired outside the editor body.
- Fixed bug where toggling bold at the end of an inline boundary would toggle off the whole word.
- Fixed bug where setting the skin to false would not stop the loading of some skin css files.
- Fixed bug in mobile theme where pinch-to-zoom would break after exiting the editor.
- Fixed bug where sublists of a fully selected list would not be switched correctly when changing list style.
- Fixed bug where inserting media by source would break the UndoManager.
- Fixed bug where inserting some content into the editor with a specific selection would replace some content incorrectly.
- Fixed bug where selecting all content with ctrl+a in IE11 caused problems with untoggling some formatting.
- Fixed bug where the Search and Replace Plugin left some marker spans in the editor when undoing and redoing after replacing some content.
- Fixed bug where the editor would not get a scrollbar when using the Fullscreen and Autoresize plugins together.
- Fixed bug where the font selector would stop working correctly after selecting fonts three times.
- Fixed so pressing the enter key inside of an inline boundary inserts a br after the inline boundary element.
- Fixed a bug where it wasn't possible to use tab navigation inside of a table that was inside of a list.
- Fixed bug where end_container_on_empty_block would incorrectly remove elements.
- Fixed bug where content_styles weren't added to the Preview Plugin iframe.
- Fixed so the beforeSetContent/beforeGetContent events are preventable.
- Fixed bug where changing height value in Table Plugin advanced tab didn't do anything.
- Fixed bug where it wasn't possible to remove formatting from content in beginning of table cell.

## 4.7.1 - 2017-10-09

### Fixed
- Fixed bug where theme set to false on an inline editor produced an extra div element after the target element.
- Fixed bug where the editor drag icon was misaligned with the branding set to false.
- Fixed bug where doubled menu items were not being removed as expected with the removed_menuitems setting.
- Fixed bug where the Table of contents plugin threw an error when initialized.
- Fixed bug where it wasn't possible to add inline formats to text selected right to left.
- Fixed bug where the paste from plain text mode did not work as expected.
- Fixed so the style previews do not set color and background color when selected.
- Fixed bug where the Autolink plugin didn't work as expected with some formats applied on an empty editor.
- Fixed bug where the Textpattern plugin were throwing errors on some patterns.
- Fixed bug where the Save plugin saved all editors instead of only the active editor. Patch contributed by dannoe.

## 4.7.0 - 2017-10-03

### Added
- Added new mobile ui that is specifically designed for mobile devices.

### Changed
- Updated the default skin to be more modern and white since white is preferred by most implementations.
- Restructured the default menus to be more similar to common office suites like Google Docs.

### Fixed
- Fixed so theme can be set to false on both inline and iframe editor modes.
- Fixed bug where inline editor would add/remove the visualblocks css multiple times.
- Fixed bug where selection wouldn't be properly restored when editor lost focus and commands where invoked.
- Fixed bug where toc plugin would generate id:s for headers even though a toc wasn't inserted into the content.
- Fixed bug where is wasn't possible to drag/drop contents within the editor if paste_data_images where set to true.
- Fixed bug where getParam and close in WindowManager would get the first opened window instead of the last opened window.
- Fixed bug where delete would delete between cells inside a table in Firefox.

## 4.6.7 - 2017-09-18

### Added
- Added some missing translations to Image, Link and Help plugins.

### Fixed
- Fixed bug where paste wasn't working in IOS.
- Fixed bug where the Word Count Plugin didn't count some mathematical operators correctly.
- Fixed bug where inserting a list in a table caused the cell to expand in height.
- Fixed bug where pressing enter in a list located inside of a table deleted list items instead of inserting new list item.
- Fixed bug where copy and pasting table cells produced inconsistent results.
- Fixed bug where initializing an editor with an ID of 'length' would throw an exception.
- Fixed bug where it was possible to split a non merged table cell.
- Fixed bug where copy and pasting a list with a very specific selection into another list would produce a nested list.
- Fixed bug where copy and pasting ordered lists sometimes produced unordered lists.
- Fixed bug where padded elements inside other elements would be treated as empty.
- Fixed so you can resize images inside a figure element.
- Fixed bug where an inline TinyMCE editor initialized on a table did not set selection on load in Chrome.
- Fixed the positioning of the inlite toolbar when the target element wasn't big enough to fit the toolbar.

## 4.6.6 - 2017-08-30

### Fixed
- Fixed so that notifications wrap long text content instead of bleeding outside the notification element.
- Fixed so the content_style css is added after the skin and custom stylesheets.
- Fixed bug where it wasn't possible to remove a table with the Cut button.
- Fixed bug where the center format wasn't getting the same font size as the other formats in the format preview.
- Fixed bug where the wordcount plugin wasn't counting hyphenated words correctly.
- Fixed bug where all content pasted into the editor was added to the end of the editor.
- Fixed bug where enter keydown on list item selection only deleted content and didn't create a new line.
- Fixed bug where destroying the editor while the content css was still loading caused error notifications on Firefox.
- Fixed bug where undoing cut operation in IE11 left some unwanted html in the editor content.
- Fixed bug where enter keydown would throw an error in IE11.
- Fixed bug where duplicate instances of an editor were added to the editors array when using the createEditor API.
- Fixed bug where the formatter applied formats on the wrong content when spellchecker was activated.
- Fixed bug where switching formats would reset font size on child nodes.
- Fixed bug where the table caption element weren't always the first descendant to the table tag.
- Fixed bug where pasting some content into the editor on chrome some newlines were removed.
- Fixed bug where it wasn't possible to remove a list if a list item was a table element.
- Fixed bug where copy/pasting partial selections of tables wouldn't produce a proper table.
- Fixed bug where the searchreplace plugin could not find consecutive spaces.
- Fixed bug where background color wasn't applied correctly on some partially selected contents.

## 4.6.5 - 2017-08-02

### Added
- Added new inline_boundaries_selector that allows you to specify the elements that should have boundaries.
- Added new local upload feature this allows the user to upload images directly from the image dialog.
- Added a new api for providing meta data for plugins. It will show up in the help dialog if it's provided.

### Fixed
- Fixed so that the notifications created by the notification manager are more screen reader accessible.
- Fixed bug where changing the list format on multiple selected lists didn't change all of the lists.
- Fixed bug where the nonbreaking plugin would insert multiple undo levels when pressing the tab key.
- Fixed bug where delete/backspace wouldn't render a caret when all editor contents where deleted.
- Fixed bug where delete/backspace wouldn't render a caret if the deleted element was a single contentEditable false element.
- Fixed bug where the wordcount plugin wouldn't count words correctly if word where typed after applying a style format.
- Fixed bug where the wordcount plugin would count mathematical formulas as multiple words for example 1+1=2.
- Fixed bug where formatting of triple clicked blocks on Chrome/Safari would result in styles being added outside the visual selection.
- Fixed bug where paste would add the contents to the end of the editor area when inline mode was used.
- Fixed bug where toggling off bold formatting on text entered in a new paragraph would add an extra line break.
- Fixed bug where autolink plugin would only produce a link on every other consecutive link on Firefox.
- Fixed bug where it wasn't possible to select all contents if the content only had one pre element.
- Fixed bug where sizzle would produce lagging behavior on some sites due to repaints caused by feature detection.
- Fixed bug where toggling off inline formats wouldn't include the space on selected contents with leading or trailing spaces.
- Fixed bug where the cut operation in UI wouldn't work in Chrome.
- Fixed bug where some legacy editor initialization logic would throw exceptions about editor settings not being defined.
- Fixed bug where it wasn't possible to apply text color to links if they where part of a non collapsed selection.
- Fixed bug where an exception would be thrown if the user selected a video element and then moved the focus outside the editor.
- Fixed bug where list operations didn't work if there where block elements inside the list items.
- Fixed bug where applying block formats to lists wrapped in block elements would apply to all elements in that wrapped block.

## 4.6.4 - 2017-06-13

### Fixed
- Fixed bug where the editor would move the caret when clicking on the scrollbar next to a content editable false block.
- Fixed bug where the text color select dropdowns wasn't placed correctly when they didn't fit the width of the screen.
- Fixed bug where the default editor line height wasn't working for mixed font size contents.
- Fixed bug where the content css files for inline editors were loaded multiple times for multiple editor instances.
- Fixed bug where the initial value of the font size/font family dropdowns wasn't displayed.
- Fixed bug where the I18n api was not supporting arrays as the translation replacement values.
- Fixed bug where chrome would display "The given range isn't in document." errors for invalid ranges passed to setRng.
- Fixed bug where the compat3x plugin wasn't working since the global tinymce references wasn't resolved correctly.
- Fixed bug where the preview plugin wasn't encoding the base url passed into the iframe contents producing a xss bug.
- Fixed bug where the dom parser/serializer wasn't handling some special elements like noframes, title and xmp.
- Fixed bug where the dom parser/serializer wasn't handling cdata sections with comments inside.
- Fixed bug where the editor would scroll to the top of the editable area if a dialog was closed in inline mode.
- Fixed bug where the link dialog would not display the right rel value if rel_list was configured.
- Fixed bug where the context menu would select images on some platforms but not others.
- Fixed bug where the filenames of images were not retained on dragged and drop into the editor from the desktop.
- Fixed bug where the paste plugin would misrepresent newlines when pasting plain text and having forced_root_block configured.
- Fixed so that the error messages for the imagetools plugin is more human readable.
- Fixed so the internal validate setting for the parser/serializer can't be set from editor initialization settings.

## 4.6.3 - 2017-05-30

### Fixed
- Fixed bug where the arrow keys didn't work correctly when navigating on nested inline boundary elements.
- Fixed bug where delete/backspace didn't work correctly on nested inline boundary elements.
- Fixed bug where image editing didn't work on subsequent edits of the same image.
- Fixed bug where charmap descriptions wouldn't properly wrap if they exceeded the width of the box.
- Fixed bug where the default image upload handler only accepted 200 as a valid http status code.
- Fixed so rel on target=_blank links gets forced with only noopener instead of both noopener and noreferrer.

## 4.6.2 - 2017-05-23

### Fixed
- Fixed bug where the SaxParser would run out of memory on very large documents.
- Fixed bug with formatting like font size wasn't applied to del elements.
- Fixed bug where various api calls would be throwing exceptions if they where invoked on a removed editor instance.
- Fixed bug where the branding position would be incorrect if the editor was inside a hidden tab and then later showed.
- Fixed bug where the color levels feature in the imagetools dialog wasn't working properly.
- Fixed bug where imagetools dialog wouldn't pre-load images from CORS domains, before trying to prepare them for editing.
- Fixed bug where the tab key would move the caret to the next table cell if being pressed inside a list inside a table.
- Fixed bug where the cut/copy operations would loose parent context like the current format etc.
- Fixed bug with format preview not working on invalid elements excluded by valid_elements.
- Fixed bug where blocks would be merged in incorrect order on backspace/delete.
- Fixed bug where zero length text nodes would cause issues with the undo logic if there where iframes present.
- Fixed bug where the font size/family select lists would throw errors if the first node was a comment.
- Fixed bug with csp having to allow local script evaluation since it was used to detect global scope.
- Fixed bug where CSP required a relaxed option for javascript: URLs in unsupported legacy browsers.
- Fixed bug where a fake caret would be rendered for td with the contenteditable=false.
- Fixed bug where typing would be blocked on IE 11 when within a nested contenteditable=true/false structure.

## 4.6.1 - 2017-05-10

### Added
- Added configuration option to list plugin to disable tab indentation.

### Fixed
- Fixed bug where format change on very specific content could cause the selection to change.
- Fixed bug where TinyMCE could not be lazyloaded through jquery integration.
- Fixed bug where entities in style attributes weren't decoded correctly on paste in webkit.
- Fixed bug where fontsize_formats option had been renamed incorrectly.
- Fixed bug with broken backspace/delete behaviour between contenteditable=false blocks.
- Fixed bug where it wasn't possible to backspace to the previous line with the inline boundaries functionality turned on.
- Fixed bug where is wasn't possible to move caret left and right around a linked image with the inline boundaries functionality turned on.
- Fixed bug where pressing enter after/before hr element threw exception. Patch contributed bradleyke.
- Fixed so the CSS in the visualblocks plugin doesn't overwrite background color. Patch contributed by Christian Rank.
- Fixed bug where multibyte characters weren't encoded correctly. Patch contributed by James Tarkenton.
- Fixed bug where shift-click to select within contenteditable=true fields wasn't working.

## 4.6.0 - 2017-05-04

### Added
- Added an inline boundary caret position feature that makes it easier to type at the beginning/end of links/code elements.
- Added a help plugin that adds a button and a dialog showing the editor shortcuts and loaded plugins.
- Added an inline_boundaries option that allows you to disable the inline boundary feature if it's not desired.
- Added a new ScrollIntoView event that allows you to override the default scroll to element behavior.
- Added role and aria- attributes as valid elements in the default valid elements config.
- Added new internal flag for PastePreProcess/PastePostProcess this is useful to know if the paste was coming from an external source.
- Added new ignore function to UndoManager this works similar to transact except that it doesn't add an undo level by default.

### Fixed
- Fixed so that urls gets retained for images when being edited. This url is then passed on to the upload handler.
- Fixed so that the editors would be initialized on readyState interactive instead of complete.
- Fixed so that the init event of the editor gets fired once all contentCSS files have been properly loaded.
- Fixed so that width/height of the editor gets taken from the textarea element if it's explicitly specified in styles.
- Fixed so that keep_styles set to false no longer clones class/style from the previous paragraph on enter.
- Fixed so that the default line-height is 1.2em to avoid zwnbsp characters from producing text rendering glitches on Windows.
- Fixed so that loading errors of content css gets presented by a notification message.
- Fixed so figure image elements can be linked when selected this wraps the figure image in a anchor element.
- Fixed bug where it wasn't possible to copy/paste rows with colspans by using the table copy/paste feature.
- Fixed bug where the protect setting wasn't properly applied to header/footer parts when using the fullpage plugin.
- Fixed bug where custom formats that specified upper case element names where not applied correctly.
- Fixed bug where some screen readers weren't reading buttons due to an aria specific fix for IE 8.
- Fixed bug where cut wasn't working correctly on iOS due to it's clipboard API not working correctly.
- Fixed bug where Edge would paste div elements instead of paragraphs when pasting plain text.
- Fixed bug where the textpattern plugin wasn't dealing with trailing punctuations correctly.
- Fixed bug where image editing would some times change the image format from jpg to png.
- Fixed bug where some UI elements could be inserted into the toolbar even if they where not registered.
- Fixed bug where it was possible to click the TD instead of the character in the character map and that caused an exception.
- Fixed bug where the font size/font family dropdowns would sometimes show an incorrect value due to css not being loaded in time.
- Fixed bug with the media plugin inserting undefined instead of retaining size when media_dimensions was set to false.
- Fixed bug with deleting images when forced_root_blocks where set to false.
- Fixed bug where input focus wasn't properly handled on nested content editable elements.
- Fixed bug where Chrome/Firefox would throw an exception when selecting images due to recent change of setBaseAndExtent support.
- Fixed bug where malformed blobs would throw exceptions now they are simply ignored.
- Fixed bug where backspace/delete wouldn't work properly in some cases where all contents was selected in WebKit.
- Fixed bug with Angular producing errors since it was expecting events objects to be patched with their custom properties.
- Fixed bug where the formatter would apply formatting to spellchecker errors now all bogus elements are excluded.
- Fixed bug with backspace/delete inside table caption elements wouldn't behave properly on IE 11.
- Fixed bug where typing after a contenteditable false inline element could move the caret to the end of that element.
- Fixed bug where backspace before/after contenteditable false blocks wouldn't properly remove the right element.
- Fixed bug where backspace before/after contenteditable false inline elements wouldn't properly empty the current block element.
- Fixed bug where vertical caret navigation with a custom line-height would sometimes match incorrect positions.
- Fixed bug with paste on Edge where character encoding wasn't handled properly due to a browser bug.
- Fixed bug with paste on Edge where extra fragment data was inserted into the contents when pasting.
- Fixed bug with pasting contents when having a whole block element selected on WebKit could cause WebKit spans to appear.
- Fixed bug where the visualchars plugin wasn't working correctly showing invisible nbsp characters.
- Fixed bug where browsers would hang if you tried to load some malformed html contents.
- Fixed bug where the init call promise wouldn't resolve if the specified selector didn't find any matching elements.
- Fixed bug where the Schema isValidChild function was case sensitive.

### Removed
- Dropped support for IE 8-10 due to market share and lack of support from Microsoft. See tinymce docs for details.

## 4.5.3 - 2017-02-01

### Added
- Added keyboard navigation for menu buttons when the menu is in focus.
- Added api to the list plugin for setting custom classes/attributes on lists.
- Added validation for the anchor plugin input field according to W3C id naming specifications.

### Fixed
- Fixed bug where media placeholders were removed after resize with the forced_root_block setting set to false.
- Fixed bug where deleting selections with similar sibling nodes sometimes deleted the whole document.
- Fixed bug with inlite theme where several toolbars would appear scrolling when more than one instance of the editor was in use.
- Fixed bug where the editor would throw error with the fontselect plugin on hidden editor instances in Firefox.
- Fixed bug where the background color would not stretch to the font size.
- Fixed bug where font size would be removed when changing background color.
- Fixed bug where the undomanager trimmed away whitespace between nodes on undo/redo.
- Fixed bug where media_dimensions=false in media plugin caused the editor to throw an error.
- Fixed bug where IE was producing font/u elements within links on paste.
- Fixed bug where some button tooltips were broken when compat3x was in use.
- Fixed bug where backspace/delete/typeover would remove the caption element.
- Fixed bug where powerspell failed to function when compat3x was enabled.
- Fixed bug where it wasn't possible to apply sub/sup on text with large font size.
- Fixed bug where pre tags with spaces weren't treated as content.
- Fixed bug where Meta+A would select the entire document instead of all contents in nested ce=true elements.

## 4.5.2 - 2017-01-04

### Fixed
- Added missing keyboard shortcut description for the underline menu item in the format menu.
- Fixed bug where external blob urls wasn't properly handled by editor upload logic. Patch contributed by David Oviedo.
- Fixed bug where urls wasn't treated as a single word by the wordcount plugin.
- Fixed bug where nbsp characters wasn't treated as word delimiters by the wordcount plugin.
- Fixed bug where editor instance wasn't properly passed to the format preview logic. Patch contributed by NullQuery.
- Fixed bug where the fake caret wasn't hidden when you moved selection to a cE=false element.
- Fixed bug where it wasn't possible to edit existing code sample blocks.
- Fixed bug where it wasn't possible to delete editor contents if the selection included an empty block.
- Fixed bug where the formatter wasn't expanding words on some international characters. Patch contributed by Martin Larochelle.
- Fixed bug where the open link feature wasn't working correctly on IE 11.
- Fixed bug where enter before/after a cE=false block wouldn't properly padd the paragraph with an br element.
- Fixed so font size and font family select boxes always displays a value by using the runtime style as a fallback.
- Fixed so missing plugins will be logged to console as warnings rather than halting the initialization of the editor.
- Fixed so splitbuttons become normal buttons in advlist plugin if styles are empty. Patch contributed by René Schleusner.
- Fixed so you can multi insert rows/cols by selecting table cells and using insert rows/columns.

## 4.5.1 - 2016-12-07

### Fixed
- Fixed bug where the lists plugin wouldn't initialize without the advlist plugins if served from cdn.
- Fixed bug where selectors with "*" would cause the style format preview to throw an error.
- Fixed bug with toggling lists off on lists with empty list items would throw an error.
- Fixed bug where editing images would produce non existing blob uris.
- Fixed bug where the offscreen toc selection would be treated as the real toc element.
- Fixed bug where the aria level attribute for element path would have an incorrect start index.
- Fixed bug where the offscreen selection of cE=false that where very wide would be shown onscreen. Patch contributed by Steven Bufton.
- Fixed so the default_link_target gets applied to links created by the autolink plugin.
- Fixed so that the name attribute gets removed by the anchor plugin if editing anchors.

## 4.5.0 - 2016-11-23

### Added
- Added new toc plugin allows you to insert table of contents based on editor headings.
- Added new auto complete menu to all url fields. Adds history, link to anchors etc.
- Added new sidebar api that allows you to add custom sidebar panels and buttons to toggle these.
- Added new insert menu button that allows you to have multiple insert functions under the same menu button.
- Added new open link feature to ctrl+click, alt+enter and context menu.
- Added new media_embed_handler option to allow the media plugin to be populated with custom embeds.
- Added new support for editing transparent images using the image tools dialog.
- Added new images_reuse_filename option to allow filenames of images to be retained for upload.
- Added new security feature where links with target="_blank" will by default get rel="noopener noreferrer".
- Added new allow_unsafe_link_target to allow you to opt-out of the target="_blank" security feature.
- Added new style_formats_autohide option to automatically hide styles based on context.
- Added new codesample_content_css option to specify where the code sample prism css is loaded from.
- Added new support for Japanese/Chinese word count following the unicode standards on this.
- Added new fragmented undo levels this dramatically reduces flicker on contents with iframes.
- Added new live previews for complex elements like table or lists.

### Fixed
- Fixed bug where it wasn't possible to properly tab between controls in a dialog with a disabled form item control.
- Fixed bug where firefox would generate a rectangle on elements produced after/before a cE=false elements.
- Fixed bug with advlist plugin not switching list element format properly in some edge cases.
- Fixed bug where col/rowspans wasn't correctly computed by the table plugin in some cases.
- Fixed bug where the table plugin would thrown an error if object_resizing was disabled.
- Fixed bug where some invalid markup would cause issues when running in XHTML mode. Patch contributed by Charles Bourasseau.
- Fixed bug where the fullscreen class wouldn't be removed properly when closing dialogs.
- Fixed bug where the PastePlainTextToggle event wasn't fired by the paste plugin when the state changed.
- Fixed bug where table the row type wasn't properly updated in table row dialog. Patch contributed by Matthias Balmer.
- Fixed bug where select all and cut wouldn't place caret focus back to the editor in WebKit. Patch contributed by Daniel Jalkut.
- Fixed bug where applying cell/row properties to multiple cells/rows would reset other unchanged properties.
- Fixed bug where some elements in the schema would have redundant/incorrect children.
- Fixed bug where selector and target options would cause issues if used together.
- Fixed bug where drag/drop of images from desktop on chrome would thrown an error.
- Fixed bug where cut on WebKit/Blink wouldn't add an undo level.
- Fixed bug where IE 11 would scroll to the cE=false elements when they where selected.
- Fixed bug where keys like F5 wouldn't work when a cE=false element was selected.
- Fixed bug where the undo manager wouldn't stop the typing state when commands where executed.
- Fixed bug where unlink on wrapped links wouldn't work properly.
- Fixed bug with drag/drop of images on WebKit where the image would be deleted form the source editor.
- Fixed bug where the visual characters mode would be disabled when contents was extracted from the editor.
- Fixed bug where some browsers would toggle of formats applied to the caret when clicking in the editor toolbar.
- Fixed bug where the custom theme function wasn't working correctly.
- Fixed bug where image option for custom buttons required you to have icon specified as well.
- Fixed bug where the context menu and contextual toolbars would be visible at the same time and sometimes overlapping.
- Fixed bug where the noneditable plugin would double wrap elements when using the noneditable_regexp option.
- Fixed bug where tables would get padding instead of margin when you used the indent button.
- Fixed bug where the charmap plugin wouldn't properly insert non breaking spaces.
- Fixed bug where the color previews in color input boxes wasn't properly updated.
- Fixed bug where the list items of previous lists wasn't merged in the right order.
- Fixed bug where it wasn't possible to drag/drop inline-block cE=false elements on IE 11.
- Fixed bug where some table cell merges would produce incorrect rowspan/colspan.
- Fixed so the font size of the editor defaults to 14px instead of 11px this can be overridden by custom css.
- Fixed so wordcount is debounced to reduce cpu hogging on larger texts.
- Fixed so tinymce global gets properly exported as a module when used with some module bundlers.
- Fixed so it's possible to specify what css properties you want to preview on specific formats.
- Fixed so anchors are contentEditable=false while within the editor.
- Fixed so selected contents gets wrapped in a inline code element by the codesample plugin.
- Fixed so conditional comments gets properly stripped independent of case. Patch contributed by Georgii Dolzhykov.
- Fixed so some escaped css sequences gets properly handled. Patch contributed by Georgii Dolzhykov.
- Fixed so notifications with the same message doesn't get displayed at the same time.
- Fixed so F10 can be used as an alternative key to focus to the toolbar.
- Fixed various api documentation issues and typos.

### Removed
- Removed layer plugin since it wasn't really ported from 3.x and there doesn't seem to be much use for it.
- Removed moxieplayer.swf from the media plugin since it wasn't used by the media plugin.
- Removed format state from the advlist plugin to be more consistent with common word processors.

## 4.4.3 - 2016-09-01

### Fixed
- Fixed bug where copy would produce an exception on Chrome.
- Fixed bug where deleting lists on IE 11 would merge in correct text nodes.
- Fixed bug where deleting partial lists with indentation wouldn't cause proper normalization.

## 4.4.2 - 2016-08-25

### Added
- Added new importcss_exclusive option to disable unique selectors per group.
- Added new group specific selector_converter option to importcss plugin.
- Added new codesample_languages option to apply custom languages to codesample plugin.
- Added new codesample_dialog_width/codesample_dialog_height options.

### Fixed
- Fixed bug where fullscreen button had an incorrect keyboard shortcut.
- Fixed bug where backspace/delete wouldn't work correctly from a block to a cE=false element.
- Fixed bug where smartpaste wasn't detecting links with special characters in them like tilde.
- Fixed bug where the editor wouldn't get proper focus if you clicked on a cE=false element.
- Fixed bug where it wasn't possible to copy/paste table rows that had merged cells.
- Fixed bug where merging cells could some times produce invalid col/rowspan attibute values.
- Fixed bug where getBody would sometimes thrown an exception now it just returns null if the iframe is clobbered.
- Fixed bug where drag/drop of cE=false element wasn't properly constrained to viewport.
- Fixed bug where contextmenu on Mac would collapse any selection to a caret.
- Fixed bug where rtl mode wasn't rendered properly when loading a language pack with the rtl flag.
- Fixed bug where Kamer word bounderies would be stripped from contents.
- Fixed bug where lists would sometimes render two dots or numbers on the same line.
- Fixed bug where the skin_url wasn't used by the inlite theme.
- Fixed so data attributes are ignored when comparing formats in the formatter.
- Fixed so it's possible to disable inline toolbars in the inlite theme.
- Fixed so template dialog gets resized if it doesn't fit the window viewport.

## 4.4.1 - 2016-07-26

### Added
- Added smart_paste option to paste plugin to allow disabling the paste behavior if needed.

### Fixed
- Fixed bug where png urls wasn't properly detected by the smart paste logic.
- Fixed bug where the element path wasn't working properly when multiple editor instances where used.
- Fixed bug with creating lists out of multiple paragraphs would just create one list item instead of multiple.
- Fixed bug where scroll position wasn't properly handled by the inlite theme to place the toolbar properly.
- Fixed bug where multiple instances of the editor using the inlite theme didn't render the toolbar properly.
- Fixed bug where the shortcut label for fullscreen mode didn't match the actual shortcut key.
- Fixed bug where it wasn't possible to select cE=false blocks using touch devices on for example iOS.
- Fixed bug where it was possible to select the child image within a cE=false on IE 11.
- Fixed so inserts of html containing lists doesn't merge with any existing lists unless it's a paste operation.

## 4.4.0 - 2016-06-30

### Added
- Added new inlite theme this is a more lightweight inline UI.
- Added smarter paste logic that auto detects urls in the clipboard and inserts images/links based on that.
- Added a better image resize algorithm for better image quality in the imagetools plugin.

### Fixed
- Fixed bug where it wasn't possible to drag/dropping cE=false elements on FF.
- Fixed bug where backspace/delete before/after a cE=false block would produce a new paragraph.
- Fixed bug where list style type css property wasn't preserved when indenting lists.
- Fixed bug where merging of lists where done even if the list style type was different.
- Fixed bug where the image_dataimg_filter function wasn't used when pasting images.
- Fixed bug where nested editable within a non editable element would cause scroll on focus in Chrome.
- Fixed so invalid targets for inline mode is blocked on initialization. We only support elements that can have children.

## 4.3.13 - 2016-06-08

### Added
- Added characters with a diacritical mark to charmap plugin. Patch contributed by Dominik Schilling.
- Added better error handling if the image proxy service would produce errors.

### Fixed
- Fixed issue with pasting list items into list items would produce nested list rather than a merged list.
- Fixed bug where table selection could get stuck in selection mode for inline editors.
- Fixed bug where it was possible to place the caret inside the resize grid elements.
- Fixed bug where it wasn't possible to place in elements horizontally adjacent cE=false blocks.
- Fixed bug where multiple notifications wouldn't be properly placed on screen.
- Fixed bug where multiple editor instance of the same id could be produces in some specific integrations.

## 4.3.12 - 2016-05-10

### Fixed
- Fixed bug where focus calls couldn't be made inside the editors PostRender event handler.
- Fixed bug where some translations wouldn't work as expected due to a bug in editor.translate.
- Fixed bug where the node change event could fire with a node out side the root of the editor.
- Fixed bug where Chrome wouldn't properly present the keyboard paste clipboard details when paste was clicked.
- Fixed bug where merged cells in tables couldn't be selected from right to left.
- Fixed bug where insert row wouldn't properly update a merged cells rowspan property.
- Fixed bug where the color input boxes preview field wasn't properly set on initialization.
- Fixed bug where IME composition inside table cells wouldn't work as expected on IE 11.
- Fixed so all shadow dom support is under and experimental flag due to flaky browser support.

## 4.3.11 - 2016-04-25

### Fixed
- Fixed bug where it wasn't possible to insert empty blocks though the API unless they where padded.
- Fixed bug where you couldn't type the Euro character on Windows.
- Fixed bug where backspace/delete from a cE=false element to a text block didn't work properly.
- Fixed bug where the text color default grid would render incorrectly.
- Fixed bug where the codesample plugin wouldn't load the css in the editor for multiple editors.
- Fixed so the codesample plugin textarea gets focused by default.

## 4.3.10 - 2016-04-12

### Fixed
- Fixed bug where the key "y" on WebKit couldn't be entered due to conflict with keycode for F10 on keypress.

## 4.3.9 - 2016-04-12

### Added
- Added support for focusing the contextual toolbars using keyboard.
- Added keyboard support for slider UI controls. You can no increase/decrease using arrow keys.
- Added url pattern matching for Dailymotion to media plugin. Patch contributed by Bertrand Darbon.
- Added body_class to template plugin preview. Patch contributed by Milen Petrinski.
- Added options to better override textcolor pickers with custom colors. Patch contributed by Xavier Boubert.
- Added visual arrows to inline contextual toolbars so that they point to the element being active.

### Changed
- Changed the Meta+Shift+F shortcut to Ctrl+Shift+F since Czech, Slovak, Polish languages used the first one for input.

### Fixed
- Fixed so toolbars for tables or other larger elements get better positioned below the scrollable viewport.
- Fixed bug where it was possible to click links inside cE=false blocks.
- Fixed bug where event targets wasn't properly handled in Safari Technical Preview.
- Fixed bug where drag/drop text in FF 45 would make the editor caret invisible.
- Fixed bug where the remove state wasn't properly set on editor instances when detected as clobbered.
- Fixed bug where offscreen selection of some cE=false elements would render onscreen. Patch contributed by Steven Bufton
- Fixed bug where enter would clone styles out side the root on editors inside a span. Patch contributed by ChristophKaser.
- Fixed bug where drag/drop of images into the editor didn't work correctly in FF.
- Fixed so the first item in panels for the imagetools dialog gets proper keyboard focus.

## 4.3.8 - 2016-03-15

### Fixed
- Fixed bug where inserting HR at the end of a block element would produce an extra empty block.
- Fixed bug where links would be clickable when readonly mode was enabled.
- Fixed bug where the formatter would normalize to the wrong node on very specific content.
- Fixed bug where some nested list items couldn't be indented properly.
- Fixed bug where links where clickable in the preview dialog.
- Fixed so the alt attribute doesn't get padded with an empty value by default.
- Fixed so nested alignment works more correctly. You will now alter the alignment to the closest block parent.

## 4.3.7 - 2016-03-02

### Fixed
- Fixed bug where incorrect icons would be rendered for imagetools edit and color levels.
- Fixed bug where navigation using arrow keys inside a SelectBox didn't move up/down.
- Fixed bug where the visualblocks plugin would render borders round internal UI elements.

## 4.3.6 - 2016-03-01

### Added
- Added new paste_remember_plaintext_info option to allow a global disable of the plain text mode notification.
- Added new PastePlainTextToggle event that fires when plain text mode toggles on/off.

### Fixed
- Fixed bug where it wasn't possible to select media elements since the drag logic would snap it to mouse cursor.
- Fixed bug where it was hard to place the caret inside nested cE=true elements when the outer cE=false element was focused.
- Fixed bug where editors wouldn't properly initialize if both selector and mode where used.
- Fixed bug where IME input inside table cells would switch the IME off.
- Fixed bug where selection inside the first table cell would cause the whole table cell to get selected.
- Fixed bug where error handling of images being uploaded wouldn't properly handle faulty statuses.
- Fixed bug where inserting contents before a HR would cause an exception to be thrown.
- Fixed bug where copy/paste of Excel data would be inserted as an image.
- Fixed caret position issues with copy/paste of inline block cE=false elements.
- Fixed issues with various menu item focus bugs in Chrome. Where the focused menu bar item wasn't properly blurred.
- Fixed so the notifications have a solid background since it would be hard to read if there where text under it.
- Fixed so notifications gets animated similar to the ones used by dialogs.
- Fixed so larger images that gets pasted is handled better.
- Fixed so the window close button is more uniform on various platform and also increased it's hit area.

## 4.3.5 - 2016-02-11

Npm version bump due to package not being fully updated.

## 4.3.4 - 2016-02-11

### Added
- Added new OpenWindow/CloseWindow events that gets fired when windows open/close.
- Added new NewCell/NewRow events that gets fired when table cells/rows are created.
- Added new Promise return value to tinymce.init makes it easier to handle initialization.

### Fixed
- Fixed various bugs with drag/drop of contentEditable:false elements.
- Fixed bug where deleting of very specific nested list items would result in an odd list.
- Fixed bug where lists would get merged with adjacent lists outside the editable inline root.
- Fixed bug where MS Edge would crash when closing a dialog then clicking a menu item.
- Fixed bug where table cell selection would add undo levels.
- Fixed bug where table cell selection wasn't removed when inline editor where removed.
- Fixed bug where table cell selection wouldn't work properly on nested tables.
- Fixed bug where table merge menu would be available when merging between thead and tbody.
- Fixed bug where table row/column resize wouldn't get properly removed when the editor was removed.
- Fixed bug where Chrome would scroll to the editor if there where a empty hash value in document url.
- Fixed bug where the cache suffix wouldn't work correctly with the importcss plugin.
- Fixed bug where selection wouldn't work properly on MS Edge on Windows Phone 10.
- Fixed so adjacent pre blocks gets joined into one pre block since that seems like the user intent.
- Fixed so events gets properly dispatched in shadow dom. Patch provided by Nazar Mokrynskyi.

### Removed
- Removed the jQuery version the jQuery plugin is now moved into the main package.
- Removed jscs from build process since eslint can now handle code style checking.

## 4.3.3 - 2016-01-14

### Added
- Added new table_resize_bars configuration setting.  This setting allows you to disable the table resize bars.
- Added new beforeInitialize event to tinymce.util.XHR lets you modify XHR properties before open. Patch contributed by Brent Clintel.
- Added new autolink_pattern setting to autolink plugin. Enables you to override the default autolink formats. Patch contributed by Ben Tiedt.
- Added new charmap option that lets you override the default charmap of the charmap plugin.
- Added new charmap_append option that lets you add new characters to the default charmap of the charmap plugin.
- Added new insertCustomChar event that gets fired when a character is inserted by the charmap plugin.

### Fixed
- Fixed bug where table cells started with a superfluous &nbsp; in IE10+.
- Fixed bug where table plugin would retain all BR tags when cells were merged.
- Fixed bug where media plugin would strip underscores from youtube urls.
- Fixed bug where IME input would fail on IE 11 if you typed within a table.
- Fixed bug where double click selection of a word would remove the space before the word on insert contents.
- Fixed bug where table plugin would produce exceptions when hovering tables with invalid structure.
- Fixed bug where fullscreen wouldn't scroll back to it's original position when untoggled.
- Fixed so the template plugins templates setting can be a function that gets a callback that can provide templates.

## 4.3.2 - 2015-12-14

### Fixed
- Fixed bug where the resize bars for table cells were not affected by the object_resizing property.
- Fixed bug where the contextual table toolbar would appear incorrectly if TinyMCE was initialized inline inside a table.
- Fixed bug where resizing table cells did not fire a node change event or add an undo level.
- Fixed bug where double click selection of text on IE 11 wouldn't work properly.
- Fixed bug where codesample plugin would incorrectly produce br elements inside code elements.
- Fixed bug where media plugin would strip dashes from youtube urls.
- Fixed bug where it was possible to move the caret into the table resize bars.
- Fixed bug where drag/drop into a cE=false element was possible on IE.

## 4.3.1 - 2015-11-30

### Fixed
- Fixed so it's possible to disable the table inline toolbar by setting it to false or an empty string.
- Fixed bug where it wasn't possible to resize some tables using the drag handles.
- Fixed bug where unique id:s would clash for multiple editor instances and cE=false selections.
- Fixed bug where the same plugin could be initialized multiple times.
- Fixed bug where the table inline toolbars would be displayed at the same time as the image toolbars.
- Fixed bug where the table selection rect wouldn't be removed when selecting another control element.

## 4.3.0 - 2015-11-23

### Added
- Added new table column/row resize support. Makes it a lot more easy to resize the columns/rows in a table.
- Added new table inline toolbar. Makes it easier to for example add new rows or columns to a table.
- Added new notification API. Lets you display floating notifications to the end user.
- Added new codesample plugin that lets you insert syntax highlighted pre elements into the editor.
- Added new image_caption to images. Lets you create images with captions using a HTML5 figure/figcaption elements.
- Added new live previews of embeded videos. Lets you play the video right inside the editor.
- Added new setDirty method and "dirty" event to the editor. Makes it easier to track the dirty state change.
- Added new setMode method to Editor instances that lets you dynamically switch between design/readonly.
- Added new core support for contentEditable=false elements within the editor overrides the browsers broken behavior.

### Changed
- Rewrote the noneditable plugin to use the new contentEditable false core logic.

### Fixed
- Fixed so the dirty state doesn't set to false automatically when the undo index is set to 0.
- Fixed the Selection.placeCaretAt so it works better on IE when the coordinate is between paragraphs.
- Fixed bug where data-mce-bogus="all" element contents where counted by the word count plugin.
- Fixed bug where contentEditable=false elements would be indented by the indent buttons.
- Fixed bug where images within contentEditable=false would be selected in WebKit on mouse click.
- Fixed bug in DOMUntils split method where the replacement parameter wouldn't work on specific cases.
- Fixed bug where the importcss plugin would import classes from the skin content css file.
- Fixed so all button variants have a wrapping span for it's text to make it easier to skin.
- Fixed so it's easier to exit pre block using the arrow keys.
- Fixed bug where listboxes with fix widths didn't render correctly.

## 4.2.8 - 2015-11-13

### Fixed
- Fixed bug where it was possible to delete tables as the inline root element if all columns where selected.
- Fixed bug where the UI buttons active state wasn't properly updated due to recent refactoring of that logic.

## 4.2.7 - 2015-10-27

### Fixed
- Fixed bug where backspace/delete would remove all formats on the last paragraph character in WebKit/Blink.
- Fixed bug where backspace within a inline format element with a bogus caret container would move the caret.
- Fixed bug where backspace/delete on selected table cells wouldn't add an undo level.
- Fixed bug where script tags embedded within the editor could sometimes get a mce- prefix prepended to them
- Fixed bug where validate: false option could produce an error to be thrown from the Serialization step.
- Fixed bug where inline editing of a table as the root element could let the user delete that table.
- Fixed bug where inline editing of a table as the root element wouldn't properly handle enter key.
- Fixed bug where inline editing of a table as the root element would normalize the selection incorrectly.
- Fixed bug where inline editing of a list as the root element could let the user delete that list.
- Fixed bug where inline editing of a list as the root element could let the user split that list.
- Fixed bug where resize handles would be rendered on editable root elements such as table.

## 4.2.6 - 2015-09-28

### Added
- Added capability to set request headers when using XHRs.
- Added capability to upload local images automatically default delay is set to 30 seconds after editing images.
- Added commands ids mceEditImage, mceAchor and mceMedia to be avaiable from execCommand.
- Added Edge browser to saucelabs grunt task. Patch contributed by John-David Dalton.

### Fixed
- Fixed bug where blob uris not produced by tinymce would produce HTML invalid markup.
- Fixed bug where selection of contents of a nearly empty editor in Edge would sometimes fail.
- Fixed bug where color styles woudln't be retained on copy/paste in Blink/Webkit.
- Fixed bug where the table plugin would throw an error when inserting rows after a child table.
- Fixed bug where the template plugin wouldn't handle functions as variable replacements.
- Fixed bug where undo/redo sometimes wouldn't work properly when applying formatting collapsed ranges.
- Fixed bug where shift+delete wouldn't do a cut operation on Blink/WebKit.
- Fixed bug where cut action wouldn't properly store the before selection bookmark for the undo level.
- Fixed bug where backspace in side an empty list element on IE would loose editor focus.
- Fixed bug where the save plugin wouldn't enable the buttons when a change occurred.
- Fixed bug where Edge wouldn't initialize the editor if a document.domain was specified.
- Fixed bug where enter key before nested images would sometimes not properly expand the previous block.
- Fixed bug where the inline toolbars wouldn't get properly hidden when blurring the editor instance.
- Fixed bug where Edge would paste Chinese characters on some Windows 10 installations.
- Fixed bug where IME would loose focus on IE 11 due to the double trailing br bug fix.
- Fixed bug where the proxy url in imagetools was incorrect. Patch contributed by Wong Ho Wang.

## 4.2.5 - 2015-08-31

### Added
- Added fullscreen capability to embedded youtube and vimeo videos.

### Fixed
- Fixed bug where the uploadImages call didn't work on IE 10.
- Fixed bug where image place holders would be uploaded by uploadImages call.
- Fixed bug where images marked with bogus would be uploaded by the uploadImages call.
- Fixed bug where multiple calls to uploadImages would result in decreased performance.
- Fixed bug where pagebreaks were editable to imagetools patch contributed by Rasmus Wallin.
- Fixed bug where the element path could cause too much recursion exception.
- Fixed bug for domains containing ".min". Patch contributed by Loïc Février.
- Fixed so validation of external links to accept a number after www. Patch contributed by Victor Carvalho.
- Fixed so the charmap is exposed though execCommand. Patch contributed by Matthew Will.
- Fixed so that the image uploads are concurrent for improved performance.
- Fixed various grammar problems in inline documentation. Patches provided by nikolas.

## 4.2.4 - 2015-08-17

### Added
- Added picture as a valid element to the HTML 5 schema. Patch contributed by Adam Taylor.

### Fixed
- Fixed bug where contents would be duplicated on drag/drop within the same editor.
- Fixed bug where floating/alignment of images on Edge wouldn't work properly.
- Fixed bug where it wasn't possible to drag images on IE 11.
- Fixed bug where image selection on Edge would sometimes fail.
- Fixed bug where contextual toolbars icons wasn't rendered properly when using the toolbar_items_size.
- Fixed bug where searchreplace dialog doesn't get prefilled with the selected text.
- Fixed bug where fragmented matches wouldn't get properly replaced by the searchreplace plugin.
- Fixed bug where enter key wouldn't place the caret if was after a trailing space within an inline element.
- Fixed bug where the autolink plugin could produce multiple links for the same text on Gecko.
- Fixed bug where EditorUpload could sometimes throw an exception if the blob wasn't found.
- Fixed xss issues with media plugin not properly filtering out some script attributes.

## 4.2.3 - 2015-07-30

### Fixed
- Fixed bug where image selection wasn't possible on Edge due to incompatible setBaseAndExtend API.
- Fixed bug where image blobs urls where not properly destroyed by the imagetools plugin.
- Fixed bug where keyboard shortcuts wasn't working correctly on IE 8.
- Fixed skin issue where the borders of panels where not visible on IE 8.

## 4.2.2 - 2015-07-22

### Fixed
- Fixed bug where float panels were not being hidden on inline editor blur when fixed_toolbar_container config option was in use.
- Fixed bug where combobox states wasn't properly updated if contents where updated without keyboard.
- Fixed bug where pasting into textbox or combobox would move the caret to the end of text.
- Fixed bug where removal of bogus span elements before block elements would remove whitespace between nodes.
- Fixed bug where repositioning of inline toolbars where async and producing errors if the editor was removed from DOM to early. Patch by iseulde.
- Fixed bug where element path wasn't working correctly. Patch contributed by iseulde.
- Fixed bug where menus wasn't rendered correctly when custom images where added to a menu. Patch contributed by Naim Hammadi.

## 4.2.1 - 2015-06-29

### Fixed
- Fixed bug where back/forward buttons in the browser would render blob images as broken images.
- Fixed bug where Firefox would throw regexp to big error when replacing huge base64 chunks.
- Fixed bug rendering issues with resize and context toolbars not being placed properly until next animation frame.
- Fixed bug where the rendering of the image while cropping would some times not be centered correctly.
- Fixed bug where listbox items with submenus would me selected as active.
- Fixed bug where context menu where throwing an error when rendering.
- Fixed bug where resize both option wasn't working due to resent addClass API change. Patch contributed by Jogai.
- Fixed bug where a hideAll call for container rendered inline toolbars would throw an error.
- Fixed bug where onclick event handler on combobox could cause issues if element.id was a function by some polluting libraries.
- Fixed bug where listboxes wouldn't get proper selected sub menu item when using link_list or image_list.
- Fixed so the UI controls are as wide as 4.1.x to avoid wrapping controls in toolbars.
- Fixed so the imagetools dialog is adaptive for smaller screen sizes.

## 4.2.0 - 2015-06-25

### Added
- Added new flat default skin to make the UI more modern.
- Added new imagetools plugin, lets you crop/resize and apply filters to images.
- Added new contextual toolbars support to the API lets you add floating toolbars for specific CSS selectors.
- Added new promise feature fill as tinymce.util.Promise.
- Added new built in image upload feature lets you upload any base64 encoded image within the editor as files.

### Fixed
- Fixed bug where resize handles would appear in the right position in the wrong editor when switching between resizable content in different inline editors.
- Fixed bug where tables would not be inserted in inline mode due to previous float panel fix.
- Fixed bug where floating panels would remain open when focus was lost on inline editors.
- Fixed bug where cut command on Chrome would thrown a browser security exception.
- Fixed bug where IE 11 sometimes would report an incorrect size for images in the image dialog.
- Fixed bug where it wasn't possible to remove inline formatting at the end of block elements.
- Fixed bug where it wasn't possible to delete table cell contents when cell selection was vertical.
- Fixed bug where table cell wasn't emptied from block elements if delete/backspace where pressed in empty cell.
- Fixed bug where cmd+shift+arrow didn't work correctly on Firefox mac when selecting to start/end of line.
- Fixed bug where removal of bogus elements would sometimes remove whitespace between nodes.
- Fixed bug where the resize handles wasn't updated when the main window was resized.
- Fixed so script elements gets removed by default to prevent possible XSS issues in default config implementations.
- Fixed so the UI doesn't need manual reflows when using non native layout managers.
- Fixed so base64 encoded images doesn't slow down the editor on modern browsers while editing.
- Fixed so all UI elements uses touch events to improve mobile device support.
- Removed the touch click quirks patch for iOS since it did more harm than good.
- Removed the non proportional resize handles since. Unproportional resize can still be done by holding the shift key.

## 4.1.10 - 2015-05-05

### Fixed
- Fixed bug where plugins loaded with compat3x would sometimes throw errors when loading using the jQuery version.
- Fixed bug where extra empty paragraphs would get deleted in WebKit/Blink due to recent Quriks fix.
- Fixed bug where the editor wouldn't work properly on IE 12 due to some required browser sniffing.
- Fixed bug where formatting shortcut keys where interfering with Mac OS X screenshot keys.
- Fixed bug where the caret wouldn't move to the next/previous line boundary on Cmd+Left/Right on Gecko.
- Fixed bug where it wasn't possible to remove formats from very specific nested contents.
- Fixed bug where undo levels wasn't produced when typing letters using the shift or alt+ctrl modifiers.
- Fixed bug where the dirty state wasn't properly updated when typing using the shift or alt+ctrl modifiers.
- Fixed bug where an error would be thrown if an autofocused editor was destroyed quickly after its initialization. Patch provided by thorn0.
- Fixed issue with dirty state not being properly updated on redo operation.
- Fixed issue with entity decoder not handling incorrectly written numeric entities.
- Fixed issue where some PI element values wouldn't be properly encoded.

## 4.1.9 - 2015-03-10

### Fixed
- Fixed bug where indentation wouldn't work properly for non list elements.
- Fixed bug with image plugin not pulling the image dimensions out correctly if a custom document_base_url was used.
- Fixed bug where ctrl+alt+[1-9] would conflict with the AltGr+[1-9] on Windows. New shortcuts is ctrl+shift+[1-9].
- Fixed bug with removing formatting on nodes in inline mode would sometimes include nodes outside the editor body.
- Fixed bug where extra nbsp:s would be inserted when you replaced a word surrounded by spaces using insertContent.
- Fixed bug with pasting from Google Docs would produce extra strong elements and line feeds.

## 4.1.8 - 2015-03-05

### Added
- Added new html5 sizes attribute to img elements used together with srcset.
- Added new elementpath option that makes it possible to disable the element path but keep the statusbar.
- Added new option table_style_by_css for the table plugin to set table styling with css rather than table attributes.
- Added new link_assume_external_targets option to prompt the user to prepend http:// prefix if the supplied link does not contain a protocol prefix.
- Added new image_prepend_url option to allow a custom base path/url to be added to images.
- Added new table_appearance_options option to make it possible to disable some options.
- Added new image_title option to make it possible to alter the title of the image, disabled by default.

### Fixed
- Fixed bug where selection starting from out side of the body wouldn't produce a proper selection range on IE 11.
- Fixed bug where pressing enter twice before a table moves the cursor in the table and causes a javascript error.
- Fixed bug where advanced image styles were not respected.
- Fixed bug where the less common Shift+Delete didn't produce a proper cut operation on WebKit browsers.
- Fixed bug where image/media size constrain logic would produce NaN when handling non number values.
- Fixed bug where internal classes where removed by the removeformat command.
- Fixed bug with creating links table cell contents with a specific selection would throw a exceptions on WebKit/Blink.
- Fixed bug where valid_classes option didn't work as expected according to docs. Patch provided by thorn0.
- Fixed bug where jQuery plugin would patch the internal methods multiple times. Patch provided by Drew Martin.
- Fixed bug where backspace key wouldn't delete the current selection of newly formatted content.
- Fixed bug where type over of inline formatting elements wouldn't properly keep the format on WebKit/Blink.
- Fixed bug where selection needed to be properly normalized on modern IE versions.
- Fixed bug where Command+Backspace didn't properly delete the whole line of text but the previous word.
- Fixed bug where UI active states wheren't properly updated on IE if you placed caret within the current range.
- Fixed bug where delete/backspace on WebKit/Blink would remove span elements created by the user.
- Fixed bug where delete/backspace would produce incorrect results when deleting between two text blocks with br elements.
- Fixed bug where captions where removed when pasting from MS Office.
- Fixed bug where lists plugin wouldn't properly remove fully selected nested lists.
- Fixed bug where the ttf font used for icons would throw an warning message on Gecko on Mac OS X.
- Fixed a bug where applying a color to text did not update the undo/redo history.
- Fixed so shy entities gets displayed when using the visualchars plugin.
- Fixed so removeformat removes ins/del by default since these might be used for strikethough.
- Fixed so multiple language packs can be loaded and added to the global I18n data structure.
- Fixed so transparent color selection gets treated as a normal color selection. Patch contributed by Alexander Hofbauer.
- Fixed so it's possible to disable autoresize_overflow_padding, autoresize_bottom_margin options by setting them to false.
- Fixed so the charmap plugin shows the description of the character in the dialog. Patch contributed by Jelle Hissink.
- Removed address from the default list of block formats since it tends to be missused.
- Fixed so the pre block format is called preformatted to make it more verbose.
- Fixed so it's possible to context scope translation strings this isn't needed most of the time.
- Fixed so the max length of the width/height input fields of the media dialog is 5 instead of 3.
- Fixed so drag/dropped contents gets properly processed by paste plugin since it's basically a paste. Patch contributed by Greg Fairbanks.
- Fixed so shortcut keys for headers is ctrl+alt+[1-9] instead of ctrl+[1-9] since these are for switching tabs in the browsers.
- Fixed so "u" doesn't get converted into a span element by the legacy input filter. Since this is now a valid HTML5 element.
- Fixed font families in order to provide appropriate web-safe fonts.

## 4.1.7 - 2014-11-27

### Added
- Added HTML5 schema support for srcset, source and picture. Patch contributed by mattheu.
- Added new cache_suffix setting to enable cache busting by producing unique urls.
- Added new paste_convert_word_fake_lists option to enable users to disable the fake lists convert logic.

### Fixed
- Fixed so advlist style changes adds undo levels for each change.
- Fixed bug where WebKit would sometimes produce an exception when the autolink plugin where looking for URLs.
- Fixed bug where IE 7 wouldn't be rendered properly due to aggressive css compression.
- Fixed bug where DomQuery wouldn't accept window as constructor element.
- Fixed bug where the color picker in 3.x dialogs wouldn't work properly. Patch contributed by Callidior.
- Fixed bug where the image plugin wouldn't respect the document_base_url.
- Fixed bug where the jQuery plugin would fail to append to elements named array prototype names.

## 4.1.6 - 2014-10-08

### Changed
- Replaced jake with grunt since it is more mainstream and has better plugin support.

### Fixed
- Fixed bug with clicking on the scrollbar of the iframe would cause a JS error to be thrown.
- Fixed bug where null would produce an exception if you passed it to selection.setRng.
- Fixed bug where Ctrl/Cmd+Tab would indent the current list item if you switched tabs in the browser.
- Fixed bug where pasting empty cells from Excel would result in a broken table.
- Fixed bug where it wasn't possible to switch back to default list style type.
- Fixed issue where the select all quirk fix would fire for other modifiers than Ctrl/Cmd combinations.


## 4.1.5 - 2014-09-09

### Fixed
- Fixed bug where sometimes the resize rectangles wouldn't properly render on images on WebKit/Blink.
- Fixed bug in list plugin where delete/backspace would merge empty LI elements in lists incorrectly.
- Fixed bug where empty list elements would result in empty LI elements without it's parent container.
- Fixed bug where backspace in empty caret formatted element could produce an type error exception of Gecko.
- Fixed bug where lists pasted from word with a custom start index above 9 wouldn't be properly handled.
- Fixed bug where tabfocus plugin would tab out of the editor instance even if the default action was prevented.
- Fixed bug where tabfocus wouldn't tab properly to other adjacent editor instances.
- Fixed bug where the DOMUtils setStyles wouldn't properly removed or update the data-mce-style attribute.
- Fixed bug where dialog select boxes would be placed incorrectly if document.body wasn't statically positioned.
- Fixed bug where pasting would sometimes scroll to the top of page if the user was using the autoresize plugin.
- Fixed bug where caret wouldn't be properly rendered by Chrome when clicking on the iframes documentElement.
- Fixed so custom images for menubutton/splitbutton can be provided. Patch contributed by Naim Hammadi.
- Fixed so the default action of windows closing can be prevented by blocking the default action of the close event.
- Fixed so nodeChange and focus of the editor isn't automatically performed when opening sub dialogs.

## 4.1.4 - 2014-08-21

### Added
- Added new media_filter_html option to media plugin that blocks any conditional comments, scripts etc within a video element.
- Added new content_security_policy option allows you to set custom policy for iframe contents. Patch contributed by Francois Chagnon.

### Fixed
- Fixed bug where activate/deactivate events wasn't firing properly when switching between editors.
- Fixed bug where placing the caret on iOS was difficult due to a WebKit bug with touch events.
- Fixed bug where the resize helper wouldn't render properly on older IE versions.
- Fixed bug where resizing images inside tables on older IE versions would sometimes fail depending mouse position.
- Fixed bug where editor.insertContent would produce an exception when inserting select/option elements.
- Fixed bug where extra empty paragraphs would be produced if block elements where inserted inside span elements.
- Fixed bug where the spellchecker menu item wouldn't be properly checked if spell checking was started before it was rendered.
- Fixed bug where the DomQuery filter function wouldn't remove non elements from collection.
- Fixed bug where document with custom document.domain wouldn't properly render the editor.
- Fixed bug where IE 8 would throw exception when trying to enter invalid color values into colorboxes.
- Fixed bug where undo manager could incorrectly add an extra undo level when custom resize handles was removed.
- Fixed bug where it wouldn't be possible to alter cell properties properly on table cells on IE 8.
- Fixed so the color picker button in table dialog isn't shown unless you include the colorpicker plugin or add your own custom color picker.
- Fixed so activate/deactivate events fire when windowManager opens a window since.
- Fixed so the table advtab options isn't separated by an underscore to normalize naming with image_advtab option.
- Fixed so the table cell dialog has proper padding when the advanced tab in disabled.

## 4.1.3 - 2014-07-29

### Added
- Added event binding logic to tinymce.util.XHR making it possible to override headers and settings before any request is made.

### Fixed
- Fixed bug where drag events wasn't fireing properly on older IE versions since the event handlers where bound to document.
- Fixed bug where drag/dropping contents within the editor on IE would force the contents into plain text mode even if it was internal content.
- Fixed bug where IE 7 wouldn't open menus properly due to a resize bug in the browser auto closing them immediately.
- Fixed bug where the DOMUtils getPos logic wouldn't produce a valid coordinate inside the body if the body was positioned non static.
- Fixed bug where the element path and format state wasn't properly updated if you had the wordcount plugin enabled.
- Fixed bug where a comment at the beginning of source would produce an exception in the formatter logic.
- Fixed bug where setAttrib/getAttrib on null would throw exception together with any hooked attributes like style.
- Fixed bug where table sizes wasn't properly retained when copy/pasting on WebKit/Blink.
- Fixed bug where WebKit/Blink would produce colors in RGB format instead of the forced HEX format when deleting contents.
- Fixed bug where the width attribute wasn't updated on tables if you changed the size inside the table dialog.
- Fixed bug where control selection wasn't properly handled when the caret was placed directly after an image.
- Fixed bug where selecting the contents of table cells using the selection.select method wouldn't place the caret properly.
- Fixed bug where the selection state for images wasn't removed when placing the caret right after an image on WebKit/Blink.
- Fixed bug where all events wasn't properly unbound when and editor instance was removed or destroyed by some external innerHTML call.
- Fixed bug where it wasn't possible or very hard to select images on iOS when the onscreen keyboard was visible.
- Fixed so auto_focus can take a boolean argument this will auto focus the last initialized editor might be useful for single inits.
- Fixed so word auto detect lists logic works better for faked lists that doesn't have specific markup.
- Fixed so nodeChange gets fired on mouseup as it used to before 4.1.1 we optimized that event to fire less often.

### Removed
- Removed the finish menu item from spellchecker menu since it's redundant you can stop spellchecking by toggling menu item or button.

## 4.1.2 - 2014-07-15

### Added
- Added offset/grep to DomQuery class works basically the same as it's jQuery equivalent.

### Fixed
- Fixed bug where backspace/delete or setContent with an empty string would remove header data when using the fullpage plugin.
- Fixed bug where tinymce.remove with a selector not matching any editors would remove all editors.
- Fixed bug where resizing of the editor didn't work since the theme was calling setStyles instead of setStyle.
- Fixed bug where IE 7 would fail to append html fragments to iframe document when using DomQuery.
- Fixed bug where the getStyle DOMUtils method would produce an exception if it was called with null as it's element.
- Fixed bug where the paste plugin would remove the element if the none of the paste_webkit_styles rules matched the current style.
- Fixed bug where contextmenu table items wouldn't work properly on IE since it would some times fire an incorrect selection change.
- Fixed bug where the padding/border values wasn't used in the size calculation for the body size when using autoresize. Patch contributed by Matt Whelan.
- Fixed bug where conditional word comments wouldn't be properly removed when pasting plain text.
- Fixed bug where resizing would sometime fail on IE 11 when the mouseup occurred inside the resizable element.
- Fixed so the iframe gets initialized without any inline event handlers for better CSP support. Patch contributed by Matt Whelan.
- Fixed so the tinymce.dom.Sizzle is the latest version of sizzle this resolves the document context bug.

## 4.1.1 - 2014-07-08

### Fixed
- Fixed bug where pasting plain text on some WebKit versions would result in an empty line.
- Fixed bug where resizing images inside tables on IE 11 wouldn't work properly.
- Fixed bug where IE 11 would sometimes throw "Invalid argument" exception when editor contents was set to an empty string.
- Fixed bug where document.activeElement would throw exceptions on IE 9 when that element was hidden or removed from dom.
- Fixed bug where WebKit/Blink sometimes produced br elements with the Apple-interchange-newline class.
- Fixed bug where table cell selection wasn't properly removed when copy/pasting table cells.
- Fixed bug where pasting nested list items from Word wouldn't produce proper semantic nested lists.
- Fixed bug where right clicking using the contextmenu plugin on WebKit/Blink on Mac OS X would select the target current word or line.
- Fixed bug where it wasn't possible to alter table cell properties on IE 8 using the context menu.
- Fixed bug where the resize helper wouldn't be correctly positioned on older IE versions.
- Fixed bug where fullpage plugin would produce an error if you didn't specify a doctype encoding.
- Fixed bug where anchor plugin would get the name/id of the current element even if it wasn't anchor element.
- Fixed bug where visual aids for tables wouldn't be properly disabled when changing the border size.
- Fixed bug where some control selection events wasn't properly fired on older IE versions.
- Fixed bug where table cell selection on older IE versions would prevent resizing of images.
- Fixed bug with paste_data_images paste option not working properly on modern IE versions.
- Fixed bug where custom elements with underscores in the name wasn't properly parsed/serialized.
- Fixed bug where applying inline formats to nested list elements would produce an incorrect formatting result.
- Fixed so it's possible to hide items from elements path by using preventDefault/stopPropagation.
- Fixed so inline mode toolbar gets rendered right aligned if the editable element positioned to the documents right edge.
- Fixed so empty inline elements inside empty block elements doesn't get removed if configured to be kept intact.
- Fixed so DomQuery parentsUntil/prevUntil/nextUntil supports selectors/elements/filters etc.
- Fixed so legacyoutput plugin overrides fontselect and fontsizeselect controls and handles font elements properly.

## 4.1.0 - 2014-06-18

### Added
- Added new file_picker_callback option to replace the old file_browser_callback the latter will still work though.
- Added new custom colors to textcolor plugin will be displayed if a color picker is provided also shows the latest colors.
- Added new color_picker_callback option to enable you to add custom color pickers to the editor.
- Added new advanced tabs to table/cell/row dialogs to enable you to select colors for border/background.
- Added new colorpicker plugin that lets you select colors from a hsv color picker.
- Added new tinymce.util.Color class to handle color parsing and converting.
- Added new colorpicker UI widget element lets you add a hsv color picker to any form/window.
- Added new textpattern plugin that allows you to use markdown like text patterns to format contents.
- Added new resize helper element that shows the current width & height while resizing.
- Added new "once" method to Editor and EventDispatcher enables since callback execution events.
- Added new jQuery like class under tinymce.dom.DomQuery it's exposed on editor instances (editor.$) and globally under (tinymce.$).

### Fixed
- Fixed so the default resize method for images are proportional shift/ctrl can be used to make an unproportional size.
- Fixed bug where the image_dimensions option of the image plugin would cause exceptions when it tried to update the size.
- Fixed bug where table cell dialog class field wasn't properly updated when editing an a table cell with an existing class.
- Fixed bug where Safari on Mac would produce webkit-fake-url for pasted images so these are now removed.
- Fixed bug where the nodeChange event would get fired before the selection was changed when clicking inside the current selection range.
- Fixed bug where valid_classes option would cause exception when it removed internal prefixed classes like mce-item-.
- Fixed bug where backspace would cause navigation in IE 8 on an inline element and after a caret formatting was applied.
- Fixed so placeholder images produced by the media plugin gets selected when inserted/edited.
- Fixed so it's possible to drag in images when the paste_data_images option is enabled. Might be useful for mail clients.
- Fixed so images doesn't get a width/height applied if the image_dimensions option is set to false useful for responsive contents.
- Fixed so it's possible to pass in an optional arguments object for the nodeChanged function to be passed to all nodechange event listeners.
- Fixed bug where media plugin embed code didn't update correctly.<|MERGE_RESOLUTION|>--- conflicted
+++ resolved
@@ -24,11 +24,8 @@
 - The default value for `end_container_on_empty_block` option has been changed to `'blockquote'` #TINY-6559
 - Custom elements are now treated as non-empty elements via the schema #TINY-4784
 - The autocompleter menu element is now positioned instead of the wrapper #TINY-6476
-<<<<<<< HEAD
+- `Link` menu and toolbar buttons now always execute the `mceLink` command #TINY-8057
 - `@toolbar-separator-color` variable is now exclusively used to determine the color of separator between Menubar and Toolbar instead of combination of `@menubar-row-separator-color` and `@toolbar-separator-color` #TINY-8632
-=======
-- `Link` menu and toolbar buttons now always execute the `mceLink` command #TINY-8057
->>>>>>> 9eb9a119
 
 ### Fixed
 - Selecting all content with a single image in the content was inconsistent for the keyboard shortcut and menu item #TINY-4550
