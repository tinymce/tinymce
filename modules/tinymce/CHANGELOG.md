--- conflicted
+++ resolved
@@ -14,14 +14,10 @@
 - Dialogs will not exceed the window height on smaller screens #TINY-8146
 - Text alignment could not be applied to `pre` elements #TINY-7715
 
-<<<<<<< HEAD
 ### Improved
 - New `opaque` prop for `iframe` dialog component fixes an issue in Preview and Insert Template dialogs with dark skins #TINY-8534
 
-## 6.0.1 - TBD
-=======
 ## 6.0.1 - 2022-03-23
->>>>>>> 3d750fcc
 
 ### Fixed
 - Fixed the dev ZIP missing the required `bin` scripts to build from the source #TINY-8542
