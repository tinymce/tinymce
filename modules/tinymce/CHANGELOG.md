--- conflicted
+++ resolved
@@ -7,12 +7,9 @@
 ## Unreleased
 
 ### Fixed
-<<<<<<< HEAD
 - Enabling or Disabling checkboxes would not set the correct classes and attributes. #TINY-4189
-=======
 - Table toolbar was visible even if the table was within a noneditable host element. #TINY-9664
 - Quickbar toolbars was shown for noneditable contents in a noneditable root. #TINY-9460
->>>>>>> d6e308d8
 
 ## 6.4.0 - 2023-03-15
 
