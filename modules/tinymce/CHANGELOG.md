--- conflicted
+++ resolved
@@ -61,11 +61,8 @@
 - The editor selection could be placed in an incorrect location when undoing or redoing changes in a document containing `contenteditable="false"` elements #TINY-7663
 - Certain HTML content when inserted could cause the editor to crash #TINY-7756
 - Unbinding a native event handler inside the `remove` event caused an exception that blocked editor removal #TINY-7730
-<<<<<<< HEAD
+- Disabled nested menu items could still be opened #TINY-7700
 - Some table operations would incorrectly cause table row attributes and styles to be lost #TINY-6666
-=======
-- Disabled nested menu items could still be opened #TINY-7700
->>>>>>> 7538905b
 
 ### Deprecated
 - The `bbcode`, `fullpage`, `legacyoutput` and `spellchecker` plugins have been deprecated and marked for removal in the next major release #TINY-7260
