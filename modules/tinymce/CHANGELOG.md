--- conflicted
+++ resolved
@@ -21,13 +21,10 @@
 - The color picker dialog will now show an alert if it is submitted with an invalid hex color code #TINY-2814
 - Fixed a bug where the `TableModified` event was not fired when adding a table row via the Tab key #TINY-7006
 - Added missing type for `images_file_types` setting #GH-6607
-<<<<<<< HEAD
 - The HTML5 `small` element could not be removed when clearing text formatting #TINY-6633
 - Added HTML5 `audio` and `video` elements to the default alignment formats #TINY-6633
-=======
 - The Oxide button text transform variable was incorrectly using `capitalize` instead of `none`. Patch contributed by dakur #GH-6341
 - Fix dialog button text that was using title-style capitalization #TINY-6816
->>>>>>> 84ce865e
 
 ## 5.7.1 - 2021-03-17
 
