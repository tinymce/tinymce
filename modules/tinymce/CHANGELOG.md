--- conflicted
+++ resolved
@@ -63,11 +63,8 @@
 - Certain HTML content when inserted could cause the editor to crash #TINY-7756
 - Unbinding a native event handler inside the `remove` event caused an exception that blocked editor removal #TINY-7730
 - Disabled nested menu items could still be opened #TINY-7700
-<<<<<<< HEAD
-=======
 - Some table operations would incorrectly cause table row attributes and styles to be lost #TINY-6666
 - The selection was incorrectly lost when using the `mceTableCellType` command #TINY-6666
->>>>>>> d05ef025
 
 ### Deprecated
 - The `bbcode`, `fullpage`, `legacyoutput` and `spellchecker` plugins have been deprecated and marked for removal in the next major release #TINY-7260
