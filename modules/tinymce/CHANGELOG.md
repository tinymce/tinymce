# Changelog
All notable changes to this project will be documented in this file.

The format is based on [Keep a Changelog](https://keepachangelog.com/en/1.0.0/),
and this project adheres to [Semantic Versioning](https://semver.org/spec/v2.0.0.html).

## Unreleased

### Added
- Added a new `toolbar_sticky_offset` setting to allow the toolbar to be offset from the top of the page #TINY-7337
- Added a new `mceFocus` command that focuses the editor. Equivalent to using `editor.focus()` #TINY-7373
- Added a new `mceTableToggleClass` command which toggles the provided class on the currently selected table #TINY-7476
- Added a new `mceTableCellToggleClass` command which toggles the provided class on the currently selected table cells #TINY-7476
- Added a new `tablecellvalign` toolbar button and menu item for vertical table cell alignment #TINY-7477
- Added a new `tablecellborderwidth` toolbar button and menu item to change table cell border width #TINY-7478
- Added a new `tablecellborderstyle` toolbar button and menu item to change table cell border style #TINY-7478
- Added a new `tablecaption` toolbar button and menu item to toggle captions on tables #TINY-7479
- Added a new `mceTableToggleCaption` command that toggles captions on a selected table #TINY-7479
- Added a new `tablecellbordercolor` toolbar button and menu item to select table cell border colors, with an accompanying setting `table_cell_border_color_map` to customize the available values #TINY-7480
- Added a new `tablecellbackgroundcolor` toolbar button and menu item to select table cell background colors, with an accompanying setting `table_cell_background_color_map` to customize the available values #TINY-7480
- Added a new `initData` property to `fancymenuitem` to allow custom initialization data #TINY-7480
- Added a new `language` menu item and toolbar button to add `lang` attributes to content, with an accompanying `content_langs` setting to specify the languages available #TINY-6149
- A new `lang` format is now available that can be used with `editor.formatter`, or applied with the `Lang` editor command #TINY-6149
- Added a new `language` icon for the `language` toolbar button #TINY-7670
- Added new plugin commands: `mceEmoticons` (emoticons), `mceWordCount` (wordcount), and `mceTemplate` (template) #TINY-7619
- Added a new `tablerowheader` toolbar button and menu item to toggle the header state of row cells #TINY-7478
- Added a new `tablecolheader` toolbar button and menu item to toggle the header state of column cells #TINY-7482
- Added a new `table-row-numbering` icon #TINY-7327
- Added a new `iframe_aria_text` setting to set the iframe title attribute #TINY-1264
<<<<<<< HEAD
- `editor.formatter.formatChanged` now supports filtering with format variables #TINY-7713
=======
- Added a new `AstNode.children()` method to return all the children of an `AstNode` #TINY-7756
>>>>>>> 6cb9c736

### Improved
- Improved the load time of the `fullpage` plugin by using the existing editor schema rather than creating a new one #TINY-6504
- Improved the performance when rendering UI components #TINY-7572
- When scrolling, the context toolbar will stick to where it was previously for large elements, such as tables #TINY-7545
- The context toolbar will now move out of the way when it overlaps with the selection, such as in table cells #TINY-7192
- The `formatter.match` API can now take an optional `similar` parameter to check if the format partial matches #TINY-7712

### Changed
- Changed the load order so that the content css gets loaded before the editor gets populated with contents #TINY-7249
- Changed `emoticons`, `wordcount`, `code`, `codesample`, and `template` plugins to open dialogs using commands #TINY-7619
- The context toolbar will no longer show an arrow when it overlaps the content, such as in table cells #TINY-7665
- The context toolbar will no longer overlap the statusbar for toolbars using `node` or `selection` positions #TINY-7666

### Fixed
- The `dir` attribute was being incorrectly applied to list items #TINY-4589
- `editor.fire` was incorrectly mutating the original `args` provided #TINY-3254
- The `SetContent` event contained the incorrect `content` when using the `editor.selection.setContent()` API #TINY-3254
- The editor content could be edited after calling `setProgressState(true)` in iframe mode #TINY-7373
- Tabbing out of the editor after calling `setProgressState(true)` was inconsistent in iframe mode #TINY-7373
- Flash of unstyled content while loading the editor because the content css was loaded after the editor content was rendered #TINY-7249
- Only table content would be deleted when partially selecting a table and content outside the table #TINY-6044
- Unbinding an event handler did not take effect immediately while the event was firing #TINY-7436
- The table cell selection handling was incorrect in some cases when dealing with nested tables #TINY-6298
- Binding an event handler incorrectly took effect immediately while the event was firing #TINY-7436
- Partially transparent RGBA values provided in the `color_map` setting were given the wrong hex value #TINY-7163
- HTML comments with mismatched quotes were parsed incorrectly under certain circumstances #TINY-7589
- Links in notification text did not show the correct mouse pointer #TINY-7661
- Applying selector formats would sometimes not apply the format correctly to elements in a list #TINY-7393
- The formatter match APIs were incorrectly returning false for formats that specified an attribute or style should be removed from an element #TINY-6149
- The type signature on `editor.formatter.matchNode` had the wrong return type (was `boolean` but should have been `Formatter | undefined`) #TINY-6149
- Menus and context menus were not closed when clicking into a different editor #TINY-7399
- Using the Tab key to navigate into the editor on IE 11 would incorrectly focus the toolbar #TINY-3707
- The editor selection could be placed in an incorrect location when undoing or redoing changes in a document containing `contenteditable="false"` elements #TINY-7663
- Certain HTML content when inserted could cause the editor to crash #TINY-7756
- Inserting certain HTML content into the editor could result in invalid HTML once parsed #TINY-7756
- Unbinding a native event handler inside the `remove` event caused an exception that blocked editor removal #TINY-7730
- Disabled nested menu items could still be opened #TINY-7700
- `imagetools` buttons were incorrectly enabled for remote images without `imagetools_proxy` set #TINY-7772
- Removing a table row or column could result in the cursor getting placed in an invalid location #TINY-7695
- Pressing the Tab key to navigate through table cells did not skip noneditable cells #TINY-7705
- Some table operations would incorrectly cause table row attributes and styles to be lost #TINY-6666
- The selection was incorrectly lost when using the `mceTableCellType` and `mceTableRowType` commands #TINY-6666
- The `mceTableRowType` was reversing the order of the rows when converting multiple header rows back to body rows #TINY-6666
- The nested menu item chevron icon was not fading when the menu item was disabled #TINY-7700
- The table dialog did not always respect the `table_style_with_css` option #TINY-4926
- Pasting into a table with multiple cells selected could cause the content to be pasted in the wrong location #TINY-7485

### Deprecated
- The `bbcode`, `fullpage`, `legacyoutput` and `spellchecker` plugins have been deprecated and marked for removal in the next major release #TINY-7260

## 5.8.2 - 2021-06-23

### Fixed
- Fixed an issue when pasting cells from tables containing `colgroup`s into tables without `colgroup`s #TINY-6675
- Fixed an issue that could cause an invalid toolbar button state when multiple inline editors were on a single page #TINY-6297

## 5.8.1 - 2021-05-20

### Fixed
- An unexpected exception was thrown when switching to readonly mode and adjusting the editor width #TINY-6383
- Content could be lost when the `pagebreak_split_block` setting was enabled #TINY-3388
- The `list-style-type: none;` style on nested list items was incorrectly removed when clearing formatting #TINY-6264
- URLs were not always detected when pasting over a selection. Patch contributed by jwcooper #TINY-6997
- Properties on the `OpenNotification` event were incorrectly namespaced #TINY-7486

## 5.8.0 - 2021-05-06

### Added
- Added the `PAGE_UP` and `PAGE_DOWN` key code constants to the `VK` API #TINY-4612
- The editor resize handle can now be controlled using the keyboard #TINY-4823
- Added a new `fixed_toolbar_container_target` setting which renders the toolbar in the specified `HTMLElement`. Patch contributed by pvrobays

### Improved
- The `inline_boundaries` feature now supports the `home`, `end`, `pageup`, and `pagedown` keys #TINY-4612
- Updated the `formatter.matchFormat` API to support matching formats with variables in the `classes` property #TINY-7227
- Added HTML5 `audio` and `video` elements to the default alignment formats #TINY-6633
- Added support for alpha list numbering to the list properties dialog #TINY-6891

### Changed
- Updated the `image` dialog to display the class list dropdown as full-width if the caption checkbox is not present #TINY-6400
- Renamed the "H Align" and "V Align" input labels in the Table Cell Properties dialog to "Horizontal align" and "Vertical align" respectively #TINY-7285

### Deprecated
- The undocumented `setIconStroke` Split Toolbar Button API has been deprecated and will be removed in a future release #TINY-3551

### Fixed
- Fixed a bug where it wasn't possible to align nested list items #TINY-6567
- The RGB fields in the color picker dialog were not staying in sync with the color palette and hue slider #TINY-6952
- The color preview box in the color picker dialog was not correctly displaying the saturation and value of the chosen color #TINY-6952
- The color picker dialog will now show an alert if it is submitted with an invalid hex color code #TINY-2814
- Fixed a bug where the `TableModified` event was not fired when adding a table row with the Tab key #TINY-7006
- Added missing `images_file_types` setting to the exported TypeScript types #GH-6607
- Fixed a bug where lists pasted from Word with Roman numeral markers were not displayed correctly. Patch contributed by aautio #GH-6620
- The `editor.insertContent` API was incorrectly handling nested `span` elements with matching styles #TINY-6263
- The HTML5 `small` element could not be removed when clearing text formatting #TINY-6633
- The Oxide button text transform variable was incorrectly using `capitalize` instead of `none`. Patch contributed by dakur #GH-6341
- Fix dialog button text that was using title-style capitalization #TINY-6816
- Table plugin could perform operations on tables containing the inline editor #TINY-6625
- Fixed Tab key navigation inside table cells with a ranged selection #TINY-6638
- The foreground and background toolbar button color indicator is no longer blurry #TINY-3551
- Fixed a regression in the `tinymce.create()` API that caused issues when multiple objects were created #TINY-7358
- Fixed the `LineHeight` command causing the `change` event to be fired inconsistently #TINY-7048

## 5.7.1 - 2021-03-17

### Fixed
- Fixed the `help` dialog incorrectly linking to the changelog of TinyMCE 4 instead of TinyMCE 5 #TINY-7031
- Fixed a bug where error messages were displayed incorrectly in the image dialog #TINY-7099
- Fixed an issue where URLs were not correctly filtered in some cases #TINY-7025
- Fixed a bug where context menu items with names that contained uppercase characters were not displayed #TINY-7072
- Fixed context menu items lacking support for the `disabled` and `shortcut` properties #TINY-7073
- Fixed a regression where the width and height were incorrectly set when embedding content using the `media` dialog #TINY-7074

## 5.7.0 - 2021-02-10

### Added
- Added IPv6 address support to the URI API. Patch contributed by dev7355608 #GH-4409
- Added new `structure` and `style` properties to the `TableModified` event to indicate what kinds of modifications were made #TINY-6643
- Added `video` and `audio` live embed support for the `media` plugin #TINY-6229
- Added the ability to resize `video` and `iframe` media elements #TINY-6229
- Added a new `font_css` setting for adding fonts to both the editor and the parent document #TINY-6199
- Added a new `ImageUploader` API to simplify uploading image data to the configured `images_upload_url` or `images_upload_handler` #TINY-4601
- Added an Oxide variable to define the container background color in fullscreen mode #TINY-6903
- Added Oxide variables for setting the toolbar background colors for inline and sticky toolbars #TINY-6009
- Added a new `AfterProgressState` event that is fired after `editor.setProgressState` calls complete #TINY-6686
- Added support for `table_column_resizing` when inserting or deleting columns #TINY-6711

### Changed
- Changed table and table column copy behavior to retain an appropriate width when pasted #TINY-6664
- Changed the `lists` plugin to apply list styles to all text blocks within a selection #TINY-3755
- Changed the `advlist` plugin to log a console error message when the `list` plugin isn't enabled #TINY-6585
- Changed the z-index of the `setProgressState(true)` throbber so it does not hide notifications #TINY-6686
- Changed the type signature for `editor.selection.getRng()` incorrectly returning `null` #TINY-6843
- Changed some `SaxParser` regular expressions to improve performance #TINY-6823
- Changed `editor.setProgressState(true)` to close any open popups #TINY-6686

### Fixed
- Fixed `codesample` highlighting performance issues for some languages #TINY-6996
- Fixed an issue where cell widths were lost when merging table cells #TINY-6901
- Fixed `col` elements incorrectly transformed to `th` elements when converting columns to header columns #TINY-6715
- Fixed a number of table operations not working when selecting 2 table cells on Mozilla Firefox #TINY-3897
- Fixed a memory leak by backporting an upstream Sizzle fix #TINY-6859
- Fixed table `width` style was removed when copying #TINY-6664
- Fixed focus lost while typing in the `charmap` or `emoticons` dialogs when the editor is rendered in a shadow root #TINY-6904
- Fixed corruption of base64 URLs used in style attributes when parsing HTML #TINY-6828
- Fixed the order of CSS precedence of `content_style` and `content_css` in the `preview` and `template` plugins. `content_style` now has precedence #TINY-6529
- Fixed an issue where the image dialog tried to calculate image dimensions for an empty image URL #TINY-6611
- Fixed an issue where `scope` attributes on table cells would not change as expected when merging or unmerging cells #TINY-6486
- Fixed the plugin documentation links in the `help` plugin #DOC-703
- Fixed events bound using `DOMUtils` not returning the correct result for `isDefaultPrevented` in some cases #TINY-6834
- Fixed the "Dropped file type is not supported" notification incorrectly showing when using an inline editor #TINY-6834
- Fixed an issue with external styles bleeding into TinyMCE #TINY-6735
- Fixed an issue where parsing malformed comments could cause an infinite loop #TINY-6864
- Fixed incorrect return types on `editor.selection.moveToBookmark` #TINY-6504
- Fixed the type signature for `editor.selection.setCursorLocation()` incorrectly allowing a node with no `offset` #TINY-6843
- Fixed incorrect behavior when editor is destroyed while loading stylesheets #INT-2282
- Fixed figure elements incorrectly splitting from a valid parent element when editing the image within #TINY-6592
- Fixed inserting multiple rows or columns in a table cloning from the incorrect source row or column #TINY-6906
- Fixed an issue where new lines were not scrolled into view when pressing Shift+Enter or Shift+Return #TINY-6964
- Fixed an issue where list elements would not be removed when outdenting using the Enter or Return key #TINY-5974
- Fixed an issue where file extensions with uppercase characters were treated as invalid #TINY-6940
- Fixed dialog block messages were not passed through TinyMCE's translation system #TINY-6971

## 5.6.2 - 2020-12-08

### Fixed
- Fixed a UI rendering regression when the document body is using `display: flex` #TINY-6783

## 5.6.1 - 2020-11-25

### Fixed
- Fixed the `mceTableRowType` and `mceTableCellType` commands were not firing the `newCell` event #TINY-6692
- Fixed the HTML5 `s` element was not recognized when editing or clearing text formatting #TINY-6681
- Fixed an issue where copying and pasting table columns resulted in invalid HTML when using colgroups #TINY-6684
- Fixed an issue where the toolbar would render with the wrong width for inline editors in some situations #TINY-6683

## 5.6.0 - 2020-11-18

### Added
- Added new `BeforeOpenNotification` and `OpenNotification` events which allow internal notifications to be captured and modified before display #TINY-6528
- Added support for `block` and `unblock` methods on inline dialogs #TINY-6487
- Added new `TableModified` event which is fired whenever changes are made to a table #TINY-6629
- Added new `images_file_types` setting to determine which image file formats will be automatically processed into `img` tags on paste when using the `paste` plugin #TINY-6306
- Added support for `images_file_types` setting in the image file uploader to determine which image file extensions are valid for upload #TINY-6224
- Added new `format_empty_lines` setting to control if empty lines are formatted in a ranged selection #TINY-6483
- Added template support to the `autocompleter` for customizing the autocompleter items #TINY-6505
- Added new user interface `enable`, `disable`, and `isDisabled` methods #TINY-6397
- Added new `closest` formatter API to get the closest matching selection format from a set of formats #TINY-6479
- Added new `emojiimages` emoticons database that uses the twemoji CDN by default #TINY-6021
- Added new `emoticons_database` setting to configure which emoji database to use #TINY-6021
- Added new `name` field to the `style_formats` setting object to enable specifying a name for the format #TINY-4239

### Changed
- Changed `readonly` mode to allow hyperlinks to be clickable #TINY-6248

### Fixed
- Fixed the `change` event not firing after a successful image upload #TINY-6586
- Fixed the type signature for the `entity_encoding` setting not accepting delimited lists #TINY-6648
- Fixed layout issues when empty `tr` elements were incorrectly removed from tables #TINY-4679
- Fixed image file extensions lost when uploading an image with an alternative extension, such as `.jfif` #TINY-6622
- Fixed a security issue where URLs in attributes weren't correctly sanitized #TINY-6518
- Fixed `DOMUtils.getParents` incorrectly including the shadow root in the array of elements returned #TINY-6540
- Fixed an issue where the root document could be scrolled while an editor dialog was open inside a shadow root #TINY-6363
- Fixed `getContent` with text format returning a new line when the editor is empty #TINY-6281
- Fixed table column and row resizers not respecting the `data-mce-resize` attribute #TINY-6600
- Fixed inserting a table via the `mceInsertTable` command incorrectly creating 2 undo levels #TINY-6656
- Fixed nested tables with `colgroup` elements incorrectly always resizing the inner table #TINY-6623
- Fixed the `visualchars` plugin causing the editor to steal focus when initialized #TINY-6282
- Fixed `fullpage` plugin altering text content in `editor.getContent()` #TINY-6541
- Fixed `fullscreen` plugin not working correctly with multiple editors and shadow DOM #TINY-6280
- Fixed font size keywords such as `medium` not displaying correctly in font size menus #TINY-6291
- Fixed an issue where some attributes in table cells were not copied over to new rows or columns #TINY-6485
- Fixed incorrectly removing formatting on adjacent spaces when removing formatting on a ranged selection #TINY-6268
- Fixed the `Cut` menu item not working in the latest version of Mozilla Firefox #TINY-6615
- Fixed some incorrect types in the new TypeScript declaration file #TINY-6413
- Fixed a regression where a fake offscreen selection element was incorrectly created for the editor root node #TINY-6555
- Fixed an issue where menus would incorrectly collapse in small containers #TINY-3321
- Fixed an issue where only one table column at a time could be converted to a header #TINY-6326
- Fixed some minor memory leaks that prevented garbage collection for editor instances #TINY-6570
- Fixed resizing a `responsive` table not working when using the column resize handles #TINY-6601
- Fixed incorrectly calculating table `col` widths when resizing responsive tables #TINY-6646
- Fixed an issue where spaces were not preserved in pre-blocks when getting text content #TINY-6448
- Fixed a regression that caused the selection to be difficult to see in tables with backgrounds #TINY-6495
- Fixed content pasted multiple times in the editor when using Microsoft Internet Explorer 11. Patch contributed by mattford #GH-4905

## 5.5.1 - 2020-10-01

### Fixed
- Fixed pressing the down key near the end of a document incorrectly raising an exception #TINY-6471
- Fixed incorrect Typescript types for the `Tools` API #TINY-6475

## 5.5.0 - 2020-09-29

### Added
- Added a TypeScript declaration file to the bundle output for TinyMCE core #TINY-3785
- Added new `table_column_resizing` setting to control how table columns are resized when using the resize bars #TINY-6001
- Added the ability to remove images on a failed upload using the `images_upload_handler` failure callback #TINY-6011
- Added `hasPlugin` function to the editor API to determine if a plugin exists or not #TINY-766
- Added new `ToggleToolbarDrawer` command and query state handler to allow the toolbar drawer to be programmatically toggled and the toggle state to be checked #TINY-6032
- Added the ability to use `colgroup` elements in tables #TINY-6050
- Added a new setting `table_use_colgroups` for toggling whether colgroups are used in new tables #TINY-6050
- Added the ability to delete and navigate HTML media elements without the `media` plugin #TINY-4211
- Added `fullscreen_native` setting to the `fullscreen` plugin to enable use of the entire monitor #TINY-6284
- Added table related oxide variables to the Style API for more granular control over table cell selection appearance #TINY-6311
- Added new `toolbar_persist` setting to control the visibility of the inline toolbar #TINY-4847
- Added new APIs to allow for programmatic control of the inline toolbar visibility #TINY-4847
- Added the `origin` property to the `ObjectResized` and `ObjectResizeStart` events, to specify which handle the resize was performed on #TINY-6242
- Added new StyleSheetLoader `unload` and `unloadAll` APIs to allow loaded stylesheets to be removed #TINY-3926
- Added the `LineHeight` query command and action to the editor #TINY-4843
- Added the `lineheight` toolbar and menu items, and added `lineheight` to the default format menu #TINY-4843
- Added a new `contextmenu_avoid_overlap` setting to allow context menus to avoid overlapping matched nodes #TINY-6036
- Added new listbox dialog UI component for rendering a dropdown that allows nested options #TINY-2236
- Added back the ability to use nested items in the `image_class_list`, `link_class_list`, `link_list`, `table_class_list`, `table_cell_class_list`, and `table_row_class_list` settings #TINY-2236

### Changed
- Changed how CSS manipulates table cells when selecting multiple cells to achieve a semi-transparent selection #TINY-6311
- Changed the `target` property on fired events to use the native event target. The original target for an open shadow root can be obtained using `event.getComposedPath()` #TINY-6128
- Changed the editor to clean-up loaded CSS stylesheets when all editors using the stylesheet have been removed #TINY-3926
- Changed `imagetools` context menu icon for accessing the `image` dialog to use the `image` icon #TINY-4141
- Changed the `editor.insertContent()` and `editor.selection.setContent()` APIs to retain leading and trailing whitespace #TINY-5966
- Changed the `table` plugin `Column` menu to include the cut, copy and paste column menu items #TINY-6374
- Changed the default table styles in the content CSS files to better support the styling options available in the `table` dialog #TINY-6179

### Deprecated
- Deprecated the `Env.experimentalShadowDom` flag #TINY-6128

### Fixed
- Fixed tables with no borders displaying with the default border styles in the `preview` dialog #TINY-6179
- Fixed loss of whitespace when inserting content after a non-breaking space #TINY-5966
- Fixed the `event.getComposedPath()` function throwing an exception for events fired from the editor #TINY-6128
- Fixed notifications not appearing when the editor is within a ShadowRoot #TINY-6354
- Fixed focus issues with inline dialogs when the editor is within a ShadowRoot #TINY-6360
- Fixed the `template` plugin previews missing some content styles #TINY-6115
- Fixed the `media` plugin not saving the alternative source url in some situations #TINY-4113
- Fixed an issue where column resizing using the resize bars was inconsistent between fixed and relative table widths #TINY-6001
- Fixed an issue where dragging and dropping within a table would select table cells #TINY-5950
- Fixed up and down keyboard navigation not working for inline `contenteditable="false"` elements #TINY-6226
- Fixed dialog not retrieving `close` icon from icon pack #TINY-6445
- Fixed the `unlink` toolbar button not working when selecting multiple links #TINY-4867
- Fixed the `link` dialog not showing the "Text to display" field in some valid cases #TINY-5205
- Fixed the `DOMUtils.split()` API incorrectly removing some content #TINY-6294
- Fixed pressing the escape key not focusing the editor when using multiple toolbars #TINY-6230
- Fixed the `dirty` flag not being correctly set during an `AddUndo` event #TINY-4707
- Fixed `editor.selection.setCursorLocation` incorrectly placing the cursor outside `pre` elements in some circumstances #TINY-4058
- Fixed an exception being thrown when pressing the enter key inside pre elements while `br_in_pre` setting is false #TINY-4058

## 5.4.2 - 2020-08-17

### Fixed
- Fixed the editor not resizing when resizing the browser window in fullscreen mode #TINY-3511
- Fixed clicking on notifications causing inline editors to hide #TINY-6058
- Fixed an issue where link URLs could not be deleted or edited in the link dialog in some cases #TINY-4706
- Fixed a regression where setting the `anchor_top` or `anchor_bottom` options to `false` was not working #TINY-6256
- Fixed the `anchor` plugin not supporting the `allow_html_in_named_anchor` option #TINY-6236
- Fixed an exception thrown when removing inline formats that contained additional styles or classes #TINY-6288
- Fixed an exception thrown when positioning the context toolbar on Internet Explorer 11 in some edge cases #TINY-6271
- Fixed inline formats not removed when more than one `removeformat` format rule existed #TINY-6216
- Fixed an issue where spaces were sometimes removed when removing formating on nearby text #TINY-6251
- Fixed the list toolbar buttons not showing as active when a list is selected #TINY-6286
- Fixed an issue where the UI would sometimes not be shown or hidden when calling the show or hide API methods on the editor #TINY-6048
- Fixed the list type style not retained when copying list items #TINY-6289
- Fixed the Paste plugin converting tabs in plain text to a single space character. A `paste_tab_spaces` option has been included for setting the number of spaces used to replace a tab character #TINY-6237

## 5.4.1 - 2020-07-08

### Fixed
- Fixed the Search and Replace plugin incorrectly including zero-width caret characters in search results #TINY-4599
- Fixed dragging and dropping unsupported files navigating the browser away from the editor #TINY-6027
- Fixed undo levels not created on browser handled drop or paste events #TINY-6027
- Fixed content in an iframe element parsing as DOM elements instead of text content #TINY-5943
- Fixed Oxide checklist styles not showing when printing #TINY-5139
- Fixed bug with `scope` attribute not being added to the cells of header rows #TINY-6206

## 5.4.0 - 2020-06-30

### Added
- Added keyboard navigation support to menus and toolbars when the editor is in a ShadowRoot #TINY-6152
- Added the ability for menus to be clicked when the editor is in an open shadow root #TINY-6091
- Added the `Editor.ui.styleSheetLoader` API for loading stylesheets within the Document or ShadowRoot containing the editor UI #TINY-6089
- Added the `StyleSheetLoader` module to the public API #TINY-6100
- Added Oxide variables for styling the `select` element and headings in dialog content #TINY-6070
- Added icons for `table` column and row cut, copy, and paste toolbar buttons #TINY-6062
- Added all `table` menu items to the UI registry, so they can be used by name in other menus #TINY-4866
- Added new `mceTableApplyCellStyle` command to the `table` plugin #TINY-6004
- Added new `table` cut, copy, and paste column editor commands and menu items #TINY-6006
- Added font related Oxide variables for secondary buttons, allowing for custom styling #TINY-6061
- Added new `table_header_type` setting to control how table header rows are structured #TINY-6007
- Added new `table_sizing_mode` setting to replace the `table_responsive_width` setting, which has now been deprecated #TINY-6051
- Added new `mceTableSizingMode` command for changing the sizing mode of a table #TINY-6000
- Added new `mceTableRowType`, `mceTableColType`, and `mceTableCellType` commands and value queries #TINY-6150

### Changed
- Changed `advlist` toolbar buttons to only show a dropdown list if there is more than one option #TINY-3194
- Changed `mceInsertTable` command and `insertTable` API method to take optional header rows and columns arguments #TINY-6012
- Changed stylesheet loading, so that UI skin stylesheets can load in a ShadowRoot if required #TINY-6089
- Changed the DOM location of menus so that they display correctly when the editor is in a ShadowRoot #TINY-6093
- Changed the table plugin to correctly detect all valid header row structures #TINY-6007

### Fixed
- Fixed tables with no defined width being converted to a `fixed` width table when modifying the table #TINY-6051
- Fixed the `autosave` `isEmpty` API incorrectly detecting non-empty content as empty #TINY-5953
- Fixed table `Paste row after` and `Paste row before` menu items not disabled when nothing was available to paste #TINY-6006
- Fixed a selection performance issue with large tables on Microsoft Internet Explorer and Edge #TINY-6057
- Fixed filters for screening commands from the undo stack to be case-insensitive #TINY-5946
- Fixed `fullscreen` plugin now removes all classes when the editor is closed #TINY-4048
- Fixed handling of mixed-case icon identifiers (names) for UI elements #TINY-3854
- Fixed leading and trailing spaces lost when using `editor.selection.getContent({ format: 'text' })` #TINY-5986
- Fixed an issue where changing the URL with the quicklink toolbar caused unexpected undo behavior #TINY-5952
- Fixed an issue where removing formatting within a table cell would cause Internet Explorer 11 to scroll to the end of the table #TINY-6049
- Fixed an issue where the `allow_html_data_urls` setting was not correctly applied #TINY-5951
- Fixed the `autolink` feature so that it no longer treats a string with multiple "@" characters as an email address #TINY-4773
- Fixed an issue where removing the editor would leave unexpected attributes on the target element #TINY-4001
- Fixed the `link` plugin now suggest `mailto:` when the text contains an '@' and no slashes (`/`) #TINY-5941
- Fixed the `valid_children` check of custom elements now allows a wider range of characters in names #TINY-5971

## 5.3.2 - 2020-06-10

### Fixed
- Fixed a regression introduced in 5.3.0, where `images_dataimg_filter` was no-longer called #TINY-6086

## 5.3.1 - 2020-05-27

### Fixed
- Fixed the image upload error alert also incorrectly closing the image dialog #TINY-6020
- Fixed editor content scrolling incorrectly on focus in Firefox by reverting default content CSS html and body heights added in 5.3.0 #TINY-6019

## 5.3.0 - 2020-05-21

### Added
- Added html and body height styles to the default oxide content CSS #TINY-5978
- Added `uploadUri` and `blobInfo` to the data returned by `editor.uploadImages()` #TINY-4579
- Added a new function to the `BlobCache` API to lookup a blob based on the base64 data and mime type #TINY-5988
- Added the ability to search and replace within a selection #TINY-4549
- Added the ability to set the list start position for ordered lists and added new `lists` context menu item #TINY-3915
- Added `icon` as an optional config option to the toggle menu item API #TINY-3345
- Added `auto` mode for `toolbar_location` which positions the toolbar and menu bar at the bottom if there is no space at the top #TINY-3161

### Changed
- Changed the default `toolbar_location` to `auto` #TINY-3161
- Changed toggle menu items and choice menu items to have a dedicated icon with the checkmark displayed on the far right side of the menu item #TINY-3345
- Changed the `link`, `image`, and `paste` plugins to use Promises to reduce the bundle size #TINY-4710
- Changed the default icons to be lazy loaded during initialization #TINY-4729
- Changed the parsing of content so base64 encoded urls are converted to blob urls #TINY-4727
- Changed context toolbars so they concatenate when more than one is suitable for the current selection #TINY-4495
- Changed inline style element formats (strong, b, em, i, u, strike) to convert to a span on format removal if a `style` or `class` attribute is present #TINY-4741

### Fixed
- Fixed the `selection.setContent()` API not running parser filters #TINY-4002
- Fixed formats incorrectly applied or removed when table cells were selected #TINY-4709
- Fixed the `quickimage` button not restricting the file types to images #TINY-4715
- Fixed search and replace ignoring text in nested contenteditable elements #TINY-5967
- Fixed resize handlers displaying in the wrong location sometimes for remote images #TINY-4732
- Fixed table picker breaking in Firefox on low zoom levels #TINY-4728
- Fixed issue with loading or pasting contents with large base64 encoded images on Safari #TINY-4715
- Fixed supplementary special characters being truncated when inserted into the editor. Patch contributed by mlitwin. #TINY-4791
- Fixed toolbar buttons not set to disabled when the editor is in readonly mode #TINY-4592
- Fixed the editor selection incorrectly changing when removing caret format containers #TINY-3438
- Fixed bug where title, width, and height would be set to empty string values when updating an image and removing those attributes using the image dialog #TINY-4786
- Fixed `ObjectResized` event firing when an object wasn't resized #TINY-4161
- Fixed `ObjectResized` and `ObjectResizeStart` events incorrectly fired when adding or removing table rows and columns #TINY-4829
- Fixed the placeholder not hiding when pasting content into the editor #TINY-4828
- Fixed an issue where the editor would fail to load if local storage was disabled #TINY-5935
- Fixed an issue where an uploaded image would reuse a cached image with a different mime type #TINY-5988
- Fixed bug where toolbars and dialogs would not show if the body element was replaced (e.g. with Turbolinks). Patch contributed by spohlenz #GH-5653
- Fixed an issue where multiple formats would be removed when removing a single format at the end of lines or on empty lines #TINY-1170
- Fixed zero-width spaces incorrectly included in the `wordcount` plugin character count #TINY-5991
- Fixed a regression introduced in 5.2.0 whereby the desktop `toolbar_mode` setting would incorrectly override the mobile default setting #TINY-5998
- Fixed an issue where deleting all content in a single cell table would delete the entire table #TINY-1044

## 5.2.2 - 2020-04-23

### Fixed
- Fixed an issue where anchors could not be inserted on empty lines #TINY-2788
- Fixed text decorations (underline, strikethrough) not consistently inheriting the text color #TINY-4757
- Fixed `format` menu alignment buttons inconsistently applying to images #TINY-4057
- Fixed the floating toolbar drawer height collapsing when the editor is rendered in modal dialogs or floating containers #TINY-4837
- Fixed `media` embed content not processing safely in some cases #TINY-4857

## 5.2.1 - 2020-03-25

### Fixed
- Fixed the "is decorative" checkbox in the image dialog clearing after certain dialog events #FOAM-11
- Fixed possible uncaught exception when a `style` attribute is removed using a content filter on `setContent` #TINY-4742
- Fixed the table selection not functioning correctly in Microsoft Edge 44 or higher #TINY-3862
- Fixed the table resize handles not functioning correctly in Microsoft Edge 44 or higher #TINY-4160
- Fixed the floating toolbar drawer disconnecting from the toolbar when adding content in inline mode #TINY-4725 #TINY-4765
- Fixed `readonly` mode not returning the appropriate boolean value #TINY-3948
- Fixed the `forced_root_block_attrs` setting not applying attributes to new blocks consistently #TINY-4564
- Fixed the editor incorrectly stealing focus during initialization in Microsoft Internet Explorer #TINY-4697
- Fixed dialogs stealing focus when opening an alert or confirm dialog using an `onAction` callback #TINY-4014
- Fixed inline dialogs incorrectly closing when clicking on an opened alert or confirm dialog #TINY-4012
- Fixed the context toolbar overlapping the menu bar and toolbar #TINY-4586
- Fixed notification and inline dialog positioning issues when using `toolbar_location: 'bottom'` #TINY-4586
- Fixed the `colorinput` popup appearing offscreen on mobile devices #TINY-4711
- Fixed special characters not being found when searching by "whole words only" #TINY-4522
- Fixed an issue where dragging images could cause them to be duplicated #TINY-4195
- Fixed context toolbars activating without the editor having focus #TINY-4754
- Fixed an issue where removing the background color of text did not always work #TINY-4770
- Fixed an issue where new rows and columns in a table did not retain the style of the previous row or column #TINY-4788

## 5.2.0 - 2020-02-13

### Added
- Added the ability to apply formats to spaces #TINY-4200
- Added new `toolbar_location` setting to allow for positioning the menu and toolbar at the bottom of the editor #TINY-4210
- Added new `toolbar_groups` setting to allow a custom floating toolbar group to be added to the toolbar when using `floating` toolbar mode #TINY-4229
- Added new `link_default_protocol` setting to `link` and `autolink` plugin to allow a protocol to be used by default #TINY-3328
- Added new `placeholder` setting to allow a placeholder to be shown when the editor is empty #TINY-3917
- Added new `tinymce.dom.TextSeeker` API to allow searching text across different DOM nodes #TINY-4200
- Added a drop shadow below the toolbar while in sticky mode and introduced Oxide variables to customize it when creating a custom skin #TINY-4343
- Added `quickbars_image_toolbar` setting to allow for the image quickbar to be turned off #TINY-4398
- Added iframe and img `loading` attribute to the default schema. Patch contributed by ataylor32. #GH-5112
- Added new `getNodeFilters`/`getAttributeFilters` functions to the `editor.serializer` instance #TINY-4344
- Added new `a11y_advanced_options` setting to allow additional accessibility options to be added #FOAM-11
- Added new accessibility options and behaviours to the image dialog using `a11y_advanced_options` #FOAM-11
- Added the ability to use the window `PrismJS` instance for the `codesample` plugin instead of the bundled version to allow for styling custom languages #TINY-4504
- Added error message events that fire when a resource loading error occurs #TINY-4509

### Changed
- Changed the default schema to disallow `onchange` for select elements #TINY-4614
- Changed default `toolbar_mode` value from false to `wrap`. The value false has been deprecated #TINY-4617
- Changed `toolbar_drawer` setting to `toolbar_mode`. `toolbar_drawer` has been deprecated #TINY-4416
- Changed iframe mode to set selection on content init if selection doesn't exist #TINY-4139
- Changed table related icons to align them with the visual style of the other icons #TINY-4341
- Changed and improved the visual appearance of the color input field #TINY-2917
- Changed fake caret container to use `forced_root_block` when possible #TINY-4190
- Changed the `requireLangPack` API to wait until the plugin has been loaded before loading the language pack #TINY-3716
- Changed the formatter so `style_formats` are registered before the initial content is loaded into the editor #TINY-4238
- Changed media plugin to use https protocol for media urls by default #TINY-4577
- Changed the parser to treat CDATA nodes as bogus HTML comments to match the HTML parsing spec. A new `preserve_cdata` setting has been added to preserve CDATA nodes if required #TINY-4625

### Fixed
- Fixed incorrect parsing of malformed/bogus HTML comments #TINY-4625
- Fixed `quickbars` selection toolbar appearing on non-editable elements #TINY-4359
- Fixed bug with alignment toolbar buttons sometimes not changing state correctly #TINY-4139
- Fixed the `codesample` toolbar button not toggling when selecting code samples other than HTML #TINY-4504
- Fixed content incorrectly scrolling to the top or bottom when pressing enter if when the content was already in view #TINY-4162
- Fixed `scrollIntoView` potentially hiding elements behind the toolbar #TINY-4162
- Fixed editor not respecting the `resize_img_proportional` setting due to legacy code #TINY-4236
- Fixed flickering floating toolbar drawer in inline mode #TINY-4210
- Fixed an issue where the template plugin dialog would be indefinitely blocked on a failed template load #TINY-2766
- Fixed the `mscontrolselect` event not being unbound on IE/Edge #TINY-4196
- Fixed Confirm dialog footer buttons so only the "Yes" button is highlighted #TINY-4310
- Fixed `file_picker_callback` functionality for Image, Link and Media plugins #TINY-4163
- Fixed issue where floating toolbar drawer sometimes would break if the editor is resized while the drawer is open #TINY-4439
- Fixed incorrect `external_plugins` loading error message #TINY-4503
- Fixed resize handler was not hidden for ARIA purposes. Patch contributed by Parent5446. #GH-5195
- Fixed an issue where content could be lost if a misspelled word was selected and spellchecking was disabled #TINY-3899
- Fixed validation errors in the CSS where certain properties had the wrong default value #TINY-4491
- Fixed an issue where forced root block attributes were not applied when removing a list #TINY-4272
- Fixed an issue where the element path isn't being cleared when there are no parents #TINY-4412
- Fixed an issue where width and height in svg icons containing `rect` elements were overridden by the CSS reset #TINY-4408
- Fixed an issue where uploading images with `images_reuse_filename` enabled and that included a query parameter would generate an invalid URL #TINY-4638
- Fixed the `closeButton` property not working when opening notifications #TINY-4674
- Fixed keyboard flicker when opening a context menu on mobile #TINY-4540
- Fixed issue where plus icon svg contained strokes #TINY-4681

## 5.1.6 - 2020-01-28

### Fixed
- Fixed `readonly` mode not blocking all clicked links #TINY-4572
- Fixed legacy font sizes being calculated inconsistently for the `FontSize` query command value #TINY-4555
- Fixed changing a tables row from `Header` to `Body` incorrectly moving the row to the bottom of the table #TINY-4593
- Fixed the context menu not showing in certain cases with hybrid devices #TINY-4569
- Fixed the context menu opening in the wrong location when the target is the editor body #TINY-4568
- Fixed the `image` plugin not respecting the `automatic_uploads` setting when uploading local images #TINY-4287
- Fixed security issue related to parsing HTML comments and CDATA #TINY-4544

## 5.1.5 - 2019-12-19

### Fixed
- Fixed the UI not working with hybrid devices that accept both touch and mouse events #TNY-4521
- Fixed the `charmap` dialog initially focusing the first tab of the dialog instead of the search input field #TINY-4342
- Fixed an exception being raised when inserting content if the caret was directly before or after a `contenteditable="false"` element #TINY-4528
- Fixed a bug with pasting image URLs when paste as text is enabled #TINY-4523

## 5.1.4 - 2019-12-11

### Fixed
- Fixed dialog contents disappearing when clicking a checkbox for right-to-left languages #TINY-4518
- Fixed the `legacyoutput` plugin registering legacy formats after editor initialization, causing legacy content to be stripped on the initial load #TINY-4447
- Fixed search and replace not cycling through results when searching using special characters #TINY-4506
- Fixed the `visualchars` plugin converting HTML-like text to DOM elements in certain cases #TINY-4507
- Fixed an issue with the `paste` plugin not sanitizing content in some cases #TINY-4510
- Fixed HTML comments incorrectly being parsed in certain cases #TINY-4511

## 5.1.3 - 2019-12-04

### Fixed
- Fixed sticky toolbar not undocking when fullscreen mode is activated #TINY-4390
- Fixed the "Current Window" target not applying when updating links using the link dialog #TINY-4063
- Fixed disabled menu items not highlighting when focused #TINY-4339
- Fixed touch events passing through dialog collection items to the content underneath on Android devices #TINY-4431
- Fixed keyboard navigation of the Help dialog's Keyboard Navigation tab #TINY-4391
- Fixed search and replace dialog disappearing when finding offscreen matches on iOS devices #TINY-4350
- Fixed performance issues where sticky toolbar was jumping while scrolling on slower browsers #TINY-4475

## 5.1.2 - 2019-11-19

### Fixed
- Fixed desktop touch devices using `mobile` configuration overrides #TINY-4345
- Fixed unable to disable the new scrolling toolbar feature #TINY-4345
- Fixed touch events passing through any pop-up items to the content underneath on Android devices #TINY-4367
- Fixed the table selector handles throwing JavaScript exceptions for non-table selections #TINY-4338
- Fixed `cut` operations not removing selected content on Android devices when the `paste` plugin is enabled #TINY-4362
- Fixed inline toolbar not constrained to the window width by default #TINY-4314
- Fixed context toolbar split button chevrons pointing right when they should be pointing down #TINY-4257
- Fixed unable to access the dialog footer in tabbed dialogs on small screens #TINY-4360
- Fixed mobile table selectors were hard to select with touch by increasing the size #TINY-4366
- Fixed mobile table selectors moving when moving outside the editor #TINY-4366
- Fixed inline toolbars collapsing when using sliding toolbars #TINY-4389
- Fixed block textpatterns not treating NBSPs as spaces #TINY-4378
- Fixed backspace not merging blocks when the last element in the preceding block was a `contenteditable="false"` element #TINY-4235
- Fixed toolbar buttons that only contain text labels overlapping on mobile devices #TINY-4395
- Fixed quickbars quickimage picker not working on mobile #TINY-4377
- Fixed fullscreen not resizing in an iOS WKWebView component #TINY-4413

## 5.1.1 - 2019-10-28

### Fixed
- Fixed font formats containing spaces being wrapped in `&quot;` entities instead of single quotes #TINY-4275
- Fixed alert and confirm dialogs losing focus when clicked #TINY-4248
- Fixed clicking outside a modal dialog focusing on the document body #TINY-4249
- Fixed the context toolbar not hiding when scrolled out of view #TINY-4265

## 5.1.0 - 2019-10-17

### Added
- Added touch selector handles for table selections on touch devices #TINY-4097
- Added border width field to Table Cell dialog #TINY-4028
- Added touch event listener to media plugin to make embeds playable #TINY-4093
- Added oxide styling options to notifications and tweaked the default variables #TINY-4153
- Added additional padding to split button chevrons on touch devices, to make them easier to interact with #TINY-4223
- Added new platform detection functions to `Env` and deprecated older detection properties #TINY-4184
- Added `inputMode` config field to specify inputmode attribute of `input` dialog components #TINY-4062
- Added new `inputMode` property to relevant plugins/dialogs #TINY-4102
- Added new `toolbar_sticky` setting to allow the iframe menubar/toolbar to stick to the top of the window when scrolling #TINY-3982

### Changed
- Changed default setting for `toolbar_drawer` to `floating` #TINY-3634
- Changed mobile phones to use the `silver` theme by default #TINY-3634
- Changed some editor settings to default to `false` on touch devices:
  - `menubar`(phones only) #TINY-4077
  - `table_grid` #TINY-4075
  - `resize` #TINY-4157
  - `object_resizing` #TINY-4157
- Changed toolbars and context toolbars to sidescroll on mobile #TINY-3894 #TINY-4107
- Changed context menus to render as horizontal menus on touch devices #TINY-4107
- Changed the editor to use the `VisualViewport` API of the browser where possible #TINY-4078
- Changed visualblocks toolbar button icon and renamed `paragraph` icon to `visualchars` #TINY-4074
- Changed Oxide default for `@toolbar-button-chevron-color` to follow toolbar button icon color #TINY-4153
- Changed the `urlinput` dialog component to use the `url` type attribute #TINY-4102

### Fixed
- Fixed Safari desktop visual viewport fires resize on fullscreen breaking the restore function #TINY-3976
- Fixed scroll issues on mobile devices #TINY-3976
- Fixed context toolbar unable to refresh position on iOS12 #TINY-4107
- Fixed ctrl+left click not opening links on readonly mode and the preview dialog #TINY-4138
- Fixed Slider UI component not firing `onChange` event on touch devices #TINY-4092
- Fixed notifications overlapping instead of stacking #TINY-3478
- Fixed inline dialogs positioning incorrectly when the page is scrolled #TINY-4018
- Fixed inline dialogs and menus not repositioning when resizing #TINY-3227
- Fixed inline toolbar incorrectly stretching to the full width when a width value was provided #TINY-4066
- Fixed menu chevrons color to follow the menu text color #TINY-4153
- Fixed table menu selection grid from staying black when using dark skins, now follows border color #TINY-4153
- Fixed Oxide using the wrong text color variable for menubar button focused state #TINY-4146
- Fixed the autoresize plugin not keeping the selection in view when resizing #TINY-4094
- Fixed textpattern plugin throwing exceptions when using `forced_root_block: false` #TINY-4172
- Fixed missing CSS fill styles for toolbar button icon active state #TINY-4147
- Fixed an issue where the editor selection could end up inside a short ended element (such as `br`) #TINY-3999
- Fixed browser selection being lost in inline mode when opening split dropdowns #TINY-4197
- Fixed backspace throwing an exception when using `forced_root_block: false` #TINY-4099
- Fixed floating toolbar drawer expanding outside the bounds of the editor #TINY-3941
- Fixed the autocompleter not activating immediately after a `br` or `contenteditable=false` element #TINY-4194
- Fixed an issue where the autocompleter would incorrectly close on IE 11 in certain edge cases #TINY-4205

## 5.0.16 - 2019-09-24

### Added
- Added new `referrer_policy` setting to add the `referrerpolicy` attribute when loading scripts or stylesheets #TINY-3978
- Added a slight background color to dialog tab links when focused to aid keyboard navigation #TINY-3877

### Fixed
- Fixed media poster value not updating on change #TINY-4013
- Fixed openlink was not registered as a toolbar button #TINY-4024
- Fixed failing to initialize if a script tag was used inside a SVG #TINY-4087
- Fixed double top border showing on toolbar without menubar when toolbar_drawer is enabled #TINY-4118
- Fixed unable to drag inline dialogs to the bottom of the screen when scrolled #TINY-4154
- Fixed notifications appearing on top of the toolbar when scrolled in inline mode #TINY-4159
- Fixed notifications displaying incorrectly on IE 11 #TINY-4169

## 5.0.15 - 2019-09-02

### Added
- Added a dark `content_css` skin to go with the dark UI skin #TINY-3743

### Changed
- Changed the enabled state on toolbar buttons so they don't get the hover effect #TINY-3974

### Fixed
- Fixed missing CSS active state on toolbar buttons #TINY-3966
- Fixed `onChange` callback not firing for the colorinput dialog component #TINY-3968
- Fixed context toolbars not showing in fullscreen mode #TINY-4023

## 5.0.14 - 2019-08-19

### Added
- Added an API to reload the autocompleter menu with additional fetch metadata #MENTIONS-17

### Fixed
- Fixed missing toolbar button border styling options #TINY-3965
- Fixed image upload progress notification closing before the upload is complete #TINY-3963
- Fixed inline dialogs not closing on escape when no dialog component is in focus #TINY-3936
- Fixed plugins not being filtered when defaulting to mobile on phones #TINY-3537
- Fixed toolbar more drawer showing the content behind it when transitioning between opened and closed states #TINY-3878
- Fixed focus not returning to the dialog after pressing the "Replace all" button in the search and replace dialog #TINY-3961

### Removed
- Removed Oxide variable `@menubar-select-disabled-border-color` and replaced it with `@menubar-select-disabled-border` #TINY-3965

## 5.0.13 - 2019-08-06

### Changed
- Changed modal dialogs to prevent dragging by default and added new `draggable_modal` setting to restore dragging #TINY-3873
- Changed the nonbreaking plugin to insert nbsp characters wrapped in spans to aid in filtering. This can be disabled using the `nonbreaking_wrap` setting #TINY-3647
- Changed backspace behaviour in lists to outdent nested list items when the cursor is at the start of the list item #TINY-3651

### Fixed
- Fixed sidebar growing beyond editor bounds in IE 11 #TINY-3937
- Fixed issue with being unable to keyboard navigate disabled toolbar buttons #TINY-3350
- Fixed issues with backspace and delete in nested contenteditable true and false elements #TINY-3868
- Fixed issue with losing keyboard navigation in dialogs due to disabled buttons #TINY-3914
- Fixed `MouseEvent.mozPressure is deprecated` warning in Firefox #TINY-3919
- Fixed `default_link_target` not being respected when `target_list` is disabled #TINY-3757
- Fixed mobile plugin filter to only apply to the mobile theme, rather than all mobile platforms #TINY-3405
- Fixed focus switching to another editor during mode changes #TINY-3852
- Fixed an exception being thrown when clicking on an uninitialized inline editor #TINY-3925
- Fixed unable to keyboard navigate to dialog menu buttons #TINY-3933
- Fixed dialogs being able to be dragged outside the window viewport #TINY-3787
- Fixed inline dialogs appearing above modal dialogs #TINY-3932

## 5.0.12 - 2019-07-18

### Added
- Added ability to utilize UI dialog panels inside other panels #TINY-3305
- Added help dialog tab explaining keyboard navigation of the editor #TINY-3603

### Changed
- Changed the "Find and Replace" design to an inline dialog #TINY-3054

### Fixed
- Fixed issue where autolink spacebar event was not being fired on Edge #TINY-3891
- Fixed table selection missing the background color #TINY-3892
- Fixed removing shortcuts not working for function keys #TINY-3871
- Fixed non-descriptive UI component type names #TINY-3349
- Fixed UI registry components rendering as the wrong type when manually specifying a different type #TINY-3385
- Fixed an issue where dialog checkbox, input, selectbox, textarea and urlinput components couldn't be disabled #TINY-3708
- Fixed the context toolbar not using viable screen space in inline/distraction free mode #TINY-3717
- Fixed the context toolbar overlapping the toolbar in various conditions #TINY-3205
- Fixed IE11 edge case where items were being inserted into the wrong location #TINY-3884

## 5.0.11 - 2019-07-04

### Fixed
- Fixed packaging errors caused by a rollup treeshaking bug (https://github.com/rollup/rollup/issues/2970) #TINY-3866
- Fixed the customeditor component not able to get data from the dialog api #TINY-3866
- Fixed collection component tooltips not being translated #TINY-3855

## 5.0.10 - 2019-07-02

### Added
- Added support for all HTML color formats in `color_map` setting #TINY-3837

### Changed
- Changed backspace key handling to outdent content in appropriate circumstances #TINY-3685
- Changed default palette for forecolor and backcolor to include some lighter colors suitable for highlights #TINY-2865
- Changed the search and replace plugin to cycle through results #TINY-3800

### Fixed
- Fixed inconsistent types causing some properties to be unable to be used in dialog components #TINY-3778
- Fixed an issue in the Oxide skin where dialog content like outlines and shadows were clipped because of overflow hidden #TINY-3566
- Fixed the search and replace plugin not resetting state when changing the search query #TINY-3800
- Fixed backspace in lists not creating an undo level #TINY-3814
- Fixed the editor to cancel loading in quirks mode where the UI is not supported #TINY-3391
- Fixed applying fonts not working when the name contained spaces and numbers #TINY-3801
- Fixed so that initial content is retained when initializing on list items #TINY-3796
- Fixed inefficient font name and font size current value lookup during rendering #TINY-3813
- Fixed mobile font copied into the wrong folder for the oxide-dark skin #TINY-3816
- Fixed an issue where resizing the width of tables would produce inaccurate results #TINY-3827
- Fixed a memory leak in the Silver theme #TINY-3797
- Fixed alert and confirm dialogs using incorrect markup causing inconsistent padding #TINY-3835
- Fixed an issue in the Table plugin with `table_responsive_width` not enforcing units when resizing #TINY-3790
- Fixed leading, trailing and sequential spaces being lost when pasting plain text #TINY-3726
- Fixed exception being thrown when creating relative URIs #TINY-3851
- Fixed focus is no longer set to the editor content during mode changes unless the editor already had focus #TINY-3852

## 5.0.9 - 2019-06-26

### Fixed
- Fixed print plugin not working in Firefox #TINY-3834

## 5.0.8 - 2019-06-18

### Added
- Added back support for multiple toolbars #TINY-2195
- Added support for .m4a files to the media plugin #TINY-3750
- Added new base_url and suffix editor init options #TINY-3681

### Fixed
- Fixed incorrect padding for select boxes with visible values #TINY-3780
- Fixed selection incorrectly changing when programmatically setting selection on contenteditable false elements #TINY-3766
- Fixed sidebar background being transparent #TINY-3727
- Fixed the build to remove duplicate iife wrappers #TINY-3689
- Fixed bogus autocompleter span appearing in content when the autocompleter menu is shown #TINY-3752
- Fixed toolbar font size select not working with legacyoutput plugin #TINY-2921
- Fixed the legacyoutput plugin incorrectly aligning images #TINY-3660
- Fixed remove color not working when using the legacyoutput plugin #TINY-3756
- Fixed the font size menu applying incorrect sizes when using the legacyoutput plugin #TINY-3773
- Fixed scrollIntoView not working when the parent window was out of view #TINY-3663
- Fixed the print plugin printing from the wrong window in IE11 #TINY-3762
- Fixed content CSS loaded over CORS not loading in the preview plugin with content_css_cors enabled #TINY-3769
- Fixed the link plugin missing the default "None" option for link list #TINY-3738
- Fixed small dot visible with menubar and toolbar disabled in inline mode #TINY-3623
- Fixed space key properly inserts a nbsp before/after block elements #TINY-3745
- Fixed native context menu not showing with images in IE11 #TINY-3392
- Fixed inconsistent browser context menu image selection #TINY-3789

## 5.0.7 - 2019-06-05

### Added
- Added new toolbar button and menu item for inserting tables via dialog #TINY-3636
- Added new API for adding/removing/changing tabs in the Help dialog #TINY-3535
- Added highlighting of matched text in autocompleter items #TINY-3687
- Added the ability for autocompleters to work with matches that include spaces #TINY-3704
- Added new `imagetools_fetch_image` callback to allow custom implementations for cors loading of images #TINY-3658
- Added `'http'` and `https` options to `link_assume_external_targets` to prepend `http://` or `https://` prefixes when URL does not contain a protocol prefix. Patch contributed by francoisfreitag. #GH-4335

### Changed
- Changed annotations navigation to work the same as inline boundaries #TINY-3396
- Changed tabpanel API by adding a `name` field and changing relevant methods to use it #TINY-3535

### Fixed
- Fixed text color not updating all color buttons when choosing a color #TINY-3602
- Fixed the autocompleter not working with fragmented text #TINY-3459
- Fixed the autosave plugin no longer overwrites window.onbeforeunload #TINY-3688
- Fixed infinite loop in the paste plugin when IE11 takes a long time to process paste events. Patch contributed by lRawd. #GH-4987
- Fixed image handle locations when using `fixed_toolbar_container`. Patch contributed by t00. #GH-4966
- Fixed the autoresize plugin not firing `ResizeEditor` events #TINY-3587
- Fixed editor in fullscreen mode not extending to the bottom of the screen #TINY-3701
- Fixed list removal when pressing backspace after the start of the list item #TINY-3697
- Fixed autocomplete not triggering from compositionend events #TINY-3711
- Fixed `file_picker_callback` could not set the caption field on the insert image dialog #TINY-3172
- Fixed the autocompleter menu showing up after a selection had been made #TINY-3718
- Fixed an exception being thrown when a file or number input has focus during initialization. Patch contributed by t00 #GH-2194

## 5.0.6 - 2019-05-22

### Added
- Added `icons_url` editor settings to enable icon packs to be loaded from a custom url #TINY-3585
- Added `image_uploadtab` editor setting to control the visibility of the upload tab in the image dialog #TINY-3606
- Added new api endpoints to the wordcount plugin and improved character count logic #TINY-3578

### Changed
- Changed plugin, language and icon loading errors to log in the console instead of a notification #TINY-3585

### Fixed
- Fixed the textpattern plugin not working with fragmented text #TINY-3089
- Fixed various toolbar drawer accessibility issues and added an animation #TINY-3554
- Fixed issues with selection and ui components when toggling readonly mode #TINY-3592
- Fixed so readonly mode works with inline editors #TINY-3592
- Fixed docked inline toolbar positioning when scrolled #TINY-3621
- Fixed initial value not being set on bespoke select in quickbars and toolbar drawer #TINY-3591
- Fixed so that nbsp entities aren't trimmed in white-space: pre-line elements #TINY-3642
- Fixed `mceInsertLink` command inserting spaces instead of url encoded characters #GH-4990
- Fixed text content floating on top of dialogs in IE11 #TINY-3640

## 5.0.5 - 2019-05-09

### Added
- Added menu items to match the forecolor/backcolor toolbar buttons #TINY-2878
- Added default directionality based on the configured language #TINY-2621
- Added styles, icons and tests for rtl mode #TINY-2621

### Fixed
- Fixed autoresize not working with floating elements or when media elements finished loading #TINY-3545
- Fixed incorrect vertical caret positioning in IE 11 #TINY-3188
- Fixed submenu anchoring hiding overflowed content #TINY-3564

### Removed
- Removed unused and hidden validation icons to avoid displaying phantom tooltips #TINY-2329

## 5.0.4 - 2019-04-23

### Added
- Added back URL dialog functionality, which is now available via `editor.windowManager.openUrl()` #TINY-3382
- Added the missing throbber functionality when calling `editor.setProgressState(true)` #TINY-3453
- Added function to reset the editor content and undo/dirty state via `editor.resetContent()` #TINY-3435
- Added the ability to set menu buttons as active #TINY-3274
- Added `editor.mode` API, featuring a custom editor mode API #TINY-3406
- Added better styling to floating toolbar drawer #TINY-3479
- Added the new premium plugins to the Help dialog plugins tab #TINY-3496
- Added the linkchecker context menu items to the default configuration #TINY-3543

### Fixed
- Fixed image context menu items showing on placeholder images #TINY-3280
- Fixed dialog labels and text color contrast within notifications/alert banners to satisfy WCAG 4.5:1 contrast ratio for accessibility #TINY-3351
- Fixed selectbox and colorpicker items not being translated #TINY-3546
- Fixed toolbar drawer sliding mode to correctly focus the editor when tabbing via keyboard navigation #TINY-3533
- Fixed positioning of the styleselect menu in iOS while using the mobile theme #TINY-3505
- Fixed the menubutton `onSetup` callback to be correctly executed when rendering the menu buttons #TINY-3547
- Fixed `default_link_target` setting to be correctly utilized when creating a link #TINY-3508
- Fixed colorpicker floating marginally outside its container #TINY-3026
- Fixed disabled menu items displaying as active when hovered #TINY-3027

### Removed
- Removed redundant mobile wrapper #TINY-3480

## 5.0.3 - 2019-03-19

### Changed
- Changed empty nested-menu items within the style formats menu to be disabled or hidden if the value of `style_formats_autohide` is `true` #TINY-3310
- Changed the entire phrase 'Powered by Tiny' in the status bar to be a link instead of just the word 'Tiny' #TINY-3366
- Changed `formatselect`, `styleselect` and `align` menus to use the `mceToggleFormat` command internally #TINY-3428

### Fixed
- Fixed toolbar keyboard navigation to work as expected when `toolbar_drawer` is configured #TINY-3432
- Fixed text direction buttons to display the correct pressed state in selections that have no explicit `dir` property #TINY-3138
- Fixed the mobile editor to clean up properly when removed #TINY-3445
- Fixed quickbar toolbars to add an empty box to the screen when it is set to `false` #TINY-3439
- Fixed an issue where pressing the **Delete/Backspace** key at the edge of tables was creating incorrect selections #TINY-3371
- Fixed an issue where dialog collection items (emoticon and special character dialogs) couldn't be selected with touch devices #TINY-3444
- Fixed a type error introduced in TinyMCE version 5.0.2 when calling `editor.getContent()` with nested bookmarks #TINY-3400
- Fixed an issue that prevented default icons from being overridden #TINY-3449
- Fixed an issue where **Home/End** keys wouldn't move the caret correctly before or after `contenteditable=false` inline elements #TINY-2995
- Fixed styles to be preserved in IE 11 when editing via the `fullpage` plugin #TINY-3464
- Fixed the `link` plugin context toolbar missing the open link button #TINY-3461
- Fixed inconsistent dialog component spacing #TINY-3436

## 5.0.2 - 2019-03-05

### Added
- Added presentation and document presets to `htmlpanel` dialog component #TINY-2694
- Added missing fixed_toolbar_container setting has been reimplemented in the Silver theme #TINY-2712
- Added a new toolbar setting `toolbar_drawer` that moves toolbar groups which overflow the editor width into either a `sliding` or `floating` toolbar section #TINY-2874

### Changed
- Updated the build process to include package lock files in the dev distribution archive #TINY-2870

### Fixed
- Fixed inline dialogs did not have aria attributes #TINY-2694
- Fixed default icons are now available in the UI registry, allowing use outside of toolbar buttons #TINY-3307
- Fixed a memory leak related to select toolbar items #TINY-2874
- Fixed a memory leak due to format changed listeners that were never unbound #TINY-3191
- Fixed an issue where content may have been lost when using permanent bookmarks #TINY-3400
- Fixed the quicklink toolbar button not rendering in the quickbars plugin #TINY-3125
- Fixed an issue where menus were generating invalid HTML in some cases #TINY-3323
- Fixed an issue that could cause the mobile theme to show a blank white screen when the editor was inside an `overflow:hidden` element #TINY-3407
- Fixed mobile theme using a transparent background and not taking up the full width on iOS #TINY-3414
- Fixed the template plugin dialog missing the description field #TINY-3337
- Fixed input dialog components using an invalid default type attribute #TINY-3424
- Fixed an issue where backspace/delete keys after/before pagebreak elements wouldn't move the caret #TINY-3097
- Fixed an issue in the table plugin where menu items and toolbar buttons weren't showing correctly based on the selection #TINY-3423
- Fixed inconsistent button focus styles in Firefox #TINY-3377
- Fixed the resize icon floating left when all status bar elements were disabled #TINY-3340
- Fixed the resize handle to not show in fullscreen mode #TINY-3404

## 5.0.1 - 2019-02-21

### Added
- Added H1-H6 toggle button registration to the silver theme #TINY-3070
- Added code sample toolbar button will now toggle on when the cursor is in a code section #TINY-3040
- Added new settings to the emoticons plugin to allow additional emoticons to be added #TINY-3088

### Fixed
- Fixed an issue where adding links to images would replace the image with text #TINY-3356
- Fixed an issue where the inline editor could use fractional pixels for positioning #TINY-3202
- Fixed an issue where uploading non-image files in the Image Plugin upload tab threw an error. #TINY-3244
- Fixed an issue in the media plugin that was causing the source url and height/width to be lost in certain circumstances #TINY-2858
- Fixed an issue with the Context Toolbar not being removed when clicking outside of the editor #TINY-2804
- Fixed an issue where clicking 'Remove link' wouldn't remove the link in certain circumstances #TINY-3199
- Fixed an issue where the media plugin would fail when parsing dialog data #TINY-3218
- Fixed an issue where retrieving the selected content as text didn't create newlines #TINY-3197
- Fixed incorrect keyboard shortcuts in the Help dialog for Windows #TINY-3292
- Fixed an issue where JSON serialization could produce invalid JSON #TINY-3281
- Fixed production CSS including references to source maps #TINY-3920
- Fixed development CSS was not included in the development zip #TINY-3920
- Fixed the autocompleter matches predicate not matching on the start of words by default #TINY-3306
- Fixed an issue where the page could be scrolled with modal dialogs open #TINY-2252
- Fixed an issue where autocomplete menus would show an icon margin when no items had icons #TINY-3329
- Fixed an issue in the quickbars plugin where images incorrectly showed the text selection toolbar #TINY-3338
- Fixed an issue that caused the inline editor to fail to render when the target element already had focus #TINY-3353

### Removed
- Removed paste as text notification banner and paste_plaintext_inform setting #POW-102

## 5.0.0 - 2019-02-04

Full documentation for the version 5 features and changes is available at https://www.tiny.cloud/docs/release-notes/

### Added
- Added links and registered names with * to denote premium plugins in Plugins tab of Help dialog #TINY-3223

### Changed
- Changed Tiny 5 mobile skin to look more uniform with desktop #TINY-2650
- Blacklisted table, th and td as inline editor target #TINY-717

### Fixed
- Fixed an issue where tab panel heights weren't sizing properly on smaller screens and weren't updating on resize #TINY-3242
- Fixed image tools not having any padding between the label and slider #TINY-3220
- Fixed context toolbar toggle buttons not showing the correct state #TINY-3022
- Fixed missing separators in the spellchecker context menu between the suggestions and actions #TINY-3217
- Fixed notification icon positioning in alert banners #TINY-2196
- Fixed a typo in the word count plugin name #TINY-3062
- Fixed charmap and emoticons dialogs not having a primary button #TINY-3233
- Fixed an issue where resizing wouldn't work correctly depending on the box-sizing model #TINY-3278

## 5.0.0-rc-2 - 2019-01-22

### Added
- Added screen reader accessibility for sidebar and statusbar #TINY-2699

### Changed
- Changed formatting menus so they are registered and made the align toolbar button use an icon instead of text #TINY-2880
- Changed checkboxes to use a boolean for its state, instead of a string #TINY-2848
- Updated the textpattern plugin to properly support nested patterns and to allow running a command with a value for a pattern with a start and an end #TINY-2991
- Updated Emoticons and Charmap dialogs to be screen reader accessible #TINY-2693

### Fixed
- Fixed the link dialog such that it will now retain class attributes when updating links #TINY-2825
- Fixed "Find and replace" not showing in the "Edit" menu by default #TINY-3061
- Fixed dropdown buttons missing the 'type' attribute, which could cause forms to be incorrectly submitted #TINY-2826
- Fixed emoticon and charmap search not returning expected results in certain cases #TINY-3084
- Fixed blank rel_list values throwing an exception in the link plugin #TINY-3149

### Removed
- Removed unnecessary 'flex' and unused 'colspan' properties from the new dialog APIs #TINY-2973

## 5.0.0-rc-1 - 2019-01-08

### Added
- Added editor settings functionality to specify title attributes for toolbar groups #TINY-2690
- Added icons instead of button text to improve Search and Replace dialog footer appearance #TINY-2654
- Added `tox-dialog__table` instead of `mce-table-striped` class to enhance Help dialog appearance #TINY-2360
- Added title attribute to iframes so, screen readers can announce iframe labels #TINY-2692
- Added a wordcount menu item, that defaults to appearing in the tools menu #TINY-2877

### Changed
- Updated the font select dropdown logic to try to detect the system font stack and show "System Font" as the font name #TINY-2710
- Updated the autocompleter to only show when it has matched items #TINY-2350
- Updated SizeInput labels to "Height" and "Width" instead of Dimensions #TINY-2833
- Updated the build process to minify and generate ASCII only output for the emoticons database #TINY-2744

### Fixed
- Fixed readonly mode not fully disabling editing content #TINY-2287
- Fixed accessibility issues with the font select, font size, style select and format select toolbar dropdowns #TINY-2713
- Fixed accessibility issues with split dropdowns #TINY-2697
- Fixed the legacyoutput plugin to be compatible with TinyMCE 5.0 #TINY-2301
- Fixed icons not showing correctly in the autocompleter popup #TINY-3029
- Fixed an issue where preview wouldn't show anything in Edge under certain circumstances #TINY-3035
- Fixed the height being incorrectly calculated for the autoresize plugin #TINY-2807

## 5.0.0-beta-1 - 2018-11-30

### Added
- Added a new `addNestedMenuItem()` UI registry function and changed all nested menu items to use the new registry functions #TINY-2230
- Added title attribute to color swatch colors #TINY-2669
- Added anchorbar component to anchor inline toolbar dialogs to instead of the toolbar #TINY-2040
- Added support for toolbar<n> and toolbar array config options to be squashed into a single toolbar and not create multiple toolbars #TINY-2195
- Added error handling for when forced_root_block config option is set to true #TINY-2261
- Added functionality for the removed_menuitems config option #TINY-2184
- Added the ability to use a string to reference menu items in menu buttons and submenu items #TINY-2253

### Changed
- Changed the name of the "inlite" plugin to "quickbars" #TINY-2831
- Changed the background color icon to highlight background icon #TINY-2258
- Changed Help dialog to be accessible to screen readers #TINY-2687
- Changed the color swatch to save selected custom colors to local storage for use across sessions #TINY-2722
- Changed `WindowManager` API - methods `getParams`, `setParams` and `getWindows`, and the legacy `windows` property, have been removed. `alert` and `confirm` dialogs are no longer tracked in the window list. #TINY-2603

### Fixed
- Fixed an inline mode issue where the save plugin upon saving can cause content loss #TINY-2659
- Fixed an issue in IE 11 where calling selection.getContent() would return an empty string when the editor didn't have focus #TINY-2325

### Removed
- Removed compat3x plugin #TINY-2815

## 5.0.0-preview-4 - 2018-11-12

### Added
- Added width and height placeholder text to image and media dialog dimensions input #AP-296
- Added the ability to keyboard navigate through menus, toolbars, sidebar and the status bar sequentially #AP-381
- Added translation capability back to the editor's UI #AP-282
- Added `label` component type for dialogs to group components under a label

### Changed
- Changed the editor resize handle so that it should be disabled when the autoresize plugin is turned on #AP-424
- Changed UI text for microcopy improvements #TINY-2281

### Fixed
- Fixed distraction free plugin #AP-470
- Fixed contents of the input field being selected on focus instead of just recieving an outline highlight #AP-464
- Fixed styling issues with dialogs and menus in IE 11 #AP-456
- Fixed custom style format control not honoring custom formats #AP-393
- Fixed context menu not appearing when clicking an image with a caption #AP-382
- Fixed directionality of UI when using an RTL language #AP-423
- Fixed page responsiveness with multiple inline editors #AP-430
- Fixed empty toolbar groups appearing through invalid configuration of the `toolbar` property #AP-450
- Fixed text not being retained when updating links through the link dialog #AP-293
- Fixed edit image context menu, context toolbar and toolbar items being incorrectly enabled when selecting invalid images #AP-323
- Fixed emoji type ahead being shown when typing URLs #AP-366
- Fixed toolbar configuration properties incorrectly expecting string arrays instead of strings #AP-342
- Fixed the block formatting toolbar item not showing a "Formatting" title when there is no selection #AP-321
- Fixed clicking disabled toolbar buttons hiding the toolbar in inline mode #AP-380
- Fixed `EditorResize` event not being fired upon editor resize #AP-327
- Fixed tables losing styles when updating through the dialog #AP-368
- Fixed context toolbar positioning to be more consistent near the edges of the editor #AP-318
- Fixed table of contents plugin now works with v5 toolbar APIs correctly #AP-347
- Fixed the `link_context_toolbar` configuration not disabling the context toolbar #AP-458
- Fixed the link context toolbar showing incorrect relative links #AP-435
- Fixed the alignment of the icon in alert banner dialog components #TINY-2220
- Fixed the visual blocks and visual char menu options not displaying their toggled state #TINY-2238
- Fixed the editor not displaying as fullscreen when toggled #TINY-2237

### Removed
- Removed the tox-custom-editor class that was added to the wrapping element of codemirror #TINY-2211

## 5.0.0-preview-3 - 2018-10-18

### Changed
- Changed editor layout to use modern CSS properties over manually calculating dimensions #AP-324
- Changed `autoresize_min_height` and `autoresize_max_height` configurations to `min_height` and `max_height` #AP-324
- Changed `Whole word` label in Search and Replace dialog to `Find whole words only` #AP-387

### Fixed
- Fixed bugs with editor width jumping when resizing and the iframe not resizing to smaller than 150px in height #AP-324
- Fixed mobile theme bug that prevented the editor from loading #AP-404
- Fixed long toolbar groups extending outside of the editor instead of wrapping
- Fixed dialog titles so they are now proper case #AP-384
- Fixed color picker default to be #000000 instead of #ff00ff #AP-216
- Fixed "match case" option on the Find and Replace dialog is no longer selected by default #AP-298
- Fixed vertical alignment of toolbar icons #DES-134
- Fixed toolbar icons not appearing on IE11 #DES-133

## 5.0.0-preview-2 - 2018-10-10

### Added
- Added swatch is now shown for colorinput fields, instead of the colorpicker directly #AP-328
- Added fontformats and fontsizes menu items #AP-390

### Changed
- Changed configuration of color options has been simplified to `color_map`, `color_cols`, and `custom_colors` #AP-328
- Changed `height` configuration to apply to the editor frame (including menubar, toolbar, status bar) instead of the content area #AP-324

### Fixed
- Fixed styleselect not updating the displayed item as the cursor moved #AP-388
- Fixed preview iframe not expanding to the dialog size #AP-252
- Fixed 'meta' shortcuts not translated into platform-specific text #AP-270
- Fixed tabbed dialogs (Charmap and Emoticons) shrinking when no search results returned
- Fixed a bug where alert banner icons were not retrieved from icon pack. #AP-330
- Fixed component styles to flex so they fill large dialogs. #AP-252
- Fixed editor flashing unstyled during load (still in progress). #AP-349

### Removed
- Removed `colorpicker` plugin, it is now in the theme #AP-328
- Removed `textcolor` plugin, it is now in the theme #AP-328

## 5.0.0-preview-1 - 2018-10-01

Developer preview 1

Initial list of features and changes is available at https://tiny.cloud/docs-preview/release-notes/new-features/

## 4.9.11 - 2020-07-13

### Fixed
- Fixed the `selection.setContent()` API not running parser filters #TINY-4002
- Fixed content in an iframe element parsing as DOM elements instead of text content #TINY-5943
- Fixed up and down keyboard navigation not working for inline `contenteditable="false"` elements #TINY-6226

## 4.9.10 - 2020-04-23

### Fixed
- Fixed an issue where the editor selection could end up inside a short ended element (eg br) #TINY-3999
- Fixed a security issue related to CDATA sanitization during parsing #TINY-4669
- Fixed `media` embed content not processing safely in some cases #TINY-4857

## 4.9.9 - 2020-03-25

### Fixed
- Fixed the table selection not functioning correctly in Microsoft Edge 44 or higher #TINY-3862
- Fixed the table resize handles not functioning correctly in Microsoft Edge 44 or higher #TINY-4160
- Fixed the `forced_root_block_attrs` setting not applying attributes to new blocks consistently #TINY-4564
- Fixed the editor failing to initialize if a script tag was used inside an SVG #TINY-4087

## 4.9.8 - 2020-01-28

### Fixed
- Fixed the `mobile` theme failing to load due to a bundling issue #TINY-4613
- Fixed security issue related to parsing HTML comments and CDATA #TINY-4544

## 4.9.7 - 2019-12-19

### Fixed
- Fixed the `visualchars` plugin converting HTML-like text to DOM elements in certain cases #TINY-4507
- Fixed an issue with the `paste` plugin not sanitizing content in some cases #TINY-4510
- Fixed HTML comments incorrectly being parsed in certain cases #TINY-4511

## 4.9.6 - 2019-09-02

### Fixed
- Fixed image browse button sometimes displaying the browse window twice #TINY-3959

## 4.9.5 - 2019-07-02

### Changed
- Changed annotations navigation to work the same as inline boundaries #TINY-3396

### Fixed
- Fixed the print plugin printing from the wrong window in IE11 #TINY-3762
- Fixed an exception being thrown when a file or number input has focus during initialization. Patch contributed by t00 #GH-2194
- Fixed positioning of the styleselect menu in iOS while using the mobile theme #TINY-3505
- Fixed native context menu not showing with images in IE11 #TINY-3392
- Fixed selection incorrectly changing when programmatically setting selection on contenteditable false elements #TINY-3766
- Fixed image browse button not working on touch devices #TINY-3751
- Fixed so that nbsp entities aren't trimmed in white-space: pre-line elements #TINY-3642
- Fixed space key properly inserts a nbsp before/after block elements #TINY-3745
- Fixed infinite loop in the paste plugin when IE11 takes a long time to process paste events. Patch contributed by lRawd. #GH-4987

## 4.9.4 - 2019-03-20

### Fixed
- Fixed an issue where **Home/End** keys wouldn't move the caret correctly before or after `contenteditable=false` inline elements #TINY-2995
- Fixed an issue where content may have been lost when using permanent bookmarks #TINY-3400
- Fixed the mobile editor to clean up properly when removed #TINY-3445
- Fixed an issue where retrieving the selected content as text didn't create newlines #TINY-3197
- Fixed an issue where typing space between images would cause issues with nbsp not being inserted. #TINY-3346

## 4.9.3 - 2019-01-31

### Added
- Added a visualchars_default_state setting to the Visualchars Plugin. Patch contributed by mat3e.

### Fixed
- Fixed a bug where scrolling on a page with more than one editor would cause a ResizeWindow event to fire. #TINY-3247
- Fixed a bug where if a plugin threw an error during initialisation the whole editor would fail to load. #TINY-3243
- Fixed a bug where getContent would include bogus elements when valid_elements setting was set up in a specific way. #TINY-3213
- Fixed a bug where only a few function key names could be used when creating keyboard shortcuts. #TINY-3146
- Fixed a bug where it wasn't possible to enter spaces into an editor after pressing shift+enter. #TINY-3099
- Fixed a bug where no caret would be rendered after backspacing to a contenteditable false element. #TINY-2998
- Fixed a bug where deletion to/from indented lists would leave list fragments in the editor. #TINY-2981

## 4.9.2 - 2018-12-17

### Fixed
- Fixed a bug with pressing the space key on IE 11 would result in nbsp characters being inserted between words at the end of a block. #TINY-2996
- Fixed a bug where character composition using quote and space on US International keyboards would produce a space instead of a quote. #TINY-2999
- Fixed a bug where remove format wouldn't remove the inner most inline element in some situations. #TINY-2982
- Fixed a bug where outdenting an list item would affect attributes on other list items within the same list. #TINY-2971
- Fixed a bug where the DomParser filters wouldn't be applied for elements created when parsing invalid html. #TINY-2978
- Fixed a bug where setProgressState wouldn't automatically close floating ui elements like menus. #TINY-2896
- Fixed a bug where it wasn't possible to navigate out of a figcaption element using the arrow keys. #TINY-2894
- Fixed a bug where enter key before an image inside a link would remove the image. #TINY-2780

## 4.9.1 - 2018-12-04

### Added
- Added functionality to insert html to the replacement feature of the Textpattern Plugin. #TINY-2839

### Fixed
- Fixed a bug where `editor.selection.getContent({format: 'text'})` didn't work as expected in IE11 on an unfocused editor. #TINY-2862
- Fixed a bug in the Textpattern Plugin where the editor would get an incorrect selection after inserting a text pattern on Safari. #TINY-2838
- Fixed a bug where the space bar didn't work correctly in editors with the forced_root_block setting set to false. #TINY-2816

## 4.9.0 - 2018-11-27

### Added
- Added a replace feature to the Textpattern Plugin. #TINY-1908
- Added functionality to the Lists Plugin that improves the indentation logic. #TINY-1790

### Fixed
- Fixed a bug where it wasn't possible to delete/backspace when the caret was between a contentEditable=false element and a BR. #TINY-2372
- Fixed a bug where copying table cells without a text selection would fail to copy anything. #TINY-1789
- Implemented missing `autosave_restore_when_empty` functionality in the Autosave Plugin. Patch contributed by gzzo. #GH-4447
- Reduced insertion of unnecessary nonbreaking spaces in the editor. #TINY-1879

## 4.8.5 - 2018-10-30

### Added
- Added a content_css_cors setting to the editor that adds the crossorigin="anonymous" attribute to link tags added by the StyleSheetLoader. #TINY-1909

### Fixed
- Fixed a bug where trying to remove formatting with a collapsed selection range would throw an exception. #GH-4636
- Fixed a bug in the image plugin that caused updating figures to split contenteditable elements. #GH-4563
- Fixed a bug that was causing incorrect viewport calculations for fixed position UI elements. #TINY-1897
- Fixed a bug where inline formatting would cause the delete key to do nothing. #TINY-1900

## 4.8.4 - 2018-10-23

### Added
- Added support for the HTML5 `main` element. #TINY-1877

### Changed
- Changed the keyboard shortcut to move focus to contextual toolbars to Ctrl+F9. #TINY-1812

### Fixed
- Fixed a bug where content css could not be loaded from another domain. #TINY-1891
- Fixed a bug on FireFox where the cursor would get stuck between two contenteditable false inline elements located inside of the same block element divided by a BR. #TINY-1878
- Fixed a bug with the insertContent method where nonbreaking spaces would be inserted incorrectly. #TINY-1868
- Fixed a bug where the toolbar of the inline editor would not be visible in some scenarios. #TINY-1862
- Fixed a bug where removing the editor while more than one notification was open would throw an error. #TINY-1845
- Fixed a bug where the menubutton would be rendered on top of the menu if the viewport didn't have enough height. #TINY-1678
- Fixed a bug with the annotations api where annotating collapsed selections caused problems. #TBS-2449
- Fixed a bug where wbr elements were being transformed into whitespace when using the Paste Plugin's paste as text setting. #GH-4638
- Fixed a bug where the Search and Replace didn't replace spaces correctly. #GH-4632
- Fixed a bug with sublist items not persisting selection. #GH-4628
- Fixed a bug with mceInsertRawHTML command not working as expected. #GH-4625

## 4.8.3 - 2018-09-13

### Fixed
- Fixed a bug where the Wordcount Plugin didn't correctly count words within tables on IE11. #TINY-1770
- Fixed a bug where it wasn't possible to move the caret out of a table on IE11 and Firefox. #TINY-1682
- Fixed a bug where merging empty blocks didn't work as expected, sometimes causing content to be deleted. #TINY-1781
- Fixed a bug where the Textcolor Plugin didn't show the correct current color. #TINY-1810
- Fixed a bug where clear formatting with a collapsed selection would sometimes clear formatting from more content than expected. #TINY-1813 #TINY-1821
- Fixed a bug with the Table Plugin where it wasn't possible to keyboard navigate to the caption. #TINY-1818

## 4.8.2 - 2018-08-09

### Changed
- Moved annotator from "experimental" to "annotator" object on editor. #TBS-2398
- Improved the multiclick normalization across browsers. #TINY-1788

### Fixed
- Fixed a bug where running getSelectedBlocks with a collapsed selection between block elements would produce incorrect results. #TINY-1787
- Fixed a bug where the ScriptLoaders loadScript method would not work as expected in FireFox when loaded on the same page as a ShadowDOM polyfill. #TINY-1786
- Removed reference to ShadowDOM event.path as Blink based browsers now support event.composedPath. #TINY-1785
- Fixed a bug where a reference to localStorage would throw an "access denied" error in IE11 with strict security settings. #TINY-1782
- Fixed a bug where pasting using the toolbar button on an inline editor in IE11 would cause a looping behaviour. #TINY-1768

## 4.8.1 - 2018-07-26

### Fixed
- Fixed a bug where the content of inline editors was being cleaned on every call of `editor.save()`. #TINY-1783
- Fixed a bug where the arrow of the Inlite Theme toolbar was being rendered incorrectly in RTL mode. #TINY-1776
- Fixed a bug with the Paste Plugin where pasting after inline contenteditable false elements moved the caret to the end of the line. #TINY-1758

## 4.8.0 - 2018-06-27

### Added
- Added new "experimental" object in editor, with initial Annotator API. #TBS-2374

### Fixed
- Fixed a bug where deleting paragraphs inside of table cells would delete the whole table cell. #TINY-1759
- Fixed a bug in the Table Plugin where removing row height set on the row properties dialog did not update the table. #TINY-1730
- Fixed a bug with the font select toolbar item didn't update correctly. #TINY-1683
- Fixed a bug where all bogus elements would not be deleted when removing an inline editor. #TINY-1669

## 4.7.13 - 2018-05-16

### Added
- Added missing code menu item from the default menu config. #TINY-1648
- Added new align button for combining the separate align buttons into a menu button. #TINY-1652

### Fixed
- Fixed a bug where Edge 17 wouldn't be able to select images or tables. #TINY-1679
- Fixed issue where whitespace wasn't preserved when the editor was initialized on pre elements. #TINY-1649
- Fixed a bug with the fontselect dropdowns throwing an error if the editor was hidden in Firefox. #TINY-1664
- Fixed a bug where it wasn't possible to merge table cells on IE 11. #TINY-1671
- Fixed a bug where textcolor wasn't applying properly on IE 11 in some situations. #TINY-1663
- Fixed a bug where the justifyfull command state wasn't working correctly. #TINY-1677
- Fixed a bug where the styles wasn't updated correctly when resizing some tables. #TINY-1668

## 4.7.12 - 2018-05-03

### Added
- Added an option to filter out image svg data urls.
- Added support for html5 details and summary elements.

### Changed
- Changed so the mce-abs-layout-item css rule targets html instead of body. Patch contributed by nazar-pc.

### Fixed
- Fixed a bug where the "read" step on the mobile theme was still present on android mobile browsers.
- Fixed a bug where all images in the editor document would reload on any editor change.
- Fixed a bug with the Table Plugin where ObjectResized event wasn't being triggered on column resize.
- Fixed so the selection is set to the first suitable caret position after editor.setContent called.
- Fixed so links with xlink:href attributes are filtered correctly to prevent XSS.
- Fixed a bug on IE11 where pasting content into an inline editor initialized on a heading element would create new editable elements.
- Fixed a bug where readonly mode would not work as expected when the editor contained contentEditable=true elements.
- Fixed a bug where the Link Plugin would throw an error when used together with the webcomponents polyfill. Patch contributed by 4esnog.
- Fixed a bug where the "Powered by TinyMCE" branding link would break on XHTML pages. Patch contributed by tistre.
- Fixed a bug where the same id would be used in the blobcache for all pasted images. Patch contributed by thorn0.

## 4.7.11 - 2018-04-11

### Added
- Added a new imagetools_credentials_hosts option to the Imagetools Plugin.

### Fixed
- Fixed a bug where toggling a list containing empty LIs would throw an error. Patch contributed by bradleyke.
- Fixed a bug where applying block styles to a text with the caret at the end of the paragraph would select all text in the paragraph.
- Fixed a bug where toggling on the Spellchecker Plugin would trigger isDirty on the editor.
- Fixed a bug where it was possible to enter content into selection bookmark spans.
- Fixed a bug where if a non paragraph block was configured in forced_root_block the editor.getContent method would return incorrect values with an empty editor.
- Fixed a bug where dropdown menu panels stayed open and fixed in position when dragging dialog windows.
- Fixed a bug where it wasn't possible to extend table cells with the space button in Safari.
- Fixed a bug where the setupeditor event would thrown an error when using the Compat3x Plugin.
- Fixed a bug where an error was thrown in FontInfo when called on a detached element.

## 4.7.10 - 2018-04-03

### Added
- Added normalization of triple clicks across browsers in the editor.
- Added a `hasFocus` method to the editor that checks if the editor has focus.
- Added correct icon to the Nonbreaking Plugin menu item.

### Fixed
- Fixed so the `getContent`/`setContent` methods work even if the editor is not initialized.
- Fixed a bug with the Media Plugin where query strings were being stripped from youtube links.
- Fixed a bug where image styles were changed/removed when opening and closing the Image Plugin dialog.
- Fixed a bug in the Table Plugin where some table cell styles were not correctly added to the content html.
- Fixed a bug in the Spellchecker Plugin where it wasn't possible to change the spellchecker language.
- Fixed so the the unlink action in the Link Plugin has a menu item and can be added to the contextmenu.
- Fixed a bug where it wasn't possible to keyboard navigate to the start of an inline element on a new line within the same block element.
- Fixed a bug with the Text Color Plugin where if used with an inline editor located at the bottom of the screen the colorpicker could appear off screen.
- Fixed a bug with the UndoManager where undo levels were being added for nbzwsp characters.
- Fixed a bug with the Table Plugin where the caret would sometimes be lost when keyboard navigating up through a table.
- Fixed a bug where FontInfo.getFontFamily would throw an error when called on a removed editor.
- Fixed a bug in Firefox where undo levels were not being added correctly for some specific operations.
- Fixed a bug where initializing an inline editor inside of a table would make the whole table resizeable.
- Fixed a bug where the fake cursor that appears next to tables on Firefox was positioned incorrectly when switching to fullscreen.
- Fixed a bug where zwsp's weren't trimmed from the output from `editor.getContent({ format: 'text' })`.
- Fixed a bug where the fontsizeselect/fontselect toolbar items showed the body info rather than the first possible caret position info on init.
- Fixed a bug where it wasn't possible to select all content if the editor only contained an inline boundary element.
- Fixed a bug where `content_css` urls with query strings wasn't working.
- Fixed a bug in the Table Plugin where some table row styles were removed when changing other styles in the row properties dialog.

### Removed
- Removed the "read" step from the mobile theme.

## 4.7.9 - 2018-02-27

### Fixed
- Fixed a bug where the editor target element didn't get the correct style when removing the editor.

## 4.7.8 - 2018-02-26

### Fixed
- Fixed an issue with the Help Plugin where the menuitem name wasn't lowercase.
- Fixed an issue on MacOS where text and bold text did not have the same line-height in the autocomplete dropdown in the Link Plugin dialog.
- Fixed a bug where the "paste as text" option in the Paste Plugin didn't work.
- Fixed a bug where dialog list boxes didn't get positioned correctly in documents with scroll.
- Fixed a bug where the Inlite Theme didn't use the Table Plugin api to insert correct tables.
- Fixed a bug where the Inlite Theme panel didn't hide on blur in a correct way.
- Fixed a bug where placing the cursor before a table in Firefox would scroll to the bottom of the table.
- Fixed a bug where selecting partial text in table cells with rowspans and deleting would produce faulty tables.
- Fixed a bug where the Preview Plugin didn't work on Safari due to sandbox security.
- Fixed a bug where table cell selection using the keyboard threw an error.
- Fixed so the font size and font family doesn't toggle the text but only sets the selected format on the selected text.
- Fixed so the built-in spellchecking on Chrome and Safari creates an undo level when replacing words.

## 4.7.7 - 2018-02-19

### Added
- Added a border style selector to the advanced tab of the Image Plugin.
- Added better controls for default table inserted by the Table Plugin.
- Added new `table_responsive_width` option to the Table Plugin that controls whether to use pixel or percentage widths.

### Fixed
- Fixed a bug where the Link Plugin text didn't update when a URL was pasted using the context menu.
- Fixed a bug with the Spellchecker Plugin where using "Add to dictionary" in the context menu threw an error.
- Fixed a bug in the Media Plugin where the preview node for iframes got default width and height attributes that interfered with width/height styles.
- Fixed a bug where backslashes were being added to some font family names in Firefox in the fontselect toolbar item.
- Fixed a bug where errors would be thrown when trying to remove an editor that had not yet been fully initialized.
- Fixed a bug where the Imagetools Plugin didn't update the images atomically.
- Fixed a bug where the Fullscreen Plugin was throwing errors when being used on an inline editor.
- Fixed a bug where drop down menus weren't positioned correctly in inline editors on scroll.
- Fixed a bug with a semicolon missing at the end of the bundled javascript files.
- Fixed a bug in the Table Plugin with cursor navigation inside of tables where the cursor would sometimes jump into an incorrect table cells.
- Fixed a bug where indenting a table that is a list item using the "Increase indent" button would create a nested table.
- Fixed a bug where text nodes containing only whitespace were being wrapped by paragraph elements.
- Fixed a bug where whitespace was being inserted after br tags inside of paragraph tags.
- Fixed a bug where converting an indented paragraph to a list item would cause the list item to have extra padding.
- Fixed a bug where Copy/Paste in an editor with a lot of content would cause the editor to scroll to the top of the content in IE11.
- Fixed a bug with a memory leak in the DragHelper. Path contributed by ben-mckernan.
- Fixed a bug where the advanced tab in the Media Plugin was being shown even if it didn't contain anything. Patch contributed by gabrieeel.
- Fixed an outdated eventname in the EventUtils. Patch contributed by nazar-pc.
- Fixed an issue where the Json.parse function would throw an error when being used on a page with strict CSP settings.
- Fixed so you can place the curser before and after table elements within the editor in Firefox and Edge/IE.

## 4.7.6 - 2018-01-29

### Fixed
- Fixed a bug in the jquery integration where it threw an error saying that "global is not defined".
- Fixed a bug where deleting a table cell whose previous sibling was set to contenteditable false would create a corrupted table.
- Fixed a bug where highlighting text in an unfocused editor did not work correctly in IE11/Edge.
- Fixed a bug where the table resize handles were not being repositioned when activating the Fullscreen Plugin.
- Fixed a bug where the Imagetools Plugin dialog didn't honor editor RTL settings.
- Fixed a bug where block elements weren't being merged correctly if you deleted from after a contenteditable false element to the beginning of another block element.
- Fixed a bug where TinyMCE didn't work with module loaders like webpack.

## 4.7.5 - 2018-01-22

### Fixed
- Fixed bug with the Codesample Plugin where it wasn't possible to edit codesamples when the editor was in inline mode.
- Fixed bug where focusing on the status bar broke the keyboard navigation functionality.
- Fixed bug where an error would be thrown on Edge by the Table Plugin when pasting using the PowerPaste Plugin.
- Fixed bug in the Table Plugin where selecting row border style from the dropdown menu in advanced row properties would throw an error.
- Fixed bug with icons being rendered incorrectly on Chrome on Mac OS.
- Fixed bug in the Textcolor Plugin where the font color and background color buttons wouldn't trigger an ExecCommand event.
- Fixed bug in the Link Plugin where the url field wasn't forced LTR.
- Fixed bug where the Nonbreaking Plugin incorrectly inserted spaces into tables.
- Fixed bug with the inline theme where the toolbar wasn't repositioned on window resize.

## 4.7.4 - 2017-12-05

### Fixed
- Fixed bug in the Nonbreaking Plugin where the nonbreaking_force_tab setting was being ignored.
- Fixed bug in the Table Plugin where changing row height incorrectly converted column widths to pixels.
- Fixed bug in the Table Plugin on Edge and IE11 where resizing the last column after resizing the table would cause invalid column heights.
- Fixed bug in the Table Plugin where keyboard navigation was not normalized between browsers.
- Fixed bug in the Table Plugin where the colorpicker button would show even without defining the colorpicker_callback.
- Fixed bug in the Table Plugin where it wasn't possible to set the cell background color.
- Fixed bug where Firefox would throw an error when intialising an editor on an element that is hidden or not yet added to the DOM.
- Fixed bug where Firefox would throw an error when intialising an editor inside of a hidden iframe.

## 4.7.3 - 2017-11-23

### Added
- Added functionality to open the Codesample Plugin dialog when double clicking on a codesample. Patch contributed by dakuzen.

### Fixed
- Fixed bug where undo/redo didn't work correctly with some formats and caret positions.
- Fixed bug where the color picker didn't show up in Table Plugin dialogs.
- Fixed bug where it wasn't possible to change the width of a table through the Table Plugin dialog.
- Fixed bug where the Charmap Plugin couldn't insert some special characters.
- Fixed bug where editing a newly inserted link would not actually edit the link but insert a new link next to it.
- Fixed bug where deleting all content in a table cell made it impossible to place the caret into it.
- Fixed bug where the vertical alignment field in the Table Plugin cell properties dialog didn't do anything.
- Fixed bug where an image with a caption showed two sets of resize handles in IE11.
- Fixed bug where pressing the enter button inside of an h1 with contenteditable set to true would sometimes produce a p tag.
- Fixed bug with backspace not working as expected before a noneditable element.
- Fixed bug where operating on tables with invalid rowspans would cause an error to be thrown.
- Fixed so a real base64 representation of the image is available on the blobInfo that the images_upload_handler gets called with.
- Fixed so the image upload tab is available when the images_upload_handler is defined (and not only when the images_upload_url is defined).

## 4.7.2 - 2017-11-07

### Added
- Added newly rewritten Table Plugin.
- Added support for attributes with colon in valid_elements and addValidElements.
- Added support for dailymotion short url in the Media Plugin. Patch contributed by maat8.
- Added support for converting to half pt when converting font size from px to pt. Patch contributed by danny6514.
- Added support for location hash to the Autosave plugin to make it work better with SPAs using hash routing.
- Added support for merging table cells when pasting a table into another table.

### Changed
- Changed so the language packs are only loaded once. Patch contributed by 0xor1.
- Simplified the css for inline boundaries selection by switching to an attribute selector.

### Fixed
- Fixed bug where an error would be thrown on editor initialization if the window.getSelection() returned null.
- Fixed bug where holding down control or alt keys made the keyboard navigation inside an inline boundary not work as expected.
- Fixed bug where applying formats in IE11 produced extra, empty paragraphs in the editor.
- Fixed bug where the Word Count Plugin didn't count some mathematical operators correctly.
- Fixed bug where removing an inline editor removed the element that the editor had been initialized on.
- Fixed bug where setting the selection to the end of an editable container caused some formatting problems.
- Fixed bug where an error would be thrown sometimes when an editor was removed because of the selection bookmark was being stored asynchronously.
- Fixed a bug where an editor initialized on an empty list did not contain any valid cursor positions.
- Fixed a bug with the Context Menu Plugin and webkit browsers on Mac where right-clicking inside a table would produce an incorrect selection.
- Fixed bug where the Image Plugin constrain proportions setting wasn't working as expected.
- Fixed bug where deleting the last character in a span with decorations produced an incorrect element when typing.
- Fixed bug where focusing on inline editors made the toolbar flicker when moving between elements quickly.
- Fixed bug where the selection would be stored incorrectly in inline editors when the mouseup event was fired outside the editor body.
- Fixed bug where toggling bold at the end of an inline boundary would toggle off the whole word.
- Fixed bug where setting the skin to false would not stop the loading of some skin css files.
- Fixed bug in mobile theme where pinch-to-zoom would break after exiting the editor.
- Fixed bug where sublists of a fully selected list would not be switched correctly when changing list style.
- Fixed bug where inserting media by source would break the UndoManager.
- Fixed bug where inserting some content into the editor with a specific selection would replace some content incorrectly.
- Fixed bug where selecting all content with ctrl+a in IE11 caused problems with untoggling some formatting.
- Fixed bug where the Search and Replace Plugin left some marker spans in the editor when undoing and redoing after replacing some content.
- Fixed bug where the editor would not get a scrollbar when using the Fullscreen and Autoresize plugins together.
- Fixed bug where the font selector would stop working correctly after selecting fonts three times.
- Fixed so pressing the enter key inside of an inline boundary inserts a br after the inline boundary element.
- Fixed a bug where it wasn't possible to use tab navigation inside of a table that was inside of a list.
- Fixed bug where end_container_on_empty_block would incorrectly remove elements.
- Fixed bug where content_styles weren't added to the Preview Plugin iframe.
- Fixed so the beforeSetContent/beforeGetContent events are preventable.
- Fixed bug where changing height value in Table Plugin advanced tab didn't do anything.
- Fixed bug where it wasn't possible to remove formatting from content in beginning of table cell.

## 4.7.1 - 2017-10-09

### Fixed
- Fixed bug where theme set to false on an inline editor produced an extra div element after the target element.
- Fixed bug where the editor drag icon was misaligned with the branding set to false.
- Fixed bug where doubled menu items were not being removed as expected with the removed_menuitems setting.
- Fixed bug where the Table of contents plugin threw an error when initialized.
- Fixed bug where it wasn't possible to add inline formats to text selected right to left.
- Fixed bug where the paste from plain text mode did not work as expected.
- Fixed so the style previews do not set color and background color when selected.
- Fixed bug where the Autolink plugin didn't work as expected with some formats applied on an empty editor.
- Fixed bug where the Textpattern plugin were throwing errors on some patterns.
- Fixed bug where the Save plugin saved all editors instead of only the active editor. Patch contributed by dannoe.

## 4.7.0 - 2017-10-03

### Added
- Added new mobile ui that is specifically designed for mobile devices.

### Changed
- Updated the default skin to be more modern and white since white is preferred by most implementations.
- Restructured the default menus to be more similar to common office suites like Google Docs.

### Fixed
- Fixed so theme can be set to false on both inline and iframe editor modes.
- Fixed bug where inline editor would add/remove the visualblocks css multiple times.
- Fixed bug where selection wouldn't be properly restored when editor lost focus and commands where invoked.
- Fixed bug where toc plugin would generate id:s for headers even though a toc wasn't inserted into the content.
- Fixed bug where is wasn't possible to drag/drop contents within the editor if paste_data_images where set to true.
- Fixed bug where getParam and close in WindowManager would get the first opened window instead of the last opened window.
- Fixed bug where delete would delete between cells inside a table in Firefox.

## 4.6.7 - 2017-09-18

### Added
- Added some missing translations to Image, Link and Help plugins.

### Fixed
- Fixed bug where paste wasn't working in IOS.
- Fixed bug where the Word Count Plugin didn't count some mathematical operators correctly.
- Fixed bug where inserting a list in a table caused the cell to expand in height.
- Fixed bug where pressing enter in a list located inside of a table deleted list items instead of inserting new list item.
- Fixed bug where copy and pasting table cells produced inconsistent results.
- Fixed bug where initializing an editor with an ID of 'length' would throw an exception.
- Fixed bug where it was possible to split a non merged table cell.
- Fixed bug where copy and pasting a list with a very specific selection into another list would produce a nested list.
- Fixed bug where copy and pasting ordered lists sometimes produced unordered lists.
- Fixed bug where padded elements inside other elements would be treated as empty.
- Fixed so you can resize images inside a figure element.
- Fixed bug where an inline TinyMCE editor initialized on a table did not set selection on load in Chrome.
- Fixed the positioning of the inlite toolbar when the target element wasn't big enough to fit the toolbar.

## 4.6.6 - 2017-08-30

### Fixed
- Fixed so that notifications wrap long text content instead of bleeding outside the notification element.
- Fixed so the content_style css is added after the skin and custom stylesheets.
- Fixed bug where it wasn't possible to remove a table with the Cut button.
- Fixed bug where the center format wasn't getting the same font size as the other formats in the format preview.
- Fixed bug where the wordcount plugin wasn't counting hyphenated words correctly.
- Fixed bug where all content pasted into the editor was added to the end of the editor.
- Fixed bug where enter keydown on list item selection only deleted content and didn't create a new line.
- Fixed bug where destroying the editor while the content css was still loading caused error notifications on Firefox.
- Fixed bug where undoing cut operation in IE11 left some unwanted html in the editor content.
- Fixed bug where enter keydown would throw an error in IE11.
- Fixed bug where duplicate instances of an editor were added to the editors array when using the createEditor API.
- Fixed bug where the formatter applied formats on the wrong content when spellchecker was activated.
- Fixed bug where switching formats would reset font size on child nodes.
- Fixed bug where the table caption element weren't always the first descendant to the table tag.
- Fixed bug where pasting some content into the editor on chrome some newlines were removed.
- Fixed bug where it wasn't possible to remove a list if a list item was a table element.
- Fixed bug where copy/pasting partial selections of tables wouldn't produce a proper table.
- Fixed bug where the searchreplace plugin could not find consecutive spaces.
- Fixed bug where background color wasn't applied correctly on some partially selected contents.

## 4.6.5 - 2017-08-02

### Added
- Added new inline_boundaries_selector that allows you to specify the elements that should have boundaries.
- Added new local upload feature this allows the user to upload images directly from the image dialog.
- Added a new api for providing meta data for plugins. It will show up in the help dialog if it's provided.

### Fixed
- Fixed so that the notifications created by the notification manager are more screen reader accessible.
- Fixed bug where changing the list format on multiple selected lists didn't change all of the lists.
- Fixed bug where the nonbreaking plugin would insert multiple undo levels when pressing the tab key.
- Fixed bug where delete/backspace wouldn't render a caret when all editor contents where deleted.
- Fixed bug where delete/backspace wouldn't render a caret if the deleted element was a single contentEditable false element.
- Fixed bug where the wordcount plugin wouldn't count words correctly if word where typed after applying a style format.
- Fixed bug where the wordcount plugin would count mathematical formulas as multiple words for example 1+1=2.
- Fixed bug where formatting of triple clicked blocks on Chrome/Safari would result in styles being added outside the visual selection.
- Fixed bug where paste would add the contents to the end of the editor area when inline mode was used.
- Fixed bug where toggling off bold formatting on text entered in a new paragraph would add an extra line break.
- Fixed bug where autolink plugin would only produce a link on every other consecutive link on Firefox.
- Fixed bug where it wasn't possible to select all contents if the content only had one pre element.
- Fixed bug where sizzle would produce lagging behavior on some sites due to repaints caused by feature detection.
- Fixed bug where toggling off inline formats wouldn't include the space on selected contents with leading or trailing spaces.
- Fixed bug where the cut operation in UI wouldn't work in Chrome.
- Fixed bug where some legacy editor initialization logic would throw exceptions about editor settings not being defined.
- Fixed bug where it wasn't possible to apply text color to links if they where part of a non collapsed selection.
- Fixed bug where an exception would be thrown if the user selected a video element and then moved the focus outside the editor.
- Fixed bug where list operations didn't work if there where block elements inside the list items.
- Fixed bug where applying block formats to lists wrapped in block elements would apply to all elements in that wrapped block.

## 4.6.4 - 2017-06-13

### Fixed
- Fixed bug where the editor would move the caret when clicking on the scrollbar next to a content editable false block.
- Fixed bug where the text color select dropdowns wasn't placed correctly when they didn't fit the width of the screen.
- Fixed bug where the default editor line height wasn't working for mixed font size contents.
- Fixed bug where the content css files for inline editors were loaded multiple times for multiple editor instances.
- Fixed bug where the initial value of the font size/font family dropdowns wasn't displayed.
- Fixed bug where the I18n api was not supporting arrays as the translation replacement values.
- Fixed bug where chrome would display "The given range isn't in document." errors for invalid ranges passed to setRng.
- Fixed bug where the compat3x plugin wasn't working since the global tinymce references wasn't resolved correctly.
- Fixed bug where the preview plugin wasn't encoding the base url passed into the iframe contents producing a xss bug.
- Fixed bug where the dom parser/serializer wasn't handling some special elements like noframes, title and xmp.
- Fixed bug where the dom parser/serializer wasn't handling cdata sections with comments inside.
- Fixed bug where the editor would scroll to the top of the editable area if a dialog was closed in inline mode.
- Fixed bug where the link dialog would not display the right rel value if rel_list was configured.
- Fixed bug where the context menu would select images on some platforms but not others.
- Fixed bug where the filenames of images were not retained on dragged and drop into the editor from the desktop.
- Fixed bug where the paste plugin would misrepresent newlines when pasting plain text and having forced_root_block configured.
- Fixed so that the error messages for the imagetools plugin is more human readable.
- Fixed so the internal validate setting for the parser/serializer can't be set from editor initialization settings.

## 4.6.3 - 2017-05-30

### Fixed
- Fixed bug where the arrow keys didn't work correctly when navigating on nested inline boundary elements.
- Fixed bug where delete/backspace didn't work correctly on nested inline boundary elements.
- Fixed bug where image editing didn't work on subsequent edits of the same image.
- Fixed bug where charmap descriptions wouldn't properly wrap if they exceeded the width of the box.
- Fixed bug where the default image upload handler only accepted 200 as a valid http status code.
- Fixed so rel on target=_blank links gets forced with only noopener instead of both noopener and noreferrer.

## 4.6.2 - 2017-05-23

### Fixed
- Fixed bug where the SaxParser would run out of memory on very large documents.
- Fixed bug with formatting like font size wasn't applied to del elements.
- Fixed bug where various api calls would be throwing exceptions if they where invoked on a removed editor instance.
- Fixed bug where the branding position would be incorrect if the editor was inside a hidden tab and then later showed.
- Fixed bug where the color levels feature in the imagetools dialog wasn't working properly.
- Fixed bug where imagetools dialog wouldn't pre-load images from CORS domains, before trying to prepare them for editing.
- Fixed bug where the tab key would move the caret to the next table cell if being pressed inside a list inside a table.
- Fixed bug where the cut/copy operations would loose parent context like the current format etc.
- Fixed bug with format preview not working on invalid elements excluded by valid_elements.
- Fixed bug where blocks would be merged in incorrect order on backspace/delete.
- Fixed bug where zero length text nodes would cause issues with the undo logic if there where iframes present.
- Fixed bug where the font size/family select lists would throw errors if the first node was a comment.
- Fixed bug with csp having to allow local script evaluation since it was used to detect global scope.
- Fixed bug where CSP required a relaxed option for javascript: URLs in unsupported legacy browsers.
- Fixed bug where a fake caret would be rendered for td with the contenteditable=false.
- Fixed bug where typing would be blocked on IE 11 when within a nested contenteditable=true/false structure.

## 4.6.1 - 2017-05-10

### Added
- Added configuration option to list plugin to disable tab indentation.

### Fixed
- Fixed bug where format change on very specific content could cause the selection to change.
- Fixed bug where TinyMCE could not be lazyloaded through jquery integration.
- Fixed bug where entities in style attributes weren't decoded correctly on paste in webkit.
- Fixed bug where fontsize_formats option had been renamed incorrectly.
- Fixed bug with broken backspace/delete behaviour between contenteditable=false blocks.
- Fixed bug where it wasn't possible to backspace to the previous line with the inline boundaries functionality turned on.
- Fixed bug where is wasn't possible to move caret left and right around a linked image with the inline boundaries functionality turned on.
- Fixed bug where pressing enter after/before hr element threw exception. Patch contributed bradleyke.
- Fixed so the CSS in the visualblocks plugin doesn't overwrite background color. Patch contributed by Christian Rank.
- Fixed bug where multibyte characters weren't encoded correctly. Patch contributed by James Tarkenton.
- Fixed bug where shift-click to select within contenteditable=true fields wasn't working.

## 4.6.0 - 2017-05-04

### Added
- Added an inline boundary caret position feature that makes it easier to type at the beginning/end of links/code elements.
- Added a help plugin that adds a button and a dialog showing the editor shortcuts and loaded plugins.
- Added an inline_boundaries option that allows you to disable the inline boundary feature if it's not desired.
- Added a new ScrollIntoView event that allows you to override the default scroll to element behavior.
- Added role and aria- attributes as valid elements in the default valid elements config.
- Added new internal flag for PastePreProcess/PastePostProcess this is useful to know if the paste was coming from an external source.
- Added new ignore function to UndoManager this works similar to transact except that it doesn't add an undo level by default.

### Fixed
- Fixed so that urls gets retained for images when being edited. This url is then passed on to the upload handler.
- Fixed so that the editors would be initialized on readyState interactive instead of complete.
- Fixed so that the init event of the editor gets fired once all contentCSS files have been properly loaded.
- Fixed so that width/height of the editor gets taken from the textarea element if it's explicitly specified in styles.
- Fixed so that keep_styles set to false no longer clones class/style from the previous paragraph on enter.
- Fixed so that the default line-height is 1.2em to avoid zwnbsp characters from producing text rendering glitches on Windows.
- Fixed so that loading errors of content css gets presented by a notification message.
- Fixed so figure image elements can be linked when selected this wraps the figure image in a anchor element.
- Fixed bug where it wasn't possible to copy/paste rows with colspans by using the table copy/paste feature.
- Fixed bug where the protect setting wasn't properly applied to header/footer parts when using the fullpage plugin.
- Fixed bug where custom formats that specified upper case element names where not applied correctly.
- Fixed bug where some screen readers weren't reading buttons due to an aria specific fix for IE 8.
- Fixed bug where cut wasn't working correctly on iOS due to it's clipboard API not working correctly.
- Fixed bug where Edge would paste div elements instead of paragraphs when pasting plain text.
- Fixed bug where the textpattern plugin wasn't dealing with trailing punctuations correctly.
- Fixed bug where image editing would some times change the image format from jpg to png.
- Fixed bug where some UI elements could be inserted into the toolbar even if they where not registered.
- Fixed bug where it was possible to click the TD instead of the character in the character map and that caused an exception.
- Fixed bug where the font size/font family dropdowns would sometimes show an incorrect value due to css not being loaded in time.
- Fixed bug with the media plugin inserting undefined instead of retaining size when media_dimensions was set to false.
- Fixed bug with deleting images when forced_root_blocks where set to false.
- Fixed bug where input focus wasn't properly handled on nested content editable elements.
- Fixed bug where Chrome/Firefox would throw an exception when selecting images due to recent change of setBaseAndExtent support.
- Fixed bug where malformed blobs would throw exceptions now they are simply ignored.
- Fixed bug where backspace/delete wouldn't work properly in some cases where all contents was selected in WebKit.
- Fixed bug with Angular producing errors since it was expecting events objects to be patched with their custom properties.
- Fixed bug where the formatter would apply formatting to spellchecker errors now all bogus elements are excluded.
- Fixed bug with backspace/delete inside table caption elements wouldn't behave properly on IE 11.
- Fixed bug where typing after a contenteditable false inline element could move the caret to the end of that element.
- Fixed bug where backspace before/after contenteditable false blocks wouldn't properly remove the right element.
- Fixed bug where backspace before/after contenteditable false inline elements wouldn't properly empty the current block element.
- Fixed bug where vertical caret navigation with a custom line-height would sometimes match incorrect positions.
- Fixed bug with paste on Edge where character encoding wasn't handled properly due to a browser bug.
- Fixed bug with paste on Edge where extra fragment data was inserted into the contents when pasting.
- Fixed bug with pasting contents when having a whole block element selected on WebKit could cause WebKit spans to appear.
- Fixed bug where the visualchars plugin wasn't working correctly showing invisible nbsp characters.
- Fixed bug where browsers would hang if you tried to load some malformed html contents.
- Fixed bug where the init call promise wouldn't resolve if the specified selector didn't find any matching elements.
- Fixed bug where the Schema isValidChild function was case sensitive.

### Removed
- Dropped support for IE 8-10 due to market share and lack of support from Microsoft. See tinymce docs for details.

## 4.5.3 - 2017-02-01

### Added
- Added keyboard navigation for menu buttons when the menu is in focus.
- Added api to the list plugin for setting custom classes/attributes on lists.
- Added validation for the anchor plugin input field according to W3C id naming specifications.

### Fixed
- Fixed bug where media placeholders were removed after resize with the forced_root_block setting set to false.
- Fixed bug where deleting selections with similar sibling nodes sometimes deleted the whole document.
- Fixed bug with inlite theme where several toolbars would appear scrolling when more than one instance of the editor was in use.
- Fixed bug where the editor would throw error with the fontselect plugin on hidden editor instances in Firefox.
- Fixed bug where the background color would not stretch to the font size.
- Fixed bug where font size would be removed when changing background color.
- Fixed bug where the undomanager trimmed away whitespace between nodes on undo/redo.
- Fixed bug where media_dimensions=false in media plugin caused the editor to throw an error.
- Fixed bug where IE was producing font/u elements within links on paste.
- Fixed bug where some button tooltips were broken when compat3x was in use.
- Fixed bug where backspace/delete/typeover would remove the caption element.
- Fixed bug where powerspell failed to function when compat3x was enabled.
- Fixed bug where it wasn't possible to apply sub/sup on text with large font size.
- Fixed bug where pre tags with spaces weren't treated as content.
- Fixed bug where Meta+A would select the entire document instead of all contents in nested ce=true elements.

## 4.5.2 - 2017-01-04

### Fixed
- Added missing keyboard shortcut description for the underline menu item in the format menu.
- Fixed bug where external blob urls wasn't properly handled by editor upload logic. Patch contributed by David Oviedo.
- Fixed bug where urls wasn't treated as a single word by the wordcount plugin.
- Fixed bug where nbsp characters wasn't treated as word delimiters by the wordcount plugin.
- Fixed bug where editor instance wasn't properly passed to the format preview logic. Patch contributed by NullQuery.
- Fixed bug where the fake caret wasn't hidden when you moved selection to a cE=false element.
- Fixed bug where it wasn't possible to edit existing code sample blocks.
- Fixed bug where it wasn't possible to delete editor contents if the selection included an empty block.
- Fixed bug where the formatter wasn't expanding words on some international characters. Patch contributed by Martin Larochelle.
- Fixed bug where the open link feature wasn't working correctly on IE 11.
- Fixed bug where enter before/after a cE=false block wouldn't properly padd the paragraph with an br element.
- Fixed so font size and font family select boxes always displays a value by using the runtime style as a fallback.
- Fixed so missing plugins will be logged to console as warnings rather than halting the initialization of the editor.
- Fixed so splitbuttons become normal buttons in advlist plugin if styles are empty. Patch contributed by René Schleusner.
- Fixed so you can multi insert rows/cols by selecting table cells and using insert rows/columns.

## 4.5.1 - 2016-12-07

### Fixed
- Fixed bug where the lists plugin wouldn't initialize without the advlist plugins if served from cdn.
- Fixed bug where selectors with "*" would cause the style format preview to throw an error.
- Fixed bug with toggling lists off on lists with empty list items would throw an error.
- Fixed bug where editing images would produce non existing blob uris.
- Fixed bug where the offscreen toc selection would be treated as the real toc element.
- Fixed bug where the aria level attribute for element path would have an incorrect start index.
- Fixed bug where the offscreen selection of cE=false that where very wide would be shown onscreen. Patch contributed by Steven Bufton.
- Fixed so the default_link_target gets applied to links created by the autolink plugin.
- Fixed so that the name attribute gets removed by the anchor plugin if editing anchors.

## 4.5.0 - 2016-11-23

### Added
- Added new toc plugin allows you to insert table of contents based on editor headings.
- Added new auto complete menu to all url fields. Adds history, link to anchors etc.
- Added new sidebar api that allows you to add custom sidebar panels and buttons to toggle these.
- Added new insert menu button that allows you to have multiple insert functions under the same menu button.
- Added new open link feature to ctrl+click, alt+enter and context menu.
- Added new media_embed_handler option to allow the media plugin to be populated with custom embeds.
- Added new support for editing transparent images using the image tools dialog.
- Added new images_reuse_filename option to allow filenames of images to be retained for upload.
- Added new security feature where links with target="_blank" will by default get rel="noopener noreferrer".
- Added new allow_unsafe_link_target to allow you to opt-out of the target="_blank" security feature.
- Added new style_formats_autohide option to automatically hide styles based on context.
- Added new codesample_content_css option to specify where the code sample prism css is loaded from.
- Added new support for Japanese/Chinese word count following the unicode standards on this.
- Added new fragmented undo levels this dramatically reduces flicker on contents with iframes.
- Added new live previews for complex elements like table or lists.

### Fixed
- Fixed bug where it wasn't possible to properly tab between controls in a dialog with a disabled form item control.
- Fixed bug where firefox would generate a rectangle on elements produced after/before a cE=false elements.
- Fixed bug with advlist plugin not switching list element format properly in some edge cases.
- Fixed bug where col/rowspans wasn't correctly computed by the table plugin in some cases.
- Fixed bug where the table plugin would thrown an error if object_resizing was disabled.
- Fixed bug where some invalid markup would cause issues when running in XHTML mode. Patch contributed by Charles Bourasseau.
- Fixed bug where the fullscreen class wouldn't be removed properly when closing dialogs.
- Fixed bug where the PastePlainTextToggle event wasn't fired by the paste plugin when the state changed.
- Fixed bug where table the row type wasn't properly updated in table row dialog. Patch contributed by Matthias Balmer.
- Fixed bug where select all and cut wouldn't place caret focus back to the editor in WebKit. Patch contributed by Daniel Jalkut.
- Fixed bug where applying cell/row properties to multiple cells/rows would reset other unchanged properties.
- Fixed bug where some elements in the schema would have redundant/incorrect children.
- Fixed bug where selector and target options would cause issues if used together.
- Fixed bug where drag/drop of images from desktop on chrome would thrown an error.
- Fixed bug where cut on WebKit/Blink wouldn't add an undo level.
- Fixed bug where IE 11 would scroll to the cE=false elements when they where selected.
- Fixed bug where keys like F5 wouldn't work when a cE=false element was selected.
- Fixed bug where the undo manager wouldn't stop the typing state when commands where executed.
- Fixed bug where unlink on wrapped links wouldn't work properly.
- Fixed bug with drag/drop of images on WebKit where the image would be deleted form the source editor.
- Fixed bug where the visual characters mode would be disabled when contents was extracted from the editor.
- Fixed bug where some browsers would toggle of formats applied to the caret when clicking in the editor toolbar.
- Fixed bug where the custom theme function wasn't working correctly.
- Fixed bug where image option for custom buttons required you to have icon specified as well.
- Fixed bug where the context menu and contextual toolbars would be visible at the same time and sometimes overlapping.
- Fixed bug where the noneditable plugin would double wrap elements when using the noneditable_regexp option.
- Fixed bug where tables would get padding instead of margin when you used the indent button.
- Fixed bug where the charmap plugin wouldn't properly insert non breaking spaces.
- Fixed bug where the color previews in color input boxes wasn't properly updated.
- Fixed bug where the list items of previous lists wasn't merged in the right order.
- Fixed bug where it wasn't possible to drag/drop inline-block cE=false elements on IE 11.
- Fixed bug where some table cell merges would produce incorrect rowspan/colspan.
- Fixed so the font size of the editor defaults to 14px instead of 11px this can be overridden by custom css.
- Fixed so wordcount is debounced to reduce cpu hogging on larger texts.
- Fixed so tinymce global gets properly exported as a module when used with some module bundlers.
- Fixed so it's possible to specify what css properties you want to preview on specific formats.
- Fixed so anchors are contentEditable=false while within the editor.
- Fixed so selected contents gets wrapped in a inline code element by the codesample plugin.
- Fixed so conditional comments gets properly stripped independent of case. Patch contributed by Georgii Dolzhykov.
- Fixed so some escaped css sequences gets properly handled. Patch contributed by Georgii Dolzhykov.
- Fixed so notifications with the same message doesn't get displayed at the same time.
- Fixed so F10 can be used as an alternative key to focus to the toolbar.
- Fixed various api documentation issues and typos.

### Removed
- Removed layer plugin since it wasn't really ported from 3.x and there doesn't seem to be much use for it.
- Removed moxieplayer.swf from the media plugin since it wasn't used by the media plugin.
- Removed format state from the advlist plugin to be more consistent with common word processors.

## 4.4.3 - 2016-09-01

### Fixed
- Fixed bug where copy would produce an exception on Chrome.
- Fixed bug where deleting lists on IE 11 would merge in correct text nodes.
- Fixed bug where deleting partial lists with indentation wouldn't cause proper normalization.

## 4.4.2 - 2016-08-25

### Added
- Added new importcss_exclusive option to disable unique selectors per group.
- Added new group specific selector_converter option to importcss plugin.
- Added new codesample_languages option to apply custom languages to codesample plugin.
- Added new codesample_dialog_width/codesample_dialog_height options.

### Fixed
- Fixed bug where fullscreen button had an incorrect keyboard shortcut.
- Fixed bug where backspace/delete wouldn't work correctly from a block to a cE=false element.
- Fixed bug where smartpaste wasn't detecting links with special characters in them like tilde.
- Fixed bug where the editor wouldn't get proper focus if you clicked on a cE=false element.
- Fixed bug where it wasn't possible to copy/paste table rows that had merged cells.
- Fixed bug where merging cells could some times produce invalid col/rowspan attibute values.
- Fixed bug where getBody would sometimes thrown an exception now it just returns null if the iframe is clobbered.
- Fixed bug where drag/drop of cE=false element wasn't properly constrained to viewport.
- Fixed bug where contextmenu on Mac would collapse any selection to a caret.
- Fixed bug where rtl mode wasn't rendered properly when loading a language pack with the rtl flag.
- Fixed bug where Kamer word bounderies would be stripped from contents.
- Fixed bug where lists would sometimes render two dots or numbers on the same line.
- Fixed bug where the skin_url wasn't used by the inlite theme.
- Fixed so data attributes are ignored when comparing formats in the formatter.
- Fixed so it's possible to disable inline toolbars in the inlite theme.
- Fixed so template dialog gets resized if it doesn't fit the window viewport.

## 4.4.1 - 2016-07-26

### Added
- Added smart_paste option to paste plugin to allow disabling the paste behavior if needed.

### Fixed
- Fixed bug where png urls wasn't properly detected by the smart paste logic.
- Fixed bug where the element path wasn't working properly when multiple editor instances where used.
- Fixed bug with creating lists out of multiple paragraphs would just create one list item instead of multiple.
- Fixed bug where scroll position wasn't properly handled by the inlite theme to place the toolbar properly.
- Fixed bug where multiple instances of the editor using the inlite theme didn't render the toolbar properly.
- Fixed bug where the shortcut label for fullscreen mode didn't match the actual shortcut key.
- Fixed bug where it wasn't possible to select cE=false blocks using touch devices on for example iOS.
- Fixed bug where it was possible to select the child image within a cE=false on IE 11.
- Fixed so inserts of html containing lists doesn't merge with any existing lists unless it's a paste operation.

## 4.4.0 - 2016-06-30

### Added
- Added new inlite theme this is a more lightweight inline UI.
- Added smarter paste logic that auto detects urls in the clipboard and inserts images/links based on that.
- Added a better image resize algorithm for better image quality in the imagetools plugin.

### Fixed
- Fixed bug where it wasn't possible to drag/dropping cE=false elements on FF.
- Fixed bug where backspace/delete before/after a cE=false block would produce a new paragraph.
- Fixed bug where list style type css property wasn't preserved when indenting lists.
- Fixed bug where merging of lists where done even if the list style type was different.
- Fixed bug where the image_dataimg_filter function wasn't used when pasting images.
- Fixed bug where nested editable within a non editable element would cause scroll on focus in Chrome.
- Fixed so invalid targets for inline mode is blocked on initialization. We only support elements that can have children.

## 4.3.13 - 2016-06-08

### Added
- Added characters with a diacritical mark to charmap plugin. Patch contributed by Dominik Schilling.
- Added better error handling if the image proxy service would produce errors.

### Fixed
- Fixed issue with pasting list items into list items would produce nested list rather than a merged list.
- Fixed bug where table selection could get stuck in selection mode for inline editors.
- Fixed bug where it was possible to place the caret inside the resize grid elements.
- Fixed bug where it wasn't possible to place in elements horizontally adjacent cE=false blocks.
- Fixed bug where multiple notifications wouldn't be properly placed on screen.
- Fixed bug where multiple editor instance of the same id could be produces in some specific integrations.

## 4.3.12 - 2016-05-10

### Fixed
- Fixed bug where focus calls couldn't be made inside the editors PostRender event handler.
- Fixed bug where some translations wouldn't work as expected due to a bug in editor.translate.
- Fixed bug where the node change event could fire with a node out side the root of the editor.
- Fixed bug where Chrome wouldn't properly present the keyboard paste clipboard details when paste was clicked.
- Fixed bug where merged cells in tables couldn't be selected from right to left.
- Fixed bug where insert row wouldn't properly update a merged cells rowspan property.
- Fixed bug where the color input boxes preview field wasn't properly set on initialization.
- Fixed bug where IME composition inside table cells wouldn't work as expected on IE 11.
- Fixed so all shadow dom support is under and experimental flag due to flaky browser support.

## 4.3.11 - 2016-04-25

### Fixed
- Fixed bug where it wasn't possible to insert empty blocks though the API unless they where padded.
- Fixed bug where you couldn't type the Euro character on Windows.
- Fixed bug where backspace/delete from a cE=false element to a text block didn't work properly.
- Fixed bug where the text color default grid would render incorrectly.
- Fixed bug where the codesample plugin wouldn't load the css in the editor for multiple editors.
- Fixed so the codesample plugin textarea gets focused by default.

## 4.3.10 - 2016-04-12

### Fixed
- Fixed bug where the key "y" on WebKit couldn't be entered due to conflict with keycode for F10 on keypress.

## 4.3.9 - 2016-04-12

### Added
- Added support for focusing the contextual toolbars using keyboard.
- Added keyboard support for slider UI controls. You can no increase/decrease using arrow keys.
- Added url pattern matching for Dailymotion to media plugin. Patch contributed by Bertrand Darbon.
- Added body_class to template plugin preview. Patch contributed by Milen Petrinski.
- Added options to better override textcolor pickers with custom colors. Patch contributed by Xavier Boubert.
- Added visual arrows to inline contextual toolbars so that they point to the element being active.

### Changed
- Changed the Meta+Shift+F shortcut to Ctrl+Shift+F since Czech, Slovak, Polish languages used the first one for input.

### Fixed
- Fixed so toolbars for tables or other larger elements get better positioned below the scrollable viewport.
- Fixed bug where it was possible to click links inside cE=false blocks.
- Fixed bug where event targets wasn't properly handled in Safari Technical Preview.
- Fixed bug where drag/drop text in FF 45 would make the editor caret invisible.
- Fixed bug where the remove state wasn't properly set on editor instances when detected as clobbered.
- Fixed bug where offscreen selection of some cE=false elements would render onscreen. Patch contributed by Steven Bufton
- Fixed bug where enter would clone styles out side the root on editors inside a span. Patch contributed by ChristophKaser.
- Fixed bug where drag/drop of images into the editor didn't work correctly in FF.
- Fixed so the first item in panels for the imagetools dialog gets proper keyboard focus.

## 4.3.8 - 2016-03-15

### Fixed
- Fixed bug where inserting HR at the end of a block element would produce an extra empty block.
- Fixed bug where links would be clickable when readonly mode was enabled.
- Fixed bug where the formatter would normalize to the wrong node on very specific content.
- Fixed bug where some nested list items couldn't be indented properly.
- Fixed bug where links where clickable in the preview dialog.
- Fixed so the alt attribute doesn't get padded with an empty value by default.
- Fixed so nested alignment works more correctly. You will now alter the alignment to the closest block parent.

## 4.3.7 - 2016-03-02

### Fixed
- Fixed bug where incorrect icons would be rendered for imagetools edit and color levels.
- Fixed bug where navigation using arrow keys inside a SelectBox didn't move up/down.
- Fixed bug where the visualblocks plugin would render borders round internal UI elements.

## 4.3.6 - 2016-03-01

### Added
- Added new paste_remember_plaintext_info option to allow a global disable of the plain text mode notification.
- Added new PastePlainTextToggle event that fires when plain text mode toggles on/off.

### Fixed
- Fixed bug where it wasn't possible to select media elements since the drag logic would snap it to mouse cursor.
- Fixed bug where it was hard to place the caret inside nested cE=true elements when the outer cE=false element was focused.
- Fixed bug where editors wouldn't properly initialize if both selector and mode where used.
- Fixed bug where IME input inside table cells would switch the IME off.
- Fixed bug where selection inside the first table cell would cause the whole table cell to get selected.
- Fixed bug where error handling of images being uploaded wouldn't properly handle faulty statuses.
- Fixed bug where inserting contents before a HR would cause an exception to be thrown.
- Fixed bug where copy/paste of Excel data would be inserted as an image.
- Fixed caret position issues with copy/paste of inline block cE=false elements.
- Fixed issues with various menu item focus bugs in Chrome. Where the focused menu bar item wasn't properly blurred.
- Fixed so the notifications have a solid background since it would be hard to read if there where text under it.
- Fixed so notifications gets animated similar to the ones used by dialogs.
- Fixed so larger images that gets pasted is handled better.
- Fixed so the window close button is more uniform on various platform and also increased it's hit area.

## 4.3.5 - 2016-02-11

Npm version bump due to package not being fully updated.

## 4.3.4 - 2016-02-11

### Added
- Added new OpenWindow/CloseWindow events that gets fired when windows open/close.
- Added new NewCell/NewRow events that gets fired when table cells/rows are created.
- Added new Promise return value to tinymce.init makes it easier to handle initialization.

### Fixed
- Fixed various bugs with drag/drop of contentEditable:false elements.
- Fixed bug where deleting of very specific nested list items would result in an odd list.
- Fixed bug where lists would get merged with adjacent lists outside the editable inline root.
- Fixed bug where MS Edge would crash when closing a dialog then clicking a menu item.
- Fixed bug where table cell selection would add undo levels.
- Fixed bug where table cell selection wasn't removed when inline editor where removed.
- Fixed bug where table cell selection wouldn't work properly on nested tables.
- Fixed bug where table merge menu would be available when merging between thead and tbody.
- Fixed bug where table row/column resize wouldn't get properly removed when the editor was removed.
- Fixed bug where Chrome would scroll to the editor if there where a empty hash value in document url.
- Fixed bug where the cache suffix wouldn't work correctly with the importcss plugin.
- Fixed bug where selection wouldn't work properly on MS Edge on Windows Phone 10.
- Fixed so adjacent pre blocks gets joined into one pre block since that seems like the user intent.
- Fixed so events gets properly dispatched in shadow dom. Patch provided by Nazar Mokrynskyi.

### Removed
- Removed the jQuery version the jQuery plugin is now moved into the main package.
- Removed jscs from build process since eslint can now handle code style checking.

## 4.3.3 - 2016-01-14

### Added
- Added new table_resize_bars configuration setting.  This setting allows you to disable the table resize bars.
- Added new beforeInitialize event to tinymce.util.XHR lets you modify XHR properties before open. Patch contributed by Brent Clintel.
- Added new autolink_pattern setting to autolink plugin. Enables you to override the default autolink formats. Patch contributed by Ben Tiedt.
- Added new charmap option that lets you override the default charmap of the charmap plugin.
- Added new charmap_append option that lets you add new characters to the default charmap of the charmap plugin.
- Added new insertCustomChar event that gets fired when a character is inserted by the charmap plugin.

### Fixed
- Fixed bug where table cells started with a superfluous &nbsp; in IE10+.
- Fixed bug where table plugin would retain all BR tags when cells were merged.
- Fixed bug where media plugin would strip underscores from youtube urls.
- Fixed bug where IME input would fail on IE 11 if you typed within a table.
- Fixed bug where double click selection of a word would remove the space before the word on insert contents.
- Fixed bug where table plugin would produce exceptions when hovering tables with invalid structure.
- Fixed bug where fullscreen wouldn't scroll back to it's original position when untoggled.
- Fixed so the template plugins templates setting can be a function that gets a callback that can provide templates.

## 4.3.2 - 2015-12-14

### Fixed
- Fixed bug where the resize bars for table cells were not affected by the object_resizing property.
- Fixed bug where the contextual table toolbar would appear incorrectly if TinyMCE was initialized inline inside a table.
- Fixed bug where resizing table cells did not fire a node change event or add an undo level.
- Fixed bug where double click selection of text on IE 11 wouldn't work properly.
- Fixed bug where codesample plugin would incorrectly produce br elements inside code elements.
- Fixed bug where media plugin would strip dashes from youtube urls.
- Fixed bug where it was possible to move the caret into the table resize bars.
- Fixed bug where drag/drop into a cE=false element was possible on IE.

## 4.3.1 - 2015-11-30

### Fixed
- Fixed so it's possible to disable the table inline toolbar by setting it to false or an empty string.
- Fixed bug where it wasn't possible to resize some tables using the drag handles.
- Fixed bug where unique id:s would clash for multiple editor instances and cE=false selections.
- Fixed bug where the same plugin could be initialized multiple times.
- Fixed bug where the table inline toolbars would be displayed at the same time as the image toolbars.
- Fixed bug where the table selection rect wouldn't be removed when selecting another control element.

## 4.3.0 - 2015-11-23

### Added
- Added new table column/row resize support. Makes it a lot more easy to resize the columns/rows in a table.
- Added new table inline toolbar. Makes it easier to for example add new rows or columns to a table.
- Added new notification API. Lets you display floating notifications to the end user.
- Added new codesample plugin that lets you insert syntax highlighted pre elements into the editor.
- Added new image_caption to images. Lets you create images with captions using a HTML5 figure/figcaption elements.
- Added new live previews of embeded videos. Lets you play the video right inside the editor.
- Added new setDirty method and "dirty" event to the editor. Makes it easier to track the dirty state change.
- Added new setMode method to Editor instances that lets you dynamically switch between design/readonly.
- Added new core support for contentEditable=false elements within the editor overrides the browsers broken behavior.

### Changed
- Rewrote the noneditable plugin to use the new contentEditable false core logic.

### Fixed
- Fixed so the dirty state doesn't set to false automatically when the undo index is set to 0.
- Fixed the Selection.placeCaretAt so it works better on IE when the coordinate is between paragraphs.
- Fixed bug where data-mce-bogus="all" element contents where counted by the word count plugin.
- Fixed bug where contentEditable=false elements would be indented by the indent buttons.
- Fixed bug where images within contentEditable=false would be selected in WebKit on mouse click.
- Fixed bug in DOMUntils split method where the replacement parameter wouldn't work on specific cases.
- Fixed bug where the importcss plugin would import classes from the skin content css file.
- Fixed so all button variants have a wrapping span for it's text to make it easier to skin.
- Fixed so it's easier to exit pre block using the arrow keys.
- Fixed bug where listboxes with fix widths didn't render correctly.

## 4.2.8 - 2015-11-13

### Fixed
- Fixed bug where it was possible to delete tables as the inline root element if all columns where selected.
- Fixed bug where the UI buttons active state wasn't properly updated due to recent refactoring of that logic.

## 4.2.7 - 2015-10-27

### Fixed
- Fixed bug where backspace/delete would remove all formats on the last paragraph character in WebKit/Blink.
- Fixed bug where backspace within a inline format element with a bogus caret container would move the caret.
- Fixed bug where backspace/delete on selected table cells wouldn't add an undo level.
- Fixed bug where script tags embedded within the editor could sometimes get a mce- prefix prepended to them
- Fixed bug where validate: false option could produce an error to be thrown from the Serialization step.
- Fixed bug where inline editing of a table as the root element could let the user delete that table.
- Fixed bug where inline editing of a table as the root element wouldn't properly handle enter key.
- Fixed bug where inline editing of a table as the root element would normalize the selection incorrectly.
- Fixed bug where inline editing of a list as the root element could let the user delete that list.
- Fixed bug where inline editing of a list as the root element could let the user split that list.
- Fixed bug where resize handles would be rendered on editable root elements such as table.

## 4.2.6 - 2015-09-28

### Added
- Added capability to set request headers when using XHRs.
- Added capability to upload local images automatically default delay is set to 30 seconds after editing images.
- Added commands ids mceEditImage, mceAchor and mceMedia to be avaiable from execCommand.
- Added Edge browser to saucelabs grunt task. Patch contributed by John-David Dalton.

### Fixed
- Fixed bug where blob uris not produced by tinymce would produce HTML invalid markup.
- Fixed bug where selection of contents of a nearly empty editor in Edge would sometimes fail.
- Fixed bug where color styles woudln't be retained on copy/paste in Blink/Webkit.
- Fixed bug where the table plugin would throw an error when inserting rows after a child table.
- Fixed bug where the template plugin wouldn't handle functions as variable replacements.
- Fixed bug where undo/redo sometimes wouldn't work properly when applying formatting collapsed ranges.
- Fixed bug where shift+delete wouldn't do a cut operation on Blink/WebKit.
- Fixed bug where cut action wouldn't properly store the before selection bookmark for the undo level.
- Fixed bug where backspace in side an empty list element on IE would loose editor focus.
- Fixed bug where the save plugin wouldn't enable the buttons when a change occurred.
- Fixed bug where Edge wouldn't initialize the editor if a document.domain was specified.
- Fixed bug where enter key before nested images would sometimes not properly expand the previous block.
- Fixed bug where the inline toolbars wouldn't get properly hidden when blurring the editor instance.
- Fixed bug where Edge would paste Chinese characters on some Windows 10 installations.
- Fixed bug where IME would loose focus on IE 11 due to the double trailing br bug fix.
- Fixed bug where the proxy url in imagetools was incorrect. Patch contributed by Wong Ho Wang.

## 4.2.5 - 2015-08-31

### Added
- Added fullscreen capability to embedded youtube and vimeo videos.

### Fixed
- Fixed bug where the uploadImages call didn't work on IE 10.
- Fixed bug where image place holders would be uploaded by uploadImages call.
- Fixed bug where images marked with bogus would be uploaded by the uploadImages call.
- Fixed bug where multiple calls to uploadImages would result in decreased performance.
- Fixed bug where pagebreaks were editable to imagetools patch contributed by Rasmus Wallin.
- Fixed bug where the element path could cause too much recursion exception.
- Fixed bug for domains containing ".min". Patch contributed by Loïc Février.
- Fixed so validation of external links to accept a number after www. Patch contributed by Victor Carvalho.
- Fixed so the charmap is exposed though execCommand. Patch contributed by Matthew Will.
- Fixed so that the image uploads are concurrent for improved performance.
- Fixed various grammar problems in inline documentation. Patches provided by nikolas.

## 4.2.4 - 2015-08-17

### Added
- Added picture as a valid element to the HTML 5 schema. Patch contributed by Adam Taylor.

### Fixed
- Fixed bug where contents would be duplicated on drag/drop within the same editor.
- Fixed bug where floating/alignment of images on Edge wouldn't work properly.
- Fixed bug where it wasn't possible to drag images on IE 11.
- Fixed bug where image selection on Edge would sometimes fail.
- Fixed bug where contextual toolbars icons wasn't rendered properly when using the toolbar_items_size.
- Fixed bug where searchreplace dialog doesn't get prefilled with the selected text.
- Fixed bug where fragmented matches wouldn't get properly replaced by the searchreplace plugin.
- Fixed bug where enter key wouldn't place the caret if was after a trailing space within an inline element.
- Fixed bug where the autolink plugin could produce multiple links for the same text on Gecko.
- Fixed bug where EditorUpload could sometimes throw an exception if the blob wasn't found.
- Fixed xss issues with media plugin not properly filtering out some script attributes.

## 4.2.3 - 2015-07-30

### Fixed
- Fixed bug where image selection wasn't possible on Edge due to incompatible setBaseAndExtend API.
- Fixed bug where image blobs urls where not properly destroyed by the imagetools plugin.
- Fixed bug where keyboard shortcuts wasn't working correctly on IE 8.
- Fixed skin issue where the borders of panels where not visible on IE 8.

## 4.2.2 - 2015-07-22

### Fixed
- Fixed bug where float panels were not being hidden on inline editor blur when fixed_toolbar_container config option was in use.
- Fixed bug where combobox states wasn't properly updated if contents where updated without keyboard.
- Fixed bug where pasting into textbox or combobox would move the caret to the end of text.
- Fixed bug where removal of bogus span elements before block elements would remove whitespace between nodes.
- Fixed bug where repositioning of inline toolbars where async and producing errors if the editor was removed from DOM to early. Patch by iseulde.
- Fixed bug where element path wasn't working correctly. Patch contributed by iseulde.
- Fixed bug where menus wasn't rendered correctly when custom images where added to a menu. Patch contributed by Naim Hammadi.

## 4.2.1 - 2015-06-29

### Fixed
- Fixed bug where back/forward buttons in the browser would render blob images as broken images.
- Fixed bug where Firefox would throw regexp to big error when replacing huge base64 chunks.
- Fixed bug rendering issues with resize and context toolbars not being placed properly until next animation frame.
- Fixed bug where the rendering of the image while cropping would some times not be centered correctly.
- Fixed bug where listbox items with submenus would me selected as active.
- Fixed bug where context menu where throwing an error when rendering.
- Fixed bug where resize both option wasn't working due to resent addClass API change. Patch contributed by Jogai.
- Fixed bug where a hideAll call for container rendered inline toolbars would throw an error.
- Fixed bug where onclick event handler on combobox could cause issues if element.id was a function by some polluting libraries.
- Fixed bug where listboxes wouldn't get proper selected sub menu item when using link_list or image_list.
- Fixed so the UI controls are as wide as 4.1.x to avoid wrapping controls in toolbars.
- Fixed so the imagetools dialog is adaptive for smaller screen sizes.

## 4.2.0 - 2015-06-25

### Added
- Added new flat default skin to make the UI more modern.
- Added new imagetools plugin, lets you crop/resize and apply filters to images.
- Added new contextual toolbars support to the API lets you add floating toolbars for specific CSS selectors.
- Added new promise feature fill as tinymce.util.Promise.
- Added new built in image upload feature lets you upload any base64 encoded image within the editor as files.

### Fixed
- Fixed bug where resize handles would appear in the right position in the wrong editor when switching between resizable content in different inline editors.
- Fixed bug where tables would not be inserted in inline mode due to previous float panel fix.
- Fixed bug where floating panels would remain open when focus was lost on inline editors.
- Fixed bug where cut command on Chrome would thrown a browser security exception.
- Fixed bug where IE 11 sometimes would report an incorrect size for images in the image dialog.
- Fixed bug where it wasn't possible to remove inline formatting at the end of block elements.
- Fixed bug where it wasn't possible to delete table cell contents when cell selection was vertical.
- Fixed bug where table cell wasn't emptied from block elements if delete/backspace where pressed in empty cell.
- Fixed bug where cmd+shift+arrow didn't work correctly on Firefox mac when selecting to start/end of line.
- Fixed bug where removal of bogus elements would sometimes remove whitespace between nodes.
- Fixed bug where the resize handles wasn't updated when the main window was resized.
- Fixed so script elements gets removed by default to prevent possible XSS issues in default config implementations.
- Fixed so the UI doesn't need manual reflows when using non native layout managers.
- Fixed so base64 encoded images doesn't slow down the editor on modern browsers while editing.
- Fixed so all UI elements uses touch events to improve mobile device support.
- Removed the touch click quirks patch for iOS since it did more harm than good.
- Removed the non proportional resize handles since. Unproportional resize can still be done by holding the shift key.

## 4.1.10 - 2015-05-05

### Fixed
- Fixed bug where plugins loaded with compat3x would sometimes throw errors when loading using the jQuery version.
- Fixed bug where extra empty paragraphs would get deleted in WebKit/Blink due to recent Quriks fix.
- Fixed bug where the editor wouldn't work properly on IE 12 due to some required browser sniffing.
- Fixed bug where formatting shortcut keys where interfering with Mac OS X screenshot keys.
- Fixed bug where the caret wouldn't move to the next/previous line boundary on Cmd+Left/Right on Gecko.
- Fixed bug where it wasn't possible to remove formats from very specific nested contents.
- Fixed bug where undo levels wasn't produced when typing letters using the shift or alt+ctrl modifiers.
- Fixed bug where the dirty state wasn't properly updated when typing using the shift or alt+ctrl modifiers.
- Fixed bug where an error would be thrown if an autofocused editor was destroyed quickly after its initialization. Patch provided by thorn0.
- Fixed issue with dirty state not being properly updated on redo operation.
- Fixed issue with entity decoder not handling incorrectly written numeric entities.
- Fixed issue where some PI element values wouldn't be properly encoded.

## 4.1.9 - 2015-03-10

### Fixed
- Fixed bug where indentation wouldn't work properly for non list elements.
- Fixed bug with image plugin not pulling the image dimensions out correctly if a custom document_base_url was used.
- Fixed bug where ctrl+alt+[1-9] would conflict with the AltGr+[1-9] on Windows. New shortcuts is ctrl+shift+[1-9].
- Fixed bug with removing formatting on nodes in inline mode would sometimes include nodes outside the editor body.
- Fixed bug where extra nbsp:s would be inserted when you replaced a word surrounded by spaces using insertContent.
- Fixed bug with pasting from Google Docs would produce extra strong elements and line feeds.

## 4.1.8 - 2015-03-05

### Added
- Added new html5 sizes attribute to img elements used together with srcset.
- Added new elementpath option that makes it possible to disable the element path but keep the statusbar.
- Added new option table_style_by_css for the table plugin to set table styling with css rather than table attributes.
- Added new link_assume_external_targets option to prompt the user to prepend http:// prefix if the supplied link does not contain a protocol prefix.
- Added new image_prepend_url option to allow a custom base path/url to be added to images.
- Added new table_appearance_options option to make it possible to disable some options.
- Added new image_title option to make it possible to alter the title of the image, disabled by default.

### Fixed
- Fixed bug where selection starting from out side of the body wouldn't produce a proper selection range on IE 11.
- Fixed bug where pressing enter twice before a table moves the cursor in the table and causes a javascript error.
- Fixed bug where advanced image styles were not respected.
- Fixed bug where the less common Shift+Delete didn't produce a proper cut operation on WebKit browsers.
- Fixed bug where image/media size constrain logic would produce NaN when handling non number values.
- Fixed bug where internal classes where removed by the removeformat command.
- Fixed bug with creating links table cell contents with a specific selection would throw a exceptions on WebKit/Blink.
- Fixed bug where valid_classes option didn't work as expected according to docs. Patch provided by thorn0.
- Fixed bug where jQuery plugin would patch the internal methods multiple times. Patch provided by Drew Martin.
- Fixed bug where backspace key wouldn't delete the current selection of newly formatted content.
- Fixed bug where type over of inline formatting elements wouldn't properly keep the format on WebKit/Blink.
- Fixed bug where selection needed to be properly normalized on modern IE versions.
- Fixed bug where Command+Backspace didn't properly delete the whole line of text but the previous word.
- Fixed bug where UI active states wheren't properly updated on IE if you placed caret within the current range.
- Fixed bug where delete/backspace on WebKit/Blink would remove span elements created by the user.
- Fixed bug where delete/backspace would produce incorrect results when deleting between two text blocks with br elements.
- Fixed bug where captions where removed when pasting from MS Office.
- Fixed bug where lists plugin wouldn't properly remove fully selected nested lists.
- Fixed bug where the ttf font used for icons would throw an warning message on Gecko on Mac OS X.
- Fixed a bug where applying a color to text did not update the undo/redo history.
- Fixed so shy entities gets displayed when using the visualchars plugin.
- Fixed so removeformat removes ins/del by default since these might be used for strikethough.
- Fixed so multiple language packs can be loaded and added to the global I18n data structure.
- Fixed so transparent color selection gets treated as a normal color selection. Patch contributed by Alexander Hofbauer.
- Fixed so it's possible to disable autoresize_overflow_padding, autoresize_bottom_margin options by setting them to false.
- Fixed so the charmap plugin shows the description of the character in the dialog. Patch contributed by Jelle Hissink.
- Removed address from the default list of block formats since it tends to be missused.
- Fixed so the pre block format is called preformatted to make it more verbose.
- Fixed so it's possible to context scope translation strings this isn't needed most of the time.
- Fixed so the max length of the width/height input fields of the media dialog is 5 instead of 3.
- Fixed so drag/dropped contents gets properly processed by paste plugin since it's basically a paste. Patch contributed by Greg Fairbanks.
- Fixed so shortcut keys for headers is ctrl+alt+[1-9] instead of ctrl+[1-9] since these are for switching tabs in the browsers.
- Fixed so "u" doesn't get converted into a span element by the legacy input filter. Since this is now a valid HTML5 element.
- Fixed font families in order to provide appropriate web-safe fonts.

## 4.1.7 - 2014-11-27

### Added
- Added HTML5 schema support for srcset, source and picture. Patch contributed by mattheu.
- Added new cache_suffix setting to enable cache busting by producing unique urls.
- Added new paste_convert_word_fake_lists option to enable users to disable the fake lists convert logic.

### Fixed
- Fixed so advlist style changes adds undo levels for each change.
- Fixed bug where WebKit would sometimes produce an exception when the autolink plugin where looking for URLs.
- Fixed bug where IE 7 wouldn't be rendered properly due to aggressive css compression.
- Fixed bug where DomQuery wouldn't accept window as constructor element.
- Fixed bug where the color picker in 3.x dialogs wouldn't work properly. Patch contributed by Callidior.
- Fixed bug where the image plugin wouldn't respect the document_base_url.
- Fixed bug where the jQuery plugin would fail to append to elements named array prototype names.

## 4.1.6 - 2014-10-08

### Changed
- Replaced jake with grunt since it is more mainstream and has better plugin support.

### Fixed
- Fixed bug with clicking on the scrollbar of the iframe would cause a JS error to be thrown.
- Fixed bug where null would produce an exception if you passed it to selection.setRng.
- Fixed bug where Ctrl/Cmd+Tab would indent the current list item if you switched tabs in the browser.
- Fixed bug where pasting empty cells from Excel would result in a broken table.
- Fixed bug where it wasn't possible to switch back to default list style type.
- Fixed issue where the select all quirk fix would fire for other modifiers than Ctrl/Cmd combinations.


## 4.1.5 - 2014-09-09

### Fixed
- Fixed bug where sometimes the resize rectangles wouldn't properly render on images on WebKit/Blink.
- Fixed bug in list plugin where delete/backspace would merge empty LI elements in lists incorrectly.
- Fixed bug where empty list elements would result in empty LI elements without it's parent container.
- Fixed bug where backspace in empty caret formatted element could produce an type error exception of Gecko.
- Fixed bug where lists pasted from word with a custom start index above 9 wouldn't be properly handled.
- Fixed bug where tabfocus plugin would tab out of the editor instance even if the default action was prevented.
- Fixed bug where tabfocus wouldn't tab properly to other adjacent editor instances.
- Fixed bug where the DOMUtils setStyles wouldn't properly removed or update the data-mce-style attribute.
- Fixed bug where dialog select boxes would be placed incorrectly if document.body wasn't statically positioned.
- Fixed bug where pasting would sometimes scroll to the top of page if the user was using the autoresize plugin.
- Fixed bug where caret wouldn't be properly rendered by Chrome when clicking on the iframes documentElement.
- Fixed so custom images for menubutton/splitbutton can be provided. Patch contributed by Naim Hammadi.
- Fixed so the default action of windows closing can be prevented by blocking the default action of the close event.
- Fixed so nodeChange and focus of the editor isn't automatically performed when opening sub dialogs.

## 4.1.4 - 2014-08-21

### Added
- Added new media_filter_html option to media plugin that blocks any conditional comments, scripts etc within a video element.
- Added new content_security_policy option allows you to set custom policy for iframe contents. Patch contributed by Francois Chagnon.

### Fixed
- Fixed bug where activate/deactivate events wasn't firing properly when switching between editors.
- Fixed bug where placing the caret on iOS was difficult due to a WebKit bug with touch events.
- Fixed bug where the resize helper wouldn't render properly on older IE versions.
- Fixed bug where resizing images inside tables on older IE versions would sometimes fail depending mouse position.
- Fixed bug where editor.insertContent would produce an exception when inserting select/option elements.
- Fixed bug where extra empty paragraphs would be produced if block elements where inserted inside span elements.
- Fixed bug where the spellchecker menu item wouldn't be properly checked if spell checking was started before it was rendered.
- Fixed bug where the DomQuery filter function wouldn't remove non elements from collection.
- Fixed bug where document with custom document.domain wouldn't properly render the editor.
- Fixed bug where IE 8 would throw exception when trying to enter invalid color values into colorboxes.
- Fixed bug where undo manager could incorrectly add an extra undo level when custom resize handles was removed.
- Fixed bug where it wouldn't be possible to alter cell properties properly on table cells on IE 8.
- Fixed so the color picker button in table dialog isn't shown unless you include the colorpicker plugin or add your own custom color picker.
- Fixed so activate/deactivate events fire when windowManager opens a window since.
- Fixed so the table advtab options isn't separated by an underscore to normalize naming with image_advtab option.
- Fixed so the table cell dialog has proper padding when the advanced tab in disabled.

## 4.1.3 - 2014-07-29

### Added
- Added event binding logic to tinymce.util.XHR making it possible to override headers and settings before any request is made.

### Fixed
- Fixed bug where drag events wasn't fireing properly on older IE versions since the event handlers where bound to document.
- Fixed bug where drag/dropping contents within the editor on IE would force the contents into plain text mode even if it was internal content.
- Fixed bug where IE 7 wouldn't open menus properly due to a resize bug in the browser auto closing them immediately.
- Fixed bug where the DOMUtils getPos logic wouldn't produce a valid coordinate inside the body if the body was positioned non static.
- Fixed bug where the element path and format state wasn't properly updated if you had the wordcount plugin enabled.
- Fixed bug where a comment at the beginning of source would produce an exception in the formatter logic.
- Fixed bug where setAttrib/getAttrib on null would throw exception together with any hooked attributes like style.
- Fixed bug where table sizes wasn't properly retained when copy/pasting on WebKit/Blink.
- Fixed bug where WebKit/Blink would produce colors in RGB format instead of the forced HEX format when deleting contents.
- Fixed bug where the width attribute wasn't updated on tables if you changed the size inside the table dialog.
- Fixed bug where control selection wasn't properly handled when the caret was placed directly after an image.
- Fixed bug where selecting the contents of table cells using the selection.select method wouldn't place the caret properly.
- Fixed bug where the selection state for images wasn't removed when placing the caret right after an image on WebKit/Blink.
- Fixed bug where all events wasn't properly unbound when and editor instance was removed or destroyed by some external innerHTML call.
- Fixed bug where it wasn't possible or very hard to select images on iOS when the onscreen keyboard was visible.
- Fixed so auto_focus can take a boolean argument this will auto focus the last initialized editor might be useful for single inits.
- Fixed so word auto detect lists logic works better for faked lists that doesn't have specific markup.
- Fixed so nodeChange gets fired on mouseup as it used to before 4.1.1 we optimized that event to fire less often.

### Removed
- Removed the finish menu item from spellchecker menu since it's redundant you can stop spellchecking by toggling menu item or button.

## 4.1.2 - 2014-07-15

### Added
- Added offset/grep to DomQuery class works basically the same as it's jQuery equivalent.

### Fixed
- Fixed bug where backspace/delete or setContent with an empty string would remove header data when using the fullpage plugin.
- Fixed bug where tinymce.remove with a selector not matching any editors would remove all editors.
- Fixed bug where resizing of the editor didn't work since the theme was calling setStyles instead of setStyle.
- Fixed bug where IE 7 would fail to append html fragments to iframe document when using DomQuery.
- Fixed bug where the getStyle DOMUtils method would produce an exception if it was called with null as it's element.
- Fixed bug where the paste plugin would remove the element if the none of the paste_webkit_styles rules matched the current style.
- Fixed bug where contextmenu table items wouldn't work properly on IE since it would some times fire an incorrect selection change.
- Fixed bug where the padding/border values wasn't used in the size calculation for the body size when using autoresize. Patch contributed by Matt Whelan.
- Fixed bug where conditional word comments wouldn't be properly removed when pasting plain text.
- Fixed bug where resizing would sometime fail on IE 11 when the mouseup occurred inside the resizable element.
- Fixed so the iframe gets initialized without any inline event handlers for better CSP support. Patch contributed by Matt Whelan.
- Fixed so the tinymce.dom.Sizzle is the latest version of sizzle this resolves the document context bug.

## 4.1.1 - 2014-07-08

### Fixed
- Fixed bug where pasting plain text on some WebKit versions would result in an empty line.
- Fixed bug where resizing images inside tables on IE 11 wouldn't work properly.
- Fixed bug where IE 11 would sometimes throw "Invalid argument" exception when editor contents was set to an empty string.
- Fixed bug where document.activeElement would throw exceptions on IE 9 when that element was hidden or removed from dom.
- Fixed bug where WebKit/Blink sometimes produced br elements with the Apple-interchange-newline class.
- Fixed bug where table cell selection wasn't properly removed when copy/pasting table cells.
- Fixed bug where pasting nested list items from Word wouldn't produce proper semantic nested lists.
- Fixed bug where right clicking using the contextmenu plugin on WebKit/Blink on Mac OS X would select the target current word or line.
- Fixed bug where it wasn't possible to alter table cell properties on IE 8 using the context menu.
- Fixed bug where the resize helper wouldn't be correctly positioned on older IE versions.
- Fixed bug where fullpage plugin would produce an error if you didn't specify a doctype encoding.
- Fixed bug where anchor plugin would get the name/id of the current element even if it wasn't anchor element.
- Fixed bug where visual aids for tables wouldn't be properly disabled when changing the border size.
- Fixed bug where some control selection events wasn't properly fired on older IE versions.
- Fixed bug where table cell selection on older IE versions would prevent resizing of images.
- Fixed bug with paste_data_images paste option not working properly on modern IE versions.
- Fixed bug where custom elements with underscores in the name wasn't properly parsed/serialized.
- Fixed bug where applying inline formats to nested list elements would produce an incorrect formatting result.
- Fixed so it's possible to hide items from elements path by using preventDefault/stopPropagation.
- Fixed so inline mode toolbar gets rendered right aligned if the editable element positioned to the documents right edge.
- Fixed so empty inline elements inside empty block elements doesn't get removed if configured to be kept intact.
- Fixed so DomQuery parentsUntil/prevUntil/nextUntil supports selectors/elements/filters etc.
- Fixed so legacyoutput plugin overrides fontselect and fontsizeselect controls and handles font elements properly.

## 4.1.0 - 2014-06-18

### Added
- Added new file_picker_callback option to replace the old file_browser_callback the latter will still work though.
- Added new custom colors to textcolor plugin will be displayed if a color picker is provided also shows the latest colors.
- Added new color_picker_callback option to enable you to add custom color pickers to the editor.
- Added new advanced tabs to table/cell/row dialogs to enable you to select colors for border/background.
- Added new colorpicker plugin that lets you select colors from a hsv color picker.
- Added new tinymce.util.Color class to handle color parsing and converting.
- Added new colorpicker UI widget element lets you add a hsv color picker to any form/window.
- Added new textpattern plugin that allows you to use markdown like text patterns to format contents.
- Added new resize helper element that shows the current width & height while resizing.
- Added new "once" method to Editor and EventDispatcher enables since callback execution events.
- Added new jQuery like class under tinymce.dom.DomQuery it's exposed on editor instances (editor.$) and globally under (tinymce.$).

### Fixed
- Fixed so the default resize method for images are proportional shift/ctrl can be used to make an unproportional size.
- Fixed bug where the image_dimensions option of the image plugin would cause exceptions when it tried to update the size.
- Fixed bug where table cell dialog class field wasn't properly updated when editing an a table cell with an existing class.
- Fixed bug where Safari on Mac would produce webkit-fake-url for pasted images so these are now removed.
- Fixed bug where the nodeChange event would get fired before the selection was changed when clicking inside the current selection range.
- Fixed bug where valid_classes option would cause exception when it removed internal prefixed classes like mce-item-.
- Fixed bug where backspace would cause navigation in IE 8 on an inline element and after a caret formatting was applied.
- Fixed so placeholder images produced by the media plugin gets selected when inserted/edited.
- Fixed so it's possible to drag in images when the paste_data_images option is enabled. Might be useful for mail clients.
- Fixed so images doesn't get a width/height applied if the image_dimensions option is set to false useful for responsive contents.
- Fixed so it's possible to pass in an optional arguments object for the nodeChanged function to be passed to all nodechange event listeners.
- Fixed bug where media plugin embed code didn't update correctly.<|MERGE_RESOLUTION|>--- conflicted
+++ resolved
@@ -27,11 +27,8 @@
 - Added a new `tablecolheader` toolbar button and menu item to toggle the header state of column cells #TINY-7482
 - Added a new `table-row-numbering` icon #TINY-7327
 - Added a new `iframe_aria_text` setting to set the iframe title attribute #TINY-1264
-<<<<<<< HEAD
 - `editor.formatter.formatChanged` now supports filtering with format variables #TINY-7713
-=======
 - Added a new `AstNode.children()` method to return all the children of an `AstNode` #TINY-7756
->>>>>>> 6cb9c736
 
 ### Improved
 - Improved the load time of the `fullpage` plugin by using the existing editor schema rather than creating a new one #TINY-6504
