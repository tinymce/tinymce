--- conflicted
+++ resolved
@@ -6,15 +6,10 @@
 
 ## Unreleased
 
-<<<<<<< HEAD
-### Changed
-- The icon in `alertbanner` dialog component is not clickable if `url` field is not specified. #TINY-10013
-=======
 ## 6.6.0 - TBA
 
 ### Fixed
 - Fixed an issue that prevented setting the inline dialog `size` to 'medium' or 'normal'. #TINY-10015
->>>>>>> 3a9889b3
 
 ### Added
 - Added new `bottom` to inline dialog type. This new inline dialog option allows the inline dialog to be positioned at the bottom of the editor. #TINY-9888
@@ -22,6 +17,9 @@
 - New `ai`, `ai-prompt` and `send` icons. #TINY-9942
 - New `streamContent` property for the `iframe` dialog component which controls dialog `setData()` behavior. With the property set to `true`, frame content will update with `document.write()` to avoid reloading the frame, and end scroll positions will be maintained as new content streams in. #TINY-10032
 - Add `ai` buttons to the default toolbar and menubar. #TINY-9939
+
+### Changed
+- The icon in `alertbanner` dialog component is not clickable if `url` field is not specified. #TINY-10013
 
 ### Improved
 - When defining a modal or inline dialog, if the `buttons` property is `undefined` or an empty array, the footer will now no longer be rendered. #TINY-9996
