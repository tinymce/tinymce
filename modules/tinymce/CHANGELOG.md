# Changelog
All notable changes to this project will be documented in this file.

The format is based on [Keep a Changelog](https://keepachangelog.com/en/1.0.0/),
and this project adheres to [Semantic Versioning](https://semver.org/spec/v2.0.0.html).

## Unreleased

<<<<<<< HEAD
### Added
- New `text_patterns_lookup` option to provide additional text patterns dynamically #TINY-8778
- New `format_noneditable_selector` option to specify the `contenteditable="false"` elements that can be wrapped in a format. #TINY-8905

### Improved
- The formatter can now apply a format to a `contenteditable="false"` element by wrapping it. Configurable using the `format_noneditable_selector` option. #TINY-8905

### Fixed
- The Autolink plugin did not work when the text nodes in the content were fragmented #TINY-3723
- Fixed various incorrect types on public APIs found while enabling TypeScript strict mode #TINY-8806
- Text returned from `editor.getContent({format: 'text'})` would differ with blank lines between some browsers #TINY-8579
- The editor focused via the `auto_focus` option was not scrolled into the viewport #TINY-8785
- Elements with only custom attributes starting with `data-` would sometimes be removed when they shouldn't #TINY-8755
- Selecting a figure with `class="image"` would incorrectly highlight the link toolbar button #TINY-8832
- Fixed various issues that occurred when formatting `contenteditable` elements. #TINY-8905
- The text pattern logic threw an error when there were fragmented text nodes in a paragraph #TINY-8779

## 6.1.1 - TBA
=======
## 6.1.1 - 2022-07-27
>>>>>>> ee9f9891

### Fixed
- Invalid special elements were not cleaned up correctly during sanitization. #TINY-8780
- An exception was thrown when deleting all content if the start or end of the document had a `contenteditable="false"` element. #TINY-8877
- When a sidebar was opened using the `sidebar_show` option, its associated toolbar button was not highlighted. #TINY-8873
- When converting a URL to a link, the `autolink` plugin did not fire an `ExecCommand` event, nor did it create an undo level. #TINY-8896
- Worked around a Firefox bug which resulted in cookies not being available inside the editor content. #TINY-8916
- `<pre>` content pasted into a `<pre>` block that had inline styles or was `noneditable` now merges correctly with the surrounding content. #TINY-8860
- After a `codesample` was pasted, the insertion point was placed incorrectly. #TINY-8861

## 6.1.0 - 2022-06-29

### Added
- New `sidebar_show` option to show the specified sidebar on initialization. #TINY-8710
- New `newline_behavior` option controls what happens when the Return or Enter key is pressed or the `mceInsertNewLine` command is used. #TINY-8458
- New `iframe_template_callback` option in the Media plugin. Patch provided by Namstel. #TINY-8684
- New `transparent` property for `iframe` dialog component. #TINY-8534
- New `removeAttributeFilter` and `removeNodeFilter` functions added to the DomParser and DOM Serializer APIs. #TINY-7847
- New `dispatchChange` function added to the UndoManager API to fire the change with current editor status as level and current undoManager layer as lastLevel. #TINY-8641

### Improved
- Clearer focus states for buttons while navigating with a keyboard. #TINY-8557
- Support annotating certain block elements directly when using the editor's Annotation API. #TINY-8698
- The `mceLink` command can now take the value `{ dialog: true }` to always open the link dialog. #TINY-8057
- All help dialog links to `https://www.tiny.cloud` now include `rel="noopener"` to avoid potential security issues. #TINY-8834

### Changed
- The `end_container_on_empty_block` option can now take a string of blocks, allowing the exiting of a blockquote element by pressing Enter or Return twice. #TINY-6559
- The default value for `end_container_on_empty_block` option has been changed to `'blockquote'`. #TINY-6559
- Link menu and toolbar buttons now always execute the `mceLink` command. #TINY-8057
- Toggling fullscreen mode when using the Fullscreen plugin now also fires the `ResizeEditor` event. #TINY-8701
- Getting the editor's text content now returns newlines instead of an empty string if more than one empty paragraph exists. #TINY-8578
- Custom elements are now treated as non-empty elements by the schema. #TINY-4784
- The autocompleter's menu HTML element is now positioned instead of the wrapper. #TINY-6476
- Choice menu items will now use the `'menuitemradio'` aria role to better reflect that only a single item can be active. #TINY-8602

### Fixed
- Some Template plugin option values were not escaped properly when doing replacement lookups with Regular Expressions. #TINY-7433
- Copy events were not dispatched in readonly mode. #TINY-6800
- `<pre>` tags were not preserved when copying and pasting. #TINY-7719
- The URL detection used for autolink and smart paste did not work if a path segment contained valid characters such as `!` and `:`. #TINY-8069
- In some cases pressing the Backspace or Delete key would incorrectly step into tables rather than remain outside. #TINY-8592
- Links opened when Alt+Enter or Option+Return was typed even when `preventDefault()` was called on the keydown event. #TINY-8661
- Inconsistent visual behavior between choosing Edit -> Select All and typing Ctrl+A or Cmd+A when a document contained an image. #TINY-4550
- Ctrl+Shift+Home/End or Cmd+Shift+Up-arrow/Down-arrow did not expand the selection to a `contenteditable="false"` element if the element was at the beginning or end of a document. #TINY-7795
- Triple-clicking did not select a paragraph in Google Chrome in some circumstances. #TINY-8215
- Images were not showing as selected when selected along with other content. #TINY-5947
- Selection direction was not stored or restored when getting or setting selection bookmarks. #TINY-8599
- When text within an inline boundary element was selected and the right-arrow key was pressed, the insertion point incorrectly moved to the left. #TINY-8601
- In some versions of Safari, the `editor.selection.isForward()` API could throw an exception due to an invalid selection. #TINY-8686
- The selection is no longer incorrectly moved inside a comment by the `editor.selection.normalize()` API. #TINY-7817
- The `InsertParagraph` or `mceInsertNewLine` commands did not delete the current selection like the native command does. #TINY-8606
- The `InsertLineBreak` command did not replace selected content. #TINY-8458
- If selected content straddled a parent and nested list, cutting the selection did not always set the list style to `'none'` on the parent list. #TINY-8078
- Delete operations could behave incorrectly if the selection contains a `contenteditable="false"` element located at the edge of content. #TINY-8729
- Spaces were not added correctly on some browsers when the insertion point was immediately before or after a `contenteditable="false"` block element. #TINY-8588
- Images that used a Data URI were corrupted when the data wasn't base64 encoded. #TINY-8337
- `uploadImages` no longer triggers two change events if there is a removal of images on upload. #TINY-8641
- Preview and Insert Template dialogs now display the correct content background color when using dark skins. #TINY-8534
- Dialogs no longer exceed window height on smaller screens. #TINY-8146
- UI components, such as dialogs, would in some cases cause the Esc keyup event to incorrectly trigger inside the editor. #TINY-7005
- Fixed incorrect word breaks in menus when the menu presented with a scrollbar. #TINY-8572
- Notifications did not properly reposition when toggling fullscreen mode. #TINY-8701
- Text alignments, such as flush left and centered, could not be applied to `<pre>` elements. #TINY-7715
- Indenting or outdenting list items inside a block element that was inside another list item did not work. #TINY-7209
- Changing the list type of a list within another block element altered the parent element that contained that list. #TINY-8068
- Pasting columns in tables could, in some circumstances, result in an invalid table. #TINY-8040
- Copying columns in tables could sometimes result in an invalid copy. #TINY-8040
- Changing table properties with the `table_style_by_css` option set to `false` would sometimes reset the table width. #TINY-8758
- Custom elements added to otherwise blank lines were removed during serialization. #TINY-4784
- The editor's autocompleter was not triggered at the start of nested list items. #TINY-8759
- Some function types in the TreeWalker API missed that it could return `undefined`. #TINY-8592
- Nuget packages for .NET and .NET Core are now configured to copy TinyMCE into `/wwwroot/lib/` when TinyMCE is installed into a project. #TINY-8611

## 6.0.3 - 2022-05-25

### Fixed
- Could not remove values when multiple cells were selected with the cell properties dialog. #TINY-8625
- Could not remove values when multiple rows were selected with the row properties dialog. #TINY-8625
- Empty lines that were formatted in a ranged selection using the `format_empty_lines` option were not kept in the serialized content. #TINY-8639
- The `s` element was missing from the default schema text inline elements. #TINY-8639
- Some text inline elements specified via the schema were not removed when empty by default. #TINY-8639

## 6.0.2 - 2022-04-27

### Fixed
- Some media elements wouldn't update when changing the source URL. #TINY-8660
- Inline toolbars flickered when switching between editors. #TINY-8594
- Multiple inline toolbars were shown if focused too quickly. #TINY-8503
- Added background and additional spacing for the text labeled buttons in the toolbar to improve visual clarity. #TINY-8617
- Toolbar split buttons with text used an incorrect width on touch devices. #TINY-8647

## 6.0.1 - 2022-03-23

### Fixed
- Fixed the dev ZIP missing the required `bin` scripts to build from the source. #TINY-8542
- Fixed a regression whereby text patterns couldn't be updated at runtime. #TINY-8540
- Fixed an issue where tables with colgroups could be copied incorrectly in some cases. #TINY-8568
- Naked buttons better adapt to various background colors, improved text contrast in notifications. #TINY-8533
- The autocompleter would not fire the `AutocompleterStart` event nor close the menu in some cases. #TINY-8552
- It wasn't possible to select text right after an inline noneditable element. #TINY-8567
- Fixed a double border showing for the `tinymce-5` skin when using `toolbar_location: 'bottom'`. #TINY-8564
- Clipboard content was not generated correctly when cutting and copying `contenteditable="false"` elements. #TINY-8563
- Fixed the box-shadow getting clipped in autocompletor popups. #TINY-8573
- The `buttonType` property did not work for dialog footer buttons. #TINY-8582
- Fix contrast ratio for error messages. #TINY-8586

## 6.0.0 - 2022-03-03

### Added
- New `editor.options` API to replace the old `editor.settings` and `editor.getParam` APIs. #TINY-8206
- New `editor.annotator.removeAll` API to remove all annotations by name. #TINY-8195
- New `Resource.unload` API to make it possible to unload resources. #TINY-8431
- New `FakeClipboard` API on the `tinymce` global. #TINY-8353
- New `dispatch()` function to replace the now deprecated `fire()` function in various APIs. #TINY-8102
- New `AutocompleterStart`, `AutocompleterUpdate` and `AutocompleterEnd` events. #TINY-8279
- New `mceAutocompleterClose`, `mceAutocompleterReload` commands. #TINY-8279
- New `mceInsertTableDialog` command to open the insert table dialog. #TINY-8273
- New `slider` dialog component. #TINY-8304
- New `imagepreview` dialog component, allowing preview and zoom of any image URL. #TINY-8333
- New `buttonType` property on dialog button components, supporting `toolbar` style in addition to `primary` and `secondary`. #TINY-8304
- The `tabindex` attribute is now copied from the target element to the iframe. #TINY-8315

### Improved
- New default theme styling for TinyMCE 6 facelift with old skin available as `tinymce-5` and `tinymce-5-dark`. #TINY-8373
- The default height of editor has been increased from `200px` to `400px` to improve the usability of the editor. #TINY-6860
- The upload results returned from the `editor.uploadImages()` API now includes a `removed` flag, reflecting if the image was removed after a failed upload. #TINY-7735
- The `ScriptLoader`, `StyleSheetLoader`, `AddOnManager`, `PluginManager` and `ThemeManager` APIs will now return a `Promise` when loading resources instead of using callbacks. #TINY-8325
- A `ThemeLoadError` event is now fired if the theme fails to load. #TINY-8325
- The `BeforeSetContent` event will now include the actual serialized content when passing in an `AstNode` to the `editor.setContent` API. #TINY-7996
- Improved support for placing the caret before or after noneditable elements within the editor. #TINY-8169
- Calls to `editor.selection.setRng` now update the caret position bookmark used when focus is returned to the editor. #TINY-8450
- The `emoticon` plugin dialog, toolbar and menu item has been updated to use the more accurate `Emojis` term. #TINY-7631
- The dialog `redial` API will now only rerender the changed components instead of the whole dialog. #TINY-8334
- The dialog API `setData` method now uses a deep merge algorithm to support partial nested objects. #TINY-8333
- The dialog spec `initialData` type is now `Partial<T>` to match the underlying implementation details. #TINY-8334
- Notifications no longer require a timeout to disable the close button. #TINY-6679
- The editor theme is now fetched in parallel with the icons, language pack and plugins. #TINY-8453

### Changed
- TinyMCE is now MIT licensed. #TINY-2316
- Moved the `paste` plugin's functionality to TinyMCE core. #TINY-8310
- The `paste_data_images` option now defaults to `true`. #TINY-8310
- Moved the `noneditable` plugin to TinyMCE core. #TINY-8311
- Renamed the `noneditable_noneditable_class` option to `noneditable_class`. #TINY-8311
- Renamed the `noneditable_editable_class` option to `editable_class`. #TINY-8311
- Moved the `textpattern` plugin to TinyMCE core. #TINY-8312
- Renamed the `textpattern_patterns` option to `text_patterns`. #TINY-8312
- Moved the `hr` plugin's functionality to TinyMCE core. #TINY-8313
- Moved the `print` plugin's functionality to TinyMCE core. #TINY-8314
- Moved non-UI table functionality to core. #TINY-8273
- The `DomParser` API no longer uses a custom parser internally and instead uses the native `DOMParser` API. #TINY-4627
- The `editor.getContent()` API can provide custom content by preventing and overriding `content` in the `BeforeGetContent` event. This makes it consistent with the `editor.selection.getContent()` API. #TINY-8018
- The `editor.setContent()` API can now be prevented using the `BeforeSetContent` event. This makes it consistent with the `editor.selection.setContent()` API. #TINY-8018
- Add-ons such as plugins and themes are no longer constructed using the `new` operator. #TINY-8256
- A number of APIs that were not proper classes, are no longer constructed using the `new` operator. #TINY-8322
- The Editor commands APIs will no longer fallback to executing the browsers native command functionality. #TINY-7829
- The Editor query command APIs will now return `false` or an empty string on removed editors. #TINY-7829
- The `mceAddEditor` and `mceToggleEditor` commands now take an object as their value to specify the id and editor options. #TINY-8138
- The `mceInsertTable` command can no longer open the insert table dialog. Use the `mceInsertTableDialog` command instead. #TINY-8273
- The `plugins` option now returns a `string` array instead of a space separated string. #TINY-8455
- The `media` plugin no longer treats `iframe`, `video`, `audio` or `object` elements as "special" and will validate the contents against the schema. #TINY-8382
- The `images_upload_handler` option is no longer passed a `success` or `failure` callback and instead requires a `Promise` to be returned with the upload result. #TINY-8325
- The `tinymce.settings` global property is no longer set upon initialization. #TINY-7359
- The `change` event is no longer fired on first modification. #TINY-6920
- The `GetContent` event will now always pass a `string` for the `content` property. #TINY-7996
- Changed the default tag for the strikethrough format to the `s` tag when using a html 5 schema. #TINY-8262
- The `strike` tag is automatically converted to the `s` tag when using a html 5 schema. #TINY-8262
- Aligning a table to the left or right will now use margin styling instead of float styling. #TINY-6558
- The `:` control character has been changed to `~` for the schema `valid_elements` and `extended_valid_elements` options. #TINY-6726
- The `primary` property on dialog buttons has been deprecated. Use the new `buttonType` property instead. #TINY-8304
- Changed the default statusbar element path delimiter from `»` to `›`. #TINY-8372
- Replaced the `Powered by Tiny` branding text with the Tiny logo. #TINY-8371
- The default minimum height of editor has been changed to 100px to prevent the UI disappearing while resizing. #TINY-6860
- RGB colors are no longer converted to hex values when parsing or serializing content. #TINY-8163
- Replaced the `isDisabled()` function with an `isEnabled()` function for various APIs. #TINY-8101
- Replaced the `enable()` and `disable()` functions with a `setEnabled(state)` function in various APIs. #TINY-8101
- Replaced the `disabled` property with an `enabled` property in various APIs. #TINY-8101
- Replaced the `disable(name)` and `enable(name)` functions with a `setEnabled(name, state)` function in the Dialog APIs. #TINY-8101
- Renamed the `tinymce.Env.os.isOSX` API to `tinymce.Env.os.isMacOS`. #TINY-8175
- Renamed the `tinymce.Env.browser.isChrome` API to `tinymce.Env.browser.isChromium` to better reflect its functionality. #TINY-8300
- Renamed the `getShortEndedElements` Schema API to `getVoidElements`. #TINY-8344
- Renamed the `font_formats` option to `font_family_formats`. #TINY-8328
- Renamed the `fontselect` toolbar button and `fontformats` menu item to `fontfamily`. #TINY-8328
- Renamed the `fontsize_formats` option to `font_size_formats`. #TINY-8328
- Renamed the `fontsizeselect` toolbar button and `fontsizes` menu item to `fontsize`. #TINY-8328
- Renamed the `formatselect` toolbar button and `blockformats` menu item to `blocks`. #TINY-8328
- Renamed the `styleselect` toolbar button and `formats` menu item to `styles`. #TINY-8328
- Renamed the `lineheight_formats` option to `line_height_formats`. #TINY-8328
- Renamed the `getWhiteSpaceElements()` function to `getWhitespaceElements()` in the `Schema` API. #TINY-8102
- Renamed the `mceInsertClipboardContent` command `content` property to `html` to better reflect what data is passed. #TINY-8310
- Renamed the `default_link_target` option to `link_default_target` for both `link` and `autolink` plugins. #TINY-4603
- Renamed the `rel_list` option to `link_rel_list` for the `link` plugin. #TINY-4603
- Renamed the `target_list` option to `link_target_list` for the `link` plugin. #TINY-4603
- The default value for the `link_default_protocol` option has been changed to `https` instead of `http`. #TINY-7824
- The default value for the `element_format` option has been changed to `html`. #TINY-8263
- The default value for the `schema` option has been changed to `html5`. #TINY-8261
- The default value for the `table_style_by_css` option has been changed to `true`. #TINY-8259
- The default value for the `table_use_colgroups` option has been changed to `true`. #TINY-8259

### Fixed
- The object returned from the `editor.fire()` API was incorrect if the editor had been removed. #TINY-8018
- The `editor.selection.getContent()` API did not respect the `no_events` argument. #TINY-8018
- The `editor.annotator.remove` API did not keep selection when removing the annotation. #TINY-8195
- The `GetContent` event was not fired when getting `tree` or `text` formats using the `editor.selection.getContent()` API. #TINY-8018
- The `beforeinput` and `input` events would sometimes not fire as expected when deleting content. #TINY-8168 #TINY-8329
- The `table` plugin would sometimes not correctly handle headers in the `tfoot` section. #TINY-8104
- The `silver` theme UI was incorrectly rendered before plugins had initialized. #TINY-8288
- The aria labels for the color picker dialog were not translated. #TINY-8381
- Fixed sub-menu items not read by screen readers. Patch contributed by westonkd. #TINY-8417
- Dialog labels and other text-based UI properties did not escape HTML markup. #TINY-7524
- Anchor elements would render incorrectly when using the `allow_html_in_named_anchor` option. #TINY-3799
- The `AstNode` HTML serializer did not serialize `pre` or `textarea` elements correctly when they contained newlines. #TINY-8446
- Fixed sub-menu items not read by screen readers. Patch contributed by westonkd. #TINY-8417
- The Home or End keys would move out of a editable element contained within a noneditable element. #TINY-8201
- Dialogs could not be opened in inline mode before the editor had been rendered. #TINY-8397
- Clicking on menu items could cause an unexpected console warning if the `onAction` function caused the menu to close. #TINY-8513
- Fixed various color and contrast issues for the dark skins. #TINY-8527

### Removed
- Removed support for Microsoft Internet Explorer 11. #TINY-8194 #TINY-8241
- Removed support for Microsoft Word from the opensource paste functionality. #TINY-7493
- Removed support for the `plugins` option allowing a mixture of a string array and of space separated strings. #TINY-8399
- Removed support for the deprecated `false` value for the `forced_root_block` option. #TINY-8260
- Removed the jQuery integration. #TINY-4519
- Removed the `imagetools` plugin, which is now classified as a Premium plugin. #TINY-8209
- Removed the `imagetools` dialog component. #TINY-8333
- Removed the `toc` plugin, which is now classified as a Premium plugin. #TINY-8250
- Removed the `tabfocus` plugin. #TINY-8315
- Removed the `textpattern` plugin's API as part of moving it to core. #TINY-8312
- Removed the `table` plugin's API. #TINY-8273
- Removed the callback for the `EditorUpload` API. #TINY-8325
- Removed the legacy browser detection properties from the `Env` API. #TINY-8162
- Removed the `filterNode` method from the `DomParser` API. #TINY-8249
- Removed the `SaxParser` API. #TINY-8218
- Removed the `tinymce.utils.Promise` API. #TINY-8241
- Removed the `toHex` function for the `DOMUtils` and `Styles` APIs. #TINY-8163
- Removed the `execCommand` handler function from the plugin and theme interfaces. #TINY-7829
- Removed the `editor.settings` property as it has been replaced by the new Options API. #TINY-8236
- Removed the `shortEnded` and `fixed` properties on `tinymce.html.Node` class. #TINY-8205
- Removed the `mceInsertRawHTML` command. #TINY-8214
- Removed the style field from the `image` plugin dialog advanced tab. #TINY-3422
- Removed the `paste_filter_drop` option as native drag and drop handling is no longer supported. #TINY-8511
- Removed the legacy `mobile` theme. #TINY-7832
- Removed the deprecated `$`, `Class`, `DomQuery` and `Sizzle` APIs. #TINY-4520 #TINY-8326
- Removed the deprecated `Color`, `JSON`, `JSONP` and `JSONRequest`. #TINY-8162
- Removed the deprecated `XHR` API. #TINY-8164
- Removed the deprecated `setIconStroke` Split Toolbar Button API. #TINY-8162
- Removed the deprecated `editors` property from `EditorManager`. #TINY-8162
- Removed the deprecated `execCallback` and `setMode` APIs from `Editor`. #TINY-8162
- Removed the deprecated `addComponents` and `dependencies` APIs from `AddOnManager`. #TINY-8162
- Removed the deprecated `clearInterval`, `clearTimeout`, `debounce`, `requestAnimationFrame`, `setInterval`, `setTimeout` and `throttle` APIs from `Delay`. #TINY-8162
- Removed the deprecated `Schema` options. #TINY-7821
- Removed the deprecated `file_browser_callback_types`, `force_hex_style_colors` and `images_dataimg_filter` options. #TINY-7823
- Removed the deprecated `filepicker_validator_handler`, `force_p_newlines`, `gecko_spellcheck`, `tab_focus`, `table_responsive_width` and `toolbar_drawer` options. #TINY-7820
- Removed the deprecated `media_scripts` option in the `media` plugin. #TINY-8421
- Removed the deprecated `editor_deselector`, `editor_selector`, `elements`, `mode` and `types` legacy TinyMCE init options. #TINY-7822
- Removed the deprecated `content_editable_state` and `padd_empty_with_br` options. #TINY-8400
- Removed the deprecated `autoresize_on_init` option from the `autoresize` plugin. #TINY-8400
- Removed the deprecated `fullpage`, `spellchecker`, `bbcode`, `legacyoutput`, `colorpicker`, `contextmenu` and `textcolor` plugins. #TINY-8192
- Removed the undocumented `editor.editorCommands.hasCustomCommand` API. #TINY-7829
- Removed the undocumented `mceResetDesignMode`, `mceRepaint` and `mceBeginUndoLevel` commands. #TINY-7829

### Deprecated
- The dialog button component's `primary` property has been deprecated and will be removed in the next major release. Use the new `buttonType` property instead. #TINY-8304
- The `fire()` function of `tinymce.Editor`, `tinymce.dom.EventUtils`, `tinymce.dom.DOMUtils`, `tinymce.util.Observable` and `tinymce.util.EventDispatcher` has been deprecated and will be removed in the next major release. Use the `dispatch()` function instead. #TINY-8102
- The `content` property on the `SetContent` event has been deprecated and will be removed in the next major release. #TINY-8457
- The return value of the `editor.setContent` API has been deprecated and will be removed in the next major release. #TINY-8457

## 5.10.3 - 2022-02-09

### Fixed
- Alignment would sometimes be removed on parent elements when changing alignment on certain inline nodes, such as images. #TINY-8308
- The `fullscreen` plugin would reset the scroll position when exiting fullscreen mode. #TINY-8418

## 5.10.2 - 2021-11-17

### Fixed
- Internal selectors were appearing in the style list when using the `importcss` plugin. #TINY-8238

## 5.10.1 - 2021-11-03

### Fixed
- The iframe aria help text was not read by some screen readers. #TINY-8171
- Clicking the `forecolor` or `backcolor` toolbar buttons would do nothing until selecting a color. #TINY-7836
- Crop functionality did not work in the `imagetools` plugin when the editor was rendered in a shadow root. #TINY-6387
- Fixed an exception thrown on Safari when closing the `searchreplace` plugin dialog. #TINY-8166
- The `autolink` plugin did not convert URLs to links when starting with a bracket. #TINY-8091
- The `autolink` plugin incorrectly created nested links in some cases. #TINY-8091
- Tables could have an incorrect height set on rows when rendered outside of the editor. #TINY-7699
- In certain circumstances, the table of contents plugin would incorrectly add an extra empty list item. #TINY-4636
- The insert table grid menu displayed an incorrect size when re-opening the grid. #TINY-6532
- The word count plugin was treating the zero width space character (`&#8203;`) as a word. #TINY-7484

## 5.10.0 - 2021-10-11

### Added
- Added a new `URI.isDomSafe(uri)` API to check if a URI is considered safe to be inserted into the DOM. #TINY-7998
- Added the `ESC` key code constant to the `VK` API. #TINY-7917
- Added a new `deprecation_warnings` setting for turning off deprecation console warning messages. #TINY-8049

### Improved
- The `element` argument of the `editor.selection.scrollIntoView()` API is now optional, and if it is not provided the current selection will be scrolled into view. #TINY-7291

### Changed
- The deprecated `scope` attribute is no longer added to `td` cells when converting a row to a header row. #TINY-7731
- The number of `col` elements is normalized to match the number of columns in a table after a table action. #TINY-8011

### Fixed
- Fixed a regression that caused block wrapper formats to apply and remove incorrectly when using a collapsed selection with multiple words. #TINY-8036
- Resizing table columns in some scenarios would resize the column to an incorrect position. #TINY-7731
- Inserting a table where the parent element had padding would cause the table width to be incorrect. #TINY-7991
- The resize backdrop element did not have the `data-mce-bogus="all"` attribute set to prevent it being included in output. #TINY-7854
- Resize handles appeared on top of dialogs and menus when using an inline editor. #TINY-3263
- Fixed the `autoresize` plugin incorrectly scrolling to the top of the editor content in some cases when changing content. #TINY-7291
- Fixed the `editor.selection.scrollIntoView()` type signature, as it incorrectly required an `Element` instead of `HTMLElement`. #TINY-7291
- Table cells that were both row and column headers did not retain the correct state when converting back to a regular row or column. #TINY-7709
- Clicking beside a non-editable element could cause the editor to incorrectly scroll to the top of the content. #TINY-7062
- Clicking in a table cell, with a non-editable element in an adjacent cell, incorrectly caused the non-editable element to be selected. #TINY-7736
- Split toolbar buttons incorrectly had nested `tabindex="-1"` attributes. #TINY-7879
- Fixed notifications rendering in the wrong place initially and when the page was scrolled. #TINY-7894
- Fixed an exception getting thrown when the number of `col` elements didn't match the number of columns in a table. #TINY-7041 #TINY-8011
- The table selection state could become incorrect after selecting a noneditable table cell. #TINY-8053
- As of Mozilla Firefox 91, toggling fullscreen mode with `toolbar_sticky` enabled would cause the toolbar to disappear. #TINY-7873
- Fixed URLs not cleaned correctly in some cases in the `link` and `image` plugins. #TINY-7998
- Fixed the `image` and `media` toolbar buttons incorrectly appearing to be in an inactive state in some cases. #TINY-3463
- Fixed the `editor.selection.selectorChanged` API not firing if the selector matched the current selection when registered in some cases. #TINY-3463
- Inserting content into a `contenteditable="true"` element that was contained within a `contenteditable="false"` element would move the selection to an incorrect location. #TINY-7842
- Dragging and dropping `contenteditable="false"` elements could result in the element being placed in an unexpected location. #TINY-7917
- Pressing the Escape key would not cancel a drag action that started on a `contenteditable="false"` element within the editor. #TINY-7917
- `video` and `audio` elements were unable to be played when the `media` plugin live embeds were enabled in some cases. #TINY-7674
- Pasting images would throw an exception if the clipboard `items` were not files (for example, screenshots taken from gnome-software). Patch contributed by cedric-anne. #TINY-8079

### Deprecated
- Several APIs have been deprecated. See the release notes section for information. #TINY-8023 #TINY-8063
- Several Editor settings have been deprecated. See the release notes section for information. #TINY-8086
- The Table of Contents and Image Tools plugins will be classified as Premium plugins in the next major release. #TINY-8087
- Word support in the `paste` plugin has been deprecated and will be removed in the next major release. #TINY-8087

## 5.9.2 - 2021-09-08

### Fixed
- Fixed an exception getting thrown when disabling events and setting content. #TINY-7956
- Delete operations could behave incorrectly if the selection crossed a table boundary. #TINY-7596

## 5.9.1 - 2021-08-27

### Fixed
- Published TinyMCE types failed to compile in strict mode. #TINY-7915
- The `TableModified` event sometimes didn't fire when performing certain table actions. #TINY-7916

## 5.9.0 - 2021-08-26

### Added
- Added a new `mceFocus` command that focuses the editor. Equivalent to using `editor.focus()`. #TINY-7373
- Added a new `mceTableToggleClass` command which toggles the provided class on the currently selected table. #TINY-7476
- Added a new `mceTableCellToggleClass` command which toggles the provided class on the currently selected table cells. #TINY-7476
- Added a new `tablecellvalign` toolbar button and menu item for vertical table cell alignment. #TINY-7477
- Added a new `tablecellborderwidth` toolbar button and menu item to change table cell border width. #TINY-7478
- Added a new `tablecellborderstyle` toolbar button and menu item to change table cell border style. #TINY-7478
- Added a new `tablecaption` toolbar button and menu item to toggle captions on tables. #TINY-7479
- Added a new `mceTableToggleCaption` command that toggles captions on a selected table. #TINY-7479
- Added a new `tablerowheader` toolbar button and menu item to toggle the header state of row cells. #TINY-7478
- Added a new `tablecolheader` toolbar button and menu item to toggle the header state of column cells. #TINY-7482
- Added a new `tablecellbordercolor` toolbar button and menu item to select table cell border colors, with an accompanying setting `table_border_color_map` to customize the available values. #TINY-7480
- Added a new `tablecellbackgroundcolor` toolbar button and menu item to select table cell background colors, with an accompanying setting `table_background_color_map` to customize the available values. #TINY-7480
- Added a new `language` menu item and toolbar button to add `lang` attributes to content, with an accompanying `content_langs` setting to specify the languages available. #TINY-6149
- A new `lang` format is now available that can be used with `editor.formatter`, or applied with the `Lang` editor command. #TINY-6149
- Added a new `language` icon for the `language` toolbar button. #TINY-7670
- Added a new `table-row-numbering` icon. #TINY-7327
- Added new plugin commands: `mceEmoticons` (Emoticons), `mceWordCount` (Word Count), and `mceTemplate` (Template). #TINY-7619
- Added a new `iframe_aria_text` setting to set the iframe title attribute. #TINY-1264
- Added a new DomParser `Node.children()` API to return all the children of a `Node`. #TINY-7756

### Improved
- Sticky toolbars can now be offset from the top of the page using the new `toolbar_sticky_offset` setting. #TINY-7337
- Fancy menu items now accept an `initData` property to allow custom initialization data. #TINY-7480
- Improved the load time of the `fullpage` plugin by using the existing editor schema rather than creating a new one. #TINY-6504
- Improved the performance when UI components are rendered. #TINY-7572
- The context toolbar no longer unnecessarily repositions to the top of large elements when scrolling. #TINY-7545
- The context toolbar will now move out of the way when it overlaps with the selection, such as in table cells. #TINY-7192
- The context toolbar now uses a short animation when transitioning between different locations. #TINY-7740
- `Env.browser` now uses the User-Agent Client Hints API where it is available. #TINY-7785
- Icons with a `-rtl` suffix in their name will now automatically be used when the UI is rendered in right-to-left mode. #TINY-7782
- The `formatter.match` API now accepts an optional `similar` parameter to check if the format partially matches. #TINY-7712
- The `formatter.formatChanged` API now supports providing format variables when listening for changes. #TINY-7713
- The formatter will now fire `FormatApply` and `FormatRemove` events for the relevant actions. #TINY-7713
- The `autolink` plugin link detection now permits custom protocols. #TINY-7714
- The `autolink` plugin valid link detection has been improved. #TINY-7714

### Changed
- Changed the load order so content CSS is loaded before the editor is populated with content. #TINY-7249
- Changed the `emoticons`, `wordcount`, `code`, `codesample`, and `template` plugins to open dialogs using commands. #TINY-7619
- The context toolbar will no longer show an arrow when it overlaps the content, such as in table cells. #TINY-7665
- The context toolbar will no longer overlap the statusbar for toolbars using `node` or `selection` positions. #TINY-7666

### Fixed
- The `editor.fire` API was incorrectly mutating the original `args` provided. #TINY-3254
- Unbinding an event handler did not take effect immediately while the event was firing. #TINY-7436
- Binding an event handler incorrectly took effect immediately while the event was firing. #TINY-7436
- Unbinding a native event handler inside the `remove` event caused an exception that blocked editor removal. #TINY-7730
- The `SetContent` event contained the incorrect `content` when using the `editor.selection.setContent()` API. #TINY-3254
- The editor content could be edited after calling `setProgressState(true)` in iframe mode. #TINY-7373
- Tabbing out of the editor after calling `setProgressState(true)` behaved inconsistently in iframe mode. #TINY-7373
- Flash of unstyled content while loading the editor because the content CSS was loaded after the editor content was rendered. #TINY-7249
- Partially transparent RGBA values provided in the `color_map` setting were given the wrong hex value. #TINY-7163
- HTML comments with mismatched quotes were parsed incorrectly under certain circumstances. #TINY-7589
- The editor could crash when inserting certain HTML content. #TINY-7756
- Inserting certain HTML content into the editor could result in invalid HTML once parsed. #TINY-7756
- Links in notification text did not show the correct mouse pointer. #TINY-7661
- Using the Tab key to navigate into the editor on Microsoft Internet Explorer 11 would incorrectly focus the toolbar. #TINY-3707
- The editor selection could be placed in an incorrect location when undoing or redoing changes in a document containing `contenteditable="false"` elements. #TINY-7663
- Menus and context menus were not closed when clicking into a different editor. #TINY-7399
- Context menus on Android were not displayed when more than one HTML element was selected. #TINY-7688
- Disabled nested menu items could still be opened. #TINY-7700
- The nested menu item chevron icon was not fading when the menu item was disabled. #TINY-7700
- `imagetools` buttons were incorrectly enabled for remote images without `imagetools_proxy` set. #TINY-7772
- Only table content would be deleted when partially selecting a table and content outside the table. #TINY-6044
- The table cell selection handling was incorrect in some cases when dealing with nested tables. #TINY-6298
- Removing a table row or column could result in the cursor getting placed in an invalid location. #TINY-7695
- Pressing the Tab key to navigate through table cells did not skip noneditable cells. #TINY-7705
- Clicking on a noneditable table cell did not show a visual selection like other noneditable elements. #TINY-7724
- Some table operations would incorrectly cause table row attributes and styles to be lost. #TINY-6666
- The selection was incorrectly lost when using the `mceTableCellType` and `mceTableRowType` commands. #TINY-6666
- The `mceTableRowType` was reversing the order of the rows when converting multiple header rows back to body rows. #TINY-6666
- The table dialog did not always respect the `table_style_with_css` option. #TINY-4926
- Pasting into a table with multiple cells selected could cause the content to be pasted in the wrong location. #TINY-7485
- The `TableModified` event was not fired when pasting cells into a table. #TINY-6939
- The table paste column before and after icons were not flipped in RTL mode. #TINY-7851
- Fixed table corruption when deleting a `contenteditable="false"` cell. #TINY-7891
- The `dir` attribute was being incorrectly applied to list items. #TINY-4589
- Applying selector formats would sometimes not apply the format correctly to elements in a list. #TINY-7393
- For formats that specify an attribute or style that should be removed, the formatter `match` API incorrectly returned `false`. #TINY-6149
- The type signature on the `formatter.matchNode` API had the wrong return type (was `boolean` but should have been `Formatter | undefined`). #TINY-6149
- The `formatter.formatChanged` API would ignore the `similar` parameter if another callback had already been registered for the same format. #TINY-7713
- The `formatter.formatChanged` API would sometimes not run the callback the first time the format was removed. #TINY-7713
- Base64 encoded images with spaces or line breaks in the data URI were not displayed correctly. Patch contributed by RoboBurned.

### Deprecated
- The `bbcode`, `fullpage`, `legacyoutput`, and `spellchecker` plugins have been deprecated and marked for removal in the next major release. #TINY-7260

## 5.8.2 - 2021-06-23

### Fixed
- Fixed an issue when pasting cells from tables containing `colgroup`s into tables without `colgroup`s. #TINY-6675
- Fixed an issue that could cause an invalid toolbar button state when multiple inline editors were on a single page. #TINY-6297

## 5.8.1 - 2021-05-20

### Fixed
- An unexpected exception was thrown when switching to readonly mode and adjusting the editor width. #TINY-6383
- Content could be lost when the `pagebreak_split_block` setting was enabled. #TINY-3388
- The `list-style-type: none;` style on nested list items was incorrectly removed when clearing formatting. #TINY-6264
- URLs were not always detected when pasting over a selection. Patch contributed by jwcooper. #TINY-6997
- Properties on the `OpenNotification` event were incorrectly namespaced. #TINY-7486

## 5.8.0 - 2021-05-06

### Added
- Added the `PAGE_UP` and `PAGE_DOWN` key code constants to the `VK` API. #TINY-4612
- The editor resize handle can now be controlled using the keyboard. #TINY-4823
- Added a new `fixed_toolbar_container_target` setting which renders the toolbar in the specified `HTMLElement`. Patch contributed by pvrobays.

### Improved
- The `inline_boundaries` feature now supports the `home`, `end`, `pageup`, and `pagedown` keys. #TINY-4612
- Updated the `formatter.matchFormat` API to support matching formats with variables in the `classes` property. #TINY-7227
- Added HTML5 `audio` and `video` elements to the default alignment formats. #TINY-6633
- Added support for alpha list numbering to the list properties dialog. #TINY-6891

### Changed
- Updated the `image` dialog to display the class list dropdown as full-width if the caption checkbox is not present. #TINY-6400
- Renamed the "H Align" and "V Align" input labels in the Table Cell Properties dialog to "Horizontal align" and "Vertical align" respectively. #TINY-7285

### Deprecated
- The undocumented `setIconStroke` Split Toolbar Button API has been deprecated and will be removed in a future release. #TINY-3551

### Fixed
- Fixed a bug where it wasn't possible to align nested list items. #TINY-6567
- The RGB fields in the color picker dialog were not staying in sync with the color palette and hue slider. #TINY-6952
- The color preview box in the color picker dialog was not correctly displaying the saturation and value of the chosen color. #TINY-6952
- The color picker dialog will now show an alert if it is submitted with an invalid hex color code. #TINY-2814
- Fixed a bug where the `TableModified` event was not fired when adding a table row with the Tab key. #TINY-7006
- Added missing `images_file_types` setting to the exported TypeScript types. #GH-6607
- Fixed a bug where lists pasted from Word with Roman numeral markers were not displayed correctly. Patch contributed by aautio. #GH-6620
- The `editor.insertContent` API was incorrectly handling nested `span` elements with matching styles. #TINY-6263
- The HTML5 `small` element could not be removed when clearing text formatting. #TINY-6633
- The Oxide button text transform variable was incorrectly using `capitalize` instead of `none`. Patch contributed by dakur. #GH-6341
- Fix dialog button text that was using title-style capitalization. #TINY-6816
- Table plugin could perform operations on tables containing the inline editor. #TINY-6625
- Fixed Tab key navigation inside table cells with a ranged selection. #TINY-6638
- The foreground and background toolbar button color indicator is no longer blurry. #TINY-3551
- Fixed a regression in the `tinymce.create()` API that caused issues when multiple objects were created. #TINY-7358
- Fixed the `LineHeight` command causing the `change` event to be fired inconsistently. #TINY-7048

## 5.7.1 - 2021-03-17

### Fixed
- Fixed the `help` dialog incorrectly linking to the changelog of TinyMCE 4 instead of TinyMCE 5. #TINY-7031
- Fixed a bug where error messages were displayed incorrectly in the image dialog. #TINY-7099
- Fixed an issue where URLs were not correctly filtered in some cases. #TINY-7025
- Fixed a bug where context menu items with names that contained uppercase characters were not displayed. #TINY-7072
- Fixed context menu items lacking support for the `disabled` and `shortcut` properties. #TINY-7073
- Fixed a regression where the width and height were incorrectly set when embedding content using the `media` dialog. #TINY-7074

## 5.7.0 - 2021-02-10

### Added
- Added IPv6 address support to the URI API. Patch contributed by dev7355608. #GH-4409
- Added new `structure` and `style` properties to the `TableModified` event to indicate what kinds of modifications were made. #TINY-6643
- Added `video` and `audio` live embed support for the `media` plugin. #TINY-6229
- Added the ability to resize `video` and `iframe` media elements. #TINY-6229
- Added a new `font_css` setting for adding fonts to both the editor and the parent document. #TINY-6199
- Added a new `ImageUploader` API to simplify uploading image data to the configured `images_upload_url` or `images_upload_handler`. #TINY-4601
- Added an Oxide variable to define the container background color in fullscreen mode. #TINY-6903
- Added Oxide variables for setting the toolbar background colors for inline and sticky toolbars. #TINY-6009
- Added a new `AfterProgressState` event that is fired after `editor.setProgressState` calls complete. #TINY-6686
- Added support for `table_column_resizing` when inserting or deleting columns. #TINY-6711

### Changed
- Changed table and table column copy behavior to retain an appropriate width when pasted. #TINY-6664
- Changed the `lists` plugin to apply list styles to all text blocks within a selection. #TINY-3755
- Changed the `advlist` plugin to log a console error message when the `list` plugin isn't enabled. #TINY-6585
- Changed the z-index of the `setProgressState(true)` throbber so it does not hide notifications. #TINY-6686
- Changed the type signature for `editor.selection.getRng()` incorrectly returning `null`. #TINY-6843
- Changed some `SaxParser` regular expressions to improve performance. #TINY-6823
- Changed `editor.setProgressState(true)` to close any open popups. #TINY-6686

### Fixed
- Fixed `codesample` highlighting performance issues for some languages. #TINY-6996
- Fixed an issue where cell widths were lost when merging table cells. #TINY-6901
- Fixed `col` elements incorrectly transformed to `th` elements when converting columns to header columns. #TINY-6715
- Fixed a number of table operations not working when selecting 2 table cells on Mozilla Firefox. #TINY-3897
- Fixed a memory leak by backporting an upstream Sizzle fix. #TINY-6859
- Fixed table `width` style was removed when copying. #TINY-6664
- Fixed focus lost while typing in the `charmap` or `emoticons` dialogs when the editor is rendered in a shadow root. #TINY-6904
- Fixed corruption of base64 URLs used in style attributes when parsing HTML. #TINY-6828
- Fixed the order of CSS precedence of `content_style` and `content_css` in the `preview` and `template` plugins. `content_style` now has precedence. #TINY-6529
- Fixed an issue where the image dialog tried to calculate image dimensions for an empty image URL. #TINY-6611
- Fixed an issue where `scope` attributes on table cells would not change as expected when merging or unmerging cells. #TINY-6486
- Fixed the plugin documentation links in the `help` plugin. #DOC-703
- Fixed events bound using `DOMUtils` not returning the correct result for `isDefaultPrevented` in some cases. #TINY-6834
- Fixed the "Dropped file type is not supported" notification incorrectly showing when using an inline editor. #TINY-6834
- Fixed an issue with external styles bleeding into TinyMCE. #TINY-6735
- Fixed an issue where parsing malformed comments could cause an infinite loop. #TINY-6864
- Fixed incorrect return types on `editor.selection.moveToBookmark`. #TINY-6504
- Fixed the type signature for `editor.selection.setCursorLocation()` incorrectly allowing a node with no `offset`. #TINY-6843
- Fixed incorrect behavior when editor is destroyed while loading stylesheets. #INT-2282
- Fixed figure elements incorrectly splitting from a valid parent element when editing the image within. #TINY-6592
- Fixed inserting multiple rows or columns in a table cloning from the incorrect source row or column. #TINY-6906
- Fixed an issue where new lines were not scrolled into view when pressing Shift+Enter or Shift+Return. #TINY-6964
- Fixed an issue where list elements would not be removed when outdenting using the Enter or Return key. #TINY-5974
- Fixed an issue where file extensions with uppercase characters were treated as invalid. #TINY-6940
- Fixed dialog block messages were not passed through TinyMCE's translation system. #TINY-6971

## 5.6.2 - 2020-12-08

### Fixed
- Fixed a UI rendering regression when the document body is using `display: flex`. #TINY-6783

## 5.6.1 - 2020-11-25

### Fixed
- Fixed the `mceTableRowType` and `mceTableCellType` commands were not firing the `newCell` event. #TINY-6692
- Fixed the HTML5 `s` element was not recognized when editing or clearing text formatting. #TINY-6681
- Fixed an issue where copying and pasting table columns resulted in invalid HTML when using colgroups. #TINY-6684
- Fixed an issue where the toolbar would render with the wrong width for inline editors in some situations. #TINY-6683

## 5.6.0 - 2020-11-18

### Added
- Added new `BeforeOpenNotification` and `OpenNotification` events which allow internal notifications to be captured and modified before display. #TINY-6528
- Added support for `block` and `unblock` methods on inline dialogs. #TINY-6487
- Added new `TableModified` event which is fired whenever changes are made to a table. #TINY-6629
- Added new `images_file_types` setting to determine which image file formats will be automatically processed into `img` tags on paste when using the `paste` plugin. #TINY-6306
- Added support for `images_file_types` setting in the image file uploader to determine which image file extensions are valid for upload. #TINY-6224
- Added new `format_empty_lines` setting to control if empty lines are formatted in a ranged selection. #TINY-6483
- Added template support to the `autocompleter` for customizing the autocompleter items. #TINY-6505
- Added new user interface `enable`, `disable`, and `isDisabled` methods. #TINY-6397
- Added new `closest` formatter API to get the closest matching selection format from a set of formats. #TINY-6479
- Added new `emojiimages` emoticons database that uses the twemoji CDN by default. #TINY-6021
- Added new `emoticons_database` setting to configure which emoji database to use. #TINY-6021
- Added new `name` field to the `style_formats` setting object to enable specifying a name for the format. #TINY-4239

### Changed
- Changed `readonly` mode to allow hyperlinks to be clickable. #TINY-6248

### Fixed
- Fixed the `change` event not firing after a successful image upload. #TINY-6586
- Fixed the type signature for the `entity_encoding` setting not accepting delimited lists. #TINY-6648
- Fixed layout issues when empty `tr` elements were incorrectly removed from tables. #TINY-4679
- Fixed image file extensions lost when uploading an image with an alternative extension, such as `.jfif`. #TINY-6622
- Fixed a security issue where URLs in attributes weren't correctly sanitized. #TINY-6518
- Fixed `DOMUtils.getParents` incorrectly including the shadow root in the array of elements returned. #TINY-6540
- Fixed an issue where the root document could be scrolled while an editor dialog was open inside a shadow root. #TINY-6363
- Fixed `getContent` with text format returning a new line when the editor is empty. #TINY-6281
- Fixed table column and row resizers not respecting the `data-mce-resize` attribute. #TINY-6600
- Fixed inserting a table via the `mceInsertTable` command incorrectly creating 2 undo levels. #TINY-6656
- Fixed nested tables with `colgroup` elements incorrectly always resizing the inner table. #TINY-6623
- Fixed the `visualchars` plugin causing the editor to steal focus when initialized. #TINY-6282
- Fixed `fullpage` plugin altering text content in `editor.getContent()`. #TINY-6541
- Fixed `fullscreen` plugin not working correctly with multiple editors and shadow DOM. #TINY-6280
- Fixed font size keywords such as `medium` not displaying correctly in font size menus. #TINY-6291
- Fixed an issue where some attributes in table cells were not copied over to new rows or columns. #TINY-6485
- Fixed incorrectly removing formatting on adjacent spaces when removing formatting on a ranged selection. #TINY-6268
- Fixed the `Cut` menu item not working in the latest version of Mozilla Firefox. #TINY-6615
- Fixed some incorrect types in the new TypeScript declaration file. #TINY-6413
- Fixed a regression where a fake offscreen selection element was incorrectly created for the editor root node. #TINY-6555
- Fixed an issue where menus would incorrectly collapse in small containers. #TINY-3321
- Fixed an issue where only one table column at a time could be converted to a header. #TINY-6326
- Fixed some minor memory leaks that prevented garbage collection for editor instances. #TINY-6570
- Fixed resizing a `responsive` table not working when using the column resize handles. #TINY-6601
- Fixed incorrectly calculating table `col` widths when resizing responsive tables. #TINY-6646
- Fixed an issue where spaces were not preserved in pre-blocks when getting text content. #TINY-6448
- Fixed a regression that caused the selection to be difficult to see in tables with backgrounds. #TINY-6495
- Fixed content pasted multiple times in the editor when using Microsoft Internet Explorer 11. Patch contributed by mattford. #GH-4905

## 5.5.1 - 2020-10-01

### Fixed
- Fixed pressing the down key near the end of a document incorrectly raising an exception. #TINY-6471
- Fixed incorrect Typescript types for the `Tools` API. #TINY-6475

## 5.5.0 - 2020-09-29

### Added
- Added a TypeScript declaration file to the bundle output for TinyMCE core. #TINY-3785
- Added new `table_column_resizing` setting to control how table columns are resized when using the resize bars. #TINY-6001
- Added the ability to remove images on a failed upload using the `images_upload_handler` failure callback. #TINY-6011
- Added `hasPlugin` function to the editor API to determine if a plugin exists or not. #TINY-766
- Added new `ToggleToolbarDrawer` command and query state handler to allow the toolbar drawer to be programmatically toggled and the toggle state to be checked. #TINY-6032
- Added the ability to use `colgroup` elements in tables. #TINY-6050
- Added a new setting `table_use_colgroups` for toggling whether colgroups are used in new tables. #TINY-6050
- Added the ability to delete and navigate HTML media elements without the `media` plugin. #TINY-4211
- Added `fullscreen_native` setting to the `fullscreen` plugin to enable use of the entire monitor. #TINY-6284
- Added table related oxide variables to the Style API for more granular control over table cell selection appearance. #TINY-6311
- Added new `toolbar_persist` setting to control the visibility of the inline toolbar. #TINY-4847
- Added new APIs to allow for programmatic control of the inline toolbar visibility. #TINY-4847
- Added the `origin` property to the `ObjectResized` and `ObjectResizeStart` events, to specify which handle the resize was performed on. #TINY-6242
- Added new StyleSheetLoader `unload` and `unloadAll` APIs to allow loaded stylesheets to be removed. #TINY-3926
- Added the `LineHeight` query command and action to the editor. #TINY-4843
- Added the `lineheight` toolbar and menu items, and added `lineheight` to the default format menu. #TINY-4843
- Added a new `contextmenu_avoid_overlap` setting to allow context menus to avoid overlapping matched nodes. #TINY-6036
- Added new listbox dialog UI component for rendering a dropdown that allows nested options. #TINY-2236
- Added back the ability to use nested items in the `image_class_list`, `link_class_list`, `link_list`, `table_class_list`, `table_cell_class_list`, and `table_row_class_list` settings. #TINY-2236

### Changed
- Changed how CSS manipulates table cells when selecting multiple cells to achieve a semi-transparent selection. #TINY-6311
- Changed the `target` property on fired events to use the native event target. The original target for an open shadow root can be obtained using `event.getComposedPath()`. #TINY-6128
- Changed the editor to clean-up loaded CSS stylesheets when all editors using the stylesheet have been removed. #TINY-3926
- Changed `imagetools` context menu icon for accessing the `image` dialog to use the `image` icon. #TINY-4141
- Changed the `editor.insertContent()` and `editor.selection.setContent()` APIs to retain leading and trailing whitespace. #TINY-5966
- Changed the `table` plugin `Column` menu to include the cut, copy and paste column menu items. #TINY-6374
- Changed the default table styles in the content CSS files to better support the styling options available in the `table` dialog. #TINY-6179

### Deprecated
- Deprecated the `Env.experimentalShadowDom` flag. #TINY-6128

### Fixed
- Fixed tables with no borders displaying with the default border styles in the `preview` dialog. #TINY-6179
- Fixed loss of whitespace when inserting content after a non-breaking space. #TINY-5966
- Fixed the `event.getComposedPath()` function throwing an exception for events fired from the editor. #TINY-6128
- Fixed notifications not appearing when the editor is within a ShadowRoot. #TINY-6354
- Fixed focus issues with inline dialogs when the editor is within a ShadowRoot. #TINY-6360
- Fixed the `template` plugin previews missing some content styles. #TINY-6115
- Fixed the `media` plugin not saving the alternative source url in some situations. #TINY-4113
- Fixed an issue where column resizing using the resize bars was inconsistent between fixed and relative table widths. #TINY-6001
- Fixed an issue where dragging and dropping within a table would select table cells. #TINY-5950
- Fixed up and down keyboard navigation not working for inline `contenteditable="false"` elements. #TINY-6226
- Fixed dialog not retrieving `close` icon from icon pack. #TINY-6445
- Fixed the `unlink` toolbar button not working when selecting multiple links. #TINY-4867
- Fixed the `link` dialog not showing the "Text to display" field in some valid cases. #TINY-5205
- Fixed the `DOMUtils.split()` API incorrectly removing some content. #TINY-6294
- Fixed pressing the escape key not focusing the editor when using multiple toolbars. #TINY-6230
- Fixed the `dirty` flag not being correctly set during an `AddUndo` event. #TINY-4707
- Fixed `editor.selection.setCursorLocation` incorrectly placing the cursor outside `pre` elements in some circumstances. #TINY-4058
- Fixed an exception being thrown when pressing the enter key inside pre elements while `br_in_pre` setting is false. #TINY-4058

## 5.4.2 - 2020-08-17

### Fixed
- Fixed the editor not resizing when resizing the browser window in fullscreen mode. #TINY-3511
- Fixed clicking on notifications causing inline editors to hide. #TINY-6058
- Fixed an issue where link URLs could not be deleted or edited in the link dialog in some cases. #TINY-4706
- Fixed a regression where setting the `anchor_top` or `anchor_bottom` options to `false` was not working. #TINY-6256
- Fixed the `anchor` plugin not supporting the `allow_html_in_named_anchor` option. #TINY-6236
- Fixed an exception thrown when removing inline formats that contained additional styles or classes. #TINY-6288
- Fixed an exception thrown when positioning the context toolbar on Internet Explorer 11 in some edge cases. #TINY-6271
- Fixed inline formats not removed when more than one `removeformat` format rule existed. #TINY-6216
- Fixed an issue where spaces were sometimes removed when removing formating on nearby text. #TINY-6251
- Fixed the list toolbar buttons not showing as active when a list is selected. #TINY-6286
- Fixed an issue where the UI would sometimes not be shown or hidden when calling the show or hide API methods on the editor. #TINY-6048
- Fixed the list type style not retained when copying list items. #TINY-6289
- Fixed the Paste plugin converting tabs in plain text to a single space character. A `paste_tab_spaces` option has been included for setting the number of spaces used to replace a tab character. #TINY-6237

## 5.4.1 - 2020-07-08

### Fixed
- Fixed the Search and Replace plugin incorrectly including zero-width caret characters in search results. #TINY-4599
- Fixed dragging and dropping unsupported files navigating the browser away from the editor. #TINY-6027
- Fixed undo levels not created on browser handled drop or paste events. #TINY-6027
- Fixed content in an iframe element parsing as DOM elements instead of text content. #TINY-5943
- Fixed Oxide checklist styles not showing when printing. #TINY-5139
- Fixed bug with `scope` attribute not being added to the cells of header rows. #TINY-6206

## 5.4.0 - 2020-06-30

### Added
- Added keyboard navigation support to menus and toolbars when the editor is in a ShadowRoot. #TINY-6152
- Added the ability for menus to be clicked when the editor is in an open shadow root. #TINY-6091
- Added the `Editor.ui.styleSheetLoader` API for loading stylesheets within the Document or ShadowRoot containing the editor UI. #TINY-6089
- Added the `StyleSheetLoader` module to the public API. #TINY-6100
- Added Oxide variables for styling the `select` element and headings in dialog content. #TINY-6070
- Added icons for `table` column and row cut, copy, and paste toolbar buttons. #TINY-6062
- Added all `table` menu items to the UI registry, so they can be used by name in other menus. #TINY-4866
- Added new `mceTableApplyCellStyle` command to the `table` plugin. #TINY-6004
- Added new `table` cut, copy, and paste column editor commands and menu items. #TINY-6006
- Added font related Oxide variables for secondary buttons, allowing for custom styling. #TINY-6061
- Added new `table_header_type` setting to control how table header rows are structured. #TINY-6007
- Added new `table_sizing_mode` setting to replace the `table_responsive_width` setting, which has now been deprecated. #TINY-6051
- Added new `mceTableSizingMode` command for changing the sizing mode of a table. #TINY-6000
- Added new `mceTableRowType`, `mceTableColType`, and `mceTableCellType` commands and value queries. #TINY-6150

### Changed
- Changed `advlist` toolbar buttons to only show a dropdown list if there is more than one option. #TINY-3194
- Changed `mceInsertTable` command and `insertTable` API method to take optional header rows and columns arguments. #TINY-6012
- Changed stylesheet loading, so that UI skin stylesheets can load in a ShadowRoot if required. #TINY-6089
- Changed the DOM location of menus so that they display correctly when the editor is in a ShadowRoot. #TINY-6093
- Changed the table plugin to correctly detect all valid header row structures. #TINY-6007

### Fixed
- Fixed tables with no defined width being converted to a `fixed` width table when modifying the table. #TINY-6051
- Fixed the `autosave` `isEmpty` API incorrectly detecting non-empty content as empty. #TINY-5953
- Fixed table `Paste row after` and `Paste row before` menu items not disabled when nothing was available to paste. #TINY-6006
- Fixed a selection performance issue with large tables on Microsoft Internet Explorer and Edge. #TINY-6057
- Fixed filters for screening commands from the undo stack to be case-insensitive. #TINY-5946
- Fixed `fullscreen` plugin now removes all classes when the editor is closed. #TINY-4048
- Fixed handling of mixed-case icon identifiers (names) for UI elements. #TINY-3854
- Fixed leading and trailing spaces lost when using `editor.selection.getContent({ format: 'text' })`. #TINY-5986
- Fixed an issue where changing the URL with the quicklink toolbar caused unexpected undo behavior. #TINY-5952
- Fixed an issue where removing formatting within a table cell would cause Internet Explorer 11 to scroll to the end of the table. #TINY-6049
- Fixed an issue where the `allow_html_data_urls` setting was not correctly applied. #TINY-5951
- Fixed the `autolink` feature so that it no longer treats a string with multiple "@" characters as an email address. #TINY-4773
- Fixed an issue where removing the editor would leave unexpected attributes on the target element. #TINY-4001
- Fixed the `link` plugin now suggest `mailto:` when the text contains an '@' and no slashes (`/`). #TINY-5941
- Fixed the `valid_children` check of custom elements now allows a wider range of characters in names. #TINY-5971

## 5.3.2 - 2020-06-10

### Fixed
- Fixed a regression introduced in 5.3.0, where `images_dataimg_filter` was no-longer called. #TINY-6086

## 5.3.1 - 2020-05-27

### Fixed
- Fixed the image upload error alert also incorrectly closing the image dialog. #TINY-6020
- Fixed editor content scrolling incorrectly on focus in Firefox by reverting default content CSS html and body heights added in 5.3.0. #TINY-6019

## 5.3.0 - 2020-05-21

### Added
- Added html and body height styles to the default oxide content CSS. #TINY-5978
- Added `uploadUri` and `blobInfo` to the data returned by `editor.uploadImages()`. #TINY-4579
- Added a new function to the `BlobCache` API to lookup a blob based on the base64 data and mime type. #TINY-5988
- Added the ability to search and replace within a selection. #TINY-4549
- Added the ability to set the list start position for ordered lists and added new `lists` context menu item. #TINY-3915
- Added `icon` as an optional config option to the toggle menu item API. #TINY-3345
- Added `auto` mode for `toolbar_location` which positions the toolbar and menu bar at the bottom if there is no space at the top. #TINY-3161

### Changed
- Changed the default `toolbar_location` to `auto`. #TINY-3161
- Changed toggle menu items and choice menu items to have a dedicated icon with the checkmark displayed on the far right side of the menu item. #TINY-3345
- Changed the `link`, `image`, and `paste` plugins to use Promises to reduce the bundle size. #TINY-4710
- Changed the default icons to be lazy loaded during initialization. #TINY-4729
- Changed the parsing of content so base64 encoded urls are converted to blob urls. #TINY-4727
- Changed context toolbars so they concatenate when more than one is suitable for the current selection. #TINY-4495
- Changed inline style element formats (strong, b, em, i, u, strike) to convert to a span on format removal if a `style` or `class` attribute is present. #TINY-4741

### Fixed
- Fixed the `selection.setContent()` API not running parser filters. #TINY-4002
- Fixed formats incorrectly applied or removed when table cells were selected. #TINY-4709
- Fixed the `quickimage` button not restricting the file types to images. #TINY-4715
- Fixed search and replace ignoring text in nested contenteditable elements. #TINY-5967
- Fixed resize handlers displaying in the wrong location sometimes for remote images. #TINY-4732
- Fixed table picker breaking in Firefox on low zoom levels. #TINY-4728
- Fixed issue with loading or pasting contents with large base64 encoded images on Safari. #TINY-4715
- Fixed supplementary special characters being truncated when inserted into the editor. Patch contributed by mlitwin. #TINY-4791
- Fixed toolbar buttons not set to disabled when the editor is in readonly mode. #TINY-4592
- Fixed the editor selection incorrectly changing when removing caret format containers. #TINY-3438
- Fixed bug where title, width, and height would be set to empty string values when updating an image and removing those attributes using the image dialog. #TINY-4786
- Fixed `ObjectResized` event firing when an object wasn't resized. #TINY-4161
- Fixed `ObjectResized` and `ObjectResizeStart` events incorrectly fired when adding or removing table rows and columns. #TINY-4829
- Fixed the placeholder not hiding when pasting content into the editor. #TINY-4828
- Fixed an issue where the editor would fail to load if local storage was disabled. #TINY-5935
- Fixed an issue where an uploaded image would reuse a cached image with a different mime type. #TINY-5988
- Fixed bug where toolbars and dialogs would not show if the body element was replaced (e.g. with Turbolinks). Patch contributed by spohlenz. #GH-5653
- Fixed an issue where multiple formats would be removed when removing a single format at the end of lines or on empty lines. #TINY-1170
- Fixed zero-width spaces incorrectly included in the `wordcount` plugin character count. #TINY-5991
- Fixed a regression introduced in 5.2.0 whereby the desktop `toolbar_mode` setting would incorrectly override the mobile default setting. #TINY-5998
- Fixed an issue where deleting all content in a single cell table would delete the entire table. #TINY-1044

## 5.2.2 - 2020-04-23

### Fixed
- Fixed an issue where anchors could not be inserted on empty lines. #TINY-2788
- Fixed text decorations (underline, strikethrough) not consistently inheriting the text color. #TINY-4757
- Fixed `format` menu alignment buttons inconsistently applying to images. #TINY-4057
- Fixed the floating toolbar drawer height collapsing when the editor is rendered in modal dialogs or floating containers. #TINY-4837
- Fixed `media` embed content not processing safely in some cases. #TINY-4857

## 5.2.1 - 2020-03-25

### Fixed
- Fixed the "is decorative" checkbox in the image dialog clearing after certain dialog events. #FOAM-11
- Fixed possible uncaught exception when a `style` attribute is removed using a content filter on `setContent`. #TINY-4742
- Fixed the table selection not functioning correctly in Microsoft Edge 44 or higher. #TINY-3862
- Fixed the table resize handles not functioning correctly in Microsoft Edge 44 or higher. #TINY-4160
- Fixed the floating toolbar drawer disconnecting from the toolbar when adding content in inline mode. #TINY-4725 #TINY-4765
- Fixed `readonly` mode not returning the appropriate boolean value. #TINY-3948
- Fixed the `forced_root_block_attrs` setting not applying attributes to new blocks consistently. #TINY-4564
- Fixed the editor incorrectly stealing focus during initialization in Microsoft Internet Explorer. #TINY-4697
- Fixed dialogs stealing focus when opening an alert or confirm dialog using an `onAction` callback. #TINY-4014
- Fixed inline dialogs incorrectly closing when clicking on an opened alert or confirm dialog. #TINY-4012
- Fixed the context toolbar overlapping the menu bar and toolbar. #TINY-4586
- Fixed notification and inline dialog positioning issues when using `toolbar_location: 'bottom'`. #TINY-4586
- Fixed the `colorinput` popup appearing offscreen on mobile devices. #TINY-4711
- Fixed special characters not being found when searching by "whole words only". #TINY-4522
- Fixed an issue where dragging images could cause them to be duplicated. #TINY-4195
- Fixed context toolbars activating without the editor having focus. #TINY-4754
- Fixed an issue where removing the background color of text did not always work. #TINY-4770
- Fixed an issue where new rows and columns in a table did not retain the style of the previous row or column. #TINY-4788

## 5.2.0 - 2020-02-13

### Added
- Added the ability to apply formats to spaces. #TINY-4200
- Added new `toolbar_location` setting to allow for positioning the menu and toolbar at the bottom of the editor. #TINY-4210
- Added new `toolbar_groups` setting to allow a custom floating toolbar group to be added to the toolbar when using `floating` toolbar mode. #TINY-4229
- Added new `link_default_protocol` setting to `link` and `autolink` plugin to allow a protocol to be used by default. #TINY-3328
- Added new `placeholder` setting to allow a placeholder to be shown when the editor is empty. #TINY-3917
- Added new `tinymce.dom.TextSeeker` API to allow searching text across different DOM nodes. #TINY-4200
- Added a drop shadow below the toolbar while in sticky mode and introduced Oxide variables to customize it when creating a custom skin. #TINY-4343
- Added `quickbars_image_toolbar` setting to allow for the image quickbar to be turned off. #TINY-4398
- Added iframe and img `loading` attribute to the default schema. Patch contributed by ataylor32. #GH-5112
- Added new `getNodeFilters`/`getAttributeFilters` functions to the `editor.serializer` instance. #TINY-4344
- Added new `a11y_advanced_options` setting to allow additional accessibility options to be added. #FOAM-11
- Added new accessibility options and behaviours to the image dialog using `a11y_advanced_options`. #FOAM-11
- Added the ability to use the window `PrismJS` instance for the `codesample` plugin instead of the bundled version to allow for styling custom languages. #TINY-4504
- Added error message events that fire when a resource loading error occurs. #TINY-4509

### Changed
- Changed the default schema to disallow `onchange` for select elements. #TINY-4614
- Changed default `toolbar_mode` value from false to `wrap`. The value false has been deprecated. #TINY-4617
- Changed `toolbar_drawer` setting to `toolbar_mode`. `toolbar_drawer` has been deprecated. #TINY-4416
- Changed iframe mode to set selection on content init if selection doesn't exist. #TINY-4139
- Changed table related icons to align them with the visual style of the other icons. #TINY-4341
- Changed and improved the visual appearance of the color input field. #TINY-2917
- Changed fake caret container to use `forced_root_block` when possible. #TINY-4190
- Changed the `requireLangPack` API to wait until the plugin has been loaded before loading the language pack. #TINY-3716
- Changed the formatter so `style_formats` are registered before the initial content is loaded into the editor. #TINY-4238
- Changed media plugin to use https protocol for media urls by default. #TINY-4577
- Changed the parser to treat CDATA nodes as bogus HTML comments to match the HTML parsing spec. A new `preserve_cdata` setting has been added to preserve CDATA nodes if required. #TINY-4625

### Fixed
- Fixed incorrect parsing of malformed/bogus HTML comments. #TINY-4625
- Fixed `quickbars` selection toolbar appearing on non-editable elements. #TINY-4359
- Fixed bug with alignment toolbar buttons sometimes not changing state correctly. #TINY-4139
- Fixed the `codesample` toolbar button not toggling when selecting code samples other than HTML. #TINY-4504
- Fixed content incorrectly scrolling to the top or bottom when pressing enter if when the content was already in view. #TINY-4162
- Fixed `scrollIntoView` potentially hiding elements behind the toolbar. #TINY-4162
- Fixed editor not respecting the `resize_img_proportional` setting due to legacy code. #TINY-4236
- Fixed flickering floating toolbar drawer in inline mode. #TINY-4210
- Fixed an issue where the template plugin dialog would be indefinitely blocked on a failed template load. #TINY-2766
- Fixed the `mscontrolselect` event not being unbound on IE/Edge. #TINY-4196
- Fixed Confirm dialog footer buttons so only the "Yes" button is highlighted. #TINY-4310
- Fixed `file_picker_callback` functionality for Image, Link and Media plugins. #TINY-4163
- Fixed issue where floating toolbar drawer sometimes would break if the editor is resized while the drawer is open. #TINY-4439
- Fixed incorrect `external_plugins` loading error message. #TINY-4503
- Fixed resize handler was not hidden for ARIA purposes. Patch contributed by Parent5446. #GH-5195
- Fixed an issue where content could be lost if a misspelled word was selected and spellchecking was disabled. #TINY-3899
- Fixed validation errors in the CSS where certain properties had the wrong default value. #TINY-4491
- Fixed an issue where forced root block attributes were not applied when removing a list. #TINY-4272
- Fixed an issue where the element path isn't being cleared when there are no parents. #TINY-4412
- Fixed an issue where width and height in svg icons containing `rect` elements were overridden by the CSS reset. #TINY-4408
- Fixed an issue where uploading images with `images_reuse_filename` enabled and that included a query parameter would generate an invalid URL. #TINY-4638
- Fixed the `closeButton` property not working when opening notifications. #TINY-4674
- Fixed keyboard flicker when opening a context menu on mobile. #TINY-4540
- Fixed issue where plus icon svg contained strokes. #TINY-4681

## 5.1.6 - 2020-01-28

### Fixed
- Fixed `readonly` mode not blocking all clicked links. #TINY-4572
- Fixed legacy font sizes being calculated inconsistently for the `FontSize` query command value. #TINY-4555
- Fixed changing a tables row from `Header` to `Body` incorrectly moving the row to the bottom of the table. #TINY-4593
- Fixed the context menu not showing in certain cases with hybrid devices. #TINY-4569
- Fixed the context menu opening in the wrong location when the target is the editor body. #TINY-4568
- Fixed the `image` plugin not respecting the `automatic_uploads` setting when uploading local images. #TINY-4287
- Fixed security issue related to parsing HTML comments and CDATA. #TINY-4544

## 5.1.5 - 2019-12-19

### Fixed
- Fixed the UI not working with hybrid devices that accept both touch and mouse events. #TNY-4521
- Fixed the `charmap` dialog initially focusing the first tab of the dialog instead of the search input field. #TINY-4342
- Fixed an exception being raised when inserting content if the caret was directly before or after a `contenteditable="false"` element. #TINY-4528
- Fixed a bug with pasting image URLs when paste as text is enabled. #TINY-4523

## 5.1.4 - 2019-12-11

### Fixed
- Fixed dialog contents disappearing when clicking a checkbox for right-to-left languages. #TINY-4518
- Fixed the `legacyoutput` plugin registering legacy formats after editor initialization, causing legacy content to be stripped on the initial load. #TINY-4447
- Fixed search and replace not cycling through results when searching using special characters. #TINY-4506
- Fixed the `visualchars` plugin converting HTML-like text to DOM elements in certain cases. #TINY-4507
- Fixed an issue with the `paste` plugin not sanitizing content in some cases. #TINY-4510
- Fixed HTML comments incorrectly being parsed in certain cases. #TINY-4511

## 5.1.3 - 2019-12-04

### Fixed
- Fixed sticky toolbar not undocking when fullscreen mode is activated. #TINY-4390
- Fixed the "Current Window" target not applying when updating links using the link dialog. #TINY-4063
- Fixed disabled menu items not highlighting when focused. #TINY-4339
- Fixed touch events passing through dialog collection items to the content underneath on Android devices. #TINY-4431
- Fixed keyboard navigation of the Help dialog's Keyboard Navigation tab. #TINY-4391
- Fixed search and replace dialog disappearing when finding offscreen matches on iOS devices. #TINY-4350
- Fixed performance issues where sticky toolbar was jumping while scrolling on slower browsers. #TINY-4475

## 5.1.2 - 2019-11-19

### Fixed
- Fixed desktop touch devices using `mobile` configuration overrides. #TINY-4345
- Fixed unable to disable the new scrolling toolbar feature. #TINY-4345
- Fixed touch events passing through any pop-up items to the content underneath on Android devices. #TINY-4367
- Fixed the table selector handles throwing JavaScript exceptions for non-table selections. #TINY-4338
- Fixed `cut` operations not removing selected content on Android devices when the `paste` plugin is enabled. #TINY-4362
- Fixed inline toolbar not constrained to the window width by default. #TINY-4314
- Fixed context toolbar split button chevrons pointing right when they should be pointing down. #TINY-4257
- Fixed unable to access the dialog footer in tabbed dialogs on small screens. #TINY-4360
- Fixed mobile table selectors were hard to select with touch by increasing the size. #TINY-4366
- Fixed mobile table selectors moving when moving outside the editor. #TINY-4366
- Fixed inline toolbars collapsing when using sliding toolbars. #TINY-4389
- Fixed block textpatterns not treating NBSPs as spaces. #TINY-4378
- Fixed backspace not merging blocks when the last element in the preceding block was a `contenteditable="false"` element. #TINY-4235
- Fixed toolbar buttons that only contain text labels overlapping on mobile devices. #TINY-4395
- Fixed quickbars quickimage picker not working on mobile. #TINY-4377
- Fixed fullscreen not resizing in an iOS WKWebView component. #TINY-4413

## 5.1.1 - 2019-10-28

### Fixed
- Fixed font formats containing spaces being wrapped in `&quot;` entities instead of single quotes. #TINY-4275
- Fixed alert and confirm dialogs losing focus when clicked. #TINY-4248
- Fixed clicking outside a modal dialog focusing on the document body. #TINY-4249
- Fixed the context toolbar not hiding when scrolled out of view. #TINY-4265

## 5.1.0 - 2019-10-17

### Added
- Added touch selector handles for table selections on touch devices. #TINY-4097
- Added border width field to Table Cell dialog. #TINY-4028
- Added touch event listener to media plugin to make embeds playable. #TINY-4093
- Added oxide styling options to notifications and tweaked the default variables. #TINY-4153
- Added additional padding to split button chevrons on touch devices, to make them easier to interact with. #TINY-4223
- Added new platform detection functions to `Env` and deprecated older detection properties. #TINY-4184
- Added `inputMode` config field to specify inputmode attribute of `input` dialog components. #TINY-4062
- Added new `inputMode` property to relevant plugins/dialogs. #TINY-4102
- Added new `toolbar_sticky` setting to allow the iframe menubar/toolbar to stick to the top of the window when scrolling. #TINY-3982

### Changed
- Changed default setting for `toolbar_drawer` to `floating`. #TINY-3634
- Changed mobile phones to use the `silver` theme by default. #TINY-3634
- Changed some editor settings to default to `false` on touch devices:
  - `menubar`(phones only). #TINY-4077
  - `table_grid`. #TINY-4075
  - `resize`. #TINY-4157
  - `object_resizing`. #TINY-4157
- Changed toolbars and context toolbars to sidescroll on mobile. #TINY-3894 #TINY-4107
- Changed context menus to render as horizontal menus on touch devices. #TINY-4107
- Changed the editor to use the `VisualViewport` API of the browser where possible. #TINY-4078
- Changed visualblocks toolbar button icon and renamed `paragraph` icon to `visualchars`. #TINY-4074
- Changed Oxide default for `@toolbar-button-chevron-color` to follow toolbar button icon color. #TINY-4153
- Changed the `urlinput` dialog component to use the `url` type attribute. #TINY-4102

### Fixed
- Fixed Safari desktop visual viewport fires resize on fullscreen breaking the restore function. #TINY-3976
- Fixed scroll issues on mobile devices. #TINY-3976
- Fixed context toolbar unable to refresh position on iOS12. #TINY-4107
- Fixed ctrl+left click not opening links on readonly mode and the preview dialog. #TINY-4138
- Fixed Slider UI component not firing `onChange` event on touch devices. #TINY-4092
- Fixed notifications overlapping instead of stacking. #TINY-3478
- Fixed inline dialogs positioning incorrectly when the page is scrolled. #TINY-4018
- Fixed inline dialogs and menus not repositioning when resizing. #TINY-3227
- Fixed inline toolbar incorrectly stretching to the full width when a width value was provided. #TINY-4066
- Fixed menu chevrons color to follow the menu text color. #TINY-4153
- Fixed table menu selection grid from staying black when using dark skins, now follows border color. #TINY-4153
- Fixed Oxide using the wrong text color variable for menubar button focused state. #TINY-4146
- Fixed the autoresize plugin not keeping the selection in view when resizing. #TINY-4094
- Fixed textpattern plugin throwing exceptions when using `forced_root_block: false`. #TINY-4172
- Fixed missing CSS fill styles for toolbar button icon active state. #TINY-4147
- Fixed an issue where the editor selection could end up inside a short ended element (such as `br`). #TINY-3999
- Fixed browser selection being lost in inline mode when opening split dropdowns. #TINY-4197
- Fixed backspace throwing an exception when using `forced_root_block: false`. #TINY-4099
- Fixed floating toolbar drawer expanding outside the bounds of the editor. #TINY-3941
- Fixed the autocompleter not activating immediately after a `br` or `contenteditable=false` element. #TINY-4194
- Fixed an issue where the autocompleter would incorrectly close on IE 11 in certain edge cases. #TINY-4205

## 5.0.16 - 2019-09-24

### Added
- Added new `referrer_policy` setting to add the `referrerpolicy` attribute when loading scripts or stylesheets. #TINY-3978
- Added a slight background color to dialog tab links when focused to aid keyboard navigation. #TINY-3877

### Fixed
- Fixed media poster value not updating on change. #TINY-4013
- Fixed openlink was not registered as a toolbar button. #TINY-4024
- Fixed failing to initialize if a script tag was used inside a SVG. #TINY-4087
- Fixed double top border showing on toolbar without menubar when toolbar_drawer is enabled. #TINY-4118
- Fixed unable to drag inline dialogs to the bottom of the screen when scrolled. #TINY-4154
- Fixed notifications appearing on top of the toolbar when scrolled in inline mode. #TINY-4159
- Fixed notifications displaying incorrectly on IE 11. #TINY-4169

## 5.0.15 - 2019-09-02

### Added
- Added a dark `content_css` skin to go with the dark UI skin. #TINY-3743

### Changed
- Changed the enabled state on toolbar buttons so they don't get the hover effect. #TINY-3974

### Fixed
- Fixed missing CSS active state on toolbar buttons. #TINY-3966
- Fixed `onChange` callback not firing for the colorinput dialog component. #TINY-3968
- Fixed context toolbars not showing in fullscreen mode. #TINY-4023

## 5.0.14 - 2019-08-19

### Added
- Added an API to reload the autocompleter menu with additional fetch metadata #MENTIONS-17

### Fixed
- Fixed missing toolbar button border styling options. #TINY-3965
- Fixed image upload progress notification closing before the upload is complete. #TINY-3963
- Fixed inline dialogs not closing on escape when no dialog component is in focus. #TINY-3936
- Fixed plugins not being filtered when defaulting to mobile on phones. #TINY-3537
- Fixed toolbar more drawer showing the content behind it when transitioning between opened and closed states. #TINY-3878
- Fixed focus not returning to the dialog after pressing the "Replace all" button in the search and replace dialog. #TINY-3961

### Removed
- Removed Oxide variable `@menubar-select-disabled-border-color` and replaced it with `@menubar-select-disabled-border`. #TINY-3965

## 5.0.13 - 2019-08-06

### Changed
- Changed modal dialogs to prevent dragging by default and added new `draggable_modal` setting to restore dragging. #TINY-3873
- Changed the nonbreaking plugin to insert nbsp characters wrapped in spans to aid in filtering. This can be disabled using the `nonbreaking_wrap` setting. #TINY-3647
- Changed backspace behaviour in lists to outdent nested list items when the cursor is at the start of the list item. #TINY-3651

### Fixed
- Fixed sidebar growing beyond editor bounds in IE 11. #TINY-3937
- Fixed issue with being unable to keyboard navigate disabled toolbar buttons. #TINY-3350
- Fixed issues with backspace and delete in nested contenteditable true and false elements. #TINY-3868
- Fixed issue with losing keyboard navigation in dialogs due to disabled buttons. #TINY-3914
- Fixed `MouseEvent.mozPressure is deprecated` warning in Firefox. #TINY-3919
- Fixed `default_link_target` not being respected when `target_list` is disabled. #TINY-3757
- Fixed mobile plugin filter to only apply to the mobile theme, rather than all mobile platforms. #TINY-3405
- Fixed focus switching to another editor during mode changes. #TINY-3852
- Fixed an exception being thrown when clicking on an uninitialized inline editor. #TINY-3925
- Fixed unable to keyboard navigate to dialog menu buttons. #TINY-3933
- Fixed dialogs being able to be dragged outside the window viewport. #TINY-3787
- Fixed inline dialogs appearing above modal dialogs. #TINY-3932

## 5.0.12 - 2019-07-18

### Added
- Added ability to utilize UI dialog panels inside other panels. #TINY-3305
- Added help dialog tab explaining keyboard navigation of the editor. #TINY-3603

### Changed
- Changed the "Find and Replace" design to an inline dialog. #TINY-3054

### Fixed
- Fixed issue where autolink spacebar event was not being fired on Edge. #TINY-3891
- Fixed table selection missing the background color. #TINY-3892
- Fixed removing shortcuts not working for function keys. #TINY-3871
- Fixed non-descriptive UI component type names. #TINY-3349
- Fixed UI registry components rendering as the wrong type when manually specifying a different type. #TINY-3385
- Fixed an issue where dialog checkbox, input, selectbox, textarea and urlinput components couldn't be disabled. #TINY-3708
- Fixed the context toolbar not using viable screen space in inline/distraction free mode. #TINY-3717
- Fixed the context toolbar overlapping the toolbar in various conditions. #TINY-3205
- Fixed IE11 edge case where items were being inserted into the wrong location. #TINY-3884

## 5.0.11 - 2019-07-04

### Fixed
- Fixed packaging errors caused by a rollup treeshaking bug (https://github.com/rollup/rollup/issues/2970). #TINY-3866
- Fixed the customeditor component not able to get data from the dialog api. #TINY-3866
- Fixed collection component tooltips not being translated. #TINY-3855

## 5.0.10 - 2019-07-02

### Added
- Added support for all HTML color formats in `color_map` setting. #TINY-3837

### Changed
- Changed backspace key handling to outdent content in appropriate circumstances. #TINY-3685
- Changed default palette for forecolor and backcolor to include some lighter colors suitable for highlights. #TINY-2865
- Changed the search and replace plugin to cycle through results. #TINY-3800

### Fixed
- Fixed inconsistent types causing some properties to be unable to be used in dialog components. #TINY-3778
- Fixed an issue in the Oxide skin where dialog content like outlines and shadows were clipped because of overflow hidden. #TINY-3566
- Fixed the search and replace plugin not resetting state when changing the search query. #TINY-3800
- Fixed backspace in lists not creating an undo level. #TINY-3814
- Fixed the editor to cancel loading in quirks mode where the UI is not supported. #TINY-3391
- Fixed applying fonts not working when the name contained spaces and numbers. #TINY-3801
- Fixed so that initial content is retained when initializing on list items. #TINY-3796
- Fixed inefficient font name and font size current value lookup during rendering. #TINY-3813
- Fixed mobile font copied into the wrong folder for the oxide-dark skin. #TINY-3816
- Fixed an issue where resizing the width of tables would produce inaccurate results. #TINY-3827
- Fixed a memory leak in the Silver theme. #TINY-3797
- Fixed alert and confirm dialogs using incorrect markup causing inconsistent padding. #TINY-3835
- Fixed an issue in the Table plugin with `table_responsive_width` not enforcing units when resizing. #TINY-3790
- Fixed leading, trailing and sequential spaces being lost when pasting plain text. #TINY-3726
- Fixed exception being thrown when creating relative URIs. #TINY-3851
- Fixed focus is no longer set to the editor content during mode changes unless the editor already had focus. #TINY-3852

## 5.0.9 - 2019-06-26

### Fixed
- Fixed print plugin not working in Firefox. #TINY-3834

## 5.0.8 - 2019-06-18

### Added
- Added back support for multiple toolbars. #TINY-2195
- Added support for .m4a files to the media plugin. #TINY-3750
- Added new base_url and suffix editor init options. #TINY-3681

### Fixed
- Fixed incorrect padding for select boxes with visible values. #TINY-3780
- Fixed selection incorrectly changing when programmatically setting selection on contenteditable false elements. #TINY-3766
- Fixed sidebar background being transparent. #TINY-3727
- Fixed the build to remove duplicate iife wrappers. #TINY-3689
- Fixed bogus autocompleter span appearing in content when the autocompleter menu is shown. #TINY-3752
- Fixed toolbar font size select not working with legacyoutput plugin. #TINY-2921
- Fixed the legacyoutput plugin incorrectly aligning images. #TINY-3660
- Fixed remove color not working when using the legacyoutput plugin. #TINY-3756
- Fixed the font size menu applying incorrect sizes when using the legacyoutput plugin. #TINY-3773
- Fixed scrollIntoView not working when the parent window was out of view. #TINY-3663
- Fixed the print plugin printing from the wrong window in IE11. #TINY-3762
- Fixed content CSS loaded over CORS not loading in the preview plugin with content_css_cors enabled. #TINY-3769
- Fixed the link plugin missing the default "None" option for link list. #TINY-3738
- Fixed small dot visible with menubar and toolbar disabled in inline mode. #TINY-3623
- Fixed space key properly inserts a nbsp before/after block elements. #TINY-3745
- Fixed native context menu not showing with images in IE11. #TINY-3392
- Fixed inconsistent browser context menu image selection. #TINY-3789

## 5.0.7 - 2019-06-05

### Added
- Added new toolbar button and menu item for inserting tables via dialog. #TINY-3636
- Added new API for adding/removing/changing tabs in the Help dialog. #TINY-3535
- Added highlighting of matched text in autocompleter items. #TINY-3687
- Added the ability for autocompleters to work with matches that include spaces. #TINY-3704
- Added new `imagetools_fetch_image` callback to allow custom implementations for cors loading of images. #TINY-3658
- Added `'http'` and `https` options to `link_assume_external_targets` to prepend `http://` or `https://` prefixes when URL does not contain a protocol prefix. Patch contributed by francoisfreitag. #GH-4335

### Changed
- Changed annotations navigation to work the same as inline boundaries. #TINY-3396
- Changed tabpanel API by adding a `name` field and changing relevant methods to use it. #TINY-3535

### Fixed
- Fixed text color not updating all color buttons when choosing a color. #TINY-3602
- Fixed the autocompleter not working with fragmented text. #TINY-3459
- Fixed the autosave plugin no longer overwrites window.onbeforeunload. #TINY-3688
- Fixed infinite loop in the paste plugin when IE11 takes a long time to process paste events. Patch contributed by lRawd. #GH-4987
- Fixed image handle locations when using `fixed_toolbar_container`. Patch contributed by t00. #GH-4966
- Fixed the autoresize plugin not firing `ResizeEditor` events. #TINY-3587
- Fixed editor in fullscreen mode not extending to the bottom of the screen. #TINY-3701
- Fixed list removal when pressing backspace after the start of the list item. #TINY-3697
- Fixed autocomplete not triggering from compositionend events. #TINY-3711
- Fixed `file_picker_callback` could not set the caption field on the insert image dialog. #TINY-3172
- Fixed the autocompleter menu showing up after a selection had been made. #TINY-3718
- Fixed an exception being thrown when a file or number input has focus during initialization. Patch contributed by t00. #GH-2194

## 5.0.6 - 2019-05-22

### Added
- Added `icons_url` editor settings to enable icon packs to be loaded from a custom url. #TINY-3585
- Added `image_uploadtab` editor setting to control the visibility of the upload tab in the image dialog. #TINY-3606
- Added new api endpoints to the wordcount plugin and improved character count logic. #TINY-3578

### Changed
- Changed plugin, language and icon loading errors to log in the console instead of a notification. #TINY-3585

### Fixed
- Fixed the textpattern plugin not working with fragmented text. #TINY-3089
- Fixed various toolbar drawer accessibility issues and added an animation. #TINY-3554
- Fixed issues with selection and ui components when toggling readonly mode. #TINY-3592
- Fixed so readonly mode works with inline editors. #TINY-3592
- Fixed docked inline toolbar positioning when scrolled. #TINY-3621
- Fixed initial value not being set on bespoke select in quickbars and toolbar drawer. #TINY-3591
- Fixed so that nbsp entities aren't trimmed in white-space: pre-line elements. #TINY-3642
- Fixed `mceInsertLink` command inserting spaces instead of url encoded characters. #GH-4990
- Fixed text content floating on top of dialogs in IE11. #TINY-3640

## 5.0.5 - 2019-05-09

### Added
- Added menu items to match the forecolor/backcolor toolbar buttons. #TINY-2878
- Added default directionality based on the configured language. #TINY-2621
- Added styles, icons and tests for rtl mode. #TINY-2621

### Fixed
- Fixed autoresize not working with floating elements or when media elements finished loading. #TINY-3545
- Fixed incorrect vertical caret positioning in IE 11. #TINY-3188
- Fixed submenu anchoring hiding overflowed content. #TINY-3564

### Removed
- Removed unused and hidden validation icons to avoid displaying phantom tooltips. #TINY-2329

## 5.0.4 - 2019-04-23

### Added
- Added back URL dialog functionality, which is now available via `editor.windowManager.openUrl()`. #TINY-3382
- Added the missing throbber functionality when calling `editor.setProgressState(true)`. #TINY-3453
- Added function to reset the editor content and undo/dirty state via `editor.resetContent()`. #TINY-3435
- Added the ability to set menu buttons as active. #TINY-3274
- Added `editor.mode` API, featuring a custom editor mode API. #TINY-3406
- Added better styling to floating toolbar drawer. #TINY-3479
- Added the new premium plugins to the Help dialog plugins tab. #TINY-3496
- Added the linkchecker context menu items to the default configuration. #TINY-3543

### Fixed
- Fixed image context menu items showing on placeholder images. #TINY-3280
- Fixed dialog labels and text color contrast within notifications/alert banners to satisfy WCAG 4.5:1 contrast ratio for accessibility. #TINY-3351
- Fixed selectbox and colorpicker items not being translated. #TINY-3546
- Fixed toolbar drawer sliding mode to correctly focus the editor when tabbing via keyboard navigation. #TINY-3533
- Fixed positioning of the styleselect menu in iOS while using the mobile theme. #TINY-3505
- Fixed the menubutton `onSetup` callback to be correctly executed when rendering the menu buttons. #TINY-3547
- Fixed `default_link_target` setting to be correctly utilized when creating a link. #TINY-3508
- Fixed colorpicker floating marginally outside its container. #TINY-3026
- Fixed disabled menu items displaying as active when hovered. #TINY-3027

### Removed
- Removed redundant mobile wrapper. #TINY-3480

## 5.0.3 - 2019-03-19

### Changed
- Changed empty nested-menu items within the style formats menu to be disabled or hidden if the value of `style_formats_autohide` is `true`. #TINY-3310
- Changed the entire phrase 'Powered by Tiny' in the status bar to be a link instead of just the word 'Tiny'. #TINY-3366
- Changed `formatselect`, `styleselect` and `align` menus to use the `mceToggleFormat` command internally. #TINY-3428

### Fixed
- Fixed toolbar keyboard navigation to work as expected when `toolbar_drawer` is configured. #TINY-3432
- Fixed text direction buttons to display the correct pressed state in selections that have no explicit `dir` property. #TINY-3138
- Fixed the mobile editor to clean up properly when removed. #TINY-3445
- Fixed quickbar toolbars to add an empty box to the screen when it is set to `false`. #TINY-3439
- Fixed an issue where pressing the **Delete/Backspace** key at the edge of tables was creating incorrect selections. #TINY-3371
- Fixed an issue where dialog collection items (emoticon and special character dialogs) couldn't be selected with touch devices. #TINY-3444
- Fixed a type error introduced in TinyMCE version 5.0.2 when calling `editor.getContent()` with nested bookmarks. #TINY-3400
- Fixed an issue that prevented default icons from being overridden. #TINY-3449
- Fixed an issue where **Home/End** keys wouldn't move the caret correctly before or after `contenteditable=false` inline elements. #TINY-2995
- Fixed styles to be preserved in IE 11 when editing via the `fullpage` plugin. #TINY-3464
- Fixed the `link` plugin context toolbar missing the open link button. #TINY-3461
- Fixed inconsistent dialog component spacing. #TINY-3436

## 5.0.2 - 2019-03-05

### Added
- Added presentation and document presets to `htmlpanel` dialog component. #TINY-2694
- Added missing fixed_toolbar_container setting has been reimplemented in the Silver theme. #TINY-2712
- Added a new toolbar setting `toolbar_drawer` that moves toolbar groups which overflow the editor width into either a `sliding` or `floating` toolbar section. #TINY-2874

### Changed
- Updated the build process to include package lock files in the dev distribution archive. #TINY-2870

### Fixed
- Fixed inline dialogs did not have aria attributes. #TINY-2694
- Fixed default icons are now available in the UI registry, allowing use outside of toolbar buttons. #TINY-3307
- Fixed a memory leak related to select toolbar items. #TINY-2874
- Fixed a memory leak due to format changed listeners that were never unbound. #TINY-3191
- Fixed an issue where content may have been lost when using permanent bookmarks. #TINY-3400
- Fixed the quicklink toolbar button not rendering in the quickbars plugin. #TINY-3125
- Fixed an issue where menus were generating invalid HTML in some cases. #TINY-3323
- Fixed an issue that could cause the mobile theme to show a blank white screen when the editor was inside an `overflow:hidden` element. #TINY-3407
- Fixed mobile theme using a transparent background and not taking up the full width on iOS. #TINY-3414
- Fixed the template plugin dialog missing the description field. #TINY-3337
- Fixed input dialog components using an invalid default type attribute. #TINY-3424
- Fixed an issue where backspace/delete keys after/before pagebreak elements wouldn't move the caret. #TINY-3097
- Fixed an issue in the table plugin where menu items and toolbar buttons weren't showing correctly based on the selection. #TINY-3423
- Fixed inconsistent button focus styles in Firefox. #TINY-3377
- Fixed the resize icon floating left when all status bar elements were disabled. #TINY-3340
- Fixed the resize handle to not show in fullscreen mode. #TINY-3404

## 5.0.1 - 2019-02-21

### Added
- Added H1-H6 toggle button registration to the silver theme. #TINY-3070
- Added code sample toolbar button will now toggle on when the cursor is in a code section. #TINY-3040
- Added new settings to the emoticons plugin to allow additional emoticons to be added. #TINY-3088

### Fixed
- Fixed an issue where adding links to images would replace the image with text. #TINY-3356
- Fixed an issue where the inline editor could use fractional pixels for positioning. #TINY-3202
- Fixed an issue where uploading non-image files in the Image Plugin upload tab threw an error. #TINY-3244
- Fixed an issue in the media plugin that was causing the source url and height/width to be lost in certain circumstances. #TINY-2858
- Fixed an issue with the Context Toolbar not being removed when clicking outside of the editor. #TINY-2804
- Fixed an issue where clicking 'Remove link' wouldn't remove the link in certain circumstances. #TINY-3199
- Fixed an issue where the media plugin would fail when parsing dialog data. #TINY-3218
- Fixed an issue where retrieving the selected content as text didn't create newlines. #TINY-3197
- Fixed incorrect keyboard shortcuts in the Help dialog for Windows. #TINY-3292
- Fixed an issue where JSON serialization could produce invalid JSON. #TINY-3281
- Fixed production CSS including references to source maps. #TINY-3920
- Fixed development CSS was not included in the development zip. #TINY-3920
- Fixed the autocompleter matches predicate not matching on the start of words by default. #TINY-3306
- Fixed an issue where the page could be scrolled with modal dialogs open. #TINY-2252
- Fixed an issue where autocomplete menus would show an icon margin when no items had icons. #TINY-3329
- Fixed an issue in the quickbars plugin where images incorrectly showed the text selection toolbar. #TINY-3338
- Fixed an issue that caused the inline editor to fail to render when the target element already had focus. #TINY-3353

### Removed
- Removed paste as text notification banner and paste_plaintext_inform setting. #POW-102

## 5.0.0 - 2019-02-04

Full documentation for the version 5 features and changes is available at https://www.tiny.cloud/docs/tinymce/5/release-notes/release-notes50/

### Added
- Added links and registered names with * to denote premium plugins in Plugins tab of Help dialog. #TINY-3223

### Changed
- Changed Tiny 5 mobile skin to look more uniform with desktop. #TINY-2650
- Blacklisted table, th and td as inline editor target. #TINY-717

### Fixed
- Fixed an issue where tab panel heights weren't sizing properly on smaller screens and weren't updating on resize. #TINY-3242
- Fixed image tools not having any padding between the label and slider. #TINY-3220
- Fixed context toolbar toggle buttons not showing the correct state. #TINY-3022
- Fixed missing separators in the spellchecker context menu between the suggestions and actions. #TINY-3217
- Fixed notification icon positioning in alert banners. #TINY-2196
- Fixed a typo in the word count plugin name. #TINY-3062
- Fixed charmap and emoticons dialogs not having a primary button. #TINY-3233
- Fixed an issue where resizing wouldn't work correctly depending on the box-sizing model. #TINY-3278

## 5.0.0-rc-2 - 2019-01-22

### Added
- Added screen reader accessibility for sidebar and statusbar. #TINY-2699

### Changed
- Changed formatting menus so they are registered and made the align toolbar button use an icon instead of text. #TINY-2880
- Changed checkboxes to use a boolean for its state, instead of a string. #TINY-2848
- Updated the textpattern plugin to properly support nested patterns and to allow running a command with a value for a pattern with a start and an end. #TINY-2991
- Updated Emoticons and Charmap dialogs to be screen reader accessible. #TINY-2693

### Fixed
- Fixed the link dialog such that it will now retain class attributes when updating links. #TINY-2825
- Fixed "Find and replace" not showing in the "Edit" menu by default. #TINY-3061
- Fixed dropdown buttons missing the 'type' attribute, which could cause forms to be incorrectly submitted. #TINY-2826
- Fixed emoticon and charmap search not returning expected results in certain cases. #TINY-3084
- Fixed blank rel_list values throwing an exception in the link plugin. #TINY-3149

### Removed
- Removed unnecessary 'flex' and unused 'colspan' properties from the new dialog APIs. #TINY-2973

## 5.0.0-rc-1 - 2019-01-08

### Added
- Added editor settings functionality to specify title attributes for toolbar groups. #TINY-2690
- Added icons instead of button text to improve Search and Replace dialog footer appearance. #TINY-2654
- Added `tox-dialog__table` instead of `mce-table-striped` class to enhance Help dialog appearance. #TINY-2360
- Added title attribute to iframes so, screen readers can announce iframe labels. #TINY-2692
- Added a wordcount menu item, that defaults to appearing in the tools menu. #TINY-2877

### Changed
- Updated the font select dropdown logic to try to detect the system font stack and show "System Font" as the font name. #TINY-2710
- Updated the autocompleter to only show when it has matched items. #TINY-2350
- Updated SizeInput labels to "Height" and "Width" instead of Dimensions. #TINY-2833
- Updated the build process to minify and generate ASCII only output for the emoticons database. #TINY-2744

### Fixed
- Fixed readonly mode not fully disabling editing content. #TINY-2287
- Fixed accessibility issues with the font select, font size, style select and format select toolbar dropdowns. #TINY-2713
- Fixed accessibility issues with split dropdowns. #TINY-2697
- Fixed the legacyoutput plugin to be compatible with TinyMCE 5.0. #TINY-2301
- Fixed icons not showing correctly in the autocompleter popup. #TINY-3029
- Fixed an issue where preview wouldn't show anything in Edge under certain circumstances. #TINY-3035
- Fixed the height being incorrectly calculated for the autoresize plugin. #TINY-2807

## 5.0.0-beta-1 - 2018-11-30

### Added
- Added a new `addNestedMenuItem()` UI registry function and changed all nested menu items to use the new registry functions. #TINY-2230
- Added title attribute to color swatch colors. #TINY-2669
- Added anchorbar component to anchor inline toolbar dialogs to instead of the toolbar. #TINY-2040
- Added support for toolbar<n> and toolbar array config options to be squashed into a single toolbar and not create multiple toolbars. #TINY-2195
- Added error handling for when forced_root_block config option is set to true. #TINY-2261
- Added functionality for the removed_menuitems config option. #TINY-2184
- Added the ability to use a string to reference menu items in menu buttons and submenu items. #TINY-2253

### Changed
- Changed the name of the "inlite" plugin to "quickbars". #TINY-2831
- Changed the background color icon to highlight background icon. #TINY-2258
- Changed Help dialog to be accessible to screen readers. #TINY-2687
- Changed the color swatch to save selected custom colors to local storage for use across sessions. #TINY-2722
- Changed `WindowManager` API - methods `getParams`, `setParams` and `getWindows`, and the legacy `windows` property, have been removed. `alert` and `confirm` dialogs are no longer tracked in the window list. #TINY-2603

### Fixed
- Fixed an inline mode issue where the save plugin upon saving can cause content loss. #TINY-2659
- Fixed an issue in IE 11 where calling selection.getContent() would return an empty string when the editor didn't have focus. #TINY-2325

### Removed
- Removed compat3x plugin. #TINY-2815

## 5.0.0-preview-4 - 2018-11-12

### Added
- Added width and height placeholder text to image and media dialog dimensions input. #AP-296
- Added the ability to keyboard navigate through menus, toolbars, sidebar and the status bar sequentially. #AP-381
- Added translation capability back to the editor's UI. #AP-282
- Added `label` component type for dialogs to group components under a label.

### Changed
- Changed the editor resize handle so that it should be disabled when the autoresize plugin is turned on. #AP-424
- Changed UI text for microcopy improvements. #TINY-2281

### Fixed
- Fixed distraction free plugin. #AP-470
- Fixed contents of the input field being selected on focus instead of just recieving an outline highlight. #AP-464
- Fixed styling issues with dialogs and menus in IE 11. #AP-456
- Fixed custom style format control not honoring custom formats. #AP-393
- Fixed context menu not appearing when clicking an image with a caption. #AP-382
- Fixed directionality of UI when using an RTL language. #AP-423
- Fixed page responsiveness with multiple inline editors. #AP-430
- Fixed empty toolbar groups appearing through invalid configuration of the `toolbar` property. #AP-450
- Fixed text not being retained when updating links through the link dialog. #AP-293
- Fixed edit image context menu, context toolbar and toolbar items being incorrectly enabled when selecting invalid images. #AP-323
- Fixed emoji type ahead being shown when typing URLs. #AP-366
- Fixed toolbar configuration properties incorrectly expecting string arrays instead of strings. #AP-342
- Fixed the block formatting toolbar item not showing a "Formatting" title when there is no selection. #AP-321
- Fixed clicking disabled toolbar buttons hiding the toolbar in inline mode. #AP-380
- Fixed `EditorResize` event not being fired upon editor resize. #AP-327
- Fixed tables losing styles when updating through the dialog. #AP-368
- Fixed context toolbar positioning to be more consistent near the edges of the editor. #AP-318
- Fixed table of contents plugin now works with v5 toolbar APIs correctly. #AP-347
- Fixed the `link_context_toolbar` configuration not disabling the context toolbar. #AP-458
- Fixed the link context toolbar showing incorrect relative links. #AP-435
- Fixed the alignment of the icon in alert banner dialog components. #TINY-2220
- Fixed the visual blocks and visual char menu options not displaying their toggled state. #TINY-2238
- Fixed the editor not displaying as fullscreen when toggled. #TINY-2237

### Removed
- Removed the tox-custom-editor class that was added to the wrapping element of codemirror. #TINY-2211

## 5.0.0-preview-3 - 2018-10-18

### Changed
- Changed editor layout to use modern CSS properties over manually calculating dimensions. #AP-324
- Changed `autoresize_min_height` and `autoresize_max_height` configurations to `min_height` and `max_height`. #AP-324
- Changed `Whole word` label in Search and Replace dialog to `Find whole words only`. #AP-387

### Fixed
- Fixed bugs with editor width jumping when resizing and the iframe not resizing to smaller than 150px in height. #AP-324
- Fixed mobile theme bug that prevented the editor from loading. #AP-404
- Fixed long toolbar groups extending outside of the editor instead of wrapping.
- Fixed dialog titles so they are now proper case. #AP-384
- Fixed color picker default to be #000000 instead of #ff00ff. #AP-216
- Fixed "match case" option on the Find and Replace dialog is no longer selected by default. #AP-298
- Fixed vertical alignment of toolbar icons. #DES-134
- Fixed toolbar icons not appearing on IE11. #DES-133

## 5.0.0-preview-2 - 2018-10-10

### Added
- Added swatch is now shown for colorinput fields, instead of the colorpicker directly. #AP-328
- Added fontformats and fontsizes menu items. #AP-390

### Changed
- Changed configuration of color options has been simplified to `color_map`, `color_cols`, and `custom_colors`. #AP-328
- Changed `height` configuration to apply to the editor frame (including menubar, toolbar, status bar) instead of the content area. #AP-324

### Fixed
- Fixed styleselect not updating the displayed item as the cursor moved. #AP-388
- Fixed preview iframe not expanding to the dialog size. #AP-252
- Fixed 'meta' shortcuts not translated into platform-specific text. #AP-270
- Fixed tabbed dialogs (Charmap and Emoticons) shrinking when no search results returned.
- Fixed a bug where alert banner icons were not retrieved from icon pack. #AP-330
- Fixed component styles to flex so they fill large dialogs. #AP-252
- Fixed editor flashing unstyled during load (still in progress). #AP-349

### Removed
- Removed `colorpicker` plugin, it is now in the theme. #AP-328
- Removed `textcolor` plugin, it is now in the theme. #AP-328

## 5.0.0-preview-1 - 2018-10-01

Developer preview 1.

Initial list of features and changes is available at https://www.tiny.cloud/docs/tinymce/5/release-notes/release-notes50/.

## 4.9.11 - 2020-07-13

### Fixed
- Fixed the `selection.setContent()` API not running parser filters. #TINY-4002
- Fixed content in an iframe element parsing as DOM elements instead of text content. #TINY-5943
- Fixed up and down keyboard navigation not working for inline `contenteditable="false"` elements. #TINY-6226

## 4.9.10 - 2020-04-23

### Fixed
- Fixed an issue where the editor selection could end up inside a short ended element (eg br). #TINY-3999
- Fixed a security issue related to CDATA sanitization during parsing. #TINY-4669
- Fixed `media` embed content not processing safely in some cases. #TINY-4857

## 4.9.9 - 2020-03-25

### Fixed
- Fixed the table selection not functioning correctly in Microsoft Edge 44 or higher. #TINY-3862
- Fixed the table resize handles not functioning correctly in Microsoft Edge 44 or higher. #TINY-4160
- Fixed the `forced_root_block_attrs` setting not applying attributes to new blocks consistently. #TINY-4564
- Fixed the editor failing to initialize if a script tag was used inside an SVG. #TINY-4087

## 4.9.8 - 2020-01-28

### Fixed
- Fixed the `mobile` theme failing to load due to a bundling issue. #TINY-4613
- Fixed security issue related to parsing HTML comments and CDATA. #TINY-4544

## 4.9.7 - 2019-12-19

### Fixed
- Fixed the `visualchars` plugin converting HTML-like text to DOM elements in certain cases. #TINY-4507
- Fixed an issue with the `paste` plugin not sanitizing content in some cases. #TINY-4510
- Fixed HTML comments incorrectly being parsed in certain cases. #TINY-4511

## 4.9.6 - 2019-09-02

### Fixed
- Fixed image browse button sometimes displaying the browse window twice. #TINY-3959

## 4.9.5 - 2019-07-02

### Changed
- Changed annotations navigation to work the same as inline boundaries. #TINY-3396

### Fixed
- Fixed the print plugin printing from the wrong window in IE11. #TINY-3762
- Fixed an exception being thrown when a file or number input has focus during initialization. Patch contributed by t00. #GH-2194
- Fixed positioning of the styleselect menu in iOS while using the mobile theme. #TINY-3505
- Fixed native context menu not showing with images in IE11. #TINY-3392
- Fixed selection incorrectly changing when programmatically setting selection on contenteditable false elements. #TINY-3766
- Fixed image browse button not working on touch devices. #TINY-3751
- Fixed so that nbsp entities aren't trimmed in white-space: pre-line elements. #TINY-3642
- Fixed space key properly inserts a nbsp before/after block elements. #TINY-3745
- Fixed infinite loop in the paste plugin when IE11 takes a long time to process paste events. Patch contributed by lRawd. #GH-4987

## 4.9.4 - 2019-03-20

### Fixed
- Fixed an issue where **Home/End** keys wouldn't move the caret correctly before or after `contenteditable=false` inline elements. #TINY-2995
- Fixed an issue where content may have been lost when using permanent bookmarks. #TINY-3400
- Fixed the mobile editor to clean up properly when removed. #TINY-3445
- Fixed an issue where retrieving the selected content as text didn't create newlines. #TINY-3197
- Fixed an issue where typing space between images would cause issues with nbsp not being inserted. #TINY-3346

## 4.9.3 - 2019-01-31

### Added
- Added a visualchars_default_state setting to the Visualchars Plugin. Patch contributed by mat3e.

### Fixed
- Fixed a bug where scrolling on a page with more than one editor would cause a ResizeWindow event to fire. #TINY-3247
- Fixed a bug where if a plugin threw an error during initialisation the whole editor would fail to load. #TINY-3243
- Fixed a bug where getContent would include bogus elements when valid_elements setting was set up in a specific way. #TINY-3213
- Fixed a bug where only a few function key names could be used when creating keyboard shortcuts. #TINY-3146
- Fixed a bug where it wasn't possible to enter spaces into an editor after pressing shift+enter. #TINY-3099
- Fixed a bug where no caret would be rendered after backspacing to a contenteditable false element. #TINY-2998
- Fixed a bug where deletion to/from indented lists would leave list fragments in the editor. #TINY-2981

## 4.9.2 - 2018-12-17

### Fixed
- Fixed a bug with pressing the space key on IE 11 would result in nbsp characters being inserted between words at the end of a block. #TINY-2996
- Fixed a bug where character composition using quote and space on US International keyboards would produce a space instead of a quote. #TINY-2999
- Fixed a bug where remove format wouldn't remove the inner most inline element in some situations. #TINY-2982
- Fixed a bug where outdenting an list item would affect attributes on other list items within the same list. #TINY-2971
- Fixed a bug where the DomParser filters wouldn't be applied for elements created when parsing invalid html. #TINY-2978
- Fixed a bug where setProgressState wouldn't automatically close floating ui elements like menus. #TINY-2896
- Fixed a bug where it wasn't possible to navigate out of a figcaption element using the arrow keys. #TINY-2894
- Fixed a bug where enter key before an image inside a link would remove the image. #TINY-2780

## 4.9.1 - 2018-12-04

### Added
- Added functionality to insert html to the replacement feature of the Textpattern Plugin. #TINY-2839

### Fixed
- Fixed a bug where `editor.selection.getContent({format: 'text'})` didn't work as expected in IE11 on an unfocused editor. #TINY-2862
- Fixed a bug in the Textpattern Plugin where the editor would get an incorrect selection after inserting a text pattern on Safari. #TINY-2838
- Fixed a bug where the space bar didn't work correctly in editors with the forced_root_block setting set to false. #TINY-2816

## 4.9.0 - 2018-11-27

### Added
- Added a replace feature to the Textpattern Plugin. #TINY-1908
- Added functionality to the Lists Plugin that improves the indentation logic. #TINY-1790

### Fixed
- Fixed a bug where it wasn't possible to delete/backspace when the caret was between a contentEditable=false element and a BR. #TINY-2372
- Fixed a bug where copying table cells without a text selection would fail to copy anything. #TINY-1789
- Implemented missing `autosave_restore_when_empty` functionality in the Autosave Plugin. Patch contributed by gzzo. #GH-4447
- Reduced insertion of unnecessary nonbreaking spaces in the editor. #TINY-1879

## 4.8.5 - 2018-10-30

### Added
- Added a content_css_cors setting to the editor that adds the crossorigin="anonymous" attribute to link tags added by the StyleSheetLoader. #TINY-1909

### Fixed
- Fixed a bug where trying to remove formatting with a collapsed selection range would throw an exception. #GH-4636
- Fixed a bug in the image plugin that caused updating figures to split contenteditable elements. #GH-4563
- Fixed a bug that was causing incorrect viewport calculations for fixed position UI elements. #TINY-1897
- Fixed a bug where inline formatting would cause the delete key to do nothing. #TINY-1900

## 4.8.4 - 2018-10-23

### Added
- Added support for the HTML5 `main` element. #TINY-1877

### Changed
- Changed the keyboard shortcut to move focus to contextual toolbars to Ctrl+F9. #TINY-1812

### Fixed
- Fixed a bug where content css could not be loaded from another domain. #TINY-1891
- Fixed a bug on FireFox where the cursor would get stuck between two contenteditable false inline elements located inside of the same block element divided by a BR. #TINY-1878
- Fixed a bug with the insertContent method where nonbreaking spaces would be inserted incorrectly. #TINY-1868
- Fixed a bug where the toolbar of the inline editor would not be visible in some scenarios. #TINY-1862
- Fixed a bug where removing the editor while more than one notification was open would throw an error. #TINY-1845
- Fixed a bug where the menubutton would be rendered on top of the menu if the viewport didn't have enough height. #TINY-1678
- Fixed a bug with the annotations api where annotating collapsed selections caused problems. #TBS-2449
- Fixed a bug where wbr elements were being transformed into whitespace when using the Paste Plugin's paste as text setting. #GH-4638
- Fixed a bug where the Search and Replace didn't replace spaces correctly. #GH-4632
- Fixed a bug with sublist items not persisting selection. #GH-4628
- Fixed a bug with mceInsertRawHTML command not working as expected. #GH-4625

## 4.8.3 - 2018-09-13

### Fixed
- Fixed a bug where the Wordcount Plugin didn't correctly count words within tables on IE11. #TINY-1770
- Fixed a bug where it wasn't possible to move the caret out of a table on IE11 and Firefox. #TINY-1682
- Fixed a bug where merging empty blocks didn't work as expected, sometimes causing content to be deleted. #TINY-1781
- Fixed a bug where the Textcolor Plugin didn't show the correct current color. #TINY-1810
- Fixed a bug where clear formatting with a collapsed selection would sometimes clear formatting from more content than expected. #TINY-1813 #TINY-1821
- Fixed a bug with the Table Plugin where it wasn't possible to keyboard navigate to the caption. #TINY-1818

## 4.8.2 - 2018-08-09

### Changed
- Moved annotator from "experimental" to "annotator" object on editor. #TBS-2398
- Improved the multiclick normalization across browsers. #TINY-1788

### Fixed
- Fixed a bug where running getSelectedBlocks with a collapsed selection between block elements would produce incorrect results. #TINY-1787
- Fixed a bug where the ScriptLoaders loadScript method would not work as expected in FireFox when loaded on the same page as a ShadowDOM polyfill. #TINY-1786
- Removed reference to ShadowDOM event.path as Blink based browsers now support event.composedPath. #TINY-1785
- Fixed a bug where a reference to localStorage would throw an "access denied" error in IE11 with strict security settings. #TINY-1782
- Fixed a bug where pasting using the toolbar button on an inline editor in IE11 would cause a looping behaviour. #TINY-1768

## 4.8.1 - 2018-07-26

### Fixed
- Fixed a bug where the content of inline editors was being cleaned on every call of `editor.save()`. #TINY-1783
- Fixed a bug where the arrow of the Inlite Theme toolbar was being rendered incorrectly in RTL mode. #TINY-1776
- Fixed a bug with the Paste Plugin where pasting after inline contenteditable false elements moved the caret to the end of the line. #TINY-1758

## 4.8.0 - 2018-06-27

### Added
- Added new "experimental" object in editor, with initial Annotator API. #TBS-2374

### Fixed
- Fixed a bug where deleting paragraphs inside of table cells would delete the whole table cell. #TINY-1759
- Fixed a bug in the Table Plugin where removing row height set on the row properties dialog did not update the table. #TINY-1730
- Fixed a bug with the font select toolbar item didn't update correctly. #TINY-1683
- Fixed a bug where all bogus elements would not be deleted when removing an inline editor. #TINY-1669

## 4.7.13 - 2018-05-16

### Added
- Added missing code menu item from the default menu config. #TINY-1648
- Added new align button for combining the separate align buttons into a menu button. #TINY-1652

### Fixed
- Fixed a bug where Edge 17 wouldn't be able to select images or tables. #TINY-1679
- Fixed issue where whitespace wasn't preserved when the editor was initialized on pre elements. #TINY-1649
- Fixed a bug with the fontselect dropdowns throwing an error if the editor was hidden in Firefox. #TINY-1664
- Fixed a bug where it wasn't possible to merge table cells on IE 11. #TINY-1671
- Fixed a bug where textcolor wasn't applying properly on IE 11 in some situations. #TINY-1663
- Fixed a bug where the justifyfull command state wasn't working correctly. #TINY-1677
- Fixed a bug where the styles wasn't updated correctly when resizing some tables. #TINY-1668

## 4.7.12 - 2018-05-03

### Added
- Added an option to filter out image svg data urls.
- Added support for html5 details and summary elements.

### Changed
- Changed so the mce-abs-layout-item css rule targets html instead of body. Patch contributed by nazar-pc.

### Fixed
- Fixed a bug where the "read" step on the mobile theme was still present on android mobile browsers.
- Fixed a bug where all images in the editor document would reload on any editor change.
- Fixed a bug with the Table Plugin where ObjectResized event wasn't being triggered on column resize.
- Fixed so the selection is set to the first suitable caret position after editor.setContent called.
- Fixed so links with xlink:href attributes are filtered correctly to prevent XSS.
- Fixed a bug on IE11 where pasting content into an inline editor initialized on a heading element would create new editable elements.
- Fixed a bug where readonly mode would not work as expected when the editor contained contentEditable=true elements.
- Fixed a bug where the Link Plugin would throw an error when used together with the webcomponents polyfill. Patch contributed by 4esnog.
- Fixed a bug where the "Powered by TinyMCE" branding link would break on XHTML pages. Patch contributed by tistre.
- Fixed a bug where the same id would be used in the blobcache for all pasted images. Patch contributed by thorn0.

## 4.7.11 - 2018-04-11

### Added
- Added a new imagetools_credentials_hosts option to the Imagetools Plugin.

### Fixed
- Fixed a bug where toggling a list containing empty LIs would throw an error. Patch contributed by bradleyke.
- Fixed a bug where applying block styles to a text with the caret at the end of the paragraph would select all text in the paragraph.
- Fixed a bug where toggling on the Spellchecker Plugin would trigger isDirty on the editor.
- Fixed a bug where it was possible to enter content into selection bookmark spans.
- Fixed a bug where if a non paragraph block was configured in forced_root_block the editor.getContent method would return incorrect values with an empty editor.
- Fixed a bug where dropdown menu panels stayed open and fixed in position when dragging dialog windows.
- Fixed a bug where it wasn't possible to extend table cells with the space button in Safari.
- Fixed a bug where the setupeditor event would thrown an error when using the Compat3x Plugin.
- Fixed a bug where an error was thrown in FontInfo when called on a detached element.

## 4.7.10 - 2018-04-03

### Added
- Added normalization of triple clicks across browsers in the editor.
- Added a `hasFocus` method to the editor that checks if the editor has focus.
- Added correct icon to the Nonbreaking Plugin menu item.

### Fixed
- Fixed so the `getContent`/`setContent` methods work even if the editor is not initialized.
- Fixed a bug with the Media Plugin where query strings were being stripped from youtube links.
- Fixed a bug where image styles were changed/removed when opening and closing the Image Plugin dialog.
- Fixed a bug in the Table Plugin where some table cell styles were not correctly added to the content html.
- Fixed a bug in the Spellchecker Plugin where it wasn't possible to change the spellchecker language.
- Fixed so the the unlink action in the Link Plugin has a menu item and can be added to the contextmenu.
- Fixed a bug where it wasn't possible to keyboard navigate to the start of an inline element on a new line within the same block element.
- Fixed a bug with the Text Color Plugin where if used with an inline editor located at the bottom of the screen the colorpicker could appear off screen.
- Fixed a bug with the UndoManager where undo levels were being added for nbzwsp characters.
- Fixed a bug with the Table Plugin where the caret would sometimes be lost when keyboard navigating up through a table.
- Fixed a bug where FontInfo.getFontFamily would throw an error when called on a removed editor.
- Fixed a bug in Firefox where undo levels were not being added correctly for some specific operations.
- Fixed a bug where initializing an inline editor inside of a table would make the whole table resizeable.
- Fixed a bug where the fake cursor that appears next to tables on Firefox was positioned incorrectly when switching to fullscreen.
- Fixed a bug where zwsp's weren't trimmed from the output from `editor.getContent({ format: 'text' })`.
- Fixed a bug where the fontsizeselect/fontselect toolbar items showed the body info rather than the first possible caret position info on init.
- Fixed a bug where it wasn't possible to select all content if the editor only contained an inline boundary element.
- Fixed a bug where `content_css` urls with query strings wasn't working.
- Fixed a bug in the Table Plugin where some table row styles were removed when changing other styles in the row properties dialog.

### Removed
- Removed the "read" step from the mobile theme.

## 4.7.9 - 2018-02-27

### Fixed
- Fixed a bug where the editor target element didn't get the correct style when removing the editor.

## 4.7.8 - 2018-02-26

### Fixed
- Fixed an issue with the Help Plugin where the menuitem name wasn't lowercase.
- Fixed an issue on MacOS where text and bold text did not have the same line-height in the autocomplete dropdown in the Link Plugin dialog.
- Fixed a bug where the "paste as text" option in the Paste Plugin didn't work.
- Fixed a bug where dialog list boxes didn't get positioned correctly in documents with scroll.
- Fixed a bug where the Inlite Theme didn't use the Table Plugin api to insert correct tables.
- Fixed a bug where the Inlite Theme panel didn't hide on blur in a correct way.
- Fixed a bug where placing the cursor before a table in Firefox would scroll to the bottom of the table.
- Fixed a bug where selecting partial text in table cells with rowspans and deleting would produce faulty tables.
- Fixed a bug where the Preview Plugin didn't work on Safari due to sandbox security.
- Fixed a bug where table cell selection using the keyboard threw an error.
- Fixed so the font size and font family doesn't toggle the text but only sets the selected format on the selected text.
- Fixed so the built-in spellchecking on Chrome and Safari creates an undo level when replacing words.

## 4.7.7 - 2018-02-19

### Added
- Added a border style selector to the advanced tab of the Image Plugin.
- Added better controls for default table inserted by the Table Plugin.
- Added new `table_responsive_width` option to the Table Plugin that controls whether to use pixel or percentage widths.

### Fixed
- Fixed a bug where the Link Plugin text didn't update when a URL was pasted using the context menu.
- Fixed a bug with the Spellchecker Plugin where using "Add to dictionary" in the context menu threw an error.
- Fixed a bug in the Media Plugin where the preview node for iframes got default width and height attributes that interfered with width/height styles.
- Fixed a bug where backslashes were being added to some font family names in Firefox in the fontselect toolbar item.
- Fixed a bug where errors would be thrown when trying to remove an editor that had not yet been fully initialized.
- Fixed a bug where the Imagetools Plugin didn't update the images atomically.
- Fixed a bug where the Fullscreen Plugin was throwing errors when being used on an inline editor.
- Fixed a bug where drop down menus weren't positioned correctly in inline editors on scroll.
- Fixed a bug with a semicolon missing at the end of the bundled javascript files.
- Fixed a bug in the Table Plugin with cursor navigation inside of tables where the cursor would sometimes jump into an incorrect table cells.
- Fixed a bug where indenting a table that is a list item using the "Increase indent" button would create a nested table.
- Fixed a bug where text nodes containing only whitespace were being wrapped by paragraph elements.
- Fixed a bug where whitespace was being inserted after br tags inside of paragraph tags.
- Fixed a bug where converting an indented paragraph to a list item would cause the list item to have extra padding.
- Fixed a bug where Copy/Paste in an editor with a lot of content would cause the editor to scroll to the top of the content in IE11.
- Fixed a bug with a memory leak in the DragHelper. Path contributed by ben-mckernan.
- Fixed a bug where the advanced tab in the Media Plugin was being shown even if it didn't contain anything. Patch contributed by gabrieeel.
- Fixed an outdated eventname in the EventUtils. Patch contributed by nazar-pc.
- Fixed an issue where the Json.parse function would throw an error when being used on a page with strict CSP settings.
- Fixed so you can place the curser before and after table elements within the editor in Firefox and Edge/IE.

## 4.7.6 - 2018-01-29

### Fixed
- Fixed a bug in the jquery integration where it threw an error saying that "global is not defined".
- Fixed a bug where deleting a table cell whose previous sibling was set to contenteditable false would create a corrupted table.
- Fixed a bug where highlighting text in an unfocused editor did not work correctly in IE11/Edge.
- Fixed a bug where the table resize handles were not being repositioned when activating the Fullscreen Plugin.
- Fixed a bug where the Imagetools Plugin dialog didn't honor editor RTL settings.
- Fixed a bug where block elements weren't being merged correctly if you deleted from after a contenteditable false element to the beginning of another block element.
- Fixed a bug where TinyMCE didn't work with module loaders like webpack.

## 4.7.5 - 2018-01-22

### Fixed
- Fixed bug with the Codesample Plugin where it wasn't possible to edit codesamples when the editor was in inline mode.
- Fixed bug where focusing on the status bar broke the keyboard navigation functionality.
- Fixed bug where an error would be thrown on Edge by the Table Plugin when pasting using the PowerPaste Plugin.
- Fixed bug in the Table Plugin where selecting row border style from the dropdown menu in advanced row properties would throw an error.
- Fixed bug with icons being rendered incorrectly on Chrome on Mac OS.
- Fixed bug in the Textcolor Plugin where the font color and background color buttons wouldn't trigger an ExecCommand event.
- Fixed bug in the Link Plugin where the url field wasn't forced LTR.
- Fixed bug where the Nonbreaking Plugin incorrectly inserted spaces into tables.
- Fixed bug with the inline theme where the toolbar wasn't repositioned on window resize.

## 4.7.4 - 2017-12-05

### Fixed
- Fixed bug in the Nonbreaking Plugin where the nonbreaking_force_tab setting was being ignored.
- Fixed bug in the Table Plugin where changing row height incorrectly converted column widths to pixels.
- Fixed bug in the Table Plugin on Edge and IE11 where resizing the last column after resizing the table would cause invalid column heights.
- Fixed bug in the Table Plugin where keyboard navigation was not normalized between browsers.
- Fixed bug in the Table Plugin where the colorpicker button would show even without defining the colorpicker_callback.
- Fixed bug in the Table Plugin where it wasn't possible to set the cell background color.
- Fixed bug where Firefox would throw an error when intialising an editor on an element that is hidden or not yet added to the DOM.
- Fixed bug where Firefox would throw an error when intialising an editor inside of a hidden iframe.

## 4.7.3 - 2017-11-23

### Added
- Added functionality to open the Codesample Plugin dialog when double clicking on a codesample. Patch contributed by dakuzen.

### Fixed
- Fixed bug where undo/redo didn't work correctly with some formats and caret positions.
- Fixed bug where the color picker didn't show up in Table Plugin dialogs.
- Fixed bug where it wasn't possible to change the width of a table through the Table Plugin dialog.
- Fixed bug where the Charmap Plugin couldn't insert some special characters.
- Fixed bug where editing a newly inserted link would not actually edit the link but insert a new link next to it.
- Fixed bug where deleting all content in a table cell made it impossible to place the caret into it.
- Fixed bug where the vertical alignment field in the Table Plugin cell properties dialog didn't do anything.
- Fixed bug where an image with a caption showed two sets of resize handles in IE11.
- Fixed bug where pressing the enter button inside of an h1 with contenteditable set to true would sometimes produce a p tag.
- Fixed bug with backspace not working as expected before a noneditable element.
- Fixed bug where operating on tables with invalid rowspans would cause an error to be thrown.
- Fixed so a real base64 representation of the image is available on the blobInfo that the images_upload_handler gets called with.
- Fixed so the image upload tab is available when the images_upload_handler is defined (and not only when the images_upload_url is defined).

## 4.7.2 - 2017-11-07

### Added
- Added newly rewritten Table Plugin.
- Added support for attributes with colon in valid_elements and addValidElements.
- Added support for dailymotion short url in the Media Plugin. Patch contributed by maat8.
- Added support for converting to half pt when converting font size from px to pt. Patch contributed by danny6514.
- Added support for location hash to the Autosave plugin to make it work better with SPAs using hash routing.
- Added support for merging table cells when pasting a table into another table.

### Changed
- Changed so the language packs are only loaded once. Patch contributed by 0xor1.
- Simplified the css for inline boundaries selection by switching to an attribute selector.

### Fixed
- Fixed bug where an error would be thrown on editor initialization if the window.getSelection() returned null.
- Fixed bug where holding down control or alt keys made the keyboard navigation inside an inline boundary not work as expected.
- Fixed bug where applying formats in IE11 produced extra, empty paragraphs in the editor.
- Fixed bug where the Word Count Plugin didn't count some mathematical operators correctly.
- Fixed bug where removing an inline editor removed the element that the editor had been initialized on.
- Fixed bug where setting the selection to the end of an editable container caused some formatting problems.
- Fixed bug where an error would be thrown sometimes when an editor was removed because of the selection bookmark was being stored asynchronously.
- Fixed a bug where an editor initialized on an empty list did not contain any valid cursor positions.
- Fixed a bug with the Context Menu Plugin and webkit browsers on Mac where right-clicking inside a table would produce an incorrect selection.
- Fixed bug where the Image Plugin constrain proportions setting wasn't working as expected.
- Fixed bug where deleting the last character in a span with decorations produced an incorrect element when typing.
- Fixed bug where focusing on inline editors made the toolbar flicker when moving between elements quickly.
- Fixed bug where the selection would be stored incorrectly in inline editors when the mouseup event was fired outside the editor body.
- Fixed bug where toggling bold at the end of an inline boundary would toggle off the whole word.
- Fixed bug where setting the skin to false would not stop the loading of some skin css files.
- Fixed bug in mobile theme where pinch-to-zoom would break after exiting the editor.
- Fixed bug where sublists of a fully selected list would not be switched correctly when changing list style.
- Fixed bug where inserting media by source would break the UndoManager.
- Fixed bug where inserting some content into the editor with a specific selection would replace some content incorrectly.
- Fixed bug where selecting all content with ctrl+a in IE11 caused problems with untoggling some formatting.
- Fixed bug where the Search and Replace Plugin left some marker spans in the editor when undoing and redoing after replacing some content.
- Fixed bug where the editor would not get a scrollbar when using the Fullscreen and Autoresize plugins together.
- Fixed bug where the font selector would stop working correctly after selecting fonts three times.
- Fixed so pressing the enter key inside of an inline boundary inserts a br after the inline boundary element.
- Fixed a bug where it wasn't possible to use tab navigation inside of a table that was inside of a list.
- Fixed bug where end_container_on_empty_block would incorrectly remove elements.
- Fixed bug where content_styles weren't added to the Preview Plugin iframe.
- Fixed so the beforeSetContent/beforeGetContent events are preventable.
- Fixed bug where changing height value in Table Plugin advanced tab didn't do anything.
- Fixed bug where it wasn't possible to remove formatting from content in beginning of table cell.

## 4.7.1 - 2017-10-09

### Fixed
- Fixed bug where theme set to false on an inline editor produced an extra div element after the target element.
- Fixed bug where the editor drag icon was misaligned with the branding set to false.
- Fixed bug where doubled menu items were not being removed as expected with the removed_menuitems setting.
- Fixed bug where the Table of contents plugin threw an error when initialized.
- Fixed bug where it wasn't possible to add inline formats to text selected right to left.
- Fixed bug where the paste from plain text mode did not work as expected.
- Fixed so the style previews do not set color and background color when selected.
- Fixed bug where the Autolink plugin didn't work as expected with some formats applied on an empty editor.
- Fixed bug where the Textpattern plugin were throwing errors on some patterns.
- Fixed bug where the Save plugin saved all editors instead of only the active editor. Patch contributed by dannoe.

## 4.7.0 - 2017-10-03

### Added
- Added new mobile ui that is specifically designed for mobile devices.

### Changed
- Updated the default skin to be more modern and white since white is preferred by most implementations.
- Restructured the default menus to be more similar to common office suites like Google Docs.

### Fixed
- Fixed so theme can be set to false on both inline and iframe editor modes.
- Fixed bug where inline editor would add/remove the visualblocks css multiple times.
- Fixed bug where selection wouldn't be properly restored when editor lost focus and commands where invoked.
- Fixed bug where toc plugin would generate id:s for headers even though a toc wasn't inserted into the content.
- Fixed bug where is wasn't possible to drag/drop contents within the editor if paste_data_images where set to true.
- Fixed bug where getParam and close in WindowManager would get the first opened window instead of the last opened window.
- Fixed bug where delete would delete between cells inside a table in Firefox.

## 4.6.7 - 2017-09-18

### Added
- Added some missing translations to Image, Link and Help plugins.

### Fixed
- Fixed bug where paste wasn't working in IOS.
- Fixed bug where the Word Count Plugin didn't count some mathematical operators correctly.
- Fixed bug where inserting a list in a table caused the cell to expand in height.
- Fixed bug where pressing enter in a list located inside of a table deleted list items instead of inserting new list item.
- Fixed bug where copy and pasting table cells produced inconsistent results.
- Fixed bug where initializing an editor with an ID of 'length' would throw an exception.
- Fixed bug where it was possible to split a non merged table cell.
- Fixed bug where copy and pasting a list with a very specific selection into another list would produce a nested list.
- Fixed bug where copy and pasting ordered lists sometimes produced unordered lists.
- Fixed bug where padded elements inside other elements would be treated as empty.
- Fixed so you can resize images inside a figure element.
- Fixed bug where an inline TinyMCE editor initialized on a table did not set selection on load in Chrome.
- Fixed the positioning of the inlite toolbar when the target element wasn't big enough to fit the toolbar.

## 4.6.6 - 2017-08-30

### Fixed
- Fixed so that notifications wrap long text content instead of bleeding outside the notification element.
- Fixed so the content_style css is added after the skin and custom stylesheets.
- Fixed bug where it wasn't possible to remove a table with the Cut button.
- Fixed bug where the center format wasn't getting the same font size as the other formats in the format preview.
- Fixed bug where the wordcount plugin wasn't counting hyphenated words correctly.
- Fixed bug where all content pasted into the editor was added to the end of the editor.
- Fixed bug where enter keydown on list item selection only deleted content and didn't create a new line.
- Fixed bug where destroying the editor while the content css was still loading caused error notifications on Firefox.
- Fixed bug where undoing cut operation in IE11 left some unwanted html in the editor content.
- Fixed bug where enter keydown would throw an error in IE11.
- Fixed bug where duplicate instances of an editor were added to the editors array when using the createEditor API.
- Fixed bug where the formatter applied formats on the wrong content when spellchecker was activated.
- Fixed bug where switching formats would reset font size on child nodes.
- Fixed bug where the table caption element weren't always the first descendant to the table tag.
- Fixed bug where pasting some content into the editor on chrome some newlines were removed.
- Fixed bug where it wasn't possible to remove a list if a list item was a table element.
- Fixed bug where copy/pasting partial selections of tables wouldn't produce a proper table.
- Fixed bug where the searchreplace plugin could not find consecutive spaces.
- Fixed bug where background color wasn't applied correctly on some partially selected contents.

## 4.6.5 - 2017-08-02

### Added
- Added new inline_boundaries_selector that allows you to specify the elements that should have boundaries.
- Added new local upload feature this allows the user to upload images directly from the image dialog.
- Added a new api for providing meta data for plugins. It will show up in the help dialog if it's provided.

### Fixed
- Fixed so that the notifications created by the notification manager are more screen reader accessible.
- Fixed bug where changing the list format on multiple selected lists didn't change all of the lists.
- Fixed bug where the nonbreaking plugin would insert multiple undo levels when pressing the tab key.
- Fixed bug where delete/backspace wouldn't render a caret when all editor contents where deleted.
- Fixed bug where delete/backspace wouldn't render a caret if the deleted element was a single contentEditable false element.
- Fixed bug where the wordcount plugin wouldn't count words correctly if word where typed after applying a style format.
- Fixed bug where the wordcount plugin would count mathematical formulas as multiple words for example 1+1=2.
- Fixed bug where formatting of triple clicked blocks on Chrome/Safari would result in styles being added outside the visual selection.
- Fixed bug where paste would add the contents to the end of the editor area when inline mode was used.
- Fixed bug where toggling off bold formatting on text entered in a new paragraph would add an extra line break.
- Fixed bug where autolink plugin would only produce a link on every other consecutive link on Firefox.
- Fixed bug where it wasn't possible to select all contents if the content only had one pre element.
- Fixed bug where sizzle would produce lagging behavior on some sites due to repaints caused by feature detection.
- Fixed bug where toggling off inline formats wouldn't include the space on selected contents with leading or trailing spaces.
- Fixed bug where the cut operation in UI wouldn't work in Chrome.
- Fixed bug where some legacy editor initialization logic would throw exceptions about editor settings not being defined.
- Fixed bug where it wasn't possible to apply text color to links if they where part of a non collapsed selection.
- Fixed bug where an exception would be thrown if the user selected a video element and then moved the focus outside the editor.
- Fixed bug where list operations didn't work if there where block elements inside the list items.
- Fixed bug where applying block formats to lists wrapped in block elements would apply to all elements in that wrapped block.

## 4.6.4 - 2017-06-13

### Fixed
- Fixed bug where the editor would move the caret when clicking on the scrollbar next to a content editable false block.
- Fixed bug where the text color select dropdowns wasn't placed correctly when they didn't fit the width of the screen.
- Fixed bug where the default editor line height wasn't working for mixed font size contents.
- Fixed bug where the content css files for inline editors were loaded multiple times for multiple editor instances.
- Fixed bug where the initial value of the font size/font family dropdowns wasn't displayed.
- Fixed bug where the I18n api was not supporting arrays as the translation replacement values.
- Fixed bug where chrome would display "The given range isn't in document." errors for invalid ranges passed to setRng.
- Fixed bug where the compat3x plugin wasn't working since the global tinymce references wasn't resolved correctly.
- Fixed bug where the preview plugin wasn't encoding the base url passed into the iframe contents producing a xss bug.
- Fixed bug where the dom parser/serializer wasn't handling some special elements like noframes, title and xmp.
- Fixed bug where the dom parser/serializer wasn't handling cdata sections with comments inside.
- Fixed bug where the editor would scroll to the top of the editable area if a dialog was closed in inline mode.
- Fixed bug where the link dialog would not display the right rel value if rel_list was configured.
- Fixed bug where the context menu would select images on some platforms but not others.
- Fixed bug where the filenames of images were not retained on dragged and drop into the editor from the desktop.
- Fixed bug where the paste plugin would misrepresent newlines when pasting plain text and having forced_root_block configured.
- Fixed so that the error messages for the imagetools plugin is more human readable.
- Fixed so the internal validate setting for the parser/serializer can't be set from editor initialization settings.

## 4.6.3 - 2017-05-30

### Fixed
- Fixed bug where the arrow keys didn't work correctly when navigating on nested inline boundary elements.
- Fixed bug where delete/backspace didn't work correctly on nested inline boundary elements.
- Fixed bug where image editing didn't work on subsequent edits of the same image.
- Fixed bug where charmap descriptions wouldn't properly wrap if they exceeded the width of the box.
- Fixed bug where the default image upload handler only accepted 200 as a valid http status code.
- Fixed so rel on target=_blank links gets forced with only noopener instead of both noopener and noreferrer.

## 4.6.2 - 2017-05-23

### Fixed
- Fixed bug where the SaxParser would run out of memory on very large documents.
- Fixed bug with formatting like font size wasn't applied to del elements.
- Fixed bug where various api calls would be throwing exceptions if they where invoked on a removed editor instance.
- Fixed bug where the branding position would be incorrect if the editor was inside a hidden tab and then later showed.
- Fixed bug where the color levels feature in the imagetools dialog wasn't working properly.
- Fixed bug where imagetools dialog wouldn't pre-load images from CORS domains, before trying to prepare them for editing.
- Fixed bug where the tab key would move the caret to the next table cell if being pressed inside a list inside a table.
- Fixed bug where the cut/copy operations would loose parent context like the current format etc.
- Fixed bug with format preview not working on invalid elements excluded by valid_elements.
- Fixed bug where blocks would be merged in incorrect order on backspace/delete.
- Fixed bug where zero length text nodes would cause issues with the undo logic if there where iframes present.
- Fixed bug where the font size/family select lists would throw errors if the first node was a comment.
- Fixed bug with csp having to allow local script evaluation since it was used to detect global scope.
- Fixed bug where CSP required a relaxed option for javascript: URLs in unsupported legacy browsers.
- Fixed bug where a fake caret would be rendered for td with the contenteditable=false.
- Fixed bug where typing would be blocked on IE 11 when within a nested contenteditable=true/false structure.

## 4.6.1 - 2017-05-10

### Added
- Added configuration option to list plugin to disable tab indentation.

### Fixed
- Fixed bug where format change on very specific content could cause the selection to change.
- Fixed bug where TinyMCE could not be lazyloaded through jquery integration.
- Fixed bug where entities in style attributes weren't decoded correctly on paste in webkit.
- Fixed bug where fontsize_formats option had been renamed incorrectly.
- Fixed bug with broken backspace/delete behaviour between contenteditable=false blocks.
- Fixed bug where it wasn't possible to backspace to the previous line with the inline boundaries functionality turned on.
- Fixed bug where is wasn't possible to move caret left and right around a linked image with the inline boundaries functionality turned on.
- Fixed bug where pressing enter after/before hr element threw exception. Patch contributed bradleyke.
- Fixed so the CSS in the visualblocks plugin doesn't overwrite background color. Patch contributed by Christian Rank.
- Fixed bug where multibyte characters weren't encoded correctly. Patch contributed by James Tarkenton.
- Fixed bug where shift-click to select within contenteditable=true fields wasn't working.

## 4.6.0 - 2017-05-04

### Added
- Added an inline boundary caret position feature that makes it easier to type at the beginning/end of links/code elements.
- Added a help plugin that adds a button and a dialog showing the editor shortcuts and loaded plugins.
- Added an inline_boundaries option that allows you to disable the inline boundary feature if it's not desired.
- Added a new ScrollIntoView event that allows you to override the default scroll to element behavior.
- Added role and aria- attributes as valid elements in the default valid elements config.
- Added new internal flag for PastePreProcess/PastePostProcess this is useful to know if the paste was coming from an external source.
- Added new ignore function to UndoManager this works similar to transact except that it doesn't add an undo level by default.

### Fixed
- Fixed so that urls gets retained for images when being edited. This url is then passed on to the upload handler.
- Fixed so that the editors would be initialized on readyState interactive instead of complete.
- Fixed so that the init event of the editor gets fired once all contentCSS files have been properly loaded.
- Fixed so that width/height of the editor gets taken from the textarea element if it's explicitly specified in styles.
- Fixed so that keep_styles set to false no longer clones class/style from the previous paragraph on enter.
- Fixed so that the default line-height is 1.2em to avoid zwnbsp characters from producing text rendering glitches on Windows.
- Fixed so that loading errors of content css gets presented by a notification message.
- Fixed so figure image elements can be linked when selected this wraps the figure image in a anchor element.
- Fixed bug where it wasn't possible to copy/paste rows with colspans by using the table copy/paste feature.
- Fixed bug where the protect setting wasn't properly applied to header/footer parts when using the fullpage plugin.
- Fixed bug where custom formats that specified upper case element names where not applied correctly.
- Fixed bug where some screen readers weren't reading buttons due to an aria specific fix for IE 8.
- Fixed bug where cut wasn't working correctly on iOS due to it's clipboard API not working correctly.
- Fixed bug where Edge would paste div elements instead of paragraphs when pasting plain text.
- Fixed bug where the textpattern plugin wasn't dealing with trailing punctuations correctly.
- Fixed bug where image editing would some times change the image format from jpg to png.
- Fixed bug where some UI elements could be inserted into the toolbar even if they where not registered.
- Fixed bug where it was possible to click the TD instead of the character in the character map and that caused an exception.
- Fixed bug where the font size/font family dropdowns would sometimes show an incorrect value due to css not being loaded in time.
- Fixed bug with the media plugin inserting undefined instead of retaining size when media_dimensions was set to false.
- Fixed bug with deleting images when forced_root_blocks where set to false.
- Fixed bug where input focus wasn't properly handled on nested content editable elements.
- Fixed bug where Chrome/Firefox would throw an exception when selecting images due to recent change of setBaseAndExtent support.
- Fixed bug where malformed blobs would throw exceptions now they are simply ignored.
- Fixed bug where backspace/delete wouldn't work properly in some cases where all contents was selected in WebKit.
- Fixed bug with Angular producing errors since it was expecting events objects to be patched with their custom properties.
- Fixed bug where the formatter would apply formatting to spellchecker errors now all bogus elements are excluded.
- Fixed bug with backspace/delete inside table caption elements wouldn't behave properly on IE 11.
- Fixed bug where typing after a contenteditable false inline element could move the caret to the end of that element.
- Fixed bug where backspace before/after contenteditable false blocks wouldn't properly remove the right element.
- Fixed bug where backspace before/after contenteditable false inline elements wouldn't properly empty the current block element.
- Fixed bug where vertical caret navigation with a custom line-height would sometimes match incorrect positions.
- Fixed bug with paste on Edge where character encoding wasn't handled properly due to a browser bug.
- Fixed bug with paste on Edge where extra fragment data was inserted into the contents when pasting.
- Fixed bug with pasting contents when having a whole block element selected on WebKit could cause WebKit spans to appear.
- Fixed bug where the visualchars plugin wasn't working correctly showing invisible nbsp characters.
- Fixed bug where browsers would hang if you tried to load some malformed html contents.
- Fixed bug where the init call promise wouldn't resolve if the specified selector didn't find any matching elements.
- Fixed bug where the Schema isValidChild function was case sensitive.

### Removed
- Dropped support for IE 8-10 due to market share and lack of support from Microsoft. See tinymce docs for details.

## 4.5.3 - 2017-02-01

### Added
- Added keyboard navigation for menu buttons when the menu is in focus.
- Added api to the list plugin for setting custom classes/attributes on lists.
- Added validation for the anchor plugin input field according to W3C id naming specifications.

### Fixed
- Fixed bug where media placeholders were removed after resize with the forced_root_block setting set to false.
- Fixed bug where deleting selections with similar sibling nodes sometimes deleted the whole document.
- Fixed bug with inlite theme where several toolbars would appear scrolling when more than one instance of the editor was in use.
- Fixed bug where the editor would throw error with the fontselect plugin on hidden editor instances in Firefox.
- Fixed bug where the background color would not stretch to the font size.
- Fixed bug where font size would be removed when changing background color.
- Fixed bug where the undomanager trimmed away whitespace between nodes on undo/redo.
- Fixed bug where media_dimensions=false in media plugin caused the editor to throw an error.
- Fixed bug where IE was producing font/u elements within links on paste.
- Fixed bug where some button tooltips were broken when compat3x was in use.
- Fixed bug where backspace/delete/typeover would remove the caption element.
- Fixed bug where powerspell failed to function when compat3x was enabled.
- Fixed bug where it wasn't possible to apply sub/sup on text with large font size.
- Fixed bug where pre tags with spaces weren't treated as content.
- Fixed bug where Meta+A would select the entire document instead of all contents in nested ce=true elements.

## 4.5.2 - 2017-01-04

### Fixed
- Added missing keyboard shortcut description for the underline menu item in the format menu.
- Fixed bug where external blob urls wasn't properly handled by editor upload logic. Patch contributed by David Oviedo.
- Fixed bug where urls wasn't treated as a single word by the wordcount plugin.
- Fixed bug where nbsp characters wasn't treated as word delimiters by the wordcount plugin.
- Fixed bug where editor instance wasn't properly passed to the format preview logic. Patch contributed by NullQuery.
- Fixed bug where the fake caret wasn't hidden when you moved selection to a cE=false element.
- Fixed bug where it wasn't possible to edit existing code sample blocks.
- Fixed bug where it wasn't possible to delete editor contents if the selection included an empty block.
- Fixed bug where the formatter wasn't expanding words on some international characters. Patch contributed by Martin Larochelle.
- Fixed bug where the open link feature wasn't working correctly on IE 11.
- Fixed bug where enter before/after a cE=false block wouldn't properly padd the paragraph with an br element.
- Fixed so font size and font family select boxes always displays a value by using the runtime style as a fallback.
- Fixed so missing plugins will be logged to console as warnings rather than halting the initialization of the editor.
- Fixed so splitbuttons become normal buttons in advlist plugin if styles are empty. Patch contributed by René Schleusner.
- Fixed so you can multi insert rows/cols by selecting table cells and using insert rows/columns.

## 4.5.1 - 2016-12-07

### Fixed
- Fixed bug where the lists plugin wouldn't initialize without the advlist plugins if served from cdn.
- Fixed bug where selectors with "*" would cause the style format preview to throw an error.
- Fixed bug with toggling lists off on lists with empty list items would throw an error.
- Fixed bug where editing images would produce non existing blob uris.
- Fixed bug where the offscreen toc selection would be treated as the real toc element.
- Fixed bug where the aria level attribute for element path would have an incorrect start index.
- Fixed bug where the offscreen selection of cE=false that where very wide would be shown onscreen. Patch contributed by Steven Bufton.
- Fixed so the default_link_target gets applied to links created by the autolink plugin.
- Fixed so that the name attribute gets removed by the anchor plugin if editing anchors.

## 4.5.0 - 2016-11-23

### Added
- Added new toc plugin allows you to insert table of contents based on editor headings.
- Added new auto complete menu to all url fields. Adds history, link to anchors etc.
- Added new sidebar api that allows you to add custom sidebar panels and buttons to toggle these.
- Added new insert menu button that allows you to have multiple insert functions under the same menu button.
- Added new open link feature to ctrl+click, alt+enter and context menu.
- Added new media_embed_handler option to allow the media plugin to be populated with custom embeds.
- Added new support for editing transparent images using the image tools dialog.
- Added new images_reuse_filename option to allow filenames of images to be retained for upload.
- Added new security feature where links with target="_blank" will by default get rel="noopener noreferrer".
- Added new allow_unsafe_link_target to allow you to opt-out of the target="_blank" security feature.
- Added new style_formats_autohide option to automatically hide styles based on context.
- Added new codesample_content_css option to specify where the code sample prism css is loaded from.
- Added new support for Japanese/Chinese word count following the unicode standards on this.
- Added new fragmented undo levels this dramatically reduces flicker on contents with iframes.
- Added new live previews for complex elements like table or lists.

### Fixed
- Fixed bug where it wasn't possible to properly tab between controls in a dialog with a disabled form item control.
- Fixed bug where firefox would generate a rectangle on elements produced after/before a cE=false elements.
- Fixed bug with advlist plugin not switching list element format properly in some edge cases.
- Fixed bug where col/rowspans wasn't correctly computed by the table plugin in some cases.
- Fixed bug where the table plugin would thrown an error if object_resizing was disabled.
- Fixed bug where some invalid markup would cause issues when running in XHTML mode. Patch contributed by Charles Bourasseau.
- Fixed bug where the fullscreen class wouldn't be removed properly when closing dialogs.
- Fixed bug where the PastePlainTextToggle event wasn't fired by the paste plugin when the state changed.
- Fixed bug where table the row type wasn't properly updated in table row dialog. Patch contributed by Matthias Balmer.
- Fixed bug where select all and cut wouldn't place caret focus back to the editor in WebKit. Patch contributed by Daniel Jalkut.
- Fixed bug where applying cell/row properties to multiple cells/rows would reset other unchanged properties.
- Fixed bug where some elements in the schema would have redundant/incorrect children.
- Fixed bug where selector and target options would cause issues if used together.
- Fixed bug where drag/drop of images from desktop on chrome would thrown an error.
- Fixed bug where cut on WebKit/Blink wouldn't add an undo level.
- Fixed bug where IE 11 would scroll to the cE=false elements when they where selected.
- Fixed bug where keys like F5 wouldn't work when a cE=false element was selected.
- Fixed bug where the undo manager wouldn't stop the typing state when commands where executed.
- Fixed bug where unlink on wrapped links wouldn't work properly.
- Fixed bug with drag/drop of images on WebKit where the image would be deleted form the source editor.
- Fixed bug where the visual characters mode would be disabled when contents was extracted from the editor.
- Fixed bug where some browsers would toggle of formats applied to the caret when clicking in the editor toolbar.
- Fixed bug where the custom theme function wasn't working correctly.
- Fixed bug where image option for custom buttons required you to have icon specified as well.
- Fixed bug where the context menu and contextual toolbars would be visible at the same time and sometimes overlapping.
- Fixed bug where the noneditable plugin would double wrap elements when using the noneditable_regexp option.
- Fixed bug where tables would get padding instead of margin when you used the indent button.
- Fixed bug where the charmap plugin wouldn't properly insert non breaking spaces.
- Fixed bug where the color previews in color input boxes wasn't properly updated.
- Fixed bug where the list items of previous lists wasn't merged in the right order.
- Fixed bug where it wasn't possible to drag/drop inline-block cE=false elements on IE 11.
- Fixed bug where some table cell merges would produce incorrect rowspan/colspan.
- Fixed so the font size of the editor defaults to 14px instead of 11px this can be overridden by custom css.
- Fixed so wordcount is debounced to reduce cpu hogging on larger texts.
- Fixed so tinymce global gets properly exported as a module when used with some module bundlers.
- Fixed so it's possible to specify what css properties you want to preview on specific formats.
- Fixed so anchors are contentEditable=false while within the editor.
- Fixed so selected contents gets wrapped in a inline code element by the codesample plugin.
- Fixed so conditional comments gets properly stripped independent of case. Patch contributed by Georgii Dolzhykov.
- Fixed so some escaped css sequences gets properly handled. Patch contributed by Georgii Dolzhykov.
- Fixed so notifications with the same message doesn't get displayed at the same time.
- Fixed so F10 can be used as an alternative key to focus to the toolbar.
- Fixed various api documentation issues and typos.

### Removed
- Removed layer plugin since it wasn't really ported from 3.x and there doesn't seem to be much use for it.
- Removed moxieplayer.swf from the media plugin since it wasn't used by the media plugin.
- Removed format state from the advlist plugin to be more consistent with common word processors.

## 4.4.3 - 2016-09-01

### Fixed
- Fixed bug where copy would produce an exception on Chrome.
- Fixed bug where deleting lists on IE 11 would merge in correct text nodes.
- Fixed bug where deleting partial lists with indentation wouldn't cause proper normalization.

## 4.4.2 - 2016-08-25

### Added
- Added new importcss_exclusive option to disable unique selectors per group.
- Added new group specific selector_converter option to importcss plugin.
- Added new codesample_languages option to apply custom languages to codesample plugin.
- Added new codesample_dialog_width/codesample_dialog_height options.

### Fixed
- Fixed bug where fullscreen button had an incorrect keyboard shortcut.
- Fixed bug where backspace/delete wouldn't work correctly from a block to a cE=false element.
- Fixed bug where smartpaste wasn't detecting links with special characters in them like tilde.
- Fixed bug where the editor wouldn't get proper focus if you clicked on a cE=false element.
- Fixed bug where it wasn't possible to copy/paste table rows that had merged cells.
- Fixed bug where merging cells could some times produce invalid col/rowspan attibute values.
- Fixed bug where getBody would sometimes thrown an exception now it just returns null if the iframe is clobbered.
- Fixed bug where drag/drop of cE=false element wasn't properly constrained to viewport.
- Fixed bug where contextmenu on Mac would collapse any selection to a caret.
- Fixed bug where rtl mode wasn't rendered properly when loading a language pack with the rtl flag.
- Fixed bug where Kamer word bounderies would be stripped from contents.
- Fixed bug where lists would sometimes render two dots or numbers on the same line.
- Fixed bug where the skin_url wasn't used by the inlite theme.
- Fixed so data attributes are ignored when comparing formats in the formatter.
- Fixed so it's possible to disable inline toolbars in the inlite theme.
- Fixed so template dialog gets resized if it doesn't fit the window viewport.

## 4.4.1 - 2016-07-26

### Added
- Added smart_paste option to paste plugin to allow disabling the paste behavior if needed.

### Fixed
- Fixed bug where png urls wasn't properly detected by the smart paste logic.
- Fixed bug where the element path wasn't working properly when multiple editor instances where used.
- Fixed bug with creating lists out of multiple paragraphs would just create one list item instead of multiple.
- Fixed bug where scroll position wasn't properly handled by the inlite theme to place the toolbar properly.
- Fixed bug where multiple instances of the editor using the inlite theme didn't render the toolbar properly.
- Fixed bug where the shortcut label for fullscreen mode didn't match the actual shortcut key.
- Fixed bug where it wasn't possible to select cE=false blocks using touch devices on for example iOS.
- Fixed bug where it was possible to select the child image within a cE=false on IE 11.
- Fixed so inserts of html containing lists doesn't merge with any existing lists unless it's a paste operation.

## 4.4.0 - 2016-06-30

### Added
- Added new inlite theme this is a more lightweight inline UI.
- Added smarter paste logic that auto detects urls in the clipboard and inserts images/links based on that.
- Added a better image resize algorithm for better image quality in the imagetools plugin.

### Fixed
- Fixed bug where it wasn't possible to drag/dropping cE=false elements on FF.
- Fixed bug where backspace/delete before/after a cE=false block would produce a new paragraph.
- Fixed bug where list style type css property wasn't preserved when indenting lists.
- Fixed bug where merging of lists where done even if the list style type was different.
- Fixed bug where the image_dataimg_filter function wasn't used when pasting images.
- Fixed bug where nested editable within a non editable element would cause scroll on focus in Chrome.
- Fixed so invalid targets for inline mode is blocked on initialization. We only support elements that can have children.

## 4.3.13 - 2016-06-08

### Added
- Added characters with a diacritical mark to charmap plugin. Patch contributed by Dominik Schilling.
- Added better error handling if the image proxy service would produce errors.

### Fixed
- Fixed issue with pasting list items into list items would produce nested list rather than a merged list.
- Fixed bug where table selection could get stuck in selection mode for inline editors.
- Fixed bug where it was possible to place the caret inside the resize grid elements.
- Fixed bug where it wasn't possible to place in elements horizontally adjacent cE=false blocks.
- Fixed bug where multiple notifications wouldn't be properly placed on screen.
- Fixed bug where multiple editor instance of the same id could be produces in some specific integrations.

## 4.3.12 - 2016-05-10

### Fixed
- Fixed bug where focus calls couldn't be made inside the editors PostRender event handler.
- Fixed bug where some translations wouldn't work as expected due to a bug in editor.translate.
- Fixed bug where the node change event could fire with a node out side the root of the editor.
- Fixed bug where Chrome wouldn't properly present the keyboard paste clipboard details when paste was clicked.
- Fixed bug where merged cells in tables couldn't be selected from right to left.
- Fixed bug where insert row wouldn't properly update a merged cells rowspan property.
- Fixed bug where the color input boxes preview field wasn't properly set on initialization.
- Fixed bug where IME composition inside table cells wouldn't work as expected on IE 11.
- Fixed so all shadow dom support is under and experimental flag due to flaky browser support.

## 4.3.11 - 2016-04-25

### Fixed
- Fixed bug where it wasn't possible to insert empty blocks though the API unless they where padded.
- Fixed bug where you couldn't type the Euro character on Windows.
- Fixed bug where backspace/delete from a cE=false element to a text block didn't work properly.
- Fixed bug where the text color default grid would render incorrectly.
- Fixed bug where the codesample plugin wouldn't load the css in the editor for multiple editors.
- Fixed so the codesample plugin textarea gets focused by default.

## 4.3.10 - 2016-04-12

### Fixed
- Fixed bug where the key "y" on WebKit couldn't be entered due to conflict with keycode for F10 on keypress.

## 4.3.9 - 2016-04-12

### Added
- Added support for focusing the contextual toolbars using keyboard.
- Added keyboard support for slider UI controls. You can no increase/decrease using arrow keys.
- Added url pattern matching for Dailymotion to media plugin. Patch contributed by Bertrand Darbon.
- Added body_class to template plugin preview. Patch contributed by Milen Petrinski.
- Added options to better override textcolor pickers with custom colors. Patch contributed by Xavier Boubert.
- Added visual arrows to inline contextual toolbars so that they point to the element being active.

### Changed
- Changed the Meta+Shift+F shortcut to Ctrl+Shift+F since Czech, Slovak, Polish languages used the first one for input.

### Fixed
- Fixed so toolbars for tables or other larger elements get better positioned below the scrollable viewport.
- Fixed bug where it was possible to click links inside cE=false blocks.
- Fixed bug where event targets wasn't properly handled in Safari Technical Preview.
- Fixed bug where drag/drop text in FF 45 would make the editor caret invisible.
- Fixed bug where the remove state wasn't properly set on editor instances when detected as clobbered.
- Fixed bug where offscreen selection of some cE=false elements would render onscreen. Patch contributed by Steven Bufton
- Fixed bug where enter would clone styles out side the root on editors inside a span. Patch contributed by ChristophKaser.
- Fixed bug where drag/drop of images into the editor didn't work correctly in FF.
- Fixed so the first item in panels for the imagetools dialog gets proper keyboard focus.

## 4.3.8 - 2016-03-15

### Fixed
- Fixed bug where inserting HR at the end of a block element would produce an extra empty block.
- Fixed bug where links would be clickable when readonly mode was enabled.
- Fixed bug where the formatter would normalize to the wrong node on very specific content.
- Fixed bug where some nested list items couldn't be indented properly.
- Fixed bug where links where clickable in the preview dialog.
- Fixed so the alt attribute doesn't get padded with an empty value by default.
- Fixed so nested alignment works more correctly. You will now alter the alignment to the closest block parent.

## 4.3.7 - 2016-03-02

### Fixed
- Fixed bug where incorrect icons would be rendered for imagetools edit and color levels.
- Fixed bug where navigation using arrow keys inside a SelectBox didn't move up/down.
- Fixed bug where the visualblocks plugin would render borders round internal UI elements.

## 4.3.6 - 2016-03-01

### Added
- Added new paste_remember_plaintext_info option to allow a global disable of the plain text mode notification.
- Added new PastePlainTextToggle event that fires when plain text mode toggles on/off.

### Fixed
- Fixed bug where it wasn't possible to select media elements since the drag logic would snap it to mouse cursor.
- Fixed bug where it was hard to place the caret inside nested cE=true elements when the outer cE=false element was focused.
- Fixed bug where editors wouldn't properly initialize if both selector and mode where used.
- Fixed bug where IME input inside table cells would switch the IME off.
- Fixed bug where selection inside the first table cell would cause the whole table cell to get selected.
- Fixed bug where error handling of images being uploaded wouldn't properly handle faulty statuses.
- Fixed bug where inserting contents before a HR would cause an exception to be thrown.
- Fixed bug where copy/paste of Excel data would be inserted as an image.
- Fixed caret position issues with copy/paste of inline block cE=false elements.
- Fixed issues with various menu item focus bugs in Chrome. Where the focused menu bar item wasn't properly blurred.
- Fixed so the notifications have a solid background since it would be hard to read if there where text under it.
- Fixed so notifications gets animated similar to the ones used by dialogs.
- Fixed so larger images that gets pasted is handled better.
- Fixed so the window close button is more uniform on various platform and also increased it's hit area.

## 4.3.5 - 2016-02-11

Npm version bump due to package not being fully updated.

## 4.3.4 - 2016-02-11

### Added
- Added new OpenWindow/CloseWindow events that gets fired when windows open/close.
- Added new NewCell/NewRow events that gets fired when table cells/rows are created.
- Added new Promise return value to tinymce.init makes it easier to handle initialization.

### Fixed
- Fixed various bugs with drag/drop of contentEditable:false elements.
- Fixed bug where deleting of very specific nested list items would result in an odd list.
- Fixed bug where lists would get merged with adjacent lists outside the editable inline root.
- Fixed bug where MS Edge would crash when closing a dialog then clicking a menu item.
- Fixed bug where table cell selection would add undo levels.
- Fixed bug where table cell selection wasn't removed when inline editor where removed.
- Fixed bug where table cell selection wouldn't work properly on nested tables.
- Fixed bug where table merge menu would be available when merging between thead and tbody.
- Fixed bug where table row/column resize wouldn't get properly removed when the editor was removed.
- Fixed bug where Chrome would scroll to the editor if there where a empty hash value in document url.
- Fixed bug where the cache suffix wouldn't work correctly with the importcss plugin.
- Fixed bug where selection wouldn't work properly on MS Edge on Windows Phone 10.
- Fixed so adjacent pre blocks gets joined into one pre block since that seems like the user intent.
- Fixed so events gets properly dispatched in shadow dom. Patch provided by Nazar Mokrynskyi.

### Removed
- Removed the jQuery version the jQuery plugin is now moved into the main package.
- Removed jscs from build process since eslint can now handle code style checking.

## 4.3.3 - 2016-01-14

### Added
- Added new table_resize_bars configuration setting.  This setting allows you to disable the table resize bars.
- Added new beforeInitialize event to tinymce.util.XHR lets you modify XHR properties before open. Patch contributed by Brent Clintel.
- Added new autolink_pattern setting to autolink plugin. Enables you to override the default autolink formats. Patch contributed by Ben Tiedt.
- Added new charmap option that lets you override the default charmap of the charmap plugin.
- Added new charmap_append option that lets you add new characters to the default charmap of the charmap plugin.
- Added new insertCustomChar event that gets fired when a character is inserted by the charmap plugin.

### Fixed
- Fixed bug where table cells started with a superfluous &nbsp; in IE10+.
- Fixed bug where table plugin would retain all BR tags when cells were merged.
- Fixed bug where media plugin would strip underscores from youtube urls.
- Fixed bug where IME input would fail on IE 11 if you typed within a table.
- Fixed bug where double click selection of a word would remove the space before the word on insert contents.
- Fixed bug where table plugin would produce exceptions when hovering tables with invalid structure.
- Fixed bug where fullscreen wouldn't scroll back to it's original position when untoggled.
- Fixed so the template plugins templates setting can be a function that gets a callback that can provide templates.

## 4.3.2 - 2015-12-14

### Fixed
- Fixed bug where the resize bars for table cells were not affected by the object_resizing property.
- Fixed bug where the contextual table toolbar would appear incorrectly if TinyMCE was initialized inline inside a table.
- Fixed bug where resizing table cells did not fire a node change event or add an undo level.
- Fixed bug where double click selection of text on IE 11 wouldn't work properly.
- Fixed bug where codesample plugin would incorrectly produce br elements inside code elements.
- Fixed bug where media plugin would strip dashes from youtube urls.
- Fixed bug where it was possible to move the caret into the table resize bars.
- Fixed bug where drag/drop into a cE=false element was possible on IE.

## 4.3.1 - 2015-11-30

### Fixed
- Fixed so it's possible to disable the table inline toolbar by setting it to false or an empty string.
- Fixed bug where it wasn't possible to resize some tables using the drag handles.
- Fixed bug where unique id:s would clash for multiple editor instances and cE=false selections.
- Fixed bug where the same plugin could be initialized multiple times.
- Fixed bug where the table inline toolbars would be displayed at the same time as the image toolbars.
- Fixed bug where the table selection rect wouldn't be removed when selecting another control element.

## 4.3.0 - 2015-11-23

### Added
- Added new table column/row resize support. Makes it a lot more easy to resize the columns/rows in a table.
- Added new table inline toolbar. Makes it easier to for example add new rows or columns to a table.
- Added new notification API. Lets you display floating notifications to the end user.
- Added new codesample plugin that lets you insert syntax highlighted pre elements into the editor.
- Added new image_caption to images. Lets you create images with captions using a HTML5 figure/figcaption elements.
- Added new live previews of embeded videos. Lets you play the video right inside the editor.
- Added new setDirty method and "dirty" event to the editor. Makes it easier to track the dirty state change.
- Added new setMode method to Editor instances that lets you dynamically switch between design/readonly.
- Added new core support for contentEditable=false elements within the editor overrides the browsers broken behavior.

### Changed
- Rewrote the noneditable plugin to use the new contentEditable false core logic.

### Fixed
- Fixed so the dirty state doesn't set to false automatically when the undo index is set to 0.
- Fixed the Selection.placeCaretAt so it works better on IE when the coordinate is between paragraphs.
- Fixed bug where data-mce-bogus="all" element contents where counted by the word count plugin.
- Fixed bug where contentEditable=false elements would be indented by the indent buttons.
- Fixed bug where images within contentEditable=false would be selected in WebKit on mouse click.
- Fixed bug in DOMUntils split method where the replacement parameter wouldn't work on specific cases.
- Fixed bug where the importcss plugin would import classes from the skin content css file.
- Fixed so all button variants have a wrapping span for it's text to make it easier to skin.
- Fixed so it's easier to exit pre block using the arrow keys.
- Fixed bug where listboxes with fix widths didn't render correctly.

## 4.2.8 - 2015-11-13

### Fixed
- Fixed bug where it was possible to delete tables as the inline root element if all columns where selected.
- Fixed bug where the UI buttons active state wasn't properly updated due to recent refactoring of that logic.

## 4.2.7 - 2015-10-27

### Fixed
- Fixed bug where backspace/delete would remove all formats on the last paragraph character in WebKit/Blink.
- Fixed bug where backspace within a inline format element with a bogus caret container would move the caret.
- Fixed bug where backspace/delete on selected table cells wouldn't add an undo level.
- Fixed bug where script tags embedded within the editor could sometimes get a mce- prefix prepended to them
- Fixed bug where validate: false option could produce an error to be thrown from the Serialization step.
- Fixed bug where inline editing of a table as the root element could let the user delete that table.
- Fixed bug where inline editing of a table as the root element wouldn't properly handle enter key.
- Fixed bug where inline editing of a table as the root element would normalize the selection incorrectly.
- Fixed bug where inline editing of a list as the root element could let the user delete that list.
- Fixed bug where inline editing of a list as the root element could let the user split that list.
- Fixed bug where resize handles would be rendered on editable root elements such as table.

## 4.2.6 - 2015-09-28

### Added
- Added capability to set request headers when using XHRs.
- Added capability to upload local images automatically default delay is set to 30 seconds after editing images.
- Added commands ids mceEditImage, mceAchor and mceMedia to be avaiable from execCommand.
- Added Edge browser to saucelabs grunt task. Patch contributed by John-David Dalton.

### Fixed
- Fixed bug where blob uris not produced by tinymce would produce HTML invalid markup.
- Fixed bug where selection of contents of a nearly empty editor in Edge would sometimes fail.
- Fixed bug where color styles woudln't be retained on copy/paste in Blink/Webkit.
- Fixed bug where the table plugin would throw an error when inserting rows after a child table.
- Fixed bug where the template plugin wouldn't handle functions as variable replacements.
- Fixed bug where undo/redo sometimes wouldn't work properly when applying formatting collapsed ranges.
- Fixed bug where shift+delete wouldn't do a cut operation on Blink/WebKit.
- Fixed bug where cut action wouldn't properly store the before selection bookmark for the undo level.
- Fixed bug where backspace in side an empty list element on IE would loose editor focus.
- Fixed bug where the save plugin wouldn't enable the buttons when a change occurred.
- Fixed bug where Edge wouldn't initialize the editor if a document.domain was specified.
- Fixed bug where enter key before nested images would sometimes not properly expand the previous block.
- Fixed bug where the inline toolbars wouldn't get properly hidden when blurring the editor instance.
- Fixed bug where Edge would paste Chinese characters on some Windows 10 installations.
- Fixed bug where IME would loose focus on IE 11 due to the double trailing br bug fix.
- Fixed bug where the proxy url in imagetools was incorrect. Patch contributed by Wong Ho Wang.

## 4.2.5 - 2015-08-31

### Added
- Added fullscreen capability to embedded youtube and vimeo videos.

### Fixed
- Fixed bug where the uploadImages call didn't work on IE 10.
- Fixed bug where image place holders would be uploaded by uploadImages call.
- Fixed bug where images marked with bogus would be uploaded by the uploadImages call.
- Fixed bug where multiple calls to uploadImages would result in decreased performance.
- Fixed bug where pagebreaks were editable to imagetools patch contributed by Rasmus Wallin.
- Fixed bug where the element path could cause too much recursion exception.
- Fixed bug for domains containing ".min". Patch contributed by Loïc Février.
- Fixed so validation of external links to accept a number after www. Patch contributed by Victor Carvalho.
- Fixed so the charmap is exposed though execCommand. Patch contributed by Matthew Will.
- Fixed so that the image uploads are concurrent for improved performance.
- Fixed various grammar problems in inline documentation. Patches provided by nikolas.

## 4.2.4 - 2015-08-17

### Added
- Added picture as a valid element to the HTML 5 schema. Patch contributed by Adam Taylor.

### Fixed
- Fixed bug where contents would be duplicated on drag/drop within the same editor.
- Fixed bug where floating/alignment of images on Edge wouldn't work properly.
- Fixed bug where it wasn't possible to drag images on IE 11.
- Fixed bug where image selection on Edge would sometimes fail.
- Fixed bug where contextual toolbars icons wasn't rendered properly when using the toolbar_items_size.
- Fixed bug where searchreplace dialog doesn't get prefilled with the selected text.
- Fixed bug where fragmented matches wouldn't get properly replaced by the searchreplace plugin.
- Fixed bug where enter key wouldn't place the caret if was after a trailing space within an inline element.
- Fixed bug where the autolink plugin could produce multiple links for the same text on Gecko.
- Fixed bug where EditorUpload could sometimes throw an exception if the blob wasn't found.
- Fixed xss issues with media plugin not properly filtering out some script attributes.

## 4.2.3 - 2015-07-30

### Fixed
- Fixed bug where image selection wasn't possible on Edge due to incompatible setBaseAndExtend API.
- Fixed bug where image blobs urls where not properly destroyed by the imagetools plugin.
- Fixed bug where keyboard shortcuts wasn't working correctly on IE 8.
- Fixed skin issue where the borders of panels where not visible on IE 8.

## 4.2.2 - 2015-07-22

### Fixed
- Fixed bug where float panels were not being hidden on inline editor blur when fixed_toolbar_container config option was in use.
- Fixed bug where combobox states wasn't properly updated if contents where updated without keyboard.
- Fixed bug where pasting into textbox or combobox would move the caret to the end of text.
- Fixed bug where removal of bogus span elements before block elements would remove whitespace between nodes.
- Fixed bug where repositioning of inline toolbars where async and producing errors if the editor was removed from DOM to early. Patch by iseulde.
- Fixed bug where element path wasn't working correctly. Patch contributed by iseulde.
- Fixed bug where menus wasn't rendered correctly when custom images where added to a menu. Patch contributed by Naim Hammadi.

## 4.2.1 - 2015-06-29

### Fixed
- Fixed bug where back/forward buttons in the browser would render blob images as broken images.
- Fixed bug where Firefox would throw regexp to big error when replacing huge base64 chunks.
- Fixed bug rendering issues with resize and context toolbars not being placed properly until next animation frame.
- Fixed bug where the rendering of the image while cropping would some times not be centered correctly.
- Fixed bug where listbox items with submenus would me selected as active.
- Fixed bug where context menu where throwing an error when rendering.
- Fixed bug where resize both option wasn't working due to resent addClass API change. Patch contributed by Jogai.
- Fixed bug where a hideAll call for container rendered inline toolbars would throw an error.
- Fixed bug where onclick event handler on combobox could cause issues if element.id was a function by some polluting libraries.
- Fixed bug where listboxes wouldn't get proper selected sub menu item when using link_list or image_list.
- Fixed so the UI controls are as wide as 4.1.x to avoid wrapping controls in toolbars.
- Fixed so the imagetools dialog is adaptive for smaller screen sizes.

## 4.2.0 - 2015-06-25

### Added
- Added new flat default skin to make the UI more modern.
- Added new imagetools plugin, lets you crop/resize and apply filters to images.
- Added new contextual toolbars support to the API lets you add floating toolbars for specific CSS selectors.
- Added new promise feature fill as tinymce.util.Promise.
- Added new built in image upload feature lets you upload any base64 encoded image within the editor as files.

### Fixed
- Fixed bug where resize handles would appear in the right position in the wrong editor when switching between resizable content in different inline editors.
- Fixed bug where tables would not be inserted in inline mode due to previous float panel fix.
- Fixed bug where floating panels would remain open when focus was lost on inline editors.
- Fixed bug where cut command on Chrome would thrown a browser security exception.
- Fixed bug where IE 11 sometimes would report an incorrect size for images in the image dialog.
- Fixed bug where it wasn't possible to remove inline formatting at the end of block elements.
- Fixed bug where it wasn't possible to delete table cell contents when cell selection was vertical.
- Fixed bug where table cell wasn't emptied from block elements if delete/backspace where pressed in empty cell.
- Fixed bug where cmd+shift+arrow didn't work correctly on Firefox mac when selecting to start/end of line.
- Fixed bug where removal of bogus elements would sometimes remove whitespace between nodes.
- Fixed bug where the resize handles wasn't updated when the main window was resized.
- Fixed so script elements gets removed by default to prevent possible XSS issues in default config implementations.
- Fixed so the UI doesn't need manual reflows when using non native layout managers.
- Fixed so base64 encoded images doesn't slow down the editor on modern browsers while editing.
- Fixed so all UI elements uses touch events to improve mobile device support.
- Removed the touch click quirks patch for iOS since it did more harm than good.
- Removed the non proportional resize handles since. Unproportional resize can still be done by holding the shift key.

## 4.1.10 - 2015-05-05

### Fixed
- Fixed bug where plugins loaded with compat3x would sometimes throw errors when loading using the jQuery version.
- Fixed bug where extra empty paragraphs would get deleted in WebKit/Blink due to recent Quriks fix.
- Fixed bug where the editor wouldn't work properly on IE 12 due to some required browser sniffing.
- Fixed bug where formatting shortcut keys where interfering with Mac OS X screenshot keys.
- Fixed bug where the caret wouldn't move to the next/previous line boundary on Cmd+Left/Right on Gecko.
- Fixed bug where it wasn't possible to remove formats from very specific nested contents.
- Fixed bug where undo levels wasn't produced when typing letters using the shift or alt+ctrl modifiers.
- Fixed bug where the dirty state wasn't properly updated when typing using the shift or alt+ctrl modifiers.
- Fixed bug where an error would be thrown if an autofocused editor was destroyed quickly after its initialization. Patch provided by thorn0.
- Fixed issue with dirty state not being properly updated on redo operation.
- Fixed issue with entity decoder not handling incorrectly written numeric entities.
- Fixed issue where some PI element values wouldn't be properly encoded.

## 4.1.9 - 2015-03-10

### Fixed
- Fixed bug where indentation wouldn't work properly for non list elements.
- Fixed bug with image plugin not pulling the image dimensions out correctly if a custom document_base_url was used.
- Fixed bug where ctrl+alt+[1-9] would conflict with the AltGr+[1-9] on Windows. New shortcuts is ctrl+shift+[1-9].
- Fixed bug with removing formatting on nodes in inline mode would sometimes include nodes outside the editor body.
- Fixed bug where extra nbsp:s would be inserted when you replaced a word surrounded by spaces using insertContent.
- Fixed bug with pasting from Google Docs would produce extra strong elements and line feeds.

## 4.1.8 - 2015-03-05

### Added
- Added new html5 sizes attribute to img elements used together with srcset.
- Added new elementpath option that makes it possible to disable the element path but keep the statusbar.
- Added new option table_style_by_css for the table plugin to set table styling with css rather than table attributes.
- Added new link_assume_external_targets option to prompt the user to prepend http:// prefix if the supplied link does not contain a protocol prefix.
- Added new image_prepend_url option to allow a custom base path/url to be added to images.
- Added new table_appearance_options option to make it possible to disable some options.
- Added new image_title option to make it possible to alter the title of the image, disabled by default.

### Fixed
- Fixed bug where selection starting from out side of the body wouldn't produce a proper selection range on IE 11.
- Fixed bug where pressing enter twice before a table moves the cursor in the table and causes a javascript error.
- Fixed bug where advanced image styles were not respected.
- Fixed bug where the less common Shift+Delete didn't produce a proper cut operation on WebKit browsers.
- Fixed bug where image/media size constrain logic would produce NaN when handling non number values.
- Fixed bug where internal classes where removed by the removeformat command.
- Fixed bug with creating links table cell contents with a specific selection would throw a exceptions on WebKit/Blink.
- Fixed bug where valid_classes option didn't work as expected according to docs. Patch provided by thorn0.
- Fixed bug where jQuery plugin would patch the internal methods multiple times. Patch provided by Drew Martin.
- Fixed bug where backspace key wouldn't delete the current selection of newly formatted content.
- Fixed bug where type over of inline formatting elements wouldn't properly keep the format on WebKit/Blink.
- Fixed bug where selection needed to be properly normalized on modern IE versions.
- Fixed bug where Command+Backspace didn't properly delete the whole line of text but the previous word.
- Fixed bug where UI active states wheren't properly updated on IE if you placed caret within the current range.
- Fixed bug where delete/backspace on WebKit/Blink would remove span elements created by the user.
- Fixed bug where delete/backspace would produce incorrect results when deleting between two text blocks with br elements.
- Fixed bug where captions where removed when pasting from MS Office.
- Fixed bug where lists plugin wouldn't properly remove fully selected nested lists.
- Fixed bug where the ttf font used for icons would throw an warning message on Gecko on Mac OS X.
- Fixed a bug where applying a color to text did not update the undo/redo history.
- Fixed so shy entities gets displayed when using the visualchars plugin.
- Fixed so removeformat removes ins/del by default since these might be used for strikethough.
- Fixed so multiple language packs can be loaded and added to the global I18n data structure.
- Fixed so transparent color selection gets treated as a normal color selection. Patch contributed by Alexander Hofbauer.
- Fixed so it's possible to disable autoresize_overflow_padding, autoresize_bottom_margin options by setting them to false.
- Fixed so the charmap plugin shows the description of the character in the dialog. Patch contributed by Jelle Hissink.
- Removed address from the default list of block formats since it tends to be missused.
- Fixed so the pre block format is called preformatted to make it more verbose.
- Fixed so it's possible to context scope translation strings this isn't needed most of the time.
- Fixed so the max length of the width/height input fields of the media dialog is 5 instead of 3.
- Fixed so drag/dropped contents gets properly processed by paste plugin since it's basically a paste. Patch contributed by Greg Fairbanks.
- Fixed so shortcut keys for headers is ctrl+alt+[1-9] instead of ctrl+[1-9] since these are for switching tabs in the browsers.
- Fixed so "u" doesn't get converted into a span element by the legacy input filter. Since this is now a valid HTML5 element.
- Fixed font families in order to provide appropriate web-safe fonts.

## 4.1.7 - 2014-11-27

### Added
- Added HTML5 schema support for srcset, source and picture. Patch contributed by mattheu.
- Added new cache_suffix setting to enable cache busting by producing unique urls.
- Added new paste_convert_word_fake_lists option to enable users to disable the fake lists convert logic.

### Fixed
- Fixed so advlist style changes adds undo levels for each change.
- Fixed bug where WebKit would sometimes produce an exception when the autolink plugin where looking for URLs.
- Fixed bug where IE 7 wouldn't be rendered properly due to aggressive css compression.
- Fixed bug where DomQuery wouldn't accept window as constructor element.
- Fixed bug where the color picker in 3.x dialogs wouldn't work properly. Patch contributed by Callidior.
- Fixed bug where the image plugin wouldn't respect the document_base_url.
- Fixed bug where the jQuery plugin would fail to append to elements named array prototype names.

## 4.1.6 - 2014-10-08

### Changed
- Replaced jake with grunt since it is more mainstream and has better plugin support.

### Fixed
- Fixed bug with clicking on the scrollbar of the iframe would cause a JS error to be thrown.
- Fixed bug where null would produce an exception if you passed it to selection.setRng.
- Fixed bug where Ctrl/Cmd+Tab would indent the current list item if you switched tabs in the browser.
- Fixed bug where pasting empty cells from Excel would result in a broken table.
- Fixed bug where it wasn't possible to switch back to default list style type.
- Fixed issue where the select all quirk fix would fire for other modifiers than Ctrl/Cmd combinations.


## 4.1.5 - 2014-09-09

### Fixed
- Fixed bug where sometimes the resize rectangles wouldn't properly render on images on WebKit/Blink.
- Fixed bug in list plugin where delete/backspace would merge empty LI elements in lists incorrectly.
- Fixed bug where empty list elements would result in empty LI elements without it's parent container.
- Fixed bug where backspace in empty caret formatted element could produce an type error exception of Gecko.
- Fixed bug where lists pasted from word with a custom start index above 9 wouldn't be properly handled.
- Fixed bug where tabfocus plugin would tab out of the editor instance even if the default action was prevented.
- Fixed bug where tabfocus wouldn't tab properly to other adjacent editor instances.
- Fixed bug where the DOMUtils setStyles wouldn't properly removed or update the data-mce-style attribute.
- Fixed bug where dialog select boxes would be placed incorrectly if document.body wasn't statically positioned.
- Fixed bug where pasting would sometimes scroll to the top of page if the user was using the autoresize plugin.
- Fixed bug where caret wouldn't be properly rendered by Chrome when clicking on the iframes documentElement.
- Fixed so custom images for menubutton/splitbutton can be provided. Patch contributed by Naim Hammadi.
- Fixed so the default action of windows closing can be prevented by blocking the default action of the close event.
- Fixed so nodeChange and focus of the editor isn't automatically performed when opening sub dialogs.

## 4.1.4 - 2014-08-21

### Added
- Added new media_filter_html option to media plugin that blocks any conditional comments, scripts etc within a video element.
- Added new content_security_policy option allows you to set custom policy for iframe contents. Patch contributed by Francois Chagnon.

### Fixed
- Fixed bug where activate/deactivate events wasn't firing properly when switching between editors.
- Fixed bug where placing the caret on iOS was difficult due to a WebKit bug with touch events.
- Fixed bug where the resize helper wouldn't render properly on older IE versions.
- Fixed bug where resizing images inside tables on older IE versions would sometimes fail depending mouse position.
- Fixed bug where editor.insertContent would produce an exception when inserting select/option elements.
- Fixed bug where extra empty paragraphs would be produced if block elements where inserted inside span elements.
- Fixed bug where the spellchecker menu item wouldn't be properly checked if spell checking was started before it was rendered.
- Fixed bug where the DomQuery filter function wouldn't remove non elements from collection.
- Fixed bug where document with custom document.domain wouldn't properly render the editor.
- Fixed bug where IE 8 would throw exception when trying to enter invalid color values into colorboxes.
- Fixed bug where undo manager could incorrectly add an extra undo level when custom resize handles was removed.
- Fixed bug where it wouldn't be possible to alter cell properties properly on table cells on IE 8.
- Fixed so the color picker button in table dialog isn't shown unless you include the colorpicker plugin or add your own custom color picker.
- Fixed so activate/deactivate events fire when windowManager opens a window since.
- Fixed so the table advtab options isn't separated by an underscore to normalize naming with image_advtab option.
- Fixed so the table cell dialog has proper padding when the advanced tab in disabled.

## 4.1.3 - 2014-07-29

### Added
- Added event binding logic to tinymce.util.XHR making it possible to override headers and settings before any request is made.

### Fixed
- Fixed bug where drag events wasn't fireing properly on older IE versions since the event handlers where bound to document.
- Fixed bug where drag/dropping contents within the editor on IE would force the contents into plain text mode even if it was internal content.
- Fixed bug where IE 7 wouldn't open menus properly due to a resize bug in the browser auto closing them immediately.
- Fixed bug where the DOMUtils getPos logic wouldn't produce a valid coordinate inside the body if the body was positioned non static.
- Fixed bug where the element path and format state wasn't properly updated if you had the wordcount plugin enabled.
- Fixed bug where a comment at the beginning of source would produce an exception in the formatter logic.
- Fixed bug where setAttrib/getAttrib on null would throw exception together with any hooked attributes like style.
- Fixed bug where table sizes wasn't properly retained when copy/pasting on WebKit/Blink.
- Fixed bug where WebKit/Blink would produce colors in RGB format instead of the forced HEX format when deleting contents.
- Fixed bug where the width attribute wasn't updated on tables if you changed the size inside the table dialog.
- Fixed bug where control selection wasn't properly handled when the caret was placed directly after an image.
- Fixed bug where selecting the contents of table cells using the selection.select method wouldn't place the caret properly.
- Fixed bug where the selection state for images wasn't removed when placing the caret right after an image on WebKit/Blink.
- Fixed bug where all events wasn't properly unbound when and editor instance was removed or destroyed by some external innerHTML call.
- Fixed bug where it wasn't possible or very hard to select images on iOS when the onscreen keyboard was visible.
- Fixed so auto_focus can take a boolean argument this will auto focus the last initialized editor might be useful for single inits.
- Fixed so word auto detect lists logic works better for faked lists that doesn't have specific markup.
- Fixed so nodeChange gets fired on mouseup as it used to before 4.1.1 we optimized that event to fire less often.

### Removed
- Removed the finish menu item from spellchecker menu since it's redundant you can stop spellchecking by toggling menu item or button.

## 4.1.2 - 2014-07-15

### Added
- Added offset/grep to DomQuery class works basically the same as it's jQuery equivalent.

### Fixed
- Fixed bug where backspace/delete or setContent with an empty string would remove header data when using the fullpage plugin.
- Fixed bug where tinymce.remove with a selector not matching any editors would remove all editors.
- Fixed bug where resizing of the editor didn't work since the theme was calling setStyles instead of setStyle.
- Fixed bug where IE 7 would fail to append html fragments to iframe document when using DomQuery.
- Fixed bug where the getStyle DOMUtils method would produce an exception if it was called with null as it's element.
- Fixed bug where the paste plugin would remove the element if the none of the paste_webkit_styles rules matched the current style.
- Fixed bug where contextmenu table items wouldn't work properly on IE since it would some times fire an incorrect selection change.
- Fixed bug where the padding/border values wasn't used in the size calculation for the body size when using autoresize. Patch contributed by Matt Whelan.
- Fixed bug where conditional word comments wouldn't be properly removed when pasting plain text.
- Fixed bug where resizing would sometime fail on IE 11 when the mouseup occurred inside the resizable element.
- Fixed so the iframe gets initialized without any inline event handlers for better CSP support. Patch contributed by Matt Whelan.
- Fixed so the tinymce.dom.Sizzle is the latest version of sizzle this resolves the document context bug.

## 4.1.1 - 2014-07-08

### Fixed
- Fixed bug where pasting plain text on some WebKit versions would result in an empty line.
- Fixed bug where resizing images inside tables on IE 11 wouldn't work properly.
- Fixed bug where IE 11 would sometimes throw "Invalid argument" exception when editor contents was set to an empty string.
- Fixed bug where document.activeElement would throw exceptions on IE 9 when that element was hidden or removed from dom.
- Fixed bug where WebKit/Blink sometimes produced br elements with the Apple-interchange-newline class.
- Fixed bug where table cell selection wasn't properly removed when copy/pasting table cells.
- Fixed bug where pasting nested list items from Word wouldn't produce proper semantic nested lists.
- Fixed bug where right clicking using the contextmenu plugin on WebKit/Blink on Mac OS X would select the target current word or line.
- Fixed bug where it wasn't possible to alter table cell properties on IE 8 using the context menu.
- Fixed bug where the resize helper wouldn't be correctly positioned on older IE versions.
- Fixed bug where fullpage plugin would produce an error if you didn't specify a doctype encoding.
- Fixed bug where anchor plugin would get the name/id of the current element even if it wasn't anchor element.
- Fixed bug where visual aids for tables wouldn't be properly disabled when changing the border size.
- Fixed bug where some control selection events wasn't properly fired on older IE versions.
- Fixed bug where table cell selection on older IE versions would prevent resizing of images.
- Fixed bug with paste_data_images paste option not working properly on modern IE versions.
- Fixed bug where custom elements with underscores in the name wasn't properly parsed/serialized.
- Fixed bug where applying inline formats to nested list elements would produce an incorrect formatting result.
- Fixed so it's possible to hide items from elements path by using preventDefault/stopPropagation.
- Fixed so inline mode toolbar gets rendered right aligned if the editable element positioned to the documents right edge.
- Fixed so empty inline elements inside empty block elements doesn't get removed if configured to be kept intact.
- Fixed so DomQuery parentsUntil/prevUntil/nextUntil supports selectors/elements/filters etc.
- Fixed so legacyoutput plugin overrides fontselect and fontsizeselect controls and handles font elements properly.

## 4.1.0 - 2014-06-18

### Added
- Added new file_picker_callback option to replace the old file_browser_callback the latter will still work though.
- Added new custom colors to textcolor plugin will be displayed if a color picker is provided also shows the latest colors.
- Added new color_picker_callback option to enable you to add custom color pickers to the editor.
- Added new advanced tabs to table/cell/row dialogs to enable you to select colors for border/background.
- Added new colorpicker plugin that lets you select colors from a hsv color picker.
- Added new tinymce.util.Color class to handle color parsing and converting.
- Added new colorpicker UI widget element lets you add a hsv color picker to any form/window.
- Added new textpattern plugin that allows you to use markdown like text patterns to format contents.
- Added new resize helper element that shows the current width & height while resizing.
- Added new "once" method to Editor and EventDispatcher enables since callback execution events.
- Added new jQuery like class under tinymce.dom.DomQuery it's exposed on editor instances (editor.$) and globally under (tinymce.$).

### Fixed
- Fixed so the default resize method for images are proportional shift/ctrl can be used to make an unproportional size.
- Fixed bug where the image_dimensions option of the image plugin would cause exceptions when it tried to update the size.
- Fixed bug where table cell dialog class field wasn't properly updated when editing an a table cell with an existing class.
- Fixed bug where Safari on Mac would produce webkit-fake-url for pasted images so these are now removed.
- Fixed bug where the nodeChange event would get fired before the selection was changed when clicking inside the current selection range.
- Fixed bug where valid_classes option would cause exception when it removed internal prefixed classes like mce-item-.
- Fixed bug where backspace would cause navigation in IE 8 on an inline element and after a caret formatting was applied.
- Fixed so placeholder images produced by the media plugin gets selected when inserted/edited.
- Fixed so it's possible to drag in images when the paste_data_images option is enabled. Might be useful for mail clients.
- Fixed so images doesn't get a width/height applied if the image_dimensions option is set to false useful for responsive contents.
- Fixed so it's possible to pass in an optional arguments object for the nodeChanged function to be passed to all nodechange event listeners.
- Fixed bug where media plugin embed code didn't update correctly.<|MERGE_RESOLUTION|>--- conflicted
+++ resolved
@@ -6,7 +6,6 @@
 
 ## Unreleased
 
-<<<<<<< HEAD
 ### Added
 - New `text_patterns_lookup` option to provide additional text patterns dynamically #TINY-8778
 - New `format_noneditable_selector` option to specify the `contenteditable="false"` elements that can be wrapped in a format. #TINY-8905
@@ -24,10 +23,7 @@
 - Fixed various issues that occurred when formatting `contenteditable` elements. #TINY-8905
 - The text pattern logic threw an error when there were fragmented text nodes in a paragraph #TINY-8779
 
-## 6.1.1 - TBA
-=======
 ## 6.1.1 - 2022-07-27
->>>>>>> ee9f9891
 
 ### Fixed
 - Invalid special elements were not cleaned up correctly during sanitization. #TINY-8780
