--- conflicted
+++ resolved
@@ -87,12 +87,9 @@
 - Dialog labels and other text-based UI properties did not escape HTML markup #TINY-7524
 - Deleting content would sometimes not fire `beforeinput` and `input` events as expected #TINY-8168  #TINY-8329
 - Alignment would sometimes be removed on parent elements when changing alignment on certain inline nodes, such as images #TINY-8308
-<<<<<<< HEAD
 - The `fullscreen` plugin would reset the scroll position when exiting fullscreen mode #TINY-8418
-=======
 - Anchor elements would render incorrectly when using the `allow_html_in_named_anchor` option #TINY-3799
 - Fixed sub-menu items not read by screen readers. Patch contributed by westonkd #TINY-8417
->>>>>>> 1a568f4f
 
 ### Removed
 - Removed the jQuery integration #TINY-4518
