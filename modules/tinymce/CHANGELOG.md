# Changelog
All notable changes to this project will be documented in this file.

The format is based on [Keep a Changelog](https://keepachangelog.com/en/1.0.0/),
and this project adheres to [Semantic Versioning](https://semver.org/spec/v2.0.0.html).

## Unreleased

### Changed
- The `end_container_on_empty_block` option can now take a string of blocks to split when pressing Enter twice #TINY-6559
- The default value for `end_container_on_empty_block` option has been changed to `'blockquote'` #TINY-6559

### Fixed
<<<<<<< HEAD
- Spaces would not be added correctly on some browsers when before or after a contenteditable block element #TINY-8588
=======
- Images were not showing as selected when selecting images alongside other content #TINY-5947
>>>>>>> d92a1b1a
- Dialogs will not exceed the window height on smaller screens #TINY-8146
- Some types on functions in the `tinymce.dom.TreeWalker` class missed that it could return undefined #TINY-8592
- In some cases pressing the backspace key would incorrectly step into tables rather than remain outside #TINY-8592
- Text alignment could not be applied to `pre` elements #TINY-7715
- UI components, such as dialogs, would in some cases cause the `esc` keyup event to incorrectly trigger inside the editor #TINY-7005
- Selection direction was not stored/restored when getting/setting selection bookmarks #TINY-8599
- An exception could be thrown for the `editor.selection.isForward()` API due to an invalid selection on some versions of Safari #TINY-8686
- The `InsertParagraph` or `mceInsertNewLine` commands did not delete the current selection like the native command used to #TINY-8606
- When triple clicking the selection was incorrectly collapsed in the Chrome browser when clicking around nested noneditable content #TINY-8215

## 6.0.2 - 2022-04-27

### Fixed
- Some media elements wouldn't update when changing the source URL #TINY-8660
- Inline toolbars flickered when switching between editors #TINY-8594
- Multiple inline toolbars were shown if focused too quickly #TINY-8503
- Added background and additional spacing for the text labeled buttons in the toolbar to improve visual clarity #TINY-8617
- Toolbar split buttons with text used an incorrect width on touch devices #TINY-8647

## 6.0.1 - 2022-03-23

### Fixed
- Fixed the dev ZIP missing the required `bin` scripts to build from the source #TINY-8542
- Fixed a regression whereby text patterns couldn't be updated at runtime #TINY-8540
- Fixed an issue where tables with colgroups could be copied incorrectly in some cases #TINY-8568
- Naked buttons better adapt to various background colors, improved text contrast in notifications #TINY-8533
- The autocompleter would not fire the `AutocompleterStart` event nor close the menu in some cases #TINY-8552
- It wasn't possible to select text right after an inline noneditable element #TINY-8567
- Fixed a double border showing for the `tinymce-5` skin when using `toolbar_location: 'bottom'` #TINY-8564
- Clipboard content was not generated correctly when cutting and copying `contenteditable="false"` elements #TINY-8563
- Fixed the box-shadow getting clipped in autocompletor popups #TINY-8573
- The `buttonType` property did not work for dialog footer buttons #TINY-8582
- Fix contrast ratio for error messages #TINY-8586

## 6.0.0 - 2022-03-03

### Added
- New `editor.options` API to replace the old `editor.settings` and `editor.getParam` APIs #TINY-8206
- New `editor.annotator.removeAll` API to remove all annotations by name #TINY-8195
- New `Resource.unload` API to make it possible to unload resources #TINY-8431
- New `FakeClipboard` API on the `tinymce` global #TINY-8353
- New `dispatch()` function to replace the now deprecated `fire()` function in various APIs #TINY-8102
- New `AutocompleterStart`, `AutocompleterUpdate` and `AutocompleterEnd` events #TINY-8279
- New `mceAutocompleterClose`, `mceAutocompleterReload` commands #TINY-8279
- New `mceInsertTableDialog` command to open the insert table dialog #TINY-8273
- New `slider` dialog component #TINY-8304
- New `imagepreview` dialog component, allowing preview and zoom of any image URL #TINY-8333
- New `buttonType` property on dialog button components, supporting `toolbar` style in addition to `primary` and `secondary` #TINY-8304
- The `tabindex` attribute is now copied from the target element to the iframe #TINY-8315

### Improved
- New default theme styling for TinyMCE 6 facelift with old skin available as `tinymce-5` and `tinymce-5-dark` #TINY-8373
- The default height of editor has been increased from `200px` to `400px` to improve the usability of the editor #TINY-6860
- The upload results returned from the `editor.uploadImages()` API now includes a `removed` flag, reflecting if the image was removed after a failed upload #TINY-7735
- The `ScriptLoader`, `StyleSheetLoader`, `AddOnManager`, `PluginManager` and `ThemeManager` APIs will now return a `Promise` when loading resources instead of using callbacks #TINY-8325
- A `ThemeLoadError` event is now fired if the theme fails to load #TINY-8325
- The `BeforeSetContent` event will now include the actual serialized content when passing in an `AstNode` to the `editor.setContent` API #TINY-7996
- Improved support for placing the caret before or after noneditable elements within the editor #TINY-8169
- Calls to `editor.selection.setRng` now update the caret position bookmark used when focus is returned to the editor #TINY-8450
- The `emoticon` plugin dialog, toolbar and menu item has been updated to use the more accurate `Emojis` term #TINY-7631
- The dialog `redial` API will now only rerender the changed components instead of the whole dialog #TINY-8334
- The dialog API `setData` method now uses a deep merge algorithm to support partial nested objects #TINY-8333
- The dialog spec `initialData` type is now `Partial<T>` to match the underlying implementation details #TINY-8334
- Notifications no longer require a timeout to disable the close button #TINY-6679
- The editor theme is now fetched in parallel with the icons, language pack and plugins #TINY-8453

### Changed
- TinyMCE is now MIT licensed #TINY-2316
- Moved the `paste` plugin's functionality to TinyMCE core #TINY-8310
- The `paste_data_images` option now defaults to `true` #TINY-8310
- Moved the `noneditable` plugin to TinyMCE core #TINY-8311
- Renamed the `noneditable_noneditable_class` option to `noneditable_class` #TINY-8311
- Renamed the `noneditable_editable_class` option to `editable_class` #TINY-8311
- Moved the `textpattern` plugin to TinyMCE core #TINY-8312
- Renamed the `textpattern_patterns` option to `text_patterns` #TINY-8312
- Moved the `hr` plugin's functionality to TinyMCE core #TINY-8313
- Moved the `print` plugin's functionality to TinyMCE core #TINY-8314
- Moved non-UI table functionality to core #TINY-8273
- The `DomParser` API no longer uses a custom parser internally and instead uses the native `DOMParser` API #TINY-4627
- The `editor.getContent()` API can provide custom content by preventing and overriding `content` in the `BeforeGetContent` event. This makes it consistent with the `editor.selection.getContent()` API #TINY-8018
- The `editor.setContent()` API can now be prevented using the `BeforeSetContent` event. This makes it consistent with the `editor.selection.setContent()` API #TINY-8018
- Add-ons such as plugins and themes are no longer constructed using the `new` operator #TINY-8256
- A number of APIs that were not proper classes, are no longer constructed using the `new` operator #TINY-8322
- The Editor commands APIs will no longer fallback to executing the browsers native command functionality #TINY-7829
- The Editor query command APIs will now return `false` or an empty string on removed editors #TINY-7829
- The `mceAddEditor` and `mceToggleEditor` commands now take an object as their value to specify the id and editor options #TINY-8138
- The `mceInsertTable` command can no longer open the insert table dialog. Use the `mceInsertTableDialog` command instead #TINY-8273
- The `plugins` option now returns a `string` array instead of a space separated string #TINY-8455
- The `media` plugin no longer treats `iframe`, `video`, `audio` or `object` elements as "special" and will validate the contents against the schema #TINY-8382
- The `images_upload_handler` option is no longer passed a `success` or `failure` callback and instead requires a `Promise` to be returned with the upload result #TINY-8325
- The `tinymce.settings` global property is no longer set upon initialization #TINY-7359
- The `change` event is no longer fired on first modification #TINY-6920
- The `GetContent` event will now always pass a `string` for the `content` property #TINY-7996
- Changed the default tag for the strikethrough format to the `s` tag when using a html 5 schema #TINY-8262
- The `strike` tag is automatically converted to the `s` tag when using a html 5 schema #TINY-8262
- Aligning a table to the left or right will now use margin styling instead of float styling #TINY-6558
- The `:` control character has been changed to `~` for the schema `valid_elements` and `extended_valid_elements` options #TINY-6726
- The `primary` property on dialog buttons has been deprecated. Use the new `buttonType` property instead #TINY-8304
- Changed the default statusbar element path delimiter from `»` to `›` #TINY-8372
- Replaced the `Powered by Tiny` branding text with the Tiny logo #TINY-8371
- The default minimum height of editor has been changed to 100px to prevent the UI disappearing while resizing #TINY-6860
- RGB colors are no longer converted to hex values when parsing or serializing content #TINY-8163
- Replaced the `isDisabled()` function with an `isEnabled()` function for various APIs #TINY-8101
- Replaced the `enable()` and `disable()` functions with a `setEnabled(state)` function in various APIs #TINY-8101
- Replaced the `disabled` property with an `enabled` property in various APIs #TINY-8101
- Replaced the `disable(name)` and `enable(name)` functions with a `setEnabled(name, state)` function in the Dialog APIs #TINY-8101
- Renamed the `tinymce.Env.os.isOSX` API to `tinymce.Env.os.isMacOS` #TINY-8175
- Renamed the `tinymce.Env.browser.isChrome` API to `tinymce.Env.browser.isChromium` to better reflect its functionality #TINY-8300
- Renamed the `getShortEndedElements` Schema API to `getVoidElements` #TINY-8344
- Renamed the `font_formats` option to `font_family_formats` #TINY-8328
- Renamed the `fontselect` toolbar button and `fontformats` menu item to `fontfamily` #TINY-8328
- Renamed the `fontsize_formats` option to `font_size_formats` #TINY-8328
- Renamed the `fontsizeselect` toolbar button and `fontsizes` menu item to `fontsize` #TINY-8328
- Renamed the `formatselect` toolbar button and `blockformats` menu item to `blocks` #TINY-8328
- Renamed the `styleselect` toolbar button and `formats` menu item to `styles` #TINY-8328
- Renamed the `lineheight_formats` option to `line_height_formats` #TINY-8328
- Renamed the `getWhiteSpaceElements()` function to `getWhitespaceElements()` in the `Schema` API #TINY-8102
- Renamed the `mceInsertClipboardContent` command `content` property to `html` to better reflect what data is passed #TINY-8310
- Renamed the `default_link_target` option to `link_default_target` for both `link` and `autolink` plugins #TINY-4603
- Renamed the `rel_list` option to `link_rel_list` for the `link` plugin #TINY-4603
- Renamed the `target_list` option to `link_target_list` for the `link` plugin #TINY-4603
- The default value for the `link_default_protocol` option has been changed to `https` instead of `http` #TINY-7824
- The default value for the `element_format` option has been changed to `html` #TINY-8263
- The default value for the `schema` option has been changed to `html5` #TINY-8261
- The default value for the `table_style_by_css` option has been changed to `true` #TINY-8259
- The default value for the `table_use_colgroups` option has been changed to `true` #TINY-8259

### Fixed
- The object returned from the `editor.fire()` API was incorrect if the editor had been removed #TINY-8018
- The `editor.selection.getContent()` API did not respect the `no_events` argument #TINY-8018
- The `editor.annotator.remove` API did not keep selection when removing the annotation #TINY-8195
- The `GetContent` event was not fired when getting `tree` or `text` formats using the `editor.selection.getContent()` API #TINY-8018
- The `beforeinput` and `input` events would sometimes not fire as expected when deleting content #TINY-8168 #TINY-8329
- The `table` plugin would sometimes not correctly handle headers in the `tfoot` section #TINY-8104
- The `silver` theme UI was incorrectly rendered before plugins had initialized #TINY-8288
- The aria labels for the color picker dialog were not translated #TINY-8381
- Fixed sub-menu items not read by screen readers. Patch contributed by westonkd #TINY-8417
- Dialog labels and other text-based UI properties did not escape HTML markup #TINY-7524
- Anchor elements would render incorrectly when using the `allow_html_in_named_anchor` option #TINY-3799
- The `AstNode` HTML serializer did not serialize `pre` or `textarea` elements correctly when they contained newlines #TINY-8446
- Fixed sub-menu items not read by screen readers. Patch contributed by westonkd #TINY-8417
- The Home or End keys would move out of a editable element contained within a noneditable element #TINY-8201
- Dialogs could not be opened in inline mode before the editor had been rendered #TINY-8397
- Clicking on menu items could cause an unexpected console warning if the `onAction` function caused the menu to close #TINY-8513
- Fixed various color and contrast issues for the dark skins #TINY-8527

### Removed
- Removed support for Microsoft Internet Explorer 11 #TINY-8194 #TINY-8241
- Removed support for Microsoft Word from the opensource paste functionality #TINY-7493
- Removed support for the `plugins` option allowing a mixture of a string array and of space separated strings #TINY-8399
- Removed support for the deprecated `false` value for the `forced_root_block` option #TINY-8260
- Removed the jQuery integration #TINY-4519
- Removed the `imagetools` plugin, which is now classified as a Premium plugin #TINY-8209
- Removed the `imagetools` dialog component #TINY-8333
- Removed the `toc` plugin, which is now classified as a Premium plugin #TINY-8250
- Removed the `tabfocus` plugin #TINY-8315
- Removed the `textpattern` plugin's API as part of moving it to core #TINY-8312
- Removed the `table` plugin's API #TINY-8273
- Removed the callback for the `EditorUpload` API #TINY-8325
- Removed the legacy browser detection properties from the `Env` API #TINY-8162
- Removed the `filterNode` method from the `DomParser` API #TINY-8249
- Removed the `SaxParser` API #TINY-8218
- Removed the `tinymce.utils.Promise` API #TINY-8241
- Removed the `toHex` function for the `DOMUtils` and `Styles` APIs #TINY-8163
- Removed the `execCommand` handler function from the plugin and theme interfaces #TINY-7829
- Removed the `editor.settings` property as it has been replaced by the new Options API #TINY-8236
- Removed the `shortEnded` and `fixed` properties on `tinymce.html.Node` class #TINY-8205
- Removed the `mceInsertRawHTML` command #TINY-8214
- Removed the style field from the `image` plugin dialog advanced tab #TINY-3422
- Removed the `paste_filter_drop` option as native drag and drop handling is no longer supported #TINY-8511
- Removed the legacy `mobile` theme #TINY-7832
- Removed the deprecated `$`, `Class`, `DomQuery` and `Sizzle` APIs #TINY-4520 #TINY-8326
- Removed the deprecated `Color`, `JSON`, `JSONP` and `JSONRequest` #TINY-8162
- Removed the deprecated `XHR` API #TINY-8164
- Removed the deprecated `setIconStroke` Split Toolbar Button API #TINY-8162
- Removed the deprecated `editors` property from `EditorManager` #TINY-8162
- Removed the deprecated `execCallback` and `setMode` APIs from `Editor` #TINY-8162
- Removed the deprecated `addComponents` and `dependencies` APIs from `AddOnManager` #TINY-8162
- Removed the deprecated `clearInterval`, `clearTimeout`, `debounce`, `requestAnimationFrame`, `setInterval`, `setTimeout` and `throttle` APIs from `Delay` #TINY-8162
- Removed the deprecated `Schema` options #TINY-7821
- Removed the deprecated `file_browser_callback_types`, `force_hex_style_colors` and `images_dataimg_filter` options #TINY-7823
- Removed the deprecated `filepicker_validator_handler`, `force_p_newlines`, `gecko_spellcheck`, `tab_focus`, `table_responsive_width` and `toolbar_drawer` options #TINY-7820
- Removed the deprecated `media_scripts` option in the `media` plugin #TINY-8421
- Removed the deprecated `editor_deselector`, `editor_selector`, `elements`, `mode` and `types` legacy TinyMCE init options #TINY-7822
- Removed the deprecated `content_editable_state` and `padd_empty_with_br` options #TINY-8400
- Removed the deprecated `autoresize_on_init` option from the `autoresize` plugin #TINY-8400
- Removed the deprecated `fullpage`, `spellchecker`, `bbcode`, `legacyoutput`, `colorpicker`, `contextmenu` and `textcolor` plugins #TINY-8192
- Removed the undocumented `editor.editorCommands.hasCustomCommand` API #TINY-7829
- Removed the undocumented `mceResetDesignMode`, `mceRepaint` and `mceBeginUndoLevel` commands #TINY-7829

### Deprecated
- The dialog button component's `primary` property has been deprecated and will be removed in the next major release. Use the new `buttonType` property instead #TINY-8304
- The `fire()` function of `tinymce.Editor`, `tinymce.dom.EventUtils`, `tinymce.dom.DOMUtils`, `tinymce.util.Observable` and `tinymce.util.EventDispatcher` has been deprecated and will be removed in the next major release. Use the `dispatch()` function instead #TINY-8102
- The `content` property on the `SetContent` event has been deprecated and will be removed in the next major release #TINY-8457
- The return value of the `editor.setContent` API has been deprecated and will be removed in the next major release #TINY-8457

## 5.10.3 - 2022-02-09

### Fixed
- Alignment would sometimes be removed on parent elements when changing alignment on certain inline nodes, such as images #TINY-8308
- The `fullscreen` plugin would reset the scroll position when exiting fullscreen mode #TINY-8418

## 5.10.2 - 2021-11-17

### Fixed
- Internal selectors were appearing in the style list when using the `importcss` plugin #TINY-8238

## 5.10.1 - 2021-11-03

### Fixed
- The iframe aria help text was not read by some screen readers #TINY-8171
- Clicking the `forecolor` or `backcolor` toolbar buttons would do nothing until selecting a color #TINY-7836
- Crop functionality did not work in the `imagetools` plugin when the editor was rendered in a shadow root #TINY-6387
- Fixed an exception thrown on Safari when closing the `searchreplace` plugin dialog #TINY-8166
- The `autolink` plugin did not convert URLs to links when starting with a bracket #TINY-8091
- The `autolink` plugin incorrectly created nested links in some cases #TINY-8091
- Tables could have an incorrect height set on rows when rendered outside of the editor #TINY-7699
- In certain circumstances, the table of contents plugin would incorrectly add an extra empty list item #TINY-4636
- The insert table grid menu displayed an incorrect size when re-opening the grid #TINY-6532
- The word count plugin was treating the zero width space character (`&#8203;`) as a word #TINY-7484

## 5.10.0 - 2021-10-11

### Added
- Added a new `URI.isDomSafe(uri)` API to check if a URI is considered safe to be inserted into the DOM #TINY-7998
- Added the `ESC` key code constant to the `VK` API #TINY-7917
- Added a new `deprecation_warnings` setting for turning off deprecation console warning messages #TINY-8049

### Improved
- The `element` argument of the `editor.selection.scrollIntoView()` API is now optional, and if it is not provided the current selection will be scrolled into view #TINY-7291

### Changed
- The deprecated `scope` attribute is no longer added to `td` cells when converting a row to a header row #TINY-7731
- The number of `col` elements is normalized to match the number of columns in a table after a table action #TINY-8011

### Fixed
- Fixed a regression that caused block wrapper formats to apply and remove incorrectly when using a collapsed selection with multiple words #TINY-8036
- Resizing table columns in some scenarios would resize the column to an incorrect position #TINY-7731
- Inserting a table where the parent element had padding would cause the table width to be incorrect #TINY-7991
- The resize backdrop element did not have the `data-mce-bogus="all"` attribute set to prevent it being included in output #TINY-7854
- Resize handles appeared on top of dialogs and menus when using an inline editor #TINY-3263
- Fixed the `autoresize` plugin incorrectly scrolling to the top of the editor content in some cases when changing content #TINY-7291
- Fixed the `editor.selection.scrollIntoView()` type signature, as it incorrectly required an `Element` instead of `HTMLElement` #TINY-7291
- Table cells that were both row and column headers did not retain the correct state when converting back to a regular row or column #TINY-7709
- Clicking beside a non-editable element could cause the editor to incorrectly scroll to the top of the content #TINY-7062
- Clicking in a table cell, with a non-editable element in an adjacent cell, incorrectly caused the non-editable element to be selected #TINY-7736
- Split toolbar buttons incorrectly had nested `tabindex="-1"` attributes #TINY-7879
- Fixed notifications rendering in the wrong place initially and when the page was scrolled #TINY-7894
- Fixed an exception getting thrown when the number of `col` elements didn't match the number of columns in a table #TINY-7041 #TINY-8011
- The table selection state could become incorrect after selecting a noneditable table cell #TINY-8053
- As of Mozilla Firefox 91, toggling fullscreen mode with `toolbar_sticky` enabled would cause the toolbar to disappear #TINY-7873
- Fixed URLs not cleaned correctly in some cases in the `link` and `image` plugins #TINY-7998
- Fixed the `image` and `media` toolbar buttons incorrectly appearing to be in an inactive state in some cases #TINY-3463
- Fixed the `editor.selection.selectorChanged` API not firing if the selector matched the current selection when registered in some cases #TINY-3463
- Inserting content into a `contenteditable="true"` element that was contained within a `contenteditable="false"` element would move the selection to an incorrect location #TINY-7842
- Dragging and dropping `contenteditable="false"` elements could result in the element being placed in an unexpected location #TINY-7917
- Pressing the Escape key would not cancel a drag action that started on a `contenteditable="false"` element within the editor #TINY-7917
- `video` and `audio` elements were unable to be played when the `media` plugin live embeds were enabled in some cases #TINY-7674
- Pasting images would throw an exception if the clipboard `items` were not files (for example, screenshots taken from gnome-software). Patch contributed by cedric-anne #TINY-8079

### Deprecated
- Several APIs have been deprecated. See the release notes section for information #TINY-8023 #TINY-8063
- Several Editor settings have been deprecated. See the release notes section for information #TINY-8086
- The Table of Contents and Image Tools plugins will be classified as Premium plugins in the next major release #TINY-8087
- Word support in the `paste` plugin has been deprecated and will be removed in the next major release #TINY-8087

## 5.9.2 - 2021-09-08

### Fixed
- Fixed an exception getting thrown when disabling events and setting content #TINY-7956
- Delete operations could behave incorrectly if the selection crossed a table boundary #TINY-7596

## 5.9.1 - 2021-08-27

### Fixed
- Published TinyMCE types failed to compile in strict mode #TINY-7915
- The `TableModified` event sometimes didn't fire when performing certain table actions #TINY-7916

## 5.9.0 - 2021-08-26

### Added
- Added a new `mceFocus` command that focuses the editor. Equivalent to using `editor.focus()` #TINY-7373
- Added a new `mceTableToggleClass` command which toggles the provided class on the currently selected table #TINY-7476
- Added a new `mceTableCellToggleClass` command which toggles the provided class on the currently selected table cells #TINY-7476
- Added a new `tablecellvalign` toolbar button and menu item for vertical table cell alignment #TINY-7477
- Added a new `tablecellborderwidth` toolbar button and menu item to change table cell border width #TINY-7478
- Added a new `tablecellborderstyle` toolbar button and menu item to change table cell border style #TINY-7478
- Added a new `tablecaption` toolbar button and menu item to toggle captions on tables #TINY-7479
- Added a new `mceTableToggleCaption` command that toggles captions on a selected table #TINY-7479
- Added a new `tablerowheader` toolbar button and menu item to toggle the header state of row cells #TINY-7478
- Added a new `tablecolheader` toolbar button and menu item to toggle the header state of column cells #TINY-7482
- Added a new `tablecellbordercolor` toolbar button and menu item to select table cell border colors, with an accompanying setting `table_border_color_map` to customize the available values #TINY-7480
- Added a new `tablecellbackgroundcolor` toolbar button and menu item to select table cell background colors, with an accompanying setting `table_background_color_map` to customize the available values #TINY-7480
- Added a new `language` menu item and toolbar button to add `lang` attributes to content, with an accompanying `content_langs` setting to specify the languages available #TINY-6149
- A new `lang` format is now available that can be used with `editor.formatter`, or applied with the `Lang` editor command #TINY-6149
- Added a new `language` icon for the `language` toolbar button #TINY-7670
- Added a new `table-row-numbering` icon #TINY-7327
- Added new plugin commands: `mceEmoticons` (Emoticons), `mceWordCount` (Word Count), and `mceTemplate` (Template) #TINY-7619
- Added a new `iframe_aria_text` setting to set the iframe title attribute #TINY-1264
- Added a new DomParser `Node.children()` API to return all the children of a `Node` #TINY-7756

### Improved
- Sticky toolbars can now be offset from the top of the page using the new `toolbar_sticky_offset` setting #TINY-7337
- Fancy menu items now accept an `initData` property to allow custom initialization data #TINY-7480
- Improved the load time of the `fullpage` plugin by using the existing editor schema rather than creating a new one #TINY-6504
- Improved the performance when UI components are rendered #TINY-7572
- The context toolbar no longer unnecessarily repositions to the top of large elements when scrolling #TINY-7545
- The context toolbar will now move out of the way when it overlaps with the selection, such as in table cells #TINY-7192
- The context toolbar now uses a short animation when transitioning between different locations #TINY-7740
- `Env.browser` now uses the User-Agent Client Hints API where it is available #TINY-7785
- Icons with a `-rtl` suffix in their name will now automatically be used when the UI is rendered in right-to-left mode #TINY-7782
- The `formatter.match` API now accepts an optional `similar` parameter to check if the format partially matches #TINY-7712
- The `formatter.formatChanged` API now supports providing format variables when listening for changes #TINY-7713
- The formatter will now fire `FormatApply` and `FormatRemove` events for the relevant actions #TINY-7713
- The `autolink` plugin link detection now permits custom protocols #TINY-7714
- The `autolink` plugin valid link detection has been improved #TINY-7714

### Changed
- Changed the load order so content CSS is loaded before the editor is populated with content #TINY-7249
- Changed the `emoticons`, `wordcount`, `code`, `codesample`, and `template` plugins to open dialogs using commands #TINY-7619
- The context toolbar will no longer show an arrow when it overlaps the content, such as in table cells #TINY-7665
- The context toolbar will no longer overlap the statusbar for toolbars using `node` or `selection` positions #TINY-7666

### Fixed
- The `editor.fire` API was incorrectly mutating the original `args` provided #TINY-3254
- Unbinding an event handler did not take effect immediately while the event was firing #TINY-7436
- Binding an event handler incorrectly took effect immediately while the event was firing #TINY-7436
- Unbinding a native event handler inside the `remove` event caused an exception that blocked editor removal #TINY-7730
- The `SetContent` event contained the incorrect `content` when using the `editor.selection.setContent()` API #TINY-3254
- The editor content could be edited after calling `setProgressState(true)` in iframe mode #TINY-7373
- Tabbing out of the editor after calling `setProgressState(true)` behaved inconsistently in iframe mode #TINY-7373
- Flash of unstyled content while loading the editor because the content CSS was loaded after the editor content was rendered #TINY-7249
- Partially transparent RGBA values provided in the `color_map` setting were given the wrong hex value #TINY-7163
- HTML comments with mismatched quotes were parsed incorrectly under certain circumstances #TINY-7589
- The editor could crash when inserting certain HTML content #TINY-7756
- Inserting certain HTML content into the editor could result in invalid HTML once parsed #TINY-7756
- Links in notification text did not show the correct mouse pointer #TINY-7661
- Using the Tab key to navigate into the editor on Microsoft Internet Explorer 11 would incorrectly focus the toolbar #TINY-3707
- The editor selection could be placed in an incorrect location when undoing or redoing changes in a document containing `contenteditable="false"` elements #TINY-7663
- Menus and context menus were not closed when clicking into a different editor #TINY-7399
- Context menus on Android were not displayed when more than one HTML element was selected #TINY-7688
- Disabled nested menu items could still be opened #TINY-7700
- The nested menu item chevron icon was not fading when the menu item was disabled #TINY-7700
- `imagetools` buttons were incorrectly enabled for remote images without `imagetools_proxy` set #TINY-7772
- Only table content would be deleted when partially selecting a table and content outside the table #TINY-6044
- The table cell selection handling was incorrect in some cases when dealing with nested tables #TINY-6298
- Removing a table row or column could result in the cursor getting placed in an invalid location #TINY-7695
- Pressing the Tab key to navigate through table cells did not skip noneditable cells #TINY-7705
- Clicking on a noneditable table cell did not show a visual selection like other noneditable elements #TINY-7724
- Some table operations would incorrectly cause table row attributes and styles to be lost #TINY-6666
- The selection was incorrectly lost when using the `mceTableCellType` and `mceTableRowType` commands #TINY-6666
- The `mceTableRowType` was reversing the order of the rows when converting multiple header rows back to body rows #TINY-6666
- The table dialog did not always respect the `table_style_with_css` option #TINY-4926
- Pasting into a table with multiple cells selected could cause the content to be pasted in the wrong location #TINY-7485
- The `TableModified` event was not fired when pasting cells into a table #TINY-6939
- The table paste column before and after icons were not flipped in RTL mode #TINY-7851
- Fixed table corruption when deleting a `contenteditable="false"` cell #TINY-7891
- The `dir` attribute was being incorrectly applied to list items #TINY-4589
- Applying selector formats would sometimes not apply the format correctly to elements in a list #TINY-7393
- For formats that specify an attribute or style that should be removed, the formatter `match` API incorrectly returned `false` #TINY-6149
- The type signature on the `formatter.matchNode` API had the wrong return type (was `boolean` but should have been `Formatter | undefined`) #TINY-6149
- The `formatter.formatChanged` API would ignore the `similar` parameter if another callback had already been registered for the same format #TINY-7713
- The `formatter.formatChanged` API would sometimes not run the callback the first time the format was removed #TINY-7713
- Base64 encoded images with spaces or line breaks in the data URI were not displayed correctly. Patch contributed by RoboBurned

### Deprecated
- The `bbcode`, `fullpage`, `legacyoutput`, and `spellchecker` plugins have been deprecated and marked for removal in the next major release #TINY-7260

## 5.8.2 - 2021-06-23

### Fixed
- Fixed an issue when pasting cells from tables containing `colgroup`s into tables without `colgroup`s #TINY-6675
- Fixed an issue that could cause an invalid toolbar button state when multiple inline editors were on a single page #TINY-6297

## 5.8.1 - 2021-05-20

### Fixed
- An unexpected exception was thrown when switching to readonly mode and adjusting the editor width #TINY-6383
- Content could be lost when the `pagebreak_split_block` setting was enabled #TINY-3388
- The `list-style-type: none;` style on nested list items was incorrectly removed when clearing formatting #TINY-6264
- URLs were not always detected when pasting over a selection. Patch contributed by jwcooper #TINY-6997
- Properties on the `OpenNotification` event were incorrectly namespaced #TINY-7486

## 5.8.0 - 2021-05-06

### Added
- Added the `PAGE_UP` and `PAGE_DOWN` key code constants to the `VK` API #TINY-4612
- The editor resize handle can now be controlled using the keyboard #TINY-4823
- Added a new `fixed_toolbar_container_target` setting which renders the toolbar in the specified `HTMLElement`. Patch contributed by pvrobays

### Improved
- The `inline_boundaries` feature now supports the `home`, `end`, `pageup`, and `pagedown` keys #TINY-4612
- Updated the `formatter.matchFormat` API to support matching formats with variables in the `classes` property #TINY-7227
- Added HTML5 `audio` and `video` elements to the default alignment formats #TINY-6633
- Added support for alpha list numbering to the list properties dialog #TINY-6891

### Changed
- Updated the `image` dialog to display the class list dropdown as full-width if the caption checkbox is not present #TINY-6400
- Renamed the "H Align" and "V Align" input labels in the Table Cell Properties dialog to "Horizontal align" and "Vertical align" respectively #TINY-7285

### Deprecated
- The undocumented `setIconStroke` Split Toolbar Button API has been deprecated and will be removed in a future release #TINY-3551

### Fixed
- Fixed a bug where it wasn't possible to align nested list items #TINY-6567
- The RGB fields in the color picker dialog were not staying in sync with the color palette and hue slider #TINY-6952
- The color preview box in the color picker dialog was not correctly displaying the saturation and value of the chosen color #TINY-6952
- The color picker dialog will now show an alert if it is submitted with an invalid hex color code #TINY-2814
- Fixed a bug where the `TableModified` event was not fired when adding a table row with the Tab key #TINY-7006
- Added missing `images_file_types` setting to the exported TypeScript types #GH-6607
- Fixed a bug where lists pasted from Word with Roman numeral markers were not displayed correctly. Patch contributed by aautio #GH-6620
- The `editor.insertContent` API was incorrectly handling nested `span` elements with matching styles #TINY-6263
- The HTML5 `small` element could not be removed when clearing text formatting #TINY-6633
- The Oxide button text transform variable was incorrectly using `capitalize` instead of `none`. Patch contributed by dakur #GH-6341
- Fix dialog button text that was using title-style capitalization #TINY-6816
- Table plugin could perform operations on tables containing the inline editor #TINY-6625
- Fixed Tab key navigation inside table cells with a ranged selection #TINY-6638
- The foreground and background toolbar button color indicator is no longer blurry #TINY-3551
- Fixed a regression in the `tinymce.create()` API that caused issues when multiple objects were created #TINY-7358
- Fixed the `LineHeight` command causing the `change` event to be fired inconsistently #TINY-7048

## 5.7.1 - 2021-03-17

### Fixed
- Fixed the `help` dialog incorrectly linking to the changelog of TinyMCE 4 instead of TinyMCE 5 #TINY-7031
- Fixed a bug where error messages were displayed incorrectly in the image dialog #TINY-7099
- Fixed an issue where URLs were not correctly filtered in some cases #TINY-7025
- Fixed a bug where context menu items with names that contained uppercase characters were not displayed #TINY-7072
- Fixed context menu items lacking support for the `disabled` and `shortcut` properties #TINY-7073
- Fixed a regression where the width and height were incorrectly set when embedding content using the `media` dialog #TINY-7074

## 5.7.0 - 2021-02-10

### Added
- Added IPv6 address support to the URI API. Patch contributed by dev7355608 #GH-4409
- Added new `structure` and `style` properties to the `TableModified` event to indicate what kinds of modifications were made #TINY-6643
- Added `video` and `audio` live embed support for the `media` plugin #TINY-6229
- Added the ability to resize `video` and `iframe` media elements #TINY-6229
- Added a new `font_css` setting for adding fonts to both the editor and the parent document #TINY-6199
- Added a new `ImageUploader` API to simplify uploading image data to the configured `images_upload_url` or `images_upload_handler` #TINY-4601
- Added an Oxide variable to define the container background color in fullscreen mode #TINY-6903
- Added Oxide variables for setting the toolbar background colors for inline and sticky toolbars #TINY-6009
- Added a new `AfterProgressState` event that is fired after `editor.setProgressState` calls complete #TINY-6686
- Added support for `table_column_resizing` when inserting or deleting columns #TINY-6711

### Changed
- Changed table and table column copy behavior to retain an appropriate width when pasted #TINY-6664
- Changed the `lists` plugin to apply list styles to all text blocks within a selection #TINY-3755
- Changed the `advlist` plugin to log a console error message when the `list` plugin isn't enabled #TINY-6585
- Changed the z-index of the `setProgressState(true)` throbber so it does not hide notifications #TINY-6686
- Changed the type signature for `editor.selection.getRng()` incorrectly returning `null` #TINY-6843
- Changed some `SaxParser` regular expressions to improve performance #TINY-6823
- Changed `editor.setProgressState(true)` to close any open popups #TINY-6686

### Fixed
- Fixed `codesample` highlighting performance issues for some languages #TINY-6996
- Fixed an issue where cell widths were lost when merging table cells #TINY-6901
- Fixed `col` elements incorrectly transformed to `th` elements when converting columns to header columns #TINY-6715
- Fixed a number of table operations not working when selecting 2 table cells on Mozilla Firefox #TINY-3897
- Fixed a memory leak by backporting an upstream Sizzle fix #TINY-6859
- Fixed table `width` style was removed when copying #TINY-6664
- Fixed focus lost while typing in the `charmap` or `emoticons` dialogs when the editor is rendered in a shadow root #TINY-6904
- Fixed corruption of base64 URLs used in style attributes when parsing HTML #TINY-6828
- Fixed the order of CSS precedence of `content_style` and `content_css` in the `preview` and `template` plugins. `content_style` now has precedence #TINY-6529
- Fixed an issue where the image dialog tried to calculate image dimensions for an empty image URL #TINY-6611
- Fixed an issue where `scope` attributes on table cells would not change as expected when merging or unmerging cells #TINY-6486
- Fixed the plugin documentation links in the `help` plugin #DOC-703
- Fixed events bound using `DOMUtils` not returning the correct result for `isDefaultPrevented` in some cases #TINY-6834
- Fixed the "Dropped file type is not supported" notification incorrectly showing when using an inline editor #TINY-6834
- Fixed an issue with external styles bleeding into TinyMCE #TINY-6735
- Fixed an issue where parsing malformed comments could cause an infinite loop #TINY-6864
- Fixed incorrect return types on `editor.selection.moveToBookmark` #TINY-6504
- Fixed the type signature for `editor.selection.setCursorLocation()` incorrectly allowing a node with no `offset` #TINY-6843
- Fixed incorrect behavior when editor is destroyed while loading stylesheets #INT-2282
- Fixed figure elements incorrectly splitting from a valid parent element when editing the image within #TINY-6592
- Fixed inserting multiple rows or columns in a table cloning from the incorrect source row or column #TINY-6906
- Fixed an issue where new lines were not scrolled into view when pressing Shift+Enter or Shift+Return #TINY-6964
- Fixed an issue where list elements would not be removed when outdenting using the Enter or Return key #TINY-5974
- Fixed an issue where file extensions with uppercase characters were treated as invalid #TINY-6940
- Fixed dialog block messages were not passed through TinyMCE's translation system #TINY-6971

## 5.6.2 - 2020-12-08

### Fixed
- Fixed a UI rendering regression when the document body is using `display: flex` #TINY-6783

## 5.6.1 - 2020-11-25

### Fixed
- Fixed the `mceTableRowType` and `mceTableCellType` commands were not firing the `newCell` event #TINY-6692
- Fixed the HTML5 `s` element was not recognized when editing or clearing text formatting #TINY-6681
- Fixed an issue where copying and pasting table columns resulted in invalid HTML when using colgroups #TINY-6684
- Fixed an issue where the toolbar would render with the wrong width for inline editors in some situations #TINY-6683

## 5.6.0 - 2020-11-18

### Added
- Added new `BeforeOpenNotification` and `OpenNotification` events which allow internal notifications to be captured and modified before display #TINY-6528
- Added support for `block` and `unblock` methods on inline dialogs #TINY-6487
- Added new `TableModified` event which is fired whenever changes are made to a table #TINY-6629
- Added new `images_file_types` setting to determine which image file formats will be automatically processed into `img` tags on paste when using the `paste` plugin #TINY-6306
- Added support for `images_file_types` setting in the image file uploader to determine which image file extensions are valid for upload #TINY-6224
- Added new `format_empty_lines` setting to control if empty lines are formatted in a ranged selection #TINY-6483
- Added template support to the `autocompleter` for customizing the autocompleter items #TINY-6505
- Added new user interface `enable`, `disable`, and `isDisabled` methods #TINY-6397
- Added new `closest` formatter API to get the closest matching selection format from a set of formats #TINY-6479
- Added new `emojiimages` emoticons database that uses the twemoji CDN by default #TINY-6021
- Added new `emoticons_database` setting to configure which emoji database to use #TINY-6021
- Added new `name` field to the `style_formats` setting object to enable specifying a name for the format #TINY-4239

### Changed
- Changed `readonly` mode to allow hyperlinks to be clickable #TINY-6248

### Fixed
- Fixed the `change` event not firing after a successful image upload #TINY-6586
- Fixed the type signature for the `entity_encoding` setting not accepting delimited lists #TINY-6648
- Fixed layout issues when empty `tr` elements were incorrectly removed from tables #TINY-4679
- Fixed image file extensions lost when uploading an image with an alternative extension, such as `.jfif` #TINY-6622
- Fixed a security issue where URLs in attributes weren't correctly sanitized #TINY-6518
- Fixed `DOMUtils.getParents` incorrectly including the shadow root in the array of elements returned #TINY-6540
- Fixed an issue where the root document could be scrolled while an editor dialog was open inside a shadow root #TINY-6363
- Fixed `getContent` with text format returning a new line when the editor is empty #TINY-6281
- Fixed table column and row resizers not respecting the `data-mce-resize` attribute #TINY-6600
- Fixed inserting a table via the `mceInsertTable` command incorrectly creating 2 undo levels #TINY-6656
- Fixed nested tables with `colgroup` elements incorrectly always resizing the inner table #TINY-6623
- Fixed the `visualchars` plugin causing the editor to steal focus when initialized #TINY-6282
- Fixed `fullpage` plugin altering text content in `editor.getContent()` #TINY-6541
- Fixed `fullscreen` plugin not working correctly with multiple editors and shadow DOM #TINY-6280
- Fixed font size keywords such as `medium` not displaying correctly in font size menus #TINY-6291
- Fixed an issue where some attributes in table cells were not copied over to new rows or columns #TINY-6485
- Fixed incorrectly removing formatting on adjacent spaces when removing formatting on a ranged selection #TINY-6268
- Fixed the `Cut` menu item not working in the latest version of Mozilla Firefox #TINY-6615
- Fixed some incorrect types in the new TypeScript declaration file #TINY-6413
- Fixed a regression where a fake offscreen selection element was incorrectly created for the editor root node #TINY-6555
- Fixed an issue where menus would incorrectly collapse in small containers #TINY-3321
- Fixed an issue where only one table column at a time could be converted to a header #TINY-6326
- Fixed some minor memory leaks that prevented garbage collection for editor instances #TINY-6570
- Fixed resizing a `responsive` table not working when using the column resize handles #TINY-6601
- Fixed incorrectly calculating table `col` widths when resizing responsive tables #TINY-6646
- Fixed an issue where spaces were not preserved in pre-blocks when getting text content #TINY-6448
- Fixed a regression that caused the selection to be difficult to see in tables with backgrounds #TINY-6495
- Fixed content pasted multiple times in the editor when using Microsoft Internet Explorer 11. Patch contributed by mattford #GH-4905

## 5.5.1 - 2020-10-01

### Fixed
- Fixed pressing the down key near the end of a document incorrectly raising an exception #TINY-6471
- Fixed incorrect Typescript types for the `Tools` API #TINY-6475

## 5.5.0 - 2020-09-29

### Added
- Added a TypeScript declaration file to the bundle output for TinyMCE core #TINY-3785
- Added new `table_column_resizing` setting to control how table columns are resized when using the resize bars #TINY-6001
- Added the ability to remove images on a failed upload using the `images_upload_handler` failure callback #TINY-6011
- Added `hasPlugin` function to the editor API to determine if a plugin exists or not #TINY-766
- Added new `ToggleToolbarDrawer` command and query state handler to allow the toolbar drawer to be programmatically toggled and the toggle state to be checked #TINY-6032
- Added the ability to use `colgroup` elements in tables #TINY-6050
- Added a new setting `table_use_colgroups` for toggling whether colgroups are used in new tables #TINY-6050
- Added the ability to delete and navigate HTML media elements without the `media` plugin #TINY-4211
- Added `fullscreen_native` setting to the `fullscreen` plugin to enable use of the entire monitor #TINY-6284
- Added table related oxide variables to the Style API for more granular control over table cell selection appearance #TINY-6311
- Added new `toolbar_persist` setting to control the visibility of the inline toolbar #TINY-4847
- Added new APIs to allow for programmatic control of the inline toolbar visibility #TINY-4847
- Added the `origin` property to the `ObjectResized` and `ObjectResizeStart` events, to specify which handle the resize was performed on #TINY-6242
- Added new StyleSheetLoader `unload` and `unloadAll` APIs to allow loaded stylesheets to be removed #TINY-3926
- Added the `LineHeight` query command and action to the editor #TINY-4843
- Added the `lineheight` toolbar and menu items, and added `lineheight` to the default format menu #TINY-4843
- Added a new `contextmenu_avoid_overlap` setting to allow context menus to avoid overlapping matched nodes #TINY-6036
- Added new listbox dialog UI component for rendering a dropdown that allows nested options #TINY-2236
- Added back the ability to use nested items in the `image_class_list`, `link_class_list`, `link_list`, `table_class_list`, `table_cell_class_list`, and `table_row_class_list` settings #TINY-2236

### Changed
- Changed how CSS manipulates table cells when selecting multiple cells to achieve a semi-transparent selection #TINY-6311
- Changed the `target` property on fired events to use the native event target. The original target for an open shadow root can be obtained using `event.getComposedPath()` #TINY-6128
- Changed the editor to clean-up loaded CSS stylesheets when all editors using the stylesheet have been removed #TINY-3926
- Changed `imagetools` context menu icon for accessing the `image` dialog to use the `image` icon #TINY-4141
- Changed the `editor.insertContent()` and `editor.selection.setContent()` APIs to retain leading and trailing whitespace #TINY-5966
- Changed the `table` plugin `Column` menu to include the cut, copy and paste column menu items #TINY-6374
- Changed the default table styles in the content CSS files to better support the styling options available in the `table` dialog #TINY-6179

### Deprecated
- Deprecated the `Env.experimentalShadowDom` flag #TINY-6128

### Fixed
- Fixed tables with no borders displaying with the default border styles in the `preview` dialog #TINY-6179
- Fixed loss of whitespace when inserting content after a non-breaking space #TINY-5966
- Fixed the `event.getComposedPath()` function throwing an exception for events fired from the editor #TINY-6128
- Fixed notifications not appearing when the editor is within a ShadowRoot #TINY-6354
- Fixed focus issues with inline dialogs when the editor is within a ShadowRoot #TINY-6360
- Fixed the `template` plugin previews missing some content styles #TINY-6115
- Fixed the `media` plugin not saving the alternative source url in some situations #TINY-4113
- Fixed an issue where column resizing using the resize bars was inconsistent between fixed and relative table widths #TINY-6001
- Fixed an issue where dragging and dropping within a table would select table cells #TINY-5950
- Fixed up and down keyboard navigation not working for inline `contenteditable="false"` elements #TINY-6226
- Fixed dialog not retrieving `close` icon from icon pack #TINY-6445
- Fixed the `unlink` toolbar button not working when selecting multiple links #TINY-4867
- Fixed the `link` dialog not showing the "Text to display" field in some valid cases #TINY-5205
- Fixed the `DOMUtils.split()` API incorrectly removing some content #TINY-6294
- Fixed pressing the escape key not focusing the editor when using multiple toolbars #TINY-6230
- Fixed the `dirty` flag not being correctly set during an `AddUndo` event #TINY-4707
- Fixed `editor.selection.setCursorLocation` incorrectly placing the cursor outside `pre` elements in some circumstances #TINY-4058
- Fixed an exception being thrown when pressing the enter key inside pre elements while `br_in_pre` setting is false #TINY-4058

## 5.4.2 - 2020-08-17

### Fixed
- Fixed the editor not resizing when resizing the browser window in fullscreen mode #TINY-3511
- Fixed clicking on notifications causing inline editors to hide #TINY-6058
- Fixed an issue where link URLs could not be deleted or edited in the link dialog in some cases #TINY-4706
- Fixed a regression where setting the `anchor_top` or `anchor_bottom` options to `false` was not working #TINY-6256
- Fixed the `anchor` plugin not supporting the `allow_html_in_named_anchor` option #TINY-6236
- Fixed an exception thrown when removing inline formats that contained additional styles or classes #TINY-6288
- Fixed an exception thrown when positioning the context toolbar on Internet Explorer 11 in some edge cases #TINY-6271
- Fixed inline formats not removed when more than one `removeformat` format rule existed #TINY-6216
- Fixed an issue where spaces were sometimes removed when removing formating on nearby text #TINY-6251
- Fixed the list toolbar buttons not showing as active when a list is selected #TINY-6286
- Fixed an issue where the UI would sometimes not be shown or hidden when calling the show or hide API methods on the editor #TINY-6048
- Fixed the list type style not retained when copying list items #TINY-6289
- Fixed the Paste plugin converting tabs in plain text to a single space character. A `paste_tab_spaces` option has been included for setting the number of spaces used to replace a tab character #TINY-6237

## 5.4.1 - 2020-07-08

### Fixed
- Fixed the Search and Replace plugin incorrectly including zero-width caret characters in search results #TINY-4599
- Fixed dragging and dropping unsupported files navigating the browser away from the editor #TINY-6027
- Fixed undo levels not created on browser handled drop or paste events #TINY-6027
- Fixed content in an iframe element parsing as DOM elements instead of text content #TINY-5943
- Fixed Oxide checklist styles not showing when printing #TINY-5139
- Fixed bug with `scope` attribute not being added to the cells of header rows #TINY-6206

## 5.4.0 - 2020-06-30

### Added
- Added keyboard navigation support to menus and toolbars when the editor is in a ShadowRoot #TINY-6152
- Added the ability for menus to be clicked when the editor is in an open shadow root #TINY-6091
- Added the `Editor.ui.styleSheetLoader` API for loading stylesheets within the Document or ShadowRoot containing the editor UI #TINY-6089
- Added the `StyleSheetLoader` module to the public API #TINY-6100
- Added Oxide variables for styling the `select` element and headings in dialog content #TINY-6070
- Added icons for `table` column and row cut, copy, and paste toolbar buttons #TINY-6062
- Added all `table` menu items to the UI registry, so they can be used by name in other menus #TINY-4866
- Added new `mceTableApplyCellStyle` command to the `table` plugin #TINY-6004
- Added new `table` cut, copy, and paste column editor commands and menu items #TINY-6006
- Added font related Oxide variables for secondary buttons, allowing for custom styling #TINY-6061
- Added new `table_header_type` setting to control how table header rows are structured #TINY-6007
- Added new `table_sizing_mode` setting to replace the `table_responsive_width` setting, which has now been deprecated #TINY-6051
- Added new `mceTableSizingMode` command for changing the sizing mode of a table #TINY-6000
- Added new `mceTableRowType`, `mceTableColType`, and `mceTableCellType` commands and value queries #TINY-6150

### Changed
- Changed `advlist` toolbar buttons to only show a dropdown list if there is more than one option #TINY-3194
- Changed `mceInsertTable` command and `insertTable` API method to take optional header rows and columns arguments #TINY-6012
- Changed stylesheet loading, so that UI skin stylesheets can load in a ShadowRoot if required #TINY-6089
- Changed the DOM location of menus so that they display correctly when the editor is in a ShadowRoot #TINY-6093
- Changed the table plugin to correctly detect all valid header row structures #TINY-6007

### Fixed
- Fixed tables with no defined width being converted to a `fixed` width table when modifying the table #TINY-6051
- Fixed the `autosave` `isEmpty` API incorrectly detecting non-empty content as empty #TINY-5953
- Fixed table `Paste row after` and `Paste row before` menu items not disabled when nothing was available to paste #TINY-6006
- Fixed a selection performance issue with large tables on Microsoft Internet Explorer and Edge #TINY-6057
- Fixed filters for screening commands from the undo stack to be case-insensitive #TINY-5946
- Fixed `fullscreen` plugin now removes all classes when the editor is closed #TINY-4048
- Fixed handling of mixed-case icon identifiers (names) for UI elements #TINY-3854
- Fixed leading and trailing spaces lost when using `editor.selection.getContent({ format: 'text' })` #TINY-5986
- Fixed an issue where changing the URL with the quicklink toolbar caused unexpected undo behavior #TINY-5952
- Fixed an issue where removing formatting within a table cell would cause Internet Explorer 11 to scroll to the end of the table #TINY-6049
- Fixed an issue where the `allow_html_data_urls` setting was not correctly applied #TINY-5951
- Fixed the `autolink` feature so that it no longer treats a string with multiple "@" characters as an email address #TINY-4773
- Fixed an issue where removing the editor would leave unexpected attributes on the target element #TINY-4001
- Fixed the `link` plugin now suggest `mailto:` when the text contains an '@' and no slashes (`/`) #TINY-5941
- Fixed the `valid_children` check of custom elements now allows a wider range of characters in names #TINY-5971

## 5.3.2 - 2020-06-10

### Fixed
- Fixed a regression introduced in 5.3.0, where `images_dataimg_filter` was no-longer called #TINY-6086

## 5.3.1 - 2020-05-27

### Fixed
- Fixed the image upload error alert also incorrectly closing the image dialog #TINY-6020
- Fixed editor content scrolling incorrectly on focus in Firefox by reverting default content CSS html and body heights added in 5.3.0 #TINY-6019

## 5.3.0 - 2020-05-21

### Added
- Added html and body height styles to the default oxide content CSS #TINY-5978
- Added `uploadUri` and `blobInfo` to the data returned by `editor.uploadImages()` #TINY-4579
- Added a new function to the `BlobCache` API to lookup a blob based on the base64 data and mime type #TINY-5988
- Added the ability to search and replace within a selection #TINY-4549
- Added the ability to set the list start position for ordered lists and added new `lists` context menu item #TINY-3915
- Added `icon` as an optional config option to the toggle menu item API #TINY-3345
- Added `auto` mode for `toolbar_location` which positions the toolbar and menu bar at the bottom if there is no space at the top #TINY-3161

### Changed
- Changed the default `toolbar_location` to `auto` #TINY-3161
- Changed toggle menu items and choice menu items to have a dedicated icon with the checkmark displayed on the far right side of the menu item #TINY-3345
- Changed the `link`, `image`, and `paste` plugins to use Promises to reduce the bundle size #TINY-4710
- Changed the default icons to be lazy loaded during initialization #TINY-4729
- Changed the parsing of content so base64 encoded urls are converted to blob urls #TINY-4727
- Changed context toolbars so they concatenate when more than one is suitable for the current selection #TINY-4495
- Changed inline style element formats (strong, b, em, i, u, strike) to convert to a span on format removal if a `style` or `class` attribute is present #TINY-4741

### Fixed
- Fixed the `selection.setContent()` API not running parser filters #TINY-4002
- Fixed formats incorrectly applied or removed when table cells were selected #TINY-4709
- Fixed the `quickimage` button not restricting the file types to images #TINY-4715
- Fixed search and replace ignoring text in nested contenteditable elements #TINY-5967
- Fixed resize handlers displaying in the wrong location sometimes for remote images #TINY-4732
- Fixed table picker breaking in Firefox on low zoom levels #TINY-4728
- Fixed issue with loading or pasting contents with large base64 encoded images on Safari #TINY-4715
- Fixed supplementary special characters being truncated when inserted into the editor. Patch contributed by mlitwin. #TINY-4791
- Fixed toolbar buttons not set to disabled when the editor is in readonly mode #TINY-4592
- Fixed the editor selection incorrectly changing when removing caret format containers #TINY-3438
- Fixed bug where title, width, and height would be set to empty string values when updating an image and removing those attributes using the image dialog #TINY-4786
- Fixed `ObjectResized` event firing when an object wasn't resized #TINY-4161
- Fixed `ObjectResized` and `ObjectResizeStart` events incorrectly fired when adding or removing table rows and columns #TINY-4829
- Fixed the placeholder not hiding when pasting content into the editor #TINY-4828
- Fixed an issue where the editor would fail to load if local storage was disabled #TINY-5935
- Fixed an issue where an uploaded image would reuse a cached image with a different mime type #TINY-5988
- Fixed bug where toolbars and dialogs would not show if the body element was replaced (e.g. with Turbolinks). Patch contributed by spohlenz #GH-5653
- Fixed an issue where multiple formats would be removed when removing a single format at the end of lines or on empty lines #TINY-1170
- Fixed zero-width spaces incorrectly included in the `wordcount` plugin character count #TINY-5991
- Fixed a regression introduced in 5.2.0 whereby the desktop `toolbar_mode` setting would incorrectly override the mobile default setting #TINY-5998
- Fixed an issue where deleting all content in a single cell table would delete the entire table #TINY-1044

## 5.2.2 - 2020-04-23

### Fixed
- Fixed an issue where anchors could not be inserted on empty lines #TINY-2788
- Fixed text decorations (underline, strikethrough) not consistently inheriting the text color #TINY-4757
- Fixed `format` menu alignment buttons inconsistently applying to images #TINY-4057
- Fixed the floating toolbar drawer height collapsing when the editor is rendered in modal dialogs or floating containers #TINY-4837
- Fixed `media` embed content not processing safely in some cases #TINY-4857

## 5.2.1 - 2020-03-25

### Fixed
- Fixed the "is decorative" checkbox in the image dialog clearing after certain dialog events #FOAM-11
- Fixed possible uncaught exception when a `style` attribute is removed using a content filter on `setContent` #TINY-4742
- Fixed the table selection not functioning correctly in Microsoft Edge 44 or higher #TINY-3862
- Fixed the table resize handles not functioning correctly in Microsoft Edge 44 or higher #TINY-4160
- Fixed the floating toolbar drawer disconnecting from the toolbar when adding content in inline mode #TINY-4725 #TINY-4765
- Fixed `readonly` mode not returning the appropriate boolean value #TINY-3948
- Fixed the `forced_root_block_attrs` setting not applying attributes to new blocks consistently #TINY-4564
- Fixed the editor incorrectly stealing focus during initialization in Microsoft Internet Explorer #TINY-4697
- Fixed dialogs stealing focus when opening an alert or confirm dialog using an `onAction` callback #TINY-4014
- Fixed inline dialogs incorrectly closing when clicking on an opened alert or confirm dialog #TINY-4012
- Fixed the context toolbar overlapping the menu bar and toolbar #TINY-4586
- Fixed notification and inline dialog positioning issues when using `toolbar_location: 'bottom'` #TINY-4586
- Fixed the `colorinput` popup appearing offscreen on mobile devices #TINY-4711
- Fixed special characters not being found when searching by "whole words only" #TINY-4522
- Fixed an issue where dragging images could cause them to be duplicated #TINY-4195
- Fixed context toolbars activating without the editor having focus #TINY-4754
- Fixed an issue where removing the background color of text did not always work #TINY-4770
- Fixed an issue where new rows and columns in a table did not retain the style of the previous row or column #TINY-4788

## 5.2.0 - 2020-02-13

### Added
- Added the ability to apply formats to spaces #TINY-4200
- Added new `toolbar_location` setting to allow for positioning the menu and toolbar at the bottom of the editor #TINY-4210
- Added new `toolbar_groups` setting to allow a custom floating toolbar group to be added to the toolbar when using `floating` toolbar mode #TINY-4229
- Added new `link_default_protocol` setting to `link` and `autolink` plugin to allow a protocol to be used by default #TINY-3328
- Added new `placeholder` setting to allow a placeholder to be shown when the editor is empty #TINY-3917
- Added new `tinymce.dom.TextSeeker` API to allow searching text across different DOM nodes #TINY-4200
- Added a drop shadow below the toolbar while in sticky mode and introduced Oxide variables to customize it when creating a custom skin #TINY-4343
- Added `quickbars_image_toolbar` setting to allow for the image quickbar to be turned off #TINY-4398
- Added iframe and img `loading` attribute to the default schema. Patch contributed by ataylor32. #GH-5112
- Added new `getNodeFilters`/`getAttributeFilters` functions to the `editor.serializer` instance #TINY-4344
- Added new `a11y_advanced_options` setting to allow additional accessibility options to be added #FOAM-11
- Added new accessibility options and behaviours to the image dialog using `a11y_advanced_options` #FOAM-11
- Added the ability to use the window `PrismJS` instance for the `codesample` plugin instead of the bundled version to allow for styling custom languages #TINY-4504
- Added error message events that fire when a resource loading error occurs #TINY-4509

### Changed
- Changed the default schema to disallow `onchange` for select elements #TINY-4614
- Changed default `toolbar_mode` value from false to `wrap`. The value false has been deprecated #TINY-4617
- Changed `toolbar_drawer` setting to `toolbar_mode`. `toolbar_drawer` has been deprecated #TINY-4416
- Changed iframe mode to set selection on content init if selection doesn't exist #TINY-4139
- Changed table related icons to align them with the visual style of the other icons #TINY-4341
- Changed and improved the visual appearance of the color input field #TINY-2917
- Changed fake caret container to use `forced_root_block` when possible #TINY-4190
- Changed the `requireLangPack` API to wait until the plugin has been loaded before loading the language pack #TINY-3716
- Changed the formatter so `style_formats` are registered before the initial content is loaded into the editor #TINY-4238
- Changed media plugin to use https protocol for media urls by default #TINY-4577
- Changed the parser to treat CDATA nodes as bogus HTML comments to match the HTML parsing spec. A new `preserve_cdata` setting has been added to preserve CDATA nodes if required #TINY-4625

### Fixed
- Fixed incorrect parsing of malformed/bogus HTML comments #TINY-4625
- Fixed `quickbars` selection toolbar appearing on non-editable elements #TINY-4359
- Fixed bug with alignment toolbar buttons sometimes not changing state correctly #TINY-4139
- Fixed the `codesample` toolbar button not toggling when selecting code samples other than HTML #TINY-4504
- Fixed content incorrectly scrolling to the top or bottom when pressing enter if when the content was already in view #TINY-4162
- Fixed `scrollIntoView` potentially hiding elements behind the toolbar #TINY-4162
- Fixed editor not respecting the `resize_img_proportional` setting due to legacy code #TINY-4236
- Fixed flickering floating toolbar drawer in inline mode #TINY-4210
- Fixed an issue where the template plugin dialog would be indefinitely blocked on a failed template load #TINY-2766
- Fixed the `mscontrolselect` event not being unbound on IE/Edge #TINY-4196
- Fixed Confirm dialog footer buttons so only the "Yes" button is highlighted #TINY-4310
- Fixed `file_picker_callback` functionality for Image, Link and Media plugins #TINY-4163
- Fixed issue where floating toolbar drawer sometimes would break if the editor is resized while the drawer is open #TINY-4439
- Fixed incorrect `external_plugins` loading error message #TINY-4503
- Fixed resize handler was not hidden for ARIA purposes. Patch contributed by Parent5446. #GH-5195
- Fixed an issue where content could be lost if a misspelled word was selected and spellchecking was disabled #TINY-3899
- Fixed validation errors in the CSS where certain properties had the wrong default value #TINY-4491
- Fixed an issue where forced root block attributes were not applied when removing a list #TINY-4272
- Fixed an issue where the element path isn't being cleared when there are no parents #TINY-4412
- Fixed an issue where width and height in svg icons containing `rect` elements were overridden by the CSS reset #TINY-4408
- Fixed an issue where uploading images with `images_reuse_filename` enabled and that included a query parameter would generate an invalid URL #TINY-4638
- Fixed the `closeButton` property not working when opening notifications #TINY-4674
- Fixed keyboard flicker when opening a context menu on mobile #TINY-4540
- Fixed issue where plus icon svg contained strokes #TINY-4681

## 5.1.6 - 2020-01-28

### Fixed
- Fixed `readonly` mode not blocking all clicked links #TINY-4572
- Fixed legacy font sizes being calculated inconsistently for the `FontSize` query command value #TINY-4555
- Fixed changing a tables row from `Header` to `Body` incorrectly moving the row to the bottom of the table #TINY-4593
- Fixed the context menu not showing in certain cases with hybrid devices #TINY-4569
- Fixed the context menu opening in the wrong location when the target is the editor body #TINY-4568
- Fixed the `image` plugin not respecting the `automatic_uploads` setting when uploading local images #TINY-4287
- Fixed security issue related to parsing HTML comments and CDATA #TINY-4544

## 5.1.5 - 2019-12-19

### Fixed
- Fixed the UI not working with hybrid devices that accept both touch and mouse events #TNY-4521
- Fixed the `charmap` dialog initially focusing the first tab of the dialog instead of the search input field #TINY-4342
- Fixed an exception being raised when inserting content if the caret was directly before or after a `contenteditable="false"` element #TINY-4528
- Fixed a bug with pasting image URLs when paste as text is enabled #TINY-4523

## 5.1.4 - 2019-12-11

### Fixed
- Fixed dialog contents disappearing when clicking a checkbox for right-to-left languages #TINY-4518
- Fixed the `legacyoutput` plugin registering legacy formats after editor initialization, causing legacy content to be stripped on the initial load #TINY-4447
- Fixed search and replace not cycling through results when searching using special characters #TINY-4506
- Fixed the `visualchars` plugin converting HTML-like text to DOM elements in certain cases #TINY-4507
- Fixed an issue with the `paste` plugin not sanitizing content in some cases #TINY-4510
- Fixed HTML comments incorrectly being parsed in certain cases #TINY-4511

## 5.1.3 - 2019-12-04

### Fixed
- Fixed sticky toolbar not undocking when fullscreen mode is activated #TINY-4390
- Fixed the "Current Window" target not applying when updating links using the link dialog #TINY-4063
- Fixed disabled menu items not highlighting when focused #TINY-4339
- Fixed touch events passing through dialog collection items to the content underneath on Android devices #TINY-4431
- Fixed keyboard navigation of the Help dialog's Keyboard Navigation tab #TINY-4391
- Fixed search and replace dialog disappearing when finding offscreen matches on iOS devices #TINY-4350
- Fixed performance issues where sticky toolbar was jumping while scrolling on slower browsers #TINY-4475

## 5.1.2 - 2019-11-19

### Fixed
- Fixed desktop touch devices using `mobile` configuration overrides #TINY-4345
- Fixed unable to disable the new scrolling toolbar feature #TINY-4345
- Fixed touch events passing through any pop-up items to the content underneath on Android devices #TINY-4367
- Fixed the table selector handles throwing JavaScript exceptions for non-table selections #TINY-4338
- Fixed `cut` operations not removing selected content on Android devices when the `paste` plugin is enabled #TINY-4362
- Fixed inline toolbar not constrained to the window width by default #TINY-4314
- Fixed context toolbar split button chevrons pointing right when they should be pointing down #TINY-4257
- Fixed unable to access the dialog footer in tabbed dialogs on small screens #TINY-4360
- Fixed mobile table selectors were hard to select with touch by increasing the size #TINY-4366
- Fixed mobile table selectors moving when moving outside the editor #TINY-4366
- Fixed inline toolbars collapsing when using sliding toolbars #TINY-4389
- Fixed block textpatterns not treating NBSPs as spaces #TINY-4378
- Fixed backspace not merging blocks when the last element in the preceding block was a `contenteditable="false"` element #TINY-4235
- Fixed toolbar buttons that only contain text labels overlapping on mobile devices #TINY-4395
- Fixed quickbars quickimage picker not working on mobile #TINY-4377
- Fixed fullscreen not resizing in an iOS WKWebView component #TINY-4413

## 5.1.1 - 2019-10-28

### Fixed
- Fixed font formats containing spaces being wrapped in `&quot;` entities instead of single quotes #TINY-4275
- Fixed alert and confirm dialogs losing focus when clicked #TINY-4248
- Fixed clicking outside a modal dialog focusing on the document body #TINY-4249
- Fixed the context toolbar not hiding when scrolled out of view #TINY-4265

## 5.1.0 - 2019-10-17

### Added
- Added touch selector handles for table selections on touch devices #TINY-4097
- Added border width field to Table Cell dialog #TINY-4028
- Added touch event listener to media plugin to make embeds playable #TINY-4093
- Added oxide styling options to notifications and tweaked the default variables #TINY-4153
- Added additional padding to split button chevrons on touch devices, to make them easier to interact with #TINY-4223
- Added new platform detection functions to `Env` and deprecated older detection properties #TINY-4184
- Added `inputMode` config field to specify inputmode attribute of `input` dialog components #TINY-4062
- Added new `inputMode` property to relevant plugins/dialogs #TINY-4102
- Added new `toolbar_sticky` setting to allow the iframe menubar/toolbar to stick to the top of the window when scrolling #TINY-3982

### Changed
- Changed default setting for `toolbar_drawer` to `floating` #TINY-3634
- Changed mobile phones to use the `silver` theme by default #TINY-3634
- Changed some editor settings to default to `false` on touch devices:
  - `menubar`(phones only) #TINY-4077
  - `table_grid` #TINY-4075
  - `resize` #TINY-4157
  - `object_resizing` #TINY-4157
- Changed toolbars and context toolbars to sidescroll on mobile #TINY-3894 #TINY-4107
- Changed context menus to render as horizontal menus on touch devices #TINY-4107
- Changed the editor to use the `VisualViewport` API of the browser where possible #TINY-4078
- Changed visualblocks toolbar button icon and renamed `paragraph` icon to `visualchars` #TINY-4074
- Changed Oxide default for `@toolbar-button-chevron-color` to follow toolbar button icon color #TINY-4153
- Changed the `urlinput` dialog component to use the `url` type attribute #TINY-4102

### Fixed
- Fixed Safari desktop visual viewport fires resize on fullscreen breaking the restore function #TINY-3976
- Fixed scroll issues on mobile devices #TINY-3976
- Fixed context toolbar unable to refresh position on iOS12 #TINY-4107
- Fixed ctrl+left click not opening links on readonly mode and the preview dialog #TINY-4138
- Fixed Slider UI component not firing `onChange` event on touch devices #TINY-4092
- Fixed notifications overlapping instead of stacking #TINY-3478
- Fixed inline dialogs positioning incorrectly when the page is scrolled #TINY-4018
- Fixed inline dialogs and menus not repositioning when resizing #TINY-3227
- Fixed inline toolbar incorrectly stretching to the full width when a width value was provided #TINY-4066
- Fixed menu chevrons color to follow the menu text color #TINY-4153
- Fixed table menu selection grid from staying black when using dark skins, now follows border color #TINY-4153
- Fixed Oxide using the wrong text color variable for menubar button focused state #TINY-4146
- Fixed the autoresize plugin not keeping the selection in view when resizing #TINY-4094
- Fixed textpattern plugin throwing exceptions when using `forced_root_block: false` #TINY-4172
- Fixed missing CSS fill styles for toolbar button icon active state #TINY-4147
- Fixed an issue where the editor selection could end up inside a short ended element (such as `br`) #TINY-3999
- Fixed browser selection being lost in inline mode when opening split dropdowns #TINY-4197
- Fixed backspace throwing an exception when using `forced_root_block: false` #TINY-4099
- Fixed floating toolbar drawer expanding outside the bounds of the editor #TINY-3941
- Fixed the autocompleter not activating immediately after a `br` or `contenteditable=false` element #TINY-4194
- Fixed an issue where the autocompleter would incorrectly close on IE 11 in certain edge cases #TINY-4205

## 5.0.16 - 2019-09-24

### Added
- Added new `referrer_policy` setting to add the `referrerpolicy` attribute when loading scripts or stylesheets #TINY-3978
- Added a slight background color to dialog tab links when focused to aid keyboard navigation #TINY-3877

### Fixed
- Fixed media poster value not updating on change #TINY-4013
- Fixed openlink was not registered as a toolbar button #TINY-4024
- Fixed failing to initialize if a script tag was used inside a SVG #TINY-4087
- Fixed double top border showing on toolbar without menubar when toolbar_drawer is enabled #TINY-4118
- Fixed unable to drag inline dialogs to the bottom of the screen when scrolled #TINY-4154
- Fixed notifications appearing on top of the toolbar when scrolled in inline mode #TINY-4159
- Fixed notifications displaying incorrectly on IE 11 #TINY-4169

## 5.0.15 - 2019-09-02

### Added
- Added a dark `content_css` skin to go with the dark UI skin #TINY-3743

### Changed
- Changed the enabled state on toolbar buttons so they don't get the hover effect #TINY-3974

### Fixed
- Fixed missing CSS active state on toolbar buttons #TINY-3966
- Fixed `onChange` callback not firing for the colorinput dialog component #TINY-3968
- Fixed context toolbars not showing in fullscreen mode #TINY-4023

## 5.0.14 - 2019-08-19

### Added
- Added an API to reload the autocompleter menu with additional fetch metadata #MENTIONS-17

### Fixed
- Fixed missing toolbar button border styling options #TINY-3965
- Fixed image upload progress notification closing before the upload is complete #TINY-3963
- Fixed inline dialogs not closing on escape when no dialog component is in focus #TINY-3936
- Fixed plugins not being filtered when defaulting to mobile on phones #TINY-3537
- Fixed toolbar more drawer showing the content behind it when transitioning between opened and closed states #TINY-3878
- Fixed focus not returning to the dialog after pressing the "Replace all" button in the search and replace dialog #TINY-3961

### Removed
- Removed Oxide variable `@menubar-select-disabled-border-color` and replaced it with `@menubar-select-disabled-border` #TINY-3965

## 5.0.13 - 2019-08-06

### Changed
- Changed modal dialogs to prevent dragging by default and added new `draggable_modal` setting to restore dragging #TINY-3873
- Changed the nonbreaking plugin to insert nbsp characters wrapped in spans to aid in filtering. This can be disabled using the `nonbreaking_wrap` setting #TINY-3647
- Changed backspace behaviour in lists to outdent nested list items when the cursor is at the start of the list item #TINY-3651

### Fixed
- Fixed sidebar growing beyond editor bounds in IE 11 #TINY-3937
- Fixed issue with being unable to keyboard navigate disabled toolbar buttons #TINY-3350
- Fixed issues with backspace and delete in nested contenteditable true and false elements #TINY-3868
- Fixed issue with losing keyboard navigation in dialogs due to disabled buttons #TINY-3914
- Fixed `MouseEvent.mozPressure is deprecated` warning in Firefox #TINY-3919
- Fixed `default_link_target` not being respected when `target_list` is disabled #TINY-3757
- Fixed mobile plugin filter to only apply to the mobile theme, rather than all mobile platforms #TINY-3405
- Fixed focus switching to another editor during mode changes #TINY-3852
- Fixed an exception being thrown when clicking on an uninitialized inline editor #TINY-3925
- Fixed unable to keyboard navigate to dialog menu buttons #TINY-3933
- Fixed dialogs being able to be dragged outside the window viewport #TINY-3787
- Fixed inline dialogs appearing above modal dialogs #TINY-3932

## 5.0.12 - 2019-07-18

### Added
- Added ability to utilize UI dialog panels inside other panels #TINY-3305
- Added help dialog tab explaining keyboard navigation of the editor #TINY-3603

### Changed
- Changed the "Find and Replace" design to an inline dialog #TINY-3054

### Fixed
- Fixed issue where autolink spacebar event was not being fired on Edge #TINY-3891
- Fixed table selection missing the background color #TINY-3892
- Fixed removing shortcuts not working for function keys #TINY-3871
- Fixed non-descriptive UI component type names #TINY-3349
- Fixed UI registry components rendering as the wrong type when manually specifying a different type #TINY-3385
- Fixed an issue where dialog checkbox, input, selectbox, textarea and urlinput components couldn't be disabled #TINY-3708
- Fixed the context toolbar not using viable screen space in inline/distraction free mode #TINY-3717
- Fixed the context toolbar overlapping the toolbar in various conditions #TINY-3205
- Fixed IE11 edge case where items were being inserted into the wrong location #TINY-3884

## 5.0.11 - 2019-07-04

### Fixed
- Fixed packaging errors caused by a rollup treeshaking bug (https://github.com/rollup/rollup/issues/2970) #TINY-3866
- Fixed the customeditor component not able to get data from the dialog api #TINY-3866
- Fixed collection component tooltips not being translated #TINY-3855

## 5.0.10 - 2019-07-02

### Added
- Added support for all HTML color formats in `color_map` setting #TINY-3837

### Changed
- Changed backspace key handling to outdent content in appropriate circumstances #TINY-3685
- Changed default palette for forecolor and backcolor to include some lighter colors suitable for highlights #TINY-2865
- Changed the search and replace plugin to cycle through results #TINY-3800

### Fixed
- Fixed inconsistent types causing some properties to be unable to be used in dialog components #TINY-3778
- Fixed an issue in the Oxide skin where dialog content like outlines and shadows were clipped because of overflow hidden #TINY-3566
- Fixed the search and replace plugin not resetting state when changing the search query #TINY-3800
- Fixed backspace in lists not creating an undo level #TINY-3814
- Fixed the editor to cancel loading in quirks mode where the UI is not supported #TINY-3391
- Fixed applying fonts not working when the name contained spaces and numbers #TINY-3801
- Fixed so that initial content is retained when initializing on list items #TINY-3796
- Fixed inefficient font name and font size current value lookup during rendering #TINY-3813
- Fixed mobile font copied into the wrong folder for the oxide-dark skin #TINY-3816
- Fixed an issue where resizing the width of tables would produce inaccurate results #TINY-3827
- Fixed a memory leak in the Silver theme #TINY-3797
- Fixed alert and confirm dialogs using incorrect markup causing inconsistent padding #TINY-3835
- Fixed an issue in the Table plugin with `table_responsive_width` not enforcing units when resizing #TINY-3790
- Fixed leading, trailing and sequential spaces being lost when pasting plain text #TINY-3726
- Fixed exception being thrown when creating relative URIs #TINY-3851
- Fixed focus is no longer set to the editor content during mode changes unless the editor already had focus #TINY-3852

## 5.0.9 - 2019-06-26

### Fixed
- Fixed print plugin not working in Firefox #TINY-3834

## 5.0.8 - 2019-06-18

### Added
- Added back support for multiple toolbars #TINY-2195
- Added support for .m4a files to the media plugin #TINY-3750
- Added new base_url and suffix editor init options #TINY-3681

### Fixed
- Fixed incorrect padding for select boxes with visible values #TINY-3780
- Fixed selection incorrectly changing when programmatically setting selection on contenteditable false elements #TINY-3766
- Fixed sidebar background being transparent #TINY-3727
- Fixed the build to remove duplicate iife wrappers #TINY-3689
- Fixed bogus autocompleter span appearing in content when the autocompleter menu is shown #TINY-3752
- Fixed toolbar font size select not working with legacyoutput plugin #TINY-2921
- Fixed the legacyoutput plugin incorrectly aligning images #TINY-3660
- Fixed remove color not working when using the legacyoutput plugin #TINY-3756
- Fixed the font size menu applying incorrect sizes when using the legacyoutput plugin #TINY-3773
- Fixed scrollIntoView not working when the parent window was out of view #TINY-3663
- Fixed the print plugin printing from the wrong window in IE11 #TINY-3762
- Fixed content CSS loaded over CORS not loading in the preview plugin with content_css_cors enabled #TINY-3769
- Fixed the link plugin missing the default "None" option for link list #TINY-3738
- Fixed small dot visible with menubar and toolbar disabled in inline mode #TINY-3623
- Fixed space key properly inserts a nbsp before/after block elements #TINY-3745
- Fixed native context menu not showing with images in IE11 #TINY-3392
- Fixed inconsistent browser context menu image selection #TINY-3789

## 5.0.7 - 2019-06-05

### Added
- Added new toolbar button and menu item for inserting tables via dialog #TINY-3636
- Added new API for adding/removing/changing tabs in the Help dialog #TINY-3535
- Added highlighting of matched text in autocompleter items #TINY-3687
- Added the ability for autocompleters to work with matches that include spaces #TINY-3704
- Added new `imagetools_fetch_image` callback to allow custom implementations for cors loading of images #TINY-3658
- Added `'http'` and `https` options to `link_assume_external_targets` to prepend `http://` or `https://` prefixes when URL does not contain a protocol prefix. Patch contributed by francoisfreitag. #GH-4335

### Changed
- Changed annotations navigation to work the same as inline boundaries #TINY-3396
- Changed tabpanel API by adding a `name` field and changing relevant methods to use it #TINY-3535

### Fixed
- Fixed text color not updating all color buttons when choosing a color #TINY-3602
- Fixed the autocompleter not working with fragmented text #TINY-3459
- Fixed the autosave plugin no longer overwrites window.onbeforeunload #TINY-3688
- Fixed infinite loop in the paste plugin when IE11 takes a long time to process paste events. Patch contributed by lRawd. #GH-4987
- Fixed image handle locations when using `fixed_toolbar_container`. Patch contributed by t00. #GH-4966
- Fixed the autoresize plugin not firing `ResizeEditor` events #TINY-3587
- Fixed editor in fullscreen mode not extending to the bottom of the screen #TINY-3701
- Fixed list removal when pressing backspace after the start of the list item #TINY-3697
- Fixed autocomplete not triggering from compositionend events #TINY-3711
- Fixed `file_picker_callback` could not set the caption field on the insert image dialog #TINY-3172
- Fixed the autocompleter menu showing up after a selection had been made #TINY-3718
- Fixed an exception being thrown when a file or number input has focus during initialization. Patch contributed by t00 #GH-2194

## 5.0.6 - 2019-05-22

### Added
- Added `icons_url` editor settings to enable icon packs to be loaded from a custom url #TINY-3585
- Added `image_uploadtab` editor setting to control the visibility of the upload tab in the image dialog #TINY-3606
- Added new api endpoints to the wordcount plugin and improved character count logic #TINY-3578

### Changed
- Changed plugin, language and icon loading errors to log in the console instead of a notification #TINY-3585

### Fixed
- Fixed the textpattern plugin not working with fragmented text #TINY-3089
- Fixed various toolbar drawer accessibility issues and added an animation #TINY-3554
- Fixed issues with selection and ui components when toggling readonly mode #TINY-3592
- Fixed so readonly mode works with inline editors #TINY-3592
- Fixed docked inline toolbar positioning when scrolled #TINY-3621
- Fixed initial value not being set on bespoke select in quickbars and toolbar drawer #TINY-3591
- Fixed so that nbsp entities aren't trimmed in white-space: pre-line elements #TINY-3642
- Fixed `mceInsertLink` command inserting spaces instead of url encoded characters #GH-4990
- Fixed text content floating on top of dialogs in IE11 #TINY-3640

## 5.0.5 - 2019-05-09

### Added
- Added menu items to match the forecolor/backcolor toolbar buttons #TINY-2878
- Added default directionality based on the configured language #TINY-2621
- Added styles, icons and tests for rtl mode #TINY-2621

### Fixed
- Fixed autoresize not working with floating elements or when media elements finished loading #TINY-3545
- Fixed incorrect vertical caret positioning in IE 11 #TINY-3188
- Fixed submenu anchoring hiding overflowed content #TINY-3564

### Removed
- Removed unused and hidden validation icons to avoid displaying phantom tooltips #TINY-2329

## 5.0.4 - 2019-04-23

### Added
- Added back URL dialog functionality, which is now available via `editor.windowManager.openUrl()` #TINY-3382
- Added the missing throbber functionality when calling `editor.setProgressState(true)` #TINY-3453
- Added function to reset the editor content and undo/dirty state via `editor.resetContent()` #TINY-3435
- Added the ability to set menu buttons as active #TINY-3274
- Added `editor.mode` API, featuring a custom editor mode API #TINY-3406
- Added better styling to floating toolbar drawer #TINY-3479
- Added the new premium plugins to the Help dialog plugins tab #TINY-3496
- Added the linkchecker context menu items to the default configuration #TINY-3543

### Fixed
- Fixed image context menu items showing on placeholder images #TINY-3280
- Fixed dialog labels and text color contrast within notifications/alert banners to satisfy WCAG 4.5:1 contrast ratio for accessibility #TINY-3351
- Fixed selectbox and colorpicker items not being translated #TINY-3546
- Fixed toolbar drawer sliding mode to correctly focus the editor when tabbing via keyboard navigation #TINY-3533
- Fixed positioning of the styleselect menu in iOS while using the mobile theme #TINY-3505
- Fixed the menubutton `onSetup` callback to be correctly executed when rendering the menu buttons #TINY-3547
- Fixed `default_link_target` setting to be correctly utilized when creating a link #TINY-3508
- Fixed colorpicker floating marginally outside its container #TINY-3026
- Fixed disabled menu items displaying as active when hovered #TINY-3027

### Removed
- Removed redundant mobile wrapper #TINY-3480

## 5.0.3 - 2019-03-19

### Changed
- Changed empty nested-menu items within the style formats menu to be disabled or hidden if the value of `style_formats_autohide` is `true` #TINY-3310
- Changed the entire phrase 'Powered by Tiny' in the status bar to be a link instead of just the word 'Tiny' #TINY-3366
- Changed `formatselect`, `styleselect` and `align` menus to use the `mceToggleFormat` command internally #TINY-3428

### Fixed
- Fixed toolbar keyboard navigation to work as expected when `toolbar_drawer` is configured #TINY-3432
- Fixed text direction buttons to display the correct pressed state in selections that have no explicit `dir` property #TINY-3138
- Fixed the mobile editor to clean up properly when removed #TINY-3445
- Fixed quickbar toolbars to add an empty box to the screen when it is set to `false` #TINY-3439
- Fixed an issue where pressing the **Delete/Backspace** key at the edge of tables was creating incorrect selections #TINY-3371
- Fixed an issue where dialog collection items (emoticon and special character dialogs) couldn't be selected with touch devices #TINY-3444
- Fixed a type error introduced in TinyMCE version 5.0.2 when calling `editor.getContent()` with nested bookmarks #TINY-3400
- Fixed an issue that prevented default icons from being overridden #TINY-3449
- Fixed an issue where **Home/End** keys wouldn't move the caret correctly before or after `contenteditable=false` inline elements #TINY-2995
- Fixed styles to be preserved in IE 11 when editing via the `fullpage` plugin #TINY-3464
- Fixed the `link` plugin context toolbar missing the open link button #TINY-3461
- Fixed inconsistent dialog component spacing #TINY-3436

## 5.0.2 - 2019-03-05

### Added
- Added presentation and document presets to `htmlpanel` dialog component #TINY-2694
- Added missing fixed_toolbar_container setting has been reimplemented in the Silver theme #TINY-2712
- Added a new toolbar setting `toolbar_drawer` that moves toolbar groups which overflow the editor width into either a `sliding` or `floating` toolbar section #TINY-2874

### Changed
- Updated the build process to include package lock files in the dev distribution archive #TINY-2870

### Fixed
- Fixed inline dialogs did not have aria attributes #TINY-2694
- Fixed default icons are now available in the UI registry, allowing use outside of toolbar buttons #TINY-3307
- Fixed a memory leak related to select toolbar items #TINY-2874
- Fixed a memory leak due to format changed listeners that were never unbound #TINY-3191
- Fixed an issue where content may have been lost when using permanent bookmarks #TINY-3400
- Fixed the quicklink toolbar button not rendering in the quickbars plugin #TINY-3125
- Fixed an issue where menus were generating invalid HTML in some cases #TINY-3323
- Fixed an issue that could cause the mobile theme to show a blank white screen when the editor was inside an `overflow:hidden` element #TINY-3407
- Fixed mobile theme using a transparent background and not taking up the full width on iOS #TINY-3414
- Fixed the template plugin dialog missing the description field #TINY-3337
- Fixed input dialog components using an invalid default type attribute #TINY-3424
- Fixed an issue where backspace/delete keys after/before pagebreak elements wouldn't move the caret #TINY-3097
- Fixed an issue in the table plugin where menu items and toolbar buttons weren't showing correctly based on the selection #TINY-3423
- Fixed inconsistent button focus styles in Firefox #TINY-3377
- Fixed the resize icon floating left when all status bar elements were disabled #TINY-3340
- Fixed the resize handle to not show in fullscreen mode #TINY-3404

## 5.0.1 - 2019-02-21

### Added
- Added H1-H6 toggle button registration to the silver theme #TINY-3070
- Added code sample toolbar button will now toggle on when the cursor is in a code section #TINY-3040
- Added new settings to the emoticons plugin to allow additional emoticons to be added #TINY-3088

### Fixed
- Fixed an issue where adding links to images would replace the image with text #TINY-3356
- Fixed an issue where the inline editor could use fractional pixels for positioning #TINY-3202
- Fixed an issue where uploading non-image files in the Image Plugin upload tab threw an error. #TINY-3244
- Fixed an issue in the media plugin that was causing the source url and height/width to be lost in certain circumstances #TINY-2858
- Fixed an issue with the Context Toolbar not being removed when clicking outside of the editor #TINY-2804
- Fixed an issue where clicking 'Remove link' wouldn't remove the link in certain circumstances #TINY-3199
- Fixed an issue where the media plugin would fail when parsing dialog data #TINY-3218
- Fixed an issue where retrieving the selected content as text didn't create newlines #TINY-3197
- Fixed incorrect keyboard shortcuts in the Help dialog for Windows #TINY-3292
- Fixed an issue where JSON serialization could produce invalid JSON #TINY-3281
- Fixed production CSS including references to source maps #TINY-3920
- Fixed development CSS was not included in the development zip #TINY-3920
- Fixed the autocompleter matches predicate not matching on the start of words by default #TINY-3306
- Fixed an issue where the page could be scrolled with modal dialogs open #TINY-2252
- Fixed an issue where autocomplete menus would show an icon margin when no items had icons #TINY-3329
- Fixed an issue in the quickbars plugin where images incorrectly showed the text selection toolbar #TINY-3338
- Fixed an issue that caused the inline editor to fail to render when the target element already had focus #TINY-3353

### Removed
- Removed paste as text notification banner and paste_plaintext_inform setting #POW-102

## 5.0.0 - 2019-02-04

Full documentation for the version 5 features and changes is available at https://www.tiny.cloud/docs/tinymce/5/release-notes/release-notes50/

### Added
- Added links and registered names with * to denote premium plugins in Plugins tab of Help dialog #TINY-3223

### Changed
- Changed Tiny 5 mobile skin to look more uniform with desktop #TINY-2650
- Blacklisted table, th and td as inline editor target #TINY-717

### Fixed
- Fixed an issue where tab panel heights weren't sizing properly on smaller screens and weren't updating on resize #TINY-3242
- Fixed image tools not having any padding between the label and slider #TINY-3220
- Fixed context toolbar toggle buttons not showing the correct state #TINY-3022
- Fixed missing separators in the spellchecker context menu between the suggestions and actions #TINY-3217
- Fixed notification icon positioning in alert banners #TINY-2196
- Fixed a typo in the word count plugin name #TINY-3062
- Fixed charmap and emoticons dialogs not having a primary button #TINY-3233
- Fixed an issue where resizing wouldn't work correctly depending on the box-sizing model #TINY-3278

## 5.0.0-rc-2 - 2019-01-22

### Added
- Added screen reader accessibility for sidebar and statusbar #TINY-2699

### Changed
- Changed formatting menus so they are registered and made the align toolbar button use an icon instead of text #TINY-2880
- Changed checkboxes to use a boolean for its state, instead of a string #TINY-2848
- Updated the textpattern plugin to properly support nested patterns and to allow running a command with a value for a pattern with a start and an end #TINY-2991
- Updated Emoticons and Charmap dialogs to be screen reader accessible #TINY-2693

### Fixed
- Fixed the link dialog such that it will now retain class attributes when updating links #TINY-2825
- Fixed "Find and replace" not showing in the "Edit" menu by default #TINY-3061
- Fixed dropdown buttons missing the 'type' attribute, which could cause forms to be incorrectly submitted #TINY-2826
- Fixed emoticon and charmap search not returning expected results in certain cases #TINY-3084
- Fixed blank rel_list values throwing an exception in the link plugin #TINY-3149

### Removed
- Removed unnecessary 'flex' and unused 'colspan' properties from the new dialog APIs #TINY-2973

## 5.0.0-rc-1 - 2019-01-08

### Added
- Added editor settings functionality to specify title attributes for toolbar groups #TINY-2690
- Added icons instead of button text to improve Search and Replace dialog footer appearance #TINY-2654
- Added `tox-dialog__table` instead of `mce-table-striped` class to enhance Help dialog appearance #TINY-2360
- Added title attribute to iframes so, screen readers can announce iframe labels #TINY-2692
- Added a wordcount menu item, that defaults to appearing in the tools menu #TINY-2877

### Changed
- Updated the font select dropdown logic to try to detect the system font stack and show "System Font" as the font name #TINY-2710
- Updated the autocompleter to only show when it has matched items #TINY-2350
- Updated SizeInput labels to "Height" and "Width" instead of Dimensions #TINY-2833
- Updated the build process to minify and generate ASCII only output for the emoticons database #TINY-2744

### Fixed
- Fixed readonly mode not fully disabling editing content #TINY-2287
- Fixed accessibility issues with the font select, font size, style select and format select toolbar dropdowns #TINY-2713
- Fixed accessibility issues with split dropdowns #TINY-2697
- Fixed the legacyoutput plugin to be compatible with TinyMCE 5.0 #TINY-2301
- Fixed icons not showing correctly in the autocompleter popup #TINY-3029
- Fixed an issue where preview wouldn't show anything in Edge under certain circumstances #TINY-3035
- Fixed the height being incorrectly calculated for the autoresize plugin #TINY-2807

## 5.0.0-beta-1 - 2018-11-30

### Added
- Added a new `addNestedMenuItem()` UI registry function and changed all nested menu items to use the new registry functions #TINY-2230
- Added title attribute to color swatch colors #TINY-2669
- Added anchorbar component to anchor inline toolbar dialogs to instead of the toolbar #TINY-2040
- Added support for toolbar<n> and toolbar array config options to be squashed into a single toolbar and not create multiple toolbars #TINY-2195
- Added error handling for when forced_root_block config option is set to true #TINY-2261
- Added functionality for the removed_menuitems config option #TINY-2184
- Added the ability to use a string to reference menu items in menu buttons and submenu items #TINY-2253

### Changed
- Changed the name of the "inlite" plugin to "quickbars" #TINY-2831
- Changed the background color icon to highlight background icon #TINY-2258
- Changed Help dialog to be accessible to screen readers #TINY-2687
- Changed the color swatch to save selected custom colors to local storage for use across sessions #TINY-2722
- Changed `WindowManager` API - methods `getParams`, `setParams` and `getWindows`, and the legacy `windows` property, have been removed. `alert` and `confirm` dialogs are no longer tracked in the window list. #TINY-2603

### Fixed
- Fixed an inline mode issue where the save plugin upon saving can cause content loss #TINY-2659
- Fixed an issue in IE 11 where calling selection.getContent() would return an empty string when the editor didn't have focus #TINY-2325

### Removed
- Removed compat3x plugin #TINY-2815

## 5.0.0-preview-4 - 2018-11-12

### Added
- Added width and height placeholder text to image and media dialog dimensions input #AP-296
- Added the ability to keyboard navigate through menus, toolbars, sidebar and the status bar sequentially #AP-381
- Added translation capability back to the editor's UI #AP-282
- Added `label` component type for dialogs to group components under a label

### Changed
- Changed the editor resize handle so that it should be disabled when the autoresize plugin is turned on #AP-424
- Changed UI text for microcopy improvements #TINY-2281

### Fixed
- Fixed distraction free plugin #AP-470
- Fixed contents of the input field being selected on focus instead of just recieving an outline highlight #AP-464
- Fixed styling issues with dialogs and menus in IE 11 #AP-456
- Fixed custom style format control not honoring custom formats #AP-393
- Fixed context menu not appearing when clicking an image with a caption #AP-382
- Fixed directionality of UI when using an RTL language #AP-423
- Fixed page responsiveness with multiple inline editors #AP-430
- Fixed empty toolbar groups appearing through invalid configuration of the `toolbar` property #AP-450
- Fixed text not being retained when updating links through the link dialog #AP-293
- Fixed edit image context menu, context toolbar and toolbar items being incorrectly enabled when selecting invalid images #AP-323
- Fixed emoji type ahead being shown when typing URLs #AP-366
- Fixed toolbar configuration properties incorrectly expecting string arrays instead of strings #AP-342
- Fixed the block formatting toolbar item not showing a "Formatting" title when there is no selection #AP-321
- Fixed clicking disabled toolbar buttons hiding the toolbar in inline mode #AP-380
- Fixed `EditorResize` event not being fired upon editor resize #AP-327
- Fixed tables losing styles when updating through the dialog #AP-368
- Fixed context toolbar positioning to be more consistent near the edges of the editor #AP-318
- Fixed table of contents plugin now works with v5 toolbar APIs correctly #AP-347
- Fixed the `link_context_toolbar` configuration not disabling the context toolbar #AP-458
- Fixed the link context toolbar showing incorrect relative links #AP-435
- Fixed the alignment of the icon in alert banner dialog components #TINY-2220
- Fixed the visual blocks and visual char menu options not displaying their toggled state #TINY-2238
- Fixed the editor not displaying as fullscreen when toggled #TINY-2237

### Removed
- Removed the tox-custom-editor class that was added to the wrapping element of codemirror #TINY-2211

## 5.0.0-preview-3 - 2018-10-18

### Changed
- Changed editor layout to use modern CSS properties over manually calculating dimensions #AP-324
- Changed `autoresize_min_height` and `autoresize_max_height` configurations to `min_height` and `max_height` #AP-324
- Changed `Whole word` label in Search and Replace dialog to `Find whole words only` #AP-387

### Fixed
- Fixed bugs with editor width jumping when resizing and the iframe not resizing to smaller than 150px in height #AP-324
- Fixed mobile theme bug that prevented the editor from loading #AP-404
- Fixed long toolbar groups extending outside of the editor instead of wrapping
- Fixed dialog titles so they are now proper case #AP-384
- Fixed color picker default to be #000000 instead of #ff00ff #AP-216
- Fixed "match case" option on the Find and Replace dialog is no longer selected by default #AP-298
- Fixed vertical alignment of toolbar icons #DES-134
- Fixed toolbar icons not appearing on IE11 #DES-133

## 5.0.0-preview-2 - 2018-10-10

### Added
- Added swatch is now shown for colorinput fields, instead of the colorpicker directly #AP-328
- Added fontformats and fontsizes menu items #AP-390

### Changed
- Changed configuration of color options has been simplified to `color_map`, `color_cols`, and `custom_colors` #AP-328
- Changed `height` configuration to apply to the editor frame (including menubar, toolbar, status bar) instead of the content area #AP-324

### Fixed
- Fixed styleselect not updating the displayed item as the cursor moved #AP-388
- Fixed preview iframe not expanding to the dialog size #AP-252
- Fixed 'meta' shortcuts not translated into platform-specific text #AP-270
- Fixed tabbed dialogs (Charmap and Emoticons) shrinking when no search results returned
- Fixed a bug where alert banner icons were not retrieved from icon pack. #AP-330
- Fixed component styles to flex so they fill large dialogs. #AP-252
- Fixed editor flashing unstyled during load (still in progress). #AP-349

### Removed
- Removed `colorpicker` plugin, it is now in the theme #AP-328
- Removed `textcolor` plugin, it is now in the theme #AP-328

## 5.0.0-preview-1 - 2018-10-01

Developer preview 1

Initial list of features and changes is available at https://www.tiny.cloud/docs/tinymce/5/release-notes/release-notes50/

## 4.9.11 - 2020-07-13

### Fixed
- Fixed the `selection.setContent()` API not running parser filters #TINY-4002
- Fixed content in an iframe element parsing as DOM elements instead of text content #TINY-5943
- Fixed up and down keyboard navigation not working for inline `contenteditable="false"` elements #TINY-6226

## 4.9.10 - 2020-04-23

### Fixed
- Fixed an issue where the editor selection could end up inside a short ended element (eg br) #TINY-3999
- Fixed a security issue related to CDATA sanitization during parsing #TINY-4669
- Fixed `media` embed content not processing safely in some cases #TINY-4857

## 4.9.9 - 2020-03-25

### Fixed
- Fixed the table selection not functioning correctly in Microsoft Edge 44 or higher #TINY-3862
- Fixed the table resize handles not functioning correctly in Microsoft Edge 44 or higher #TINY-4160
- Fixed the `forced_root_block_attrs` setting not applying attributes to new blocks consistently #TINY-4564
- Fixed the editor failing to initialize if a script tag was used inside an SVG #TINY-4087

## 4.9.8 - 2020-01-28

### Fixed
- Fixed the `mobile` theme failing to load due to a bundling issue #TINY-4613
- Fixed security issue related to parsing HTML comments and CDATA #TINY-4544

## 4.9.7 - 2019-12-19

### Fixed
- Fixed the `visualchars` plugin converting HTML-like text to DOM elements in certain cases #TINY-4507
- Fixed an issue with the `paste` plugin not sanitizing content in some cases #TINY-4510
- Fixed HTML comments incorrectly being parsed in certain cases #TINY-4511

## 4.9.6 - 2019-09-02

### Fixed
- Fixed image browse button sometimes displaying the browse window twice #TINY-3959

## 4.9.5 - 2019-07-02

### Changed
- Changed annotations navigation to work the same as inline boundaries #TINY-3396

### Fixed
- Fixed the print plugin printing from the wrong window in IE11 #TINY-3762
- Fixed an exception being thrown when a file or number input has focus during initialization. Patch contributed by t00 #GH-2194
- Fixed positioning of the styleselect menu in iOS while using the mobile theme #TINY-3505
- Fixed native context menu not showing with images in IE11 #TINY-3392
- Fixed selection incorrectly changing when programmatically setting selection on contenteditable false elements #TINY-3766
- Fixed image browse button not working on touch devices #TINY-3751
- Fixed so that nbsp entities aren't trimmed in white-space: pre-line elements #TINY-3642
- Fixed space key properly inserts a nbsp before/after block elements #TINY-3745
- Fixed infinite loop in the paste plugin when IE11 takes a long time to process paste events. Patch contributed by lRawd. #GH-4987

## 4.9.4 - 2019-03-20

### Fixed
- Fixed an issue where **Home/End** keys wouldn't move the caret correctly before or after `contenteditable=false` inline elements #TINY-2995
- Fixed an issue where content may have been lost when using permanent bookmarks #TINY-3400
- Fixed the mobile editor to clean up properly when removed #TINY-3445
- Fixed an issue where retrieving the selected content as text didn't create newlines #TINY-3197
- Fixed an issue where typing space between images would cause issues with nbsp not being inserted. #TINY-3346

## 4.9.3 - 2019-01-31

### Added
- Added a visualchars_default_state setting to the Visualchars Plugin. Patch contributed by mat3e.

### Fixed
- Fixed a bug where scrolling on a page with more than one editor would cause a ResizeWindow event to fire. #TINY-3247
- Fixed a bug where if a plugin threw an error during initialisation the whole editor would fail to load. #TINY-3243
- Fixed a bug where getContent would include bogus elements when valid_elements setting was set up in a specific way. #TINY-3213
- Fixed a bug where only a few function key names could be used when creating keyboard shortcuts. #TINY-3146
- Fixed a bug where it wasn't possible to enter spaces into an editor after pressing shift+enter. #TINY-3099
- Fixed a bug where no caret would be rendered after backspacing to a contenteditable false element. #TINY-2998
- Fixed a bug where deletion to/from indented lists would leave list fragments in the editor. #TINY-2981

## 4.9.2 - 2018-12-17

### Fixed
- Fixed a bug with pressing the space key on IE 11 would result in nbsp characters being inserted between words at the end of a block. #TINY-2996
- Fixed a bug where character composition using quote and space on US International keyboards would produce a space instead of a quote. #TINY-2999
- Fixed a bug where remove format wouldn't remove the inner most inline element in some situations. #TINY-2982
- Fixed a bug where outdenting an list item would affect attributes on other list items within the same list. #TINY-2971
- Fixed a bug where the DomParser filters wouldn't be applied for elements created when parsing invalid html. #TINY-2978
- Fixed a bug where setProgressState wouldn't automatically close floating ui elements like menus. #TINY-2896
- Fixed a bug where it wasn't possible to navigate out of a figcaption element using the arrow keys. #TINY-2894
- Fixed a bug where enter key before an image inside a link would remove the image. #TINY-2780

## 4.9.1 - 2018-12-04

### Added
- Added functionality to insert html to the replacement feature of the Textpattern Plugin. #TINY-2839

### Fixed
- Fixed a bug where `editor.selection.getContent({format: 'text'})` didn't work as expected in IE11 on an unfocused editor. #TINY-2862
- Fixed a bug in the Textpattern Plugin where the editor would get an incorrect selection after inserting a text pattern on Safari. #TINY-2838
- Fixed a bug where the space bar didn't work correctly in editors with the forced_root_block setting set to false. #TINY-2816

## 4.9.0 - 2018-11-27

### Added
- Added a replace feature to the Textpattern Plugin. #TINY-1908
- Added functionality to the Lists Plugin that improves the indentation logic. #TINY-1790

### Fixed
- Fixed a bug where it wasn't possible to delete/backspace when the caret was between a contentEditable=false element and a BR. #TINY-2372
- Fixed a bug where copying table cells without a text selection would fail to copy anything. #TINY-1789
- Implemented missing `autosave_restore_when_empty` functionality in the Autosave Plugin. Patch contributed by gzzo. #GH-4447
- Reduced insertion of unnecessary nonbreaking spaces in the editor. #TINY-1879

## 4.8.5 - 2018-10-30

### Added
- Added a content_css_cors setting to the editor that adds the crossorigin="anonymous" attribute to link tags added by the StyleSheetLoader. #TINY-1909

### Fixed
- Fixed a bug where trying to remove formatting with a collapsed selection range would throw an exception. #GH-4636
- Fixed a bug in the image plugin that caused updating figures to split contenteditable elements. #GH-4563
- Fixed a bug that was causing incorrect viewport calculations for fixed position UI elements. #TINY-1897
- Fixed a bug where inline formatting would cause the delete key to do nothing. #TINY-1900

## 4.8.4 - 2018-10-23

### Added
- Added support for the HTML5 `main` element. #TINY-1877

### Changed
- Changed the keyboard shortcut to move focus to contextual toolbars to Ctrl+F9. #TINY-1812

### Fixed
- Fixed a bug where content css could not be loaded from another domain. #TINY-1891
- Fixed a bug on FireFox where the cursor would get stuck between two contenteditable false inline elements located inside of the same block element divided by a BR. #TINY-1878
- Fixed a bug with the insertContent method where nonbreaking spaces would be inserted incorrectly. #TINY-1868
- Fixed a bug where the toolbar of the inline editor would not be visible in some scenarios. #TINY-1862
- Fixed a bug where removing the editor while more than one notification was open would throw an error. #TINY-1845
- Fixed a bug where the menubutton would be rendered on top of the menu if the viewport didn't have enough height. #TINY-1678
- Fixed a bug with the annotations api where annotating collapsed selections caused problems. #TBS-2449
- Fixed a bug where wbr elements were being transformed into whitespace when using the Paste Plugin's paste as text setting. #GH-4638
- Fixed a bug where the Search and Replace didn't replace spaces correctly. #GH-4632
- Fixed a bug with sublist items not persisting selection. #GH-4628
- Fixed a bug with mceInsertRawHTML command not working as expected. #GH-4625

## 4.8.3 - 2018-09-13

### Fixed
- Fixed a bug where the Wordcount Plugin didn't correctly count words within tables on IE11. #TINY-1770
- Fixed a bug where it wasn't possible to move the caret out of a table on IE11 and Firefox. #TINY-1682
- Fixed a bug where merging empty blocks didn't work as expected, sometimes causing content to be deleted. #TINY-1781
- Fixed a bug where the Textcolor Plugin didn't show the correct current color. #TINY-1810
- Fixed a bug where clear formatting with a collapsed selection would sometimes clear formatting from more content than expected. #TINY-1813 #TINY-1821
- Fixed a bug with the Table Plugin where it wasn't possible to keyboard navigate to the caption. #TINY-1818

## 4.8.2 - 2018-08-09

### Changed
- Moved annotator from "experimental" to "annotator" object on editor. #TBS-2398
- Improved the multiclick normalization across browsers. #TINY-1788

### Fixed
- Fixed a bug where running getSelectedBlocks with a collapsed selection between block elements would produce incorrect results. #TINY-1787
- Fixed a bug where the ScriptLoaders loadScript method would not work as expected in FireFox when loaded on the same page as a ShadowDOM polyfill. #TINY-1786
- Removed reference to ShadowDOM event.path as Blink based browsers now support event.composedPath. #TINY-1785
- Fixed a bug where a reference to localStorage would throw an "access denied" error in IE11 with strict security settings. #TINY-1782
- Fixed a bug where pasting using the toolbar button on an inline editor in IE11 would cause a looping behaviour. #TINY-1768

## 4.8.1 - 2018-07-26

### Fixed
- Fixed a bug where the content of inline editors was being cleaned on every call of `editor.save()`. #TINY-1783
- Fixed a bug where the arrow of the Inlite Theme toolbar was being rendered incorrectly in RTL mode. #TINY-1776
- Fixed a bug with the Paste Plugin where pasting after inline contenteditable false elements moved the caret to the end of the line. #TINY-1758

## 4.8.0 - 2018-06-27

### Added
- Added new "experimental" object in editor, with initial Annotator API. #TBS-2374

### Fixed
- Fixed a bug where deleting paragraphs inside of table cells would delete the whole table cell. #TINY-1759
- Fixed a bug in the Table Plugin where removing row height set on the row properties dialog did not update the table. #TINY-1730
- Fixed a bug with the font select toolbar item didn't update correctly. #TINY-1683
- Fixed a bug where all bogus elements would not be deleted when removing an inline editor. #TINY-1669

## 4.7.13 - 2018-05-16

### Added
- Added missing code menu item from the default menu config. #TINY-1648
- Added new align button for combining the separate align buttons into a menu button. #TINY-1652

### Fixed
- Fixed a bug where Edge 17 wouldn't be able to select images or tables. #TINY-1679
- Fixed issue where whitespace wasn't preserved when the editor was initialized on pre elements. #TINY-1649
- Fixed a bug with the fontselect dropdowns throwing an error if the editor was hidden in Firefox. #TINY-1664
- Fixed a bug where it wasn't possible to merge table cells on IE 11. #TINY-1671
- Fixed a bug where textcolor wasn't applying properly on IE 11 in some situations. #TINY-1663
- Fixed a bug where the justifyfull command state wasn't working correctly. #TINY-1677
- Fixed a bug where the styles wasn't updated correctly when resizing some tables. #TINY-1668

## 4.7.12 - 2018-05-03

### Added
- Added an option to filter out image svg data urls.
- Added support for html5 details and summary elements.

### Changed
- Changed so the mce-abs-layout-item css rule targets html instead of body. Patch contributed by nazar-pc.

### Fixed
- Fixed a bug where the "read" step on the mobile theme was still present on android mobile browsers.
- Fixed a bug where all images in the editor document would reload on any editor change.
- Fixed a bug with the Table Plugin where ObjectResized event wasn't being triggered on column resize.
- Fixed so the selection is set to the first suitable caret position after editor.setContent called.
- Fixed so links with xlink:href attributes are filtered correctly to prevent XSS.
- Fixed a bug on IE11 where pasting content into an inline editor initialized on a heading element would create new editable elements.
- Fixed a bug where readonly mode would not work as expected when the editor contained contentEditable=true elements.
- Fixed a bug where the Link Plugin would throw an error when used together with the webcomponents polyfill. Patch contributed by 4esnog.
- Fixed a bug where the "Powered by TinyMCE" branding link would break on XHTML pages. Patch contributed by tistre.
- Fixed a bug where the same id would be used in the blobcache for all pasted images. Patch contributed by thorn0.

## 4.7.11 - 2018-04-11

### Added
- Added a new imagetools_credentials_hosts option to the Imagetools Plugin.

### Fixed
- Fixed a bug where toggling a list containing empty LIs would throw an error. Patch contributed by bradleyke.
- Fixed a bug where applying block styles to a text with the caret at the end of the paragraph would select all text in the paragraph.
- Fixed a bug where toggling on the Spellchecker Plugin would trigger isDirty on the editor.
- Fixed a bug where it was possible to enter content into selection bookmark spans.
- Fixed a bug where if a non paragraph block was configured in forced_root_block the editor.getContent method would return incorrect values with an empty editor.
- Fixed a bug where dropdown menu panels stayed open and fixed in position when dragging dialog windows.
- Fixed a bug where it wasn't possible to extend table cells with the space button in Safari.
- Fixed a bug where the setupeditor event would thrown an error when using the Compat3x Plugin.
- Fixed a bug where an error was thrown in FontInfo when called on a detached element.

## 4.7.10 - 2018-04-03

### Added
- Added normalization of triple clicks across browsers in the editor.
- Added a `hasFocus` method to the editor that checks if the editor has focus.
- Added correct icon to the Nonbreaking Plugin menu item.

### Fixed
- Fixed so the `getContent`/`setContent` methods work even if the editor is not initialized.
- Fixed a bug with the Media Plugin where query strings were being stripped from youtube links.
- Fixed a bug where image styles were changed/removed when opening and closing the Image Plugin dialog.
- Fixed a bug in the Table Plugin where some table cell styles were not correctly added to the content html.
- Fixed a bug in the Spellchecker Plugin where it wasn't possible to change the spellchecker language.
- Fixed so the the unlink action in the Link Plugin has a menu item and can be added to the contextmenu.
- Fixed a bug where it wasn't possible to keyboard navigate to the start of an inline element on a new line within the same block element.
- Fixed a bug with the Text Color Plugin where if used with an inline editor located at the bottom of the screen the colorpicker could appear off screen.
- Fixed a bug with the UndoManager where undo levels were being added for nbzwsp characters.
- Fixed a bug with the Table Plugin where the caret would sometimes be lost when keyboard navigating up through a table.
- Fixed a bug where FontInfo.getFontFamily would throw an error when called on a removed editor.
- Fixed a bug in Firefox where undo levels were not being added correctly for some specific operations.
- Fixed a bug where initializing an inline editor inside of a table would make the whole table resizeable.
- Fixed a bug where the fake cursor that appears next to tables on Firefox was positioned incorrectly when switching to fullscreen.
- Fixed a bug where zwsp's weren't trimmed from the output from `editor.getContent({ format: 'text' })`.
- Fixed a bug where the fontsizeselect/fontselect toolbar items showed the body info rather than the first possible caret position info on init.
- Fixed a bug where it wasn't possible to select all content if the editor only contained an inline boundary element.
- Fixed a bug where `content_css` urls with query strings wasn't working.
- Fixed a bug in the Table Plugin where some table row styles were removed when changing other styles in the row properties dialog.

### Removed
- Removed the "read" step from the mobile theme.

## 4.7.9 - 2018-02-27

### Fixed
- Fixed a bug where the editor target element didn't get the correct style when removing the editor.

## 4.7.8 - 2018-02-26

### Fixed
- Fixed an issue with the Help Plugin where the menuitem name wasn't lowercase.
- Fixed an issue on MacOS where text and bold text did not have the same line-height in the autocomplete dropdown in the Link Plugin dialog.
- Fixed a bug where the "paste as text" option in the Paste Plugin didn't work.
- Fixed a bug where dialog list boxes didn't get positioned correctly in documents with scroll.
- Fixed a bug where the Inlite Theme didn't use the Table Plugin api to insert correct tables.
- Fixed a bug where the Inlite Theme panel didn't hide on blur in a correct way.
- Fixed a bug where placing the cursor before a table in Firefox would scroll to the bottom of the table.
- Fixed a bug where selecting partial text in table cells with rowspans and deleting would produce faulty tables.
- Fixed a bug where the Preview Plugin didn't work on Safari due to sandbox security.
- Fixed a bug where table cell selection using the keyboard threw an error.
- Fixed so the font size and font family doesn't toggle the text but only sets the selected format on the selected text.
- Fixed so the built-in spellchecking on Chrome and Safari creates an undo level when replacing words.

## 4.7.7 - 2018-02-19

### Added
- Added a border style selector to the advanced tab of the Image Plugin.
- Added better controls for default table inserted by the Table Plugin.
- Added new `table_responsive_width` option to the Table Plugin that controls whether to use pixel or percentage widths.

### Fixed
- Fixed a bug where the Link Plugin text didn't update when a URL was pasted using the context menu.
- Fixed a bug with the Spellchecker Plugin where using "Add to dictionary" in the context menu threw an error.
- Fixed a bug in the Media Plugin where the preview node for iframes got default width and height attributes that interfered with width/height styles.
- Fixed a bug where backslashes were being added to some font family names in Firefox in the fontselect toolbar item.
- Fixed a bug where errors would be thrown when trying to remove an editor that had not yet been fully initialized.
- Fixed a bug where the Imagetools Plugin didn't update the images atomically.
- Fixed a bug where the Fullscreen Plugin was throwing errors when being used on an inline editor.
- Fixed a bug where drop down menus weren't positioned correctly in inline editors on scroll.
- Fixed a bug with a semicolon missing at the end of the bundled javascript files.
- Fixed a bug in the Table Plugin with cursor navigation inside of tables where the cursor would sometimes jump into an incorrect table cells.
- Fixed a bug where indenting a table that is a list item using the "Increase indent" button would create a nested table.
- Fixed a bug where text nodes containing only whitespace were being wrapped by paragraph elements.
- Fixed a bug where whitespace was being inserted after br tags inside of paragraph tags.
- Fixed a bug where converting an indented paragraph to a list item would cause the list item to have extra padding.
- Fixed a bug where Copy/Paste in an editor with a lot of content would cause the editor to scroll to the top of the content in IE11.
- Fixed a bug with a memory leak in the DragHelper. Path contributed by ben-mckernan.
- Fixed a bug where the advanced tab in the Media Plugin was being shown even if it didn't contain anything. Patch contributed by gabrieeel.
- Fixed an outdated eventname in the EventUtils. Patch contributed by nazar-pc.
- Fixed an issue where the Json.parse function would throw an error when being used on a page with strict CSP settings.
- Fixed so you can place the curser before and after table elements within the editor in Firefox and Edge/IE.

## 4.7.6 - 2018-01-29

### Fixed
- Fixed a bug in the jquery integration where it threw an error saying that "global is not defined".
- Fixed a bug where deleting a table cell whose previous sibling was set to contenteditable false would create a corrupted table.
- Fixed a bug where highlighting text in an unfocused editor did not work correctly in IE11/Edge.
- Fixed a bug where the table resize handles were not being repositioned when activating the Fullscreen Plugin.
- Fixed a bug where the Imagetools Plugin dialog didn't honor editor RTL settings.
- Fixed a bug where block elements weren't being merged correctly if you deleted from after a contenteditable false element to the beginning of another block element.
- Fixed a bug where TinyMCE didn't work with module loaders like webpack.

## 4.7.5 - 2018-01-22

### Fixed
- Fixed bug with the Codesample Plugin where it wasn't possible to edit codesamples when the editor was in inline mode.
- Fixed bug where focusing on the status bar broke the keyboard navigation functionality.
- Fixed bug where an error would be thrown on Edge by the Table Plugin when pasting using the PowerPaste Plugin.
- Fixed bug in the Table Plugin where selecting row border style from the dropdown menu in advanced row properties would throw an error.
- Fixed bug with icons being rendered incorrectly on Chrome on Mac OS.
- Fixed bug in the Textcolor Plugin where the font color and background color buttons wouldn't trigger an ExecCommand event.
- Fixed bug in the Link Plugin where the url field wasn't forced LTR.
- Fixed bug where the Nonbreaking Plugin incorrectly inserted spaces into tables.
- Fixed bug with the inline theme where the toolbar wasn't repositioned on window resize.

## 4.7.4 - 2017-12-05

### Fixed
- Fixed bug in the Nonbreaking Plugin where the nonbreaking_force_tab setting was being ignored.
- Fixed bug in the Table Plugin where changing row height incorrectly converted column widths to pixels.
- Fixed bug in the Table Plugin on Edge and IE11 where resizing the last column after resizing the table would cause invalid column heights.
- Fixed bug in the Table Plugin where keyboard navigation was not normalized between browsers.
- Fixed bug in the Table Plugin where the colorpicker button would show even without defining the colorpicker_callback.
- Fixed bug in the Table Plugin where it wasn't possible to set the cell background color.
- Fixed bug where Firefox would throw an error when intialising an editor on an element that is hidden or not yet added to the DOM.
- Fixed bug where Firefox would throw an error when intialising an editor inside of a hidden iframe.

## 4.7.3 - 2017-11-23

### Added
- Added functionality to open the Codesample Plugin dialog when double clicking on a codesample. Patch contributed by dakuzen.

### Fixed
- Fixed bug where undo/redo didn't work correctly with some formats and caret positions.
- Fixed bug where the color picker didn't show up in Table Plugin dialogs.
- Fixed bug where it wasn't possible to change the width of a table through the Table Plugin dialog.
- Fixed bug where the Charmap Plugin couldn't insert some special characters.
- Fixed bug where editing a newly inserted link would not actually edit the link but insert a new link next to it.
- Fixed bug where deleting all content in a table cell made it impossible to place the caret into it.
- Fixed bug where the vertical alignment field in the Table Plugin cell properties dialog didn't do anything.
- Fixed bug where an image with a caption showed two sets of resize handles in IE11.
- Fixed bug where pressing the enter button inside of an h1 with contenteditable set to true would sometimes produce a p tag.
- Fixed bug with backspace not working as expected before a noneditable element.
- Fixed bug where operating on tables with invalid rowspans would cause an error to be thrown.
- Fixed so a real base64 representation of the image is available on the blobInfo that the images_upload_handler gets called with.
- Fixed so the image upload tab is available when the images_upload_handler is defined (and not only when the images_upload_url is defined).

## 4.7.2 - 2017-11-07

### Added
- Added newly rewritten Table Plugin.
- Added support for attributes with colon in valid_elements and addValidElements.
- Added support for dailymotion short url in the Media Plugin. Patch contributed by maat8.
- Added support for converting to half pt when converting font size from px to pt. Patch contributed by danny6514.
- Added support for location hash to the Autosave plugin to make it work better with SPAs using hash routing.
- Added support for merging table cells when pasting a table into another table.

### Changed
- Changed so the language packs are only loaded once. Patch contributed by 0xor1.
- Simplified the css for inline boundaries selection by switching to an attribute selector.

### Fixed
- Fixed bug where an error would be thrown on editor initialization if the window.getSelection() returned null.
- Fixed bug where holding down control or alt keys made the keyboard navigation inside an inline boundary not work as expected.
- Fixed bug where applying formats in IE11 produced extra, empty paragraphs in the editor.
- Fixed bug where the Word Count Plugin didn't count some mathematical operators correctly.
- Fixed bug where removing an inline editor removed the element that the editor had been initialized on.
- Fixed bug where setting the selection to the end of an editable container caused some formatting problems.
- Fixed bug where an error would be thrown sometimes when an editor was removed because of the selection bookmark was being stored asynchronously.
- Fixed a bug where an editor initialized on an empty list did not contain any valid cursor positions.
- Fixed a bug with the Context Menu Plugin and webkit browsers on Mac where right-clicking inside a table would produce an incorrect selection.
- Fixed bug where the Image Plugin constrain proportions setting wasn't working as expected.
- Fixed bug where deleting the last character in a span with decorations produced an incorrect element when typing.
- Fixed bug where focusing on inline editors made the toolbar flicker when moving between elements quickly.
- Fixed bug where the selection would be stored incorrectly in inline editors when the mouseup event was fired outside the editor body.
- Fixed bug where toggling bold at the end of an inline boundary would toggle off the whole word.
- Fixed bug where setting the skin to false would not stop the loading of some skin css files.
- Fixed bug in mobile theme where pinch-to-zoom would break after exiting the editor.
- Fixed bug where sublists of a fully selected list would not be switched correctly when changing list style.
- Fixed bug where inserting media by source would break the UndoManager.
- Fixed bug where inserting some content into the editor with a specific selection would replace some content incorrectly.
- Fixed bug where selecting all content with ctrl+a in IE11 caused problems with untoggling some formatting.
- Fixed bug where the Search and Replace Plugin left some marker spans in the editor when undoing and redoing after replacing some content.
- Fixed bug where the editor would not get a scrollbar when using the Fullscreen and Autoresize plugins together.
- Fixed bug where the font selector would stop working correctly after selecting fonts three times.
- Fixed so pressing the enter key inside of an inline boundary inserts a br after the inline boundary element.
- Fixed a bug where it wasn't possible to use tab navigation inside of a table that was inside of a list.
- Fixed bug where end_container_on_empty_block would incorrectly remove elements.
- Fixed bug where content_styles weren't added to the Preview Plugin iframe.
- Fixed so the beforeSetContent/beforeGetContent events are preventable.
- Fixed bug where changing height value in Table Plugin advanced tab didn't do anything.
- Fixed bug where it wasn't possible to remove formatting from content in beginning of table cell.

## 4.7.1 - 2017-10-09

### Fixed
- Fixed bug where theme set to false on an inline editor produced an extra div element after the target element.
- Fixed bug where the editor drag icon was misaligned with the branding set to false.
- Fixed bug where doubled menu items were not being removed as expected with the removed_menuitems setting.
- Fixed bug where the Table of contents plugin threw an error when initialized.
- Fixed bug where it wasn't possible to add inline formats to text selected right to left.
- Fixed bug where the paste from plain text mode did not work as expected.
- Fixed so the style previews do not set color and background color when selected.
- Fixed bug where the Autolink plugin didn't work as expected with some formats applied on an empty editor.
- Fixed bug where the Textpattern plugin were throwing errors on some patterns.
- Fixed bug where the Save plugin saved all editors instead of only the active editor. Patch contributed by dannoe.

## 4.7.0 - 2017-10-03

### Added
- Added new mobile ui that is specifically designed for mobile devices.

### Changed
- Updated the default skin to be more modern and white since white is preferred by most implementations.
- Restructured the default menus to be more similar to common office suites like Google Docs.

### Fixed
- Fixed so theme can be set to false on both inline and iframe editor modes.
- Fixed bug where inline editor would add/remove the visualblocks css multiple times.
- Fixed bug where selection wouldn't be properly restored when editor lost focus and commands where invoked.
- Fixed bug where toc plugin would generate id:s for headers even though a toc wasn't inserted into the content.
- Fixed bug where is wasn't possible to drag/drop contents within the editor if paste_data_images where set to true.
- Fixed bug where getParam and close in WindowManager would get the first opened window instead of the last opened window.
- Fixed bug where delete would delete between cells inside a table in Firefox.

## 4.6.7 - 2017-09-18

### Added
- Added some missing translations to Image, Link and Help plugins.

### Fixed
- Fixed bug where paste wasn't working in IOS.
- Fixed bug where the Word Count Plugin didn't count some mathematical operators correctly.
- Fixed bug where inserting a list in a table caused the cell to expand in height.
- Fixed bug where pressing enter in a list located inside of a table deleted list items instead of inserting new list item.
- Fixed bug where copy and pasting table cells produced inconsistent results.
- Fixed bug where initializing an editor with an ID of 'length' would throw an exception.
- Fixed bug where it was possible to split a non merged table cell.
- Fixed bug where copy and pasting a list with a very specific selection into another list would produce a nested list.
- Fixed bug where copy and pasting ordered lists sometimes produced unordered lists.
- Fixed bug where padded elements inside other elements would be treated as empty.
- Fixed so you can resize images inside a figure element.
- Fixed bug where an inline TinyMCE editor initialized on a table did not set selection on load in Chrome.
- Fixed the positioning of the inlite toolbar when the target element wasn't big enough to fit the toolbar.

## 4.6.6 - 2017-08-30

### Fixed
- Fixed so that notifications wrap long text content instead of bleeding outside the notification element.
- Fixed so the content_style css is added after the skin and custom stylesheets.
- Fixed bug where it wasn't possible to remove a table with the Cut button.
- Fixed bug where the center format wasn't getting the same font size as the other formats in the format preview.
- Fixed bug where the wordcount plugin wasn't counting hyphenated words correctly.
- Fixed bug where all content pasted into the editor was added to the end of the editor.
- Fixed bug where enter keydown on list item selection only deleted content and didn't create a new line.
- Fixed bug where destroying the editor while the content css was still loading caused error notifications on Firefox.
- Fixed bug where undoing cut operation in IE11 left some unwanted html in the editor content.
- Fixed bug where enter keydown would throw an error in IE11.
- Fixed bug where duplicate instances of an editor were added to the editors array when using the createEditor API.
- Fixed bug where the formatter applied formats on the wrong content when spellchecker was activated.
- Fixed bug where switching formats would reset font size on child nodes.
- Fixed bug where the table caption element weren't always the first descendant to the table tag.
- Fixed bug where pasting some content into the editor on chrome some newlines were removed.
- Fixed bug where it wasn't possible to remove a list if a list item was a table element.
- Fixed bug where copy/pasting partial selections of tables wouldn't produce a proper table.
- Fixed bug where the searchreplace plugin could not find consecutive spaces.
- Fixed bug where background color wasn't applied correctly on some partially selected contents.

## 4.6.5 - 2017-08-02

### Added
- Added new inline_boundaries_selector that allows you to specify the elements that should have boundaries.
- Added new local upload feature this allows the user to upload images directly from the image dialog.
- Added a new api for providing meta data for plugins. It will show up in the help dialog if it's provided.

### Fixed
- Fixed so that the notifications created by the notification manager are more screen reader accessible.
- Fixed bug where changing the list format on multiple selected lists didn't change all of the lists.
- Fixed bug where the nonbreaking plugin would insert multiple undo levels when pressing the tab key.
- Fixed bug where delete/backspace wouldn't render a caret when all editor contents where deleted.
- Fixed bug where delete/backspace wouldn't render a caret if the deleted element was a single contentEditable false element.
- Fixed bug where the wordcount plugin wouldn't count words correctly if word where typed after applying a style format.
- Fixed bug where the wordcount plugin would count mathematical formulas as multiple words for example 1+1=2.
- Fixed bug where formatting of triple clicked blocks on Chrome/Safari would result in styles being added outside the visual selection.
- Fixed bug where paste would add the contents to the end of the editor area when inline mode was used.
- Fixed bug where toggling off bold formatting on text entered in a new paragraph would add an extra line break.
- Fixed bug where autolink plugin would only produce a link on every other consecutive link on Firefox.
- Fixed bug where it wasn't possible to select all contents if the content only had one pre element.
- Fixed bug where sizzle would produce lagging behavior on some sites due to repaints caused by feature detection.
- Fixed bug where toggling off inline formats wouldn't include the space on selected contents with leading or trailing spaces.
- Fixed bug where the cut operation in UI wouldn't work in Chrome.
- Fixed bug where some legacy editor initialization logic would throw exceptions about editor settings not being defined.
- Fixed bug where it wasn't possible to apply text color to links if they where part of a non collapsed selection.
- Fixed bug where an exception would be thrown if the user selected a video element and then moved the focus outside the editor.
- Fixed bug where list operations didn't work if there where block elements inside the list items.
- Fixed bug where applying block formats to lists wrapped in block elements would apply to all elements in that wrapped block.

## 4.6.4 - 2017-06-13

### Fixed
- Fixed bug where the editor would move the caret when clicking on the scrollbar next to a content editable false block.
- Fixed bug where the text color select dropdowns wasn't placed correctly when they didn't fit the width of the screen.
- Fixed bug where the default editor line height wasn't working for mixed font size contents.
- Fixed bug where the content css files for inline editors were loaded multiple times for multiple editor instances.
- Fixed bug where the initial value of the font size/font family dropdowns wasn't displayed.
- Fixed bug where the I18n api was not supporting arrays as the translation replacement values.
- Fixed bug where chrome would display "The given range isn't in document." errors for invalid ranges passed to setRng.
- Fixed bug where the compat3x plugin wasn't working since the global tinymce references wasn't resolved correctly.
- Fixed bug where the preview plugin wasn't encoding the base url passed into the iframe contents producing a xss bug.
- Fixed bug where the dom parser/serializer wasn't handling some special elements like noframes, title and xmp.
- Fixed bug where the dom parser/serializer wasn't handling cdata sections with comments inside.
- Fixed bug where the editor would scroll to the top of the editable area if a dialog was closed in inline mode.
- Fixed bug where the link dialog would not display the right rel value if rel_list was configured.
- Fixed bug where the context menu would select images on some platforms but not others.
- Fixed bug where the filenames of images were not retained on dragged and drop into the editor from the desktop.
- Fixed bug where the paste plugin would misrepresent newlines when pasting plain text and having forced_root_block configured.
- Fixed so that the error messages for the imagetools plugin is more human readable.
- Fixed so the internal validate setting for the parser/serializer can't be set from editor initialization settings.

## 4.6.3 - 2017-05-30

### Fixed
- Fixed bug where the arrow keys didn't work correctly when navigating on nested inline boundary elements.
- Fixed bug where delete/backspace didn't work correctly on nested inline boundary elements.
- Fixed bug where image editing didn't work on subsequent edits of the same image.
- Fixed bug where charmap descriptions wouldn't properly wrap if they exceeded the width of the box.
- Fixed bug where the default image upload handler only accepted 200 as a valid http status code.
- Fixed so rel on target=_blank links gets forced with only noopener instead of both noopener and noreferrer.

## 4.6.2 - 2017-05-23

### Fixed
- Fixed bug where the SaxParser would run out of memory on very large documents.
- Fixed bug with formatting like font size wasn't applied to del elements.
- Fixed bug where various api calls would be throwing exceptions if they where invoked on a removed editor instance.
- Fixed bug where the branding position would be incorrect if the editor was inside a hidden tab and then later showed.
- Fixed bug where the color levels feature in the imagetools dialog wasn't working properly.
- Fixed bug where imagetools dialog wouldn't pre-load images from CORS domains, before trying to prepare them for editing.
- Fixed bug where the tab key would move the caret to the next table cell if being pressed inside a list inside a table.
- Fixed bug where the cut/copy operations would loose parent context like the current format etc.
- Fixed bug with format preview not working on invalid elements excluded by valid_elements.
- Fixed bug where blocks would be merged in incorrect order on backspace/delete.
- Fixed bug where zero length text nodes would cause issues with the undo logic if there where iframes present.
- Fixed bug where the font size/family select lists would throw errors if the first node was a comment.
- Fixed bug with csp having to allow local script evaluation since it was used to detect global scope.
- Fixed bug where CSP required a relaxed option for javascript: URLs in unsupported legacy browsers.
- Fixed bug where a fake caret would be rendered for td with the contenteditable=false.
- Fixed bug where typing would be blocked on IE 11 when within a nested contenteditable=true/false structure.

## 4.6.1 - 2017-05-10

### Added
- Added configuration option to list plugin to disable tab indentation.

### Fixed
- Fixed bug where format change on very specific content could cause the selection to change.
- Fixed bug where TinyMCE could not be lazyloaded through jquery integration.
- Fixed bug where entities in style attributes weren't decoded correctly on paste in webkit.
- Fixed bug where fontsize_formats option had been renamed incorrectly.
- Fixed bug with broken backspace/delete behaviour between contenteditable=false blocks.
- Fixed bug where it wasn't possible to backspace to the previous line with the inline boundaries functionality turned on.
- Fixed bug where is wasn't possible to move caret left and right around a linked image with the inline boundaries functionality turned on.
- Fixed bug where pressing enter after/before hr element threw exception. Patch contributed bradleyke.
- Fixed so the CSS in the visualblocks plugin doesn't overwrite background color. Patch contributed by Christian Rank.
- Fixed bug where multibyte characters weren't encoded correctly. Patch contributed by James Tarkenton.
- Fixed bug where shift-click to select within contenteditable=true fields wasn't working.

## 4.6.0 - 2017-05-04

### Added
- Added an inline boundary caret position feature that makes it easier to type at the beginning/end of links/code elements.
- Added a help plugin that adds a button and a dialog showing the editor shortcuts and loaded plugins.
- Added an inline_boundaries option that allows you to disable the inline boundary feature if it's not desired.
- Added a new ScrollIntoView event that allows you to override the default scroll to element behavior.
- Added role and aria- attributes as valid elements in the default valid elements config.
- Added new internal flag for PastePreProcess/PastePostProcess this is useful to know if the paste was coming from an external source.
- Added new ignore function to UndoManager this works similar to transact except that it doesn't add an undo level by default.

### Fixed
- Fixed so that urls gets retained for images when being edited. This url is then passed on to the upload handler.
- Fixed so that the editors would be initialized on readyState interactive instead of complete.
- Fixed so that the init event of the editor gets fired once all contentCSS files have been properly loaded.
- Fixed so that width/height of the editor gets taken from the textarea element if it's explicitly specified in styles.
- Fixed so that keep_styles set to false no longer clones class/style from the previous paragraph on enter.
- Fixed so that the default line-height is 1.2em to avoid zwnbsp characters from producing text rendering glitches on Windows.
- Fixed so that loading errors of content css gets presented by a notification message.
- Fixed so figure image elements can be linked when selected this wraps the figure image in a anchor element.
- Fixed bug where it wasn't possible to copy/paste rows with colspans by using the table copy/paste feature.
- Fixed bug where the protect setting wasn't properly applied to header/footer parts when using the fullpage plugin.
- Fixed bug where custom formats that specified upper case element names where not applied correctly.
- Fixed bug where some screen readers weren't reading buttons due to an aria specific fix for IE 8.
- Fixed bug where cut wasn't working correctly on iOS due to it's clipboard API not working correctly.
- Fixed bug where Edge would paste div elements instead of paragraphs when pasting plain text.
- Fixed bug where the textpattern plugin wasn't dealing with trailing punctuations correctly.
- Fixed bug where image editing would some times change the image format from jpg to png.
- Fixed bug where some UI elements could be inserted into the toolbar even if they where not registered.
- Fixed bug where it was possible to click the TD instead of the character in the character map and that caused an exception.
- Fixed bug where the font size/font family dropdowns would sometimes show an incorrect value due to css not being loaded in time.
- Fixed bug with the media plugin inserting undefined instead of retaining size when media_dimensions was set to false.
- Fixed bug with deleting images when forced_root_blocks where set to false.
- Fixed bug where input focus wasn't properly handled on nested content editable elements.
- Fixed bug where Chrome/Firefox would throw an exception when selecting images due to recent change of setBaseAndExtent support.
- Fixed bug where malformed blobs would throw exceptions now they are simply ignored.
- Fixed bug where backspace/delete wouldn't work properly in some cases where all contents was selected in WebKit.
- Fixed bug with Angular producing errors since it was expecting events objects to be patched with their custom properties.
- Fixed bug where the formatter would apply formatting to spellchecker errors now all bogus elements are excluded.
- Fixed bug with backspace/delete inside table caption elements wouldn't behave properly on IE 11.
- Fixed bug where typing after a contenteditable false inline element could move the caret to the end of that element.
- Fixed bug where backspace before/after contenteditable false blocks wouldn't properly remove the right element.
- Fixed bug where backspace before/after contenteditable false inline elements wouldn't properly empty the current block element.
- Fixed bug where vertical caret navigation with a custom line-height would sometimes match incorrect positions.
- Fixed bug with paste on Edge where character encoding wasn't handled properly due to a browser bug.
- Fixed bug with paste on Edge where extra fragment data was inserted into the contents when pasting.
- Fixed bug with pasting contents when having a whole block element selected on WebKit could cause WebKit spans to appear.
- Fixed bug where the visualchars plugin wasn't working correctly showing invisible nbsp characters.
- Fixed bug where browsers would hang if you tried to load some malformed html contents.
- Fixed bug where the init call promise wouldn't resolve if the specified selector didn't find any matching elements.
- Fixed bug where the Schema isValidChild function was case sensitive.

### Removed
- Dropped support for IE 8-10 due to market share and lack of support from Microsoft. See tinymce docs for details.

## 4.5.3 - 2017-02-01

### Added
- Added keyboard navigation for menu buttons when the menu is in focus.
- Added api to the list plugin for setting custom classes/attributes on lists.
- Added validation for the anchor plugin input field according to W3C id naming specifications.

### Fixed
- Fixed bug where media placeholders were removed after resize with the forced_root_block setting set to false.
- Fixed bug where deleting selections with similar sibling nodes sometimes deleted the whole document.
- Fixed bug with inlite theme where several toolbars would appear scrolling when more than one instance of the editor was in use.
- Fixed bug where the editor would throw error with the fontselect plugin on hidden editor instances in Firefox.
- Fixed bug where the background color would not stretch to the font size.
- Fixed bug where font size would be removed when changing background color.
- Fixed bug where the undomanager trimmed away whitespace between nodes on undo/redo.
- Fixed bug where media_dimensions=false in media plugin caused the editor to throw an error.
- Fixed bug where IE was producing font/u elements within links on paste.
- Fixed bug where some button tooltips were broken when compat3x was in use.
- Fixed bug where backspace/delete/typeover would remove the caption element.
- Fixed bug where powerspell failed to function when compat3x was enabled.
- Fixed bug where it wasn't possible to apply sub/sup on text with large font size.
- Fixed bug where pre tags with spaces weren't treated as content.
- Fixed bug where Meta+A would select the entire document instead of all contents in nested ce=true elements.

## 4.5.2 - 2017-01-04

### Fixed
- Added missing keyboard shortcut description for the underline menu item in the format menu.
- Fixed bug where external blob urls wasn't properly handled by editor upload logic. Patch contributed by David Oviedo.
- Fixed bug where urls wasn't treated as a single word by the wordcount plugin.
- Fixed bug where nbsp characters wasn't treated as word delimiters by the wordcount plugin.
- Fixed bug where editor instance wasn't properly passed to the format preview logic. Patch contributed by NullQuery.
- Fixed bug where the fake caret wasn't hidden when you moved selection to a cE=false element.
- Fixed bug where it wasn't possible to edit existing code sample blocks.
- Fixed bug where it wasn't possible to delete editor contents if the selection included an empty block.
- Fixed bug where the formatter wasn't expanding words on some international characters. Patch contributed by Martin Larochelle.
- Fixed bug where the open link feature wasn't working correctly on IE 11.
- Fixed bug where enter before/after a cE=false block wouldn't properly padd the paragraph with an br element.
- Fixed so font size and font family select boxes always displays a value by using the runtime style as a fallback.
- Fixed so missing plugins will be logged to console as warnings rather than halting the initialization of the editor.
- Fixed so splitbuttons become normal buttons in advlist plugin if styles are empty. Patch contributed by René Schleusner.
- Fixed so you can multi insert rows/cols by selecting table cells and using insert rows/columns.

## 4.5.1 - 2016-12-07

### Fixed
- Fixed bug where the lists plugin wouldn't initialize without the advlist plugins if served from cdn.
- Fixed bug where selectors with "*" would cause the style format preview to throw an error.
- Fixed bug with toggling lists off on lists with empty list items would throw an error.
- Fixed bug where editing images would produce non existing blob uris.
- Fixed bug where the offscreen toc selection would be treated as the real toc element.
- Fixed bug where the aria level attribute for element path would have an incorrect start index.
- Fixed bug where the offscreen selection of cE=false that where very wide would be shown onscreen. Patch contributed by Steven Bufton.
- Fixed so the default_link_target gets applied to links created by the autolink plugin.
- Fixed so that the name attribute gets removed by the anchor plugin if editing anchors.

## 4.5.0 - 2016-11-23

### Added
- Added new toc plugin allows you to insert table of contents based on editor headings.
- Added new auto complete menu to all url fields. Adds history, link to anchors etc.
- Added new sidebar api that allows you to add custom sidebar panels and buttons to toggle these.
- Added new insert menu button that allows you to have multiple insert functions under the same menu button.
- Added new open link feature to ctrl+click, alt+enter and context menu.
- Added new media_embed_handler option to allow the media plugin to be populated with custom embeds.
- Added new support for editing transparent images using the image tools dialog.
- Added new images_reuse_filename option to allow filenames of images to be retained for upload.
- Added new security feature where links with target="_blank" will by default get rel="noopener noreferrer".
- Added new allow_unsafe_link_target to allow you to opt-out of the target="_blank" security feature.
- Added new style_formats_autohide option to automatically hide styles based on context.
- Added new codesample_content_css option to specify where the code sample prism css is loaded from.
- Added new support for Japanese/Chinese word count following the unicode standards on this.
- Added new fragmented undo levels this dramatically reduces flicker on contents with iframes.
- Added new live previews for complex elements like table or lists.

### Fixed
- Fixed bug where it wasn't possible to properly tab between controls in a dialog with a disabled form item control.
- Fixed bug where firefox would generate a rectangle on elements produced after/before a cE=false elements.
- Fixed bug with advlist plugin not switching list element format properly in some edge cases.
- Fixed bug where col/rowspans wasn't correctly computed by the table plugin in some cases.
- Fixed bug where the table plugin would thrown an error if object_resizing was disabled.
- Fixed bug where some invalid markup would cause issues when running in XHTML mode. Patch contributed by Charles Bourasseau.
- Fixed bug where the fullscreen class wouldn't be removed properly when closing dialogs.
- Fixed bug where the PastePlainTextToggle event wasn't fired by the paste plugin when the state changed.
- Fixed bug where table the row type wasn't properly updated in table row dialog. Patch contributed by Matthias Balmer.
- Fixed bug where select all and cut wouldn't place caret focus back to the editor in WebKit. Patch contributed by Daniel Jalkut.
- Fixed bug where applying cell/row properties to multiple cells/rows would reset other unchanged properties.
- Fixed bug where some elements in the schema would have redundant/incorrect children.
- Fixed bug where selector and target options would cause issues if used together.
- Fixed bug where drag/drop of images from desktop on chrome would thrown an error.
- Fixed bug where cut on WebKit/Blink wouldn't add an undo level.
- Fixed bug where IE 11 would scroll to the cE=false elements when they where selected.
- Fixed bug where keys like F5 wouldn't work when a cE=false element was selected.
- Fixed bug where the undo manager wouldn't stop the typing state when commands where executed.
- Fixed bug where unlink on wrapped links wouldn't work properly.
- Fixed bug with drag/drop of images on WebKit where the image would be deleted form the source editor.
- Fixed bug where the visual characters mode would be disabled when contents was extracted from the editor.
- Fixed bug where some browsers would toggle of formats applied to the caret when clicking in the editor toolbar.
- Fixed bug where the custom theme function wasn't working correctly.
- Fixed bug where image option for custom buttons required you to have icon specified as well.
- Fixed bug where the context menu and contextual toolbars would be visible at the same time and sometimes overlapping.
- Fixed bug where the noneditable plugin would double wrap elements when using the noneditable_regexp option.
- Fixed bug where tables would get padding instead of margin when you used the indent button.
- Fixed bug where the charmap plugin wouldn't properly insert non breaking spaces.
- Fixed bug where the color previews in color input boxes wasn't properly updated.
- Fixed bug where the list items of previous lists wasn't merged in the right order.
- Fixed bug where it wasn't possible to drag/drop inline-block cE=false elements on IE 11.
- Fixed bug where some table cell merges would produce incorrect rowspan/colspan.
- Fixed so the font size of the editor defaults to 14px instead of 11px this can be overridden by custom css.
- Fixed so wordcount is debounced to reduce cpu hogging on larger texts.
- Fixed so tinymce global gets properly exported as a module when used with some module bundlers.
- Fixed so it's possible to specify what css properties you want to preview on specific formats.
- Fixed so anchors are contentEditable=false while within the editor.
- Fixed so selected contents gets wrapped in a inline code element by the codesample plugin.
- Fixed so conditional comments gets properly stripped independent of case. Patch contributed by Georgii Dolzhykov.
- Fixed so some escaped css sequences gets properly handled. Patch contributed by Georgii Dolzhykov.
- Fixed so notifications with the same message doesn't get displayed at the same time.
- Fixed so F10 can be used as an alternative key to focus to the toolbar.
- Fixed various api documentation issues and typos.

### Removed
- Removed layer plugin since it wasn't really ported from 3.x and there doesn't seem to be much use for it.
- Removed moxieplayer.swf from the media plugin since it wasn't used by the media plugin.
- Removed format state from the advlist plugin to be more consistent with common word processors.

## 4.4.3 - 2016-09-01

### Fixed
- Fixed bug where copy would produce an exception on Chrome.
- Fixed bug where deleting lists on IE 11 would merge in correct text nodes.
- Fixed bug where deleting partial lists with indentation wouldn't cause proper normalization.

## 4.4.2 - 2016-08-25

### Added
- Added new importcss_exclusive option to disable unique selectors per group.
- Added new group specific selector_converter option to importcss plugin.
- Added new codesample_languages option to apply custom languages to codesample plugin.
- Added new codesample_dialog_width/codesample_dialog_height options.

### Fixed
- Fixed bug where fullscreen button had an incorrect keyboard shortcut.
- Fixed bug where backspace/delete wouldn't work correctly from a block to a cE=false element.
- Fixed bug where smartpaste wasn't detecting links with special characters in them like tilde.
- Fixed bug where the editor wouldn't get proper focus if you clicked on a cE=false element.
- Fixed bug where it wasn't possible to copy/paste table rows that had merged cells.
- Fixed bug where merging cells could some times produce invalid col/rowspan attibute values.
- Fixed bug where getBody would sometimes thrown an exception now it just returns null if the iframe is clobbered.
- Fixed bug where drag/drop of cE=false element wasn't properly constrained to viewport.
- Fixed bug where contextmenu on Mac would collapse any selection to a caret.
- Fixed bug where rtl mode wasn't rendered properly when loading a language pack with the rtl flag.
- Fixed bug where Kamer word bounderies would be stripped from contents.
- Fixed bug where lists would sometimes render two dots or numbers on the same line.
- Fixed bug where the skin_url wasn't used by the inlite theme.
- Fixed so data attributes are ignored when comparing formats in the formatter.
- Fixed so it's possible to disable inline toolbars in the inlite theme.
- Fixed so template dialog gets resized if it doesn't fit the window viewport.

## 4.4.1 - 2016-07-26

### Added
- Added smart_paste option to paste plugin to allow disabling the paste behavior if needed.

### Fixed
- Fixed bug where png urls wasn't properly detected by the smart paste logic.
- Fixed bug where the element path wasn't working properly when multiple editor instances where used.
- Fixed bug with creating lists out of multiple paragraphs would just create one list item instead of multiple.
- Fixed bug where scroll position wasn't properly handled by the inlite theme to place the toolbar properly.
- Fixed bug where multiple instances of the editor using the inlite theme didn't render the toolbar properly.
- Fixed bug where the shortcut label for fullscreen mode didn't match the actual shortcut key.
- Fixed bug where it wasn't possible to select cE=false blocks using touch devices on for example iOS.
- Fixed bug where it was possible to select the child image within a cE=false on IE 11.
- Fixed so inserts of html containing lists doesn't merge with any existing lists unless it's a paste operation.

## 4.4.0 - 2016-06-30

### Added
- Added new inlite theme this is a more lightweight inline UI.
- Added smarter paste logic that auto detects urls in the clipboard and inserts images/links based on that.
- Added a better image resize algorithm for better image quality in the imagetools plugin.

### Fixed
- Fixed bug where it wasn't possible to drag/dropping cE=false elements on FF.
- Fixed bug where backspace/delete before/after a cE=false block would produce a new paragraph.
- Fixed bug where list style type css property wasn't preserved when indenting lists.
- Fixed bug where merging of lists where done even if the list style type was different.
- Fixed bug where the image_dataimg_filter function wasn't used when pasting images.
- Fixed bug where nested editable within a non editable element would cause scroll on focus in Chrome.
- Fixed so invalid targets for inline mode is blocked on initialization. We only support elements that can have children.

## 4.3.13 - 2016-06-08

### Added
- Added characters with a diacritical mark to charmap plugin. Patch contributed by Dominik Schilling.
- Added better error handling if the image proxy service would produce errors.

### Fixed
- Fixed issue with pasting list items into list items would produce nested list rather than a merged list.
- Fixed bug where table selection could get stuck in selection mode for inline editors.
- Fixed bug where it was possible to place the caret inside the resize grid elements.
- Fixed bug where it wasn't possible to place in elements horizontally adjacent cE=false blocks.
- Fixed bug where multiple notifications wouldn't be properly placed on screen.
- Fixed bug where multiple editor instance of the same id could be produces in some specific integrations.

## 4.3.12 - 2016-05-10

### Fixed
- Fixed bug where focus calls couldn't be made inside the editors PostRender event handler.
- Fixed bug where some translations wouldn't work as expected due to a bug in editor.translate.
- Fixed bug where the node change event could fire with a node out side the root of the editor.
- Fixed bug where Chrome wouldn't properly present the keyboard paste clipboard details when paste was clicked.
- Fixed bug where merged cells in tables couldn't be selected from right to left.
- Fixed bug where insert row wouldn't properly update a merged cells rowspan property.
- Fixed bug where the color input boxes preview field wasn't properly set on initialization.
- Fixed bug where IME composition inside table cells wouldn't work as expected on IE 11.
- Fixed so all shadow dom support is under and experimental flag due to flaky browser support.

## 4.3.11 - 2016-04-25

### Fixed
- Fixed bug where it wasn't possible to insert empty blocks though the API unless they where padded.
- Fixed bug where you couldn't type the Euro character on Windows.
- Fixed bug where backspace/delete from a cE=false element to a text block didn't work properly.
- Fixed bug where the text color default grid would render incorrectly.
- Fixed bug where the codesample plugin wouldn't load the css in the editor for multiple editors.
- Fixed so the codesample plugin textarea gets focused by default.

## 4.3.10 - 2016-04-12

### Fixed
- Fixed bug where the key "y" on WebKit couldn't be entered due to conflict with keycode for F10 on keypress.

## 4.3.9 - 2016-04-12

### Added
- Added support for focusing the contextual toolbars using keyboard.
- Added keyboard support for slider UI controls. You can no increase/decrease using arrow keys.
- Added url pattern matching for Dailymotion to media plugin. Patch contributed by Bertrand Darbon.
- Added body_class to template plugin preview. Patch contributed by Milen Petrinski.
- Added options to better override textcolor pickers with custom colors. Patch contributed by Xavier Boubert.
- Added visual arrows to inline contextual toolbars so that they point to the element being active.

### Changed
- Changed the Meta+Shift+F shortcut to Ctrl+Shift+F since Czech, Slovak, Polish languages used the first one for input.

### Fixed
- Fixed so toolbars for tables or other larger elements get better positioned below the scrollable viewport.
- Fixed bug where it was possible to click links inside cE=false blocks.
- Fixed bug where event targets wasn't properly handled in Safari Technical Preview.
- Fixed bug where drag/drop text in FF 45 would make the editor caret invisible.
- Fixed bug where the remove state wasn't properly set on editor instances when detected as clobbered.
- Fixed bug where offscreen selection of some cE=false elements would render onscreen. Patch contributed by Steven Bufton
- Fixed bug where enter would clone styles out side the root on editors inside a span. Patch contributed by ChristophKaser.
- Fixed bug where drag/drop of images into the editor didn't work correctly in FF.
- Fixed so the first item in panels for the imagetools dialog gets proper keyboard focus.

## 4.3.8 - 2016-03-15

### Fixed
- Fixed bug where inserting HR at the end of a block element would produce an extra empty block.
- Fixed bug where links would be clickable when readonly mode was enabled.
- Fixed bug where the formatter would normalize to the wrong node on very specific content.
- Fixed bug where some nested list items couldn't be indented properly.
- Fixed bug where links where clickable in the preview dialog.
- Fixed so the alt attribute doesn't get padded with an empty value by default.
- Fixed so nested alignment works more correctly. You will now alter the alignment to the closest block parent.

## 4.3.7 - 2016-03-02

### Fixed
- Fixed bug where incorrect icons would be rendered for imagetools edit and color levels.
- Fixed bug where navigation using arrow keys inside a SelectBox didn't move up/down.
- Fixed bug where the visualblocks plugin would render borders round internal UI elements.

## 4.3.6 - 2016-03-01

### Added
- Added new paste_remember_plaintext_info option to allow a global disable of the plain text mode notification.
- Added new PastePlainTextToggle event that fires when plain text mode toggles on/off.

### Fixed
- Fixed bug where it wasn't possible to select media elements since the drag logic would snap it to mouse cursor.
- Fixed bug where it was hard to place the caret inside nested cE=true elements when the outer cE=false element was focused.
- Fixed bug where editors wouldn't properly initialize if both selector and mode where used.
- Fixed bug where IME input inside table cells would switch the IME off.
- Fixed bug where selection inside the first table cell would cause the whole table cell to get selected.
- Fixed bug where error handling of images being uploaded wouldn't properly handle faulty statuses.
- Fixed bug where inserting contents before a HR would cause an exception to be thrown.
- Fixed bug where copy/paste of Excel data would be inserted as an image.
- Fixed caret position issues with copy/paste of inline block cE=false elements.
- Fixed issues with various menu item focus bugs in Chrome. Where the focused menu bar item wasn't properly blurred.
- Fixed so the notifications have a solid background since it would be hard to read if there where text under it.
- Fixed so notifications gets animated similar to the ones used by dialogs.
- Fixed so larger images that gets pasted is handled better.
- Fixed so the window close button is more uniform on various platform and also increased it's hit area.

## 4.3.5 - 2016-02-11

Npm version bump due to package not being fully updated.

## 4.3.4 - 2016-02-11

### Added
- Added new OpenWindow/CloseWindow events that gets fired when windows open/close.
- Added new NewCell/NewRow events that gets fired when table cells/rows are created.
- Added new Promise return value to tinymce.init makes it easier to handle initialization.

### Fixed
- Fixed various bugs with drag/drop of contentEditable:false elements.
- Fixed bug where deleting of very specific nested list items would result in an odd list.
- Fixed bug where lists would get merged with adjacent lists outside the editable inline root.
- Fixed bug where MS Edge would crash when closing a dialog then clicking a menu item.
- Fixed bug where table cell selection would add undo levels.
- Fixed bug where table cell selection wasn't removed when inline editor where removed.
- Fixed bug where table cell selection wouldn't work properly on nested tables.
- Fixed bug where table merge menu would be available when merging between thead and tbody.
- Fixed bug where table row/column resize wouldn't get properly removed when the editor was removed.
- Fixed bug where Chrome would scroll to the editor if there where a empty hash value in document url.
- Fixed bug where the cache suffix wouldn't work correctly with the importcss plugin.
- Fixed bug where selection wouldn't work properly on MS Edge on Windows Phone 10.
- Fixed so adjacent pre blocks gets joined into one pre block since that seems like the user intent.
- Fixed so events gets properly dispatched in shadow dom. Patch provided by Nazar Mokrynskyi.

### Removed
- Removed the jQuery version the jQuery plugin is now moved into the main package.
- Removed jscs from build process since eslint can now handle code style checking.

## 4.3.3 - 2016-01-14

### Added
- Added new table_resize_bars configuration setting.  This setting allows you to disable the table resize bars.
- Added new beforeInitialize event to tinymce.util.XHR lets you modify XHR properties before open. Patch contributed by Brent Clintel.
- Added new autolink_pattern setting to autolink plugin. Enables you to override the default autolink formats. Patch contributed by Ben Tiedt.
- Added new charmap option that lets you override the default charmap of the charmap plugin.
- Added new charmap_append option that lets you add new characters to the default charmap of the charmap plugin.
- Added new insertCustomChar event that gets fired when a character is inserted by the charmap plugin.

### Fixed
- Fixed bug where table cells started with a superfluous &nbsp; in IE10+.
- Fixed bug where table plugin would retain all BR tags when cells were merged.
- Fixed bug where media plugin would strip underscores from youtube urls.
- Fixed bug where IME input would fail on IE 11 if you typed within a table.
- Fixed bug where double click selection of a word would remove the space before the word on insert contents.
- Fixed bug where table plugin would produce exceptions when hovering tables with invalid structure.
- Fixed bug where fullscreen wouldn't scroll back to it's original position when untoggled.
- Fixed so the template plugins templates setting can be a function that gets a callback that can provide templates.

## 4.3.2 - 2015-12-14

### Fixed
- Fixed bug where the resize bars for table cells were not affected by the object_resizing property.
- Fixed bug where the contextual table toolbar would appear incorrectly if TinyMCE was initialized inline inside a table.
- Fixed bug where resizing table cells did not fire a node change event or add an undo level.
- Fixed bug where double click selection of text on IE 11 wouldn't work properly.
- Fixed bug where codesample plugin would incorrectly produce br elements inside code elements.
- Fixed bug where media plugin would strip dashes from youtube urls.
- Fixed bug where it was possible to move the caret into the table resize bars.
- Fixed bug where drag/drop into a cE=false element was possible on IE.

## 4.3.1 - 2015-11-30

### Fixed
- Fixed so it's possible to disable the table inline toolbar by setting it to false or an empty string.
- Fixed bug where it wasn't possible to resize some tables using the drag handles.
- Fixed bug where unique id:s would clash for multiple editor instances and cE=false selections.
- Fixed bug where the same plugin could be initialized multiple times.
- Fixed bug where the table inline toolbars would be displayed at the same time as the image toolbars.
- Fixed bug where the table selection rect wouldn't be removed when selecting another control element.

## 4.3.0 - 2015-11-23

### Added
- Added new table column/row resize support. Makes it a lot more easy to resize the columns/rows in a table.
- Added new table inline toolbar. Makes it easier to for example add new rows or columns to a table.
- Added new notification API. Lets you display floating notifications to the end user.
- Added new codesample plugin that lets you insert syntax highlighted pre elements into the editor.
- Added new image_caption to images. Lets you create images with captions using a HTML5 figure/figcaption elements.
- Added new live previews of embeded videos. Lets you play the video right inside the editor.
- Added new setDirty method and "dirty" event to the editor. Makes it easier to track the dirty state change.
- Added new setMode method to Editor instances that lets you dynamically switch between design/readonly.
- Added new core support for contentEditable=false elements within the editor overrides the browsers broken behavior.

### Changed
- Rewrote the noneditable plugin to use the new contentEditable false core logic.

### Fixed
- Fixed so the dirty state doesn't set to false automatically when the undo index is set to 0.
- Fixed the Selection.placeCaretAt so it works better on IE when the coordinate is between paragraphs.
- Fixed bug where data-mce-bogus="all" element contents where counted by the word count plugin.
- Fixed bug where contentEditable=false elements would be indented by the indent buttons.
- Fixed bug where images within contentEditable=false would be selected in WebKit on mouse click.
- Fixed bug in DOMUntils split method where the replacement parameter wouldn't work on specific cases.
- Fixed bug where the importcss plugin would import classes from the skin content css file.
- Fixed so all button variants have a wrapping span for it's text to make it easier to skin.
- Fixed so it's easier to exit pre block using the arrow keys.
- Fixed bug where listboxes with fix widths didn't render correctly.

## 4.2.8 - 2015-11-13

### Fixed
- Fixed bug where it was possible to delete tables as the inline root element if all columns where selected.
- Fixed bug where the UI buttons active state wasn't properly updated due to recent refactoring of that logic.

## 4.2.7 - 2015-10-27

### Fixed
- Fixed bug where backspace/delete would remove all formats on the last paragraph character in WebKit/Blink.
- Fixed bug where backspace within a inline format element with a bogus caret container would move the caret.
- Fixed bug where backspace/delete on selected table cells wouldn't add an undo level.
- Fixed bug where script tags embedded within the editor could sometimes get a mce- prefix prepended to them
- Fixed bug where validate: false option could produce an error to be thrown from the Serialization step.
- Fixed bug where inline editing of a table as the root element could let the user delete that table.
- Fixed bug where inline editing of a table as the root element wouldn't properly handle enter key.
- Fixed bug where inline editing of a table as the root element would normalize the selection incorrectly.
- Fixed bug where inline editing of a list as the root element could let the user delete that list.
- Fixed bug where inline editing of a list as the root element could let the user split that list.
- Fixed bug where resize handles would be rendered on editable root elements such as table.

## 4.2.6 - 2015-09-28

### Added
- Added capability to set request headers when using XHRs.
- Added capability to upload local images automatically default delay is set to 30 seconds after editing images.
- Added commands ids mceEditImage, mceAchor and mceMedia to be avaiable from execCommand.
- Added Edge browser to saucelabs grunt task. Patch contributed by John-David Dalton.

### Fixed
- Fixed bug where blob uris not produced by tinymce would produce HTML invalid markup.
- Fixed bug where selection of contents of a nearly empty editor in Edge would sometimes fail.
- Fixed bug where color styles woudln't be retained on copy/paste in Blink/Webkit.
- Fixed bug where the table plugin would throw an error when inserting rows after a child table.
- Fixed bug where the template plugin wouldn't handle functions as variable replacements.
- Fixed bug where undo/redo sometimes wouldn't work properly when applying formatting collapsed ranges.
- Fixed bug where shift+delete wouldn't do a cut operation on Blink/WebKit.
- Fixed bug where cut action wouldn't properly store the before selection bookmark for the undo level.
- Fixed bug where backspace in side an empty list element on IE would loose editor focus.
- Fixed bug where the save plugin wouldn't enable the buttons when a change occurred.
- Fixed bug where Edge wouldn't initialize the editor if a document.domain was specified.
- Fixed bug where enter key before nested images would sometimes not properly expand the previous block.
- Fixed bug where the inline toolbars wouldn't get properly hidden when blurring the editor instance.
- Fixed bug where Edge would paste Chinese characters on some Windows 10 installations.
- Fixed bug where IME would loose focus on IE 11 due to the double trailing br bug fix.
- Fixed bug where the proxy url in imagetools was incorrect. Patch contributed by Wong Ho Wang.

## 4.2.5 - 2015-08-31

### Added
- Added fullscreen capability to embedded youtube and vimeo videos.

### Fixed
- Fixed bug where the uploadImages call didn't work on IE 10.
- Fixed bug where image place holders would be uploaded by uploadImages call.
- Fixed bug where images marked with bogus would be uploaded by the uploadImages call.
- Fixed bug where multiple calls to uploadImages would result in decreased performance.
- Fixed bug where pagebreaks were editable to imagetools patch contributed by Rasmus Wallin.
- Fixed bug where the element path could cause too much recursion exception.
- Fixed bug for domains containing ".min". Patch contributed by Loïc Février.
- Fixed so validation of external links to accept a number after www. Patch contributed by Victor Carvalho.
- Fixed so the charmap is exposed though execCommand. Patch contributed by Matthew Will.
- Fixed so that the image uploads are concurrent for improved performance.
- Fixed various grammar problems in inline documentation. Patches provided by nikolas.

## 4.2.4 - 2015-08-17

### Added
- Added picture as a valid element to the HTML 5 schema. Patch contributed by Adam Taylor.

### Fixed
- Fixed bug where contents would be duplicated on drag/drop within the same editor.
- Fixed bug where floating/alignment of images on Edge wouldn't work properly.
- Fixed bug where it wasn't possible to drag images on IE 11.
- Fixed bug where image selection on Edge would sometimes fail.
- Fixed bug where contextual toolbars icons wasn't rendered properly when using the toolbar_items_size.
- Fixed bug where searchreplace dialog doesn't get prefilled with the selected text.
- Fixed bug where fragmented matches wouldn't get properly replaced by the searchreplace plugin.
- Fixed bug where enter key wouldn't place the caret if was after a trailing space within an inline element.
- Fixed bug where the autolink plugin could produce multiple links for the same text on Gecko.
- Fixed bug where EditorUpload could sometimes throw an exception if the blob wasn't found.
- Fixed xss issues with media plugin not properly filtering out some script attributes.

## 4.2.3 - 2015-07-30

### Fixed
- Fixed bug where image selection wasn't possible on Edge due to incompatible setBaseAndExtend API.
- Fixed bug where image blobs urls where not properly destroyed by the imagetools plugin.
- Fixed bug where keyboard shortcuts wasn't working correctly on IE 8.
- Fixed skin issue where the borders of panels where not visible on IE 8.

## 4.2.2 - 2015-07-22

### Fixed
- Fixed bug where float panels were not being hidden on inline editor blur when fixed_toolbar_container config option was in use.
- Fixed bug where combobox states wasn't properly updated if contents where updated without keyboard.
- Fixed bug where pasting into textbox or combobox would move the caret to the end of text.
- Fixed bug where removal of bogus span elements before block elements would remove whitespace between nodes.
- Fixed bug where repositioning of inline toolbars where async and producing errors if the editor was removed from DOM to early. Patch by iseulde.
- Fixed bug where element path wasn't working correctly. Patch contributed by iseulde.
- Fixed bug where menus wasn't rendered correctly when custom images where added to a menu. Patch contributed by Naim Hammadi.

## 4.2.1 - 2015-06-29

### Fixed
- Fixed bug where back/forward buttons in the browser would render blob images as broken images.
- Fixed bug where Firefox would throw regexp to big error when replacing huge base64 chunks.
- Fixed bug rendering issues with resize and context toolbars not being placed properly until next animation frame.
- Fixed bug where the rendering of the image while cropping would some times not be centered correctly.
- Fixed bug where listbox items with submenus would me selected as active.
- Fixed bug where context menu where throwing an error when rendering.
- Fixed bug where resize both option wasn't working due to resent addClass API change. Patch contributed by Jogai.
- Fixed bug where a hideAll call for container rendered inline toolbars would throw an error.
- Fixed bug where onclick event handler on combobox could cause issues if element.id was a function by some polluting libraries.
- Fixed bug where listboxes wouldn't get proper selected sub menu item when using link_list or image_list.
- Fixed so the UI controls are as wide as 4.1.x to avoid wrapping controls in toolbars.
- Fixed so the imagetools dialog is adaptive for smaller screen sizes.

## 4.2.0 - 2015-06-25

### Added
- Added new flat default skin to make the UI more modern.
- Added new imagetools plugin, lets you crop/resize and apply filters to images.
- Added new contextual toolbars support to the API lets you add floating toolbars for specific CSS selectors.
- Added new promise feature fill as tinymce.util.Promise.
- Added new built in image upload feature lets you upload any base64 encoded image within the editor as files.

### Fixed
- Fixed bug where resize handles would appear in the right position in the wrong editor when switching between resizable content in different inline editors.
- Fixed bug where tables would not be inserted in inline mode due to previous float panel fix.
- Fixed bug where floating panels would remain open when focus was lost on inline editors.
- Fixed bug where cut command on Chrome would thrown a browser security exception.
- Fixed bug where IE 11 sometimes would report an incorrect size for images in the image dialog.
- Fixed bug where it wasn't possible to remove inline formatting at the end of block elements.
- Fixed bug where it wasn't possible to delete table cell contents when cell selection was vertical.
- Fixed bug where table cell wasn't emptied from block elements if delete/backspace where pressed in empty cell.
- Fixed bug where cmd+shift+arrow didn't work correctly on Firefox mac when selecting to start/end of line.
- Fixed bug where removal of bogus elements would sometimes remove whitespace between nodes.
- Fixed bug where the resize handles wasn't updated when the main window was resized.
- Fixed so script elements gets removed by default to prevent possible XSS issues in default config implementations.
- Fixed so the UI doesn't need manual reflows when using non native layout managers.
- Fixed so base64 encoded images doesn't slow down the editor on modern browsers while editing.
- Fixed so all UI elements uses touch events to improve mobile device support.
- Removed the touch click quirks patch for iOS since it did more harm than good.
- Removed the non proportional resize handles since. Unproportional resize can still be done by holding the shift key.

## 4.1.10 - 2015-05-05

### Fixed
- Fixed bug where plugins loaded with compat3x would sometimes throw errors when loading using the jQuery version.
- Fixed bug where extra empty paragraphs would get deleted in WebKit/Blink due to recent Quriks fix.
- Fixed bug where the editor wouldn't work properly on IE 12 due to some required browser sniffing.
- Fixed bug where formatting shortcut keys where interfering with Mac OS X screenshot keys.
- Fixed bug where the caret wouldn't move to the next/previous line boundary on Cmd+Left/Right on Gecko.
- Fixed bug where it wasn't possible to remove formats from very specific nested contents.
- Fixed bug where undo levels wasn't produced when typing letters using the shift or alt+ctrl modifiers.
- Fixed bug where the dirty state wasn't properly updated when typing using the shift or alt+ctrl modifiers.
- Fixed bug where an error would be thrown if an autofocused editor was destroyed quickly after its initialization. Patch provided by thorn0.
- Fixed issue with dirty state not being properly updated on redo operation.
- Fixed issue with entity decoder not handling incorrectly written numeric entities.
- Fixed issue where some PI element values wouldn't be properly encoded.

## 4.1.9 - 2015-03-10

### Fixed
- Fixed bug where indentation wouldn't work properly for non list elements.
- Fixed bug with image plugin not pulling the image dimensions out correctly if a custom document_base_url was used.
- Fixed bug where ctrl+alt+[1-9] would conflict with the AltGr+[1-9] on Windows. New shortcuts is ctrl+shift+[1-9].
- Fixed bug with removing formatting on nodes in inline mode would sometimes include nodes outside the editor body.
- Fixed bug where extra nbsp:s would be inserted when you replaced a word surrounded by spaces using insertContent.
- Fixed bug with pasting from Google Docs would produce extra strong elements and line feeds.

## 4.1.8 - 2015-03-05

### Added
- Added new html5 sizes attribute to img elements used together with srcset.
- Added new elementpath option that makes it possible to disable the element path but keep the statusbar.
- Added new option table_style_by_css for the table plugin to set table styling with css rather than table attributes.
- Added new link_assume_external_targets option to prompt the user to prepend http:// prefix if the supplied link does not contain a protocol prefix.
- Added new image_prepend_url option to allow a custom base path/url to be added to images.
- Added new table_appearance_options option to make it possible to disable some options.
- Added new image_title option to make it possible to alter the title of the image, disabled by default.

### Fixed
- Fixed bug where selection starting from out side of the body wouldn't produce a proper selection range on IE 11.
- Fixed bug where pressing enter twice before a table moves the cursor in the table and causes a javascript error.
- Fixed bug where advanced image styles were not respected.
- Fixed bug where the less common Shift+Delete didn't produce a proper cut operation on WebKit browsers.
- Fixed bug where image/media size constrain logic would produce NaN when handling non number values.
- Fixed bug where internal classes where removed by the removeformat command.
- Fixed bug with creating links table cell contents with a specific selection would throw a exceptions on WebKit/Blink.
- Fixed bug where valid_classes option didn't work as expected according to docs. Patch provided by thorn0.
- Fixed bug where jQuery plugin would patch the internal methods multiple times. Patch provided by Drew Martin.
- Fixed bug where backspace key wouldn't delete the current selection of newly formatted content.
- Fixed bug where type over of inline formatting elements wouldn't properly keep the format on WebKit/Blink.
- Fixed bug where selection needed to be properly normalized on modern IE versions.
- Fixed bug where Command+Backspace didn't properly delete the whole line of text but the previous word.
- Fixed bug where UI active states wheren't properly updated on IE if you placed caret within the current range.
- Fixed bug where delete/backspace on WebKit/Blink would remove span elements created by the user.
- Fixed bug where delete/backspace would produce incorrect results when deleting between two text blocks with br elements.
- Fixed bug where captions where removed when pasting from MS Office.
- Fixed bug where lists plugin wouldn't properly remove fully selected nested lists.
- Fixed bug where the ttf font used for icons would throw an warning message on Gecko on Mac OS X.
- Fixed a bug where applying a color to text did not update the undo/redo history.
- Fixed so shy entities gets displayed when using the visualchars plugin.
- Fixed so removeformat removes ins/del by default since these might be used for strikethough.
- Fixed so multiple language packs can be loaded and added to the global I18n data structure.
- Fixed so transparent color selection gets treated as a normal color selection. Patch contributed by Alexander Hofbauer.
- Fixed so it's possible to disable autoresize_overflow_padding, autoresize_bottom_margin options by setting them to false.
- Fixed so the charmap plugin shows the description of the character in the dialog. Patch contributed by Jelle Hissink.
- Removed address from the default list of block formats since it tends to be missused.
- Fixed so the pre block format is called preformatted to make it more verbose.
- Fixed so it's possible to context scope translation strings this isn't needed most of the time.
- Fixed so the max length of the width/height input fields of the media dialog is 5 instead of 3.
- Fixed so drag/dropped contents gets properly processed by paste plugin since it's basically a paste. Patch contributed by Greg Fairbanks.
- Fixed so shortcut keys for headers is ctrl+alt+[1-9] instead of ctrl+[1-9] since these are for switching tabs in the browsers.
- Fixed so "u" doesn't get converted into a span element by the legacy input filter. Since this is now a valid HTML5 element.
- Fixed font families in order to provide appropriate web-safe fonts.

## 4.1.7 - 2014-11-27

### Added
- Added HTML5 schema support for srcset, source and picture. Patch contributed by mattheu.
- Added new cache_suffix setting to enable cache busting by producing unique urls.
- Added new paste_convert_word_fake_lists option to enable users to disable the fake lists convert logic.

### Fixed
- Fixed so advlist style changes adds undo levels for each change.
- Fixed bug where WebKit would sometimes produce an exception when the autolink plugin where looking for URLs.
- Fixed bug where IE 7 wouldn't be rendered properly due to aggressive css compression.
- Fixed bug where DomQuery wouldn't accept window as constructor element.
- Fixed bug where the color picker in 3.x dialogs wouldn't work properly. Patch contributed by Callidior.
- Fixed bug where the image plugin wouldn't respect the document_base_url.
- Fixed bug where the jQuery plugin would fail to append to elements named array prototype names.

## 4.1.6 - 2014-10-08

### Changed
- Replaced jake with grunt since it is more mainstream and has better plugin support.

### Fixed
- Fixed bug with clicking on the scrollbar of the iframe would cause a JS error to be thrown.
- Fixed bug where null would produce an exception if you passed it to selection.setRng.
- Fixed bug where Ctrl/Cmd+Tab would indent the current list item if you switched tabs in the browser.
- Fixed bug where pasting empty cells from Excel would result in a broken table.
- Fixed bug where it wasn't possible to switch back to default list style type.
- Fixed issue where the select all quirk fix would fire for other modifiers than Ctrl/Cmd combinations.


## 4.1.5 - 2014-09-09

### Fixed
- Fixed bug where sometimes the resize rectangles wouldn't properly render on images on WebKit/Blink.
- Fixed bug in list plugin where delete/backspace would merge empty LI elements in lists incorrectly.
- Fixed bug where empty list elements would result in empty LI elements without it's parent container.
- Fixed bug where backspace in empty caret formatted element could produce an type error exception of Gecko.
- Fixed bug where lists pasted from word with a custom start index above 9 wouldn't be properly handled.
- Fixed bug where tabfocus plugin would tab out of the editor instance even if the default action was prevented.
- Fixed bug where tabfocus wouldn't tab properly to other adjacent editor instances.
- Fixed bug where the DOMUtils setStyles wouldn't properly removed or update the data-mce-style attribute.
- Fixed bug where dialog select boxes would be placed incorrectly if document.body wasn't statically positioned.
- Fixed bug where pasting would sometimes scroll to the top of page if the user was using the autoresize plugin.
- Fixed bug where caret wouldn't be properly rendered by Chrome when clicking on the iframes documentElement.
- Fixed so custom images for menubutton/splitbutton can be provided. Patch contributed by Naim Hammadi.
- Fixed so the default action of windows closing can be prevented by blocking the default action of the close event.
- Fixed so nodeChange and focus of the editor isn't automatically performed when opening sub dialogs.

## 4.1.4 - 2014-08-21

### Added
- Added new media_filter_html option to media plugin that blocks any conditional comments, scripts etc within a video element.
- Added new content_security_policy option allows you to set custom policy for iframe contents. Patch contributed by Francois Chagnon.

### Fixed
- Fixed bug where activate/deactivate events wasn't firing properly when switching between editors.
- Fixed bug where placing the caret on iOS was difficult due to a WebKit bug with touch events.
- Fixed bug where the resize helper wouldn't render properly on older IE versions.
- Fixed bug where resizing images inside tables on older IE versions would sometimes fail depending mouse position.
- Fixed bug where editor.insertContent would produce an exception when inserting select/option elements.
- Fixed bug where extra empty paragraphs would be produced if block elements where inserted inside span elements.
- Fixed bug where the spellchecker menu item wouldn't be properly checked if spell checking was started before it was rendered.
- Fixed bug where the DomQuery filter function wouldn't remove non elements from collection.
- Fixed bug where document with custom document.domain wouldn't properly render the editor.
- Fixed bug where IE 8 would throw exception when trying to enter invalid color values into colorboxes.
- Fixed bug where undo manager could incorrectly add an extra undo level when custom resize handles was removed.
- Fixed bug where it wouldn't be possible to alter cell properties properly on table cells on IE 8.
- Fixed so the color picker button in table dialog isn't shown unless you include the colorpicker plugin or add your own custom color picker.
- Fixed so activate/deactivate events fire when windowManager opens a window since.
- Fixed so the table advtab options isn't separated by an underscore to normalize naming with image_advtab option.
- Fixed so the table cell dialog has proper padding when the advanced tab in disabled.

## 4.1.3 - 2014-07-29

### Added
- Added event binding logic to tinymce.util.XHR making it possible to override headers and settings before any request is made.

### Fixed
- Fixed bug where drag events wasn't fireing properly on older IE versions since the event handlers where bound to document.
- Fixed bug where drag/dropping contents within the editor on IE would force the contents into plain text mode even if it was internal content.
- Fixed bug where IE 7 wouldn't open menus properly due to a resize bug in the browser auto closing them immediately.
- Fixed bug where the DOMUtils getPos logic wouldn't produce a valid coordinate inside the body if the body was positioned non static.
- Fixed bug where the element path and format state wasn't properly updated if you had the wordcount plugin enabled.
- Fixed bug where a comment at the beginning of source would produce an exception in the formatter logic.
- Fixed bug where setAttrib/getAttrib on null would throw exception together with any hooked attributes like style.
- Fixed bug where table sizes wasn't properly retained when copy/pasting on WebKit/Blink.
- Fixed bug where WebKit/Blink would produce colors in RGB format instead of the forced HEX format when deleting contents.
- Fixed bug where the width attribute wasn't updated on tables if you changed the size inside the table dialog.
- Fixed bug where control selection wasn't properly handled when the caret was placed directly after an image.
- Fixed bug where selecting the contents of table cells using the selection.select method wouldn't place the caret properly.
- Fixed bug where the selection state for images wasn't removed when placing the caret right after an image on WebKit/Blink.
- Fixed bug where all events wasn't properly unbound when and editor instance was removed or destroyed by some external innerHTML call.
- Fixed bug where it wasn't possible or very hard to select images on iOS when the onscreen keyboard was visible.
- Fixed so auto_focus can take a boolean argument this will auto focus the last initialized editor might be useful for single inits.
- Fixed so word auto detect lists logic works better for faked lists that doesn't have specific markup.
- Fixed so nodeChange gets fired on mouseup as it used to before 4.1.1 we optimized that event to fire less often.

### Removed
- Removed the finish menu item from spellchecker menu since it's redundant you can stop spellchecking by toggling menu item or button.

## 4.1.2 - 2014-07-15

### Added
- Added offset/grep to DomQuery class works basically the same as it's jQuery equivalent.

### Fixed
- Fixed bug where backspace/delete or setContent with an empty string would remove header data when using the fullpage plugin.
- Fixed bug where tinymce.remove with a selector not matching any editors would remove all editors.
- Fixed bug where resizing of the editor didn't work since the theme was calling setStyles instead of setStyle.
- Fixed bug where IE 7 would fail to append html fragments to iframe document when using DomQuery.
- Fixed bug where the getStyle DOMUtils method would produce an exception if it was called with null as it's element.
- Fixed bug where the paste plugin would remove the element if the none of the paste_webkit_styles rules matched the current style.
- Fixed bug where contextmenu table items wouldn't work properly on IE since it would some times fire an incorrect selection change.
- Fixed bug where the padding/border values wasn't used in the size calculation for the body size when using autoresize. Patch contributed by Matt Whelan.
- Fixed bug where conditional word comments wouldn't be properly removed when pasting plain text.
- Fixed bug where resizing would sometime fail on IE 11 when the mouseup occurred inside the resizable element.
- Fixed so the iframe gets initialized without any inline event handlers for better CSP support. Patch contributed by Matt Whelan.
- Fixed so the tinymce.dom.Sizzle is the latest version of sizzle this resolves the document context bug.

## 4.1.1 - 2014-07-08

### Fixed
- Fixed bug where pasting plain text on some WebKit versions would result in an empty line.
- Fixed bug where resizing images inside tables on IE 11 wouldn't work properly.
- Fixed bug where IE 11 would sometimes throw "Invalid argument" exception when editor contents was set to an empty string.
- Fixed bug where document.activeElement would throw exceptions on IE 9 when that element was hidden or removed from dom.
- Fixed bug where WebKit/Blink sometimes produced br elements with the Apple-interchange-newline class.
- Fixed bug where table cell selection wasn't properly removed when copy/pasting table cells.
- Fixed bug where pasting nested list items from Word wouldn't produce proper semantic nested lists.
- Fixed bug where right clicking using the contextmenu plugin on WebKit/Blink on Mac OS X would select the target current word or line.
- Fixed bug where it wasn't possible to alter table cell properties on IE 8 using the context menu.
- Fixed bug where the resize helper wouldn't be correctly positioned on older IE versions.
- Fixed bug where fullpage plugin would produce an error if you didn't specify a doctype encoding.
- Fixed bug where anchor plugin would get the name/id of the current element even if it wasn't anchor element.
- Fixed bug where visual aids for tables wouldn't be properly disabled when changing the border size.
- Fixed bug where some control selection events wasn't properly fired on older IE versions.
- Fixed bug where table cell selection on older IE versions would prevent resizing of images.
- Fixed bug with paste_data_images paste option not working properly on modern IE versions.
- Fixed bug where custom elements with underscores in the name wasn't properly parsed/serialized.
- Fixed bug where applying inline formats to nested list elements would produce an incorrect formatting result.
- Fixed so it's possible to hide items from elements path by using preventDefault/stopPropagation.
- Fixed so inline mode toolbar gets rendered right aligned if the editable element positioned to the documents right edge.
- Fixed so empty inline elements inside empty block elements doesn't get removed if configured to be kept intact.
- Fixed so DomQuery parentsUntil/prevUntil/nextUntil supports selectors/elements/filters etc.
- Fixed so legacyoutput plugin overrides fontselect and fontsizeselect controls and handles font elements properly.

## 4.1.0 - 2014-06-18

### Added
- Added new file_picker_callback option to replace the old file_browser_callback the latter will still work though.
- Added new custom colors to textcolor plugin will be displayed if a color picker is provided also shows the latest colors.
- Added new color_picker_callback option to enable you to add custom color pickers to the editor.
- Added new advanced tabs to table/cell/row dialogs to enable you to select colors for border/background.
- Added new colorpicker plugin that lets you select colors from a hsv color picker.
- Added new tinymce.util.Color class to handle color parsing and converting.
- Added new colorpicker UI widget element lets you add a hsv color picker to any form/window.
- Added new textpattern plugin that allows you to use markdown like text patterns to format contents.
- Added new resize helper element that shows the current width & height while resizing.
- Added new "once" method to Editor and EventDispatcher enables since callback execution events.
- Added new jQuery like class under tinymce.dom.DomQuery it's exposed on editor instances (editor.$) and globally under (tinymce.$).

### Fixed
- Fixed so the default resize method for images are proportional shift/ctrl can be used to make an unproportional size.
- Fixed bug where the image_dimensions option of the image plugin would cause exceptions when it tried to update the size.
- Fixed bug where table cell dialog class field wasn't properly updated when editing an a table cell with an existing class.
- Fixed bug where Safari on Mac would produce webkit-fake-url for pasted images so these are now removed.
- Fixed bug where the nodeChange event would get fired before the selection was changed when clicking inside the current selection range.
- Fixed bug where valid_classes option would cause exception when it removed internal prefixed classes like mce-item-.
- Fixed bug where backspace would cause navigation in IE 8 on an inline element and after a caret formatting was applied.
- Fixed so placeholder images produced by the media plugin gets selected when inserted/edited.
- Fixed so it's possible to drag in images when the paste_data_images option is enabled. Might be useful for mail clients.
- Fixed so images doesn't get a width/height applied if the image_dimensions option is set to false useful for responsive contents.
- Fixed so it's possible to pass in an optional arguments object for the nodeChanged function to be passed to all nodechange event listeners.
- Fixed bug where media plugin embed code didn't update correctly.<|MERGE_RESOLUTION|>--- conflicted
+++ resolved
@@ -11,11 +11,8 @@
 - The default value for `end_container_on_empty_block` option has been changed to `'blockquote'` #TINY-6559
 
 ### Fixed
-<<<<<<< HEAD
 - Spaces would not be added correctly on some browsers when before or after a contenteditable block element #TINY-8588
-=======
 - Images were not showing as selected when selecting images alongside other content #TINY-5947
->>>>>>> d92a1b1a
 - Dialogs will not exceed the window height on smaller screens #TINY-8146
 - Some types on functions in the `tinymce.dom.TreeWalker` class missed that it could return undefined #TINY-8592
 - In some cases pressing the backspace key would incorrectly step into tables rather than remain outside #TINY-8592
