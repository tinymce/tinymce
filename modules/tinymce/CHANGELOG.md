# Changelog
All notable changes to this project will be documented in this file.

The format is based on [Keep a Changelog](https://keepachangelog.com/en/1.0.0/),
and this project adheres to [Semantic Versioning](https://semver.org/spec/v2.0.0.html).

## Unreleased

### Changed
- Toggling fullscreen mode with the `fullscreen` plugin now also fires the `ResizeEditor` event #TINY-8701
- Getting the text content of the editor now returns newlines instead of an empty string if more than one empty paragraph exists #TINY-8578
- The `end_container_on_empty_block` option can now take a string of blocks to split when pressing Enter twice #TINY-6559
- The default value for `end_container_on_empty_block` option has been changed to `'blockquote'` #TINY-6559

### Fixed
- Links would open when using alt+enter (option+enter on Mac) even when `preventDefault()` is called on the keydown event #TINY-8661
- Spaces would not be added correctly on some browsers when before or after a contenteditable block element #TINY-8588
- Images were not showing as selected when selecting images alongside other content #TINY-5947
- Notifications would not properly reposition when toggling fullscreen mode #TINY-8701
- Dialogs will not exceed the window height on smaller screens #TINY-8146
- Some types on functions in the `tinymce.dom.TreeWalker` class missed that it could return undefined #TINY-8592
- In some cases pressing the backspace key would incorrectly step into tables rather than remain outside #TINY-8592
- Text alignment could not be applied to `pre` elements #TINY-7715
- Nuget packages for .NET and .NET Core now copy TinyMCE into `/wwwroot/lib/` in the projects TinyMCE is installed in #TINY-8611
- UI components, such as dialogs, would in some cases cause the `esc` keyup event to incorrectly trigger inside the editor #TINY-7005
- Selection direction was not stored/restored when getting/setting selection bookmarks #TINY-8599
- An exception could be thrown for the `editor.selection.isForward()` API due to an invalid selection on some versions of Safari #TINY-8686
- The `InsertParagraph` or `mceInsertNewLine` commands did not delete the current selection like the native command used to #TINY-8606
- When triple clicking the selection was incorrectly collapsed in the Chrome browser when clicking around nested noneditable content #TINY-8215
- When pressing the right arrow key, the caret incorrectly moved before any selected inline boundary element #TINY-8601
- Indenting or outdenting list items inside a block element that was inside another list item would not work #TINY-7209
- Switching between unordered and ordered lists would incorrectly alter any parent element that contained that list #TINY-8068
- The URL detection used for `autolink` and smart paste didn't work if a path segment contained valid characters such as `!` and `:` #TINY-8069
<<<<<<< HEAD
- Cutting content to the clipboard while selecting between the parent list and a nested list would not always set the list style to `none` on the parent list #TINY-8078
=======
- Copy events were not dispatched in readonly mode #TINY-6800
>>>>>>> 170dcbb4

## 6.0.3 - TBD

### Fixed
- Could not remove values when multiple cells were selected with the cell properties dialog #TINY-8625
- Could not remove values when multiple rows were selected with the row properties dialog #TINY-8625

## 6.0.2 - 2022-04-27

### Fixed
- Some media elements wouldn't update when changing the source URL #TINY-8660
- Inline toolbars flickered when switching between editors #TINY-8594
- Multiple inline toolbars were shown if focused too quickly #TINY-8503
- Added background and additional spacing for the text labeled buttons in the toolbar to improve visual clarity #TINY-8617
- Toolbar split buttons with text used an incorrect width on touch devices #TINY-8647

## 6.0.1 - 2022-03-23

### Fixed
- Fixed the dev ZIP missing the required `bin` scripts to build from the source #TINY-8542
- Fixed a regression whereby text patterns couldn't be updated at runtime #TINY-8540
- Fixed an issue where tables with colgroups could be copied incorrectly in some cases #TINY-8568
- Naked buttons better adapt to various background colors, improved text contrast in notifications #TINY-8533
- The autocompleter would not fire the `AutocompleterStart` event nor close the menu in some cases #TINY-8552
- It wasn't possible to select text right after an inline noneditable element #TINY-8567
- Fixed a double border showing for the `tinymce-5` skin when using `toolbar_location: 'bottom'` #TINY-8564
- Clipboard content was not generated correctly when cutting and copying `contenteditable="false"` elements #TINY-8563
- Fixed the box-shadow getting clipped in autocompletor popups #TINY-8573
- The `buttonType` property did not work for dialog footer buttons #TINY-8582
- Fix contrast ratio for error messages #TINY-8586

## 6.0.0 - 2022-03-03

### Added
- New `editor.options` API to replace the old `editor.settings` and `editor.getParam` APIs #TINY-8206
- New `editor.annotator.removeAll` API to remove all annotations by name #TINY-8195
- New `Resource.unload` API to make it possible to unload resources #TINY-8431
- New `FakeClipboard` API on the `tinymce` global #TINY-8353
- New `dispatch()` function to replace the now deprecated `fire()` function in various APIs #TINY-8102
- New `AutocompleterStart`, `AutocompleterUpdate` and `AutocompleterEnd` events #TINY-8279
- New `mceAutocompleterClose`, `mceAutocompleterReload` commands #TINY-8279
- New `mceInsertTableDialog` command to open the insert table dialog #TINY-8273
- New `slider` dialog component #TINY-8304
- New `imagepreview` dialog component, allowing preview and zoom of any image URL #TINY-8333
- New `buttonType` property on dialog button components, supporting `toolbar` style in addition to `primary` and `secondary` #TINY-8304
- The `tabindex` attribute is now copied from the target element to the iframe #TINY-8315

### Improved
- New default theme styling for TinyMCE 6 facelift with old skin available as `tinymce-5` and `tinymce-5-dark` #TINY-8373
- The default height of editor has been increased from `200px` to `400px` to improve the usability of the editor #TINY-6860
- The upload results returned from the `editor.uploadImages()` API now includes a `removed` flag, reflecting if the image was removed after a failed upload #TINY-7735
- The `ScriptLoader`, `StyleSheetLoader`, `AddOnManager`, `PluginManager` and `ThemeManager` APIs will now return a `Promise` when loading resources instead of using callbacks #TINY-8325
- A `ThemeLoadError` event is now fired if the theme fails to load #TINY-8325
- The `BeforeSetContent` event will now include the actual serialized content when passing in an `AstNode` to the `editor.setContent` API #TINY-7996
- Improved support for placing the caret before or after noneditable elements within the editor #TINY-8169
- Calls to `editor.selection.setRng` now update the caret position bookmark used when focus is returned to the editor #TINY-8450
- The `emoticon` plugin dialog, toolbar and menu item has been updated to use the more accurate `Emojis` term #TINY-7631
- The dialog `redial` API will now only rerender the changed components instead of the whole dialog #TINY-8334
- The dialog API `setData` method now uses a deep merge algorithm to support partial nested objects #TINY-8333
- The dialog spec `initialData` type is now `Partial<T>` to match the underlying implementation details #TINY-8334
- Notifications no longer require a timeout to disable the close button #TINY-6679
- The editor theme is now fetched in parallel with the icons, language pack and plugins #TINY-8453

### Changed
- TinyMCE is now MIT licensed #TINY-2316
- Moved the `paste` plugin's functionality to TinyMCE core #TINY-8310
- The `paste_data_images` option now defaults to `true` #TINY-8310
- Moved the `noneditable` plugin to TinyMCE core #TINY-8311
- Renamed the `noneditable_noneditable_class` option to `noneditable_class` #TINY-8311
- Renamed the `noneditable_editable_class` option to `editable_class` #TINY-8311
- Moved the `textpattern` plugin to TinyMCE core #TINY-8312
- Renamed the `textpattern_patterns` option to `text_patterns` #TINY-8312
- Moved the `hr` plugin's functionality to TinyMCE core #TINY-8313
- Moved the `print` plugin's functionality to TinyMCE core #TINY-8314
- Moved non-UI table functionality to core #TINY-8273
- The `DomParser` API no longer uses a custom parser internally and instead uses the native `DOMParser` API #TINY-4627
- The `editor.getContent()` API can provide custom content by preventing and overriding `content` in the `BeforeGetContent` event. This makes it consistent with the `editor.selection.getContent()` API #TINY-8018
- The `editor.setContent()` API can now be prevented using the `BeforeSetContent` event. This makes it consistent with the `editor.selection.setContent()` API #TINY-8018
- Add-ons such as plugins and themes are no longer constructed using the `new` operator #TINY-8256
- A number of APIs that were not proper classes, are no longer constructed using the `new` operator #TINY-8322
- The Editor commands APIs will no longer fallback to executing the browsers native command functionality #TINY-7829
- The Editor query command APIs will now return `false` or an empty string on removed editors #TINY-7829
- The `mceAddEditor` and `mceToggleEditor` commands now take an object as their value to specify the id and editor options #TINY-8138
- The `mceInsertTable` command can no longer open the insert table dialog. Use the `mceInsertTableDialog` command instead #TINY-8273
- The `plugins` option now returns a `string` array instead of a space separated string #TINY-8455
- The `media` plugin no longer treats `iframe`, `video`, `audio` or `object` elements as "special" and will validate the contents against the schema #TINY-8382
- The `images_upload_handler` option is no longer passed a `success` or `failure` callback and instead requires a `Promise` to be returned with the upload result #TINY-8325
- The `tinymce.settings` global property is no longer set upon initialization #TINY-7359
- The `change` event is no longer fired on first modification #TINY-6920
- The `GetContent` event will now always pass a `string` for the `content` property #TINY-7996
- Changed the default tag for the strikethrough format to the `s` tag when using a html 5 schema #TINY-8262
- The `strike` tag is automatically converted to the `s` tag when using a html 5 schema #TINY-8262
- Aligning a table to the left or right will now use margin styling instead of float styling #TINY-6558
- The `:` control character has been changed to `~` for the schema `valid_elements` and `extended_valid_elements` options #TINY-6726
- The `primary` property on dialog buttons has been deprecated. Use the new `buttonType` property instead #TINY-8304
- Changed the default statusbar element path delimiter from `»` to `›` #TINY-8372
- Replaced the `Powered by Tiny` branding text with the Tiny logo #TINY-8371
- The default minimum height of editor has been changed to 100px to prevent the UI disappearing while resizing #TINY-6860
- RGB colors are no longer converted to hex values when parsing or serializing content #TINY-8163
- Replaced the `isDisabled()` function with an `isEnabled()` function for various APIs #TINY-8101
- Replaced the `enable()` and `disable()` functions with a `setEnabled(state)` function in various APIs #TINY-8101
- Replaced the `disabled` property with an `enabled` property in various APIs #TINY-8101
- Replaced the `disable(name)` and `enable(name)` functions with a `setEnabled(name, state)` function in the Dialog APIs #TINY-8101
- Renamed the `tinymce.Env.os.isOSX` API to `tinymce.Env.os.isMacOS` #TINY-8175
- Renamed the `tinymce.Env.browser.isChrome` API to `tinymce.Env.browser.isChromium` to better reflect its functionality #TINY-8300
- Renamed the `getShortEndedElements` Schema API to `getVoidElements` #TINY-8344
- Renamed the `font_formats` option to `font_family_formats` #TINY-8328
- Renamed the `fontselect` toolbar button and `fontformats` menu item to `fontfamily` #TINY-8328
- Renamed the `fontsize_formats` option to `font_size_formats` #TINY-8328
- Renamed the `fontsizeselect` toolbar button and `fontsizes` menu item to `fontsize` #TINY-8328
- Renamed the `formatselect` toolbar button and `blockformats` menu item to `blocks` #TINY-8328
- Renamed the `styleselect` toolbar button and `formats` menu item to `styles` #TINY-8328
- Renamed the `lineheight_formats` option to `line_height_formats` #TINY-8328
- Renamed the `getWhiteSpaceElements()` function to `getWhitespaceElements()` in the `Schema` API #TINY-8102
- Renamed the `mceInsertClipboardContent` command `content` property to `html` to better reflect what data is passed #TINY-8310
- Renamed the `default_link_target` option to `link_default_target` for both `link` and `autolink` plugins #TINY-4603
- Renamed the `rel_list` option to `link_rel_list` for the `link` plugin #TINY-4603
- Renamed the `target_list` option to `link_target_list` for the `link` plugin #TINY-4603
- The default value for the `link_default_protocol` option has been changed to `https` instead of `http` #TINY-7824
- The default value for the `element_format` option has been changed to `html` #TINY-8263
- The default value for the `schema` option has been changed to `html5` #TINY-8261
- The default value for the `table_style_by_css` option has been changed to `true` #TINY-8259
- The default value for the `table_use_colgroups` option has been changed to `true` #TINY-8259

### Fixed
- The object returned from the `editor.fire()` API was incorrect if the editor had been removed #TINY-8018
- The `editor.selection.getContent()` API did not respect the `no_events` argument #TINY-8018
- The `editor.annotator.remove` API did not keep selection when removing the annotation #TINY-8195
- The `GetContent` event was not fired when getting `tree` or `text` formats using the `editor.selection.getContent()` API #TINY-8018
- The `beforeinput` and `input` events would sometimes not fire as expected when deleting content #TINY-8168 #TINY-8329
- The `table` plugin would sometimes not correctly handle headers in the `tfoot` section #TINY-8104
- The `silver` theme UI was incorrectly rendered before plugins had initialized #TINY-8288
- The aria labels for the color picker dialog were not translated #TINY-8381
- Fixed sub-menu items not read by screen readers. Patch contributed by westonkd #TINY-8417
- Dialog labels and other text-based UI properties did not escape HTML markup #TINY-7524
- Anchor elements would render incorrectly when using the `allow_html_in_named_anchor` option #TINY-3799
- The `AstNode` HTML serializer did not serialize `pre` or `textarea` elements correctly when they contained newlines #TINY-8446
- Fixed sub-menu items not read by screen readers. Patch contributed by westonkd #TINY-8417
- The Home or End keys would move out of a editable element contained within a noneditable element #TINY-8201
- Dialogs could not be opened in inline mode before the editor had been rendered #TINY-8397
- Clicking on menu items could cause an unexpected console warning if the `onAction` function caused the menu to close #TINY-8513
- Fixed various color and contrast issues for the dark skins #TINY-8527

### Removed
- Removed support for Microsoft Internet Explorer 11 #TINY-8194 #TINY-8241
- Removed support for Microsoft Word from the opensource paste functionality #TINY-7493
- Removed support for the `plugins` option allowing a mixture of a string array and of space separated strings #TINY-8399
- Removed support for the deprecated `false` value for the `forced_root_block` option #TINY-8260
- Removed the jQuery integration #TINY-4519
- Removed the `imagetools` plugin, which is now classified as a Premium plugin #TINY-8209
- Removed the `imagetools` dialog component #TINY-8333
- Removed the `toc` plugin, which is now classified as a Premium plugin #TINY-8250
- Removed the `tabfocus` plugin #TINY-8315
- Removed the `textpattern` plugin's API as part of moving it to core #TINY-8312
- Removed the `table` plugin's API #TINY-8273
- Removed the callback for the `EditorUpload` API #TINY-8325
- Removed the legacy browser detection properties from the `Env` API #TINY-8162
- Removed the `filterNode` method from the `DomParser` API #TINY-8249
- Removed the `SaxParser` API #TINY-8218
- Removed the `tinymce.utils.Promise` API #TINY-8241
- Removed the `toHex` function for the `DOMUtils` and `Styles` APIs #TINY-8163
- Removed the `execCommand` handler function from the plugin and theme interfaces #TINY-7829
- Removed the `editor.settings` property as it has been replaced by the new Options API #TINY-8236
- Removed the `shortEnded` and `fixed` properties on `tinymce.html.Node` class #TINY-8205
- Removed the `mceInsertRawHTML` command #TINY-8214
- Removed the style field from the `image` plugin dialog advanced tab #TINY-3422
- Removed the `paste_filter_drop` option as native drag and drop handling is no longer supported #TINY-8511
- Removed the legacy `mobile` theme #TINY-7832
- Removed the deprecated `$`, `Class`, `DomQuery` and `Sizzle` APIs #TINY-4520 #TINY-8326
- Removed the deprecated `Color`, `JSON`, `JSONP` and `JSONRequest` #TINY-8162
- Removed the deprecated `XHR` API #TINY-8164
- Removed the deprecated `setIconStroke` Split Toolbar Button API #TINY-8162
- Removed the deprecated `editors` property from `EditorManager` #TINY-8162
- Removed the deprecated `execCallback` and `setMode` APIs from `Editor` #TINY-8162
- Removed the deprecated `addComponents` and `dependencies` APIs from `AddOnManager` #TINY-8162
- Removed the deprecated `clearInterval`, `clearTimeout`, `debounce`, `requestAnimationFrame`, `setInterval`, `setTimeout` and `throttle` APIs from `Delay` #TINY-8162
- Removed the deprecated `Schema` options #TINY-7821
- Removed the deprecated `file_browser_callback_types`, `force_hex_style_colors` and `images_dataimg_filter` options #TINY-7823
- Removed the deprecated `filepicker_validator_handler`, `force_p_newlines`, `gecko_spellcheck`, `tab_focus`, `table_responsive_width` and `toolbar_drawer` options #TINY-7820
- Removed the deprecated `media_scripts` option in the `media` plugin #TINY-8421
- Removed the deprecated `editor_deselector`, `editor_selector`, `elements`, `mode` and `types` legacy TinyMCE init options #TINY-7822
- Removed the deprecated `content_editable_state` and `padd_empty_with_br` options #TINY-8400
- Removed the deprecated `autoresize_on_init` option from the `autoresize` plugin #TINY-8400
- Removed the deprecated `fullpage`, `spellchecker`, `bbcode`, `legacyoutput`, `colorpicker`, `contextmenu` and `textcolor` plugins #TINY-8192
- Removed the undocumented `editor.editorCommands.hasCustomCommand` API #TINY-7829
- Removed the undocumented `mceResetDesignMode`, `mceRepaint` and `mceBeginUndoLevel` commands #TINY-7829

### Deprecated
- The dialog button component's `primary` property has been deprecated and will be removed in the next major release. Use the new `buttonType` property instead #TINY-8304
- The `fire()` function of `tinymce.Editor`, `tinymce.dom.EventUtils`, `tinymce.dom.DOMUtils`, `tinymce.util.Observable` and `tinymce.util.EventDispatcher` has been deprecated and will be removed in the next major release. Use the `dispatch()` function instead #TINY-8102
- The `content` property on the `SetContent` event has been deprecated and will be removed in the next major release #TINY-8457
- The return value of the `editor.setContent` API has been deprecated and will be removed in the next major release #TINY-8457

## 5.10.3 - 2022-02-09

### Fixed
- Alignment would sometimes be removed on parent elements when changing alignment on certain inline nodes, such as images #TINY-8308
- The `fullscreen` plugin would reset the scroll position when exiting fullscreen mode #TINY-8418

## 5.10.2 - 2021-11-17

### Fixed
- Internal selectors were appearing in the style list when using the `importcss` plugin #TINY-8238

## 5.10.1 - 2021-11-03

### Fixed
- The iframe aria help text was not read by some screen readers #TINY-8171
- Clicking the `forecolor` or `backcolor` toolbar buttons would do nothing until selecting a color #TINY-7836
- Crop functionality did not work in the `imagetools` plugin when the editor was rendered in a shadow root #TINY-6387
- Fixed an exception thrown on Safari when closing the `searchreplace` plugin dialog #TINY-8166
- The `autolink` plugin did not convert URLs to links when starting with a bracket #TINY-8091
- The `autolink` plugin incorrectly created nested links in some cases #TINY-8091
- Tables could have an incorrect height set on rows when rendered outside of the editor #TINY-7699
- In certain circumstances, the table of contents plugin would incorrectly add an extra empty list item #TINY-4636
- The insert table grid menu displayed an incorrect size when re-opening the grid #TINY-6532
- The word count plugin was treating the zero width space character (`&#8203;`) as a word #TINY-7484

## 5.10.0 - 2021-10-11

### Added
- Added a new `URI.isDomSafe(uri)` API to check if a URI is considered safe to be inserted into the DOM #TINY-7998
- Added the `ESC` key code constant to the `VK` API #TINY-7917
- Added a new `deprecation_warnings` setting for turning off deprecation console warning messages #TINY-8049

### Improved
- The `element` argument of the `editor.selection.scrollIntoView()` API is now optional, and if it is not provided the current selection will be scrolled into view #TINY-7291

### Changed
- The deprecated `scope` attribute is no longer added to `td` cells when converting a row to a header row #TINY-7731
- The number of `col` elements is normalized to match the number of columns in a table after a table action #TINY-8011

### Fixed
- Fixed a regression that caused block wrapper formats to apply and remove incorrectly when using a collapsed selection with multiple words #TINY-8036
- Resizing table columns in some scenarios would resize the column to an incorrect position #TINY-7731
- Inserting a table where the parent element had padding would cause the table width to be incorrect #TINY-7991
- The resize backdrop element did not have the `data-mce-bogus="all"` attribute set to prevent it being included in output #TINY-7854
- Resize handles appeared on top of dialogs and menus when using an inline editor #TINY-3263
- Fixed the `autoresize` plugin incorrectly scrolling to the top of the editor content in some cases when changing content #TINY-7291
- Fixed the `editor.selection.scrollIntoView()` type signature, as it incorrectly required an `Element` instead of `HTMLElement` #TINY-7291
- Table cells that were both row and column headers did not retain the correct state when converting back to a regular row or column #TINY-7709
- Clicking beside a non-editable element could cause the editor to incorrectly scroll to the top of the content #TINY-7062
- Clicking in a table cell, with a non-editable element in an adjacent cell, incorrectly caused the non-editable element to be selected #TINY-7736
- Split toolbar buttons incorrectly had nested `tabindex="-1"` attributes #TINY-7879
- Fixed notifications rendering in the wrong place initially and when the page was scrolled #TINY-7894
- Fixed an exception getting thrown when the number of `col` elements didn't match the number of columns in a table #TINY-7041 #TINY-8011
- The table selection state could become incorrect after selecting a noneditable table cell #TINY-8053
- As of Mozilla Firefox 91, toggling fullscreen mode with `toolbar_sticky` enabled would cause the toolbar to disappear #TINY-7873
- Fixed URLs not cleaned correctly in some cases in the `link` and `image` plugins #TINY-7998
- Fixed the `image` and `media` toolbar buttons incorrectly appearing to be in an inactive state in some cases #TINY-3463
- Fixed the `editor.selection.selectorChanged` API not firing if the selector matched the current selection when registered in some cases #TINY-3463
- Inserting content into a `contenteditable="true"` element that was contained within a `contenteditable="false"` element would move the selection to an incorrect location #TINY-7842
- Dragging and dropping `contenteditable="false"` elements could result in the element being placed in an unexpected location #TINY-7917
- Pressing the Escape key would not cancel a drag action that started on a `contenteditable="false"` element within the editor #TINY-7917
- `video` and `audio` elements were unable to be played when the `media` plugin live embeds were enabled in some cases #TINY-7674
- Pasting images would throw an exception if the clipboard `items` were not files (for example, screenshots taken from gnome-software). Patch contributed by cedric-anne #TINY-8079

### Deprecated
- Several APIs have been deprecated. See the release notes section for information #TINY-8023 #TINY-8063
- Several Editor settings have been deprecated. See the release notes section for information #TINY-8086
- The Table of Contents and Image Tools plugins will be classified as Premium plugins in the next major release #TINY-8087
- Word support in the `paste` plugin has been deprecated and will be removed in the next major release #TINY-8087

## 5.9.2 - 2021-09-08

### Fixed
- Fixed an exception getting thrown when disabling events and setting content #TINY-7956
- Delete operations could behave incorrectly if the selection crossed a table boundary #TINY-7596

## 5.9.1 - 2021-08-27

### Fixed
- Published TinyMCE types failed to compile in strict mode #TINY-7915
- The `TableModified` event sometimes didn't fire when performing certain table actions #TINY-7916

## 5.9.0 - 2021-08-26

### Added
- Added a new `mceFocus` command that focuses the editor. Equivalent to using `editor.focus()` #TINY-7373
- Added a new `mceTableToggleClass` command which toggles the provided class on the currently selected table #TINY-7476
- Added a new `mceTableCellToggleClass` command which toggles the provided class on the currently selected table cells #TINY-7476
- Added a new `tablecellvalign` toolbar button and menu item for vertical table cell alignment #TINY-7477
- Added a new `tablecellborderwidth` toolbar button and menu item to change table cell border width #TINY-7478
- Added a new `tablecellborderstyle` toolbar button and menu item to change table cell border style #TINY-7478
- Added a new `tablecaption` toolbar button and menu item to toggle captions on tables #TINY-7479
- Added a new `mceTableToggleCaption` command that toggles captions on a selected table #TINY-7479
- Added a new `tablerowheader` toolbar button and menu item to toggle the header state of row cells #TINY-7478
- Added a new `tablecolheader` toolbar button and menu item to toggle the header state of column cells #TINY-7482
- Added a new `tablecellbordercolor` toolbar button and menu item to select table cell border colors, with an accompanying setting `table_border_color_map` to customize the available values #TINY-7480
- Added a new `tablecellbackgroundcolor` toolbar button and menu item to select table cell background colors, with an accompanying setting `table_background_color_map` to customize the available values #TINY-7480
- Added a new `language` menu item and toolbar button to add `lang` attributes to content, with an accompanying `content_langs` setting to specify the languages available #TINY-6149
- A new `lang` format is now available that can be used with `editor.formatter`, or applied with the `Lang` editor command #TINY-6149
- Added a new `language` icon for the `language` toolbar button #TINY-7670
- Added a new `table-row-numbering` icon #TINY-7327
- Added new plugin commands: `mceEmoticons` (Emoticons), `mceWordCount` (Word Count), and `mceTemplate` (Template) #TINY-7619
- Added a new `iframe_aria_text` setting to set the iframe title attribute #TINY-1264
- Added a new DomParser `Node.children()` API to return all the children of a `Node` #TINY-7756

### Improved
- Sticky toolbars can now be offset from the top of the page using the new `toolbar_sticky_offset` setting #TINY-7337
- Fancy menu items now accept an `initData` property to allow custom initialization data #TINY-7480
- Improved the load time of the `fullpage` plugin by using the existing editor schema rather than creating a new one #TINY-6504
- Improved the performance when UI components are rendered #TINY-7572
- The context toolbar no longer unnecessarily repositions to the top of large elements when scrolling #TINY-7545
- The context toolbar will now move out of the way when it overlaps with the selection, such as in table cells #TINY-7192
- The context toolbar now uses a short animation when transitioning between different locations #TINY-7740
- `Env.browser` now uses the User-Agent Client Hints API where it is available #TINY-7785
- Icons with a `-rtl` suffix in their name will now automatically be used when the UI is rendered in right-to-left mode #TINY-7782
- The `formatter.match` API now accepts an optional `similar` parameter to check if the format partially matches #TINY-7712
- The `formatter.formatChanged` API now supports providing format variables when listening for changes #TINY-7713
- The formatter will now fire `FormatApply` and `FormatRemove` events for the relevant actions #TINY-7713
- The `autolink` plugin link detection now permits custom protocols #TINY-7714
- The `autolink` plugin valid link detection has been improved #TINY-7714

### Changed
- Changed the load order so content CSS is loaded before the editor is populated with content #TINY-7249
- Changed the `emoticons`, `wordcount`, `code`, `codesample`, and `template` plugins to open dialogs using commands #TINY-7619
- The context toolbar will no longer show an arrow when it overlaps the content, such as in table cells #TINY-7665
- The context toolbar will no longer overlap the statusbar for toolbars using `node` or `selection` positions #TINY-7666

### Fixed
- The `editor.fire` API was incorrectly mutating the original `args` provided #TINY-3254
- Unbinding an event handler did not take effect immediately while the event was firing #TINY-7436
- Binding an event handler incorrectly took effect immediately while the event was firing #TINY-7436
- Unbinding a native event handler inside the `remove` event caused an exception that blocked editor removal #TINY-7730
- The `SetContent` event contained the incorrect `content` when using the `editor.selection.setContent()` API #TINY-3254
- The editor content could be edited after calling `setProgressState(true)` in iframe mode #TINY-7373
- Tabbing out of the editor after calling `setProgressState(true)` behaved inconsistently in iframe mode #TINY-7373
- Flash of unstyled content while loading the editor because the content CSS was loaded after the editor content was rendered #TINY-7249
- Partially transparent RGBA values provided in the `color_map` setting were given the wrong hex value #TINY-7163
- HTML comments with mismatched quotes were parsed incorrectly under certain circumstances #TINY-7589
- The editor could crash when inserting certain HTML content #TINY-7756
- Inserting certain HTML content into the editor could result in invalid HTML once parsed #TINY-7756
- Links in notification text did not show the correct mouse pointer #TINY-7661
- Using the Tab key to navigate into the editor on Microsoft Internet Explorer 11 would incorrectly focus the toolbar #TINY-3707
- The editor selection could be placed in an incorrect location when undoing or redoing changes in a document containing `contenteditable="false"` elements #TINY-7663
- Menus and context menus were not closed when clicking into a different editor #TINY-7399
- Context menus on Android were not displayed when more than one HTML element was selected #TINY-7688
- Disabled nested menu items could still be opened #TINY-7700
- The nested menu item chevron icon was not fading when the menu item was disabled #TINY-7700
- `imagetools` buttons were incorrectly enabled for remote images without `imagetools_proxy` set #TINY-7772
- Only table content would be deleted when partially selecting a table and content outside the table #TINY-6044
- The table cell selection handling was incorrect in some cases when dealing with nested tables #TINY-6298
- Removing a table row or column could result in the cursor getting placed in an invalid location #TINY-7695
- Pressing the Tab key to navigate through table cells did not skip noneditable cells #TINY-7705
- Clicking on a noneditable table cell did not show a visual selection like other noneditable elements #TINY-7724
- Some table operations would incorrectly cause table row attributes and styles to be lost #TINY-6666
- The selection was incorrectly lost when using the `mceTableCellType` and `mceTableRowType` commands #TINY-6666
- The `mceTableRowType` was reversing the order of the rows when converting multiple header rows back to body rows #TINY-6666
- The table dialog did not always respect the `table_style_with_css` option #TINY-4926
- Pasting into a table with multiple cells selected could cause the content to be pasted in the wrong location #TINY-7485
- The `TableModified` event was not fired when pasting cells into a table #TINY-6939
- The table paste column before and after icons were not flipped in RTL mode #TINY-7851
- Fixed table corruption when deleting a `contenteditable="false"` cell #TINY-7891
- The `dir` attribute was being incorrectly applied to list items #TINY-4589
- Applying selector formats would sometimes not apply the format correctly to elements in a list #TINY-7393
- For formats that specify an attribute or style that should be removed, the formatter `match` API incorrectly returned `false` #TINY-6149
- The type signature on the `formatter.matchNode` API had the wrong return type (was `boolean` but should have been `Formatter | undefined`) #TINY-6149
- The `formatter.formatChanged` API would ignore the `similar` parameter if another callback had already been registered for the same format #TINY-7713
- The `formatter.formatChanged` API would sometimes not run the callback the first time the format was removed #TINY-7713
- Base64 encoded images with spaces or line breaks in the data URI were not displayed correctly. Patch contributed by RoboBurned

### Deprecated
- The `bbcode`, `fullpage`, `legacyoutput`, and `spellchecker` plugins have been deprecated and marked for removal in the next major release #TINY-7260

## 5.8.2 - 2021-06-23

### Fixed
- Fixed an issue when pasting cells from tables containing `colgroup`s into tables without `colgroup`s #TINY-6675
- Fixed an issue that could cause an invalid toolbar button state when multiple inline editors were on a single page #TINY-6297

## 5.8.1 - 2021-05-20

### Fixed
- An unexpected exception was thrown when switching to readonly mode and adjusting the editor width #TINY-6383
- Content could be lost when the `pagebreak_split_block` setting was enabled #TINY-3388
- The `list-style-type: none;` style on nested list items was incorrectly removed when clearing formatting #TINY-6264
- URLs were not always detected when pasting over a selection. Patch contributed by jwcooper #TINY-6997
- Properties on the `OpenNotification` event were incorrectly namespaced #TINY-7486

## 5.8.0 - 2021-05-06

### Added
- Added the `PAGE_UP` and `PAGE_DOWN` key code constants to the `VK` API #TINY-4612
- The editor resize handle can now be controlled using the keyboard #TINY-4823
- Added a new `fixed_toolbar_container_target` setting which renders the toolbar in the specified `HTMLElement`. Patch contributed by pvrobays

### Improved
- The `inline_boundaries` feature now supports the `home`, `end`, `pageup`, and `pagedown` keys #TINY-4612
- Updated the `formatter.matchFormat` API to support matching formats with variables in the `classes` property #TINY-7227
- Added HTML5 `audio` and `video` elements to the default alignment formats #TINY-6633
- Added support for alpha list numbering to the list properties dialog #TINY-6891

### Changed
- Updated the `image` dialog to display the class list dropdown as full-width if the caption checkbox is not present #TINY-6400
- Renamed the "H Align" and "V Align" input labels in the Table Cell Properties dialog to "Horizontal align" and "Vertical align" respectively #TINY-7285

### Deprecated
- The undocumented `setIconStroke` Split Toolbar Button API has been deprecated and will be removed in a future release #TINY-3551

### Fixed
- Fixed a bug where it wasn't possible to align nested list items #TINY-6567
- The RGB fields in the color picker dialog were not staying in sync with the color palette and hue slider #TINY-6952
- The color preview box in the color picker dialog was not correctly displaying the saturation and value of the chosen color #TINY-6952
- The color picker dialog will now show an alert if it is submitted with an invalid hex color code #TINY-2814
- Fixed a bug where the `TableModified` event was not fired when adding a table row with the Tab key #TINY-7006
- Added missing `images_file_types` setting to the exported TypeScript types #GH-6607
- Fixed a bug where lists pasted from Word with Roman numeral markers were not displayed correctly. Patch contributed by aautio #GH-6620
- The `editor.insertContent` API was incorrectly handling nested `span` elements with matching styles #TINY-6263
- The HTML5 `small` element could not be removed when clearing text formatting #TINY-6633
- The Oxide button text transform variable was incorrectly using `capitalize` instead of `none`. Patch contributed by dakur #GH-6341
- Fix dialog button text that was using title-style capitalization #TINY-6816
- Table plugin could perform operations on tables containing the inline editor #TINY-6625
- Fixed Tab key navigation inside table cells with a ranged selection #TINY-6638
- The foreground and background toolbar button color indicator is no longer blurry #TINY-3551
- Fixed a regression in the `tinymce.create()` API that caused issues when multiple objects were created #TINY-7358
- Fixed the `LineHeight` command causing the `change` event to be fired inconsistently #TINY-7048

## 5.7.1 - 2021-03-17

### Fixed
- Fixed the `help` dialog incorrectly linking to the changelog of TinyMCE 4 instead of TinyMCE 5 #TINY-7031
- Fixed a bug where error messages were displayed incorrectly in the image dialog #TINY-7099
- Fixed an issue where URLs were not correctly filtered in some cases #TINY-7025
- Fixed a bug where context menu items with names that contained uppercase characters were not displayed #TINY-7072
- Fixed context menu items lacking support for the `disabled` and `shortcut` properties #TINY-7073
- Fixed a regression where the width and height were incorrectly set when embedding content using the `media` dialog #TINY-7074

## 5.7.0 - 2021-02-10

### Added
- Added IPv6 address support to the URI API. Patch contributed by dev7355608 #GH-4409
- Added new `structure` and `style` properties to the `TableModified` event to indicate what kinds of modifications were made #TINY-6643
- Added `video` and `audio` live embed support for the `media` plugin #TINY-6229
- Added the ability to resize `video` and `iframe` media elements #TINY-6229
- Added a new `font_css` setting for adding fonts to both the editor and the parent document #TINY-6199
- Added a new `ImageUploader` API to simplify uploading image data to the configured `images_upload_url` or `images_upload_handler` #TINY-4601
- Added an Oxide variable to define the container background color in fullscreen mode #TINY-6903
- Added Oxide variables for setting the toolbar background colors for inline and sticky toolbars #TINY-6009
- Added a new `AfterProgressState` event that is fired after `editor.setProgressState` calls complete #TINY-6686
- Added support for `table_column_resizing` when inserting or deleting columns #TINY-6711

### Changed
- Changed table and table column copy behavior to retain an appropriate width when pasted #TINY-6664
- Changed the `lists` plugin to apply list styles to all text blocks within a selection #TINY-3755
- Changed the `advlist` plugin to log a console error message when the `list` plugin isn't enabled #TINY-6585
- Changed the z-index of the `setProgressState(true)` throbber so it does not hide notifications #TINY-6686
- Changed the type signature for `editor.selection.getRng()` incorrectly returning `null` #TINY-6843
- Changed some `SaxParser` regular expressions to improve performance #TINY-6823
- Changed `editor.setProgressState(true)` to close any open popups #TINY-6686

### Fixed
- Fixed `codesample` highlighting performance issues for some languages #TINY-6996
- Fixed an issue where cell widths were lost when merging table cells #TINY-6901
- Fixed `col` elements incorrectly transformed to `th` elements when converting columns to header columns #TINY-6715
- Fixed a number of table operations not working when selecting 2 table cells on Mozilla Firefox #TINY-3897
- Fixed a memory leak by backporting an upstream Sizzle fix #TINY-6859
- Fixed table `width` style was removed when copying #TINY-6664
- Fixed focus lost while typing in the `charmap` or `emoticons` dialogs when the editor is rendered in a shadow root #TINY-6904
- Fixed corruption of base64 URLs used in style attributes when parsing HTML #TINY-6828
- Fixed the order of CSS precedence of `content_style` and `content_css` in the `preview` and `template` plugins. `content_style` now has precedence #TINY-6529
- Fixed an issue where the image dialog tried to calculate image dimensions for an empty image URL #TINY-6611
- Fixed an issue where `scope` attributes on table cells would not change as expected when merging or unmerging cells #TINY-6486
- Fixed the plugin documentation links in the `help` plugin #DOC-703
- Fixed events bound using `DOMUtils` not returning the correct result for `isDefaultPrevented` in some cases #TINY-6834
- Fixed the "Dropped file type is not supported" notification incorrectly showing when using an inline editor #TINY-6834
- Fixed an issue with external styles bleeding into TinyMCE #TINY-6735
- Fixed an issue where parsing malformed comments could cause an infinite loop #TINY-6864
- Fixed incorrect return types on `editor.selection.moveToBookmark` #TINY-6504
- Fixed the type signature for `editor.selection.setCursorLocation()` incorrectly allowing a node with no `offset` #TINY-6843
- Fixed incorrect behavior when editor is destroyed while loading stylesheets #INT-2282
- Fixed figure elements incorrectly splitting from a valid parent element when editing the image within #TINY-6592
- Fixed inserting multiple rows or columns in a table cloning from the incorrect source row or column #TINY-6906
- Fixed an issue where new lines were not scrolled into view when pressing Shift+Enter or Shift+Return #TINY-6964
- Fixed an issue where list elements would not be removed when outdenting using the Enter or Return key #TINY-5974
- Fixed an issue where file extensions with uppercase characters were treated as invalid #TINY-6940
- Fixed dialog block messages were not passed through TinyMCE's translation system #TINY-6971

## 5.6.2 - 2020-12-08

### Fixed
- Fixed a UI rendering regression when the document body is using `display: flex` #TINY-6783

## 5.6.1 - 2020-11-25

### Fixed
- Fixed the `mceTableRowType` and `mceTableCellType` commands were not firing the `newCell` event #TINY-6692
- Fixed the HTML5 `s` element was not recognized when editing or clearing text formatting #TINY-6681
- Fixed an issue where copying and pasting table columns resulted in invalid HTML when using colgroups #TINY-6684
- Fixed an issue where the toolbar would render with the wrong width for inline editors in some situations #TINY-6683

## 5.6.0 - 2020-11-18

### Added
- Added new `BeforeOpenNotification` and `OpenNotification` events which allow internal notifications to be captured and modified before display #TINY-6528
- Added support for `block` and `unblock` methods on inline dialogs #TINY-6487
- Added new `TableModified` event which is fired whenever changes are made to a table #TINY-6629
- Added new `images_file_types` setting to determine which image file formats will be automatically processed into `img` tags on paste when using the `paste` plugin #TINY-6306
- Added support for `images_file_types` setting in the image file uploader to determine which image file extensions are valid for upload #TINY-6224
- Added new `format_empty_lines` setting to control if empty lines are formatted in a ranged selection #TINY-6483
- Added template support to the `autocompleter` for customizing the autocompleter items #TINY-6505
- Added new user interface `enable`, `disable`, and `isDisabled` methods #TINY-6397
- Added new `closest` formatter API to get the closest matching selection format from a set of formats #TINY-6479
- Added new `emojiimages` emoticons database that uses the twemoji CDN by default #TINY-6021
- Added new `emoticons_database` setting to configure which emoji database to use #TINY-6021
- Added new `name` field to the `style_formats` setting object to enable specifying a name for the format #TINY-4239

### Changed
- Changed `readonly` mode to allow hyperlinks to be clickable #TINY-6248

### Fixed
- Fixed the `change` event not firing after a successful image upload #TINY-6586
- Fixed the type signature for the `entity_encoding` setting not accepting delimited lists #TINY-6648
- Fixed layout issues when empty `tr` elements were incorrectly removed from tables #TINY-4679
- Fixed image file extensions lost when uploading an image with an alternative extension, such as `.jfif` #TINY-6622
- Fixed a security issue where URLs in attributes weren't correctly sanitized #TINY-6518
- Fixed `DOMUtils.getParents` incorrectly including the shadow root in the array of elements returned #TINY-6540
- Fixed an issue where the root document could be scrolled while an editor dialog was open inside a shadow root #TINY-6363
- Fixed `getContent` with text format returning a new line when the editor is empty #TINY-6281
- Fixed table column and row resizers not respecting the `data-mce-resize` attribute #TINY-6600
- Fixed inserting a table via the `mceInsertTable` command incorrectly creating 2 undo levels #TINY-6656
- Fixed nested tables with `colgroup` elements incorrectly always resizing the inner table #TINY-6623
- Fixed the `visualchars` plugin causing the editor to steal focus when initialized #TINY-6282
- Fixed `fullpage` plugin altering text content in `editor.getContent()` #TINY-6541
- Fixed `fullscreen` plugin not working correctly with multiple editors and shadow DOM #TINY-6280
- Fixed font size keywords such as `medium` not displaying correctly in font size menus #TINY-6291
- Fixed an issue where some attributes in table cells were not copied over to new rows or columns #TINY-6485
- Fixed incorrectly removing formatting on adjacent spaces when removing formatting on a ranged selection #TINY-6268
- Fixed the `Cut` menu item not working in the latest version of Mozilla Firefox #TINY-6615
- Fixed some incorrect types in the new TypeScript declaration file #TINY-6413
- Fixed a regression where a fake offscreen selection element was incorrectly created for the editor root node #TINY-6555
- Fixed an issue where menus would incorrectly collapse in small containers #TINY-3321
- Fixed an issue where only one table column at a time could be converted to a header #TINY-6326
- Fixed some minor memory leaks that prevented garbage collection for editor instances #TINY-6570
- Fixed resizing a `responsive` table not working when using the column resize handles #TINY-6601
- Fixed incorrectly calculating table `col` widths when resizing responsive tables #TINY-6646
- Fixed an issue where spaces were not preserved in pre-blocks when getting text content #TINY-6448
- Fixed a regression that caused the selection to be difficult to see in tables with backgrounds #TINY-6495
- Fixed content pasted multiple times in the editor when using Microsoft Internet Explorer 11. Patch contributed by mattford #GH-4905

## 5.5.1 - 2020-10-01

### Fixed
- Fixed pressing the down key near the end of a document incorrectly raising an exception #TINY-6471
- Fixed incorrect Typescript types for the `Tools` API #TINY-6475

## 5.5.0 - 2020-09-29

### Added
- Added a TypeScript declaration file to the bundle output for TinyMCE core #TINY-3785
- Added new `table_column_resizing` setting to control how table columns are resized when using the resize bars #TINY-6001
- Added the ability to remove images on a failed upload using the `images_upload_handler` failure callback #TINY-6011
- Added `hasPlugin` function to the editor API to determine if a plugin exists or not #TINY-766
- Added new `ToggleToolbarDrawer` command and query state handler to allow the toolbar drawer to be programmatically toggled and the toggle state to be checked #TINY-6032
- Added the ability to use `colgroup` elements in tables #TINY-6050
- Added a new setting `table_use_colgroups` for toggling whether colgroups are used in new tables #TINY-6050
- Added the ability to delete and navigate HTML media elements without the `media` plugin #TINY-4211
- Added `fullscreen_native` setting to the `fullscreen` plugin to enable use of the entire monitor #TINY-6284
- Added table related oxide variables to the Style API for more granular control over table cell selection appearance #TINY-6311
- Added new `toolbar_persist` setting to control the visibility of the inline toolbar #TINY-4847
- Added new APIs to allow for programmatic control of the inline toolbar visibility #TINY-4847
- Added the `origin` property to the `ObjectResized` and `ObjectResizeStart` events, to specify which handle the resize was performed on #TINY-6242
- Added new StyleSheetLoader `unload` and `unloadAll` APIs to allow loaded stylesheets to be removed #TINY-3926
- Added the `LineHeight` query command and action to the editor #TINY-4843
- Added the `lineheight` toolbar and menu items, and added `lineheight` to the default format menu #TINY-4843
- Added a new `contextmenu_avoid_overlap` setting to allow context menus to avoid overlapping matched nodes #TINY-6036
- Added new listbox dialog UI component for rendering a dropdown that allows nested options #TINY-2236
- Added back the ability to use nested items in the `image_class_list`, `link_class_list`, `link_list`, `table_class_list`, `table_cell_class_list`, and `table_row_class_list` settings #TINY-2236

### Changed
- Changed how CSS manipulates table cells when selecting multiple cells to achieve a semi-transparent selection #TINY-6311
- Changed the `target` property on fired events to use the native event target. The original target for an open shadow root can be obtained using `event.getComposedPath()` #TINY-6128
- Changed the editor to clean-up loaded CSS stylesheets when all editors using the stylesheet have been removed #TINY-3926
- Changed `imagetools` context menu icon for accessing the `image` dialog to use the `image` icon #TINY-4141
- Changed the `editor.insertContent()` and `editor.selection.setContent()` APIs to retain leading and trailing whitespace #TINY-5966
- Changed the `table` plugin `Column` menu to include the cut, copy and paste column menu items #TINY-6374
- Changed the default table styles in the content CSS files to better support the styling options available in the `table` dialog #TINY-6179

### Deprecated
- Deprecated the `Env.experimentalShadowDom` flag #TINY-6128

### Fixed
- Fixed tables with no borders displaying with the default border styles in the `preview` dialog #TINY-6179
- Fixed loss of whitespace when inserting content after a non-breaking space #TINY-5966
- Fixed the `event.getComposedPath()` function throwing an exception for events fired from the editor #TINY-6128
- Fixed notifications not appearing when the editor is within a ShadowRoot #TINY-6354
- Fixed focus issues with inline dialogs when the editor is within a ShadowRoot #TINY-6360
- Fixed the `template` plugin previews missing some content styles #TINY-6115
- Fixed the `media` plugin not saving the alternative source url in some situations #TINY-4113
- Fixed an issue where column resizing using the resize bars was inconsistent between fixed and relative table widths #TINY-6001
- Fixed an issue where dragging and dropping within a table would select table cells #TINY-5950
- Fixed up and down keyboard navigation not working for inline `contenteditable="false"` elements #TINY-6226
- Fixed dialog not retrieving `close` icon from icon pack #TINY-6445
- Fixed the `unlink` toolbar button not working when selecting multiple links #TINY-4867
- Fixed the `link` dialog not showing the "Text to display" field in some valid cases #TINY-5205
- Fixed the `DOMUtils.split()` API incorrectly removing some content #TINY-6294
- Fixed pressing the escape key not focusing the editor when using multiple toolbars #TINY-6230
- Fixed the `dirty` flag not being correctly set during an `AddUndo` event #TINY-4707
- Fixed `editor.selection.setCursorLocation` incorrectly placing the cursor outside `pre` elements in some circumstances #TINY-4058
- Fixed an exception being thrown when pressing the enter key inside pre elements while `br_in_pre` setting is false #TINY-4058

## 5.4.2 - 2020-08-17

### Fixed
- Fixed the editor not resizing when resizing the browser window in fullscreen mode #TINY-3511
- Fixed clicking on notifications causing inline editors to hide #TINY-6058
- Fixed an issue where link URLs could not be deleted or edited in the link dialog in some cases #TINY-4706
- Fixed a regression where setting the `anchor_top` or `anchor_bottom` options to `false` was not working #TINY-6256
- Fixed the `anchor` plugin not supporting the `allow_html_in_named_anchor` option #TINY-6236
- Fixed an exception thrown when removing inline formats that contained additional styles or classes #TINY-6288
- Fixed an exception thrown when positioning the context toolbar on Internet Explorer 11 in some edge cases #TINY-6271
- Fixed inline formats not removed when more than one `removeformat` format rule existed #TINY-6216
- Fixed an issue where spaces were sometimes removed when removing formating on nearby text #TINY-6251
- Fixed the list toolbar buttons not showing as active when a list is selected #TINY-6286
- Fixed an issue where the UI would sometimes not be shown or hidden when calling the show or hide API methods on the editor #TINY-6048
- Fixed the list type style not retained when copying list items #TINY-6289
- Fixed the Paste plugin converting tabs in plain text to a single space character. A `paste_tab_spaces` option has been included for setting the number of spaces used to replace a tab character #TINY-6237

## 5.4.1 - 2020-07-08

### Fixed
- Fixed the Search and Replace plugin incorrectly including zero-width caret characters in search results #TINY-4599
- Fixed dragging and dropping unsupported files navigating the browser away from the editor #TINY-6027
- Fixed undo levels not created on browser handled drop or paste events #TINY-6027
- Fixed content in an iframe element parsing as DOM elements instead of text content #TINY-5943
- Fixed Oxide checklist styles not showing when printing #TINY-5139
- Fixed bug with `scope` attribute not being added to the cells of header rows #TINY-6206

## 5.4.0 - 2020-06-30

### Added
- Added keyboard navigation support to menus and toolbars when the editor is in a ShadowRoot #TINY-6152
- Added the ability for menus to be clicked when the editor is in an open shadow root #TINY-6091
- Added the `Editor.ui.styleSheetLoader` API for loading stylesheets within the Document or ShadowRoot containing the editor UI #TINY-6089
- Added the `StyleSheetLoader` module to the public API #TINY-6100
- Added Oxide variables for styling the `select` element and headings in dialog content #TINY-6070
- Added icons for `table` column and row cut, copy, and paste toolbar buttons #TINY-6062
- Added all `table` menu items to the UI registry, so they can be used by name in other menus #TINY-4866
- Added new `mceTableApplyCellStyle` command to the `table` plugin #TINY-6004
- Added new `table` cut, copy, and paste column editor commands and menu items #TINY-6006
- Added font related Oxide variables for secondary buttons, allowing for custom styling #TINY-6061
- Added new `table_header_type` setting to control how table header rows are structured #TINY-6007
- Added new `table_sizing_mode` setting to replace the `table_responsive_width` setting, which has now been deprecated #TINY-6051
- Added new `mceTableSizingMode` command for changing the sizing mode of a table #TINY-6000
- Added new `mceTableRowType`, `mceTableColType`, and `mceTableCellType` commands and value queries #TINY-6150

### Changed
- Changed `advlist` toolbar buttons to only show a dropdown list if there is more than one option #TINY-3194
- Changed `mceInsertTable` command and `insertTable` API method to take optional header rows and columns arguments #TINY-6012
- Changed stylesheet loading, so that UI skin stylesheets can load in a ShadowRoot if required #TINY-6089
- Changed the DOM location of menus so that they display correctly when the editor is in a ShadowRoot #TINY-6093
- Changed the table plugin to correctly detect all valid header row structures #TINY-6007

### Fixed
- Fixed tables with no defined width being converted to a `fixed` width table when modifying the table #TINY-6051
- Fixed the `autosave` `isEmpty` API incorrectly detecting non-empty content as empty #TINY-5953
- Fixed table `Paste row after` and `Paste row before` menu items not disabled when nothing was available to paste #TINY-6006
- Fixed a selection performance issue with large tables on Microsoft Internet Explorer and Edge #TINY-6057
- Fixed filters for screening commands from the undo stack to be case-insensitive #TINY-5946
- Fixed `fullscreen` plugin now removes all classes when the editor is closed #TINY-4048
- Fixed handling of mixed-case icon identifiers (names) for UI elements #TINY-3854
- Fixed leading and trailing spaces lost when using `editor.selection.getContent({ format: 'text' })` #TINY-5986
- Fixed an issue where changing the URL with the quicklink toolbar caused unexpected undo behavior #TINY-5952
- Fixed an issue where removing formatting within a table cell would cause Internet Explorer 11 to scroll to the end of the table #TINY-6049
- Fixed an issue where the `allow_html_data_urls` setting was not correctly applied #TINY-5951
- Fixed the `autolink` feature so that it no longer treats a string with multiple "@" characters as an email address #TINY-4773
- Fixed an issue where removing the editor would leave unexpected attributes on the target element #TINY-4001
- Fixed the `link` plugin now suggest `mailto:` when the text contains an '@' and no slashes (`/`) #TINY-5941
- Fixed the `valid_children` check of custom elements now allows a wider range of characters in names #TINY-5971

## 5.3.2 - 2020-06-10

### Fixed
- Fixed a regression introduced in 5.3.0, where `images_dataimg_filter` was no-longer called #TINY-6086

## 5.3.1 - 2020-05-27

### Fixed
- Fixed the image upload error alert also incorrectly closing the image dialog #TINY-6020
- Fixed editor content scrolling incorrectly on focus in Firefox by reverting default content CSS html and body heights added in 5.3.0 #TINY-6019

## 5.3.0 - 2020-05-21

### Added
- Added html and body height styles to the default oxide content CSS #TINY-5978
- Added `uploadUri` and `blobInfo` to the data returned by `editor.uploadImages()` #TINY-4579
- Added a new function to the `BlobCache` API to lookup a blob based on the base64 data and mime type #TINY-5988
- Added the ability to search and replace within a selection #TINY-4549
- Added the ability to set the list start position for ordered lists and added new `lists` context menu item #TINY-3915
- Added `icon` as an optional config option to the toggle menu item API #TINY-3345
- Added `auto` mode for `toolbar_location` which positions the toolbar and menu bar at the bottom if there is no space at the top #TINY-3161

### Changed
- Changed the default `toolbar_location` to `auto` #TINY-3161
- Changed toggle menu items and choice menu items to have a dedicated icon with the checkmark displayed on the far right side of the menu item #TINY-3345
- Changed the `link`, `image`, and `paste` plugins to use Promises to reduce the bundle size #TINY-4710
- Changed the default icons to be lazy loaded during initialization #TINY-4729
- Changed the parsing of content so base64 encoded urls are converted to blob urls #TINY-4727
- Changed context toolbars so they concatenate when more than one is suitable for the current selection #TINY-4495
- Changed inline style element formats (strong, b, em, i, u, strike) to convert to a span on format removal if a `style` or `class` attribute is present #TINY-4741

### Fixed
- Fixed the `selection.setContent()` API not running parser filters #TINY-4002
- Fixed formats incorrectly applied or removed when table cells were selected #TINY-4709
- Fixed the `quickimage` button not restricting the file types to images #TINY-4715
- Fixed search and replace ignoring text in nested contenteditable elements #TINY-5967
- Fixed resize handlers displaying in the wrong location sometimes for remote images #TINY-4732
- Fixed table picker breaking in Firefox on low zoom levels #TINY-4728
- Fixed issue with loading or pasting contents with large base64 encoded images on Safari #TINY-4715
- Fixed supplementary special characters being truncated when inserted into the editor. Patch contributed by mlitwin. #TINY-4791
- Fixed toolbar buttons not set to disabled when the editor is in readonly mode #TINY-4592
- Fixed the editor selection incorrectly changing when removing caret format containers #TINY-3438
- Fixed bug where title, width, and height would be set to empty string values when updating an image and removing those attributes using the image dialog #TINY-4786
- Fixed `ObjectResized` event firing when an object wasn't resized #TINY-4161
- Fixed `ObjectResized` and `ObjectResizeStart` events incorrectly fired when adding or removing table rows and columns #TINY-4829
- Fixed the placeholder not hiding when pasting content into the editor #TINY-4828
- Fixed an issue where the editor would fail to load if local storage was disabled #TINY-5935
- Fixed an issue where an uploaded image would reuse a cached image with a different mime type #TINY-5988
- Fixed bug where toolbars and dialogs would not show if the body element was replaced (e.g. with Turbolinks). Patch contributed by spohlenz #GH-5653
- Fixed an issue where multiple formats would be removed when removing a single format at the end of lines or on empty lines #TINY-1170
- Fixed zero-width spaces incorrectly included in the `wordcount` plugin character count #TINY-5991
- Fixed a regression introduced in 5.2.0 whereby the desktop `toolbar_mode` setting would incorrectly override the mobile default setting #TINY-5998
- Fixed an issue where deleting all content in a single cell table would delete the entire table #TINY-1044

## 5.2.2 - 2020-04-23

### Fixed
- Fixed an issue where anchors could not be inserted on empty lines #TINY-2788
- Fixed text decorations (underline, strikethrough) not consistently inheriting the text color #TINY-4757
- Fixed `format` menu alignment buttons inconsistently applying to images #TINY-4057
- Fixed the floating toolbar drawer height collapsing when the editor is rendered in modal dialogs or floating containers #TINY-4837
- Fixed `media` embed content not processing safely in some cases #TINY-4857

## 5.2.1 - 2020-03-25

### Fixed
- Fixed the "is decorative" checkbox in the image dialog clearing after certain dialog events #FOAM-11
- Fixed possible uncaught exception when a `style` attribute is removed using a content filter on `setContent` #TINY-4742
- Fixed the table selection not functioning correctly in Microsoft Edge 44 or higher #TINY-3862
- Fixed the table resize handles not functioning correctly in Microsoft Edge 44 or higher #TINY-4160
- Fixed the floating toolbar drawer disconnecting from the toolbar when adding content in inline mode #TINY-4725 #TINY-4765
- Fixed `readonly` mode not returning the appropriate boolean value #TINY-3948
- Fixed the `forced_root_block_attrs` setting not applying attributes to new blocks consistently #TINY-4564
- Fixed the editor incorrectly stealing focus during initialization in Microsoft Internet Explorer #TINY-4697
- Fixed dialogs stealing focus when opening an alert or confirm dialog using an `onAction` callback #TINY-4014
- Fixed inline dialogs incorrectly closing when clicking on an opened alert or confirm dialog #TINY-4012
- Fixed the context toolbar overlapping the menu bar and toolbar #TINY-4586
- Fixed notification and inline dialog positioning issues when using `toolbar_location: 'bottom'` #TINY-4586
- Fixed the `colorinput` popup appearing offscreen on mobile devices #TINY-4711
- Fixed special characters not being found when searching by "whole words only" #TINY-4522
- Fixed an issue where dragging images could cause them to be duplicated #TINY-4195
- Fixed context toolbars activating without the editor having focus #TINY-4754
- Fixed an issue where removing the background color of text did not always work #TINY-4770
- Fixed an issue where new rows and columns in a table did not retain the style of the previous row or column #TINY-4788

## 5.2.0 - 2020-02-13

### Added
- Added the ability to apply formats to spaces #TINY-4200
- Added new `toolbar_location` setting to allow for positioning the menu and toolbar at the bottom of the editor #TINY-4210
- Added new `toolbar_groups` setting to allow a custom floating toolbar group to be added to the toolbar when using `floating` toolbar mode #TINY-4229
- Added new `link_default_protocol` setting to `link` and `autolink` plugin to allow a protocol to be used by default #TINY-3328
- Added new `placeholder` setting to allow a placeholder to be shown when the editor is empty #TINY-3917
- Added new `tinymce.dom.TextSeeker` API to allow searching text across different DOM nodes #TINY-4200
- Added a drop shadow below the toolbar while in sticky mode and introduced Oxide variables to customize it when creating a custom skin #TINY-4343
- Added `quickbars_image_toolbar` setting to allow for the image quickbar to be turned off #TINY-4398
- Added iframe and img `loading` attribute to the default schema. Patch contributed by ataylor32. #GH-5112
- Added new `getNodeFilters`/`getAttributeFilters` functions to the `editor.serializer` instance #TINY-4344
- Added new `a11y_advanced_options` setting to allow additional accessibility options to be added #FOAM-11
- Added new accessibility options and behaviours to the image dialog using `a11y_advanced_options` #FOAM-11
- Added the ability to use the window `PrismJS` instance for the `codesample` plugin instead of the bundled version to allow for styling custom languages #TINY-4504
- Added error message events that fire when a resource loading error occurs #TINY-4509

### Changed
- Changed the default schema to disallow `onchange` for select elements #TINY-4614
- Changed default `toolbar_mode` value from false to `wrap`. The value false has been deprecated #TINY-4617
- Changed `toolbar_drawer` setting to `toolbar_mode`. `toolbar_drawer` has been deprecated #TINY-4416
- Changed iframe mode to set selection on content init if selection doesn't exist #TINY-4139
- Changed table related icons to align them with the visual style of the other icons #TINY-4341
- Changed and improved the visual appearance of the color input field #TINY-2917
- Changed fake caret container to use `forced_root_block` when possible #TINY-4190
- Changed the `requireLangPack` API to wait until the plugin has been loaded before loading the language pack #TINY-3716
- Changed the formatter so `style_formats` are registered before the initial content is loaded into the editor #TINY-4238
- Changed media plugin to use https protocol for media urls by default #TINY-4577
- Changed the parser to treat CDATA nodes as bogus HTML comments to match the HTML parsing spec. A new `preserve_cdata` setting has been added to preserve CDATA nodes if required #TINY-4625

### Fixed
- Fixed incorrect parsing of malformed/bogus HTML comments #TINY-4625
- Fixed `quickbars` selection toolbar appearing on non-editable elements #TINY-4359
- Fixed bug with alignment toolbar buttons sometimes not changing state correctly #TINY-4139
- Fixed the `codesample` toolbar button not toggling when selecting code samples other than HTML #TINY-4504
- Fixed content incorrectly scrolling to the top or bottom when pressing enter if when the content was already in view #TINY-4162
- Fixed `scrollIntoView` potentially hiding elements behind the toolbar #TINY-4162
- Fixed editor not respecting the `resize_img_proportional` setting due to legacy code #TINY-4236
- Fixed flickering floating toolbar drawer in inline mode #TINY-4210
- Fixed an issue where the template plugin dialog would be indefinitely blocked on a failed template load #TINY-2766
- Fixed the `mscontrolselect` event not being unbound on IE/Edge #TINY-4196
- Fixed Confirm dialog footer buttons so only the "Yes" button is highlighted #TINY-4310
- Fixed `file_picker_callback` functionality for Image, Link and Media plugins #TINY-4163
- Fixed issue where floating toolbar drawer sometimes would break if the editor is resized while the drawer is open #TINY-4439
- Fixed incorrect `external_plugins` loading error message #TINY-4503
- Fixed resize handler was not hidden for ARIA purposes. Patch contributed by Parent5446. #GH-5195
- Fixed an issue where content could be lost if a misspelled word was selected and spellchecking was disabled #TINY-3899
- Fixed validation errors in the CSS where certain properties had the wrong default value #TINY-4491
- Fixed an issue where forced root block attributes were not applied when removing a list #TINY-4272
- Fixed an issue where the element path isn't being cleared when there are no parents #TINY-4412
- Fixed an issue where width and height in svg icons containing `rect` elements were overridden by the CSS reset #TINY-4408
- Fixed an issue where uploading images with `images_reuse_filename` enabled and that included a query parameter would generate an invalid URL #TINY-4638
- Fixed the `closeButton` property not working when opening notifications #TINY-4674
- Fixed keyboard flicker when opening a context menu on mobile #TINY-4540
- Fixed issue where plus icon svg contained strokes #TINY-4681

## 5.1.6 - 2020-01-28

### Fixed
- Fixed `readonly` mode not blocking all clicked links #TINY-4572
- Fixed legacy font sizes being calculated inconsistently for the `FontSize` query command value #TINY-4555
- Fixed changing a tables row from `Header` to `Body` incorrectly moving the row to the bottom of the table #TINY-4593
- Fixed the context menu not showing in certain cases with hybrid devices #TINY-4569
- Fixed the context menu opening in the wrong location when the target is the editor body #TINY-4568
- Fixed the `image` plugin not respecting the `automatic_uploads` setting when uploading local images #TINY-4287
- Fixed security issue related to parsing HTML comments and CDATA #TINY-4544

## 5.1.5 - 2019-12-19

### Fixed
- Fixed the UI not working with hybrid devices that accept both touch and mouse events #TNY-4521
- Fixed the `charmap` dialog initially focusing the first tab of the dialog instead of the search input field #TINY-4342
- Fixed an exception being raised when inserting content if the caret was directly before or after a `contenteditable="false"` element #TINY-4528
- Fixed a bug with pasting image URLs when paste as text is enabled #TINY-4523

## 5.1.4 - 2019-12-11

### Fixed
- Fixed dialog contents disappearing when clicking a checkbox for right-to-left languages #TINY-4518
- Fixed the `legacyoutput` plugin registering legacy formats after editor initialization, causing legacy content to be stripped on the initial load #TINY-4447
- Fixed search and replace not cycling through results when searching using special characters #TINY-4506
- Fixed the `visualchars` plugin converting HTML-like text to DOM elements in certain cases #TINY-4507
- Fixed an issue with the `paste` plugin not sanitizing content in some cases #TINY-4510
- Fixed HTML comments incorrectly being parsed in certain cases #TINY-4511

## 5.1.3 - 2019-12-04

### Fixed
- Fixed sticky toolbar not undocking when fullscreen mode is activated #TINY-4390
- Fixed the "Current Window" target not applying when updating links using the link dialog #TINY-4063
- Fixed disabled menu items not highlighting when focused #TINY-4339
- Fixed touch events passing through dialog collection items to the content underneath on Android devices #TINY-4431
- Fixed keyboard navigation of the Help dialog's Keyboard Navigation tab #TINY-4391
- Fixed search and replace dialog disappearing when finding offscreen matches on iOS devices #TINY-4350
- Fixed performance issues where sticky toolbar was jumping while scrolling on slower browsers #TINY-4475

## 5.1.2 - 2019-11-19

### Fixed
- Fixed desktop touch devices using `mobile` configuration overrides #TINY-4345
- Fixed unable to disable the new scrolling toolbar feature #TINY-4345
- Fixed touch events passing through any pop-up items to the content underneath on Android devices #TINY-4367
- Fixed the table selector handles throwing JavaScript exceptions for non-table selections #TINY-4338
- Fixed `cut` operations not removing selected content on Android devices when the `paste` plugin is enabled #TINY-4362
- Fixed inline toolbar not constrained to the window width by default #TINY-4314
- Fixed context toolbar split button chevrons pointing right when they should be pointing down #TINY-4257
- Fixed unable to access the dialog footer in tabbed dialogs on small screens #TINY-4360
- Fixed mobile table selectors were hard to select with touch by increasing the size #TINY-4366
- Fixed mobile table selectors moving when moving outside the editor #TINY-4366
- Fixed inline toolbars collapsing when using sliding toolbars #TINY-4389
- Fixed block textpatterns not treating NBSPs as spaces #TINY-4378
- Fixed backspace not merging blocks when the last element in the preceding block was a `contenteditable="false"` element #TINY-4235
- Fixed toolbar buttons that only contain text labels overlapping on mobile devices #TINY-4395
- Fixed quickbars quickimage picker not working on mobile #TINY-4377
- Fixed fullscreen not resizing in an iOS WKWebView component #TINY-4413

## 5.1.1 - 2019-10-28

### Fixed
- Fixed font formats containing spaces being wrapped in `&quot;` entities instead of single quotes #TINY-4275
- Fixed alert and confirm dialogs losing focus when clicked #TINY-4248
- Fixed clicking outside a modal dialog focusing on the document body #TINY-4249
- Fixed the context toolbar not hiding when scrolled out of view #TINY-4265

## 5.1.0 - 2019-10-17

### Added
- Added touch selector handles for table selections on touch devices #TINY-4097
- Added border width field to Table Cell dialog #TINY-4028
- Added touch event listener to media plugin to make embeds playable #TINY-4093
- Added oxide styling options to notifications and tweaked the default variables #TINY-4153
- Added additional padding to split button chevrons on touch devices, to make them easier to interact with #TINY-4223
- Added new platform detection functions to `Env` and deprecated older detection properties #TINY-4184
- Added `inputMode` config field to specify inputmode attribute of `input` dialog components #TINY-4062
- Added new `inputMode` property to relevant plugins/dialogs #TINY-4102
- Added new `toolbar_sticky` setting to allow the iframe menubar/toolbar to stick to the top of the window when scrolling #TINY-3982

### Changed
- Changed default setting for `toolbar_drawer` to `floating` #TINY-3634
- Changed mobile phones to use the `silver` theme by default #TINY-3634
- Changed some editor settings to default to `false` on touch devices:
  - `menubar`(phones only) #TINY-4077
  - `table_grid` #TINY-4075
  - `resize` #TINY-4157
  - `object_resizing` #TINY-4157
- Changed toolbars and context toolbars to sidescroll on mobile #TINY-3894 #TINY-4107
- Changed context menus to render as horizontal menus on touch devices #TINY-4107
- Changed the editor to use the `VisualViewport` API of the browser where possible #TINY-4078
- Changed visualblocks toolbar button icon and renamed `paragraph` icon to `visualchars` #TINY-4074
- Changed Oxide default for `@toolbar-button-chevron-color` to follow toolbar button icon color #TINY-4153
- Changed the `urlinput` dialog component to use the `url` type attribute #TINY-4102

### Fixed
- Fixed Safari desktop visual viewport fires resize on fullscreen breaking the restore function #TINY-3976
- Fixed scroll issues on mobile devices #TINY-3976
- Fixed context toolbar unable to refresh position on iOS12 #TINY-4107
- Fixed ctrl+left click not opening links on readonly mode and the preview dialog #TINY-4138
- Fixed Slider UI component not firing `onChange` event on touch devices #TINY-4092
- Fixed notifications overlapping instead of stacking #TINY-3478
- Fixed inline dialogs positioning incorrectly when the page is scrolled #TINY-4018
- Fixed inline dialogs and menus not repositioning when resizing #TINY-3227
- Fixed inline toolbar incorrectly stretching to the full width when a width value was provided #TINY-4066
- Fixed menu chevrons color to follow the menu text color #TINY-4153
- Fixed table menu selection grid from staying black when using dark skins, now follows border color #TINY-4153
- Fixed Oxide using the wrong text color variable for menubar button focused state #TINY-4146
- Fixed the autoresize plugin not keeping the selection in view when resizing #TINY-4094
- Fixed textpattern plugin throwing exceptions when using `forced_root_block: false` #TINY-4172
- Fixed missing CSS fill styles for toolbar button icon active state #TINY-4147
- Fixed an issue where the editor selection could end up inside a short ended element (such as `br`) #TINY-3999
- Fixed browser selection being lost in inline mode when opening split dropdowns #TINY-4197
- Fixed backspace throwing an exception when using `forced_root_block: false` #TINY-4099
- Fixed floating toolbar drawer expanding outside the bounds of the editor #TINY-3941
- Fixed the autocompleter not activating immediately after a `br` or `contenteditable=false` element #TINY-4194
- Fixed an issue where the autocompleter would incorrectly close on IE 11 in certain edge cases #TINY-4205

## 5.0.16 - 2019-09-24

### Added
- Added new `referrer_policy` setting to add the `referrerpolicy` attribute when loading scripts or stylesheets #TINY-3978
- Added a slight background color to dialog tab links when focused to aid keyboard navigation #TINY-3877

### Fixed
- Fixed media poster value not updating on change #TINY-4013
- Fixed openlink was not registered as a toolbar button #TINY-4024
- Fixed failing to initialize if a script tag was used inside a SVG #TINY-4087
- Fixed double top border showing on toolbar without menubar when toolbar_drawer is enabled #TINY-4118
- Fixed unable to drag inline dialogs to the bottom of the screen when scrolled #TINY-4154
- Fixed notifications appearing on top of the toolbar when scrolled in inline mode #TINY-4159
- Fixed notifications displaying incorrectly on IE 11 #TINY-4169

## 5.0.15 - 2019-09-02

### Added
- Added a dark `content_css` skin to go with the dark UI skin #TINY-3743

### Changed
- Changed the enabled state on toolbar buttons so they don't get the hover effect #TINY-3974

### Fixed
- Fixed missing CSS active state on toolbar buttons #TINY-3966
- Fixed `onChange` callback not firing for the colorinput dialog component #TINY-3968
- Fixed context toolbars not showing in fullscreen mode #TINY-4023

## 5.0.14 - 2019-08-19

### Added
- Added an API to reload the autocompleter menu with additional fetch metadata #MENTIONS-17

### Fixed
- Fixed missing toolbar button border styling options #TINY-3965
- Fixed image upload progress notification closing before the upload is complete #TINY-3963
- Fixed inline dialogs not closing on escape when no dialog component is in focus #TINY-3936
- Fixed plugins not being filtered when defaulting to mobile on phones #TINY-3537
- Fixed toolbar more drawer showing the content behind it when transitioning between opened and closed states #TINY-3878
- Fixed focus not returning to the dialog after pressing the "Replace all" button in the search and replace dialog #TINY-3961

### Removed
- Removed Oxide variable `@menubar-select-disabled-border-color` and replaced it with `@menubar-select-disabled-border` #TINY-3965

## 5.0.13 - 2019-08-06

### Changed
- Changed modal dialogs to prevent dragging by default and added new `draggable_modal` setting to restore dragging #TINY-3873
- Changed the nonbreaking plugin to insert nbsp characters wrapped in spans to aid in filtering. This can be disabled using the `nonbreaking_wrap` setting #TINY-3647
- Changed backspace behaviour in lists to outdent nested list items when the cursor is at the start of the list item #TINY-3651

### Fixed
- Fixed sidebar growing beyond editor bounds in IE 11 #TINY-3937
- Fixed issue with being unable to keyboard navigate disabled toolbar buttons #TINY-3350
- Fixed issues with backspace and delete in nested contenteditable true and false elements #TINY-3868
- Fixed issue with losing keyboard navigation in dialogs due to disabled buttons #TINY-3914
- Fixed `MouseEvent.mozPressure is deprecated` warning in Firefox #TINY-3919
- Fixed `default_link_target` not being respected when `target_list` is disabled #TINY-3757
- Fixed mobile plugin filter to only apply to the mobile theme, rather than all mobile platforms #TINY-3405
- Fixed focus switching to another editor during mode changes #TINY-3852
- Fixed an exception being thrown when clicking on an uninitialized inline editor #TINY-3925
- Fixed unable to keyboard navigate to dialog menu buttons #TINY-3933
- Fixed dialogs being able to be dragged outside the window viewport #TINY-3787
- Fixed inline dialogs appearing above modal dialogs #TINY-3932

## 5.0.12 - 2019-07-18

### Added
- Added ability to utilize UI dialog panels inside other panels #TINY-3305
- Added help dialog tab explaining keyboard navigation of the editor #TINY-3603

### Changed
- Changed the "Find and Replace" design to an inline dialog #TINY-3054

### Fixed
- Fixed issue where autolink spacebar event was not being fired on Edge #TINY-3891
- Fixed table selection missing the background color #TINY-3892
- Fixed removing shortcuts not working for function keys #TINY-3871
- Fixed non-descriptive UI component type names #TINY-3349
- Fixed UI registry components rendering as the wrong type when manually specifying a different type #TINY-3385
- Fixed an issue where dialog checkbox, input, selectbox, textarea and urlinput components couldn't be disabled #TINY-3708
- Fixed the context toolbar not using viable screen space in inline/distraction free mode #TINY-3717
- Fixed the context toolbar overlapping the toolbar in various conditions #TINY-3205
- Fixed IE11 edge case where items were being inserted into the wrong location #TINY-3884

## 5.0.11 - 2019-07-04

### Fixed
- Fixed packaging errors caused by a rollup treeshaking bug (https://github.com/rollup/rollup/issues/2970) #TINY-3866
- Fixed the customeditor component not able to get data from the dialog api #TINY-3866
- Fixed collection component tooltips not being translated #TINY-3855

## 5.0.10 - 2019-07-02

### Added
- Added support for all HTML color formats in `color_map` setting #TINY-3837

### Changed
- Changed backspace key handling to outdent content in appropriate circumstances #TINY-3685
- Changed default palette for forecolor and backcolor to include some lighter colors suitable for highlights #TINY-2865
- Changed the search and replace plugin to cycle through results #TINY-3800

### Fixed
- Fixed inconsistent types causing some properties to be unable to be used in dialog components #TINY-3778
- Fixed an issue in the Oxide skin where dialog content like outlines and shadows were clipped because of overflow hidden #TINY-3566
- Fixed the search and replace plugin not resetting state when changing the search query #TINY-3800
- Fixed backspace in lists not creating an undo level #TINY-3814
- Fixed the editor to cancel loading in quirks mode where the UI is not supported #TINY-3391
- Fixed applying fonts not working when the name contained spaces and numbers #TINY-3801
- Fixed so that initial content is retained when initializing on list items #TINY-3796
- Fixed inefficient font name and font size current value lookup during rendering #TINY-3813
- Fixed mobile font copied into the wrong folder for the oxide-dark skin #TINY-3816
- Fixed an issue where resizing the width of tables would produce inaccurate results #TINY-3827
- Fixed a memory leak in the Silver theme #TINY-3797
- Fixed alert and confirm dialogs using incorrect markup causing inconsistent padding #TINY-3835
- Fixed an issue in the Table plugin with `table_responsive_width` not enforcing units when resizing #TINY-3790
- Fixed leading, trailing and sequential spaces being lost when pasting plain text #TINY-3726
- Fixed exception being thrown when creating relative URIs #TINY-3851
- Fixed focus is no longer set to the editor content during mode changes unless the editor already had focus #TINY-3852

## 5.0.9 - 2019-06-26

### Fixed
- Fixed print plugin not working in Firefox #TINY-3834

## 5.0.8 - 2019-06-18

### Added
- Added back support for multiple toolbars #TINY-2195
- Added support for .m4a files to the media plugin #TINY-3750
- Added new base_url and suffix editor init options #TINY-3681

### Fixed
- Fixed incorrect padding for select boxes with visible values #TINY-3780
- Fixed selection incorrectly changing when programmatically setting selection on contenteditable false elements #TINY-3766
- Fixed sidebar background being transparent #TINY-3727
- Fixed the build to remove duplicate iife wrappers #TINY-3689
- Fixed bogus autocompleter span appearing in content when the autocompleter menu is shown #TINY-3752
- Fixed toolbar font size select not working with legacyoutput plugin #TINY-2921
- Fixed the legacyoutput plugin incorrectly aligning images #TINY-3660
- Fixed remove color not working when using the legacyoutput plugin #TINY-3756
- Fixed the font size menu applying incorrect sizes when using the legacyoutput plugin #TINY-3773
- Fixed scrollIntoView not working when the parent window was out of view #TINY-3663
- Fixed the print plugin printing from the wrong window in IE11 #TINY-3762
- Fixed content CSS loaded over CORS not loading in the preview plugin with content_css_cors enabled #TINY-3769
- Fixed the link plugin missing the default "None" option for link list #TINY-3738
- Fixed small dot visible with menubar and toolbar disabled in inline mode #TINY-3623
- Fixed space key properly inserts a nbsp before/after block elements #TINY-3745
- Fixed native context menu not showing with images in IE11 #TINY-3392
- Fixed inconsistent browser context menu image selection #TINY-3789

## 5.0.7 - 2019-06-05

### Added
- Added new toolbar button and menu item for inserting tables via dialog #TINY-3636
- Added new API for adding/removing/changing tabs in the Help dialog #TINY-3535
- Added highlighting of matched text in autocompleter items #TINY-3687
- Added the ability for autocompleters to work with matches that include spaces #TINY-3704
- Added new `imagetools_fetch_image` callback to allow custom implementations for cors loading of images #TINY-3658
- Added `'http'` and `https` options to `link_assume_external_targets` to prepend `http://` or `https://` prefixes when URL does not contain a protocol prefix. Patch contributed by francoisfreitag. #GH-4335

### Changed
- Changed annotations navigation to work the same as inline boundaries #TINY-3396
- Changed tabpanel API by adding a `name` field and changing relevant methods to use it #TINY-3535

### Fixed
- Fixed text color not updating all color buttons when choosing a color #TINY-3602
- Fixed the autocompleter not working with fragmented text #TINY-3459
- Fixed the autosave plugin no longer overwrites window.onbeforeunload #TINY-3688
- Fixed infinite loop in the paste plugin when IE11 takes a long time to process paste events. Patch contributed by lRawd. #GH-4987
- Fixed image handle locations when using `fixed_toolbar_container`. Patch contributed by t00. #GH-4966
- Fixed the autoresize plugin not firing `ResizeEditor` events #TINY-3587
- Fixed editor in fullscreen mode not extending to the bottom of the screen #TINY-3701
- Fixed list removal when pressing backspace after the start of the list item #TINY-3697
- Fixed autocomplete not triggering from compositionend events #TINY-3711
- Fixed `file_picker_callback` could not set the caption field on the insert image dialog #TINY-3172
- Fixed the autocompleter menu showing up after a selection had been made #TINY-3718
- Fixed an exception being thrown when a file or number input has focus during initialization. Patch contributed by t00 #GH-2194

## 5.0.6 - 2019-05-22

### Added
- Added `icons_url` editor settings to enable icon packs to be loaded from a custom url #TINY-3585
- Added `image_uploadtab` editor setting to control the visibility of the upload tab in the image dialog #TINY-3606
- Added new api endpoints to the wordcount plugin and improved character count logic #TINY-3578

### Changed
- Changed plugin, language and icon loading errors to log in the console instead of a notification #TINY-3585

### Fixed
- Fixed the textpattern plugin not working with fragmented text #TINY-3089
- Fixed various toolbar drawer accessibility issues and added an animation #TINY-3554
- Fixed issues with selection and ui components when toggling readonly mode #TINY-3592
- Fixed so readonly mode works with inline editors #TINY-3592
- Fixed docked inline toolbar positioning when scrolled #TINY-3621
- Fixed initial value not being set on bespoke select in quickbars and toolbar drawer #TINY-3591
- Fixed so that nbsp entities aren't trimmed in white-space: pre-line elements #TINY-3642
- Fixed `mceInsertLink` command inserting spaces instead of url encoded characters #GH-4990
- Fixed text content floating on top of dialogs in IE11 #TINY-3640

## 5.0.5 - 2019-05-09

### Added
- Added menu items to match the forecolor/backcolor toolbar buttons #TINY-2878
- Added default directionality based on the configured language #TINY-2621
- Added styles, icons and tests for rtl mode #TINY-2621

### Fixed
- Fixed autoresize not working with floating elements or when media elements finished loading #TINY-3545
- Fixed incorrect vertical caret positioning in IE 11 #TINY-3188
- Fixed submenu anchoring hiding overflowed content #TINY-3564

### Removed
- Removed unused and hidden validation icons to avoid displaying phantom tooltips #TINY-2329

## 5.0.4 - 2019-04-23

### Added
- Added back URL dialog functionality, which is now available via `editor.windowManager.openUrl()` #TINY-3382
- Added the missing throbber functionality when calling `editor.setProgressState(true)` #TINY-3453
- Added function to reset the editor content and undo/dirty state via `editor.resetContent()` #TINY-3435
- Added the ability to set menu buttons as active #TINY-3274
- Added `editor.mode` API, featuring a custom editor mode API #TINY-3406
- Added better styling to floating toolbar drawer #TINY-3479
- Added the new premium plugins to the Help dialog plugins tab #TINY-3496
- Added the linkchecker context menu items to the default configuration #TINY-3543

### Fixed
- Fixed image context menu items showing on placeholder images #TINY-3280
- Fixed dialog labels and text color contrast within notifications/alert banners to satisfy WCAG 4.5:1 contrast ratio for accessibility #TINY-3351
- Fixed selectbox and colorpicker items not being translated #TINY-3546
- Fixed toolbar drawer sliding mode to correctly focus the editor when tabbing via keyboard navigation #TINY-3533
- Fixed positioning of the styleselect menu in iOS while using the mobile theme #TINY-3505
- Fixed the menubutton `onSetup` callback to be correctly executed when rendering the menu buttons #TINY-3547
- Fixed `default_link_target` setting to be correctly utilized when creating a link #TINY-3508
- Fixed colorpicker floating marginally outside its container #TINY-3026
- Fixed disabled menu items displaying as active when hovered #TINY-3027

### Removed
- Removed redundant mobile wrapper #TINY-3480

## 5.0.3 - 2019-03-19

### Changed
- Changed empty nested-menu items within the style formats menu to be disabled or hidden if the value of `style_formats_autohide` is `true` #TINY-3310
- Changed the entire phrase 'Powered by Tiny' in the status bar to be a link instead of just the word 'Tiny' #TINY-3366
- Changed `formatselect`, `styleselect` and `align` menus to use the `mceToggleFormat` command internally #TINY-3428

### Fixed
- Fixed toolbar keyboard navigation to work as expected when `toolbar_drawer` is configured #TINY-3432
- Fixed text direction buttons to display the correct pressed state in selections that have no explicit `dir` property #TINY-3138
- Fixed the mobile editor to clean up properly when removed #TINY-3445
- Fixed quickbar toolbars to add an empty box to the screen when it is set to `false` #TINY-3439
- Fixed an issue where pressing the **Delete/Backspace** key at the edge of tables was creating incorrect selections #TINY-3371
- Fixed an issue where dialog collection items (emoticon and special character dialogs) couldn't be selected with touch devices #TINY-3444
- Fixed a type error introduced in TinyMCE version 5.0.2 when calling `editor.getContent()` with nested bookmarks #TINY-3400
- Fixed an issue that prevented default icons from being overridden #TINY-3449
- Fixed an issue where **Home/End** keys wouldn't move the caret correctly before or after `contenteditable=false` inline elements #TINY-2995
- Fixed styles to be preserved in IE 11 when editing via the `fullpage` plugin #TINY-3464
- Fixed the `link` plugin context toolbar missing the open link button #TINY-3461
- Fixed inconsistent dialog component spacing #TINY-3436

## 5.0.2 - 2019-03-05

### Added
- Added presentation and document presets to `htmlpanel` dialog component #TINY-2694
- Added missing fixed_toolbar_container setting has been reimplemented in the Silver theme #TINY-2712
- Added a new toolbar setting `toolbar_drawer` that moves toolbar groups which overflow the editor width into either a `sliding` or `floating` toolbar section #TINY-2874

### Changed
- Updated the build process to include package lock files in the dev distribution archive #TINY-2870

### Fixed
- Fixed inline dialogs did not have aria attributes #TINY-2694
- Fixed default icons are now available in the UI registry, allowing use outside of toolbar buttons #TINY-3307
- Fixed a memory leak related to select toolbar items #TINY-2874
- Fixed a memory leak due to format changed listeners that were never unbound #TINY-3191
- Fixed an issue where content may have been lost when using permanent bookmarks #TINY-3400
- Fixed the quicklink toolbar button not rendering in the quickbars plugin #TINY-3125
- Fixed an issue where menus were generating invalid HTML in some cases #TINY-3323
- Fixed an issue that could cause the mobile theme to show a blank white screen when the editor was inside an `overflow:hidden` element #TINY-3407
- Fixed mobile theme using a transparent background and not taking up the full width on iOS #TINY-3414
- Fixed the template plugin dialog missing the description field #TINY-3337
- Fixed input dialog components using an invalid default type attribute #TINY-3424
- Fixed an issue where backspace/delete keys after/before pagebreak elements wouldn't move the caret #TINY-3097
- Fixed an issue in the table plugin where menu items and toolbar buttons weren't showing correctly based on the selection #TINY-3423
- Fixed inconsistent button focus styles in Firefox #TINY-3377
- Fixed the resize icon floating left when all status bar elements were disabled #TINY-3340
- Fixed the resize handle to not show in fullscreen mode #TINY-3404

## 5.0.1 - 2019-02-21

### Added
- Added H1-H6 toggle button registration to the silver theme #TINY-3070
- Added code sample toolbar button will now toggle on when the cursor is in a code section #TINY-3040
- Added new settings to the emoticons plugin to allow additional emoticons to be added #TINY-3088

### Fixed
- Fixed an issue where adding links to images would replace the image with text #TINY-3356
- Fixed an issue where the inline editor could use fractional pixels for positioning #TINY-3202
- Fixed an issue where uploading non-image files in the Image Plugin upload tab threw an error. #TINY-3244
- Fixed an issue in the media plugin that was causing the source url and height/width to be lost in certain circumstances #TINY-2858
- Fixed an issue with the Context Toolbar not being removed when clicking outside of the editor #TINY-2804
- Fixed an issue where clicking 'Remove link' wouldn't remove the link in certain circumstances #TINY-3199
- Fixed an issue where the media plugin would fail when parsing dialog data #TINY-3218
- Fixed an issue where retrieving the selected content as text didn't create newlines #TINY-3197
- Fixed incorrect keyboard shortcuts in the Help dialog for Windows #TINY-3292
- Fixed an issue where JSON serialization could produce invalid JSON #TINY-3281
- Fixed production CSS including references to source maps #TINY-3920
- Fixed development CSS was not included in the development zip #TINY-3920
- Fixed the autocompleter matches predicate not matching on the start of words by default #TINY-3306
- Fixed an issue where the page could be scrolled with modal dialogs open #TINY-2252
- Fixed an issue where autocomplete menus would show an icon margin when no items had icons #TINY-3329
- Fixed an issue in the quickbars plugin where images incorrectly showed the text selection toolbar #TINY-3338
- Fixed an issue that caused the inline editor to fail to render when the target element already had focus #TINY-3353

### Removed
- Removed paste as text notification banner and paste_plaintext_inform setting #POW-102

## 5.0.0 - 2019-02-04

Full documentation for the version 5 features and changes is available at https://www.tiny.cloud/docs/tinymce/5/release-notes/release-notes50/

### Added
- Added links and registered names with * to denote premium plugins in Plugins tab of Help dialog #TINY-3223

### Changed
- Changed Tiny 5 mobile skin to look more uniform with desktop #TINY-2650
- Blacklisted table, th and td as inline editor target #TINY-717

### Fixed
- Fixed an issue where tab panel heights weren't sizing properly on smaller screens and weren't updating on resize #TINY-3242
- Fixed image tools not having any padding between the label and slider #TINY-3220
- Fixed context toolbar toggle buttons not showing the correct state #TINY-3022
- Fixed missing separators in the spellchecker context menu between the suggestions and actions #TINY-3217
- Fixed notification icon positioning in alert banners #TINY-2196
- Fixed a typo in the word count plugin name #TINY-3062
- Fixed charmap and emoticons dialogs not having a primary button #TINY-3233
- Fixed an issue where resizing wouldn't work correctly depending on the box-sizing model #TINY-3278

## 5.0.0-rc-2 - 2019-01-22

### Added
- Added screen reader accessibility for sidebar and statusbar #TINY-2699

### Changed
- Changed formatting menus so they are registered and made the align toolbar button use an icon instead of text #TINY-2880
- Changed checkboxes to use a boolean for its state, instead of a string #TINY-2848
- Updated the textpattern plugin to properly support nested patterns and to allow running a command with a value for a pattern with a start and an end #TINY-2991
- Updated Emoticons and Charmap dialogs to be screen reader accessible #TINY-2693

### Fixed
- Fixed the link dialog such that it will now retain class attributes when updating links #TINY-2825
- Fixed "Find and replace" not showing in the "Edit" menu by default #TINY-3061
- Fixed dropdown buttons missing the 'type' attribute, which could cause forms to be incorrectly submitted #TINY-2826
- Fixed emoticon and charmap search not returning expected results in certain cases #TINY-3084
- Fixed blank rel_list values throwing an exception in the link plugin #TINY-3149

### Removed
- Removed unnecessary 'flex' and unused 'colspan' properties from the new dialog APIs #TINY-2973

## 5.0.0-rc-1 - 2019-01-08

### Added
- Added editor settings functionality to specify title attributes for toolbar groups #TINY-2690
- Added icons instead of button text to improve Search and Replace dialog footer appearance #TINY-2654
- Added `tox-dialog__table` instead of `mce-table-striped` class to enhance Help dialog appearance #TINY-2360
- Added title attribute to iframes so, screen readers can announce iframe labels #TINY-2692
- Added a wordcount menu item, that defaults to appearing in the tools menu #TINY-2877

### Changed
- Updated the font select dropdown logic to try to detect the system font stack and show "System Font" as the font name #TINY-2710
- Updated the autocompleter to only show when it has matched items #TINY-2350
- Updated SizeInput labels to "Height" and "Width" instead of Dimensions #TINY-2833
- Updated the build process to minify and generate ASCII only output for the emoticons database #TINY-2744

### Fixed
- Fixed readonly mode not fully disabling editing content #TINY-2287
- Fixed accessibility issues with the font select, font size, style select and format select toolbar dropdowns #TINY-2713
- Fixed accessibility issues with split dropdowns #TINY-2697
- Fixed the legacyoutput plugin to be compatible with TinyMCE 5.0 #TINY-2301
- Fixed icons not showing correctly in the autocompleter popup #TINY-3029
- Fixed an issue where preview wouldn't show anything in Edge under certain circumstances #TINY-3035
- Fixed the height being incorrectly calculated for the autoresize plugin #TINY-2807

## 5.0.0-beta-1 - 2018-11-30

### Added
- Added a new `addNestedMenuItem()` UI registry function and changed all nested menu items to use the new registry functions #TINY-2230
- Added title attribute to color swatch colors #TINY-2669
- Added anchorbar component to anchor inline toolbar dialogs to instead of the toolbar #TINY-2040
- Added support for toolbar<n> and toolbar array config options to be squashed into a single toolbar and not create multiple toolbars #TINY-2195
- Added error handling for when forced_root_block config option is set to true #TINY-2261
- Added functionality for the removed_menuitems config option #TINY-2184
- Added the ability to use a string to reference menu items in menu buttons and submenu items #TINY-2253

### Changed
- Changed the name of the "inlite" plugin to "quickbars" #TINY-2831
- Changed the background color icon to highlight background icon #TINY-2258
- Changed Help dialog to be accessible to screen readers #TINY-2687
- Changed the color swatch to save selected custom colors to local storage for use across sessions #TINY-2722
- Changed `WindowManager` API - methods `getParams`, `setParams` and `getWindows`, and the legacy `windows` property, have been removed. `alert` and `confirm` dialogs are no longer tracked in the window list. #TINY-2603

### Fixed
- Fixed an inline mode issue where the save plugin upon saving can cause content loss #TINY-2659
- Fixed an issue in IE 11 where calling selection.getContent() would return an empty string when the editor didn't have focus #TINY-2325

### Removed
- Removed compat3x plugin #TINY-2815

## 5.0.0-preview-4 - 2018-11-12

### Added
- Added width and height placeholder text to image and media dialog dimensions input #AP-296
- Added the ability to keyboard navigate through menus, toolbars, sidebar and the status bar sequentially #AP-381
- Added translation capability back to the editor's UI #AP-282
- Added `label` component type for dialogs to group components under a label

### Changed
- Changed the editor resize handle so that it should be disabled when the autoresize plugin is turned on #AP-424
- Changed UI text for microcopy improvements #TINY-2281

### Fixed
- Fixed distraction free plugin #AP-470
- Fixed contents of the input field being selected on focus instead of just recieving an outline highlight #AP-464
- Fixed styling issues with dialogs and menus in IE 11 #AP-456
- Fixed custom style format control not honoring custom formats #AP-393
- Fixed context menu not appearing when clicking an image with a caption #AP-382
- Fixed directionality of UI when using an RTL language #AP-423
- Fixed page responsiveness with multiple inline editors #AP-430
- Fixed empty toolbar groups appearing through invalid configuration of the `toolbar` property #AP-450
- Fixed text not being retained when updating links through the link dialog #AP-293
- Fixed edit image context menu, context toolbar and toolbar items being incorrectly enabled when selecting invalid images #AP-323
- Fixed emoji type ahead being shown when typing URLs #AP-366
- Fixed toolbar configuration properties incorrectly expecting string arrays instead of strings #AP-342
- Fixed the block formatting toolbar item not showing a "Formatting" title when there is no selection #AP-321
- Fixed clicking disabled toolbar buttons hiding the toolbar in inline mode #AP-380
- Fixed `EditorResize` event not being fired upon editor resize #AP-327
- Fixed tables losing styles when updating through the dialog #AP-368
- Fixed context toolbar positioning to be more consistent near the edges of the editor #AP-318
- Fixed table of contents plugin now works with v5 toolbar APIs correctly #AP-347
- Fixed the `link_context_toolbar` configuration not disabling the context toolbar #AP-458
- Fixed the link context toolbar showing incorrect relative links #AP-435
- Fixed the alignment of the icon in alert banner dialog components #TINY-2220
- Fixed the visual blocks and visual char menu options not displaying their toggled state #TINY-2238
- Fixed the editor not displaying as fullscreen when toggled #TINY-2237

### Removed
- Removed the tox-custom-editor class that was added to the wrapping element of codemirror #TINY-2211

## 5.0.0-preview-3 - 2018-10-18

### Changed
- Changed editor layout to use modern CSS properties over manually calculating dimensions #AP-324
- Changed `autoresize_min_height` and `autoresize_max_height` configurations to `min_height` and `max_height` #AP-324
- Changed `Whole word` label in Search and Replace dialog to `Find whole words only` #AP-387

### Fixed
- Fixed bugs with editor width jumping when resizing and the iframe not resizing to smaller than 150px in height #AP-324
- Fixed mobile theme bug that prevented the editor from loading #AP-404
- Fixed long toolbar groups extending outside of the editor instead of wrapping
- Fixed dialog titles so they are now proper case #AP-384
- Fixed color picker default to be #000000 instead of #ff00ff #AP-216
- Fixed "match case" option on the Find and Replace dialog is no longer selected by default #AP-298
- Fixed vertical alignment of toolbar icons #DES-134
- Fixed toolbar icons not appearing on IE11 #DES-133

## 5.0.0-preview-2 - 2018-10-10

### Added
- Added swatch is now shown for colorinput fields, instead of the colorpicker directly #AP-328
- Added fontformats and fontsizes menu items #AP-390

### Changed
- Changed configuration of color options has been simplified to `color_map`, `color_cols`, and `custom_colors` #AP-328
- Changed `height` configuration to apply to the editor frame (including menubar, toolbar, status bar) instead of the content area #AP-324

### Fixed
- Fixed styleselect not updating the displayed item as the cursor moved #AP-388
- Fixed preview iframe not expanding to the dialog size #AP-252
- Fixed 'meta' shortcuts not translated into platform-specific text #AP-270
- Fixed tabbed dialogs (Charmap and Emoticons) shrinking when no search results returned
- Fixed a bug where alert banner icons were not retrieved from icon pack. #AP-330
- Fixed component styles to flex so they fill large dialogs. #AP-252
- Fixed editor flashing unstyled during load (still in progress). #AP-349

### Removed
- Removed `colorpicker` plugin, it is now in the theme #AP-328
- Removed `textcolor` plugin, it is now in the theme #AP-328

## 5.0.0-preview-1 - 2018-10-01

Developer preview 1

Initial list of features and changes is available at https://www.tiny.cloud/docs/tinymce/5/release-notes/release-notes50/

## 4.9.11 - 2020-07-13

### Fixed
- Fixed the `selection.setContent()` API not running parser filters #TINY-4002
- Fixed content in an iframe element parsing as DOM elements instead of text content #TINY-5943
- Fixed up and down keyboard navigation not working for inline `contenteditable="false"` elements #TINY-6226

## 4.9.10 - 2020-04-23

### Fixed
- Fixed an issue where the editor selection could end up inside a short ended element (eg br) #TINY-3999
- Fixed a security issue related to CDATA sanitization during parsing #TINY-4669
- Fixed `media` embed content not processing safely in some cases #TINY-4857

## 4.9.9 - 2020-03-25

### Fixed
- Fixed the table selection not functioning correctly in Microsoft Edge 44 or higher #TINY-3862
- Fixed the table resize handles not functioning correctly in Microsoft Edge 44 or higher #TINY-4160
- Fixed the `forced_root_block_attrs` setting not applying attributes to new blocks consistently #TINY-4564
- Fixed the editor failing to initialize if a script tag was used inside an SVG #TINY-4087

## 4.9.8 - 2020-01-28

### Fixed
- Fixed the `mobile` theme failing to load due to a bundling issue #TINY-4613
- Fixed security issue related to parsing HTML comments and CDATA #TINY-4544

## 4.9.7 - 2019-12-19

### Fixed
- Fixed the `visualchars` plugin converting HTML-like text to DOM elements in certain cases #TINY-4507
- Fixed an issue with the `paste` plugin not sanitizing content in some cases #TINY-4510
- Fixed HTML comments incorrectly being parsed in certain cases #TINY-4511

## 4.9.6 - 2019-09-02

### Fixed
- Fixed image browse button sometimes displaying the browse window twice #TINY-3959

## 4.9.5 - 2019-07-02

### Changed
- Changed annotations navigation to work the same as inline boundaries #TINY-3396

### Fixed
- Fixed the print plugin printing from the wrong window in IE11 #TINY-3762
- Fixed an exception being thrown when a file or number input has focus during initialization. Patch contributed by t00 #GH-2194
- Fixed positioning of the styleselect menu in iOS while using the mobile theme #TINY-3505
- Fixed native context menu not showing with images in IE11 #TINY-3392
- Fixed selection incorrectly changing when programmatically setting selection on contenteditable false elements #TINY-3766
- Fixed image browse button not working on touch devices #TINY-3751
- Fixed so that nbsp entities aren't trimmed in white-space: pre-line elements #TINY-3642
- Fixed space key properly inserts a nbsp before/after block elements #TINY-3745
- Fixed infinite loop in the paste plugin when IE11 takes a long time to process paste events. Patch contributed by lRawd. #GH-4987

## 4.9.4 - 2019-03-20

### Fixed
- Fixed an issue where **Home/End** keys wouldn't move the caret correctly before or after `contenteditable=false` inline elements #TINY-2995
- Fixed an issue where content may have been lost when using permanent bookmarks #TINY-3400
- Fixed the mobile editor to clean up properly when removed #TINY-3445
- Fixed an issue where retrieving the selected content as text didn't create newlines #TINY-3197
- Fixed an issue where typing space between images would cause issues with nbsp not being inserted. #TINY-3346

## 4.9.3 - 2019-01-31

### Added
- Added a visualchars_default_state setting to the Visualchars Plugin. Patch contributed by mat3e.

### Fixed
- Fixed a bug where scrolling on a page with more than one editor would cause a ResizeWindow event to fire. #TINY-3247
- Fixed a bug where if a plugin threw an error during initialisation the whole editor would fail to load. #TINY-3243
- Fixed a bug where getContent would include bogus elements when valid_elements setting was set up in a specific way. #TINY-3213
- Fixed a bug where only a few function key names could be used when creating keyboard shortcuts. #TINY-3146
- Fixed a bug where it wasn't possible to enter spaces into an editor after pressing shift+enter. #TINY-3099
- Fixed a bug where no caret would be rendered after backspacing to a contenteditable false element. #TINY-2998
- Fixed a bug where deletion to/from indented lists would leave list fragments in the editor. #TINY-2981

## 4.9.2 - 2018-12-17

### Fixed
- Fixed a bug with pressing the space key on IE 11 would result in nbsp characters being inserted between words at the end of a block. #TINY-2996
- Fixed a bug where character composition using quote and space on US International keyboards would produce a space instead of a quote. #TINY-2999
- Fixed a bug where remove format wouldn't remove the inner most inline element in some situations. #TINY-2982
- Fixed a bug where outdenting an list item would affect attributes on other list items within the same list. #TINY-2971
- Fixed a bug where the DomParser filters wouldn't be applied for elements created when parsing invalid html. #TINY-2978
- Fixed a bug where setProgressState wouldn't automatically close floating ui elements like menus. #TINY-2896
- Fixed a bug where it wasn't possible to navigate out of a figcaption element using the arrow keys. #TINY-2894
- Fixed a bug where enter key before an image inside a link would remove the image. #TINY-2780

## 4.9.1 - 2018-12-04

### Added
- Added functionality to insert html to the replacement feature of the Textpattern Plugin. #TINY-2839

### Fixed
- Fixed a bug where `editor.selection.getContent({format: 'text'})` didn't work as expected in IE11 on an unfocused editor. #TINY-2862
- Fixed a bug in the Textpattern Plugin where the editor would get an incorrect selection after inserting a text pattern on Safari. #TINY-2838
- Fixed a bug where the space bar didn't work correctly in editors with the forced_root_block setting set to false. #TINY-2816

## 4.9.0 - 2018-11-27

### Added
- Added a replace feature to the Textpattern Plugin. #TINY-1908
- Added functionality to the Lists Plugin that improves the indentation logic. #TINY-1790

### Fixed
- Fixed a bug where it wasn't possible to delete/backspace when the caret was between a contentEditable=false element and a BR. #TINY-2372
- Fixed a bug where copying table cells without a text selection would fail to copy anything. #TINY-1789
- Implemented missing `autosave_restore_when_empty` functionality in the Autosave Plugin. Patch contributed by gzzo. #GH-4447
- Reduced insertion of unnecessary nonbreaking spaces in the editor. #TINY-1879

## 4.8.5 - 2018-10-30

### Added
- Added a content_css_cors setting to the editor that adds the crossorigin="anonymous" attribute to link tags added by the StyleSheetLoader. #TINY-1909

### Fixed
- Fixed a bug where trying to remove formatting with a collapsed selection range would throw an exception. #GH-4636
- Fixed a bug in the image plugin that caused updating figures to split contenteditable elements. #GH-4563
- Fixed a bug that was causing incorrect viewport calculations for fixed position UI elements. #TINY-1897
- Fixed a bug where inline formatting would cause the delete key to do nothing. #TINY-1900

## 4.8.4 - 2018-10-23

### Added
- Added support for the HTML5 `main` element. #TINY-1877

### Changed
- Changed the keyboard shortcut to move focus to contextual toolbars to Ctrl+F9. #TINY-1812

### Fixed
- Fixed a bug where content css could not be loaded from another domain. #TINY-1891
- Fixed a bug on FireFox where the cursor would get stuck between two contenteditable false inline elements located inside of the same block element divided by a BR. #TINY-1878
- Fixed a bug with the insertContent method where nonbreaking spaces would be inserted incorrectly. #TINY-1868
- Fixed a bug where the toolbar of the inline editor would not be visible in some scenarios. #TINY-1862
- Fixed a bug where removing the editor while more than one notification was open would throw an error. #TINY-1845
- Fixed a bug where the menubutton would be rendered on top of the menu if the viewport didn't have enough height. #TINY-1678
- Fixed a bug with the annotations api where annotating collapsed selections caused problems. #TBS-2449
- Fixed a bug where wbr elements were being transformed into whitespace when using the Paste Plugin's paste as text setting. #GH-4638
- Fixed a bug where the Search and Replace didn't replace spaces correctly. #GH-4632
- Fixed a bug with sublist items not persisting selection. #GH-4628
- Fixed a bug with mceInsertRawHTML command not working as expected. #GH-4625

## 4.8.3 - 2018-09-13

### Fixed
- Fixed a bug where the Wordcount Plugin didn't correctly count words within tables on IE11. #TINY-1770
- Fixed a bug where it wasn't possible to move the caret out of a table on IE11 and Firefox. #TINY-1682
- Fixed a bug where merging empty blocks didn't work as expected, sometimes causing content to be deleted. #TINY-1781
- Fixed a bug where the Textcolor Plugin didn't show the correct current color. #TINY-1810
- Fixed a bug where clear formatting with a collapsed selection would sometimes clear formatting from more content than expected. #TINY-1813 #TINY-1821
- Fixed a bug with the Table Plugin where it wasn't possible to keyboard navigate to the caption. #TINY-1818

## 4.8.2 - 2018-08-09

### Changed
- Moved annotator from "experimental" to "annotator" object on editor. #TBS-2398
- Improved the multiclick normalization across browsers. #TINY-1788

### Fixed
- Fixed a bug where running getSelectedBlocks with a collapsed selection between block elements would produce incorrect results. #TINY-1787
- Fixed a bug where the ScriptLoaders loadScript method would not work as expected in FireFox when loaded on the same page as a ShadowDOM polyfill. #TINY-1786
- Removed reference to ShadowDOM event.path as Blink based browsers now support event.composedPath. #TINY-1785
- Fixed a bug where a reference to localStorage would throw an "access denied" error in IE11 with strict security settings. #TINY-1782
- Fixed a bug where pasting using the toolbar button on an inline editor in IE11 would cause a looping behaviour. #TINY-1768

## 4.8.1 - 2018-07-26

### Fixed
- Fixed a bug where the content of inline editors was being cleaned on every call of `editor.save()`. #TINY-1783
- Fixed a bug where the arrow of the Inlite Theme toolbar was being rendered incorrectly in RTL mode. #TINY-1776
- Fixed a bug with the Paste Plugin where pasting after inline contenteditable false elements moved the caret to the end of the line. #TINY-1758

## 4.8.0 - 2018-06-27

### Added
- Added new "experimental" object in editor, with initial Annotator API. #TBS-2374

### Fixed
- Fixed a bug where deleting paragraphs inside of table cells would delete the whole table cell. #TINY-1759
- Fixed a bug in the Table Plugin where removing row height set on the row properties dialog did not update the table. #TINY-1730
- Fixed a bug with the font select toolbar item didn't update correctly. #TINY-1683
- Fixed a bug where all bogus elements would not be deleted when removing an inline editor. #TINY-1669

## 4.7.13 - 2018-05-16

### Added
- Added missing code menu item from the default menu config. #TINY-1648
- Added new align button for combining the separate align buttons into a menu button. #TINY-1652

### Fixed
- Fixed a bug where Edge 17 wouldn't be able to select images or tables. #TINY-1679
- Fixed issue where whitespace wasn't preserved when the editor was initialized on pre elements. #TINY-1649
- Fixed a bug with the fontselect dropdowns throwing an error if the editor was hidden in Firefox. #TINY-1664
- Fixed a bug where it wasn't possible to merge table cells on IE 11. #TINY-1671
- Fixed a bug where textcolor wasn't applying properly on IE 11 in some situations. #TINY-1663
- Fixed a bug where the justifyfull command state wasn't working correctly. #TINY-1677
- Fixed a bug where the styles wasn't updated correctly when resizing some tables. #TINY-1668

## 4.7.12 - 2018-05-03

### Added
- Added an option to filter out image svg data urls.
- Added support for html5 details and summary elements.

### Changed
- Changed so the mce-abs-layout-item css rule targets html instead of body. Patch contributed by nazar-pc.

### Fixed
- Fixed a bug where the "read" step on the mobile theme was still present on android mobile browsers.
- Fixed a bug where all images in the editor document would reload on any editor change.
- Fixed a bug with the Table Plugin where ObjectResized event wasn't being triggered on column resize.
- Fixed so the selection is set to the first suitable caret position after editor.setContent called.
- Fixed so links with xlink:href attributes are filtered correctly to prevent XSS.
- Fixed a bug on IE11 where pasting content into an inline editor initialized on a heading element would create new editable elements.
- Fixed a bug where readonly mode would not work as expected when the editor contained contentEditable=true elements.
- Fixed a bug where the Link Plugin would throw an error when used together with the webcomponents polyfill. Patch contributed by 4esnog.
- Fixed a bug where the "Powered by TinyMCE" branding link would break on XHTML pages. Patch contributed by tistre.
- Fixed a bug where the same id would be used in the blobcache for all pasted images. Patch contributed by thorn0.

## 4.7.11 - 2018-04-11

### Added
- Added a new imagetools_credentials_hosts option to the Imagetools Plugin.

### Fixed
- Fixed a bug where toggling a list containing empty LIs would throw an error. Patch contributed by bradleyke.
- Fixed a bug where applying block styles to a text with the caret at the end of the paragraph would select all text in the paragraph.
- Fixed a bug where toggling on the Spellchecker Plugin would trigger isDirty on the editor.
- Fixed a bug where it was possible to enter content into selection bookmark spans.
- Fixed a bug where if a non paragraph block was configured in forced_root_block the editor.getContent method would return incorrect values with an empty editor.
- Fixed a bug where dropdown menu panels stayed open and fixed in position when dragging dialog windows.
- Fixed a bug where it wasn't possible to extend table cells with the space button in Safari.
- Fixed a bug where the setupeditor event would thrown an error when using the Compat3x Plugin.
- Fixed a bug where an error was thrown in FontInfo when called on a detached element.

## 4.7.10 - 2018-04-03

### Added
- Added normalization of triple clicks across browsers in the editor.
- Added a `hasFocus` method to the editor that checks if the editor has focus.
- Added correct icon to the Nonbreaking Plugin menu item.

### Fixed
- Fixed so the `getContent`/`setContent` methods work even if the editor is not initialized.
- Fixed a bug with the Media Plugin where query strings were being stripped from youtube links.
- Fixed a bug where image styles were changed/removed when opening and closing the Image Plugin dialog.
- Fixed a bug in the Table Plugin where some table cell styles were not correctly added to the content html.
- Fixed a bug in the Spellchecker Plugin where it wasn't possible to change the spellchecker language.
- Fixed so the the unlink action in the Link Plugin has a menu item and can be added to the contextmenu.
- Fixed a bug where it wasn't possible to keyboard navigate to the start of an inline element on a new line within the same block element.
- Fixed a bug with the Text Color Plugin where if used with an inline editor located at the bottom of the screen the colorpicker could appear off screen.
- Fixed a bug with the UndoManager where undo levels were being added for nbzwsp characters.
- Fixed a bug with the Table Plugin where the caret would sometimes be lost when keyboard navigating up through a table.
- Fixed a bug where FontInfo.getFontFamily would throw an error when called on a removed editor.
- Fixed a bug in Firefox where undo levels were not being added correctly for some specific operations.
- Fixed a bug where initializing an inline editor inside of a table would make the whole table resizeable.
- Fixed a bug where the fake cursor that appears next to tables on Firefox was positioned incorrectly when switching to fullscreen.
- Fixed a bug where zwsp's weren't trimmed from the output from `editor.getContent({ format: 'text' })`.
- Fixed a bug where the fontsizeselect/fontselect toolbar items showed the body info rather than the first possible caret position info on init.
- Fixed a bug where it wasn't possible to select all content if the editor only contained an inline boundary element.
- Fixed a bug where `content_css` urls with query strings wasn't working.
- Fixed a bug in the Table Plugin where some table row styles were removed when changing other styles in the row properties dialog.

### Removed
- Removed the "read" step from the mobile theme.

## 4.7.9 - 2018-02-27

### Fixed
- Fixed a bug where the editor target element didn't get the correct style when removing the editor.

## 4.7.8 - 2018-02-26

### Fixed
- Fixed an issue with the Help Plugin where the menuitem name wasn't lowercase.
- Fixed an issue on MacOS where text and bold text did not have the same line-height in the autocomplete dropdown in the Link Plugin dialog.
- Fixed a bug where the "paste as text" option in the Paste Plugin didn't work.
- Fixed a bug where dialog list boxes didn't get positioned correctly in documents with scroll.
- Fixed a bug where the Inlite Theme didn't use the Table Plugin api to insert correct tables.
- Fixed a bug where the Inlite Theme panel didn't hide on blur in a correct way.
- Fixed a bug where placing the cursor before a table in Firefox would scroll to the bottom of the table.
- Fixed a bug where selecting partial text in table cells with rowspans and deleting would produce faulty tables.
- Fixed a bug where the Preview Plugin didn't work on Safari due to sandbox security.
- Fixed a bug where table cell selection using the keyboard threw an error.
- Fixed so the font size and font family doesn't toggle the text but only sets the selected format on the selected text.
- Fixed so the built-in spellchecking on Chrome and Safari creates an undo level when replacing words.

## 4.7.7 - 2018-02-19

### Added
- Added a border style selector to the advanced tab of the Image Plugin.
- Added better controls for default table inserted by the Table Plugin.
- Added new `table_responsive_width` option to the Table Plugin that controls whether to use pixel or percentage widths.

### Fixed
- Fixed a bug where the Link Plugin text didn't update when a URL was pasted using the context menu.
- Fixed a bug with the Spellchecker Plugin where using "Add to dictionary" in the context menu threw an error.
- Fixed a bug in the Media Plugin where the preview node for iframes got default width and height attributes that interfered with width/height styles.
- Fixed a bug where backslashes were being added to some font family names in Firefox in the fontselect toolbar item.
- Fixed a bug where errors would be thrown when trying to remove an editor that had not yet been fully initialized.
- Fixed a bug where the Imagetools Plugin didn't update the images atomically.
- Fixed a bug where the Fullscreen Plugin was throwing errors when being used on an inline editor.
- Fixed a bug where drop down menus weren't positioned correctly in inline editors on scroll.
- Fixed a bug with a semicolon missing at the end of the bundled javascript files.
- Fixed a bug in the Table Plugin with cursor navigation inside of tables where the cursor would sometimes jump into an incorrect table cells.
- Fixed a bug where indenting a table that is a list item using the "Increase indent" button would create a nested table.
- Fixed a bug where text nodes containing only whitespace were being wrapped by paragraph elements.
- Fixed a bug where whitespace was being inserted after br tags inside of paragraph tags.
- Fixed a bug where converting an indented paragraph to a list item would cause the list item to have extra padding.
- Fixed a bug where Copy/Paste in an editor with a lot of content would cause the editor to scroll to the top of the content in IE11.
- Fixed a bug with a memory leak in the DragHelper. Path contributed by ben-mckernan.
- Fixed a bug where the advanced tab in the Media Plugin was being shown even if it didn't contain anything. Patch contributed by gabrieeel.
- Fixed an outdated eventname in the EventUtils. Patch contributed by nazar-pc.
- Fixed an issue where the Json.parse function would throw an error when being used on a page with strict CSP settings.
- Fixed so you can place the curser before and after table elements within the editor in Firefox and Edge/IE.

## 4.7.6 - 2018-01-29

### Fixed
- Fixed a bug in the jquery integration where it threw an error saying that "global is not defined".
- Fixed a bug where deleting a table cell whose previous sibling was set to contenteditable false would create a corrupted table.
- Fixed a bug where highlighting text in an unfocused editor did not work correctly in IE11/Edge.
- Fixed a bug where the table resize handles were not being repositioned when activating the Fullscreen Plugin.
- Fixed a bug where the Imagetools Plugin dialog didn't honor editor RTL settings.
- Fixed a bug where block elements weren't being merged correctly if you deleted from after a contenteditable false element to the beginning of another block element.
- Fixed a bug where TinyMCE didn't work with module loaders like webpack.

## 4.7.5 - 2018-01-22

### Fixed
- Fixed bug with the Codesample Plugin where it wasn't possible to edit codesamples when the editor was in inline mode.
- Fixed bug where focusing on the status bar broke the keyboard navigation functionality.
- Fixed bug where an error would be thrown on Edge by the Table Plugin when pasting using the PowerPaste Plugin.
- Fixed bug in the Table Plugin where selecting row border style from the dropdown menu in advanced row properties would throw an error.
- Fixed bug with icons being rendered incorrectly on Chrome on Mac OS.
- Fixed bug in the Textcolor Plugin where the font color and background color buttons wouldn't trigger an ExecCommand event.
- Fixed bug in the Link Plugin where the url field wasn't forced LTR.
- Fixed bug where the Nonbreaking Plugin incorrectly inserted spaces into tables.
- Fixed bug with the inline theme where the toolbar wasn't repositioned on window resize.

## 4.7.4 - 2017-12-05

### Fixed
- Fixed bug in the Nonbreaking Plugin where the nonbreaking_force_tab setting was being ignored.
- Fixed bug in the Table Plugin where changing row height incorrectly converted column widths to pixels.
- Fixed bug in the Table Plugin on Edge and IE11 where resizing the last column after resizing the table would cause invalid column heights.
- Fixed bug in the Table Plugin where keyboard navigation was not normalized between browsers.
- Fixed bug in the Table Plugin where the colorpicker button would show even without defining the colorpicker_callback.
- Fixed bug in the Table Plugin where it wasn't possible to set the cell background color.
- Fixed bug where Firefox would throw an error when intialising an editor on an element that is hidden or not yet added to the DOM.
- Fixed bug where Firefox would throw an error when intialising an editor inside of a hidden iframe.

## 4.7.3 - 2017-11-23

### Added
- Added functionality to open the Codesample Plugin dialog when double clicking on a codesample. Patch contributed by dakuzen.

### Fixed
- Fixed bug where undo/redo didn't work correctly with some formats and caret positions.
- Fixed bug where the color picker didn't show up in Table Plugin dialogs.
- Fixed bug where it wasn't possible to change the width of a table through the Table Plugin dialog.
- Fixed bug where the Charmap Plugin couldn't insert some special characters.
- Fixed bug where editing a newly inserted link would not actually edit the link but insert a new link next to it.
- Fixed bug where deleting all content in a table cell made it impossible to place the caret into it.
- Fixed bug where the vertical alignment field in the Table Plugin cell properties dialog didn't do anything.
- Fixed bug where an image with a caption showed two sets of resize handles in IE11.
- Fixed bug where pressing the enter button inside of an h1 with contenteditable set to true would sometimes produce a p tag.
- Fixed bug with backspace not working as expected before a noneditable element.
- Fixed bug where operating on tables with invalid rowspans would cause an error to be thrown.
- Fixed so a real base64 representation of the image is available on the blobInfo that the images_upload_handler gets called with.
- Fixed so the image upload tab is available when the images_upload_handler is defined (and not only when the images_upload_url is defined).

## 4.7.2 - 2017-11-07

### Added
- Added newly rewritten Table Plugin.
- Added support for attributes with colon in valid_elements and addValidElements.
- Added support for dailymotion short url in the Media Plugin. Patch contributed by maat8.
- Added support for converting to half pt when converting font size from px to pt. Patch contributed by danny6514.
- Added support for location hash to the Autosave plugin to make it work better with SPAs using hash routing.
- Added support for merging table cells when pasting a table into another table.

### Changed
- Changed so the language packs are only loaded once. Patch contributed by 0xor1.
- Simplified the css for inline boundaries selection by switching to an attribute selector.

### Fixed
- Fixed bug where an error would be thrown on editor initialization if the window.getSelection() returned null.
- Fixed bug where holding down control or alt keys made the keyboard navigation inside an inline boundary not work as expected.
- Fixed bug where applying formats in IE11 produced extra, empty paragraphs in the editor.
- Fixed bug where the Word Count Plugin didn't count some mathematical operators correctly.
- Fixed bug where removing an inline editor removed the element that the editor had been initialized on.
- Fixed bug where setting the selection to the end of an editable container caused some formatting problems.
- Fixed bug where an error would be thrown sometimes when an editor was removed because of the selection bookmark was being stored asynchronously.
- Fixed a bug where an editor initialized on an empty list did not contain any valid cursor positions.
- Fixed a bug with the Context Menu Plugin and webkit browsers on Mac where right-clicking inside a table would produce an incorrect selection.
- Fixed bug where the Image Plugin constrain proportions setting wasn't working as expected.
- Fixed bug where deleting the last character in a span with decorations produced an incorrect element when typing.
- Fixed bug where focusing on inline editors made the toolbar flicker when moving between elements quickly.
- Fixed bug where the selection would be stored incorrectly in inline editors when the mouseup event was fired outside the editor body.
- Fixed bug where toggling bold at the end of an inline boundary would toggle off the whole word.
- Fixed bug where setting the skin to false would not stop the loading of some skin css files.
- Fixed bug in mobile theme where pinch-to-zoom would break after exiting the editor.
- Fixed bug where sublists of a fully selected list would not be switched correctly when changing list style.
- Fixed bug where inserting media by source would break the UndoManager.
- Fixed bug where inserting some content into the editor with a specific selection would replace some content incorrectly.
- Fixed bug where selecting all content with ctrl+a in IE11 caused problems with untoggling some formatting.
- Fixed bug where the Search and Replace Plugin left some marker spans in the editor when undoing and redoing after replacing some content.
- Fixed bug where the editor would not get a scrollbar when using the Fullscreen and Autoresize plugins together.
- Fixed bug where the font selector would stop working correctly after selecting fonts three times.
- Fixed so pressing the enter key inside of an inline boundary inserts a br after the inline boundary element.
- Fixed a bug where it wasn't possible to use tab navigation inside of a table that was inside of a list.
- Fixed bug where end_container_on_empty_block would incorrectly remove elements.
- Fixed bug where content_styles weren't added to the Preview Plugin iframe.
- Fixed so the beforeSetContent/beforeGetContent events are preventable.
- Fixed bug where changing height value in Table Plugin advanced tab didn't do anything.
- Fixed bug where it wasn't possible to remove formatting from content in beginning of table cell.

## 4.7.1 - 2017-10-09

### Fixed
- Fixed bug where theme set to false on an inline editor produced an extra div element after the target element.
- Fixed bug where the editor drag icon was misaligned with the branding set to false.
- Fixed bug where doubled menu items were not being removed as expected with the removed_menuitems setting.
- Fixed bug where the Table of contents plugin threw an error when initialized.
- Fixed bug where it wasn't possible to add inline formats to text selected right to left.
- Fixed bug where the paste from plain text mode did not work as expected.
- Fixed so the style previews do not set color and background color when selected.
- Fixed bug where the Autolink plugin didn't work as expected with some formats applied on an empty editor.
- Fixed bug where the Textpattern plugin were throwing errors on some patterns.
- Fixed bug where the Save plugin saved all editors instead of only the active editor. Patch contributed by dannoe.

## 4.7.0 - 2017-10-03

### Added
- Added new mobile ui that is specifically designed for mobile devices.

### Changed
- Updated the default skin to be more modern and white since white is preferred by most implementations.
- Restructured the default menus to be more similar to common office suites like Google Docs.

### Fixed
- Fixed so theme can be set to false on both inline and iframe editor modes.
- Fixed bug where inline editor would add/remove the visualblocks css multiple times.
- Fixed bug where selection wouldn't be properly restored when editor lost focus and commands where invoked.
- Fixed bug where toc plugin would generate id:s for headers even though a toc wasn't inserted into the content.
- Fixed bug where is wasn't possible to drag/drop contents within the editor if paste_data_images where set to true.
- Fixed bug where getParam and close in WindowManager would get the first opened window instead of the last opened window.
- Fixed bug where delete would delete between cells inside a table in Firefox.

## 4.6.7 - 2017-09-18

### Added
- Added some missing translations to Image, Link and Help plugins.

### Fixed
- Fixed bug where paste wasn't working in IOS.
- Fixed bug where the Word Count Plugin didn't count some mathematical operators correctly.
- Fixed bug where inserting a list in a table caused the cell to expand in height.
- Fixed bug where pressing enter in a list located inside of a table deleted list items instead of inserting new list item.
- Fixed bug where copy and pasting table cells produced inconsistent results.
- Fixed bug where initializing an editor with an ID of 'length' would throw an exception.
- Fixed bug where it was possible to split a non merged table cell.
- Fixed bug where copy and pasting a list with a very specific selection into another list would produce a nested list.
- Fixed bug where copy and pasting ordered lists sometimes produced unordered lists.
- Fixed bug where padded elements inside other elements would be treated as empty.
- Fixed so you can resize images inside a figure element.
- Fixed bug where an inline TinyMCE editor initialized on a table did not set selection on load in Chrome.
- Fixed the positioning of the inlite toolbar when the target element wasn't big enough to fit the toolbar.

## 4.6.6 - 2017-08-30

### Fixed
- Fixed so that notifications wrap long text content instead of bleeding outside the notification element.
- Fixed so the content_style css is added after the skin and custom stylesheets.
- Fixed bug where it wasn't possible to remove a table with the Cut button.
- Fixed bug where the center format wasn't getting the same font size as the other formats in the format preview.
- Fixed bug where the wordcount plugin wasn't counting hyphenated words correctly.
- Fixed bug where all content pasted into the editor was added to the end of the editor.
- Fixed bug where enter keydown on list item selection only deleted content and didn't create a new line.
- Fixed bug where destroying the editor while the content css was still loading caused error notifications on Firefox.
- Fixed bug where undoing cut operation in IE11 left some unwanted html in the editor content.
- Fixed bug where enter keydown would throw an error in IE11.
- Fixed bug where duplicate instances of an editor were added to the editors array when using the createEditor API.
- Fixed bug where the formatter applied formats on the wrong content when spellchecker was activated.
- Fixed bug where switching formats would reset font size on child nodes.
- Fixed bug where the table caption element weren't always the first descendant to the table tag.
- Fixed bug where pasting some content into the editor on chrome some newlines were removed.
- Fixed bug where it wasn't possible to remove a list if a list item was a table element.
- Fixed bug where copy/pasting partial selections of tables wouldn't produce a proper table.
- Fixed bug where the searchreplace plugin could not find consecutive spaces.
- Fixed bug where background color wasn't applied correctly on some partially selected contents.

## 4.6.5 - 2017-08-02

### Added
- Added new inline_boundaries_selector that allows you to specify the elements that should have boundaries.
- Added new local upload feature this allows the user to upload images directly from the image dialog.
- Added a new api for providing meta data for plugins. It will show up in the help dialog if it's provided.

### Fixed
- Fixed so that the notifications created by the notification manager are more screen reader accessible.
- Fixed bug where changing the list format on multiple selected lists didn't change all of the lists.
- Fixed bug where the nonbreaking plugin would insert multiple undo levels when pressing the tab key.
- Fixed bug where delete/backspace wouldn't render a caret when all editor contents where deleted.
- Fixed bug where delete/backspace wouldn't render a caret if the deleted element was a single contentEditable false element.
- Fixed bug where the wordcount plugin wouldn't count words correctly if word where typed after applying a style format.
- Fixed bug where the wordcount plugin would count mathematical formulas as multiple words for example 1+1=2.
- Fixed bug where formatting of triple clicked blocks on Chrome/Safari would result in styles being added outside the visual selection.
- Fixed bug where paste would add the contents to the end of the editor area when inline mode was used.
- Fixed bug where toggling off bold formatting on text entered in a new paragraph would add an extra line break.
- Fixed bug where autolink plugin would only produce a link on every other consecutive link on Firefox.
- Fixed bug where it wasn't possible to select all contents if the content only had one pre element.
- Fixed bug where sizzle would produce lagging behavior on some sites due to repaints caused by feature detection.
- Fixed bug where toggling off inline formats wouldn't include the space on selected contents with leading or trailing spaces.
- Fixed bug where the cut operation in UI wouldn't work in Chrome.
- Fixed bug where some legacy editor initialization logic would throw exceptions about editor settings not being defined.
- Fixed bug where it wasn't possible to apply text color to links if they where part of a non collapsed selection.
- Fixed bug where an exception would be thrown if the user selected a video element and then moved the focus outside the editor.
- Fixed bug where list operations didn't work if there where block elements inside the list items.
- Fixed bug where applying block formats to lists wrapped in block elements would apply to all elements in that wrapped block.

## 4.6.4 - 2017-06-13

### Fixed
- Fixed bug where the editor would move the caret when clicking on the scrollbar next to a content editable false block.
- Fixed bug where the text color select dropdowns wasn't placed correctly when they didn't fit the width of the screen.
- Fixed bug where the default editor line height wasn't working for mixed font size contents.
- Fixed bug where the content css files for inline editors were loaded multiple times for multiple editor instances.
- Fixed bug where the initial value of the font size/font family dropdowns wasn't displayed.
- Fixed bug where the I18n api was not supporting arrays as the translation replacement values.
- Fixed bug where chrome would display "The given range isn't in document." errors for invalid ranges passed to setRng.
- Fixed bug where the compat3x plugin wasn't working since the global tinymce references wasn't resolved correctly.
- Fixed bug where the preview plugin wasn't encoding the base url passed into the iframe contents producing a xss bug.
- Fixed bug where the dom parser/serializer wasn't handling some special elements like noframes, title and xmp.
- Fixed bug where the dom parser/serializer wasn't handling cdata sections with comments inside.
- Fixed bug where the editor would scroll to the top of the editable area if a dialog was closed in inline mode.
- Fixed bug where the link dialog would not display the right rel value if rel_list was configured.
- Fixed bug where the context menu would select images on some platforms but not others.
- Fixed bug where the filenames of images were not retained on dragged and drop into the editor from the desktop.
- Fixed bug where the paste plugin would misrepresent newlines when pasting plain text and having forced_root_block configured.
- Fixed so that the error messages for the imagetools plugin is more human readable.
- Fixed so the internal validate setting for the parser/serializer can't be set from editor initialization settings.

## 4.6.3 - 2017-05-30

### Fixed
- Fixed bug where the arrow keys didn't work correctly when navigating on nested inline boundary elements.
- Fixed bug where delete/backspace didn't work correctly on nested inline boundary elements.
- Fixed bug where image editing didn't work on subsequent edits of the same image.
- Fixed bug where charmap descriptions wouldn't properly wrap if they exceeded the width of the box.
- Fixed bug where the default image upload handler only accepted 200 as a valid http status code.
- Fixed so rel on target=_blank links gets forced with only noopener instead of both noopener and noreferrer.

## 4.6.2 - 2017-05-23

### Fixed
- Fixed bug where the SaxParser would run out of memory on very large documents.
- Fixed bug with formatting like font size wasn't applied to del elements.
- Fixed bug where various api calls would be throwing exceptions if they where invoked on a removed editor instance.
- Fixed bug where the branding position would be incorrect if the editor was inside a hidden tab and then later showed.
- Fixed bug where the color levels feature in the imagetools dialog wasn't working properly.
- Fixed bug where imagetools dialog wouldn't pre-load images from CORS domains, before trying to prepare them for editing.
- Fixed bug where the tab key would move the caret to the next table cell if being pressed inside a list inside a table.
- Fixed bug where the cut/copy operations would loose parent context like the current format etc.
- Fixed bug with format preview not working on invalid elements excluded by valid_elements.
- Fixed bug where blocks would be merged in incorrect order on backspace/delete.
- Fixed bug where zero length text nodes would cause issues with the undo logic if there where iframes present.
- Fixed bug where the font size/family select lists would throw errors if the first node was a comment.
- Fixed bug with csp having to allow local script evaluation since it was used to detect global scope.
- Fixed bug where CSP required a relaxed option for javascript: URLs in unsupported legacy browsers.
- Fixed bug where a fake caret would be rendered for td with the contenteditable=false.
- Fixed bug where typing would be blocked on IE 11 when within a nested contenteditable=true/false structure.

## 4.6.1 - 2017-05-10

### Added
- Added configuration option to list plugin to disable tab indentation.

### Fixed
- Fixed bug where format change on very specific content could cause the selection to change.
- Fixed bug where TinyMCE could not be lazyloaded through jquery integration.
- Fixed bug where entities in style attributes weren't decoded correctly on paste in webkit.
- Fixed bug where fontsize_formats option had been renamed incorrectly.
- Fixed bug with broken backspace/delete behaviour between contenteditable=false blocks.
- Fixed bug where it wasn't possible to backspace to the previous line with the inline boundaries functionality turned on.
- Fixed bug where is wasn't possible to move caret left and right around a linked image with the inline boundaries functionality turned on.
- Fixed bug where pressing enter after/before hr element threw exception. Patch contributed bradleyke.
- Fixed so the CSS in the visualblocks plugin doesn't overwrite background color. Patch contributed by Christian Rank.
- Fixed bug where multibyte characters weren't encoded correctly. Patch contributed by James Tarkenton.
- Fixed bug where shift-click to select within contenteditable=true fields wasn't working.

## 4.6.0 - 2017-05-04

### Added
- Added an inline boundary caret position feature that makes it easier to type at the beginning/end of links/code elements.
- Added a help plugin that adds a button and a dialog showing the editor shortcuts and loaded plugins.
- Added an inline_boundaries option that allows you to disable the inline boundary feature if it's not desired.
- Added a new ScrollIntoView event that allows you to override the default scroll to element behavior.
- Added role and aria- attributes as valid elements in the default valid elements config.
- Added new internal flag for PastePreProcess/PastePostProcess this is useful to know if the paste was coming from an external source.
- Added new ignore function to UndoManager this works similar to transact except that it doesn't add an undo level by default.

### Fixed
- Fixed so that urls gets retained for images when being edited. This url is then passed on to the upload handler.
- Fixed so that the editors would be initialized on readyState interactive instead of complete.
- Fixed so that the init event of the editor gets fired once all contentCSS files have been properly loaded.
- Fixed so that width/height of the editor gets taken from the textarea element if it's explicitly specified in styles.
- Fixed so that keep_styles set to false no longer clones class/style from the previous paragraph on enter.
- Fixed so that the default line-height is 1.2em to avoid zwnbsp characters from producing text rendering glitches on Windows.
- Fixed so that loading errors of content css gets presented by a notification message.
- Fixed so figure image elements can be linked when selected this wraps the figure image in a anchor element.
- Fixed bug where it wasn't possible to copy/paste rows with colspans by using the table copy/paste feature.
- Fixed bug where the protect setting wasn't properly applied to header/footer parts when using the fullpage plugin.
- Fixed bug where custom formats that specified upper case element names where not applied correctly.
- Fixed bug where some screen readers weren't reading buttons due to an aria specific fix for IE 8.
- Fixed bug where cut wasn't working correctly on iOS due to it's clipboard API not working correctly.
- Fixed bug where Edge would paste div elements instead of paragraphs when pasting plain text.
- Fixed bug where the textpattern plugin wasn't dealing with trailing punctuations correctly.
- Fixed bug where image editing would some times change the image format from jpg to png.
- Fixed bug where some UI elements could be inserted into the toolbar even if they where not registered.
- Fixed bug where it was possible to click the TD instead of the character in the character map and that caused an exception.
- Fixed bug where the font size/font family dropdowns would sometimes show an incorrect value due to css not being loaded in time.
- Fixed bug with the media plugin inserting undefined instead of retaining size when media_dimensions was set to false.
- Fixed bug with deleting images when forced_root_blocks where set to false.
- Fixed bug where input focus wasn't properly handled on nested content editable elements.
- Fixed bug where Chrome/Firefox would throw an exception when selecting images due to recent change of setBaseAndExtent support.
- Fixed bug where malformed blobs would throw exceptions now they are simply ignored.
- Fixed bug where backspace/delete wouldn't work properly in some cases where all contents was selected in WebKit.
- Fixed bug with Angular producing errors since it was expecting events objects to be patched with their custom properties.
- Fixed bug where the formatter would apply formatting to spellchecker errors now all bogus elements are excluded.
- Fixed bug with backspace/delete inside table caption elements wouldn't behave properly on IE 11.
- Fixed bug where typing after a contenteditable false inline element could move the caret to the end of that element.
- Fixed bug where backspace before/after contenteditable false blocks wouldn't properly remove the right element.
- Fixed bug where backspace before/after contenteditable false inline elements wouldn't properly empty the current block element.
- Fixed bug where vertical caret navigation with a custom line-height would sometimes match incorrect positions.
- Fixed bug with paste on Edge where character encoding wasn't handled properly due to a browser bug.
- Fixed bug with paste on Edge where extra fragment data was inserted into the contents when pasting.
- Fixed bug with pasting contents when having a whole block element selected on WebKit could cause WebKit spans to appear.
- Fixed bug where the visualchars plugin wasn't working correctly showing invisible nbsp characters.
- Fixed bug where browsers would hang if you tried to load some malformed html contents.
- Fixed bug where the init call promise wouldn't resolve if the specified selector didn't find any matching elements.
- Fixed bug where the Schema isValidChild function was case sensitive.

### Removed
- Dropped support for IE 8-10 due to market share and lack of support from Microsoft. See tinymce docs for details.

## 4.5.3 - 2017-02-01

### Added
- Added keyboard navigation for menu buttons when the menu is in focus.
- Added api to the list plugin for setting custom classes/attributes on lists.
- Added validation for the anchor plugin input field according to W3C id naming specifications.

### Fixed
- Fixed bug where media placeholders were removed after resize with the forced_root_block setting set to false.
- Fixed bug where deleting selections with similar sibling nodes sometimes deleted the whole document.
- Fixed bug with inlite theme where several toolbars would appear scrolling when more than one instance of the editor was in use.
- Fixed bug where the editor would throw error with the fontselect plugin on hidden editor instances in Firefox.
- Fixed bug where the background color would not stretch to the font size.
- Fixed bug where font size would be removed when changing background color.
- Fixed bug where the undomanager trimmed away whitespace between nodes on undo/redo.
- Fixed bug where media_dimensions=false in media plugin caused the editor to throw an error.
- Fixed bug where IE was producing font/u elements within links on paste.
- Fixed bug where some button tooltips were broken when compat3x was in use.
- Fixed bug where backspace/delete/typeover would remove the caption element.
- Fixed bug where powerspell failed to function when compat3x was enabled.
- Fixed bug where it wasn't possible to apply sub/sup on text with large font size.
- Fixed bug where pre tags with spaces weren't treated as content.
- Fixed bug where Meta+A would select the entire document instead of all contents in nested ce=true elements.

## 4.5.2 - 2017-01-04

### Fixed
- Added missing keyboard shortcut description for the underline menu item in the format menu.
- Fixed bug where external blob urls wasn't properly handled by editor upload logic. Patch contributed by David Oviedo.
- Fixed bug where urls wasn't treated as a single word by the wordcount plugin.
- Fixed bug where nbsp characters wasn't treated as word delimiters by the wordcount plugin.
- Fixed bug where editor instance wasn't properly passed to the format preview logic. Patch contributed by NullQuery.
- Fixed bug where the fake caret wasn't hidden when you moved selection to a cE=false element.
- Fixed bug where it wasn't possible to edit existing code sample blocks.
- Fixed bug where it wasn't possible to delete editor contents if the selection included an empty block.
- Fixed bug where the formatter wasn't expanding words on some international characters. Patch contributed by Martin Larochelle.
- Fixed bug where the open link feature wasn't working correctly on IE 11.
- Fixed bug where enter before/after a cE=false block wouldn't properly padd the paragraph with an br element.
- Fixed so font size and font family select boxes always displays a value by using the runtime style as a fallback.
- Fixed so missing plugins will be logged to console as warnings rather than halting the initialization of the editor.
- Fixed so splitbuttons become normal buttons in advlist plugin if styles are empty. Patch contributed by René Schleusner.
- Fixed so you can multi insert rows/cols by selecting table cells and using insert rows/columns.

## 4.5.1 - 2016-12-07

### Fixed
- Fixed bug where the lists plugin wouldn't initialize without the advlist plugins if served from cdn.
- Fixed bug where selectors with "*" would cause the style format preview to throw an error.
- Fixed bug with toggling lists off on lists with empty list items would throw an error.
- Fixed bug where editing images would produce non existing blob uris.
- Fixed bug where the offscreen toc selection would be treated as the real toc element.
- Fixed bug where the aria level attribute for element path would have an incorrect start index.
- Fixed bug where the offscreen selection of cE=false that where very wide would be shown onscreen. Patch contributed by Steven Bufton.
- Fixed so the default_link_target gets applied to links created by the autolink plugin.
- Fixed so that the name attribute gets removed by the anchor plugin if editing anchors.

## 4.5.0 - 2016-11-23

### Added
- Added new toc plugin allows you to insert table of contents based on editor headings.
- Added new auto complete menu to all url fields. Adds history, link to anchors etc.
- Added new sidebar api that allows you to add custom sidebar panels and buttons to toggle these.
- Added new insert menu button that allows you to have multiple insert functions under the same menu button.
- Added new open link feature to ctrl+click, alt+enter and context menu.
- Added new media_embed_handler option to allow the media plugin to be populated with custom embeds.
- Added new support for editing transparent images using the image tools dialog.
- Added new images_reuse_filename option to allow filenames of images to be retained for upload.
- Added new security feature where links with target="_blank" will by default get rel="noopener noreferrer".
- Added new allow_unsafe_link_target to allow you to opt-out of the target="_blank" security feature.
- Added new style_formats_autohide option to automatically hide styles based on context.
- Added new codesample_content_css option to specify where the code sample prism css is loaded from.
- Added new support for Japanese/Chinese word count following the unicode standards on this.
- Added new fragmented undo levels this dramatically reduces flicker on contents with iframes.
- Added new live previews for complex elements like table or lists.

### Fixed
- Fixed bug where it wasn't possible to properly tab between controls in a dialog with a disabled form item control.
- Fixed bug where firefox would generate a rectangle on elements produced after/before a cE=false elements.
- Fixed bug with advlist plugin not switching list element format properly in some edge cases.
- Fixed bug where col/rowspans wasn't correctly computed by the table plugin in some cases.
- Fixed bug where the table plugin would thrown an error if object_resizing was disabled.
- Fixed bug where some invalid markup would cause issues when running in XHTML mode. Patch contributed by Charles Bourasseau.
- Fixed bug where the fullscreen class wouldn't be removed properly when closing dialogs.
- Fixed bug where the PastePlainTextToggle event wasn't fired by the paste plugin when the state changed.
- Fixed bug where table the row type wasn't properly updated in table row dialog. Patch contributed by Matthias Balmer.
- Fixed bug where select all and cut wouldn't place caret focus back to the editor in WebKit. Patch contributed by Daniel Jalkut.
- Fixed bug where applying cell/row properties to multiple cells/rows would reset other unchanged properties.
- Fixed bug where some elements in the schema would have redundant/incorrect children.
- Fixed bug where selector and target options would cause issues if used together.
- Fixed bug where drag/drop of images from desktop on chrome would thrown an error.
- Fixed bug where cut on WebKit/Blink wouldn't add an undo level.
- Fixed bug where IE 11 would scroll to the cE=false elements when they where selected.
- Fixed bug where keys like F5 wouldn't work when a cE=false element was selected.
- Fixed bug where the undo manager wouldn't stop the typing state when commands where executed.
- Fixed bug where unlink on wrapped links wouldn't work properly.
- Fixed bug with drag/drop of images on WebKit where the image would be deleted form the source editor.
- Fixed bug where the visual characters mode would be disabled when contents was extracted from the editor.
- Fixed bug where some browsers would toggle of formats applied to the caret when clicking in the editor toolbar.
- Fixed bug where the custom theme function wasn't working correctly.
- Fixed bug where image option for custom buttons required you to have icon specified as well.
- Fixed bug where the context menu and contextual toolbars would be visible at the same time and sometimes overlapping.
- Fixed bug where the noneditable plugin would double wrap elements when using the noneditable_regexp option.
- Fixed bug where tables would get padding instead of margin when you used the indent button.
- Fixed bug where the charmap plugin wouldn't properly insert non breaking spaces.
- Fixed bug where the color previews in color input boxes wasn't properly updated.
- Fixed bug where the list items of previous lists wasn't merged in the right order.
- Fixed bug where it wasn't possible to drag/drop inline-block cE=false elements on IE 11.
- Fixed bug where some table cell merges would produce incorrect rowspan/colspan.
- Fixed so the font size of the editor defaults to 14px instead of 11px this can be overridden by custom css.
- Fixed so wordcount is debounced to reduce cpu hogging on larger texts.
- Fixed so tinymce global gets properly exported as a module when used with some module bundlers.
- Fixed so it's possible to specify what css properties you want to preview on specific formats.
- Fixed so anchors are contentEditable=false while within the editor.
- Fixed so selected contents gets wrapped in a inline code element by the codesample plugin.
- Fixed so conditional comments gets properly stripped independent of case. Patch contributed by Georgii Dolzhykov.
- Fixed so some escaped css sequences gets properly handled. Patch contributed by Georgii Dolzhykov.
- Fixed so notifications with the same message doesn't get displayed at the same time.
- Fixed so F10 can be used as an alternative key to focus to the toolbar.
- Fixed various api documentation issues and typos.

### Removed
- Removed layer plugin since it wasn't really ported from 3.x and there doesn't seem to be much use for it.
- Removed moxieplayer.swf from the media plugin since it wasn't used by the media plugin.
- Removed format state from the advlist plugin to be more consistent with common word processors.

## 4.4.3 - 2016-09-01

### Fixed
- Fixed bug where copy would produce an exception on Chrome.
- Fixed bug where deleting lists on IE 11 would merge in correct text nodes.
- Fixed bug where deleting partial lists with indentation wouldn't cause proper normalization.

## 4.4.2 - 2016-08-25

### Added
- Added new importcss_exclusive option to disable unique selectors per group.
- Added new group specific selector_converter option to importcss plugin.
- Added new codesample_languages option to apply custom languages to codesample plugin.
- Added new codesample_dialog_width/codesample_dialog_height options.

### Fixed
- Fixed bug where fullscreen button had an incorrect keyboard shortcut.
- Fixed bug where backspace/delete wouldn't work correctly from a block to a cE=false element.
- Fixed bug where smartpaste wasn't detecting links with special characters in them like tilde.
- Fixed bug where the editor wouldn't get proper focus if you clicked on a cE=false element.
- Fixed bug where it wasn't possible to copy/paste table rows that had merged cells.
- Fixed bug where merging cells could some times produce invalid col/rowspan attibute values.
- Fixed bug where getBody would sometimes thrown an exception now it just returns null if the iframe is clobbered.
- Fixed bug where drag/drop of cE=false element wasn't properly constrained to viewport.
- Fixed bug where contextmenu on Mac would collapse any selection to a caret.
- Fixed bug where rtl mode wasn't rendered properly when loading a language pack with the rtl flag.
- Fixed bug where Kamer word bounderies would be stripped from contents.
- Fixed bug where lists would sometimes render two dots or numbers on the same line.
- Fixed bug where the skin_url wasn't used by the inlite theme.
- Fixed so data attributes are ignored when comparing formats in the formatter.
- Fixed so it's possible to disable inline toolbars in the inlite theme.
- Fixed so template dialog gets resized if it doesn't fit the window viewport.

## 4.4.1 - 2016-07-26

### Added
- Added smart_paste option to paste plugin to allow disabling the paste behavior if needed.

### Fixed
- Fixed bug where png urls wasn't properly detected by the smart paste logic.
- Fixed bug where the element path wasn't working properly when multiple editor instances where used.
- Fixed bug with creating lists out of multiple paragraphs would just create one list item instead of multiple.
- Fixed bug where scroll position wasn't properly handled by the inlite theme to place the toolbar properly.
- Fixed bug where multiple instances of the editor using the inlite theme didn't render the toolbar properly.
- Fixed bug where the shortcut label for fullscreen mode didn't match the actual shortcut key.
- Fixed bug where it wasn't possible to select cE=false blocks using touch devices on for example iOS.
- Fixed bug where it was possible to select the child image within a cE=false on IE 11.
- Fixed so inserts of html containing lists doesn't merge with any existing lists unless it's a paste operation.

## 4.4.0 - 2016-06-30

### Added
- Added new inlite theme this is a more lightweight inline UI.
- Added smarter paste logic that auto detects urls in the clipboard and inserts images/links based on that.
- Added a better image resize algorithm for better image quality in the imagetools plugin.

### Fixed
- Fixed bug where it wasn't possible to drag/dropping cE=false elements on FF.
- Fixed bug where backspace/delete before/after a cE=false block would produce a new paragraph.
- Fixed bug where list style type css property wasn't preserved when indenting lists.
- Fixed bug where merging of lists where done even if the list style type was different.
- Fixed bug where the image_dataimg_filter function wasn't used when pasting images.
- Fixed bug where nested editable within a non editable element would cause scroll on focus in Chrome.
- Fixed so invalid targets for inline mode is blocked on initialization. We only support elements that can have children.

## 4.3.13 - 2016-06-08

### Added
- Added characters with a diacritical mark to charmap plugin. Patch contributed by Dominik Schilling.
- Added better error handling if the image proxy service would produce errors.

### Fixed
- Fixed issue with pasting list items into list items would produce nested list rather than a merged list.
- Fixed bug where table selection could get stuck in selection mode for inline editors.
- Fixed bug where it was possible to place the caret inside the resize grid elements.
- Fixed bug where it wasn't possible to place in elements horizontally adjacent cE=false blocks.
- Fixed bug where multiple notifications wouldn't be properly placed on screen.
- Fixed bug where multiple editor instance of the same id could be produces in some specific integrations.

## 4.3.12 - 2016-05-10

### Fixed
- Fixed bug where focus calls couldn't be made inside the editors PostRender event handler.
- Fixed bug where some translations wouldn't work as expected due to a bug in editor.translate.
- Fixed bug where the node change event could fire with a node out side the root of the editor.
- Fixed bug where Chrome wouldn't properly present the keyboard paste clipboard details when paste was clicked.
- Fixed bug where merged cells in tables couldn't be selected from right to left.
- Fixed bug where insert row wouldn't properly update a merged cells rowspan property.
- Fixed bug where the color input boxes preview field wasn't properly set on initialization.
- Fixed bug where IME composition inside table cells wouldn't work as expected on IE 11.
- Fixed so all shadow dom support is under and experimental flag due to flaky browser support.

## 4.3.11 - 2016-04-25

### Fixed
- Fixed bug where it wasn't possible to insert empty blocks though the API unless they where padded.
- Fixed bug where you couldn't type the Euro character on Windows.
- Fixed bug where backspace/delete from a cE=false element to a text block didn't work properly.
- Fixed bug where the text color default grid would render incorrectly.
- Fixed bug where the codesample plugin wouldn't load the css in the editor for multiple editors.
- Fixed so the codesample plugin textarea gets focused by default.

## 4.3.10 - 2016-04-12

### Fixed
- Fixed bug where the key "y" on WebKit couldn't be entered due to conflict with keycode for F10 on keypress.

## 4.3.9 - 2016-04-12

### Added
- Added support for focusing the contextual toolbars using keyboard.
- Added keyboard support for slider UI controls. You can no increase/decrease using arrow keys.
- Added url pattern matching for Dailymotion to media plugin. Patch contributed by Bertrand Darbon.
- Added body_class to template plugin preview. Patch contributed by Milen Petrinski.
- Added options to better override textcolor pickers with custom colors. Patch contributed by Xavier Boubert.
- Added visual arrows to inline contextual toolbars so that they point to the element being active.

### Changed
- Changed the Meta+Shift+F shortcut to Ctrl+Shift+F since Czech, Slovak, Polish languages used the first one for input.

### Fixed
- Fixed so toolbars for tables or other larger elements get better positioned below the scrollable viewport.
- Fixed bug where it was possible to click links inside cE=false blocks.
- Fixed bug where event targets wasn't properly handled in Safari Technical Preview.
- Fixed bug where drag/drop text in FF 45 would make the editor caret invisible.
- Fixed bug where the remove state wasn't properly set on editor instances when detected as clobbered.
- Fixed bug where offscreen selection of some cE=false elements would render onscreen. Patch contributed by Steven Bufton
- Fixed bug where enter would clone styles out side the root on editors inside a span. Patch contributed by ChristophKaser.
- Fixed bug where drag/drop of images into the editor didn't work correctly in FF.
- Fixed so the first item in panels for the imagetools dialog gets proper keyboard focus.

## 4.3.8 - 2016-03-15

### Fixed
- Fixed bug where inserting HR at the end of a block element would produce an extra empty block.
- Fixed bug where links would be clickable when readonly mode was enabled.
- Fixed bug where the formatter would normalize to the wrong node on very specific content.
- Fixed bug where some nested list items couldn't be indented properly.
- Fixed bug where links where clickable in the preview dialog.
- Fixed so the alt attribute doesn't get padded with an empty value by default.
- Fixed so nested alignment works more correctly. You will now alter the alignment to the closest block parent.

## 4.3.7 - 2016-03-02

### Fixed
- Fixed bug where incorrect icons would be rendered for imagetools edit and color levels.
- Fixed bug where navigation using arrow keys inside a SelectBox didn't move up/down.
- Fixed bug where the visualblocks plugin would render borders round internal UI elements.

## 4.3.6 - 2016-03-01

### Added
- Added new paste_remember_plaintext_info option to allow a global disable of the plain text mode notification.
- Added new PastePlainTextToggle event that fires when plain text mode toggles on/off.

### Fixed
- Fixed bug where it wasn't possible to select media elements since the drag logic would snap it to mouse cursor.
- Fixed bug where it was hard to place the caret inside nested cE=true elements when the outer cE=false element was focused.
- Fixed bug where editors wouldn't properly initialize if both selector and mode where used.
- Fixed bug where IME input inside table cells would switch the IME off.
- Fixed bug where selection inside the first table cell would cause the whole table cell to get selected.
- Fixed bug where error handling of images being uploaded wouldn't properly handle faulty statuses.
- Fixed bug where inserting contents before a HR would cause an exception to be thrown.
- Fixed bug where copy/paste of Excel data would be inserted as an image.
- Fixed caret position issues with copy/paste of inline block cE=false elements.
- Fixed issues with various menu item focus bugs in Chrome. Where the focused menu bar item wasn't properly blurred.
- Fixed so the notifications have a solid background since it would be hard to read if there where text under it.
- Fixed so notifications gets animated similar to the ones used by dialogs.
- Fixed so larger images that gets pasted is handled better.
- Fixed so the window close button is more uniform on various platform and also increased it's hit area.

## 4.3.5 - 2016-02-11

Npm version bump due to package not being fully updated.

## 4.3.4 - 2016-02-11

### Added
- Added new OpenWindow/CloseWindow events that gets fired when windows open/close.
- Added new NewCell/NewRow events that gets fired when table cells/rows are created.
- Added new Promise return value to tinymce.init makes it easier to handle initialization.

### Fixed
- Fixed various bugs with drag/drop of contentEditable:false elements.
- Fixed bug where deleting of very specific nested list items would result in an odd list.
- Fixed bug where lists would get merged with adjacent lists outside the editable inline root.
- Fixed bug where MS Edge would crash when closing a dialog then clicking a menu item.
- Fixed bug where table cell selection would add undo levels.
- Fixed bug where table cell selection wasn't removed when inline editor where removed.
- Fixed bug where table cell selection wouldn't work properly on nested tables.
- Fixed bug where table merge menu would be available when merging between thead and tbody.
- Fixed bug where table row/column resize wouldn't get properly removed when the editor was removed.
- Fixed bug where Chrome would scroll to the editor if there where a empty hash value in document url.
- Fixed bug where the cache suffix wouldn't work correctly with the importcss plugin.
- Fixed bug where selection wouldn't work properly on MS Edge on Windows Phone 10.
- Fixed so adjacent pre blocks gets joined into one pre block since that seems like the user intent.
- Fixed so events gets properly dispatched in shadow dom. Patch provided by Nazar Mokrynskyi.

### Removed
- Removed the jQuery version the jQuery plugin is now moved into the main package.
- Removed jscs from build process since eslint can now handle code style checking.

## 4.3.3 - 2016-01-14

### Added
- Added new table_resize_bars configuration setting.  This setting allows you to disable the table resize bars.
- Added new beforeInitialize event to tinymce.util.XHR lets you modify XHR properties before open. Patch contributed by Brent Clintel.
- Added new autolink_pattern setting to autolink plugin. Enables you to override the default autolink formats. Patch contributed by Ben Tiedt.
- Added new charmap option that lets you override the default charmap of the charmap plugin.
- Added new charmap_append option that lets you add new characters to the default charmap of the charmap plugin.
- Added new insertCustomChar event that gets fired when a character is inserted by the charmap plugin.

### Fixed
- Fixed bug where table cells started with a superfluous &nbsp; in IE10+.
- Fixed bug where table plugin would retain all BR tags when cells were merged.
- Fixed bug where media plugin would strip underscores from youtube urls.
- Fixed bug where IME input would fail on IE 11 if you typed within a table.
- Fixed bug where double click selection of a word would remove the space before the word on insert contents.
- Fixed bug where table plugin would produce exceptions when hovering tables with invalid structure.
- Fixed bug where fullscreen wouldn't scroll back to it's original position when untoggled.
- Fixed so the template plugins templates setting can be a function that gets a callback that can provide templates.

## 4.3.2 - 2015-12-14

### Fixed
- Fixed bug where the resize bars for table cells were not affected by the object_resizing property.
- Fixed bug where the contextual table toolbar would appear incorrectly if TinyMCE was initialized inline inside a table.
- Fixed bug where resizing table cells did not fire a node change event or add an undo level.
- Fixed bug where double click selection of text on IE 11 wouldn't work properly.
- Fixed bug where codesample plugin would incorrectly produce br elements inside code elements.
- Fixed bug where media plugin would strip dashes from youtube urls.
- Fixed bug where it was possible to move the caret into the table resize bars.
- Fixed bug where drag/drop into a cE=false element was possible on IE.

## 4.3.1 - 2015-11-30

### Fixed
- Fixed so it's possible to disable the table inline toolbar by setting it to false or an empty string.
- Fixed bug where it wasn't possible to resize some tables using the drag handles.
- Fixed bug where unique id:s would clash for multiple editor instances and cE=false selections.
- Fixed bug where the same plugin could be initialized multiple times.
- Fixed bug where the table inline toolbars would be displayed at the same time as the image toolbars.
- Fixed bug where the table selection rect wouldn't be removed when selecting another control element.

## 4.3.0 - 2015-11-23

### Added
- Added new table column/row resize support. Makes it a lot more easy to resize the columns/rows in a table.
- Added new table inline toolbar. Makes it easier to for example add new rows or columns to a table.
- Added new notification API. Lets you display floating notifications to the end user.
- Added new codesample plugin that lets you insert syntax highlighted pre elements into the editor.
- Added new image_caption to images. Lets you create images with captions using a HTML5 figure/figcaption elements.
- Added new live previews of embeded videos. Lets you play the video right inside the editor.
- Added new setDirty method and "dirty" event to the editor. Makes it easier to track the dirty state change.
- Added new setMode method to Editor instances that lets you dynamically switch between design/readonly.
- Added new core support for contentEditable=false elements within the editor overrides the browsers broken behavior.

### Changed
- Rewrote the noneditable plugin to use the new contentEditable false core logic.

### Fixed
- Fixed so the dirty state doesn't set to false automatically when the undo index is set to 0.
- Fixed the Selection.placeCaretAt so it works better on IE when the coordinate is between paragraphs.
- Fixed bug where data-mce-bogus="all" element contents where counted by the word count plugin.
- Fixed bug where contentEditable=false elements would be indented by the indent buttons.
- Fixed bug where images within contentEditable=false would be selected in WebKit on mouse click.
- Fixed bug in DOMUntils split method where the replacement parameter wouldn't work on specific cases.
- Fixed bug where the importcss plugin would import classes from the skin content css file.
- Fixed so all button variants have a wrapping span for it's text to make it easier to skin.
- Fixed so it's easier to exit pre block using the arrow keys.
- Fixed bug where listboxes with fix widths didn't render correctly.

## 4.2.8 - 2015-11-13

### Fixed
- Fixed bug where it was possible to delete tables as the inline root element if all columns where selected.
- Fixed bug where the UI buttons active state wasn't properly updated due to recent refactoring of that logic.

## 4.2.7 - 2015-10-27

### Fixed
- Fixed bug where backspace/delete would remove all formats on the last paragraph character in WebKit/Blink.
- Fixed bug where backspace within a inline format element with a bogus caret container would move the caret.
- Fixed bug where backspace/delete on selected table cells wouldn't add an undo level.
- Fixed bug where script tags embedded within the editor could sometimes get a mce- prefix prepended to them
- Fixed bug where validate: false option could produce an error to be thrown from the Serialization step.
- Fixed bug where inline editing of a table as the root element could let the user delete that table.
- Fixed bug where inline editing of a table as the root element wouldn't properly handle enter key.
- Fixed bug where inline editing of a table as the root element would normalize the selection incorrectly.
- Fixed bug where inline editing of a list as the root element could let the user delete that list.
- Fixed bug where inline editing of a list as the root element could let the user split that list.
- Fixed bug where resize handles would be rendered on editable root elements such as table.

## 4.2.6 - 2015-09-28

### Added
- Added capability to set request headers when using XHRs.
- Added capability to upload local images automatically default delay is set to 30 seconds after editing images.
- Added commands ids mceEditImage, mceAchor and mceMedia to be avaiable from execCommand.
- Added Edge browser to saucelabs grunt task. Patch contributed by John-David Dalton.

### Fixed
- Fixed bug where blob uris not produced by tinymce would produce HTML invalid markup.
- Fixed bug where selection of contents of a nearly empty editor in Edge would sometimes fail.
- Fixed bug where color styles woudln't be retained on copy/paste in Blink/Webkit.
- Fixed bug where the table plugin would throw an error when inserting rows after a child table.
- Fixed bug where the template plugin wouldn't handle functions as variable replacements.
- Fixed bug where undo/redo sometimes wouldn't work properly when applying formatting collapsed ranges.
- Fixed bug where shift+delete wouldn't do a cut operation on Blink/WebKit.
- Fixed bug where cut action wouldn't properly store the before selection bookmark for the undo level.
- Fixed bug where backspace in side an empty list element on IE would loose editor focus.
- Fixed bug where the save plugin wouldn't enable the buttons when a change occurred.
- Fixed bug where Edge wouldn't initialize the editor if a document.domain was specified.
- Fixed bug where enter key before nested images would sometimes not properly expand the previous block.
- Fixed bug where the inline toolbars wouldn't get properly hidden when blurring the editor instance.
- Fixed bug where Edge would paste Chinese characters on some Windows 10 installations.
- Fixed bug where IME would loose focus on IE 11 due to the double trailing br bug fix.
- Fixed bug where the proxy url in imagetools was incorrect. Patch contributed by Wong Ho Wang.

## 4.2.5 - 2015-08-31

### Added
- Added fullscreen capability to embedded youtube and vimeo videos.

### Fixed
- Fixed bug where the uploadImages call didn't work on IE 10.
- Fixed bug where image place holders would be uploaded by uploadImages call.
- Fixed bug where images marked with bogus would be uploaded by the uploadImages call.
- Fixed bug where multiple calls to uploadImages would result in decreased performance.
- Fixed bug where pagebreaks were editable to imagetools patch contributed by Rasmus Wallin.
- Fixed bug where the element path could cause too much recursion exception.
- Fixed bug for domains containing ".min". Patch contributed by Loïc Février.
- Fixed so validation of external links to accept a number after www. Patch contributed by Victor Carvalho.
- Fixed so the charmap is exposed though execCommand. Patch contributed by Matthew Will.
- Fixed so that the image uploads are concurrent for improved performance.
- Fixed various grammar problems in inline documentation. Patches provided by nikolas.

## 4.2.4 - 2015-08-17

### Added
- Added picture as a valid element to the HTML 5 schema. Patch contributed by Adam Taylor.

### Fixed
- Fixed bug where contents would be duplicated on drag/drop within the same editor.
- Fixed bug where floating/alignment of images on Edge wouldn't work properly.
- Fixed bug where it wasn't possible to drag images on IE 11.
- Fixed bug where image selection on Edge would sometimes fail.
- Fixed bug where contextual toolbars icons wasn't rendered properly when using the toolbar_items_size.
- Fixed bug where searchreplace dialog doesn't get prefilled with the selected text.
- Fixed bug where fragmented matches wouldn't get properly replaced by the searchreplace plugin.
- Fixed bug where enter key wouldn't place the caret if was after a trailing space within an inline element.
- Fixed bug where the autolink plugin could produce multiple links for the same text on Gecko.
- Fixed bug where EditorUpload could sometimes throw an exception if the blob wasn't found.
- Fixed xss issues with media plugin not properly filtering out some script attributes.

## 4.2.3 - 2015-07-30

### Fixed
- Fixed bug where image selection wasn't possible on Edge due to incompatible setBaseAndExtend API.
- Fixed bug where image blobs urls where not properly destroyed by the imagetools plugin.
- Fixed bug where keyboard shortcuts wasn't working correctly on IE 8.
- Fixed skin issue where the borders of panels where not visible on IE 8.

## 4.2.2 - 2015-07-22

### Fixed
- Fixed bug where float panels were not being hidden on inline editor blur when fixed_toolbar_container config option was in use.
- Fixed bug where combobox states wasn't properly updated if contents where updated without keyboard.
- Fixed bug where pasting into textbox or combobox would move the caret to the end of text.
- Fixed bug where removal of bogus span elements before block elements would remove whitespace between nodes.
- Fixed bug where repositioning of inline toolbars where async and producing errors if the editor was removed from DOM to early. Patch by iseulde.
- Fixed bug where element path wasn't working correctly. Patch contributed by iseulde.
- Fixed bug where menus wasn't rendered correctly when custom images where added to a menu. Patch contributed by Naim Hammadi.

## 4.2.1 - 2015-06-29

### Fixed
- Fixed bug where back/forward buttons in the browser would render blob images as broken images.
- Fixed bug where Firefox would throw regexp to big error when replacing huge base64 chunks.
- Fixed bug rendering issues with resize and context toolbars not being placed properly until next animation frame.
- Fixed bug where the rendering of the image while cropping would some times not be centered correctly.
- Fixed bug where listbox items with submenus would me selected as active.
- Fixed bug where context menu where throwing an error when rendering.
- Fixed bug where resize both option wasn't working due to resent addClass API change. Patch contributed by Jogai.
- Fixed bug where a hideAll call for container rendered inline toolbars would throw an error.
- Fixed bug where onclick event handler on combobox could cause issues if element.id was a function by some polluting libraries.
- Fixed bug where listboxes wouldn't get proper selected sub menu item when using link_list or image_list.
- Fixed so the UI controls are as wide as 4.1.x to avoid wrapping controls in toolbars.
- Fixed so the imagetools dialog is adaptive for smaller screen sizes.

## 4.2.0 - 2015-06-25

### Added
- Added new flat default skin to make the UI more modern.
- Added new imagetools plugin, lets you crop/resize and apply filters to images.
- Added new contextual toolbars support to the API lets you add floating toolbars for specific CSS selectors.
- Added new promise feature fill as tinymce.util.Promise.
- Added new built in image upload feature lets you upload any base64 encoded image within the editor as files.

### Fixed
- Fixed bug where resize handles would appear in the right position in the wrong editor when switching between resizable content in different inline editors.
- Fixed bug where tables would not be inserted in inline mode due to previous float panel fix.
- Fixed bug where floating panels would remain open when focus was lost on inline editors.
- Fixed bug where cut command on Chrome would thrown a browser security exception.
- Fixed bug where IE 11 sometimes would report an incorrect size for images in the image dialog.
- Fixed bug where it wasn't possible to remove inline formatting at the end of block elements.
- Fixed bug where it wasn't possible to delete table cell contents when cell selection was vertical.
- Fixed bug where table cell wasn't emptied from block elements if delete/backspace where pressed in empty cell.
- Fixed bug where cmd+shift+arrow didn't work correctly on Firefox mac when selecting to start/end of line.
- Fixed bug where removal of bogus elements would sometimes remove whitespace between nodes.
- Fixed bug where the resize handles wasn't updated when the main window was resized.
- Fixed so script elements gets removed by default to prevent possible XSS issues in default config implementations.
- Fixed so the UI doesn't need manual reflows when using non native layout managers.
- Fixed so base64 encoded images doesn't slow down the editor on modern browsers while editing.
- Fixed so all UI elements uses touch events to improve mobile device support.
- Removed the touch click quirks patch for iOS since it did more harm than good.
- Removed the non proportional resize handles since. Unproportional resize can still be done by holding the shift key.

## 4.1.10 - 2015-05-05

### Fixed
- Fixed bug where plugins loaded with compat3x would sometimes throw errors when loading using the jQuery version.
- Fixed bug where extra empty paragraphs would get deleted in WebKit/Blink due to recent Quriks fix.
- Fixed bug where the editor wouldn't work properly on IE 12 due to some required browser sniffing.
- Fixed bug where formatting shortcut keys where interfering with Mac OS X screenshot keys.
- Fixed bug where the caret wouldn't move to the next/previous line boundary on Cmd+Left/Right on Gecko.
- Fixed bug where it wasn't possible to remove formats from very specific nested contents.
- Fixed bug where undo levels wasn't produced when typing letters using the shift or alt+ctrl modifiers.
- Fixed bug where the dirty state wasn't properly updated when typing using the shift or alt+ctrl modifiers.
- Fixed bug where an error would be thrown if an autofocused editor was destroyed quickly after its initialization. Patch provided by thorn0.
- Fixed issue with dirty state not being properly updated on redo operation.
- Fixed issue with entity decoder not handling incorrectly written numeric entities.
- Fixed issue where some PI element values wouldn't be properly encoded.

## 4.1.9 - 2015-03-10

### Fixed
- Fixed bug where indentation wouldn't work properly for non list elements.
- Fixed bug with image plugin not pulling the image dimensions out correctly if a custom document_base_url was used.
- Fixed bug where ctrl+alt+[1-9] would conflict with the AltGr+[1-9] on Windows. New shortcuts is ctrl+shift+[1-9].
- Fixed bug with removing formatting on nodes in inline mode would sometimes include nodes outside the editor body.
- Fixed bug where extra nbsp:s would be inserted when you replaced a word surrounded by spaces using insertContent.
- Fixed bug with pasting from Google Docs would produce extra strong elements and line feeds.

## 4.1.8 - 2015-03-05

### Added
- Added new html5 sizes attribute to img elements used together with srcset.
- Added new elementpath option that makes it possible to disable the element path but keep the statusbar.
- Added new option table_style_by_css for the table plugin to set table styling with css rather than table attributes.
- Added new link_assume_external_targets option to prompt the user to prepend http:// prefix if the supplied link does not contain a protocol prefix.
- Added new image_prepend_url option to allow a custom base path/url to be added to images.
- Added new table_appearance_options option to make it possible to disable some options.
- Added new image_title option to make it possible to alter the title of the image, disabled by default.

### Fixed
- Fixed bug where selection starting from out side of the body wouldn't produce a proper selection range on IE 11.
- Fixed bug where pressing enter twice before a table moves the cursor in the table and causes a javascript error.
- Fixed bug where advanced image styles were not respected.
- Fixed bug where the less common Shift+Delete didn't produce a proper cut operation on WebKit browsers.
- Fixed bug where image/media size constrain logic would produce NaN when handling non number values.
- Fixed bug where internal classes where removed by the removeformat command.
- Fixed bug with creating links table cell contents with a specific selection would throw a exceptions on WebKit/Blink.
- Fixed bug where valid_classes option didn't work as expected according to docs. Patch provided by thorn0.
- Fixed bug where jQuery plugin would patch the internal methods multiple times. Patch provided by Drew Martin.
- Fixed bug where backspace key wouldn't delete the current selection of newly formatted content.
- Fixed bug where type over of inline formatting elements wouldn't properly keep the format on WebKit/Blink.
- Fixed bug where selection needed to be properly normalized on modern IE versions.
- Fixed bug where Command+Backspace didn't properly delete the whole line of text but the previous word.
- Fixed bug where UI active states wheren't properly updated on IE if you placed caret within the current range.
- Fixed bug where delete/backspace on WebKit/Blink would remove span elements created by the user.
- Fixed bug where delete/backspace would produce incorrect results when deleting between two text blocks with br elements.
- Fixed bug where captions where removed when pasting from MS Office.
- Fixed bug where lists plugin wouldn't properly remove fully selected nested lists.
- Fixed bug where the ttf font used for icons would throw an warning message on Gecko on Mac OS X.
- Fixed a bug where applying a color to text did not update the undo/redo history.
- Fixed so shy entities gets displayed when using the visualchars plugin.
- Fixed so removeformat removes ins/del by default since these might be used for strikethough.
- Fixed so multiple language packs can be loaded and added to the global I18n data structure.
- Fixed so transparent color selection gets treated as a normal color selection. Patch contributed by Alexander Hofbauer.
- Fixed so it's possible to disable autoresize_overflow_padding, autoresize_bottom_margin options by setting them to false.
- Fixed so the charmap plugin shows the description of the character in the dialog. Patch contributed by Jelle Hissink.
- Removed address from the default list of block formats since it tends to be missused.
- Fixed so the pre block format is called preformatted to make it more verbose.
- Fixed so it's possible to context scope translation strings this isn't needed most of the time.
- Fixed so the max length of the width/height input fields of the media dialog is 5 instead of 3.
- Fixed so drag/dropped contents gets properly processed by paste plugin since it's basically a paste. Patch contributed by Greg Fairbanks.
- Fixed so shortcut keys for headers is ctrl+alt+[1-9] instead of ctrl+[1-9] since these are for switching tabs in the browsers.
- Fixed so "u" doesn't get converted into a span element by the legacy input filter. Since this is now a valid HTML5 element.
- Fixed font families in order to provide appropriate web-safe fonts.

## 4.1.7 - 2014-11-27

### Added
- Added HTML5 schema support for srcset, source and picture. Patch contributed by mattheu.
- Added new cache_suffix setting to enable cache busting by producing unique urls.
- Added new paste_convert_word_fake_lists option to enable users to disable the fake lists convert logic.

### Fixed
- Fixed so advlist style changes adds undo levels for each change.
- Fixed bug where WebKit would sometimes produce an exception when the autolink plugin where looking for URLs.
- Fixed bug where IE 7 wouldn't be rendered properly due to aggressive css compression.
- Fixed bug where DomQuery wouldn't accept window as constructor element.
- Fixed bug where the color picker in 3.x dialogs wouldn't work properly. Patch contributed by Callidior.
- Fixed bug where the image plugin wouldn't respect the document_base_url.
- Fixed bug where the jQuery plugin would fail to append to elements named array prototype names.

## 4.1.6 - 2014-10-08

### Changed
- Replaced jake with grunt since it is more mainstream and has better plugin support.

### Fixed
- Fixed bug with clicking on the scrollbar of the iframe would cause a JS error to be thrown.
- Fixed bug where null would produce an exception if you passed it to selection.setRng.
- Fixed bug where Ctrl/Cmd+Tab would indent the current list item if you switched tabs in the browser.
- Fixed bug where pasting empty cells from Excel would result in a broken table.
- Fixed bug where it wasn't possible to switch back to default list style type.
- Fixed issue where the select all quirk fix would fire for other modifiers than Ctrl/Cmd combinations.


## 4.1.5 - 2014-09-09

### Fixed
- Fixed bug where sometimes the resize rectangles wouldn't properly render on images on WebKit/Blink.
- Fixed bug in list plugin where delete/backspace would merge empty LI elements in lists incorrectly.
- Fixed bug where empty list elements would result in empty LI elements without it's parent container.
- Fixed bug where backspace in empty caret formatted element could produce an type error exception of Gecko.
- Fixed bug where lists pasted from word with a custom start index above 9 wouldn't be properly handled.
- Fixed bug where tabfocus plugin would tab out of the editor instance even if the default action was prevented.
- Fixed bug where tabfocus wouldn't tab properly to other adjacent editor instances.
- Fixed bug where the DOMUtils setStyles wouldn't properly removed or update the data-mce-style attribute.
- Fixed bug where dialog select boxes would be placed incorrectly if document.body wasn't statically positioned.
- Fixed bug where pasting would sometimes scroll to the top of page if the user was using the autoresize plugin.
- Fixed bug where caret wouldn't be properly rendered by Chrome when clicking on the iframes documentElement.
- Fixed so custom images for menubutton/splitbutton can be provided. Patch contributed by Naim Hammadi.
- Fixed so the default action of windows closing can be prevented by blocking the default action of the close event.
- Fixed so nodeChange and focus of the editor isn't automatically performed when opening sub dialogs.

## 4.1.4 - 2014-08-21

### Added
- Added new media_filter_html option to media plugin that blocks any conditional comments, scripts etc within a video element.
- Added new content_security_policy option allows you to set custom policy for iframe contents. Patch contributed by Francois Chagnon.

### Fixed
- Fixed bug where activate/deactivate events wasn't firing properly when switching between editors.
- Fixed bug where placing the caret on iOS was difficult due to a WebKit bug with touch events.
- Fixed bug where the resize helper wouldn't render properly on older IE versions.
- Fixed bug where resizing images inside tables on older IE versions would sometimes fail depending mouse position.
- Fixed bug where editor.insertContent would produce an exception when inserting select/option elements.
- Fixed bug where extra empty paragraphs would be produced if block elements where inserted inside span elements.
- Fixed bug where the spellchecker menu item wouldn't be properly checked if spell checking was started before it was rendered.
- Fixed bug where the DomQuery filter function wouldn't remove non elements from collection.
- Fixed bug where document with custom document.domain wouldn't properly render the editor.
- Fixed bug where IE 8 would throw exception when trying to enter invalid color values into colorboxes.
- Fixed bug where undo manager could incorrectly add an extra undo level when custom resize handles was removed.
- Fixed bug where it wouldn't be possible to alter cell properties properly on table cells on IE 8.
- Fixed so the color picker button in table dialog isn't shown unless you include the colorpicker plugin or add your own custom color picker.
- Fixed so activate/deactivate events fire when windowManager opens a window since.
- Fixed so the table advtab options isn't separated by an underscore to normalize naming with image_advtab option.
- Fixed so the table cell dialog has proper padding when the advanced tab in disabled.

## 4.1.3 - 2014-07-29

### Added
- Added event binding logic to tinymce.util.XHR making it possible to override headers and settings before any request is made.

### Fixed
- Fixed bug where drag events wasn't fireing properly on older IE versions since the event handlers where bound to document.
- Fixed bug where drag/dropping contents within the editor on IE would force the contents into plain text mode even if it was internal content.
- Fixed bug where IE 7 wouldn't open menus properly due to a resize bug in the browser auto closing them immediately.
- Fixed bug where the DOMUtils getPos logic wouldn't produce a valid coordinate inside the body if the body was positioned non static.
- Fixed bug where the element path and format state wasn't properly updated if you had the wordcount plugin enabled.
- Fixed bug where a comment at the beginning of source would produce an exception in the formatter logic.
- Fixed bug where setAttrib/getAttrib on null would throw exception together with any hooked attributes like style.
- Fixed bug where table sizes wasn't properly retained when copy/pasting on WebKit/Blink.
- Fixed bug where WebKit/Blink would produce colors in RGB format instead of the forced HEX format when deleting contents.
- Fixed bug where the width attribute wasn't updated on tables if you changed the size inside the table dialog.
- Fixed bug where control selection wasn't properly handled when the caret was placed directly after an image.
- Fixed bug where selecting the contents of table cells using the selection.select method wouldn't place the caret properly.
- Fixed bug where the selection state for images wasn't removed when placing the caret right after an image on WebKit/Blink.
- Fixed bug where all events wasn't properly unbound when and editor instance was removed or destroyed by some external innerHTML call.
- Fixed bug where it wasn't possible or very hard to select images on iOS when the onscreen keyboard was visible.
- Fixed so auto_focus can take a boolean argument this will auto focus the last initialized editor might be useful for single inits.
- Fixed so word auto detect lists logic works better for faked lists that doesn't have specific markup.
- Fixed so nodeChange gets fired on mouseup as it used to before 4.1.1 we optimized that event to fire less often.

### Removed
- Removed the finish menu item from spellchecker menu since it's redundant you can stop spellchecking by toggling menu item or button.

## 4.1.2 - 2014-07-15

### Added
- Added offset/grep to DomQuery class works basically the same as it's jQuery equivalent.

### Fixed
- Fixed bug where backspace/delete or setContent with an empty string would remove header data when using the fullpage plugin.
- Fixed bug where tinymce.remove with a selector not matching any editors would remove all editors.
- Fixed bug where resizing of the editor didn't work since the theme was calling setStyles instead of setStyle.
- Fixed bug where IE 7 would fail to append html fragments to iframe document when using DomQuery.
- Fixed bug where the getStyle DOMUtils method would produce an exception if it was called with null as it's element.
- Fixed bug where the paste plugin would remove the element if the none of the paste_webkit_styles rules matched the current style.
- Fixed bug where contextmenu table items wouldn't work properly on IE since it would some times fire an incorrect selection change.
- Fixed bug where the padding/border values wasn't used in the size calculation for the body size when using autoresize. Patch contributed by Matt Whelan.
- Fixed bug where conditional word comments wouldn't be properly removed when pasting plain text.
- Fixed bug where resizing would sometime fail on IE 11 when the mouseup occurred inside the resizable element.
- Fixed so the iframe gets initialized without any inline event handlers for better CSP support. Patch contributed by Matt Whelan.
- Fixed so the tinymce.dom.Sizzle is the latest version of sizzle this resolves the document context bug.

## 4.1.1 - 2014-07-08

### Fixed
- Fixed bug where pasting plain text on some WebKit versions would result in an empty line.
- Fixed bug where resizing images inside tables on IE 11 wouldn't work properly.
- Fixed bug where IE 11 would sometimes throw "Invalid argument" exception when editor contents was set to an empty string.
- Fixed bug where document.activeElement would throw exceptions on IE 9 when that element was hidden or removed from dom.
- Fixed bug where WebKit/Blink sometimes produced br elements with the Apple-interchange-newline class.
- Fixed bug where table cell selection wasn't properly removed when copy/pasting table cells.
- Fixed bug where pasting nested list items from Word wouldn't produce proper semantic nested lists.
- Fixed bug where right clicking using the contextmenu plugin on WebKit/Blink on Mac OS X would select the target current word or line.
- Fixed bug where it wasn't possible to alter table cell properties on IE 8 using the context menu.
- Fixed bug where the resize helper wouldn't be correctly positioned on older IE versions.
- Fixed bug where fullpage plugin would produce an error if you didn't specify a doctype encoding.
- Fixed bug where anchor plugin would get the name/id of the current element even if it wasn't anchor element.
- Fixed bug where visual aids for tables wouldn't be properly disabled when changing the border size.
- Fixed bug where some control selection events wasn't properly fired on older IE versions.
- Fixed bug where table cell selection on older IE versions would prevent resizing of images.
- Fixed bug with paste_data_images paste option not working properly on modern IE versions.
- Fixed bug where custom elements with underscores in the name wasn't properly parsed/serialized.
- Fixed bug where applying inline formats to nested list elements would produce an incorrect formatting result.
- Fixed so it's possible to hide items from elements path by using preventDefault/stopPropagation.
- Fixed so inline mode toolbar gets rendered right aligned if the editable element positioned to the documents right edge.
- Fixed so empty inline elements inside empty block elements doesn't get removed if configured to be kept intact.
- Fixed so DomQuery parentsUntil/prevUntil/nextUntil supports selectors/elements/filters etc.
- Fixed so legacyoutput plugin overrides fontselect and fontsizeselect controls and handles font elements properly.

## 4.1.0 - 2014-06-18

### Added
- Added new file_picker_callback option to replace the old file_browser_callback the latter will still work though.
- Added new custom colors to textcolor plugin will be displayed if a color picker is provided also shows the latest colors.
- Added new color_picker_callback option to enable you to add custom color pickers to the editor.
- Added new advanced tabs to table/cell/row dialogs to enable you to select colors for border/background.
- Added new colorpicker plugin that lets you select colors from a hsv color picker.
- Added new tinymce.util.Color class to handle color parsing and converting.
- Added new colorpicker UI widget element lets you add a hsv color picker to any form/window.
- Added new textpattern plugin that allows you to use markdown like text patterns to format contents.
- Added new resize helper element that shows the current width & height while resizing.
- Added new "once" method to Editor and EventDispatcher enables since callback execution events.
- Added new jQuery like class under tinymce.dom.DomQuery it's exposed on editor instances (editor.$) and globally under (tinymce.$).

### Fixed
- Fixed so the default resize method for images are proportional shift/ctrl can be used to make an unproportional size.
- Fixed bug where the image_dimensions option of the image plugin would cause exceptions when it tried to update the size.
- Fixed bug where table cell dialog class field wasn't properly updated when editing an a table cell with an existing class.
- Fixed bug where Safari on Mac would produce webkit-fake-url for pasted images so these are now removed.
- Fixed bug where the nodeChange event would get fired before the selection was changed when clicking inside the current selection range.
- Fixed bug where valid_classes option would cause exception when it removed internal prefixed classes like mce-item-.
- Fixed bug where backspace would cause navigation in IE 8 on an inline element and after a caret formatting was applied.
- Fixed so placeholder images produced by the media plugin gets selected when inserted/edited.
- Fixed so it's possible to drag in images when the paste_data_images option is enabled. Might be useful for mail clients.
- Fixed so images doesn't get a width/height applied if the image_dimensions option is set to false useful for responsive contents.
- Fixed so it's possible to pass in an optional arguments object for the nodeChanged function to be passed to all nodechange event listeners.
- Fixed bug where media plugin embed code didn't update correctly.<|MERGE_RESOLUTION|>--- conflicted
+++ resolved
@@ -31,11 +31,8 @@
 - Indenting or outdenting list items inside a block element that was inside another list item would not work #TINY-7209
 - Switching between unordered and ordered lists would incorrectly alter any parent element that contained that list #TINY-8068
 - The URL detection used for `autolink` and smart paste didn't work if a path segment contained valid characters such as `!` and `:` #TINY-8069
-<<<<<<< HEAD
 - Cutting content to the clipboard while selecting between the parent list and a nested list would not always set the list style to `none` on the parent list #TINY-8078
-=======
 - Copy events were not dispatched in readonly mode #TINY-6800
->>>>>>> 170dcbb4
 
 ## 6.0.3 - TBD
 
