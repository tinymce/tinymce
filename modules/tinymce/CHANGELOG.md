--- conflicted
+++ resolved
@@ -21,16 +21,13 @@
 - The `editor.insertContent` API would insert contents inside noneditable elements if the selection was inside the element. #TINY-9462
 - Closing a dialog would scroll down the document in Safari. #TINY-9148
 - Quick toolbars were incorrectly rendered during the dragging of `contenteditable="false"` elements. #TINY-9305
-<<<<<<< HEAD
 - Ranged deletion of formatted text using selection or keyboard shortcut would sometimes cause Blink and Webkit browsers to insert interpreted tags upon typing, which may result in inconsistent tags. #TINY-9302
-=======
 - Removed a workaround for ensuring stylesheets are loaded in an outdated version of webkit. #TINY-9433
 
 ## 6.3.1 - 2022-12-06
 
 ### Fixed
 - HTML in messages for the `WindowManager.alert` and `WindowManager.confirm` APIs were not properly sanitized. #TINY-3548
->>>>>>> 5e4e324d
 
 ## 6.3.0 - 2022-11-23
 
