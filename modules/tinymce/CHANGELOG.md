--- conflicted
+++ resolved
@@ -42,18 +42,10 @@
 - Help dialog was restored to `medium` width for better readability #TINY-9947
 
 ### Fixed
-<<<<<<< HEAD
-- Returning an empty string in custom context menu update function would result in a small white line appearing on right click and the native browser context menu would not show up. #TINY-9842
-- Right clicking on a merge tag would result in different highlighting across browsers. #TINY-9848
-- Command + backspace would not add an undo level on Mac. #TINY-8910
-- Ctrl + backspace and Ctrl + delete would not restore correct caret position after redo. #TINY-8910
-- In the tree component, a selected item in a directory would not stay selected after collapsing the directory. #TINY-9715
-=======
 - Right-clicking on a merge tag instance presented different highlighting depending on the host browser. #TINY-9848
 - When macOS was the host operating system, pressing *Command+backspace* did not add an undo level. #TINY-8910
 - *Ctrl+backspace* and *Ctrl+delete* did not restore the correct insertion point position after a redo operation. #TINY-8910
 - In the `tree` component, a selected item in a directory would not stay selected after collapsing the directory. #TINY-9715
->>>>>>> 6ea14fbc
 - Enabling or Disabling checkboxes would not set the correct classes and attributes. #TINY-4189
 - Entering a newline would, in some setups, place the insertion point in the wrong paragraph. #TINY-9822
 - Redial would, in some situations, cause select elements not to have an initial value selected when they should have. #TINY-9679
