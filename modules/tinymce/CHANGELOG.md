--- conflicted
+++ resolved
@@ -10,11 +10,8 @@
 - Some media elements wouldn't update when changing the source URL #TINY-8660
 - Inline toolbars flickered when switching between editors #TINY-8594
 - Multiple inline toolbars were shown if focused too quickly #TINY-8503
-<<<<<<< HEAD
+- Added background and additional spacing for the text labeled buttons in the toolbar to improve visual clarity #TINY-8617
 - Fix custom toolbar select buttons width on touch devices #TINY-8647
-=======
-- Added background and additional spacing for the text labeled buttons in the toolbar to improve visual clarity #TINY-8617
->>>>>>> 388a65a9
 
 ## 6.0.1 - 2022-03-23
 
