--- conflicted
+++ resolved
@@ -6,19 +6,9 @@
 
 ## Unreleased
 
-<<<<<<< HEAD
-## Fixed
-- An element could be dropped onto the decendants of a noneditable element. #TINY-9364
-- Checkmark did not show in menu colorswatches. #TINY-9395
-- Toolbar split buttons in advlist plugin to show the correct state when the cursor is in a checklist. #TINY-5167
-- Dragging transparent elements into transparent blocks elements could produce invalid nesting of transparents. #TINY-9231
-- Closing a dialog would scroll down the document in Safari. #TINY-9148
-- Removed a workaround for ensuring stylesheets are loaded in an outdated version of webkit. #TINY-9433
-=======
 ### Added
 - New `isEditable` API to `editor.selection` that returns true or false if the current selection is editable. #TINY-9462
 - New `isEditable` API to `editor.dom` that returns true or false if the specified node is editable. #TINY-9462
->>>>>>> 4e1bbc65
 
 ### Improved
 - Direct invalid child text nodes of list elements will be wrapped in list item elements. #TINY-4818
@@ -31,6 +21,7 @@
 - The `editor.insertContent` API would insert contents inside noneditable elements if the selection was inside the element. #TINY-9462
 - Closing a dialog would scroll down the document in Safari. #TINY-9148
 - Quick toolbars were incorrectly rendered during the dragging of `contenteditable="false"` elements. #TINY-9305
+- Removed a workaround for ensuring stylesheets are loaded in an outdated version of webkit. #TINY-9433
 
 ## 6.3.1 - 2022-12-06
 
