# Changelog
All notable changes to this project will be documented in this file.

The format is based on [Keep a Changelog](https://keepachangelog.com/en/1.0.0/),
and this project adheres to [Semantic Versioning](https://semver.org/spec/v2.0.0.html).

## Unreleased

### Added
- New `tree` component that can be used in dialog body panel. #TINY-9532
- renderUI property in the `Theme` type can now return a `Promise<RenderResult>` instead of `RenderResult`. #TINY-9556
- New `isEditable` API to `editor.selection` that returns true or false if the current selection is editable. #TINY-9462
- New `isEditable` API to `editor.dom` that returns true or false if the specified node is editable. #TINY-9462
- New `setText` and `setIcon` methods added to menu button and toolbar button apis. #TINY-9268
- New `highlight_on_focus` option which enables highlighting the content area on focus. #TINY-9277
- New `fontsizeinput` toolbar item which allows the user to set the size via input and also increase and decrease it with `+` and `-` buttons. #TINY-9429
- Added `skipFocus` option to the `ToggleToolbarDrawer` command to preserve focus. #TINY-9337
- New `font_size_input_default_unit` option allow to use of numbers without a unit in `fontsizeinput` and have them parsed with the default unit, if it is not defined the default is `pt`. #TINY-9585
- New `group` and `togglebutton` in view. #TINY-9523
- New `togglebutton` in dialog footer buttons. #TINY-9523
- Added `toggleFullscreen` to dialog API. #TINY-9528
- New `text-size-increase` and `text-size-decrease` icons. #TINY-9530
- New `xss_sanitization` option to allow for XSS sanitization to be disabled. #TINY-9600
- Added top right close 'x' button of the modal dialogs to keyboard navigation. #TINY-9520
- New `ui_mode` option for editor in scrollable containers support. #TINY-9414

### Improved
- Direct invalid child text nodes of list elements will be wrapped in list item elements. #TINY-4818
- Templates will be parsed before preview and insertion to make preview consistent with inserted template content and prevent XSS. #TINY-9244
- Pressing backspace in an empty line now preserves formatting in a previous empty line. #TINY-9454
- Pressing enter inside the `inputfontsize` input would not move the focus back into the editor content. #TINY-9598
- Drag and drop events for noneditable elements did not include details like target element. #TINY-9599
- Updated focus, active, and enabled colors of UI buttons for improved contrast against the UI color. #TINY-9176

### Changed
- The `link` plugins context menu items will no longer appear for noneditable links. #TINY-9491
- The formatting of `contenteditable="false"` elements are no longer cloned to new cells while creating new table rows. #TINY-9449
- Changed the color of `@dialog-table-border-color`, and added right padding to the first cell of dialog table. #TINY-9380
- The sidebar element now has accessibility role `region` when visible and `presentation` when hidden. #TINY-9517
- The class `tox-custom-editor` now has a border highlight when it is selected. #TINY-9673

### Fixed
- Add support for navigating inside the tree component using arrow keys and shift key. #TINY-9614
- Sometimes the editor would finish initializing before the silver theme would have finished loading. #TINY-9556
- The searchreplace modal would close incorrectly when clicking outside of the alert that pops up when no match is found. #TINY-9443
- Color picker on toolbar would not update when changing forecolor or backcolor from menu. #TINY-9439
- The `onSetup` api function would not run when defining custom group toolbar button. #TINY-9496
- An element could be dropped onto the decendants of a noneditable element. #TINY-9364
- Checkmark did not show in menu colorswatches. #TINY-9395
- The foreground and background menu icons would not properly update to display the last used color. #TINY-9497
- Added new `setIconFill` function to `NestedMenuItemInstanceApi`. #TINY-9497
- Pasting links to text would sometimes not generate the correct undo stack on safari. #TINY-9489
- Toolbar split buttons in advlist plugin to show the correct state when the cursor is in a checklist. #TINY-5167
- Dragging transparent elements into transparent blocks elements could produce invalid nesting of transparents. #TINY-9231
- The `editor.insertContent` API would insert contents inside noneditable elements if the selection was inside the element. #TINY-9462
- Closing a dialog would scroll down the document in Safari. #TINY-9148
- Inline headers would not work in some situations when the editor was moved too far right horizontally. #TINY-8977
- Quick toolbars were incorrectly rendered during the dragging of `contenteditable="false"` elements. #TINY-9305
- Selection of images, hrs, tables or noneditable elements was possible if they were within a noneditable element. #TINY-9473
- Ranged deletion of formatted text using selection or keyboard shortcut would sometimes cause Blink and Webkit browsers to insert interpreted tags upon typing, which may result in inconsistent tags. #TINY-9302
- Visual characters were rendered inside noneditable elements. #TINY-9474
- Lists in a noneditable root were incorrectly editable using list API commands, toolbar buttons and menu items. #TINY-9458
- Color picker dialog would not update the preview color if the hex input value was prefixed with `#` symbol. #TINY-9457
- Table cell selection was possible even if the element was in a noneditable root element. #TINY-9459
- Table commands were modifying tables in a noneditable root element. #TINY-9459
- Fake carets were rendered for noneditable elements and tables in a noneditable root element. #TINY-9459
- Textareas with scrollbars in dialogs would not render rounded corners correctly on some browsers. #TINY-9331
- It was possible to open links inside the editor if the editor root was noneditable. #TINY-9470
- Inline boundary was rendered for noneditable inline boundary elements. #TINY-9471
- Clicking on a disabled split button will no longer call the `onAction` callback. #TINY-9504
- The "Edit Link" dialog incorrectly retrieved the URL value when opened immediately after the link insertion. #TINY-7993
- Editor commands `ForwardDelete` and `Delete` was deleting contents inside noneditable elements. #TINY-9477
- Backspace or delete keys was deleting contents inside noneditable elements. #TINY-9477
- Inserting newlines inside an editable element inside a noneditable root would sometimes try to split the editable element. #TINY-9461
- Creating a list in a table cell when the caret is in front of an anchor element would not properly include the anchor in the list. #TINY-6853
- Dragging and dropping noneditable elements on table borders would remove the element on drop. #TINY-9021
- Noneditable elements would be removed when dragged and dropped within a noneditable root. #TINY-9558
- Formatting could be applied or removed on noneditable list items inside a noneditable root. #TINY-9563
- Annotation would not be removed if the annotation was immediately deleted after being created. #TINY-9399
- Inserting a link for a selection from quickbars didn't preserve formatting. #TINY-9593
- Inline dialog position was not correct when the editor wasn't inline and was contained in a `fixed` or `absolute` positioned element. #TINY-9554
- Sticky toolbars would not have fade transition when undocking in classic iframe mode. #TINY-9408
- Inserting elements that was not valid within the closest editing host would incorrectly split the editing host. #TINY-9595
- `color_cols` option was not respected in the `forecolor` or `backcolor` color swatches. #TINY-9560
- Drag and dropping the last noneditable element out of its parent block would not properly pad the parent block element. #TINY-9606
- Applying heading formats from `text_patterns` produced an invisible space before a word. #TINY-9603
- Opening color swatches would cause tab to crash when `color_cols` or other column option was set to 0. #TINY-9649
<<<<<<< HEAD
- Inline dialogs would open partially off screen when the toolbar had a small width. #TINY-9588
=======
- Closing a view, `More...` button disappeared if the editor had `toolbar_mode: 'sliding'` and the toolbar was opened. #TINY-9419
>>>>>>> dc0e8047

## 6.3.2 - 2023-02-22

### Fixed
- Removed a workaround for ensuring stylesheets are loaded in an outdated version of webkit. #TINY-9433

## 6.3.1 - 2022-12-06

### Fixed
- HTML in messages for the `WindowManager.alert` and `WindowManager.confirm` APIs were not properly sanitized. #TINY-3548

## 6.3.0 - 2022-11-23

### Added
- New `expand` function added to `tinymce.selection` which expands the selection around the nearest word. #TINY-9001
- New `expand` function added to `tinymce.dom.RangeUtils` to return a new range expanded around the nearest word. #TINY-9001
- New `color_map_background` and `color_map_foreground` options which set the base colors used in the `backcolor` and `forecolor` toolbar buttons and menu items. #TINY-9184
- Added optional `storageKey` property to `colorinput` component and `colorswatch` fancy menu item. #TINY-9184
- New `addView` function added to `editor.ui.registry` which makes it possible to register custom editor views. #TINY-9210
- New `ToggleView` command which makes it possible to hide or show registered custom views. #TINY-9210
- New `color_default_foreground` and `color_default_background` options to set the initial default color for the `forecolor` and `backcolor` toolbar buttons and menu items. #TINY-9183
- New `getTransparentElements` function added to `tinymce.html.Schema` to return a map object of transparent HTML elements. #TINY-9172
- Added `ToggleToolbarDrawer` event to subscribe to toolbar’s opening and closing. #TINY-9271

### Changed
- Transparent elements, like anchors, are now allowed in the root of the editor body if they contain blocks. #TINY-9172
- Colorswatch keyboard navigation now starts on currently selected color if present in the colorswatch. #TINY-9283
- `setContent` is now allowed to accept any custom keys and values as a second options argument. #TINY-9143

### Improved
- Transparent elements, like anchors, can now contain block elements. #TINY-9172
- Colorswatch now displays a checkmark for selected color. #TINY-9283
- Color picker dialog now starts on the appropriate color for the cursor position. #TINY-9213

### Fixed
- Parsing media content would cause a memory leak, which for example occurred when using the `getContent` API. #TINY-9186
- Dragging a noneditable element toward the bottom edge would cause the page to scroll up. #TINY-9025
- Range expanding capabilities would behave inconsistently depending on where the cursor was placed. #TINY-9029
- Compilation errors were thrown when using TypeScript 4.8. #TINY-9161
- Line separator scrolling in floating toolbars. #TINY-8948
- A double bottom border appeared on inline mode editor for the `tinymce-5` skin. #TINY-9108
- The editor header showed up even with no menubar and toolbar configured. #TINY-8819
- Inline text pattern no longer triggers if it matches only the end but not the start. #TINY-8947
- Matches of inline text patterns that are similar are now managed correctly. #TINY-8949
- Using `editor.selection.getContent({ format: 'text' })` or `editor.getContent({ format: 'text' })` would sometimes deselect selected radio buttons. #TINY-9213
- The context toolbar prevented the user from placing the cursor at the edges of the editor. #TINY-8890
- The Quick Insert context toolbar provided by the `quickbars` plugin showed when the cursor was in a fake block caret. #TINY-9190
- The `editor.selection.getRng()` API was not returning a proper range on hidden editors in Firefox. #TINY-9259
- The `editor.selection.getBookmark()` API was not returning a proper bookmark on hidden editors in Firefox. #TINY-9259
- Dragging a noneditable element before or after another noneditable element now works correctly. #TINY-9253
- The restored selection after a redo or undo action was not scrolled into view. #TINY-9222
- A newline could not be inserted when the selection was restored from a bookmark after an inline element with a `contenteditable="false"` attribute. #TINY-9194
- The global `tinymce.dom.styleSheetLoader` was not affected by the `content_css_cors` option. #TINY-6037
- The caret was moved to the previous line when a text pattern executed a `mceInsertContent` command on Enter key when running on Firefox. #TINY-9193
- The `autoresize` plugin used to cause infinite resize when `content_css` is set to `document`. #TINY-8872

## 6.2.0 - 2022-09-08

### Added
- New `text_patterns_lookup` option to provide additional text patterns dynamically. #TINY-8778
- New promotion element has been added to the default UI. It can be disabled using the new `promotion` option. #TINY-8840
- New `format_noneditable_selector` option to specify the `contenteditable="false"` elements that can be wrapped in a format. #TINY-8905
- Added `allow` as a valid attribute for the `iframe` element in the editor schema. #TINY-8939
- New `search` field in the `MenuButton` that shows a search field at the top of the menu, and refetches items when the search field updates. #TINY-8952

### Improved
- The formatter can now apply a format to a `contenteditable="false"` element by wrapping it. Configurable using the `format_noneditable_selector` option. #TINY-8905
- The autocompleter now supports a multiple character trigger using the new `trigger` configuration. #TINY-8887
- The formatter now applies some inline formats, such as color and font size, to list item elements when the entire item content is selected. #TINY-8961
- The installed and available plugin lists in the Help dialog are now sorted alphabetically. #TINY-9019
- Alignment can now be applied to more types of embedded media elements. #TINY-8687

### Changed
- The `@menubar-row-separator-color` oxide variable no longer affects the divider between the Menubar and Toolbar. It only controls the color of the separator lines drawn in multiline Menubars. #TINY-8632
- The `@toolbar-separator-color` oxide variable now affects the color of the separator between the Menubar and Toolbar only. #TINY-8632
- Available Premium plugins, which are listed by name in the Help dialog, are no longer translated. #TINY-9019

### Fixed
- The Autolink plugin did not work when text nodes in the content were fragmented. #TINY-3723
- Fixed multiple incorrect types on public APIs found while enabling TypeScript strict mode. #TINY-8806
- The number of blank lines returned from `editor.getContent({format: 'text'})` differed between browsers. #TINY-8579
- The editor focused via the `auto_focus` option was not scrolled into the viewport. #TINY-8785
- Adding spaces immediately after a `contenteditable="false"` block did not work properly in some circumstances. #TINY-8814
- Elements with only `data-*` custom attributes were sometimes removed when they should not be removed. #TINY-8755
- Selecting a figure with `class="image"` incorrectly highlighted the link toolbar button. #TINY-8832
- Specifying a single, non-default list style for the `advlist_bullet_styles` and `advlist_number_styles` options was not respected. #TINY-8721
- Fixed multiple issues that occurred when formatting `contenteditable` elements. #TINY-8905
- Spaces could be incorrectly added to `urlinput` dialog components (commonly but not exclusively presented in the *Insert/Edit Link* dialog) in certain cases. #TINY-8775
- The text patterns logic threw an error when there were fragmented text nodes in a paragraph. #TINY-8779
- Dragging a `contentEditable=false` element towards a document’s edge did not cause scrolling. #TINY-8874
- Parsing large documents no longer throws a `Maximum call stack size exceeded` exception. #TINY-6945
- DomParser filter matching was not checked between filters, which could lead to an exception in the parser. #TINY-8888
- `contenteditable="false"` lists can no longer be toggled; and `contenteditable="true"` list elements within these lists can no longer be indented, split into another list element, or appended to the previous list element by deletion. #TINY-8920
- Removed extra bottom padding in the context toolbar of the `tinymce-5` skin. #TINY-8980
- Fixed a regression where pressing **Enter** added or deleted content outside the selection. #TINY-9101
- Fixed a bug where pressing **Enter** deleted selected `contenteditable="false"` `<pre>` elements. #TINY-9101
- The `editor.insertContent()` API did not respect the `no_events` argument. #TINY-9140

### Deprecated
- The autocompleter configuration property, `ch`, has been deprecated. It will be removed in the next major release. Use the `trigger` property instead. #TINY-8887

## 6.1.2 - 2022-07-29

### Fixed
- Reverted the undo level fix in the `autolink` plugin as it caused duplicated content in some edge cases. #TINY-8936

## 6.1.1 - 2022-07-27

### Fixed
- Invalid special elements were not cleaned up correctly during sanitization. #TINY-8780
- An exception was thrown when deleting all content if the start or end of the document had a `contenteditable="false"` element. #TINY-8877
- When a sidebar was opened using the `sidebar_show` option, its associated toolbar button was not highlighted. #TINY-8873
- When converting a URL to a link, the `autolink` plugin did not fire an `ExecCommand` event, nor did it create an undo level. #TINY-8896
- Worked around a Firefox bug which resulted in cookies not being available inside the editor content. #TINY-8916
- `<pre>` content pasted into a `<pre>` block that had inline styles or was `noneditable` now merges correctly with the surrounding content. #TINY-8860
- After a `codesample` was pasted, the insertion point was placed incorrectly. #TINY-8861

## 6.1.0 - 2022-06-29

### Added
- New `sidebar_show` option to show the specified sidebar on initialization. #TINY-8710
- New `newline_behavior` option controls what happens when the Return or Enter key is pressed or the `mceInsertNewLine` command is used. #TINY-8458
- New `iframe_template_callback` option in the Media plugin. Patch provided by Namstel. #TINY-8684
- New `transparent` property for `iframe` dialog component. #TINY-8534
- New `removeAttributeFilter` and `removeNodeFilter` functions added to the DomParser and DOM Serializer APIs. #TINY-7847
- New `dispatchChange` function added to the UndoManager API to fire the change with current editor status as level and current undoManager layer as lastLevel. #TINY-8641

### Improved
- Clearer focus states for buttons while navigating with a keyboard. #TINY-8557
- Support annotating certain block elements directly when using the editor's Annotation API. #TINY-8698
- The `mceLink` command can now take the value `{ dialog: true }` to always open the link dialog. #TINY-8057
- All help dialog links to `https://www.tiny.cloud` now include `rel="noopener"` to avoid potential security issues. #TINY-8834

### Changed
- The `end_container_on_empty_block` option can now take a string of blocks, allowing the exiting of a blockquote element by pressing Enter or Return twice. #TINY-6559
- The default value for `end_container_on_empty_block` option has been changed to `'blockquote'`. #TINY-6559
- Link menu and toolbar buttons now always execute the `mceLink` command. #TINY-8057
- Toggling fullscreen mode when using the Fullscreen plugin now also fires the `ResizeEditor` event. #TINY-8701
- Getting the editor's text content now returns newlines instead of an empty string if more than one empty paragraph exists. #TINY-8578
- Custom elements are now treated as non-empty elements by the schema. #TINY-4784
- The autocompleter's menu HTML element is now positioned instead of the wrapper. #TINY-6476
- Choice menu items will now use the `'menuitemradio'` aria role to better reflect that only a single item can be active. #TINY-8602

### Fixed
- Some Template plugin option values were not escaped properly when doing replacement lookups with Regular Expressions. #TINY-7433
- Copy events were not dispatched in readonly mode. #TINY-6800
- `<pre>` tags were not preserved when copying and pasting. #TINY-7719
- The URL detection used for autolink and smart paste did not work if a path segment contained valid characters such as `!` and `:`. #TINY-8069
- In some cases pressing the Backspace or Delete key would incorrectly step into tables rather than remain outside. #TINY-8592
- Links opened when Alt+Enter or Option+Return was typed even when `preventDefault()` was called on the keydown event. #TINY-8661
- Inconsistent visual behavior between choosing Edit -> Select All and typing Ctrl+A or Cmd+A when a document contained an image. #TINY-4550
- Ctrl+Shift+Home/End or Cmd+Shift+Up-arrow/Down-arrow did not expand the selection to a `contenteditable="false"` element if the element was at the beginning or end of a document. #TINY-7795
- Triple-clicking did not select a paragraph in Google Chrome in some circumstances. #TINY-8215
- Images were not showing as selected when selected along with other content. #TINY-5947
- Selection direction was not stored or restored when getting or setting selection bookmarks. #TINY-8599
- When text within an inline boundary element was selected and the right-arrow key was pressed, the insertion point incorrectly moved to the left. #TINY-8601
- In some versions of Safari, the `editor.selection.isForward()` API could throw an exception due to an invalid selection. #TINY-8686
- The selection is no longer incorrectly moved inside a comment by the `editor.selection.normalize()` API. #TINY-7817
- The `InsertParagraph` or `mceInsertNewLine` commands did not delete the current selection like the native command does. #TINY-8606
- The `InsertLineBreak` command did not replace selected content. #TINY-8458
- If selected content straddled a parent and nested list, cutting the selection did not always set the list style to `'none'` on the parent list. #TINY-8078
- Delete operations could behave incorrectly if the selection contains a `contenteditable="false"` element located at the edge of content. #TINY-8729
- Spaces were not added correctly on some browsers when the insertion point was immediately before or after a `contenteditable="false"` block element. #TINY-8588
- Images that used a Data URI were corrupted when the data wasn't base64 encoded. #TINY-8337
- `uploadImages` no longer triggers two change events if there is a removal of images on upload. #TINY-8641
- Preview and Insert Template dialogs now display the correct content background color when using dark skins. #TINY-8534
- Dialogs no longer exceed window height on smaller screens. #TINY-8146
- UI components, such as dialogs, would in some cases cause the Esc keyup event to incorrectly trigger inside the editor. #TINY-7005
- Fixed incorrect word breaks in menus when the menu presented with a scrollbar. #TINY-8572
- Notifications did not properly reposition when toggling fullscreen mode. #TINY-8701
- Text alignments, such as flush left and centered, could not be applied to `<pre>` elements. #TINY-7715
- Indenting or outdenting list items inside a block element that was inside another list item did not work. #TINY-7209
- Changing the list type of a list within another block element altered the parent element that contained that list. #TINY-8068
- Pasting columns in tables could, in some circumstances, result in an invalid table. #TINY-8040
- Copying columns in tables could sometimes result in an invalid copy. #TINY-8040
- Changing table properties with the `table_style_by_css` option set to `false` would sometimes reset the table width. #TINY-8758
- Custom elements added to otherwise blank lines were removed during serialization. #TINY-4784
- The editor's autocompleter was not triggered at the start of nested list items. #TINY-8759
- Some function types in the TreeWalker API missed that it could return `undefined`. #TINY-8592
- Nuget packages for .NET and .NET Core are now configured to copy TinyMCE into `/wwwroot/lib/` when TinyMCE is installed into a project. #TINY-8611

## 6.0.3 - 2022-05-25

### Fixed
- Could not remove values when multiple cells were selected with the cell properties dialog. #TINY-8625
- Could not remove values when multiple rows were selected with the row properties dialog. #TINY-8625
- Empty lines that were formatted in a ranged selection using the `format_empty_lines` option were not kept in the serialized content. #TINY-8639
- The `s` element was missing from the default schema text inline elements. #TINY-8639
- Some text inline elements specified via the schema were not removed when empty by default. #TINY-8639

## 6.0.2 - 2022-04-27

### Fixed
- Some media elements wouldn't update when changing the source URL. #TINY-8660
- Inline toolbars flickered when switching between editors. #TINY-8594
- Multiple inline toolbars were shown if focused too quickly. #TINY-8503
- Added background and additional spacing for the text labeled buttons in the toolbar to improve visual clarity. #TINY-8617
- Toolbar split buttons with text used an incorrect width on touch devices. #TINY-8647

## 6.0.1 - 2022-03-23

### Fixed
- Fixed the dev ZIP missing the required `bin` scripts to build from the source. #TINY-8542
- Fixed a regression whereby text patterns couldn't be updated at runtime. #TINY-8540
- Fixed an issue where tables with colgroups could be copied incorrectly in some cases. #TINY-8568
- Naked buttons better adapt to various background colors, improved text contrast in notifications. #TINY-8533
- The autocompleter would not fire the `AutocompleterStart` event nor close the menu in some cases. #TINY-8552
- It wasn't possible to select text right after an inline noneditable element. #TINY-8567
- Fixed a double border showing for the `tinymce-5` skin when using `toolbar_location: 'bottom'`. #TINY-8564
- Clipboard content was not generated correctly when cutting and copying `contenteditable="false"` elements. #TINY-8563
- Fixed the box-shadow getting clipped in autocompletor popups. #TINY-8573
- The `buttonType` property did not work for dialog footer buttons. #TINY-8582
- Fix contrast ratio for error messages. #TINY-8586

## 6.0.0 - 2022-03-03

### Added
- New `editor.options` API to replace the old `editor.settings` and `editor.getParam` APIs. #TINY-8206
- New `editor.annotator.removeAll` API to remove all annotations by name. #TINY-8195
- New `Resource.unload` API to make it possible to unload resources. #TINY-8431
- New `FakeClipboard` API on the `tinymce` global. #TINY-8353
- New `dispatch()` function to replace the now deprecated `fire()` function in various APIs. #TINY-8102
- New `AutocompleterStart`, `AutocompleterUpdate` and `AutocompleterEnd` events. #TINY-8279
- New `mceAutocompleterClose`, `mceAutocompleterReload` commands. #TINY-8279
- New `mceInsertTableDialog` command to open the insert table dialog. #TINY-8273
- New `slider` dialog component. #TINY-8304
- New `imagepreview` dialog component, allowing preview and zoom of any image URL. #TINY-8333
- New `buttonType` property on dialog button components, supporting `toolbar` style in addition to `primary` and `secondary`. #TINY-8304
- The `tabindex` attribute is now copied from the target element to the iframe. #TINY-8315

### Improved
- New default theme styling for TinyMCE 6 facelift with old skin available as `tinymce-5` and `tinymce-5-dark`. #TINY-8373
- The default height of editor has been increased from `200px` to `400px` to improve the usability of the editor. #TINY-6860
- The upload results returned from the `editor.uploadImages()` API now includes a `removed` flag, reflecting if the image was removed after a failed upload. #TINY-7735
- The `ScriptLoader`, `StyleSheetLoader`, `AddOnManager`, `PluginManager` and `ThemeManager` APIs will now return a `Promise` when loading resources instead of using callbacks. #TINY-8325
- A `ThemeLoadError` event is now fired if the theme fails to load. #TINY-8325
- The `BeforeSetContent` event will now include the actual serialized content when passing in an `AstNode` to the `editor.setContent` API. #TINY-7996
- Improved support for placing the caret before or after noneditable elements within the editor. #TINY-8169
- Calls to `editor.selection.setRng` now update the caret position bookmark used when focus is returned to the editor. #TINY-8450
- The `emoticon` plugin dialog, toolbar and menu item has been updated to use the more accurate `Emojis` term. #TINY-7631
- The dialog `redial` API will now only rerender the changed components instead of the whole dialog. #TINY-8334
- The dialog API `setData` method now uses a deep merge algorithm to support partial nested objects. #TINY-8333
- The dialog spec `initialData` type is now `Partial<T>` to match the underlying implementation details. #TINY-8334
- Notifications no longer require a timeout to disable the close button. #TINY-6679
- The editor theme is now fetched in parallel with the icons, language pack and plugins. #TINY-8453

### Changed
- TinyMCE is now MIT licensed. #TINY-2316
- Moved the `paste` plugin's functionality to TinyMCE core. #TINY-8310
- The `paste_data_images` option now defaults to `true`. #TINY-8310
- Moved the `noneditable` plugin to TinyMCE core. #TINY-8311
- Renamed the `noneditable_noneditable_class` option to `noneditable_class`. #TINY-8311
- Renamed the `noneditable_editable_class` option to `editable_class`. #TINY-8311
- Moved the `textpattern` plugin to TinyMCE core. #TINY-8312
- Renamed the `textpattern_patterns` option to `text_patterns`. #TINY-8312
- Moved the `hr` plugin's functionality to TinyMCE core. #TINY-8313
- Moved the `print` plugin's functionality to TinyMCE core. #TINY-8314
- Moved non-UI table functionality to core. #TINY-8273
- The `DomParser` API no longer uses a custom parser internally and instead uses the native `DOMParser` API. #TINY-4627
- The `editor.getContent()` API can provide custom content by preventing and overriding `content` in the `BeforeGetContent` event. This makes it consistent with the `editor.selection.getContent()` API. #TINY-8018
- The `editor.setContent()` API can now be prevented using the `BeforeSetContent` event. This makes it consistent with the `editor.selection.setContent()` API. #TINY-8018
- Add-ons such as plugins and themes are no longer constructed using the `new` operator. #TINY-8256
- A number of APIs that were not proper classes, are no longer constructed using the `new` operator. #TINY-8322
- The Editor commands APIs will no longer fallback to executing the browsers native command functionality. #TINY-7829
- The Editor query command APIs will now return `false` or an empty string on removed editors. #TINY-7829
- The `mceAddEditor` and `mceToggleEditor` commands now take an object as their value to specify the id and editor options. #TINY-8138
- The `mceInsertTable` command can no longer open the insert table dialog. Use the `mceInsertTableDialog` command instead. #TINY-8273
- The `plugins` option now returns a `string` array instead of a space separated string. #TINY-8455
- The `media` plugin no longer treats `iframe`, `video`, `audio` or `object` elements as "special" and will validate the contents against the schema. #TINY-8382
- The `images_upload_handler` option is no longer passed a `success` or `failure` callback and instead requires a `Promise` to be returned with the upload result. #TINY-8325
- The `tinymce.settings` global property is no longer set upon initialization. #TINY-7359
- The `change` event is no longer fired on first modification. #TINY-6920
- The `GetContent` event will now always pass a `string` for the `content` property. #TINY-7996
- Changed the default tag for the strikethrough format to the `s` tag when using a html 5 schema. #TINY-8262
- The `strike` tag is automatically converted to the `s` tag when using a html 5 schema. #TINY-8262
- Aligning a table to the left or right will now use margin styling instead of float styling. #TINY-6558
- The `:` control character has been changed to `~` for the schema `valid_elements` and `extended_valid_elements` options. #TINY-6726
- The `primary` property on dialog buttons has been deprecated. Use the new `buttonType` property instead. #TINY-8304
- Changed the default statusbar element path delimiter from `»` to `›`. #TINY-8372
- Replaced the `Powered by Tiny` branding text with the Tiny logo. #TINY-8371
- The default minimum height of editor has been changed to 100px to prevent the UI disappearing while resizing. #TINY-6860
- RGB colors are no longer converted to hex values when parsing or serializing content. #TINY-8163
- Replaced the `isDisabled()` function with an `isEnabled()` function for various APIs. #TINY-8101
- Replaced the `enable()` and `disable()` functions with a `setEnabled(state)` function in various APIs. #TINY-8101
- Replaced the `disabled` property with an `enabled` property in various APIs. #TINY-8101
- Replaced the `disable(name)` and `enable(name)` functions with a `setEnabled(name, state)` function in the Dialog APIs. #TINY-8101
- Renamed the `tinymce.Env.os.isOSX` API to `tinymce.Env.os.isMacOS`. #TINY-8175
- Renamed the `tinymce.Env.browser.isChrome` API to `tinymce.Env.browser.isChromium` to better reflect its functionality. #TINY-8300
- Renamed the `getShortEndedElements` Schema API to `getVoidElements`. #TINY-8344
- Renamed the `font_formats` option to `font_family_formats`. #TINY-8328
- Renamed the `fontselect` toolbar button and `fontformats` menu item to `fontfamily`. #TINY-8328
- Renamed the `fontsize_formats` option to `font_size_formats`. #TINY-8328
- Renamed the `fontsizeselect` toolbar button and `fontsizes` menu item to `fontsize`. #TINY-8328
- Renamed the `formatselect` toolbar button and `blockformats` menu item to `blocks`. #TINY-8328
- Renamed the `styleselect` toolbar button and `formats` menu item to `styles`. #TINY-8328
- Renamed the `lineheight_formats` option to `line_height_formats`. #TINY-8328
- Renamed the `getWhiteSpaceElements()` function to `getWhitespaceElements()` in the `Schema` API. #TINY-8102
- Renamed the `mceInsertClipboardContent` command `content` property to `html` to better reflect what data is passed. #TINY-8310
- Renamed the `default_link_target` option to `link_default_target` for both `link` and `autolink` plugins. #TINY-4603
- Renamed the `rel_list` option to `link_rel_list` for the `link` plugin. #TINY-4603
- Renamed the `target_list` option to `link_target_list` for the `link` plugin. #TINY-4603
- The default value for the `link_default_protocol` option has been changed to `https` instead of `http`. #TINY-7824
- The default value for the `element_format` option has been changed to `html`. #TINY-8263
- The default value for the `schema` option has been changed to `html5`. #TINY-8261
- The default value for the `table_style_by_css` option has been changed to `true`. #TINY-8259
- The default value for the `table_use_colgroups` option has been changed to `true`. #TINY-8259

### Fixed
- The object returned from the `editor.fire()` API was incorrect if the editor had been removed. #TINY-8018
- The `editor.selection.getContent()` API did not respect the `no_events` argument. #TINY-8018
- The `editor.annotator.remove` API did not keep selection when removing the annotation. #TINY-8195
- The `GetContent` event was not fired when getting `tree` or `text` formats using the `editor.selection.getContent()` API. #TINY-8018
- The `beforeinput` and `input` events would sometimes not fire as expected when deleting content. #TINY-8168 #TINY-8329
- The `table` plugin would sometimes not correctly handle headers in the `tfoot` section. #TINY-8104
- The `silver` theme UI was incorrectly rendered before plugins had initialized. #TINY-8288
- The aria labels for the color picker dialog were not translated. #TINY-8381
- Fixed sub-menu items not read by screen readers. Patch contributed by westonkd. #TINY-8417
- Dialog labels and other text-based UI properties did not escape HTML markup. #TINY-7524
- Anchor elements would render incorrectly when using the `allow_html_in_named_anchor` option. #TINY-3799
- The `AstNode` HTML serializer did not serialize `pre` or `textarea` elements correctly when they contained newlines. #TINY-8446
- Fixed sub-menu items not read by screen readers. Patch contributed by westonkd. #TINY-8417
- The Home or End keys would move out of a editable element contained within a noneditable element. #TINY-8201
- Dialogs could not be opened in inline mode before the editor had been rendered. #TINY-8397
- Clicking on menu items could cause an unexpected console warning if the `onAction` function caused the menu to close. #TINY-8513
- Fixed various color and contrast issues for the dark skins. #TINY-8527

### Removed
- Removed support for Microsoft Internet Explorer 11. #TINY-8194 #TINY-8241
- Removed support for Microsoft Word from the opensource paste functionality. #TINY-7493
- Removed support for the `plugins` option allowing a mixture of a string array and of space separated strings. #TINY-8399
- Removed support for the deprecated `false` value for the `forced_root_block` option. #TINY-8260
- Removed the jQuery integration. #TINY-4519
- Removed the `imagetools` plugin, which is now classified as a Premium plugin. #TINY-8209
- Removed the `imagetools` dialog component. #TINY-8333
- Removed the `toc` plugin, which is now classified as a Premium plugin. #TINY-8250
- Removed the `tabfocus` plugin. #TINY-8315
- Removed the `textpattern` plugin's API as part of moving it to core. #TINY-8312
- Removed the `table` plugin's API. #TINY-8273
- Removed the callback for the `EditorUpload` API. #TINY-8325
- Removed the legacy browser detection properties from the `Env` API. #TINY-8162
- Removed the `filterNode` method from the `DomParser` API. #TINY-8249
- Removed the `SaxParser` API. #TINY-8218
- Removed the `tinymce.utils.Promise` API. #TINY-8241
- Removed the `toHex` function for the `DOMUtils` and `Styles` APIs. #TINY-8163
- Removed the `execCommand` handler function from the plugin and theme interfaces. #TINY-7829
- Removed the `editor.settings` property as it has been replaced by the new Options API. #TINY-8236
- Removed the `shortEnded` and `fixed` properties on `tinymce.html.Node` class. #TINY-8205
- Removed the `mceInsertRawHTML` command. #TINY-8214
- Removed the style field from the `image` plugin dialog advanced tab. #TINY-3422
- Removed the `paste_filter_drop` option as native drag and drop handling is no longer supported. #TINY-8511
- Removed the legacy `mobile` theme. #TINY-7832
- Removed the deprecated `$`, `Class`, `DomQuery` and `Sizzle` APIs. #TINY-4520 #TINY-8326
- Removed the deprecated `Color`, `JSON`, `JSONP` and `JSONRequest`. #TINY-8162
- Removed the deprecated `XHR` API. #TINY-8164
- Removed the deprecated `setIconStroke` Split Toolbar Button API. #TINY-8162
- Removed the deprecated `editors` property from `EditorManager`. #TINY-8162
- Removed the deprecated `execCallback` and `setMode` APIs from `Editor`. #TINY-8162
- Removed the deprecated `addComponents` and `dependencies` APIs from `AddOnManager`. #TINY-8162
- Removed the deprecated `clearInterval`, `clearTimeout`, `debounce`, `requestAnimationFrame`, `setInterval`, `setTimeout` and `throttle` APIs from `Delay`. #TINY-8162
- Removed the deprecated `Schema` options. #TINY-7821
- Removed the deprecated `file_browser_callback_types`, `force_hex_style_colors` and `images_dataimg_filter` options. #TINY-7823
- Removed the deprecated `filepicker_validator_handler`, `force_p_newlines`, `gecko_spellcheck`, `tab_focus`, `table_responsive_width` and `toolbar_drawer` options. #TINY-7820
- Removed the deprecated `media_scripts` option in the `media` plugin. #TINY-8421
- Removed the deprecated `editor_deselector`, `editor_selector`, `elements`, `mode` and `types` legacy TinyMCE init options. #TINY-7822
- Removed the deprecated `content_editable_state` and `padd_empty_with_br` options. #TINY-8400
- Removed the deprecated `autoresize_on_init` option from the `autoresize` plugin. #TINY-8400
- Removed the deprecated `fullpage`, `spellchecker`, `bbcode`, `legacyoutput`, `colorpicker`, `contextmenu` and `textcolor` plugins. #TINY-8192
- Removed the undocumented `editor.editorCommands.hasCustomCommand` API. #TINY-7829
- Removed the undocumented `mceResetDesignMode`, `mceRepaint` and `mceBeginUndoLevel` commands. #TINY-7829

### Deprecated
- The dialog button component's `primary` property has been deprecated and will be removed in the next major release. Use the new `buttonType` property instead. #TINY-8304
- The `fire()` function of `tinymce.Editor`, `tinymce.dom.EventUtils`, `tinymce.dom.DOMUtils`, `tinymce.util.Observable` and `tinymce.util.EventDispatcher` has been deprecated and will be removed in the next major release. Use the `dispatch()` function instead. #TINY-8102
- The `content` property on the `SetContent` event has been deprecated and will be removed in the next major release. #TINY-8457
- The return value of the `editor.setContent` API has been deprecated and will be removed in the next major release. #TINY-8457

## 5.10.3 - 2022-02-09

### Fixed
- Alignment would sometimes be removed on parent elements when changing alignment on certain inline nodes, such as images. #TINY-8308
- The `fullscreen` plugin would reset the scroll position when exiting fullscreen mode. #TINY-8418

## 5.10.2 - 2021-11-17

### Fixed
- Internal selectors were appearing in the style list when using the `importcss` plugin. #TINY-8238

## 5.10.1 - 2021-11-03

### Fixed
- The iframe aria help text was not read by some screen readers. #TINY-8171
- Clicking the `forecolor` or `backcolor` toolbar buttons would do nothing until selecting a color. #TINY-7836
- Crop functionality did not work in the `imagetools` plugin when the editor was rendered in a shadow root. #TINY-6387
- Fixed an exception thrown on Safari when closing the `searchreplace` plugin dialog. #TINY-8166
- The `autolink` plugin did not convert URLs to links when starting with a bracket. #TINY-8091
- The `autolink` plugin incorrectly created nested links in some cases. #TINY-8091
- Tables could have an incorrect height set on rows when rendered outside of the editor. #TINY-7699
- In certain circumstances, the table of contents plugin would incorrectly add an extra empty list item. #TINY-4636
- The insert table grid menu displayed an incorrect size when re-opening the grid. #TINY-6532
- The word count plugin was treating the zero width space character (`&#8203;`) as a word. #TINY-7484

## 5.10.0 - 2021-10-11

### Added
- Added a new `URI.isDomSafe(uri)` API to check if a URI is considered safe to be inserted into the DOM. #TINY-7998
- Added the `ESC` key code constant to the `VK` API. #TINY-7917
- Added a new `deprecation_warnings` setting for turning off deprecation console warning messages. #TINY-8049

### Improved
- The `element` argument of the `editor.selection.scrollIntoView()` API is now optional, and if it is not provided the current selection will be scrolled into view. #TINY-7291

### Changed
- The deprecated `scope` attribute is no longer added to `td` cells when converting a row to a header row. #TINY-7731
- The number of `col` elements is normalized to match the number of columns in a table after a table action. #TINY-8011

### Fixed
- Fixed a regression that caused block wrapper formats to apply and remove incorrectly when using a collapsed selection with multiple words. #TINY-8036
- Resizing table columns in some scenarios would resize the column to an incorrect position. #TINY-7731
- Inserting a table where the parent element had padding would cause the table width to be incorrect. #TINY-7991
- The resize backdrop element did not have the `data-mce-bogus="all"` attribute set to prevent it being included in output. #TINY-7854
- Resize handles appeared on top of dialogs and menus when using an inline editor. #TINY-3263
- Fixed the `autoresize` plugin incorrectly scrolling to the top of the editor content in some cases when changing content. #TINY-7291
- Fixed the `editor.selection.scrollIntoView()` type signature, as it incorrectly required an `Element` instead of `HTMLElement`. #TINY-7291
- Table cells that were both row and column headers did not retain the correct state when converting back to a regular row or column. #TINY-7709
- Clicking beside a non-editable element could cause the editor to incorrectly scroll to the top of the content. #TINY-7062
- Clicking in a table cell, with a non-editable element in an adjacent cell, incorrectly caused the non-editable element to be selected. #TINY-7736
- Split toolbar buttons incorrectly had nested `tabindex="-1"` attributes. #TINY-7879
- Fixed notifications rendering in the wrong place initially and when the page was scrolled. #TINY-7894
- Fixed an exception getting thrown when the number of `col` elements didn't match the number of columns in a table. #TINY-7041 #TINY-8011
- The table selection state could become incorrect after selecting a noneditable table cell. #TINY-8053
- As of Mozilla Firefox 91, toggling fullscreen mode with `toolbar_sticky` enabled would cause the toolbar to disappear. #TINY-7873
- Fixed URLs not cleaned correctly in some cases in the `link` and `image` plugins. #TINY-7998
- Fixed the `image` and `media` toolbar buttons incorrectly appearing to be in an inactive state in some cases. #TINY-3463
- Fixed the `editor.selection.selectorChanged` API not firing if the selector matched the current selection when registered in some cases. #TINY-3463
- Inserting content into a `contenteditable="true"` element that was contained within a `contenteditable="false"` element would move the selection to an incorrect location. #TINY-7842
- Dragging and dropping `contenteditable="false"` elements could result in the element being placed in an unexpected location. #TINY-7917
- Pressing the Escape key would not cancel a drag action that started on a `contenteditable="false"` element within the editor. #TINY-7917
- `video` and `audio` elements were unable to be played when the `media` plugin live embeds were enabled in some cases. #TINY-7674
- Pasting images would throw an exception if the clipboard `items` were not files (for example, screenshots taken from gnome-software). Patch contributed by cedric-anne. #TINY-8079

### Deprecated
- Several APIs have been deprecated. See the release notes section for information. #TINY-8023 #TINY-8063
- Several Editor settings have been deprecated. See the release notes section for information. #TINY-8086
- The Table of Contents and Image Tools plugins will be classified as Premium plugins in the next major release. #TINY-8087
- Word support in the `paste` plugin has been deprecated and will be removed in the next major release. #TINY-8087

## 5.9.2 - 2021-09-08

### Fixed
- Fixed an exception getting thrown when disabling events and setting content. #TINY-7956
- Delete operations could behave incorrectly if the selection crossed a table boundary. #TINY-7596

## 5.9.1 - 2021-08-27

### Fixed
- Published TinyMCE types failed to compile in strict mode. #TINY-7915
- The `TableModified` event sometimes didn't fire when performing certain table actions. #TINY-7916

## 5.9.0 - 2021-08-26

### Added
- Added a new `mceFocus` command that focuses the editor. Equivalent to using `editor.focus()`. #TINY-7373
- Added a new `mceTableToggleClass` command which toggles the provided class on the currently selected table. #TINY-7476
- Added a new `mceTableCellToggleClass` command which toggles the provided class on the currently selected table cells. #TINY-7476
- Added a new `tablecellvalign` toolbar button and menu item for vertical table cell alignment. #TINY-7477
- Added a new `tablecellborderwidth` toolbar button and menu item to change table cell border width. #TINY-7478
- Added a new `tablecellborderstyle` toolbar button and menu item to change table cell border style. #TINY-7478
- Added a new `tablecaption` toolbar button and menu item to toggle captions on tables. #TINY-7479
- Added a new `mceTableToggleCaption` command that toggles captions on a selected table. #TINY-7479
- Added a new `tablerowheader` toolbar button and menu item to toggle the header state of row cells. #TINY-7478
- Added a new `tablecolheader` toolbar button and menu item to toggle the header state of column cells. #TINY-7482
- Added a new `tablecellbordercolor` toolbar button and menu item to select table cell border colors, with an accompanying setting `table_border_color_map` to customize the available values. #TINY-7480
- Added a new `tablecellbackgroundcolor` toolbar button and menu item to select table cell background colors, with an accompanying setting `table_background_color_map` to customize the available values. #TINY-7480
- Added a new `language` menu item and toolbar button to add `lang` attributes to content, with an accompanying `content_langs` setting to specify the languages available. #TINY-6149
- A new `lang` format is now available that can be used with `editor.formatter`, or applied with the `Lang` editor command. #TINY-6149
- Added a new `language` icon for the `language` toolbar button. #TINY-7670
- Added a new `table-row-numbering` icon. #TINY-7327
- Added new plugin commands: `mceEmoticons` (Emoticons), `mceWordCount` (Word Count), and `mceTemplate` (Template). #TINY-7619
- Added a new `iframe_aria_text` setting to set the iframe title attribute. #TINY-1264
- Added a new DomParser `Node.children()` API to return all the children of a `Node`. #TINY-7756

### Improved
- Sticky toolbars can now be offset from the top of the page using the new `toolbar_sticky_offset` setting. #TINY-7337
- Fancy menu items now accept an `initData` property to allow custom initialization data. #TINY-7480
- Improved the load time of the `fullpage` plugin by using the existing editor schema rather than creating a new one. #TINY-6504
- Improved the performance when UI components are rendered. #TINY-7572
- The context toolbar no longer unnecessarily repositions to the top of large elements when scrolling. #TINY-7545
- The context toolbar will now move out of the way when it overlaps with the selection, such as in table cells. #TINY-7192
- The context toolbar now uses a short animation when transitioning between different locations. #TINY-7740
- `Env.browser` now uses the User-Agent Client Hints API where it is available. #TINY-7785
- Icons with a `-rtl` suffix in their name will now automatically be used when the UI is rendered in right-to-left mode. #TINY-7782
- The `formatter.match` API now accepts an optional `similar` parameter to check if the format partially matches. #TINY-7712
- The `formatter.formatChanged` API now supports providing format variables when listening for changes. #TINY-7713
- The formatter will now fire `FormatApply` and `FormatRemove` events for the relevant actions. #TINY-7713
- The `autolink` plugin link detection now permits custom protocols. #TINY-7714
- The `autolink` plugin valid link detection has been improved. #TINY-7714

### Changed
- Changed the load order so content CSS is loaded before the editor is populated with content. #TINY-7249
- Changed the `emoticons`, `wordcount`, `code`, `codesample`, and `template` plugins to open dialogs using commands. #TINY-7619
- The context toolbar will no longer show an arrow when it overlaps the content, such as in table cells. #TINY-7665
- The context toolbar will no longer overlap the statusbar for toolbars using `node` or `selection` positions. #TINY-7666

### Fixed
- The `editor.fire` API was incorrectly mutating the original `args` provided. #TINY-3254
- Unbinding an event handler did not take effect immediately while the event was firing. #TINY-7436
- Binding an event handler incorrectly took effect immediately while the event was firing. #TINY-7436
- Unbinding a native event handler inside the `remove` event caused an exception that blocked editor removal. #TINY-7730
- The `SetContent` event contained the incorrect `content` when using the `editor.selection.setContent()` API. #TINY-3254
- The editor content could be edited after calling `setProgressState(true)` in iframe mode. #TINY-7373
- Tabbing out of the editor after calling `setProgressState(true)` behaved inconsistently in iframe mode. #TINY-7373
- Flash of unstyled content while loading the editor because the content CSS was loaded after the editor content was rendered. #TINY-7249
- Partially transparent RGBA values provided in the `color_map` setting were given the wrong hex value. #TINY-7163
- HTML comments with mismatched quotes were parsed incorrectly under certain circumstances. #TINY-7589
- The editor could crash when inserting certain HTML content. #TINY-7756
- Inserting certain HTML content into the editor could result in invalid HTML once parsed. #TINY-7756
- Links in notification text did not show the correct mouse pointer. #TINY-7661
- Using the Tab key to navigate into the editor on Microsoft Internet Explorer 11 would incorrectly focus the toolbar. #TINY-3707
- The editor selection could be placed in an incorrect location when undoing or redoing changes in a document containing `contenteditable="false"` elements. #TINY-7663
- Menus and context menus were not closed when clicking into a different editor. #TINY-7399
- Context menus on Android were not displayed when more than one HTML element was selected. #TINY-7688
- Disabled nested menu items could still be opened. #TINY-7700
- The nested menu item chevron icon was not fading when the menu item was disabled. #TINY-7700
- `imagetools` buttons were incorrectly enabled for remote images without `imagetools_proxy` set. #TINY-7772
- Only table content would be deleted when partially selecting a table and content outside the table. #TINY-6044
- The table cell selection handling was incorrect in some cases when dealing with nested tables. #TINY-6298
- Removing a table row or column could result in the cursor getting placed in an invalid location. #TINY-7695
- Pressing the Tab key to navigate through table cells did not skip noneditable cells. #TINY-7705
- Clicking on a noneditable table cell did not show a visual selection like other noneditable elements. #TINY-7724
- Some table operations would incorrectly cause table row attributes and styles to be lost. #TINY-6666
- The selection was incorrectly lost when using the `mceTableCellType` and `mceTableRowType` commands. #TINY-6666
- The `mceTableRowType` was reversing the order of the rows when converting multiple header rows back to body rows. #TINY-6666
- The table dialog did not always respect the `table_style_with_css` option. #TINY-4926
- Pasting into a table with multiple cells selected could cause the content to be pasted in the wrong location. #TINY-7485
- The `TableModified` event was not fired when pasting cells into a table. #TINY-6939
- The table paste column before and after icons were not flipped in RTL mode. #TINY-7851
- Fixed table corruption when deleting a `contenteditable="false"` cell. #TINY-7891
- The `dir` attribute was being incorrectly applied to list items. #TINY-4589
- Applying selector formats would sometimes not apply the format correctly to elements in a list. #TINY-7393
- For formats that specify an attribute or style that should be removed, the formatter `match` API incorrectly returned `false`. #TINY-6149
- The type signature on the `formatter.matchNode` API had the wrong return type (was `boolean` but should have been `Formatter | undefined`). #TINY-6149
- The `formatter.formatChanged` API would ignore the `similar` parameter if another callback had already been registered for the same format. #TINY-7713
- The `formatter.formatChanged` API would sometimes not run the callback the first time the format was removed. #TINY-7713
- Base64 encoded images with spaces or line breaks in the data URI were not displayed correctly. Patch contributed by RoboBurned.

### Deprecated
- The `bbcode`, `fullpage`, `legacyoutput`, and `spellchecker` plugins have been deprecated and marked for removal in the next major release. #TINY-7260

## 5.8.2 - 2021-06-23

### Fixed
- Fixed an issue when pasting cells from tables containing `colgroup`s into tables without `colgroup`s. #TINY-6675
- Fixed an issue that could cause an invalid toolbar button state when multiple inline editors were on a single page. #TINY-6297

## 5.8.1 - 2021-05-20

### Fixed
- An unexpected exception was thrown when switching to readonly mode and adjusting the editor width. #TINY-6383
- Content could be lost when the `pagebreak_split_block` setting was enabled. #TINY-3388
- The `list-style-type: none;` style on nested list items was incorrectly removed when clearing formatting. #TINY-6264
- URLs were not always detected when pasting over a selection. Patch contributed by jwcooper. #TINY-6997
- Properties on the `OpenNotification` event were incorrectly namespaced. #TINY-7486

## 5.8.0 - 2021-05-06

### Added
- Added the `PAGE_UP` and `PAGE_DOWN` key code constants to the `VK` API. #TINY-4612
- The editor resize handle can now be controlled using the keyboard. #TINY-4823
- Added a new `fixed_toolbar_container_target` setting which renders the toolbar in the specified `HTMLElement`. Patch contributed by pvrobays.

### Improved
- The `inline_boundaries` feature now supports the `home`, `end`, `pageup`, and `pagedown` keys. #TINY-4612
- Updated the `formatter.matchFormat` API to support matching formats with variables in the `classes` property. #TINY-7227
- Added HTML5 `audio` and `video` elements to the default alignment formats. #TINY-6633
- Added support for alpha list numbering to the list properties dialog. #TINY-6891

### Changed
- Updated the `image` dialog to display the class list dropdown as full-width if the caption checkbox is not present. #TINY-6400
- Renamed the "H Align" and "V Align" input labels in the Table Cell Properties dialog to "Horizontal align" and "Vertical align" respectively. #TINY-7285

### Deprecated
- The undocumented `setIconStroke` Split Toolbar Button API has been deprecated and will be removed in a future release. #TINY-3551

### Fixed
- Fixed a bug where it wasn't possible to align nested list items. #TINY-6567
- The RGB fields in the color picker dialog were not staying in sync with the color palette and hue slider. #TINY-6952
- The color preview box in the color picker dialog was not correctly displaying the saturation and value of the chosen color. #TINY-6952
- The color picker dialog will now show an alert if it is submitted with an invalid hex color code. #TINY-2814
- Fixed a bug where the `TableModified` event was not fired when adding a table row with the Tab key. #TINY-7006
- Added missing `images_file_types` setting to the exported TypeScript types. #GH-6607
- Fixed a bug where lists pasted from Word with Roman numeral markers were not displayed correctly. Patch contributed by aautio. #GH-6620
- The `editor.insertContent` API was incorrectly handling nested `span` elements with matching styles. #TINY-6263
- The HTML5 `small` element could not be removed when clearing text formatting. #TINY-6633
- The Oxide button text transform variable was incorrectly using `capitalize` instead of `none`. Patch contributed by dakur. #GH-6341
- Fix dialog button text that was using title-style capitalization. #TINY-6816
- Table plugin could perform operations on tables containing the inline editor. #TINY-6625
- Fixed Tab key navigation inside table cells with a ranged selection. #TINY-6638
- The foreground and background toolbar button color indicator is no longer blurry. #TINY-3551
- Fixed a regression in the `tinymce.create()` API that caused issues when multiple objects were created. #TINY-7358
- Fixed the `LineHeight` command causing the `change` event to be fired inconsistently. #TINY-7048

## 5.7.1 - 2021-03-17

### Fixed
- Fixed the `help` dialog incorrectly linking to the changelog of TinyMCE 4 instead of TinyMCE 5. #TINY-7031
- Fixed a bug where error messages were displayed incorrectly in the image dialog. #TINY-7099
- Fixed an issue where URLs were not correctly filtered in some cases. #TINY-7025
- Fixed a bug where context menu items with names that contained uppercase characters were not displayed. #TINY-7072
- Fixed context menu items lacking support for the `disabled` and `shortcut` properties. #TINY-7073
- Fixed a regression where the width and height were incorrectly set when embedding content using the `media` dialog. #TINY-7074

## 5.7.0 - 2021-02-10

### Added
- Added IPv6 address support to the URI API. Patch contributed by dev7355608. #GH-4409
- Added new `structure` and `style` properties to the `TableModified` event to indicate what kinds of modifications were made. #TINY-6643
- Added `video` and `audio` live embed support for the `media` plugin. #TINY-6229
- Added the ability to resize `video` and `iframe` media elements. #TINY-6229
- Added a new `font_css` setting for adding fonts to both the editor and the parent document. #TINY-6199
- Added a new `ImageUploader` API to simplify uploading image data to the configured `images_upload_url` or `images_upload_handler`. #TINY-4601
- Added an Oxide variable to define the container background color in fullscreen mode. #TINY-6903
- Added Oxide variables for setting the toolbar background colors for inline and sticky toolbars. #TINY-6009
- Added a new `AfterProgressState` event that is fired after `editor.setProgressState` calls complete. #TINY-6686
- Added support for `table_column_resizing` when inserting or deleting columns. #TINY-6711

### Changed
- Changed table and table column copy behavior to retain an appropriate width when pasted. #TINY-6664
- Changed the `lists` plugin to apply list styles to all text blocks within a selection. #TINY-3755
- Changed the `advlist` plugin to log a console error message when the `list` plugin isn't enabled. #TINY-6585
- Changed the z-index of the `setProgressState(true)` throbber so it does not hide notifications. #TINY-6686
- Changed the type signature for `editor.selection.getRng()` incorrectly returning `null`. #TINY-6843
- Changed some `SaxParser` regular expressions to improve performance. #TINY-6823
- Changed `editor.setProgressState(true)` to close any open popups. #TINY-6686

### Fixed
- Fixed `codesample` highlighting performance issues for some languages. #TINY-6996
- Fixed an issue where cell widths were lost when merging table cells. #TINY-6901
- Fixed `col` elements incorrectly transformed to `th` elements when converting columns to header columns. #TINY-6715
- Fixed a number of table operations not working when selecting 2 table cells on Mozilla Firefox. #TINY-3897
- Fixed a memory leak by backporting an upstream Sizzle fix. #TINY-6859
- Fixed table `width` style was removed when copying. #TINY-6664
- Fixed focus lost while typing in the `charmap` or `emoticons` dialogs when the editor is rendered in a shadow root. #TINY-6904
- Fixed corruption of base64 URLs used in style attributes when parsing HTML. #TINY-6828
- Fixed the order of CSS precedence of `content_style` and `content_css` in the `preview` and `template` plugins. `content_style` now has precedence. #TINY-6529
- Fixed an issue where the image dialog tried to calculate image dimensions for an empty image URL. #TINY-6611
- Fixed an issue where `scope` attributes on table cells would not change as expected when merging or unmerging cells. #TINY-6486
- Fixed the plugin documentation links in the `help` plugin. #DOC-703
- Fixed events bound using `DOMUtils` not returning the correct result for `isDefaultPrevented` in some cases. #TINY-6834
- Fixed the "Dropped file type is not supported" notification incorrectly showing when using an inline editor. #TINY-6834
- Fixed an issue with external styles bleeding into TinyMCE. #TINY-6735
- Fixed an issue where parsing malformed comments could cause an infinite loop. #TINY-6864
- Fixed incorrect return types on `editor.selection.moveToBookmark`. #TINY-6504
- Fixed the type signature for `editor.selection.setCursorLocation()` incorrectly allowing a node with no `offset`. #TINY-6843
- Fixed incorrect behavior when editor is destroyed while loading stylesheets. #INT-2282
- Fixed figure elements incorrectly splitting from a valid parent element when editing the image within. #TINY-6592
- Fixed inserting multiple rows or columns in a table cloning from the incorrect source row or column. #TINY-6906
- Fixed an issue where new lines were not scrolled into view when pressing Shift+Enter or Shift+Return. #TINY-6964
- Fixed an issue where list elements would not be removed when outdenting using the Enter or Return key. #TINY-5974
- Fixed an issue where file extensions with uppercase characters were treated as invalid. #TINY-6940
- Fixed dialog block messages were not passed through TinyMCE's translation system. #TINY-6971

## 5.6.2 - 2020-12-08

### Fixed
- Fixed a UI rendering regression when the document body is using `display: flex`. #TINY-6783

## 5.6.1 - 2020-11-25

### Fixed
- Fixed the `mceTableRowType` and `mceTableCellType` commands were not firing the `newCell` event. #TINY-6692
- Fixed the HTML5 `s` element was not recognized when editing or clearing text formatting. #TINY-6681
- Fixed an issue where copying and pasting table columns resulted in invalid HTML when using colgroups. #TINY-6684
- Fixed an issue where the toolbar would render with the wrong width for inline editors in some situations. #TINY-6683

## 5.6.0 - 2020-11-18

### Added
- Added new `BeforeOpenNotification` and `OpenNotification` events which allow internal notifications to be captured and modified before display. #TINY-6528
- Added support for `block` and `unblock` methods on inline dialogs. #TINY-6487
- Added new `TableModified` event which is fired whenever changes are made to a table. #TINY-6629
- Added new `images_file_types` setting to determine which image file formats will be automatically processed into `img` tags on paste when using the `paste` plugin. #TINY-6306
- Added support for `images_file_types` setting in the image file uploader to determine which image file extensions are valid for upload. #TINY-6224
- Added new `format_empty_lines` setting to control if empty lines are formatted in a ranged selection. #TINY-6483
- Added template support to the `autocompleter` for customizing the autocompleter items. #TINY-6505
- Added new user interface `enable`, `disable`, and `isDisabled` methods. #TINY-6397
- Added new `closest` formatter API to get the closest matching selection format from a set of formats. #TINY-6479
- Added new `emojiimages` emoticons database that uses the twemoji CDN by default. #TINY-6021
- Added new `emoticons_database` setting to configure which emoji database to use. #TINY-6021
- Added new `name` field to the `style_formats` setting object to enable specifying a name for the format. #TINY-4239

### Changed
- Changed `readonly` mode to allow hyperlinks to be clickable. #TINY-6248

### Fixed
- Fixed the `change` event not firing after a successful image upload. #TINY-6586
- Fixed the type signature for the `entity_encoding` setting not accepting delimited lists. #TINY-6648
- Fixed layout issues when empty `tr` elements were incorrectly removed from tables. #TINY-4679
- Fixed image file extensions lost when uploading an image with an alternative extension, such as `.jfif`. #TINY-6622
- Fixed a security issue where URLs in attributes weren't correctly sanitized. #TINY-6518
- Fixed `DOMUtils.getParents` incorrectly including the shadow root in the array of elements returned. #TINY-6540
- Fixed an issue where the root document could be scrolled while an editor dialog was open inside a shadow root. #TINY-6363
- Fixed `getContent` with text format returning a new line when the editor is empty. #TINY-6281
- Fixed table column and row resizers not respecting the `data-mce-resize` attribute. #TINY-6600
- Fixed inserting a table via the `mceInsertTable` command incorrectly creating 2 undo levels. #TINY-6656
- Fixed nested tables with `colgroup` elements incorrectly always resizing the inner table. #TINY-6623
- Fixed the `visualchars` plugin causing the editor to steal focus when initialized. #TINY-6282
- Fixed `fullpage` plugin altering text content in `editor.getContent()`. #TINY-6541
- Fixed `fullscreen` plugin not working correctly with multiple editors and shadow DOM. #TINY-6280
- Fixed font size keywords such as `medium` not displaying correctly in font size menus. #TINY-6291
- Fixed an issue where some attributes in table cells were not copied over to new rows or columns. #TINY-6485
- Fixed incorrectly removing formatting on adjacent spaces when removing formatting on a ranged selection. #TINY-6268
- Fixed the `Cut` menu item not working in the latest version of Mozilla Firefox. #TINY-6615
- Fixed some incorrect types in the new TypeScript declaration file. #TINY-6413
- Fixed a regression where a fake offscreen selection element was incorrectly created for the editor root node. #TINY-6555
- Fixed an issue where menus would incorrectly collapse in small containers. #TINY-3321
- Fixed an issue where only one table column at a time could be converted to a header. #TINY-6326
- Fixed some minor memory leaks that prevented garbage collection for editor instances. #TINY-6570
- Fixed resizing a `responsive` table not working when using the column resize handles. #TINY-6601
- Fixed incorrectly calculating table `col` widths when resizing responsive tables. #TINY-6646
- Fixed an issue where spaces were not preserved in pre-blocks when getting text content. #TINY-6448
- Fixed a regression that caused the selection to be difficult to see in tables with backgrounds. #TINY-6495
- Fixed content pasted multiple times in the editor when using Microsoft Internet Explorer 11. Patch contributed by mattford. #GH-4905

## 5.5.1 - 2020-10-01

### Fixed
- Fixed pressing the down key near the end of a document incorrectly raising an exception. #TINY-6471
- Fixed incorrect Typescript types for the `Tools` API. #TINY-6475

## 5.5.0 - 2020-09-29

### Added
- Added a TypeScript declaration file to the bundle output for TinyMCE core. #TINY-3785
- Added new `table_column_resizing` setting to control how table columns are resized when using the resize bars. #TINY-6001
- Added the ability to remove images on a failed upload using the `images_upload_handler` failure callback. #TINY-6011
- Added `hasPlugin` function to the editor API to determine if a plugin exists or not. #TINY-766
- Added new `ToggleToolbarDrawer` command and query state handler to allow the toolbar drawer to be programmatically toggled and the toggle state to be checked. #TINY-6032
- Added the ability to use `colgroup` elements in tables. #TINY-6050
- Added a new setting `table_use_colgroups` for toggling whether colgroups are used in new tables. #TINY-6050
- Added the ability to delete and navigate HTML media elements without the `media` plugin. #TINY-4211
- Added `fullscreen_native` setting to the `fullscreen` plugin to enable use of the entire monitor. #TINY-6284
- Added table related oxide variables to the Style API for more granular control over table cell selection appearance. #TINY-6311
- Added new `toolbar_persist` setting to control the visibility of the inline toolbar. #TINY-4847
- Added new APIs to allow for programmatic control of the inline toolbar visibility. #TINY-4847
- Added the `origin` property to the `ObjectResized` and `ObjectResizeStart` events, to specify which handle the resize was performed on. #TINY-6242
- Added new StyleSheetLoader `unload` and `unloadAll` APIs to allow loaded stylesheets to be removed. #TINY-3926
- Added the `LineHeight` query command and action to the editor. #TINY-4843
- Added the `lineheight` toolbar and menu items, and added `lineheight` to the default format menu. #TINY-4843
- Added a new `contextmenu_avoid_overlap` setting to allow context menus to avoid overlapping matched nodes. #TINY-6036
- Added new listbox dialog UI component for rendering a dropdown that allows nested options. #TINY-2236
- Added back the ability to use nested items in the `image_class_list`, `link_class_list`, `link_list`, `table_class_list`, `table_cell_class_list`, and `table_row_class_list` settings. #TINY-2236

### Changed
- Changed how CSS manipulates table cells when selecting multiple cells to achieve a semi-transparent selection. #TINY-6311
- Changed the `target` property on fired events to use the native event target. The original target for an open shadow root can be obtained using `event.getComposedPath()`. #TINY-6128
- Changed the editor to clean-up loaded CSS stylesheets when all editors using the stylesheet have been removed. #TINY-3926
- Changed `imagetools` context menu icon for accessing the `image` dialog to use the `image` icon. #TINY-4141
- Changed the `editor.insertContent()` and `editor.selection.setContent()` APIs to retain leading and trailing whitespace. #TINY-5966
- Changed the `table` plugin `Column` menu to include the cut, copy and paste column menu items. #TINY-6374
- Changed the default table styles in the content CSS files to better support the styling options available in the `table` dialog. #TINY-6179

### Deprecated
- Deprecated the `Env.experimentalShadowDom` flag. #TINY-6128

### Fixed
- Fixed tables with no borders displaying with the default border styles in the `preview` dialog. #TINY-6179
- Fixed loss of whitespace when inserting content after a non-breaking space. #TINY-5966
- Fixed the `event.getComposedPath()` function throwing an exception for events fired from the editor. #TINY-6128
- Fixed notifications not appearing when the editor is within a ShadowRoot. #TINY-6354
- Fixed focus issues with inline dialogs when the editor is within a ShadowRoot. #TINY-6360
- Fixed the `template` plugin previews missing some content styles. #TINY-6115
- Fixed the `media` plugin not saving the alternative source url in some situations. #TINY-4113
- Fixed an issue where column resizing using the resize bars was inconsistent between fixed and relative table widths. #TINY-6001
- Fixed an issue where dragging and dropping within a table would select table cells. #TINY-5950
- Fixed up and down keyboard navigation not working for inline `contenteditable="false"` elements. #TINY-6226
- Fixed dialog not retrieving `close` icon from icon pack. #TINY-6445
- Fixed the `unlink` toolbar button not working when selecting multiple links. #TINY-4867
- Fixed the `link` dialog not showing the "Text to display" field in some valid cases. #TINY-5205
- Fixed the `DOMUtils.split()` API incorrectly removing some content. #TINY-6294
- Fixed pressing the escape key not focusing the editor when using multiple toolbars. #TINY-6230
- Fixed the `dirty` flag not being correctly set during an `AddUndo` event. #TINY-4707
- Fixed `editor.selection.setCursorLocation` incorrectly placing the cursor outside `pre` elements in some circumstances. #TINY-4058
- Fixed an exception being thrown when pressing the enter key inside pre elements while `br_in_pre` setting is false. #TINY-4058

## 5.4.2 - 2020-08-17

### Fixed
- Fixed the editor not resizing when resizing the browser window in fullscreen mode. #TINY-3511
- Fixed clicking on notifications causing inline editors to hide. #TINY-6058
- Fixed an issue where link URLs could not be deleted or edited in the link dialog in some cases. #TINY-4706
- Fixed a regression where setting the `anchor_top` or `anchor_bottom` options to `false` was not working. #TINY-6256
- Fixed the `anchor` plugin not supporting the `allow_html_in_named_anchor` option. #TINY-6236
- Fixed an exception thrown when removing inline formats that contained additional styles or classes. #TINY-6288
- Fixed an exception thrown when positioning the context toolbar on Internet Explorer 11 in some edge cases. #TINY-6271
- Fixed inline formats not removed when more than one `removeformat` format rule existed. #TINY-6216
- Fixed an issue where spaces were sometimes removed when removing formating on nearby text. #TINY-6251
- Fixed the list toolbar buttons not showing as active when a list is selected. #TINY-6286
- Fixed an issue where the UI would sometimes not be shown or hidden when calling the show or hide API methods on the editor. #TINY-6048
- Fixed the list type style not retained when copying list items. #TINY-6289
- Fixed the Paste plugin converting tabs in plain text to a single space character. A `paste_tab_spaces` option has been included for setting the number of spaces used to replace a tab character. #TINY-6237

## 5.4.1 - 2020-07-08

### Fixed
- Fixed the Search and Replace plugin incorrectly including zero-width caret characters in search results. #TINY-4599
- Fixed dragging and dropping unsupported files navigating the browser away from the editor. #TINY-6027
- Fixed undo levels not created on browser handled drop or paste events. #TINY-6027
- Fixed content in an iframe element parsing as DOM elements instead of text content. #TINY-5943
- Fixed Oxide checklist styles not showing when printing. #TINY-5139
- Fixed bug with `scope` attribute not being added to the cells of header rows. #TINY-6206

## 5.4.0 - 2020-06-30

### Added
- Added keyboard navigation support to menus and toolbars when the editor is in a ShadowRoot. #TINY-6152
- Added the ability for menus to be clicked when the editor is in an open shadow root. #TINY-6091
- Added the `Editor.ui.styleSheetLoader` API for loading stylesheets within the Document or ShadowRoot containing the editor UI. #TINY-6089
- Added the `StyleSheetLoader` module to the public API. #TINY-6100
- Added Oxide variables for styling the `select` element and headings in dialog content. #TINY-6070
- Added icons for `table` column and row cut, copy, and paste toolbar buttons. #TINY-6062
- Added all `table` menu items to the UI registry, so they can be used by name in other menus. #TINY-4866
- Added new `mceTableApplyCellStyle` command to the `table` plugin. #TINY-6004
- Added new `table` cut, copy, and paste column editor commands and menu items. #TINY-6006
- Added font related Oxide variables for secondary buttons, allowing for custom styling. #TINY-6061
- Added new `table_header_type` setting to control how table header rows are structured. #TINY-6007
- Added new `table_sizing_mode` setting to replace the `table_responsive_width` setting, which has now been deprecated. #TINY-6051
- Added new `mceTableSizingMode` command for changing the sizing mode of a table. #TINY-6000
- Added new `mceTableRowType`, `mceTableColType`, and `mceTableCellType` commands and value queries. #TINY-6150

### Changed
- Changed `advlist` toolbar buttons to only show a dropdown list if there is more than one option. #TINY-3194
- Changed `mceInsertTable` command and `insertTable` API method to take optional header rows and columns arguments. #TINY-6012
- Changed stylesheet loading, so that UI skin stylesheets can load in a ShadowRoot if required. #TINY-6089
- Changed the DOM location of menus so that they display correctly when the editor is in a ShadowRoot. #TINY-6093
- Changed the table plugin to correctly detect all valid header row structures. #TINY-6007

### Fixed
- Fixed tables with no defined width being converted to a `fixed` width table when modifying the table. #TINY-6051
- Fixed the `autosave` `isEmpty` API incorrectly detecting non-empty content as empty. #TINY-5953
- Fixed table `Paste row after` and `Paste row before` menu items not disabled when nothing was available to paste. #TINY-6006
- Fixed a selection performance issue with large tables on Microsoft Internet Explorer and Edge. #TINY-6057
- Fixed filters for screening commands from the undo stack to be case-insensitive. #TINY-5946
- Fixed `fullscreen` plugin now removes all classes when the editor is closed. #TINY-4048
- Fixed handling of mixed-case icon identifiers (names) for UI elements. #TINY-3854
- Fixed leading and trailing spaces lost when using `editor.selection.getContent({ format: 'text' })`. #TINY-5986
- Fixed an issue where changing the URL with the quicklink toolbar caused unexpected undo behavior. #TINY-5952
- Fixed an issue where removing formatting within a table cell would cause Internet Explorer 11 to scroll to the end of the table. #TINY-6049
- Fixed an issue where the `allow_html_data_urls` setting was not correctly applied. #TINY-5951
- Fixed the `autolink` feature so that it no longer treats a string with multiple "@" characters as an email address. #TINY-4773
- Fixed an issue where removing the editor would leave unexpected attributes on the target element. #TINY-4001
- Fixed the `link` plugin now suggest `mailto:` when the text contains an '@' and no slashes (`/`). #TINY-5941
- Fixed the `valid_children` check of custom elements now allows a wider range of characters in names. #TINY-5971

## 5.3.2 - 2020-06-10

### Fixed
- Fixed a regression introduced in 5.3.0, where `images_dataimg_filter` was no-longer called. #TINY-6086

## 5.3.1 - 2020-05-27

### Fixed
- Fixed the image upload error alert also incorrectly closing the image dialog. #TINY-6020
- Fixed editor content scrolling incorrectly on focus in Firefox by reverting default content CSS html and body heights added in 5.3.0. #TINY-6019

## 5.3.0 - 2020-05-21

### Added
- Added html and body height styles to the default oxide content CSS. #TINY-5978
- Added `uploadUri` and `blobInfo` to the data returned by `editor.uploadImages()`. #TINY-4579
- Added a new function to the `BlobCache` API to lookup a blob based on the base64 data and mime type. #TINY-5988
- Added the ability to search and replace within a selection. #TINY-4549
- Added the ability to set the list start position for ordered lists and added new `lists` context menu item. #TINY-3915
- Added `icon` as an optional config option to the toggle menu item API. #TINY-3345
- Added `auto` mode for `toolbar_location` which positions the toolbar and menu bar at the bottom if there is no space at the top. #TINY-3161

### Changed
- Changed the default `toolbar_location` to `auto`. #TINY-3161
- Changed toggle menu items and choice menu items to have a dedicated icon with the checkmark displayed on the far right side of the menu item. #TINY-3345
- Changed the `link`, `image`, and `paste` plugins to use Promises to reduce the bundle size. #TINY-4710
- Changed the default icons to be lazy loaded during initialization. #TINY-4729
- Changed the parsing of content so base64 encoded urls are converted to blob urls. #TINY-4727
- Changed context toolbars so they concatenate when more than one is suitable for the current selection. #TINY-4495
- Changed inline style element formats (strong, b, em, i, u, strike) to convert to a span on format removal if a `style` or `class` attribute is present. #TINY-4741

### Fixed
- Fixed the `selection.setContent()` API not running parser filters. #TINY-4002
- Fixed formats incorrectly applied or removed when table cells were selected. #TINY-4709
- Fixed the `quickimage` button not restricting the file types to images. #TINY-4715
- Fixed search and replace ignoring text in nested contenteditable elements. #TINY-5967
- Fixed resize handlers displaying in the wrong location sometimes for remote images. #TINY-4732
- Fixed table picker breaking in Firefox on low zoom levels. #TINY-4728
- Fixed issue with loading or pasting contents with large base64 encoded images on Safari. #TINY-4715
- Fixed supplementary special characters being truncated when inserted into the editor. Patch contributed by mlitwin. #TINY-4791
- Fixed toolbar buttons not set to disabled when the editor is in readonly mode. #TINY-4592
- Fixed the editor selection incorrectly changing when removing caret format containers. #TINY-3438
- Fixed bug where title, width, and height would be set to empty string values when updating an image and removing those attributes using the image dialog. #TINY-4786
- Fixed `ObjectResized` event firing when an object wasn't resized. #TINY-4161
- Fixed `ObjectResized` and `ObjectResizeStart` events incorrectly fired when adding or removing table rows and columns. #TINY-4829
- Fixed the placeholder not hiding when pasting content into the editor. #TINY-4828
- Fixed an issue where the editor would fail to load if local storage was disabled. #TINY-5935
- Fixed an issue where an uploaded image would reuse a cached image with a different mime type. #TINY-5988
- Fixed bug where toolbars and dialogs would not show if the body element was replaced (e.g. with Turbolinks). Patch contributed by spohlenz. #GH-5653
- Fixed an issue where multiple formats would be removed when removing a single format at the end of lines or on empty lines. #TINY-1170
- Fixed zero-width spaces incorrectly included in the `wordcount` plugin character count. #TINY-5991
- Fixed a regression introduced in 5.2.0 whereby the desktop `toolbar_mode` setting would incorrectly override the mobile default setting. #TINY-5998
- Fixed an issue where deleting all content in a single cell table would delete the entire table. #TINY-1044

## 5.2.2 - 2020-04-23

### Fixed
- Fixed an issue where anchors could not be inserted on empty lines. #TINY-2788
- Fixed text decorations (underline, strikethrough) not consistently inheriting the text color. #TINY-4757
- Fixed `format` menu alignment buttons inconsistently applying to images. #TINY-4057
- Fixed the floating toolbar drawer height collapsing when the editor is rendered in modal dialogs or floating containers. #TINY-4837
- Fixed `media` embed content not processing safely in some cases. #TINY-4857

## 5.2.1 - 2020-03-25

### Fixed
- Fixed the "is decorative" checkbox in the image dialog clearing after certain dialog events. #FOAM-11
- Fixed possible uncaught exception when a `style` attribute is removed using a content filter on `setContent`. #TINY-4742
- Fixed the table selection not functioning correctly in Microsoft Edge 44 or higher. #TINY-3862
- Fixed the table resize handles not functioning correctly in Microsoft Edge 44 or higher. #TINY-4160
- Fixed the floating toolbar drawer disconnecting from the toolbar when adding content in inline mode. #TINY-4725 #TINY-4765
- Fixed `readonly` mode not returning the appropriate boolean value. #TINY-3948
- Fixed the `forced_root_block_attrs` setting not applying attributes to new blocks consistently. #TINY-4564
- Fixed the editor incorrectly stealing focus during initialization in Microsoft Internet Explorer. #TINY-4697
- Fixed dialogs stealing focus when opening an alert or confirm dialog using an `onAction` callback. #TINY-4014
- Fixed inline dialogs incorrectly closing when clicking on an opened alert or confirm dialog. #TINY-4012
- Fixed the context toolbar overlapping the menu bar and toolbar. #TINY-4586
- Fixed notification and inline dialog positioning issues when using `toolbar_location: 'bottom'`. #TINY-4586
- Fixed the `colorinput` popup appearing offscreen on mobile devices. #TINY-4711
- Fixed special characters not being found when searching by "whole words only". #TINY-4522
- Fixed an issue where dragging images could cause them to be duplicated. #TINY-4195
- Fixed context toolbars activating without the editor having focus. #TINY-4754
- Fixed an issue where removing the background color of text did not always work. #TINY-4770
- Fixed an issue where new rows and columns in a table did not retain the style of the previous row or column. #TINY-4788

## 5.2.0 - 2020-02-13

### Added
- Added the ability to apply formats to spaces. #TINY-4200
- Added new `toolbar_location` setting to allow for positioning the menu and toolbar at the bottom of the editor. #TINY-4210
- Added new `toolbar_groups` setting to allow a custom floating toolbar group to be added to the toolbar when using `floating` toolbar mode. #TINY-4229
- Added new `link_default_protocol` setting to `link` and `autolink` plugin to allow a protocol to be used by default. #TINY-3328
- Added new `placeholder` setting to allow a placeholder to be shown when the editor is empty. #TINY-3917
- Added new `tinymce.dom.TextSeeker` API to allow searching text across different DOM nodes. #TINY-4200
- Added a drop shadow below the toolbar while in sticky mode and introduced Oxide variables to customize it when creating a custom skin. #TINY-4343
- Added `quickbars_image_toolbar` setting to allow for the image quickbar to be turned off. #TINY-4398
- Added iframe and img `loading` attribute to the default schema. Patch contributed by ataylor32. #GH-5112
- Added new `getNodeFilters`/`getAttributeFilters` functions to the `editor.serializer` instance. #TINY-4344
- Added new `a11y_advanced_options` setting to allow additional accessibility options to be added. #FOAM-11
- Added new accessibility options and behaviours to the image dialog using `a11y_advanced_options`. #FOAM-11
- Added the ability to use the window `PrismJS` instance for the `codesample` plugin instead of the bundled version to allow for styling custom languages. #TINY-4504
- Added error message events that fire when a resource loading error occurs. #TINY-4509

### Changed
- Changed the default schema to disallow `onchange` for select elements. #TINY-4614
- Changed default `toolbar_mode` value from false to `wrap`. The value false has been deprecated. #TINY-4617
- Changed `toolbar_drawer` setting to `toolbar_mode`. `toolbar_drawer` has been deprecated. #TINY-4416
- Changed iframe mode to set selection on content init if selection doesn't exist. #TINY-4139
- Changed table related icons to align them with the visual style of the other icons. #TINY-4341
- Changed and improved the visual appearance of the color input field. #TINY-2917
- Changed fake caret container to use `forced_root_block` when possible. #TINY-4190
- Changed the `requireLangPack` API to wait until the plugin has been loaded before loading the language pack. #TINY-3716
- Changed the formatter so `style_formats` are registered before the initial content is loaded into the editor. #TINY-4238
- Changed media plugin to use https protocol for media urls by default. #TINY-4577
- Changed the parser to treat CDATA nodes as bogus HTML comments to match the HTML parsing spec. A new `preserve_cdata` setting has been added to preserve CDATA nodes if required. #TINY-4625

### Fixed
- Fixed incorrect parsing of malformed/bogus HTML comments. #TINY-4625
- Fixed `quickbars` selection toolbar appearing on non-editable elements. #TINY-4359
- Fixed bug with alignment toolbar buttons sometimes not changing state correctly. #TINY-4139
- Fixed the `codesample` toolbar button not toggling when selecting code samples other than HTML. #TINY-4504
- Fixed content incorrectly scrolling to the top or bottom when pressing enter if when the content was already in view. #TINY-4162
- Fixed `scrollIntoView` potentially hiding elements behind the toolbar. #TINY-4162
- Fixed editor not respecting the `resize_img_proportional` setting due to legacy code. #TINY-4236
- Fixed flickering floating toolbar drawer in inline mode. #TINY-4210
- Fixed an issue where the template plugin dialog would be indefinitely blocked on a failed template load. #TINY-2766
- Fixed the `mscontrolselect` event not being unbound on IE/Edge. #TINY-4196
- Fixed Confirm dialog footer buttons so only the "Yes" button is highlighted. #TINY-4310
- Fixed `file_picker_callback` functionality for Image, Link and Media plugins. #TINY-4163
- Fixed issue where floating toolbar drawer sometimes would break if the editor is resized while the drawer is open. #TINY-4439
- Fixed incorrect `external_plugins` loading error message. #TINY-4503
- Fixed resize handler was not hidden for ARIA purposes. Patch contributed by Parent5446. #GH-5195
- Fixed an issue where content could be lost if a misspelled word was selected and spellchecking was disabled. #TINY-3899
- Fixed validation errors in the CSS where certain properties had the wrong default value. #TINY-4491
- Fixed an issue where forced root block attributes were not applied when removing a list. #TINY-4272
- Fixed an issue where the element path isn't being cleared when there are no parents. #TINY-4412
- Fixed an issue where width and height in svg icons containing `rect` elements were overridden by the CSS reset. #TINY-4408
- Fixed an issue where uploading images with `images_reuse_filename` enabled and that included a query parameter would generate an invalid URL. #TINY-4638
- Fixed the `closeButton` property not working when opening notifications. #TINY-4674
- Fixed keyboard flicker when opening a context menu on mobile. #TINY-4540
- Fixed issue where plus icon svg contained strokes. #TINY-4681

## 5.1.6 - 2020-01-28

### Fixed
- Fixed `readonly` mode not blocking all clicked links. #TINY-4572
- Fixed legacy font sizes being calculated inconsistently for the `FontSize` query command value. #TINY-4555
- Fixed changing a tables row from `Header` to `Body` incorrectly moving the row to the bottom of the table. #TINY-4593
- Fixed the context menu not showing in certain cases with hybrid devices. #TINY-4569
- Fixed the context menu opening in the wrong location when the target is the editor body. #TINY-4568
- Fixed the `image` plugin not respecting the `automatic_uploads` setting when uploading local images. #TINY-4287
- Fixed security issue related to parsing HTML comments and CDATA. #TINY-4544

## 5.1.5 - 2019-12-19

### Fixed
- Fixed the UI not working with hybrid devices that accept both touch and mouse events. #TNY-4521
- Fixed the `charmap` dialog initially focusing the first tab of the dialog instead of the search input field. #TINY-4342
- Fixed an exception being raised when inserting content if the caret was directly before or after a `contenteditable="false"` element. #TINY-4528
- Fixed a bug with pasting image URLs when paste as text is enabled. #TINY-4523

## 5.1.4 - 2019-12-11

### Fixed
- Fixed dialog contents disappearing when clicking a checkbox for right-to-left languages. #TINY-4518
- Fixed the `legacyoutput` plugin registering legacy formats after editor initialization, causing legacy content to be stripped on the initial load. #TINY-4447
- Fixed search and replace not cycling through results when searching using special characters. #TINY-4506
- Fixed the `visualchars` plugin converting HTML-like text to DOM elements in certain cases. #TINY-4507
- Fixed an issue with the `paste` plugin not sanitizing content in some cases. #TINY-4510
- Fixed HTML comments incorrectly being parsed in certain cases. #TINY-4511

## 5.1.3 - 2019-12-04

### Fixed
- Fixed sticky toolbar not undocking when fullscreen mode is activated. #TINY-4390
- Fixed the "Current Window" target not applying when updating links using the link dialog. #TINY-4063
- Fixed disabled menu items not highlighting when focused. #TINY-4339
- Fixed touch events passing through dialog collection items to the content underneath on Android devices. #TINY-4431
- Fixed keyboard navigation of the Help dialog's Keyboard Navigation tab. #TINY-4391
- Fixed search and replace dialog disappearing when finding offscreen matches on iOS devices. #TINY-4350
- Fixed performance issues where sticky toolbar was jumping while scrolling on slower browsers. #TINY-4475

## 5.1.2 - 2019-11-19

### Fixed
- Fixed desktop touch devices using `mobile` configuration overrides. #TINY-4345
- Fixed unable to disable the new scrolling toolbar feature. #TINY-4345
- Fixed touch events passing through any pop-up items to the content underneath on Android devices. #TINY-4367
- Fixed the table selector handles throwing JavaScript exceptions for non-table selections. #TINY-4338
- Fixed `cut` operations not removing selected content on Android devices when the `paste` plugin is enabled. #TINY-4362
- Fixed inline toolbar not constrained to the window width by default. #TINY-4314
- Fixed context toolbar split button chevrons pointing right when they should be pointing down. #TINY-4257
- Fixed unable to access the dialog footer in tabbed dialogs on small screens. #TINY-4360
- Fixed mobile table selectors were hard to select with touch by increasing the size. #TINY-4366
- Fixed mobile table selectors moving when moving outside the editor. #TINY-4366
- Fixed inline toolbars collapsing when using sliding toolbars. #TINY-4389
- Fixed block textpatterns not treating NBSPs as spaces. #TINY-4378
- Fixed backspace not merging blocks when the last element in the preceding block was a `contenteditable="false"` element. #TINY-4235
- Fixed toolbar buttons that only contain text labels overlapping on mobile devices. #TINY-4395
- Fixed quickbars quickimage picker not working on mobile. #TINY-4377
- Fixed fullscreen not resizing in an iOS WKWebView component. #TINY-4413

## 5.1.1 - 2019-10-28

### Fixed
- Fixed font formats containing spaces being wrapped in `&quot;` entities instead of single quotes. #TINY-4275
- Fixed alert and confirm dialogs losing focus when clicked. #TINY-4248
- Fixed clicking outside a modal dialog focusing on the document body. #TINY-4249
- Fixed the context toolbar not hiding when scrolled out of view. #TINY-4265

## 5.1.0 - 2019-10-17

### Added
- Added touch selector handles for table selections on touch devices. #TINY-4097
- Added border width field to Table Cell dialog. #TINY-4028
- Added touch event listener to media plugin to make embeds playable. #TINY-4093
- Added oxide styling options to notifications and tweaked the default variables. #TINY-4153
- Added additional padding to split button chevrons on touch devices, to make them easier to interact with. #TINY-4223
- Added new platform detection functions to `Env` and deprecated older detection properties. #TINY-4184
- Added `inputMode` config field to specify inputmode attribute of `input` dialog components. #TINY-4062
- Added new `inputMode` property to relevant plugins/dialogs. #TINY-4102
- Added new `toolbar_sticky` setting to allow the iframe menubar/toolbar to stick to the top of the window when scrolling. #TINY-3982

### Changed
- Changed default setting for `toolbar_drawer` to `floating`. #TINY-3634
- Changed mobile phones to use the `silver` theme by default. #TINY-3634
- Changed some editor settings to default to `false` on touch devices:
  - `menubar`(phones only). #TINY-4077
  - `table_grid`. #TINY-4075
  - `resize`. #TINY-4157
  - `object_resizing`. #TINY-4157
- Changed toolbars and context toolbars to sidescroll on mobile. #TINY-3894 #TINY-4107
- Changed context menus to render as horizontal menus on touch devices. #TINY-4107
- Changed the editor to use the `VisualViewport` API of the browser where possible. #TINY-4078
- Changed visualblocks toolbar button icon and renamed `paragraph` icon to `visualchars`. #TINY-4074
- Changed Oxide default for `@toolbar-button-chevron-color` to follow toolbar button icon color. #TINY-4153
- Changed the `urlinput` dialog component to use the `url` type attribute. #TINY-4102

### Fixed
- Fixed Safari desktop visual viewport fires resize on fullscreen breaking the restore function. #TINY-3976
- Fixed scroll issues on mobile devices. #TINY-3976
- Fixed context toolbar unable to refresh position on iOS12. #TINY-4107
- Fixed ctrl+left click not opening links on readonly mode and the preview dialog. #TINY-4138
- Fixed Slider UI component not firing `onChange` event on touch devices. #TINY-4092
- Fixed notifications overlapping instead of stacking. #TINY-3478
- Fixed inline dialogs positioning incorrectly when the page is scrolled. #TINY-4018
- Fixed inline dialogs and menus not repositioning when resizing. #TINY-3227
- Fixed inline toolbar incorrectly stretching to the full width when a width value was provided. #TINY-4066
- Fixed menu chevrons color to follow the menu text color. #TINY-4153
- Fixed table menu selection grid from staying black when using dark skins, now follows border color. #TINY-4153
- Fixed Oxide using the wrong text color variable for menubar button focused state. #TINY-4146
- Fixed the autoresize plugin not keeping the selection in view when resizing. #TINY-4094
- Fixed textpattern plugin throwing exceptions when using `forced_root_block: false`. #TINY-4172
- Fixed missing CSS fill styles for toolbar button icon active state. #TINY-4147
- Fixed an issue where the editor selection could end up inside a short ended element (such as `br`). #TINY-3999
- Fixed browser selection being lost in inline mode when opening split dropdowns. #TINY-4197
- Fixed backspace throwing an exception when using `forced_root_block: false`. #TINY-4099
- Fixed floating toolbar drawer expanding outside the bounds of the editor. #TINY-3941
- Fixed the autocompleter not activating immediately after a `br` or `contenteditable=false` element. #TINY-4194
- Fixed an issue where the autocompleter would incorrectly close on IE 11 in certain edge cases. #TINY-4205

## 5.0.16 - 2019-09-24

### Added
- Added new `referrer_policy` setting to add the `referrerpolicy` attribute when loading scripts or stylesheets. #TINY-3978
- Added a slight background color to dialog tab links when focused to aid keyboard navigation. #TINY-3877

### Fixed
- Fixed media poster value not updating on change. #TINY-4013
- Fixed openlink was not registered as a toolbar button. #TINY-4024
- Fixed failing to initialize if a script tag was used inside a SVG. #TINY-4087
- Fixed double top border showing on toolbar without menubar when toolbar_drawer is enabled. #TINY-4118
- Fixed unable to drag inline dialogs to the bottom of the screen when scrolled. #TINY-4154
- Fixed notifications appearing on top of the toolbar when scrolled in inline mode. #TINY-4159
- Fixed notifications displaying incorrectly on IE 11. #TINY-4169

## 5.0.15 - 2019-09-02

### Added
- Added a dark `content_css` skin to go with the dark UI skin. #TINY-3743

### Changed
- Changed the enabled state on toolbar buttons so they don't get the hover effect. #TINY-3974

### Fixed
- Fixed missing CSS active state on toolbar buttons. #TINY-3966
- Fixed `onChange` callback not firing for the colorinput dialog component. #TINY-3968
- Fixed context toolbars not showing in fullscreen mode. #TINY-4023

## 5.0.14 - 2019-08-19

### Added
- Added an API to reload the autocompleter menu with additional fetch metadata #MENTIONS-17

### Fixed
- Fixed missing toolbar button border styling options. #TINY-3965
- Fixed image upload progress notification closing before the upload is complete. #TINY-3963
- Fixed inline dialogs not closing on escape when no dialog component is in focus. #TINY-3936
- Fixed plugins not being filtered when defaulting to mobile on phones. #TINY-3537
- Fixed toolbar more drawer showing the content behind it when transitioning between opened and closed states. #TINY-3878
- Fixed focus not returning to the dialog after pressing the "Replace all" button in the search and replace dialog. #TINY-3961

### Removed
- Removed Oxide variable `@menubar-select-disabled-border-color` and replaced it with `@menubar-select-disabled-border`. #TINY-3965

## 5.0.13 - 2019-08-06

### Changed
- Changed modal dialogs to prevent dragging by default and added new `draggable_modal` setting to restore dragging. #TINY-3873
- Changed the nonbreaking plugin to insert nbsp characters wrapped in spans to aid in filtering. This can be disabled using the `nonbreaking_wrap` setting. #TINY-3647
- Changed backspace behaviour in lists to outdent nested list items when the cursor is at the start of the list item. #TINY-3651

### Fixed
- Fixed sidebar growing beyond editor bounds in IE 11. #TINY-3937
- Fixed issue with being unable to keyboard navigate disabled toolbar buttons. #TINY-3350
- Fixed issues with backspace and delete in nested contenteditable true and false elements. #TINY-3868
- Fixed issue with losing keyboard navigation in dialogs due to disabled buttons. #TINY-3914
- Fixed `MouseEvent.mozPressure is deprecated` warning in Firefox. #TINY-3919
- Fixed `default_link_target` not being respected when `target_list` is disabled. #TINY-3757
- Fixed mobile plugin filter to only apply to the mobile theme, rather than all mobile platforms. #TINY-3405
- Fixed focus switching to another editor during mode changes. #TINY-3852
- Fixed an exception being thrown when clicking on an uninitialized inline editor. #TINY-3925
- Fixed unable to keyboard navigate to dialog menu buttons. #TINY-3933
- Fixed dialogs being able to be dragged outside the window viewport. #TINY-3787
- Fixed inline dialogs appearing above modal dialogs. #TINY-3932

## 5.0.12 - 2019-07-18

### Added
- Added ability to utilize UI dialog panels inside other panels. #TINY-3305
- Added help dialog tab explaining keyboard navigation of the editor. #TINY-3603

### Changed
- Changed the "Find and Replace" design to an inline dialog. #TINY-3054

### Fixed
- Fixed issue where autolink spacebar event was not being fired on Edge. #TINY-3891
- Fixed table selection missing the background color. #TINY-3892
- Fixed removing shortcuts not working for function keys. #TINY-3871
- Fixed non-descriptive UI component type names. #TINY-3349
- Fixed UI registry components rendering as the wrong type when manually specifying a different type. #TINY-3385
- Fixed an issue where dialog checkbox, input, selectbox, textarea and urlinput components couldn't be disabled. #TINY-3708
- Fixed the context toolbar not using viable screen space in inline/distraction free mode. #TINY-3717
- Fixed the context toolbar overlapping the toolbar in various conditions. #TINY-3205
- Fixed IE11 edge case where items were being inserted into the wrong location. #TINY-3884

## 5.0.11 - 2019-07-04

### Fixed
- Fixed packaging errors caused by a rollup treeshaking bug (https://github.com/rollup/rollup/issues/2970). #TINY-3866
- Fixed the customeditor component not able to get data from the dialog api. #TINY-3866
- Fixed collection component tooltips not being translated. #TINY-3855

## 5.0.10 - 2019-07-02

### Added
- Added support for all HTML color formats in `color_map` setting. #TINY-3837

### Changed
- Changed backspace key handling to outdent content in appropriate circumstances. #TINY-3685
- Changed default palette for forecolor and backcolor to include some lighter colors suitable for highlights. #TINY-2865
- Changed the search and replace plugin to cycle through results. #TINY-3800

### Fixed
- Fixed inconsistent types causing some properties to be unable to be used in dialog components. #TINY-3778
- Fixed an issue in the Oxide skin where dialog content like outlines and shadows were clipped because of overflow hidden. #TINY-3566
- Fixed the search and replace plugin not resetting state when changing the search query. #TINY-3800
- Fixed backspace in lists not creating an undo level. #TINY-3814
- Fixed the editor to cancel loading in quirks mode where the UI is not supported. #TINY-3391
- Fixed applying fonts not working when the name contained spaces and numbers. #TINY-3801
- Fixed so that initial content is retained when initializing on list items. #TINY-3796
- Fixed inefficient font name and font size current value lookup during rendering. #TINY-3813
- Fixed mobile font copied into the wrong folder for the oxide-dark skin. #TINY-3816
- Fixed an issue where resizing the width of tables would produce inaccurate results. #TINY-3827
- Fixed a memory leak in the Silver theme. #TINY-3797
- Fixed alert and confirm dialogs using incorrect markup causing inconsistent padding. #TINY-3835
- Fixed an issue in the Table plugin with `table_responsive_width` not enforcing units when resizing. #TINY-3790
- Fixed leading, trailing and sequential spaces being lost when pasting plain text. #TINY-3726
- Fixed exception being thrown when creating relative URIs. #TINY-3851
- Fixed focus is no longer set to the editor content during mode changes unless the editor already had focus. #TINY-3852

## 5.0.9 - 2019-06-26

### Fixed
- Fixed print plugin not working in Firefox. #TINY-3834

## 5.0.8 - 2019-06-18

### Added
- Added back support for multiple toolbars. #TINY-2195
- Added support for .m4a files to the media plugin. #TINY-3750
- Added new base_url and suffix editor init options. #TINY-3681

### Fixed
- Fixed incorrect padding for select boxes with visible values. #TINY-3780
- Fixed selection incorrectly changing when programmatically setting selection on contenteditable false elements. #TINY-3766
- Fixed sidebar background being transparent. #TINY-3727
- Fixed the build to remove duplicate iife wrappers. #TINY-3689
- Fixed bogus autocompleter span appearing in content when the autocompleter menu is shown. #TINY-3752
- Fixed toolbar font size select not working with legacyoutput plugin. #TINY-2921
- Fixed the legacyoutput plugin incorrectly aligning images. #TINY-3660
- Fixed remove color not working when using the legacyoutput plugin. #TINY-3756
- Fixed the font size menu applying incorrect sizes when using the legacyoutput plugin. #TINY-3773
- Fixed scrollIntoView not working when the parent window was out of view. #TINY-3663
- Fixed the print plugin printing from the wrong window in IE11. #TINY-3762
- Fixed content CSS loaded over CORS not loading in the preview plugin with content_css_cors enabled. #TINY-3769
- Fixed the link plugin missing the default "None" option for link list. #TINY-3738
- Fixed small dot visible with menubar and toolbar disabled in inline mode. #TINY-3623
- Fixed space key properly inserts a nbsp before/after block elements. #TINY-3745
- Fixed native context menu not showing with images in IE11. #TINY-3392
- Fixed inconsistent browser context menu image selection. #TINY-3789

## 5.0.7 - 2019-06-05

### Added
- Added new toolbar button and menu item for inserting tables via dialog. #TINY-3636
- Added new API for adding/removing/changing tabs in the Help dialog. #TINY-3535
- Added highlighting of matched text in autocompleter items. #TINY-3687
- Added the ability for autocompleters to work with matches that include spaces. #TINY-3704
- Added new `imagetools_fetch_image` callback to allow custom implementations for cors loading of images. #TINY-3658
- Added `'http'` and `https` options to `link_assume_external_targets` to prepend `http://` or `https://` prefixes when URL does not contain a protocol prefix. Patch contributed by francoisfreitag. #GH-4335

### Changed
- Changed annotations navigation to work the same as inline boundaries. #TINY-3396
- Changed tabpanel API by adding a `name` field and changing relevant methods to use it. #TINY-3535

### Fixed
- Fixed text color not updating all color buttons when choosing a color. #TINY-3602
- Fixed the autocompleter not working with fragmented text. #TINY-3459
- Fixed the autosave plugin no longer overwrites window.onbeforeunload. #TINY-3688
- Fixed infinite loop in the paste plugin when IE11 takes a long time to process paste events. Patch contributed by lRawd. #GH-4987
- Fixed image handle locations when using `fixed_toolbar_container`. Patch contributed by t00. #GH-4966
- Fixed the autoresize plugin not firing `ResizeEditor` events. #TINY-3587
- Fixed editor in fullscreen mode not extending to the bottom of the screen. #TINY-3701
- Fixed list removal when pressing backspace after the start of the list item. #TINY-3697
- Fixed autocomplete not triggering from compositionend events. #TINY-3711
- Fixed `file_picker_callback` could not set the caption field on the insert image dialog. #TINY-3172
- Fixed the autocompleter menu showing up after a selection had been made. #TINY-3718
- Fixed an exception being thrown when a file or number input has focus during initialization. Patch contributed by t00. #GH-2194

## 5.0.6 - 2019-05-22

### Added
- Added `icons_url` editor settings to enable icon packs to be loaded from a custom url. #TINY-3585
- Added `image_uploadtab` editor setting to control the visibility of the upload tab in the image dialog. #TINY-3606
- Added new api endpoints to the wordcount plugin and improved character count logic. #TINY-3578

### Changed
- Changed plugin, language and icon loading errors to log in the console instead of a notification. #TINY-3585

### Fixed
- Fixed the textpattern plugin not working with fragmented text. #TINY-3089
- Fixed various toolbar drawer accessibility issues and added an animation. #TINY-3554
- Fixed issues with selection and ui components when toggling readonly mode. #TINY-3592
- Fixed so readonly mode works with inline editors. #TINY-3592
- Fixed docked inline toolbar positioning when scrolled. #TINY-3621
- Fixed initial value not being set on bespoke select in quickbars and toolbar drawer. #TINY-3591
- Fixed so that nbsp entities aren't trimmed in white-space: pre-line elements. #TINY-3642
- Fixed `mceInsertLink` command inserting spaces instead of url encoded characters. #GH-4990
- Fixed text content floating on top of dialogs in IE11. #TINY-3640

## 5.0.5 - 2019-05-09

### Added
- Added menu items to match the forecolor/backcolor toolbar buttons. #TINY-2878
- Added default directionality based on the configured language. #TINY-2621
- Added styles, icons and tests for rtl mode. #TINY-2621

### Fixed
- Fixed autoresize not working with floating elements or when media elements finished loading. #TINY-3545
- Fixed incorrect vertical caret positioning in IE 11. #TINY-3188
- Fixed submenu anchoring hiding overflowed content. #TINY-3564

### Removed
- Removed unused and hidden validation icons to avoid displaying phantom tooltips. #TINY-2329

## 5.0.4 - 2019-04-23

### Added
- Added back URL dialog functionality, which is now available via `editor.windowManager.openUrl()`. #TINY-3382
- Added the missing throbber functionality when calling `editor.setProgressState(true)`. #TINY-3453
- Added function to reset the editor content and undo/dirty state via `editor.resetContent()`. #TINY-3435
- Added the ability to set menu buttons as active. #TINY-3274
- Added `editor.mode` API, featuring a custom editor mode API. #TINY-3406
- Added better styling to floating toolbar drawer. #TINY-3479
- Added the new premium plugins to the Help dialog plugins tab. #TINY-3496
- Added the linkchecker context menu items to the default configuration. #TINY-3543

### Fixed
- Fixed image context menu items showing on placeholder images. #TINY-3280
- Fixed dialog labels and text color contrast within notifications/alert banners to satisfy WCAG 4.5:1 contrast ratio for accessibility. #TINY-3351
- Fixed selectbox and colorpicker items not being translated. #TINY-3546
- Fixed toolbar drawer sliding mode to correctly focus the editor when tabbing via keyboard navigation. #TINY-3533
- Fixed positioning of the styleselect menu in iOS while using the mobile theme. #TINY-3505
- Fixed the menubutton `onSetup` callback to be correctly executed when rendering the menu buttons. #TINY-3547
- Fixed `default_link_target` setting to be correctly utilized when creating a link. #TINY-3508
- Fixed colorpicker floating marginally outside its container. #TINY-3026
- Fixed disabled menu items displaying as active when hovered. #TINY-3027

### Removed
- Removed redundant mobile wrapper. #TINY-3480

## 5.0.3 - 2019-03-19

### Changed
- Changed empty nested-menu items within the style formats menu to be disabled or hidden if the value of `style_formats_autohide` is `true`. #TINY-3310
- Changed the entire phrase 'Powered by Tiny' in the status bar to be a link instead of just the word 'Tiny'. #TINY-3366
- Changed `formatselect`, `styleselect` and `align` menus to use the `mceToggleFormat` command internally. #TINY-3428

### Fixed
- Fixed toolbar keyboard navigation to work as expected when `toolbar_drawer` is configured. #TINY-3432
- Fixed text direction buttons to display the correct pressed state in selections that have no explicit `dir` property. #TINY-3138
- Fixed the mobile editor to clean up properly when removed. #TINY-3445
- Fixed quickbar toolbars to add an empty box to the screen when it is set to `false`. #TINY-3439
- Fixed an issue where pressing the **Delete/Backspace** key at the edge of tables was creating incorrect selections. #TINY-3371
- Fixed an issue where dialog collection items (emoticon and special character dialogs) couldn't be selected with touch devices. #TINY-3444
- Fixed a type error introduced in TinyMCE version 5.0.2 when calling `editor.getContent()` with nested bookmarks. #TINY-3400
- Fixed an issue that prevented default icons from being overridden. #TINY-3449
- Fixed an issue where **Home/End** keys wouldn't move the caret correctly before or after `contenteditable=false` inline elements. #TINY-2995
- Fixed styles to be preserved in IE 11 when editing via the `fullpage` plugin. #TINY-3464
- Fixed the `link` plugin context toolbar missing the open link button. #TINY-3461
- Fixed inconsistent dialog component spacing. #TINY-3436

## 5.0.2 - 2019-03-05

### Added
- Added presentation and document presets to `htmlpanel` dialog component. #TINY-2694
- Added missing fixed_toolbar_container setting has been reimplemented in the Silver theme. #TINY-2712
- Added a new toolbar setting `toolbar_drawer` that moves toolbar groups which overflow the editor width into either a `sliding` or `floating` toolbar section. #TINY-2874

### Changed
- Updated the build process to include package lock files in the dev distribution archive. #TINY-2870

### Fixed
- Fixed inline dialogs did not have aria attributes. #TINY-2694
- Fixed default icons are now available in the UI registry, allowing use outside of toolbar buttons. #TINY-3307
- Fixed a memory leak related to select toolbar items. #TINY-2874
- Fixed a memory leak due to format changed listeners that were never unbound. #TINY-3191
- Fixed an issue where content may have been lost when using permanent bookmarks. #TINY-3400
- Fixed the quicklink toolbar button not rendering in the quickbars plugin. #TINY-3125
- Fixed an issue where menus were generating invalid HTML in some cases. #TINY-3323
- Fixed an issue that could cause the mobile theme to show a blank white screen when the editor was inside an `overflow:hidden` element. #TINY-3407
- Fixed mobile theme using a transparent background and not taking up the full width on iOS. #TINY-3414
- Fixed the template plugin dialog missing the description field. #TINY-3337
- Fixed input dialog components using an invalid default type attribute. #TINY-3424
- Fixed an issue where backspace/delete keys after/before pagebreak elements wouldn't move the caret. #TINY-3097
- Fixed an issue in the table plugin where menu items and toolbar buttons weren't showing correctly based on the selection. #TINY-3423
- Fixed inconsistent button focus styles in Firefox. #TINY-3377
- Fixed the resize icon floating left when all status bar elements were disabled. #TINY-3340
- Fixed the resize handle to not show in fullscreen mode. #TINY-3404

## 5.0.1 - 2019-02-21

### Added
- Added H1-H6 toggle button registration to the silver theme. #TINY-3070
- Added code sample toolbar button will now toggle on when the cursor is in a code section. #TINY-3040
- Added new settings to the emoticons plugin to allow additional emoticons to be added. #TINY-3088

### Fixed
- Fixed an issue where adding links to images would replace the image with text. #TINY-3356
- Fixed an issue where the inline editor could use fractional pixels for positioning. #TINY-3202
- Fixed an issue where uploading non-image files in the Image Plugin upload tab threw an error. #TINY-3244
- Fixed an issue in the media plugin that was causing the source url and height/width to be lost in certain circumstances. #TINY-2858
- Fixed an issue with the Context Toolbar not being removed when clicking outside of the editor. #TINY-2804
- Fixed an issue where clicking 'Remove link' wouldn't remove the link in certain circumstances. #TINY-3199
- Fixed an issue where the media plugin would fail when parsing dialog data. #TINY-3218
- Fixed an issue where retrieving the selected content as text didn't create newlines. #TINY-3197
- Fixed incorrect keyboard shortcuts in the Help dialog for Windows. #TINY-3292
- Fixed an issue where JSON serialization could produce invalid JSON. #TINY-3281
- Fixed production CSS including references to source maps. #TINY-3920
- Fixed development CSS was not included in the development zip. #TINY-3920
- Fixed the autocompleter matches predicate not matching on the start of words by default. #TINY-3306
- Fixed an issue where the page could be scrolled with modal dialogs open. #TINY-2252
- Fixed an issue where autocomplete menus would show an icon margin when no items had icons. #TINY-3329
- Fixed an issue in the quickbars plugin where images incorrectly showed the text selection toolbar. #TINY-3338
- Fixed an issue that caused the inline editor to fail to render when the target element already had focus. #TINY-3353

### Removed
- Removed paste as text notification banner and paste_plaintext_inform setting. #POW-102

## 5.0.0 - 2019-02-04

Full documentation for the version 5 features and changes is available at https://www.tiny.cloud/docs/tinymce/5/release-notes/release-notes50/

### Added
- Added links and registered names with * to denote premium plugins in Plugins tab of Help dialog. #TINY-3223

### Changed
- Changed Tiny 5 mobile skin to look more uniform with desktop. #TINY-2650
- Blacklisted table, th and td as inline editor target. #TINY-717

### Fixed
- Fixed an issue where tab panel heights weren't sizing properly on smaller screens and weren't updating on resize. #TINY-3242
- Fixed image tools not having any padding between the label and slider. #TINY-3220
- Fixed context toolbar toggle buttons not showing the correct state. #TINY-3022
- Fixed missing separators in the spellchecker context menu between the suggestions and actions. #TINY-3217
- Fixed notification icon positioning in alert banners. #TINY-2196
- Fixed a typo in the word count plugin name. #TINY-3062
- Fixed charmap and emoticons dialogs not having a primary button. #TINY-3233
- Fixed an issue where resizing wouldn't work correctly depending on the box-sizing model. #TINY-3278

## 5.0.0-rc-2 - 2019-01-22

### Added
- Added screen reader accessibility for sidebar and statusbar. #TINY-2699

### Changed
- Changed formatting menus so they are registered and made the align toolbar button use an icon instead of text. #TINY-2880
- Changed checkboxes to use a boolean for its state, instead of a string. #TINY-2848
- Updated the textpattern plugin to properly support nested patterns and to allow running a command with a value for a pattern with a start and an end. #TINY-2991
- Updated Emoticons and Charmap dialogs to be screen reader accessible. #TINY-2693

### Fixed
- Fixed the link dialog such that it will now retain class attributes when updating links. #TINY-2825
- Fixed "Find and replace" not showing in the "Edit" menu by default. #TINY-3061
- Fixed dropdown buttons missing the 'type' attribute, which could cause forms to be incorrectly submitted. #TINY-2826
- Fixed emoticon and charmap search not returning expected results in certain cases. #TINY-3084
- Fixed blank rel_list values throwing an exception in the link plugin. #TINY-3149

### Removed
- Removed unnecessary 'flex' and unused 'colspan' properties from the new dialog APIs. #TINY-2973

## 5.0.0-rc-1 - 2019-01-08

### Added
- Added editor settings functionality to specify title attributes for toolbar groups. #TINY-2690
- Added icons instead of button text to improve Search and Replace dialog footer appearance. #TINY-2654
- Added `tox-dialog__table` instead of `mce-table-striped` class to enhance Help dialog appearance. #TINY-2360
- Added title attribute to iframes so, screen readers can announce iframe labels. #TINY-2692
- Added a wordcount menu item, that defaults to appearing in the tools menu. #TINY-2877

### Changed
- Updated the font select dropdown logic to try to detect the system font stack and show "System Font" as the font name. #TINY-2710
- Updated the autocompleter to only show when it has matched items. #TINY-2350
- Updated SizeInput labels to "Height" and "Width" instead of Dimensions. #TINY-2833
- Updated the build process to minify and generate ASCII only output for the emoticons database. #TINY-2744

### Fixed
- Fixed readonly mode not fully disabling editing content. #TINY-2287
- Fixed accessibility issues with the font select, font size, style select and format select toolbar dropdowns. #TINY-2713
- Fixed accessibility issues with split dropdowns. #TINY-2697
- Fixed the legacyoutput plugin to be compatible with TinyMCE 5.0. #TINY-2301
- Fixed icons not showing correctly in the autocompleter popup. #TINY-3029
- Fixed an issue where preview wouldn't show anything in Edge under certain circumstances. #TINY-3035
- Fixed the height being incorrectly calculated for the autoresize plugin. #TINY-2807

## 5.0.0-beta-1 - 2018-11-30

### Added
- Added a new `addNestedMenuItem()` UI registry function and changed all nested menu items to use the new registry functions. #TINY-2230
- Added title attribute to color swatch colors. #TINY-2669
- Added anchorbar component to anchor inline toolbar dialogs to instead of the toolbar. #TINY-2040
- Added support for toolbar<n> and toolbar array config options to be squashed into a single toolbar and not create multiple toolbars. #TINY-2195
- Added error handling for when forced_root_block config option is set to true. #TINY-2261
- Added functionality for the removed_menuitems config option. #TINY-2184
- Added the ability to use a string to reference menu items in menu buttons and submenu items. #TINY-2253

### Changed
- Changed the name of the "inlite" plugin to "quickbars". #TINY-2831
- Changed the background color icon to highlight background icon. #TINY-2258
- Changed Help dialog to be accessible to screen readers. #TINY-2687
- Changed the color swatch to save selected custom colors to local storage for use across sessions. #TINY-2722
- Changed `WindowManager` API - methods `getParams`, `setParams` and `getWindows`, and the legacy `windows` property, have been removed. `alert` and `confirm` dialogs are no longer tracked in the window list. #TINY-2603

### Fixed
- Fixed an inline mode issue where the save plugin upon saving can cause content loss. #TINY-2659
- Fixed an issue in IE 11 where calling selection.getContent() would return an empty string when the editor didn't have focus. #TINY-2325

### Removed
- Removed compat3x plugin. #TINY-2815

## 5.0.0-preview-4 - 2018-11-12

### Added
- Added width and height placeholder text to image and media dialog dimensions input. #AP-296
- Added the ability to keyboard navigate through menus, toolbars, sidebar and the status bar sequentially. #AP-381
- Added translation capability back to the editor's UI. #AP-282
- Added `label` component type for dialogs to group components under a label.

### Changed
- Changed the editor resize handle so that it should be disabled when the autoresize plugin is turned on. #AP-424
- Changed UI text for microcopy improvements. #TINY-2281

### Fixed
- Fixed distraction free plugin. #AP-470
- Fixed contents of the input field being selected on focus instead of just recieving an outline highlight. #AP-464
- Fixed styling issues with dialogs and menus in IE 11. #AP-456
- Fixed custom style format control not honoring custom formats. #AP-393
- Fixed context menu not appearing when clicking an image with a caption. #AP-382
- Fixed directionality of UI when using an RTL language. #AP-423
- Fixed page responsiveness with multiple inline editors. #AP-430
- Fixed empty toolbar groups appearing through invalid configuration of the `toolbar` property. #AP-450
- Fixed text not being retained when updating links through the link dialog. #AP-293
- Fixed edit image context menu, context toolbar and toolbar items being incorrectly enabled when selecting invalid images. #AP-323
- Fixed emoji type ahead being shown when typing URLs. #AP-366
- Fixed toolbar configuration properties incorrectly expecting string arrays instead of strings. #AP-342
- Fixed the block formatting toolbar item not showing a "Formatting" title when there is no selection. #AP-321
- Fixed clicking disabled toolbar buttons hiding the toolbar in inline mode. #AP-380
- Fixed `EditorResize` event not being fired upon editor resize. #AP-327
- Fixed tables losing styles when updating through the dialog. #AP-368
- Fixed context toolbar positioning to be more consistent near the edges of the editor. #AP-318
- Fixed table of contents plugin now works with v5 toolbar APIs correctly. #AP-347
- Fixed the `link_context_toolbar` configuration not disabling the context toolbar. #AP-458
- Fixed the link context toolbar showing incorrect relative links. #AP-435
- Fixed the alignment of the icon in alert banner dialog components. #TINY-2220
- Fixed the visual blocks and visual char menu options not displaying their toggled state. #TINY-2238
- Fixed the editor not displaying as fullscreen when toggled. #TINY-2237

### Removed
- Removed the tox-custom-editor class that was added to the wrapping element of codemirror. #TINY-2211

## 5.0.0-preview-3 - 2018-10-18

### Changed
- Changed editor layout to use modern CSS properties over manually calculating dimensions. #AP-324
- Changed `autoresize_min_height` and `autoresize_max_height` configurations to `min_height` and `max_height`. #AP-324
- Changed `Whole word` label in Search and Replace dialog to `Find whole words only`. #AP-387

### Fixed
- Fixed bugs with editor width jumping when resizing and the iframe not resizing to smaller than 150px in height. #AP-324
- Fixed mobile theme bug that prevented the editor from loading. #AP-404
- Fixed long toolbar groups extending outside of the editor instead of wrapping.
- Fixed dialog titles so they are now proper case. #AP-384
- Fixed color picker default to be #000000 instead of #ff00ff. #AP-216
- Fixed "match case" option on the Find and Replace dialog is no longer selected by default. #AP-298
- Fixed vertical alignment of toolbar icons. #DES-134
- Fixed toolbar icons not appearing on IE11. #DES-133

## 5.0.0-preview-2 - 2018-10-10

### Added
- Added swatch is now shown for colorinput fields, instead of the colorpicker directly. #AP-328
- Added fontformats and fontsizes menu items. #AP-390

### Changed
- Changed configuration of color options has been simplified to `color_map`, `color_cols`, and `custom_colors`. #AP-328
- Changed `height` configuration to apply to the editor frame (including menubar, toolbar, status bar) instead of the content area. #AP-324

### Fixed
- Fixed styleselect not updating the displayed item as the cursor moved. #AP-388
- Fixed preview iframe not expanding to the dialog size. #AP-252
- Fixed 'meta' shortcuts not translated into platform-specific text. #AP-270
- Fixed tabbed dialogs (Charmap and Emoticons) shrinking when no search results returned.
- Fixed a bug where alert banner icons were not retrieved from icon pack. #AP-330
- Fixed component styles to flex so they fill large dialogs. #AP-252
- Fixed editor flashing unstyled during load (still in progress). #AP-349

### Removed
- Removed `colorpicker` plugin, it is now in the theme. #AP-328
- Removed `textcolor` plugin, it is now in the theme. #AP-328

## 5.0.0-preview-1 - 2018-10-01

Developer preview 1.

Initial list of features and changes is available at https://www.tiny.cloud/docs/tinymce/5/release-notes/release-notes50/.

## 4.9.11 - 2020-07-13

### Fixed
- Fixed the `selection.setContent()` API not running parser filters. #TINY-4002
- Fixed content in an iframe element parsing as DOM elements instead of text content. #TINY-5943
- Fixed up and down keyboard navigation not working for inline `contenteditable="false"` elements. #TINY-6226

## 4.9.10 - 2020-04-23

### Fixed
- Fixed an issue where the editor selection could end up inside a short ended element (eg br). #TINY-3999
- Fixed a security issue related to CDATA sanitization during parsing. #TINY-4669
- Fixed `media` embed content not processing safely in some cases. #TINY-4857

## 4.9.9 - 2020-03-25

### Fixed
- Fixed the table selection not functioning correctly in Microsoft Edge 44 or higher. #TINY-3862
- Fixed the table resize handles not functioning correctly in Microsoft Edge 44 or higher. #TINY-4160
- Fixed the `forced_root_block_attrs` setting not applying attributes to new blocks consistently. #TINY-4564
- Fixed the editor failing to initialize if a script tag was used inside an SVG. #TINY-4087

## 4.9.8 - 2020-01-28

### Fixed
- Fixed the `mobile` theme failing to load due to a bundling issue. #TINY-4613
- Fixed security issue related to parsing HTML comments and CDATA. #TINY-4544

## 4.9.7 - 2019-12-19

### Fixed
- Fixed the `visualchars` plugin converting HTML-like text to DOM elements in certain cases. #TINY-4507
- Fixed an issue with the `paste` plugin not sanitizing content in some cases. #TINY-4510
- Fixed HTML comments incorrectly being parsed in certain cases. #TINY-4511

## 4.9.6 - 2019-09-02

### Fixed
- Fixed image browse button sometimes displaying the browse window twice. #TINY-3959

## 4.9.5 - 2019-07-02

### Changed
- Changed annotations navigation to work the same as inline boundaries. #TINY-3396

### Fixed
- Fixed the print plugin printing from the wrong window in IE11. #TINY-3762
- Fixed an exception being thrown when a file or number input has focus during initialization. Patch contributed by t00. #GH-2194
- Fixed positioning of the styleselect menu in iOS while using the mobile theme. #TINY-3505
- Fixed native context menu not showing with images in IE11. #TINY-3392
- Fixed selection incorrectly changing when programmatically setting selection on contenteditable false elements. #TINY-3766
- Fixed image browse button not working on touch devices. #TINY-3751
- Fixed so that nbsp entities aren't trimmed in white-space: pre-line elements. #TINY-3642
- Fixed space key properly inserts a nbsp before/after block elements. #TINY-3745
- Fixed infinite loop in the paste plugin when IE11 takes a long time to process paste events. Patch contributed by lRawd. #GH-4987

## 4.9.4 - 2019-03-20

### Fixed
- Fixed an issue where **Home/End** keys wouldn't move the caret correctly before or after `contenteditable=false` inline elements. #TINY-2995
- Fixed an issue where content may have been lost when using permanent bookmarks. #TINY-3400
- Fixed the mobile editor to clean up properly when removed. #TINY-3445
- Fixed an issue where retrieving the selected content as text didn't create newlines. #TINY-3197
- Fixed an issue where typing space between images would cause issues with nbsp not being inserted. #TINY-3346

## 4.9.3 - 2019-01-31

### Added
- Added a visualchars_default_state setting to the Visualchars Plugin. Patch contributed by mat3e.

### Fixed
- Fixed a bug where scrolling on a page with more than one editor would cause a ResizeWindow event to fire. #TINY-3247
- Fixed a bug where if a plugin threw an error during initialisation the whole editor would fail to load. #TINY-3243
- Fixed a bug where getContent would include bogus elements when valid_elements setting was set up in a specific way. #TINY-3213
- Fixed a bug where only a few function key names could be used when creating keyboard shortcuts. #TINY-3146
- Fixed a bug where it wasn't possible to enter spaces into an editor after pressing shift+enter. #TINY-3099
- Fixed a bug where no caret would be rendered after backspacing to a contenteditable false element. #TINY-2998
- Fixed a bug where deletion to/from indented lists would leave list fragments in the editor. #TINY-2981

## 4.9.2 - 2018-12-17

### Fixed
- Fixed a bug with pressing the space key on IE 11 would result in nbsp characters being inserted between words at the end of a block. #TINY-2996
- Fixed a bug where character composition using quote and space on US International keyboards would produce a space instead of a quote. #TINY-2999
- Fixed a bug where remove format wouldn't remove the inner most inline element in some situations. #TINY-2982
- Fixed a bug where outdenting an list item would affect attributes on other list items within the same list. #TINY-2971
- Fixed a bug where the DomParser filters wouldn't be applied for elements created when parsing invalid html. #TINY-2978
- Fixed a bug where setProgressState wouldn't automatically close floating ui elements like menus. #TINY-2896
- Fixed a bug where it wasn't possible to navigate out of a figcaption element using the arrow keys. #TINY-2894
- Fixed a bug where enter key before an image inside a link would remove the image. #TINY-2780

## 4.9.1 - 2018-12-04

### Added
- Added functionality to insert html to the replacement feature of the Textpattern Plugin. #TINY-2839

### Fixed
- Fixed a bug where `editor.selection.getContent({format: 'text'})` didn't work as expected in IE11 on an unfocused editor. #TINY-2862
- Fixed a bug in the Textpattern Plugin where the editor would get an incorrect selection after inserting a text pattern on Safari. #TINY-2838
- Fixed a bug where the space bar didn't work correctly in editors with the forced_root_block setting set to false. #TINY-2816

## 4.9.0 - 2018-11-27

### Added
- Added a replace feature to the Textpattern Plugin. #TINY-1908
- Added functionality to the Lists Plugin that improves the indentation logic. #TINY-1790

### Fixed
- Fixed a bug where it wasn't possible to delete/backspace when the caret was between a contentEditable=false element and a BR. #TINY-2372
- Fixed a bug where copying table cells without a text selection would fail to copy anything. #TINY-1789
- Implemented missing `autosave_restore_when_empty` functionality in the Autosave Plugin. Patch contributed by gzzo. #GH-4447
- Reduced insertion of unnecessary nonbreaking spaces in the editor. #TINY-1879

## 4.8.5 - 2018-10-30

### Added
- Added a content_css_cors setting to the editor that adds the crossorigin="anonymous" attribute to link tags added by the StyleSheetLoader. #TINY-1909

### Fixed
- Fixed a bug where trying to remove formatting with a collapsed selection range would throw an exception. #GH-4636
- Fixed a bug in the image plugin that caused updating figures to split contenteditable elements. #GH-4563
- Fixed a bug that was causing incorrect viewport calculations for fixed position UI elements. #TINY-1897
- Fixed a bug where inline formatting would cause the delete key to do nothing. #TINY-1900

## 4.8.4 - 2018-10-23

### Added
- Added support for the HTML5 `main` element. #TINY-1877

### Changed
- Changed the keyboard shortcut to move focus to contextual toolbars to Ctrl+F9. #TINY-1812

### Fixed
- Fixed a bug where content css could not be loaded from another domain. #TINY-1891
- Fixed a bug on FireFox where the cursor would get stuck between two contenteditable false inline elements located inside of the same block element divided by a BR. #TINY-1878
- Fixed a bug with the insertContent method where nonbreaking spaces would be inserted incorrectly. #TINY-1868
- Fixed a bug where the toolbar of the inline editor would not be visible in some scenarios. #TINY-1862
- Fixed a bug where removing the editor while more than one notification was open would throw an error. #TINY-1845
- Fixed a bug where the menubutton would be rendered on top of the menu if the viewport didn't have enough height. #TINY-1678
- Fixed a bug with the annotations api where annotating collapsed selections caused problems. #TBS-2449
- Fixed a bug where wbr elements were being transformed into whitespace when using the Paste Plugin's paste as text setting. #GH-4638
- Fixed a bug where the Search and Replace didn't replace spaces correctly. #GH-4632
- Fixed a bug with sublist items not persisting selection. #GH-4628
- Fixed a bug with mceInsertRawHTML command not working as expected. #GH-4625

## 4.8.3 - 2018-09-13

### Fixed
- Fixed a bug where the Wordcount Plugin didn't correctly count words within tables on IE11. #TINY-1770
- Fixed a bug where it wasn't possible to move the caret out of a table on IE11 and Firefox. #TINY-1682
- Fixed a bug where merging empty blocks didn't work as expected, sometimes causing content to be deleted. #TINY-1781
- Fixed a bug where the Textcolor Plugin didn't show the correct current color. #TINY-1810
- Fixed a bug where clear formatting with a collapsed selection would sometimes clear formatting from more content than expected. #TINY-1813 #TINY-1821
- Fixed a bug with the Table Plugin where it wasn't possible to keyboard navigate to the caption. #TINY-1818

## 4.8.2 - 2018-08-09

### Changed
- Moved annotator from "experimental" to "annotator" object on editor. #TBS-2398
- Improved the multiclick normalization across browsers. #TINY-1788

### Fixed
- Fixed a bug where running getSelectedBlocks with a collapsed selection between block elements would produce incorrect results. #TINY-1787
- Fixed a bug where the ScriptLoaders loadScript method would not work as expected in FireFox when loaded on the same page as a ShadowDOM polyfill. #TINY-1786
- Removed reference to ShadowDOM event.path as Blink based browsers now support event.composedPath. #TINY-1785
- Fixed a bug where a reference to localStorage would throw an "access denied" error in IE11 with strict security settings. #TINY-1782
- Fixed a bug where pasting using the toolbar button on an inline editor in IE11 would cause a looping behaviour. #TINY-1768

## 4.8.1 - 2018-07-26

### Fixed
- Fixed a bug where the content of inline editors was being cleaned on every call of `editor.save()`. #TINY-1783
- Fixed a bug where the arrow of the Inlite Theme toolbar was being rendered incorrectly in RTL mode. #TINY-1776
- Fixed a bug with the Paste Plugin where pasting after inline contenteditable false elements moved the caret to the end of the line. #TINY-1758

## 4.8.0 - 2018-06-27

### Added
- Added new "experimental" object in editor, with initial Annotator API. #TBS-2374

### Fixed
- Fixed a bug where deleting paragraphs inside of table cells would delete the whole table cell. #TINY-1759
- Fixed a bug in the Table Plugin where removing row height set on the row properties dialog did not update the table. #TINY-1730
- Fixed a bug with the font select toolbar item didn't update correctly. #TINY-1683
- Fixed a bug where all bogus elements would not be deleted when removing an inline editor. #TINY-1669

## 4.7.13 - 2018-05-16

### Added
- Added missing code menu item from the default menu config. #TINY-1648
- Added new align button for combining the separate align buttons into a menu button. #TINY-1652

### Fixed
- Fixed a bug where Edge 17 wouldn't be able to select images or tables. #TINY-1679
- Fixed issue where whitespace wasn't preserved when the editor was initialized on pre elements. #TINY-1649
- Fixed a bug with the fontselect dropdowns throwing an error if the editor was hidden in Firefox. #TINY-1664
- Fixed a bug where it wasn't possible to merge table cells on IE 11. #TINY-1671
- Fixed a bug where textcolor wasn't applying properly on IE 11 in some situations. #TINY-1663
- Fixed a bug where the justifyfull command state wasn't working correctly. #TINY-1677
- Fixed a bug where the styles wasn't updated correctly when resizing some tables. #TINY-1668

## 4.7.12 - 2018-05-03

### Added
- Added an option to filter out image svg data urls.
- Added support for html5 details and summary elements.

### Changed
- Changed so the mce-abs-layout-item css rule targets html instead of body. Patch contributed by nazar-pc.

### Fixed
- Fixed a bug where the "read" step on the mobile theme was still present on android mobile browsers.
- Fixed a bug where all images in the editor document would reload on any editor change.
- Fixed a bug with the Table Plugin where ObjectResized event wasn't being triggered on column resize.
- Fixed so the selection is set to the first suitable caret position after editor.setContent called.
- Fixed so links with xlink:href attributes are filtered correctly to prevent XSS.
- Fixed a bug on IE11 where pasting content into an inline editor initialized on a heading element would create new editable elements.
- Fixed a bug where readonly mode would not work as expected when the editor contained contentEditable=true elements.
- Fixed a bug where the Link Plugin would throw an error when used together with the webcomponents polyfill. Patch contributed by 4esnog.
- Fixed a bug where the "Powered by TinyMCE" branding link would break on XHTML pages. Patch contributed by tistre.
- Fixed a bug where the same id would be used in the blobcache for all pasted images. Patch contributed by thorn0.

## 4.7.11 - 2018-04-11

### Added
- Added a new imagetools_credentials_hosts option to the Imagetools Plugin.

### Fixed
- Fixed a bug where toggling a list containing empty LIs would throw an error. Patch contributed by bradleyke.
- Fixed a bug where applying block styles to a text with the caret at the end of the paragraph would select all text in the paragraph.
- Fixed a bug where toggling on the Spellchecker Plugin would trigger isDirty on the editor.
- Fixed a bug where it was possible to enter content into selection bookmark spans.
- Fixed a bug where if a non paragraph block was configured in forced_root_block the editor.getContent method would return incorrect values with an empty editor.
- Fixed a bug where dropdown menu panels stayed open and fixed in position when dragging dialog windows.
- Fixed a bug where it wasn't possible to extend table cells with the space button in Safari.
- Fixed a bug where the setupeditor event would thrown an error when using the Compat3x Plugin.
- Fixed a bug where an error was thrown in FontInfo when called on a detached element.

## 4.7.10 - 2018-04-03

### Added
- Added normalization of triple clicks across browsers in the editor.
- Added a `hasFocus` method to the editor that checks if the editor has focus.
- Added correct icon to the Nonbreaking Plugin menu item.

### Fixed
- Fixed so the `getContent`/`setContent` methods work even if the editor is not initialized.
- Fixed a bug with the Media Plugin where query strings were being stripped from youtube links.
- Fixed a bug where image styles were changed/removed when opening and closing the Image Plugin dialog.
- Fixed a bug in the Table Plugin where some table cell styles were not correctly added to the content html.
- Fixed a bug in the Spellchecker Plugin where it wasn't possible to change the spellchecker language.
- Fixed so the the unlink action in the Link Plugin has a menu item and can be added to the contextmenu.
- Fixed a bug where it wasn't possible to keyboard navigate to the start of an inline element on a new line within the same block element.
- Fixed a bug with the Text Color Plugin where if used with an inline editor located at the bottom of the screen the colorpicker could appear off screen.
- Fixed a bug with the UndoManager where undo levels were being added for nbzwsp characters.
- Fixed a bug with the Table Plugin where the caret would sometimes be lost when keyboard navigating up through a table.
- Fixed a bug where FontInfo.getFontFamily would throw an error when called on a removed editor.
- Fixed a bug in Firefox where undo levels were not being added correctly for some specific operations.
- Fixed a bug where initializing an inline editor inside of a table would make the whole table resizeable.
- Fixed a bug where the fake cursor that appears next to tables on Firefox was positioned incorrectly when switching to fullscreen.
- Fixed a bug where zwsp's weren't trimmed from the output from `editor.getContent({ format: 'text' })`.
- Fixed a bug where the fontsizeselect/fontselect toolbar items showed the body info rather than the first possible caret position info on init.
- Fixed a bug where it wasn't possible to select all content if the editor only contained an inline boundary element.
- Fixed a bug where `content_css` urls with query strings wasn't working.
- Fixed a bug in the Table Plugin where some table row styles were removed when changing other styles in the row properties dialog.

### Removed
- Removed the "read" step from the mobile theme.

## 4.7.9 - 2018-02-27

### Fixed
- Fixed a bug where the editor target element didn't get the correct style when removing the editor.

## 4.7.8 - 2018-02-26

### Fixed
- Fixed an issue with the Help Plugin where the menuitem name wasn't lowercase.
- Fixed an issue on MacOS where text and bold text did not have the same line-height in the autocomplete dropdown in the Link Plugin dialog.
- Fixed a bug where the "paste as text" option in the Paste Plugin didn't work.
- Fixed a bug where dialog list boxes didn't get positioned correctly in documents with scroll.
- Fixed a bug where the Inlite Theme didn't use the Table Plugin api to insert correct tables.
- Fixed a bug where the Inlite Theme panel didn't hide on blur in a correct way.
- Fixed a bug where placing the cursor before a table in Firefox would scroll to the bottom of the table.
- Fixed a bug where selecting partial text in table cells with rowspans and deleting would produce faulty tables.
- Fixed a bug where the Preview Plugin didn't work on Safari due to sandbox security.
- Fixed a bug where table cell selection using the keyboard threw an error.
- Fixed so the font size and font family doesn't toggle the text but only sets the selected format on the selected text.
- Fixed so the built-in spellchecking on Chrome and Safari creates an undo level when replacing words.

## 4.7.7 - 2018-02-19

### Added
- Added a border style selector to the advanced tab of the Image Plugin.
- Added better controls for default table inserted by the Table Plugin.
- Added new `table_responsive_width` option to the Table Plugin that controls whether to use pixel or percentage widths.

### Fixed
- Fixed a bug where the Link Plugin text didn't update when a URL was pasted using the context menu.
- Fixed a bug with the Spellchecker Plugin where using "Add to dictionary" in the context menu threw an error.
- Fixed a bug in the Media Plugin where the preview node for iframes got default width and height attributes that interfered with width/height styles.
- Fixed a bug where backslashes were being added to some font family names in Firefox in the fontselect toolbar item.
- Fixed a bug where errors would be thrown when trying to remove an editor that had not yet been fully initialized.
- Fixed a bug where the Imagetools Plugin didn't update the images atomically.
- Fixed a bug where the Fullscreen Plugin was throwing errors when being used on an inline editor.
- Fixed a bug where drop down menus weren't positioned correctly in inline editors on scroll.
- Fixed a bug with a semicolon missing at the end of the bundled javascript files.
- Fixed a bug in the Table Plugin with cursor navigation inside of tables where the cursor would sometimes jump into an incorrect table cells.
- Fixed a bug where indenting a table that is a list item using the "Increase indent" button would create a nested table.
- Fixed a bug where text nodes containing only whitespace were being wrapped by paragraph elements.
- Fixed a bug where whitespace was being inserted after br tags inside of paragraph tags.
- Fixed a bug where converting an indented paragraph to a list item would cause the list item to have extra padding.
- Fixed a bug where Copy/Paste in an editor with a lot of content would cause the editor to scroll to the top of the content in IE11.
- Fixed a bug with a memory leak in the DragHelper. Path contributed by ben-mckernan.
- Fixed a bug where the advanced tab in the Media Plugin was being shown even if it didn't contain anything. Patch contributed by gabrieeel.
- Fixed an outdated eventname in the EventUtils. Patch contributed by nazar-pc.
- Fixed an issue where the Json.parse function would throw an error when being used on a page with strict CSP settings.
- Fixed so you can place the curser before and after table elements within the editor in Firefox and Edge/IE.

## 4.7.6 - 2018-01-29

### Fixed
- Fixed a bug in the jquery integration where it threw an error saying that "global is not defined".
- Fixed a bug where deleting a table cell whose previous sibling was set to contenteditable false would create a corrupted table.
- Fixed a bug where highlighting text in an unfocused editor did not work correctly in IE11/Edge.
- Fixed a bug where the table resize handles were not being repositioned when activating the Fullscreen Plugin.
- Fixed a bug where the Imagetools Plugin dialog didn't honor editor RTL settings.
- Fixed a bug where block elements weren't being merged correctly if you deleted from after a contenteditable false element to the beginning of another block element.
- Fixed a bug where TinyMCE didn't work with module loaders like webpack.

## 4.7.5 - 2018-01-22

### Fixed
- Fixed bug with the Codesample Plugin where it wasn't possible to edit codesamples when the editor was in inline mode.
- Fixed bug where focusing on the status bar broke the keyboard navigation functionality.
- Fixed bug where an error would be thrown on Edge by the Table Plugin when pasting using the PowerPaste Plugin.
- Fixed bug in the Table Plugin where selecting row border style from the dropdown menu in advanced row properties would throw an error.
- Fixed bug with icons being rendered incorrectly on Chrome on Mac OS.
- Fixed bug in the Textcolor Plugin where the font color and background color buttons wouldn't trigger an ExecCommand event.
- Fixed bug in the Link Plugin where the url field wasn't forced LTR.
- Fixed bug where the Nonbreaking Plugin incorrectly inserted spaces into tables.
- Fixed bug with the inline theme where the toolbar wasn't repositioned on window resize.

## 4.7.4 - 2017-12-05

### Fixed
- Fixed bug in the Nonbreaking Plugin where the nonbreaking_force_tab setting was being ignored.
- Fixed bug in the Table Plugin where changing row height incorrectly converted column widths to pixels.
- Fixed bug in the Table Plugin on Edge and IE11 where resizing the last column after resizing the table would cause invalid column heights.
- Fixed bug in the Table Plugin where keyboard navigation was not normalized between browsers.
- Fixed bug in the Table Plugin where the colorpicker button would show even without defining the colorpicker_callback.
- Fixed bug in the Table Plugin where it wasn't possible to set the cell background color.
- Fixed bug where Firefox would throw an error when intialising an editor on an element that is hidden or not yet added to the DOM.
- Fixed bug where Firefox would throw an error when intialising an editor inside of a hidden iframe.

## 4.7.3 - 2017-11-23

### Added
- Added functionality to open the Codesample Plugin dialog when double clicking on a codesample. Patch contributed by dakuzen.

### Fixed
- Fixed bug where undo/redo didn't work correctly with some formats and caret positions.
- Fixed bug where the color picker didn't show up in Table Plugin dialogs.
- Fixed bug where it wasn't possible to change the width of a table through the Table Plugin dialog.
- Fixed bug where the Charmap Plugin couldn't insert some special characters.
- Fixed bug where editing a newly inserted link would not actually edit the link but insert a new link next to it.
- Fixed bug where deleting all content in a table cell made it impossible to place the caret into it.
- Fixed bug where the vertical alignment field in the Table Plugin cell properties dialog didn't do anything.
- Fixed bug where an image with a caption showed two sets of resize handles in IE11.
- Fixed bug where pressing the enter button inside of an h1 with contenteditable set to true would sometimes produce a p tag.
- Fixed bug with backspace not working as expected before a noneditable element.
- Fixed bug where operating on tables with invalid rowspans would cause an error to be thrown.
- Fixed so a real base64 representation of the image is available on the blobInfo that the images_upload_handler gets called with.
- Fixed so the image upload tab is available when the images_upload_handler is defined (and not only when the images_upload_url is defined).

## 4.7.2 - 2017-11-07

### Added
- Added newly rewritten Table Plugin.
- Added support for attributes with colon in valid_elements and addValidElements.
- Added support for dailymotion short url in the Media Plugin. Patch contributed by maat8.
- Added support for converting to half pt when converting font size from px to pt. Patch contributed by danny6514.
- Added support for location hash to the Autosave plugin to make it work better with SPAs using hash routing.
- Added support for merging table cells when pasting a table into another table.

### Changed
- Changed so the language packs are only loaded once. Patch contributed by 0xor1.
- Simplified the css for inline boundaries selection by switching to an attribute selector.

### Fixed
- Fixed bug where an error would be thrown on editor initialization if the window.getSelection() returned null.
- Fixed bug where holding down control or alt keys made the keyboard navigation inside an inline boundary not work as expected.
- Fixed bug where applying formats in IE11 produced extra, empty paragraphs in the editor.
- Fixed bug where the Word Count Plugin didn't count some mathematical operators correctly.
- Fixed bug where removing an inline editor removed the element that the editor had been initialized on.
- Fixed bug where setting the selection to the end of an editable container caused some formatting problems.
- Fixed bug where an error would be thrown sometimes when an editor was removed because of the selection bookmark was being stored asynchronously.
- Fixed a bug where an editor initialized on an empty list did not contain any valid cursor positions.
- Fixed a bug with the Context Menu Plugin and webkit browsers on Mac where right-clicking inside a table would produce an incorrect selection.
- Fixed bug where the Image Plugin constrain proportions setting wasn't working as expected.
- Fixed bug where deleting the last character in a span with decorations produced an incorrect element when typing.
- Fixed bug where focusing on inline editors made the toolbar flicker when moving between elements quickly.
- Fixed bug where the selection would be stored incorrectly in inline editors when the mouseup event was fired outside the editor body.
- Fixed bug where toggling bold at the end of an inline boundary would toggle off the whole word.
- Fixed bug where setting the skin to false would not stop the loading of some skin css files.
- Fixed bug in mobile theme where pinch-to-zoom would break after exiting the editor.
- Fixed bug where sublists of a fully selected list would not be switched correctly when changing list style.
- Fixed bug where inserting media by source would break the UndoManager.
- Fixed bug where inserting some content into the editor with a specific selection would replace some content incorrectly.
- Fixed bug where selecting all content with ctrl+a in IE11 caused problems with untoggling some formatting.
- Fixed bug where the Search and Replace Plugin left some marker spans in the editor when undoing and redoing after replacing some content.
- Fixed bug where the editor would not get a scrollbar when using the Fullscreen and Autoresize plugins together.
- Fixed bug where the font selector would stop working correctly after selecting fonts three times.
- Fixed so pressing the enter key inside of an inline boundary inserts a br after the inline boundary element.
- Fixed a bug where it wasn't possible to use tab navigation inside of a table that was inside of a list.
- Fixed bug where end_container_on_empty_block would incorrectly remove elements.
- Fixed bug where content_styles weren't added to the Preview Plugin iframe.
- Fixed so the beforeSetContent/beforeGetContent events are preventable.
- Fixed bug where changing height value in Table Plugin advanced tab didn't do anything.
- Fixed bug where it wasn't possible to remove formatting from content in beginning of table cell.

## 4.7.1 - 2017-10-09

### Fixed
- Fixed bug where theme set to false on an inline editor produced an extra div element after the target element.
- Fixed bug where the editor drag icon was misaligned with the branding set to false.
- Fixed bug where doubled menu items were not being removed as expected with the removed_menuitems setting.
- Fixed bug where the Table of contents plugin threw an error when initialized.
- Fixed bug where it wasn't possible to add inline formats to text selected right to left.
- Fixed bug where the paste from plain text mode did not work as expected.
- Fixed so the style previews do not set color and background color when selected.
- Fixed bug where the Autolink plugin didn't work as expected with some formats applied on an empty editor.
- Fixed bug where the Textpattern plugin were throwing errors on some patterns.
- Fixed bug where the Save plugin saved all editors instead of only the active editor. Patch contributed by dannoe.

## 4.7.0 - 2017-10-03

### Added
- Added new mobile ui that is specifically designed for mobile devices.

### Changed
- Updated the default skin to be more modern and white since white is preferred by most implementations.
- Restructured the default menus to be more similar to common office suites like Google Docs.

### Fixed
- Fixed so theme can be set to false on both inline and iframe editor modes.
- Fixed bug where inline editor would add/remove the visualblocks css multiple times.
- Fixed bug where selection wouldn't be properly restored when editor lost focus and commands where invoked.
- Fixed bug where toc plugin would generate id:s for headers even though a toc wasn't inserted into the content.
- Fixed bug where is wasn't possible to drag/drop contents within the editor if paste_data_images where set to true.
- Fixed bug where getParam and close in WindowManager would get the first opened window instead of the last opened window.
- Fixed bug where delete would delete between cells inside a table in Firefox.

## 4.6.7 - 2017-09-18

### Added
- Added some missing translations to Image, Link and Help plugins.

### Fixed
- Fixed bug where paste wasn't working in IOS.
- Fixed bug where the Word Count Plugin didn't count some mathematical operators correctly.
- Fixed bug where inserting a list in a table caused the cell to expand in height.
- Fixed bug where pressing enter in a list located inside of a table deleted list items instead of inserting new list item.
- Fixed bug where copy and pasting table cells produced inconsistent results.
- Fixed bug where initializing an editor with an ID of 'length' would throw an exception.
- Fixed bug where it was possible to split a non merged table cell.
- Fixed bug where copy and pasting a list with a very specific selection into another list would produce a nested list.
- Fixed bug where copy and pasting ordered lists sometimes produced unordered lists.
- Fixed bug where padded elements inside other elements would be treated as empty.
- Fixed so you can resize images inside a figure element.
- Fixed bug where an inline TinyMCE editor initialized on a table did not set selection on load in Chrome.
- Fixed the positioning of the inlite toolbar when the target element wasn't big enough to fit the toolbar.

## 4.6.6 - 2017-08-30

### Fixed
- Fixed so that notifications wrap long text content instead of bleeding outside the notification element.
- Fixed so the content_style css is added after the skin and custom stylesheets.
- Fixed bug where it wasn't possible to remove a table with the Cut button.
- Fixed bug where the center format wasn't getting the same font size as the other formats in the format preview.
- Fixed bug where the wordcount plugin wasn't counting hyphenated words correctly.
- Fixed bug where all content pasted into the editor was added to the end of the editor.
- Fixed bug where enter keydown on list item selection only deleted content and didn't create a new line.
- Fixed bug where destroying the editor while the content css was still loading caused error notifications on Firefox.
- Fixed bug where undoing cut operation in IE11 left some unwanted html in the editor content.
- Fixed bug where enter keydown would throw an error in IE11.
- Fixed bug where duplicate instances of an editor were added to the editors array when using the createEditor API.
- Fixed bug where the formatter applied formats on the wrong content when spellchecker was activated.
- Fixed bug where switching formats would reset font size on child nodes.
- Fixed bug where the table caption element weren't always the first descendant to the table tag.
- Fixed bug where pasting some content into the editor on chrome some newlines were removed.
- Fixed bug where it wasn't possible to remove a list if a list item was a table element.
- Fixed bug where copy/pasting partial selections of tables wouldn't produce a proper table.
- Fixed bug where the searchreplace plugin could not find consecutive spaces.
- Fixed bug where background color wasn't applied correctly on some partially selected contents.

## 4.6.5 - 2017-08-02

### Added
- Added new inline_boundaries_selector that allows you to specify the elements that should have boundaries.
- Added new local upload feature this allows the user to upload images directly from the image dialog.
- Added a new api for providing meta data for plugins. It will show up in the help dialog if it's provided.

### Fixed
- Fixed so that the notifications created by the notification manager are more screen reader accessible.
- Fixed bug where changing the list format on multiple selected lists didn't change all of the lists.
- Fixed bug where the nonbreaking plugin would insert multiple undo levels when pressing the tab key.
- Fixed bug where delete/backspace wouldn't render a caret when all editor contents where deleted.
- Fixed bug where delete/backspace wouldn't render a caret if the deleted element was a single contentEditable false element.
- Fixed bug where the wordcount plugin wouldn't count words correctly if word where typed after applying a style format.
- Fixed bug where the wordcount plugin would count mathematical formulas as multiple words for example 1+1=2.
- Fixed bug where formatting of triple clicked blocks on Chrome/Safari would result in styles being added outside the visual selection.
- Fixed bug where paste would add the contents to the end of the editor area when inline mode was used.
- Fixed bug where toggling off bold formatting on text entered in a new paragraph would add an extra line break.
- Fixed bug where autolink plugin would only produce a link on every other consecutive link on Firefox.
- Fixed bug where it wasn't possible to select all contents if the content only had one pre element.
- Fixed bug where sizzle would produce lagging behavior on some sites due to repaints caused by feature detection.
- Fixed bug where toggling off inline formats wouldn't include the space on selected contents with leading or trailing spaces.
- Fixed bug where the cut operation in UI wouldn't work in Chrome.
- Fixed bug where some legacy editor initialization logic would throw exceptions about editor settings not being defined.
- Fixed bug where it wasn't possible to apply text color to links if they where part of a non collapsed selection.
- Fixed bug where an exception would be thrown if the user selected a video element and then moved the focus outside the editor.
- Fixed bug where list operations didn't work if there where block elements inside the list items.
- Fixed bug where applying block formats to lists wrapped in block elements would apply to all elements in that wrapped block.

## 4.6.4 - 2017-06-13

### Fixed
- Fixed bug where the editor would move the caret when clicking on the scrollbar next to a content editable false block.
- Fixed bug where the text color select dropdowns wasn't placed correctly when they didn't fit the width of the screen.
- Fixed bug where the default editor line height wasn't working for mixed font size contents.
- Fixed bug where the content css files for inline editors were loaded multiple times for multiple editor instances.
- Fixed bug where the initial value of the font size/font family dropdowns wasn't displayed.
- Fixed bug where the I18n api was not supporting arrays as the translation replacement values.
- Fixed bug where chrome would display "The given range isn't in document." errors for invalid ranges passed to setRng.
- Fixed bug where the compat3x plugin wasn't working since the global tinymce references wasn't resolved correctly.
- Fixed bug where the preview plugin wasn't encoding the base url passed into the iframe contents producing a xss bug.
- Fixed bug where the dom parser/serializer wasn't handling some special elements like noframes, title and xmp.
- Fixed bug where the dom parser/serializer wasn't handling cdata sections with comments inside.
- Fixed bug where the editor would scroll to the top of the editable area if a dialog was closed in inline mode.
- Fixed bug where the link dialog would not display the right rel value if rel_list was configured.
- Fixed bug where the context menu would select images on some platforms but not others.
- Fixed bug where the filenames of images were not retained on dragged and drop into the editor from the desktop.
- Fixed bug where the paste plugin would misrepresent newlines when pasting plain text and having forced_root_block configured.
- Fixed so that the error messages for the imagetools plugin is more human readable.
- Fixed so the internal validate setting for the parser/serializer can't be set from editor initialization settings.

## 4.6.3 - 2017-05-30

### Fixed
- Fixed bug where the arrow keys didn't work correctly when navigating on nested inline boundary elements.
- Fixed bug where delete/backspace didn't work correctly on nested inline boundary elements.
- Fixed bug where image editing didn't work on subsequent edits of the same image.
- Fixed bug where charmap descriptions wouldn't properly wrap if they exceeded the width of the box.
- Fixed bug where the default image upload handler only accepted 200 as a valid http status code.
- Fixed so rel on target=_blank links gets forced with only noopener instead of both noopener and noreferrer.

## 4.6.2 - 2017-05-23

### Fixed
- Fixed bug where the SaxParser would run out of memory on very large documents.
- Fixed bug with formatting like font size wasn't applied to del elements.
- Fixed bug where various api calls would be throwing exceptions if they where invoked on a removed editor instance.
- Fixed bug where the branding position would be incorrect if the editor was inside a hidden tab and then later showed.
- Fixed bug where the color levels feature in the imagetools dialog wasn't working properly.
- Fixed bug where imagetools dialog wouldn't pre-load images from CORS domains, before trying to prepare them for editing.
- Fixed bug where the tab key would move the caret to the next table cell if being pressed inside a list inside a table.
- Fixed bug where the cut/copy operations would loose parent context like the current format etc.
- Fixed bug with format preview not working on invalid elements excluded by valid_elements.
- Fixed bug where blocks would be merged in incorrect order on backspace/delete.
- Fixed bug where zero length text nodes would cause issues with the undo logic if there where iframes present.
- Fixed bug where the font size/family select lists would throw errors if the first node was a comment.
- Fixed bug with csp having to allow local script evaluation since it was used to detect global scope.
- Fixed bug where CSP required a relaxed option for javascript: URLs in unsupported legacy browsers.
- Fixed bug where a fake caret would be rendered for td with the contenteditable=false.
- Fixed bug where typing would be blocked on IE 11 when within a nested contenteditable=true/false structure.

## 4.6.1 - 2017-05-10

### Added
- Added configuration option to list plugin to disable tab indentation.

### Fixed
- Fixed bug where format change on very specific content could cause the selection to change.
- Fixed bug where TinyMCE could not be lazyloaded through jquery integration.
- Fixed bug where entities in style attributes weren't decoded correctly on paste in webkit.
- Fixed bug where fontsize_formats option had been renamed incorrectly.
- Fixed bug with broken backspace/delete behaviour between contenteditable=false blocks.
- Fixed bug where it wasn't possible to backspace to the previous line with the inline boundaries functionality turned on.
- Fixed bug where is wasn't possible to move caret left and right around a linked image with the inline boundaries functionality turned on.
- Fixed bug where pressing enter after/before hr element threw exception. Patch contributed bradleyke.
- Fixed so the CSS in the visualblocks plugin doesn't overwrite background color. Patch contributed by Christian Rank.
- Fixed bug where multibyte characters weren't encoded correctly. Patch contributed by James Tarkenton.
- Fixed bug where shift-click to select within contenteditable=true fields wasn't working.

## 4.6.0 - 2017-05-04

### Added
- Added an inline boundary caret position feature that makes it easier to type at the beginning/end of links/code elements.
- Added a help plugin that adds a button and a dialog showing the editor shortcuts and loaded plugins.
- Added an inline_boundaries option that allows you to disable the inline boundary feature if it's not desired.
- Added a new ScrollIntoView event that allows you to override the default scroll to element behavior.
- Added role and aria- attributes as valid elements in the default valid elements config.
- Added new internal flag for PastePreProcess/PastePostProcess this is useful to know if the paste was coming from an external source.
- Added new ignore function to UndoManager this works similar to transact except that it doesn't add an undo level by default.

### Fixed
- Fixed so that urls gets retained for images when being edited. This url is then passed on to the upload handler.
- Fixed so that the editors would be initialized on readyState interactive instead of complete.
- Fixed so that the init event of the editor gets fired once all contentCSS files have been properly loaded.
- Fixed so that width/height of the editor gets taken from the textarea element if it's explicitly specified in styles.
- Fixed so that keep_styles set to false no longer clones class/style from the previous paragraph on enter.
- Fixed so that the default line-height is 1.2em to avoid zwnbsp characters from producing text rendering glitches on Windows.
- Fixed so that loading errors of content css gets presented by a notification message.
- Fixed so figure image elements can be linked when selected this wraps the figure image in a anchor element.
- Fixed bug where it wasn't possible to copy/paste rows with colspans by using the table copy/paste feature.
- Fixed bug where the protect setting wasn't properly applied to header/footer parts when using the fullpage plugin.
- Fixed bug where custom formats that specified upper case element names where not applied correctly.
- Fixed bug where some screen readers weren't reading buttons due to an aria specific fix for IE 8.
- Fixed bug where cut wasn't working correctly on iOS due to it's clipboard API not working correctly.
- Fixed bug where Edge would paste div elements instead of paragraphs when pasting plain text.
- Fixed bug where the textpattern plugin wasn't dealing with trailing punctuations correctly.
- Fixed bug where image editing would some times change the image format from jpg to png.
- Fixed bug where some UI elements could be inserted into the toolbar even if they where not registered.
- Fixed bug where it was possible to click the TD instead of the character in the character map and that caused an exception.
- Fixed bug where the font size/font family dropdowns would sometimes show an incorrect value due to css not being loaded in time.
- Fixed bug with the media plugin inserting undefined instead of retaining size when media_dimensions was set to false.
- Fixed bug with deleting images when forced_root_blocks where set to false.
- Fixed bug where input focus wasn't properly handled on nested content editable elements.
- Fixed bug where Chrome/Firefox would throw an exception when selecting images due to recent change of setBaseAndExtent support.
- Fixed bug where malformed blobs would throw exceptions now they are simply ignored.
- Fixed bug where backspace/delete wouldn't work properly in some cases where all contents was selected in WebKit.
- Fixed bug with Angular producing errors since it was expecting events objects to be patched with their custom properties.
- Fixed bug where the formatter would apply formatting to spellchecker errors now all bogus elements are excluded.
- Fixed bug with backspace/delete inside table caption elements wouldn't behave properly on IE 11.
- Fixed bug where typing after a contenteditable false inline element could move the caret to the end of that element.
- Fixed bug where backspace before/after contenteditable false blocks wouldn't properly remove the right element.
- Fixed bug where backspace before/after contenteditable false inline elements wouldn't properly empty the current block element.
- Fixed bug where vertical caret navigation with a custom line-height would sometimes match incorrect positions.
- Fixed bug with paste on Edge where character encoding wasn't handled properly due to a browser bug.
- Fixed bug with paste on Edge where extra fragment data was inserted into the contents when pasting.
- Fixed bug with pasting contents when having a whole block element selected on WebKit could cause WebKit spans to appear.
- Fixed bug where the visualchars plugin wasn't working correctly showing invisible nbsp characters.
- Fixed bug where browsers would hang if you tried to load some malformed html contents.
- Fixed bug where the init call promise wouldn't resolve if the specified selector didn't find any matching elements.
- Fixed bug where the Schema isValidChild function was case sensitive.

### Removed
- Dropped support for IE 8-10 due to market share and lack of support from Microsoft. See tinymce docs for details.

## 4.5.3 - 2017-02-01

### Added
- Added keyboard navigation for menu buttons when the menu is in focus.
- Added api to the list plugin for setting custom classes/attributes on lists.
- Added validation for the anchor plugin input field according to W3C id naming specifications.

### Fixed
- Fixed bug where media placeholders were removed after resize with the forced_root_block setting set to false.
- Fixed bug where deleting selections with similar sibling nodes sometimes deleted the whole document.
- Fixed bug with inlite theme where several toolbars would appear scrolling when more than one instance of the editor was in use.
- Fixed bug where the editor would throw error with the fontselect plugin on hidden editor instances in Firefox.
- Fixed bug where the background color would not stretch to the font size.
- Fixed bug where font size would be removed when changing background color.
- Fixed bug where the undomanager trimmed away whitespace between nodes on undo/redo.
- Fixed bug where media_dimensions=false in media plugin caused the editor to throw an error.
- Fixed bug where IE was producing font/u elements within links on paste.
- Fixed bug where some button tooltips were broken when compat3x was in use.
- Fixed bug where backspace/delete/typeover would remove the caption element.
- Fixed bug where powerspell failed to function when compat3x was enabled.
- Fixed bug where it wasn't possible to apply sub/sup on text with large font size.
- Fixed bug where pre tags with spaces weren't treated as content.
- Fixed bug where Meta+A would select the entire document instead of all contents in nested ce=true elements.

## 4.5.2 - 2017-01-04

### Fixed
- Added missing keyboard shortcut description for the underline menu item in the format menu.
- Fixed bug where external blob urls wasn't properly handled by editor upload logic. Patch contributed by David Oviedo.
- Fixed bug where urls wasn't treated as a single word by the wordcount plugin.
- Fixed bug where nbsp characters wasn't treated as word delimiters by the wordcount plugin.
- Fixed bug where editor instance wasn't properly passed to the format preview logic. Patch contributed by NullQuery.
- Fixed bug where the fake caret wasn't hidden when you moved selection to a cE=false element.
- Fixed bug where it wasn't possible to edit existing code sample blocks.
- Fixed bug where it wasn't possible to delete editor contents if the selection included an empty block.
- Fixed bug where the formatter wasn't expanding words on some international characters. Patch contributed by Martin Larochelle.
- Fixed bug where the open link feature wasn't working correctly on IE 11.
- Fixed bug where enter before/after a cE=false block wouldn't properly padd the paragraph with an br element.
- Fixed so font size and font family select boxes always displays a value by using the runtime style as a fallback.
- Fixed so missing plugins will be logged to console as warnings rather than halting the initialization of the editor.
- Fixed so splitbuttons become normal buttons in advlist plugin if styles are empty. Patch contributed by René Schleusner.
- Fixed so you can multi insert rows/cols by selecting table cells and using insert rows/columns.

## 4.5.1 - 2016-12-07

### Fixed
- Fixed bug where the lists plugin wouldn't initialize without the advlist plugins if served from cdn.
- Fixed bug where selectors with "*" would cause the style format preview to throw an error.
- Fixed bug with toggling lists off on lists with empty list items would throw an error.
- Fixed bug where editing images would produce non existing blob uris.
- Fixed bug where the offscreen toc selection would be treated as the real toc element.
- Fixed bug where the aria level attribute for element path would have an incorrect start index.
- Fixed bug where the offscreen selection of cE=false that where very wide would be shown onscreen. Patch contributed by Steven Bufton.
- Fixed so the default_link_target gets applied to links created by the autolink plugin.
- Fixed so that the name attribute gets removed by the anchor plugin if editing anchors.

## 4.5.0 - 2016-11-23

### Added
- Added new toc plugin allows you to insert table of contents based on editor headings.
- Added new auto complete menu to all url fields. Adds history, link to anchors etc.
- Added new sidebar api that allows you to add custom sidebar panels and buttons to toggle these.
- Added new insert menu button that allows you to have multiple insert functions under the same menu button.
- Added new open link feature to ctrl+click, alt+enter and context menu.
- Added new media_embed_handler option to allow the media plugin to be populated with custom embeds.
- Added new support for editing transparent images using the image tools dialog.
- Added new images_reuse_filename option to allow filenames of images to be retained for upload.
- Added new security feature where links with target="_blank" will by default get rel="noopener noreferrer".
- Added new allow_unsafe_link_target to allow you to opt-out of the target="_blank" security feature.
- Added new style_formats_autohide option to automatically hide styles based on context.
- Added new codesample_content_css option to specify where the code sample prism css is loaded from.
- Added new support for Japanese/Chinese word count following the unicode standards on this.
- Added new fragmented undo levels this dramatically reduces flicker on contents with iframes.
- Added new live previews for complex elements like table or lists.

### Fixed
- Fixed bug where it wasn't possible to properly tab between controls in a dialog with a disabled form item control.
- Fixed bug where firefox would generate a rectangle on elements produced after/before a cE=false elements.
- Fixed bug with advlist plugin not switching list element format properly in some edge cases.
- Fixed bug where col/rowspans wasn't correctly computed by the table plugin in some cases.
- Fixed bug where the table plugin would thrown an error if object_resizing was disabled.
- Fixed bug where some invalid markup would cause issues when running in XHTML mode. Patch contributed by Charles Bourasseau.
- Fixed bug where the fullscreen class wouldn't be removed properly when closing dialogs.
- Fixed bug where the PastePlainTextToggle event wasn't fired by the paste plugin when the state changed.
- Fixed bug where table the row type wasn't properly updated in table row dialog. Patch contributed by Matthias Balmer.
- Fixed bug where select all and cut wouldn't place caret focus back to the editor in WebKit. Patch contributed by Daniel Jalkut.
- Fixed bug where applying cell/row properties to multiple cells/rows would reset other unchanged properties.
- Fixed bug where some elements in the schema would have redundant/incorrect children.
- Fixed bug where selector and target options would cause issues if used together.
- Fixed bug where drag/drop of images from desktop on chrome would thrown an error.
- Fixed bug where cut on WebKit/Blink wouldn't add an undo level.
- Fixed bug where IE 11 would scroll to the cE=false elements when they where selected.
- Fixed bug where keys like F5 wouldn't work when a cE=false element was selected.
- Fixed bug where the undo manager wouldn't stop the typing state when commands where executed.
- Fixed bug where unlink on wrapped links wouldn't work properly.
- Fixed bug with drag/drop of images on WebKit where the image would be deleted form the source editor.
- Fixed bug where the visual characters mode would be disabled when contents was extracted from the editor.
- Fixed bug where some browsers would toggle of formats applied to the caret when clicking in the editor toolbar.
- Fixed bug where the custom theme function wasn't working correctly.
- Fixed bug where image option for custom buttons required you to have icon specified as well.
- Fixed bug where the context menu and contextual toolbars would be visible at the same time and sometimes overlapping.
- Fixed bug where the noneditable plugin would double wrap elements when using the noneditable_regexp option.
- Fixed bug where tables would get padding instead of margin when you used the indent button.
- Fixed bug where the charmap plugin wouldn't properly insert non breaking spaces.
- Fixed bug where the color previews in color input boxes wasn't properly updated.
- Fixed bug where the list items of previous lists wasn't merged in the right order.
- Fixed bug where it wasn't possible to drag/drop inline-block cE=false elements on IE 11.
- Fixed bug where some table cell merges would produce incorrect rowspan/colspan.
- Fixed so the font size of the editor defaults to 14px instead of 11px this can be overridden by custom css.
- Fixed so wordcount is debounced to reduce cpu hogging on larger texts.
- Fixed so tinymce global gets properly exported as a module when used with some module bundlers.
- Fixed so it's possible to specify what css properties you want to preview on specific formats.
- Fixed so anchors are contentEditable=false while within the editor.
- Fixed so selected contents gets wrapped in a inline code element by the codesample plugin.
- Fixed so conditional comments gets properly stripped independent of case. Patch contributed by Georgii Dolzhykov.
- Fixed so some escaped css sequences gets properly handled. Patch contributed by Georgii Dolzhykov.
- Fixed so notifications with the same message doesn't get displayed at the same time.
- Fixed so F10 can be used as an alternative key to focus to the toolbar.
- Fixed various api documentation issues and typos.

### Removed
- Removed layer plugin since it wasn't really ported from 3.x and there doesn't seem to be much use for it.
- Removed moxieplayer.swf from the media plugin since it wasn't used by the media plugin.
- Removed format state from the advlist plugin to be more consistent with common word processors.

## 4.4.3 - 2016-09-01

### Fixed
- Fixed bug where copy would produce an exception on Chrome.
- Fixed bug where deleting lists on IE 11 would merge in correct text nodes.
- Fixed bug where deleting partial lists with indentation wouldn't cause proper normalization.

## 4.4.2 - 2016-08-25

### Added
- Added new importcss_exclusive option to disable unique selectors per group.
- Added new group specific selector_converter option to importcss plugin.
- Added new codesample_languages option to apply custom languages to codesample plugin.
- Added new codesample_dialog_width/codesample_dialog_height options.

### Fixed
- Fixed bug where fullscreen button had an incorrect keyboard shortcut.
- Fixed bug where backspace/delete wouldn't work correctly from a block to a cE=false element.
- Fixed bug where smartpaste wasn't detecting links with special characters in them like tilde.
- Fixed bug where the editor wouldn't get proper focus if you clicked on a cE=false element.
- Fixed bug where it wasn't possible to copy/paste table rows that had merged cells.
- Fixed bug where merging cells could some times produce invalid col/rowspan attibute values.
- Fixed bug where getBody would sometimes thrown an exception now it just returns null if the iframe is clobbered.
- Fixed bug where drag/drop of cE=false element wasn't properly constrained to viewport.
- Fixed bug where contextmenu on Mac would collapse any selection to a caret.
- Fixed bug where rtl mode wasn't rendered properly when loading a language pack with the rtl flag.
- Fixed bug where Kamer word bounderies would be stripped from contents.
- Fixed bug where lists would sometimes render two dots or numbers on the same line.
- Fixed bug where the skin_url wasn't used by the inlite theme.
- Fixed so data attributes are ignored when comparing formats in the formatter.
- Fixed so it's possible to disable inline toolbars in the inlite theme.
- Fixed so template dialog gets resized if it doesn't fit the window viewport.

## 4.4.1 - 2016-07-26

### Added
- Added smart_paste option to paste plugin to allow disabling the paste behavior if needed.

### Fixed
- Fixed bug where png urls wasn't properly detected by the smart paste logic.
- Fixed bug where the element path wasn't working properly when multiple editor instances where used.
- Fixed bug with creating lists out of multiple paragraphs would just create one list item instead of multiple.
- Fixed bug where scroll position wasn't properly handled by the inlite theme to place the toolbar properly.
- Fixed bug where multiple instances of the editor using the inlite theme didn't render the toolbar properly.
- Fixed bug where the shortcut label for fullscreen mode didn't match the actual shortcut key.
- Fixed bug where it wasn't possible to select cE=false blocks using touch devices on for example iOS.
- Fixed bug where it was possible to select the child image within a cE=false on IE 11.
- Fixed so inserts of html containing lists doesn't merge with any existing lists unless it's a paste operation.

## 4.4.0 - 2016-06-30

### Added
- Added new inlite theme this is a more lightweight inline UI.
- Added smarter paste logic that auto detects urls in the clipboard and inserts images/links based on that.
- Added a better image resize algorithm for better image quality in the imagetools plugin.

### Fixed
- Fixed bug where it wasn't possible to drag/dropping cE=false elements on FF.
- Fixed bug where backspace/delete before/after a cE=false block would produce a new paragraph.
- Fixed bug where list style type css property wasn't preserved when indenting lists.
- Fixed bug where merging of lists where done even if the list style type was different.
- Fixed bug where the image_dataimg_filter function wasn't used when pasting images.
- Fixed bug where nested editable within a non editable element would cause scroll on focus in Chrome.
- Fixed so invalid targets for inline mode is blocked on initialization. We only support elements that can have children.

## 4.3.13 - 2016-06-08

### Added
- Added characters with a diacritical mark to charmap plugin. Patch contributed by Dominik Schilling.
- Added better error handling if the image proxy service would produce errors.

### Fixed
- Fixed issue with pasting list items into list items would produce nested list rather than a merged list.
- Fixed bug where table selection could get stuck in selection mode for inline editors.
- Fixed bug where it was possible to place the caret inside the resize grid elements.
- Fixed bug where it wasn't possible to place in elements horizontally adjacent cE=false blocks.
- Fixed bug where multiple notifications wouldn't be properly placed on screen.
- Fixed bug where multiple editor instance of the same id could be produces in some specific integrations.

## 4.3.12 - 2016-05-10

### Fixed
- Fixed bug where focus calls couldn't be made inside the editors PostRender event handler.
- Fixed bug where some translations wouldn't work as expected due to a bug in editor.translate.
- Fixed bug where the node change event could fire with a node out side the root of the editor.
- Fixed bug where Chrome wouldn't properly present the keyboard paste clipboard details when paste was clicked.
- Fixed bug where merged cells in tables couldn't be selected from right to left.
- Fixed bug where insert row wouldn't properly update a merged cells rowspan property.
- Fixed bug where the color input boxes preview field wasn't properly set on initialization.
- Fixed bug where IME composition inside table cells wouldn't work as expected on IE 11.
- Fixed so all shadow dom support is under and experimental flag due to flaky browser support.

## 4.3.11 - 2016-04-25

### Fixed
- Fixed bug where it wasn't possible to insert empty blocks though the API unless they where padded.
- Fixed bug where you couldn't type the Euro character on Windows.
- Fixed bug where backspace/delete from a cE=false element to a text block didn't work properly.
- Fixed bug where the text color default grid would render incorrectly.
- Fixed bug where the codesample plugin wouldn't load the css in the editor for multiple editors.
- Fixed so the codesample plugin textarea gets focused by default.

## 4.3.10 - 2016-04-12

### Fixed
- Fixed bug where the key "y" on WebKit couldn't be entered due to conflict with keycode for F10 on keypress.

## 4.3.9 - 2016-04-12

### Added
- Added support for focusing the contextual toolbars using keyboard.
- Added keyboard support for slider UI controls. You can no increase/decrease using arrow keys.
- Added url pattern matching for Dailymotion to media plugin. Patch contributed by Bertrand Darbon.
- Added body_class to template plugin preview. Patch contributed by Milen Petrinski.
- Added options to better override textcolor pickers with custom colors. Patch contributed by Xavier Boubert.
- Added visual arrows to inline contextual toolbars so that they point to the element being active.

### Changed
- Changed the Meta+Shift+F shortcut to Ctrl+Shift+F since Czech, Slovak, Polish languages used the first one for input.

### Fixed
- Fixed so toolbars for tables or other larger elements get better positioned below the scrollable viewport.
- Fixed bug where it was possible to click links inside cE=false blocks.
- Fixed bug where event targets wasn't properly handled in Safari Technical Preview.
- Fixed bug where drag/drop text in FF 45 would make the editor caret invisible.
- Fixed bug where the remove state wasn't properly set on editor instances when detected as clobbered.
- Fixed bug where offscreen selection of some cE=false elements would render onscreen. Patch contributed by Steven Bufton
- Fixed bug where enter would clone styles out side the root on editors inside a span. Patch contributed by ChristophKaser.
- Fixed bug where drag/drop of images into the editor didn't work correctly in FF.
- Fixed so the first item in panels for the imagetools dialog gets proper keyboard focus.

## 4.3.8 - 2016-03-15

### Fixed
- Fixed bug where inserting HR at the end of a block element would produce an extra empty block.
- Fixed bug where links would be clickable when readonly mode was enabled.
- Fixed bug where the formatter would normalize to the wrong node on very specific content.
- Fixed bug where some nested list items couldn't be indented properly.
- Fixed bug where links where clickable in the preview dialog.
- Fixed so the alt attribute doesn't get padded with an empty value by default.
- Fixed so nested alignment works more correctly. You will now alter the alignment to the closest block parent.

## 4.3.7 - 2016-03-02

### Fixed
- Fixed bug where incorrect icons would be rendered for imagetools edit and color levels.
- Fixed bug where navigation using arrow keys inside a SelectBox didn't move up/down.
- Fixed bug where the visualblocks plugin would render borders round internal UI elements.

## 4.3.6 - 2016-03-01

### Added
- Added new paste_remember_plaintext_info option to allow a global disable of the plain text mode notification.
- Added new PastePlainTextToggle event that fires when plain text mode toggles on/off.

### Fixed
- Fixed bug where it wasn't possible to select media elements since the drag logic would snap it to mouse cursor.
- Fixed bug where it was hard to place the caret inside nested cE=true elements when the outer cE=false element was focused.
- Fixed bug where editors wouldn't properly initialize if both selector and mode where used.
- Fixed bug where IME input inside table cells would switch the IME off.
- Fixed bug where selection inside the first table cell would cause the whole table cell to get selected.
- Fixed bug where error handling of images being uploaded wouldn't properly handle faulty statuses.
- Fixed bug where inserting contents before a HR would cause an exception to be thrown.
- Fixed bug where copy/paste of Excel data would be inserted as an image.
- Fixed caret position issues with copy/paste of inline block cE=false elements.
- Fixed issues with various menu item focus bugs in Chrome. Where the focused menu bar item wasn't properly blurred.
- Fixed so the notifications have a solid background since it would be hard to read if there where text under it.
- Fixed so notifications gets animated similar to the ones used by dialogs.
- Fixed so larger images that gets pasted is handled better.
- Fixed so the window close button is more uniform on various platform and also increased it's hit area.

## 4.3.5 - 2016-02-11

Npm version bump due to package not being fully updated.

## 4.3.4 - 2016-02-11

### Added
- Added new OpenWindow/CloseWindow events that gets fired when windows open/close.
- Added new NewCell/NewRow events that gets fired when table cells/rows are created.
- Added new Promise return value to tinymce.init makes it easier to handle initialization.

### Fixed
- Fixed various bugs with drag/drop of contentEditable:false elements.
- Fixed bug where deleting of very specific nested list items would result in an odd list.
- Fixed bug where lists would get merged with adjacent lists outside the editable inline root.
- Fixed bug where MS Edge would crash when closing a dialog then clicking a menu item.
- Fixed bug where table cell selection would add undo levels.
- Fixed bug where table cell selection wasn't removed when inline editor where removed.
- Fixed bug where table cell selection wouldn't work properly on nested tables.
- Fixed bug where table merge menu would be available when merging between thead and tbody.
- Fixed bug where table row/column resize wouldn't get properly removed when the editor was removed.
- Fixed bug where Chrome would scroll to the editor if there where a empty hash value in document url.
- Fixed bug where the cache suffix wouldn't work correctly with the importcss plugin.
- Fixed bug where selection wouldn't work properly on MS Edge on Windows Phone 10.
- Fixed so adjacent pre blocks gets joined into one pre block since that seems like the user intent.
- Fixed so events gets properly dispatched in shadow dom. Patch provided by Nazar Mokrynskyi.

### Removed
- Removed the jQuery version the jQuery plugin is now moved into the main package.
- Removed jscs from build process since eslint can now handle code style checking.

## 4.3.3 - 2016-01-14

### Added
- Added new table_resize_bars configuration setting.  This setting allows you to disable the table resize bars.
- Added new beforeInitialize event to tinymce.util.XHR lets you modify XHR properties before open. Patch contributed by Brent Clintel.
- Added new autolink_pattern setting to autolink plugin. Enables you to override the default autolink formats. Patch contributed by Ben Tiedt.
- Added new charmap option that lets you override the default charmap of the charmap plugin.
- Added new charmap_append option that lets you add new characters to the default charmap of the charmap plugin.
- Added new insertCustomChar event that gets fired when a character is inserted by the charmap plugin.

### Fixed
- Fixed bug where table cells started with a superfluous &nbsp; in IE10+.
- Fixed bug where table plugin would retain all BR tags when cells were merged.
- Fixed bug where media plugin would strip underscores from youtube urls.
- Fixed bug where IME input would fail on IE 11 if you typed within a table.
- Fixed bug where double click selection of a word would remove the space before the word on insert contents.
- Fixed bug where table plugin would produce exceptions when hovering tables with invalid structure.
- Fixed bug where fullscreen wouldn't scroll back to it's original position when untoggled.
- Fixed so the template plugins templates setting can be a function that gets a callback that can provide templates.

## 4.3.2 - 2015-12-14

### Fixed
- Fixed bug where the resize bars for table cells were not affected by the object_resizing property.
- Fixed bug where the contextual table toolbar would appear incorrectly if TinyMCE was initialized inline inside a table.
- Fixed bug where resizing table cells did not fire a node change event or add an undo level.
- Fixed bug where double click selection of text on IE 11 wouldn't work properly.
- Fixed bug where codesample plugin would incorrectly produce br elements inside code elements.
- Fixed bug where media plugin would strip dashes from youtube urls.
- Fixed bug where it was possible to move the caret into the table resize bars.
- Fixed bug where drag/drop into a cE=false element was possible on IE.

## 4.3.1 - 2015-11-30

### Fixed
- Fixed so it's possible to disable the table inline toolbar by setting it to false or an empty string.
- Fixed bug where it wasn't possible to resize some tables using the drag handles.
- Fixed bug where unique id:s would clash for multiple editor instances and cE=false selections.
- Fixed bug where the same plugin could be initialized multiple times.
- Fixed bug where the table inline toolbars would be displayed at the same time as the image toolbars.
- Fixed bug where the table selection rect wouldn't be removed when selecting another control element.

## 4.3.0 - 2015-11-23

### Added
- Added new table column/row resize support. Makes it a lot more easy to resize the columns/rows in a table.
- Added new table inline toolbar. Makes it easier to for example add new rows or columns to a table.
- Added new notification API. Lets you display floating notifications to the end user.
- Added new codesample plugin that lets you insert syntax highlighted pre elements into the editor.
- Added new image_caption to images. Lets you create images with captions using a HTML5 figure/figcaption elements.
- Added new live previews of embeded videos. Lets you play the video right inside the editor.
- Added new setDirty method and "dirty" event to the editor. Makes it easier to track the dirty state change.
- Added new setMode method to Editor instances that lets you dynamically switch between design/readonly.
- Added new core support for contentEditable=false elements within the editor overrides the browsers broken behavior.

### Changed
- Rewrote the noneditable plugin to use the new contentEditable false core logic.

### Fixed
- Fixed so the dirty state doesn't set to false automatically when the undo index is set to 0.
- Fixed the Selection.placeCaretAt so it works better on IE when the coordinate is between paragraphs.
- Fixed bug where data-mce-bogus="all" element contents where counted by the word count plugin.
- Fixed bug where contentEditable=false elements would be indented by the indent buttons.
- Fixed bug where images within contentEditable=false would be selected in WebKit on mouse click.
- Fixed bug in DOMUntils split method where the replacement parameter wouldn't work on specific cases.
- Fixed bug where the importcss plugin would import classes from the skin content css file.
- Fixed so all button variants have a wrapping span for it's text to make it easier to skin.
- Fixed so it's easier to exit pre block using the arrow keys.
- Fixed bug where listboxes with fix widths didn't render correctly.

## 4.2.8 - 2015-11-13

### Fixed
- Fixed bug where it was possible to delete tables as the inline root element if all columns where selected.
- Fixed bug where the UI buttons active state wasn't properly updated due to recent refactoring of that logic.

## 4.2.7 - 2015-10-27

### Fixed
- Fixed bug where backspace/delete would remove all formats on the last paragraph character in WebKit/Blink.
- Fixed bug where backspace within a inline format element with a bogus caret container would move the caret.
- Fixed bug where backspace/delete on selected table cells wouldn't add an undo level.
- Fixed bug where script tags embedded within the editor could sometimes get a mce- prefix prepended to them
- Fixed bug where validate: false option could produce an error to be thrown from the Serialization step.
- Fixed bug where inline editing of a table as the root element could let the user delete that table.
- Fixed bug where inline editing of a table as the root element wouldn't properly handle enter key.
- Fixed bug where inline editing of a table as the root element would normalize the selection incorrectly.
- Fixed bug where inline editing of a list as the root element could let the user delete that list.
- Fixed bug where inline editing of a list as the root element could let the user split that list.
- Fixed bug where resize handles would be rendered on editable root elements such as table.

## 4.2.6 - 2015-09-28

### Added
- Added capability to set request headers when using XHRs.
- Added capability to upload local images automatically default delay is set to 30 seconds after editing images.
- Added commands ids mceEditImage, mceAchor and mceMedia to be avaiable from execCommand.
- Added Edge browser to saucelabs grunt task. Patch contributed by John-David Dalton.

### Fixed
- Fixed bug where blob uris not produced by tinymce would produce HTML invalid markup.
- Fixed bug where selection of contents of a nearly empty editor in Edge would sometimes fail.
- Fixed bug where color styles woudln't be retained on copy/paste in Blink/Webkit.
- Fixed bug where the table plugin would throw an error when inserting rows after a child table.
- Fixed bug where the template plugin wouldn't handle functions as variable replacements.
- Fixed bug where undo/redo sometimes wouldn't work properly when applying formatting collapsed ranges.
- Fixed bug where shift+delete wouldn't do a cut operation on Blink/WebKit.
- Fixed bug where cut action wouldn't properly store the before selection bookmark for the undo level.
- Fixed bug where backspace in side an empty list element on IE would loose editor focus.
- Fixed bug where the save plugin wouldn't enable the buttons when a change occurred.
- Fixed bug where Edge wouldn't initialize the editor if a document.domain was specified.
- Fixed bug where enter key before nested images would sometimes not properly expand the previous block.
- Fixed bug where the inline toolbars wouldn't get properly hidden when blurring the editor instance.
- Fixed bug where Edge would paste Chinese characters on some Windows 10 installations.
- Fixed bug where IME would loose focus on IE 11 due to the double trailing br bug fix.
- Fixed bug where the proxy url in imagetools was incorrect. Patch contributed by Wong Ho Wang.

## 4.2.5 - 2015-08-31

### Added
- Added fullscreen capability to embedded youtube and vimeo videos.

### Fixed
- Fixed bug where the uploadImages call didn't work on IE 10.
- Fixed bug where image place holders would be uploaded by uploadImages call.
- Fixed bug where images marked with bogus would be uploaded by the uploadImages call.
- Fixed bug where multiple calls to uploadImages would result in decreased performance.
- Fixed bug where pagebreaks were editable to imagetools patch contributed by Rasmus Wallin.
- Fixed bug where the element path could cause too much recursion exception.
- Fixed bug for domains containing ".min". Patch contributed by Loïc Février.
- Fixed so validation of external links to accept a number after www. Patch contributed by Victor Carvalho.
- Fixed so the charmap is exposed though execCommand. Patch contributed by Matthew Will.
- Fixed so that the image uploads are concurrent for improved performance.
- Fixed various grammar problems in inline documentation. Patches provided by nikolas.

## 4.2.4 - 2015-08-17

### Added
- Added picture as a valid element to the HTML 5 schema. Patch contributed by Adam Taylor.

### Fixed
- Fixed bug where contents would be duplicated on drag/drop within the same editor.
- Fixed bug where floating/alignment of images on Edge wouldn't work properly.
- Fixed bug where it wasn't possible to drag images on IE 11.
- Fixed bug where image selection on Edge would sometimes fail.
- Fixed bug where contextual toolbars icons wasn't rendered properly when using the toolbar_items_size.
- Fixed bug where searchreplace dialog doesn't get prefilled with the selected text.
- Fixed bug where fragmented matches wouldn't get properly replaced by the searchreplace plugin.
- Fixed bug where enter key wouldn't place the caret if was after a trailing space within an inline element.
- Fixed bug where the autolink plugin could produce multiple links for the same text on Gecko.
- Fixed bug where EditorUpload could sometimes throw an exception if the blob wasn't found.
- Fixed xss issues with media plugin not properly filtering out some script attributes.

## 4.2.3 - 2015-07-30

### Fixed
- Fixed bug where image selection wasn't possible on Edge due to incompatible setBaseAndExtend API.
- Fixed bug where image blobs urls where not properly destroyed by the imagetools plugin.
- Fixed bug where keyboard shortcuts wasn't working correctly on IE 8.
- Fixed skin issue where the borders of panels where not visible on IE 8.

## 4.2.2 - 2015-07-22

### Fixed
- Fixed bug where float panels were not being hidden on inline editor blur when fixed_toolbar_container config option was in use.
- Fixed bug where combobox states wasn't properly updated if contents where updated without keyboard.
- Fixed bug where pasting into textbox or combobox would move the caret to the end of text.
- Fixed bug where removal of bogus span elements before block elements would remove whitespace between nodes.
- Fixed bug where repositioning of inline toolbars where async and producing errors if the editor was removed from DOM to early. Patch by iseulde.
- Fixed bug where element path wasn't working correctly. Patch contributed by iseulde.
- Fixed bug where menus wasn't rendered correctly when custom images where added to a menu. Patch contributed by Naim Hammadi.

## 4.2.1 - 2015-06-29

### Fixed
- Fixed bug where back/forward buttons in the browser would render blob images as broken images.
- Fixed bug where Firefox would throw regexp to big error when replacing huge base64 chunks.
- Fixed bug rendering issues with resize and context toolbars not being placed properly until next animation frame.
- Fixed bug where the rendering of the image while cropping would some times not be centered correctly.
- Fixed bug where listbox items with submenus would me selected as active.
- Fixed bug where context menu where throwing an error when rendering.
- Fixed bug where resize both option wasn't working due to resent addClass API change. Patch contributed by Jogai.
- Fixed bug where a hideAll call for container rendered inline toolbars would throw an error.
- Fixed bug where onclick event handler on combobox could cause issues if element.id was a function by some polluting libraries.
- Fixed bug where listboxes wouldn't get proper selected sub menu item when using link_list or image_list.
- Fixed so the UI controls are as wide as 4.1.x to avoid wrapping controls in toolbars.
- Fixed so the imagetools dialog is adaptive for smaller screen sizes.

## 4.2.0 - 2015-06-25

### Added
- Added new flat default skin to make the UI more modern.
- Added new imagetools plugin, lets you crop/resize and apply filters to images.
- Added new contextual toolbars support to the API lets you add floating toolbars for specific CSS selectors.
- Added new promise feature fill as tinymce.util.Promise.
- Added new built in image upload feature lets you upload any base64 encoded image within the editor as files.

### Fixed
- Fixed bug where resize handles would appear in the right position in the wrong editor when switching between resizable content in different inline editors.
- Fixed bug where tables would not be inserted in inline mode due to previous float panel fix.
- Fixed bug where floating panels would remain open when focus was lost on inline editors.
- Fixed bug where cut command on Chrome would thrown a browser security exception.
- Fixed bug where IE 11 sometimes would report an incorrect size for images in the image dialog.
- Fixed bug where it wasn't possible to remove inline formatting at the end of block elements.
- Fixed bug where it wasn't possible to delete table cell contents when cell selection was vertical.
- Fixed bug where table cell wasn't emptied from block elements if delete/backspace where pressed in empty cell.
- Fixed bug where cmd+shift+arrow didn't work correctly on Firefox mac when selecting to start/end of line.
- Fixed bug where removal of bogus elements would sometimes remove whitespace between nodes.
- Fixed bug where the resize handles wasn't updated when the main window was resized.
- Fixed so script elements gets removed by default to prevent possible XSS issues in default config implementations.
- Fixed so the UI doesn't need manual reflows when using non native layout managers.
- Fixed so base64 encoded images doesn't slow down the editor on modern browsers while editing.
- Fixed so all UI elements uses touch events to improve mobile device support.
- Removed the touch click quirks patch for iOS since it did more harm than good.
- Removed the non proportional resize handles since. Unproportional resize can still be done by holding the shift key.

## 4.1.10 - 2015-05-05

### Fixed
- Fixed bug where plugins loaded with compat3x would sometimes throw errors when loading using the jQuery version.
- Fixed bug where extra empty paragraphs would get deleted in WebKit/Blink due to recent Quriks fix.
- Fixed bug where the editor wouldn't work properly on IE 12 due to some required browser sniffing.
- Fixed bug where formatting shortcut keys where interfering with Mac OS X screenshot keys.
- Fixed bug where the caret wouldn't move to the next/previous line boundary on Cmd+Left/Right on Gecko.
- Fixed bug where it wasn't possible to remove formats from very specific nested contents.
- Fixed bug where undo levels wasn't produced when typing letters using the shift or alt+ctrl modifiers.
- Fixed bug where the dirty state wasn't properly updated when typing using the shift or alt+ctrl modifiers.
- Fixed bug where an error would be thrown if an autofocused editor was destroyed quickly after its initialization. Patch provided by thorn0.
- Fixed issue with dirty state not being properly updated on redo operation.
- Fixed issue with entity decoder not handling incorrectly written numeric entities.
- Fixed issue where some PI element values wouldn't be properly encoded.

## 4.1.9 - 2015-03-10

### Fixed
- Fixed bug where indentation wouldn't work properly for non list elements.
- Fixed bug with image plugin not pulling the image dimensions out correctly if a custom document_base_url was used.
- Fixed bug where ctrl+alt+[1-9] would conflict with the AltGr+[1-9] on Windows. New shortcuts is ctrl+shift+[1-9].
- Fixed bug with removing formatting on nodes in inline mode would sometimes include nodes outside the editor body.
- Fixed bug where extra nbsp:s would be inserted when you replaced a word surrounded by spaces using insertContent.
- Fixed bug with pasting from Google Docs would produce extra strong elements and line feeds.

## 4.1.8 - 2015-03-05

### Added
- Added new html5 sizes attribute to img elements used together with srcset.
- Added new elementpath option that makes it possible to disable the element path but keep the statusbar.
- Added new option table_style_by_css for the table plugin to set table styling with css rather than table attributes.
- Added new link_assume_external_targets option to prompt the user to prepend http:// prefix if the supplied link does not contain a protocol prefix.
- Added new image_prepend_url option to allow a custom base path/url to be added to images.
- Added new table_appearance_options option to make it possible to disable some options.
- Added new image_title option to make it possible to alter the title of the image, disabled by default.

### Fixed
- Fixed bug where selection starting from out side of the body wouldn't produce a proper selection range on IE 11.
- Fixed bug where pressing enter twice before a table moves the cursor in the table and causes a javascript error.
- Fixed bug where advanced image styles were not respected.
- Fixed bug where the less common Shift+Delete didn't produce a proper cut operation on WebKit browsers.
- Fixed bug where image/media size constrain logic would produce NaN when handling non number values.
- Fixed bug where internal classes where removed by the removeformat command.
- Fixed bug with creating links table cell contents with a specific selection would throw a exceptions on WebKit/Blink.
- Fixed bug where valid_classes option didn't work as expected according to docs. Patch provided by thorn0.
- Fixed bug where jQuery plugin would patch the internal methods multiple times. Patch provided by Drew Martin.
- Fixed bug where backspace key wouldn't delete the current selection of newly formatted content.
- Fixed bug where type over of inline formatting elements wouldn't properly keep the format on WebKit/Blink.
- Fixed bug where selection needed to be properly normalized on modern IE versions.
- Fixed bug where Command+Backspace didn't properly delete the whole line of text but the previous word.
- Fixed bug where UI active states wheren't properly updated on IE if you placed caret within the current range.
- Fixed bug where delete/backspace on WebKit/Blink would remove span elements created by the user.
- Fixed bug where delete/backspace would produce incorrect results when deleting between two text blocks with br elements.
- Fixed bug where captions where removed when pasting from MS Office.
- Fixed bug where lists plugin wouldn't properly remove fully selected nested lists.
- Fixed bug where the ttf font used for icons would throw an warning message on Gecko on Mac OS X.
- Fixed a bug where applying a color to text did not update the undo/redo history.
- Fixed so shy entities gets displayed when using the visualchars plugin.
- Fixed so removeformat removes ins/del by default since these might be used for strikethough.
- Fixed so multiple language packs can be loaded and added to the global I18n data structure.
- Fixed so transparent color selection gets treated as a normal color selection. Patch contributed by Alexander Hofbauer.
- Fixed so it's possible to disable autoresize_overflow_padding, autoresize_bottom_margin options by setting them to false.
- Fixed so the charmap plugin shows the description of the character in the dialog. Patch contributed by Jelle Hissink.
- Removed address from the default list of block formats since it tends to be missused.
- Fixed so the pre block format is called preformatted to make it more verbose.
- Fixed so it's possible to context scope translation strings this isn't needed most of the time.
- Fixed so the max length of the width/height input fields of the media dialog is 5 instead of 3.
- Fixed so drag/dropped contents gets properly processed by paste plugin since it's basically a paste. Patch contributed by Greg Fairbanks.
- Fixed so shortcut keys for headers is ctrl+alt+[1-9] instead of ctrl+[1-9] since these are for switching tabs in the browsers.
- Fixed so "u" doesn't get converted into a span element by the legacy input filter. Since this is now a valid HTML5 element.
- Fixed font families in order to provide appropriate web-safe fonts.

## 4.1.7 - 2014-11-27

### Added
- Added HTML5 schema support for srcset, source and picture. Patch contributed by mattheu.
- Added new cache_suffix setting to enable cache busting by producing unique urls.
- Added new paste_convert_word_fake_lists option to enable users to disable the fake lists convert logic.

### Fixed
- Fixed so advlist style changes adds undo levels for each change.
- Fixed bug where WebKit would sometimes produce an exception when the autolink plugin where looking for URLs.
- Fixed bug where IE 7 wouldn't be rendered properly due to aggressive css compression.
- Fixed bug where DomQuery wouldn't accept window as constructor element.
- Fixed bug where the color picker in 3.x dialogs wouldn't work properly. Patch contributed by Callidior.
- Fixed bug where the image plugin wouldn't respect the document_base_url.
- Fixed bug where the jQuery plugin would fail to append to elements named array prototype names.

## 4.1.6 - 2014-10-08

### Changed
- Replaced jake with grunt since it is more mainstream and has better plugin support.

### Fixed
- Fixed bug with clicking on the scrollbar of the iframe would cause a JS error to be thrown.
- Fixed bug where null would produce an exception if you passed it to selection.setRng.
- Fixed bug where Ctrl/Cmd+Tab would indent the current list item if you switched tabs in the browser.
- Fixed bug where pasting empty cells from Excel would result in a broken table.
- Fixed bug where it wasn't possible to switch back to default list style type.
- Fixed issue where the select all quirk fix would fire for other modifiers than Ctrl/Cmd combinations.


## 4.1.5 - 2014-09-09

### Fixed
- Fixed bug where sometimes the resize rectangles wouldn't properly render on images on WebKit/Blink.
- Fixed bug in list plugin where delete/backspace would merge empty LI elements in lists incorrectly.
- Fixed bug where empty list elements would result in empty LI elements without it's parent container.
- Fixed bug where backspace in empty caret formatted element could produce an type error exception of Gecko.
- Fixed bug where lists pasted from word with a custom start index above 9 wouldn't be properly handled.
- Fixed bug where tabfocus plugin would tab out of the editor instance even if the default action was prevented.
- Fixed bug where tabfocus wouldn't tab properly to other adjacent editor instances.
- Fixed bug where the DOMUtils setStyles wouldn't properly removed or update the data-mce-style attribute.
- Fixed bug where dialog select boxes would be placed incorrectly if document.body wasn't statically positioned.
- Fixed bug where pasting would sometimes scroll to the top of page if the user was using the autoresize plugin.
- Fixed bug where caret wouldn't be properly rendered by Chrome when clicking on the iframes documentElement.
- Fixed so custom images for menubutton/splitbutton can be provided. Patch contributed by Naim Hammadi.
- Fixed so the default action of windows closing can be prevented by blocking the default action of the close event.
- Fixed so nodeChange and focus of the editor isn't automatically performed when opening sub dialogs.

## 4.1.4 - 2014-08-21

### Added
- Added new media_filter_html option to media plugin that blocks any conditional comments, scripts etc within a video element.
- Added new content_security_policy option allows you to set custom policy for iframe contents. Patch contributed by Francois Chagnon.

### Fixed
- Fixed bug where activate/deactivate events wasn't firing properly when switching between editors.
- Fixed bug where placing the caret on iOS was difficult due to a WebKit bug with touch events.
- Fixed bug where the resize helper wouldn't render properly on older IE versions.
- Fixed bug where resizing images inside tables on older IE versions would sometimes fail depending mouse position.
- Fixed bug where editor.insertContent would produce an exception when inserting select/option elements.
- Fixed bug where extra empty paragraphs would be produced if block elements where inserted inside span elements.
- Fixed bug where the spellchecker menu item wouldn't be properly checked if spell checking was started before it was rendered.
- Fixed bug where the DomQuery filter function wouldn't remove non elements from collection.
- Fixed bug where document with custom document.domain wouldn't properly render the editor.
- Fixed bug where IE 8 would throw exception when trying to enter invalid color values into colorboxes.
- Fixed bug where undo manager could incorrectly add an extra undo level when custom resize handles was removed.
- Fixed bug where it wouldn't be possible to alter cell properties properly on table cells on IE 8.
- Fixed so the color picker button in table dialog isn't shown unless you include the colorpicker plugin or add your own custom color picker.
- Fixed so activate/deactivate events fire when windowManager opens a window since.
- Fixed so the table advtab options isn't separated by an underscore to normalize naming with image_advtab option.
- Fixed so the table cell dialog has proper padding when the advanced tab in disabled.

## 4.1.3 - 2014-07-29

### Added
- Added event binding logic to tinymce.util.XHR making it possible to override headers and settings before any request is made.

### Fixed
- Fixed bug where drag events wasn't fireing properly on older IE versions since the event handlers where bound to document.
- Fixed bug where drag/dropping contents within the editor on IE would force the contents into plain text mode even if it was internal content.
- Fixed bug where IE 7 wouldn't open menus properly due to a resize bug in the browser auto closing them immediately.
- Fixed bug where the DOMUtils getPos logic wouldn't produce a valid coordinate inside the body if the body was positioned non static.
- Fixed bug where the element path and format state wasn't properly updated if you had the wordcount plugin enabled.
- Fixed bug where a comment at the beginning of source would produce an exception in the formatter logic.
- Fixed bug where setAttrib/getAttrib on null would throw exception together with any hooked attributes like style.
- Fixed bug where table sizes wasn't properly retained when copy/pasting on WebKit/Blink.
- Fixed bug where WebKit/Blink would produce colors in RGB format instead of the forced HEX format when deleting contents.
- Fixed bug where the width attribute wasn't updated on tables if you changed the size inside the table dialog.
- Fixed bug where control selection wasn't properly handled when the caret was placed directly after an image.
- Fixed bug where selecting the contents of table cells using the selection.select method wouldn't place the caret properly.
- Fixed bug where the selection state for images wasn't removed when placing the caret right after an image on WebKit/Blink.
- Fixed bug where all events wasn't properly unbound when and editor instance was removed or destroyed by some external innerHTML call.
- Fixed bug where it wasn't possible or very hard to select images on iOS when the onscreen keyboard was visible.
- Fixed so auto_focus can take a boolean argument this will auto focus the last initialized editor might be useful for single inits.
- Fixed so word auto detect lists logic works better for faked lists that doesn't have specific markup.
- Fixed so nodeChange gets fired on mouseup as it used to before 4.1.1 we optimized that event to fire less often.

### Removed
- Removed the finish menu item from spellchecker menu since it's redundant you can stop spellchecking by toggling menu item or button.

## 4.1.2 - 2014-07-15

### Added
- Added offset/grep to DomQuery class works basically the same as it's jQuery equivalent.

### Fixed
- Fixed bug where backspace/delete or setContent with an empty string would remove header data when using the fullpage plugin.
- Fixed bug where tinymce.remove with a selector not matching any editors would remove all editors.
- Fixed bug where resizing of the editor didn't work since the theme was calling setStyles instead of setStyle.
- Fixed bug where IE 7 would fail to append html fragments to iframe document when using DomQuery.
- Fixed bug where the getStyle DOMUtils method would produce an exception if it was called with null as it's element.
- Fixed bug where the paste plugin would remove the element if the none of the paste_webkit_styles rules matched the current style.
- Fixed bug where contextmenu table items wouldn't work properly on IE since it would some times fire an incorrect selection change.
- Fixed bug where the padding/border values wasn't used in the size calculation for the body size when using autoresize. Patch contributed by Matt Whelan.
- Fixed bug where conditional word comments wouldn't be properly removed when pasting plain text.
- Fixed bug where resizing would sometime fail on IE 11 when the mouseup occurred inside the resizable element.
- Fixed so the iframe gets initialized without any inline event handlers for better CSP support. Patch contributed by Matt Whelan.
- Fixed so the tinymce.dom.Sizzle is the latest version of sizzle this resolves the document context bug.

## 4.1.1 - 2014-07-08

### Fixed
- Fixed bug where pasting plain text on some WebKit versions would result in an empty line.
- Fixed bug where resizing images inside tables on IE 11 wouldn't work properly.
- Fixed bug where IE 11 would sometimes throw "Invalid argument" exception when editor contents was set to an empty string.
- Fixed bug where document.activeElement would throw exceptions on IE 9 when that element was hidden or removed from dom.
- Fixed bug where WebKit/Blink sometimes produced br elements with the Apple-interchange-newline class.
- Fixed bug where table cell selection wasn't properly removed when copy/pasting table cells.
- Fixed bug where pasting nested list items from Word wouldn't produce proper semantic nested lists.
- Fixed bug where right clicking using the contextmenu plugin on WebKit/Blink on Mac OS X would select the target current word or line.
- Fixed bug where it wasn't possible to alter table cell properties on IE 8 using the context menu.
- Fixed bug where the resize helper wouldn't be correctly positioned on older IE versions.
- Fixed bug where fullpage plugin would produce an error if you didn't specify a doctype encoding.
- Fixed bug where anchor plugin would get the name/id of the current element even if it wasn't anchor element.
- Fixed bug where visual aids for tables wouldn't be properly disabled when changing the border size.
- Fixed bug where some control selection events wasn't properly fired on older IE versions.
- Fixed bug where table cell selection on older IE versions would prevent resizing of images.
- Fixed bug with paste_data_images paste option not working properly on modern IE versions.
- Fixed bug where custom elements with underscores in the name wasn't properly parsed/serialized.
- Fixed bug where applying inline formats to nested list elements would produce an incorrect formatting result.
- Fixed so it's possible to hide items from elements path by using preventDefault/stopPropagation.
- Fixed so inline mode toolbar gets rendered right aligned if the editable element positioned to the documents right edge.
- Fixed so empty inline elements inside empty block elements doesn't get removed if configured to be kept intact.
- Fixed so DomQuery parentsUntil/prevUntil/nextUntil supports selectors/elements/filters etc.
- Fixed so legacyoutput plugin overrides fontselect and fontsizeselect controls and handles font elements properly.

## 4.1.0 - 2014-06-18

### Added
- Added new file_picker_callback option to replace the old file_browser_callback the latter will still work though.
- Added new custom colors to textcolor plugin will be displayed if a color picker is provided also shows the latest colors.
- Added new color_picker_callback option to enable you to add custom color pickers to the editor.
- Added new advanced tabs to table/cell/row dialogs to enable you to select colors for border/background.
- Added new colorpicker plugin that lets you select colors from a hsv color picker.
- Added new tinymce.util.Color class to handle color parsing and converting.
- Added new colorpicker UI widget element lets you add a hsv color picker to any form/window.
- Added new textpattern plugin that allows you to use markdown like text patterns to format contents.
- Added new resize helper element that shows the current width & height while resizing.
- Added new "once" method to Editor and EventDispatcher enables since callback execution events.
- Added new jQuery like class under tinymce.dom.DomQuery it's exposed on editor instances (editor.$) and globally under (tinymce.$).

### Fixed
- Fixed so the default resize method for images are proportional shift/ctrl can be used to make an unproportional size.
- Fixed bug where the image_dimensions option of the image plugin would cause exceptions when it tried to update the size.
- Fixed bug where table cell dialog class field wasn't properly updated when editing an a table cell with an existing class.
- Fixed bug where Safari on Mac would produce webkit-fake-url for pasted images so these are now removed.
- Fixed bug where the nodeChange event would get fired before the selection was changed when clicking inside the current selection range.
- Fixed bug where valid_classes option would cause exception when it removed internal prefixed classes like mce-item-.
- Fixed bug where backspace would cause navigation in IE 8 on an inline element and after a caret formatting was applied.
- Fixed so placeholder images produced by the media plugin gets selected when inserted/edited.
- Fixed so it's possible to drag in images when the paste_data_images option is enabled. Might be useful for mail clients.
- Fixed so images doesn't get a width/height applied if the image_dimensions option is set to false useful for responsive contents.
- Fixed so it's possible to pass in an optional arguments object for the nodeChanged function to be passed to all nodechange event listeners.
- Fixed bug where media plugin embed code didn't update correctly.<|MERGE_RESOLUTION|>--- conflicted
+++ resolved
@@ -85,11 +85,8 @@
 - Drag and dropping the last noneditable element out of its parent block would not properly pad the parent block element. #TINY-9606
 - Applying heading formats from `text_patterns` produced an invisible space before a word. #TINY-9603
 - Opening color swatches would cause tab to crash when `color_cols` or other column option was set to 0. #TINY-9649
-<<<<<<< HEAD
+- Closing a view, `More...` button disappeared if the editor had `toolbar_mode: 'sliding'` and the toolbar was opened. #TINY-9419
 - Inline dialogs would open partially off screen when the toolbar had a small width. #TINY-9588
-=======
-- Closing a view, `More...` button disappeared if the editor had `toolbar_mode: 'sliding'` and the toolbar was opened. #TINY-9419
->>>>>>> dc0e8047
 
 ## 6.3.2 - 2023-02-22
 
