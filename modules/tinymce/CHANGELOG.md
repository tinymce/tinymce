# Changelog
All notable changes to this project will be documented in this file.

The format is based on [Keep a Changelog](https://keepachangelog.com/en/1.0.0/),
and this project adheres to [Semantic Versioning](https://semver.org/spec/v2.0.0.html).

## Unreleased

### Added
- Added a new `toolbar_sticky_offset` setting to allow the toolbar to be offset from the top of the page #TINY-7337
- Added a new `mceFocus` command that focuses the editor. Equivalent to using `editor.focus()` #TINY-7373
- Added a new `mceTableToggleClass` command which toggles the provided class on the currently selected table #TINY-7476
- Added a new `mceTableCellToggleClass` command which toggles the provided class on the currently selected table cells #TINY-7476
- Added a new `tablecellvalign` toolbar button and menu item for vertical table cell alignment #TINY-7477
- Added a new `tablecellborderwidth` toolbar button and menu item to change table cell border width #TINY-7478
- Added a new `tablecellborderstyle` toolbar button and menu item to change table cell border style #TINY-7478
- Added a new `tablecaption` toolbar button and menu item to toggle captions on tables #TINY-7479
- Added a new `mceTableToggleCaption` command that toggles captions on a selected table #TINY-7479
<<<<<<< HEAD
- The `lang` attribute can now be set on content using the formatter #TINY-6149
  - The `language` menu item and toolbar button are now available.
  - The `content_langs` setting can be used to specify the languages available.
  - The `lang` format is now available for use with `editor.formatter`.
=======
- Added a new `tablecellbordercolor` toolbar button and menu item to select table cell border colors, with an accompanying setting `table_cell_border_color_map` to customize the available values #TINY-7480
- Added a new `tablecellbackgroundcolor` toolbar button and menu item to select table cell background colors, with an accompanying setting `table_cell_background_color_map` to customize the available values #TINY-7480
- Added a new `initData` property to `fancymenuitem` to allow custom initialization data #TINY-7480
>>>>>>> e8c2066b

### Improved
- Improved the load time of the `fullpage` plugin by using the existing editor schema rather than creating a new one #TINY-6504
- Improved the performance when rendering UI components #TINY-7572
- When scrolling, the context toolbar will stick to where it was previously for large elements, such as tables #TINY-7545

### Changed
- Changed the load order so that the content css gets loaded before the editor gets populated with contents. #TINY-7249

### Fixed
- `editor.fire` was incorrectly mutating the original `args` provided #TINY-3254
- The `SetContent` event contained the incorrect `content` when using the `editor.selection.setContent()` API #TINY-3254
- The editor content could be edited after calling `setProgressState(true)` in iframe mode #TINY-7373
- Tabbing out of the editor after calling `setProgressState(true)` was inconsistent in iframe mode #TINY-7373
- Flash of unstyled content while loading the editor because the content css was loaded after the editor content was rendered #TINY-7249
- Only table content would be deleted when partially selecting a table and content outside the table #TINY-6044
- Unbinding an event handler did not take effect immediately while the event was firing #TINY-7436
- Binding an event handler incorrectly took effect immediately while the event was firing #TINY-7436
- Partially transparent RGBA values provided in the `color_map` setting were given the wrong hex value #TINY-7163

## 5.8.2 - 2021-06-23

### Fixed
- Fixed an issue when pasting cells from tables containing `colgroup`s into tables without `colgroup`s #TINY-6675
<<<<<<< HEAD
- Fixed an issue that could cause invalid toolbar button state when multiple inline editors were on a single page #TINY-6297
- The formatter's match APIs would always return false for formats that specify an attribute or style should be removed from an element #TINY-6149
=======
- Fixed an issue that could cause an invalid toolbar button state when multiple inline editors were on a single page #TINY-6297
>>>>>>> e8c2066b

## 5.8.1 - 2021-05-20

### Fixed
- An unexpected exception was thrown when switching to readonly mode and adjusting the editor width #TINY-6383
- Content could be lost when the `pagebreak_split_block` setting was enabled #TINY-3388
- The `list-style-type: none;` style on nested list items was incorrectly removed when clearing formatting #TINY-6264
- URLs were not always detected when pasting over a selection. Patch contributed by jwcooper #TINY-6997
- Properties on the `OpenNotification` event were incorrectly namespaced #TINY-7486

## 5.8.0 - 2021-05-06

### Added
- Added the `PAGE_UP` and `PAGE_DOWN` key code constants to the `VK` API #TINY-4612
- The editor resize handle can now be controlled using the keyboard #TINY-4823
- Added a new `fixed_toolbar_container_target` setting which renders the toolbar in the specified `HTMLElement`. Patch contributed by pvrobays

### Improved
- The `inline_boundaries` feature now supports the `home`, `end`, `pageup`, and `pagedown` keys #TINY-4612
- Updated the `formatter.matchFormat` API to support matching formats with variables in the `classes` property #TINY-7227
- Added HTML5 `audio` and `video` elements to the default alignment formats #TINY-6633
- Added support for alpha list numbering to the list properties dialog #TINY-6891

### Changed
- Updated the `image` dialog to display the class list dropdown as full-width if the caption checkbox is not present #TINY-6400
- Renamed the "H Align" and "V Align" input labels in the Table Cell Properties dialog to "Horizontal align" and "Vertical align" respectively #TINY-7285

### Deprecated
- The undocumented `setIconStroke` Split Toolbar Button API has been deprecated and will be removed in a future release #TINY-3551

### Fixed
- Fixed a bug where it wasn't possible to align nested list items #TINY-6567
- The RGB fields in the color picker dialog were not staying in sync with the color palette and hue slider #TINY-6952
- The color preview box in the color picker dialog was not correctly displaying the saturation and value of the chosen color #TINY-6952
- The color picker dialog will now show an alert if it is submitted with an invalid hex color code #TINY-2814
- Fixed a bug where the `TableModified` event was not fired when adding a table row with the Tab key #TINY-7006
- Added missing `images_file_types` setting to the exported TypeScript types #GH-6607
- Fixed a bug where lists pasted from Word with Roman numeral markers were not displayed correctly. Patch contributed by aautio #GH-6620
- The `editor.insertContent` API was incorrectly handling nested `span` elements with matching styles #TINY-6263
- The HTML5 `small` element could not be removed when clearing text formatting #TINY-6633
- The Oxide button text transform variable was incorrectly using `capitalize` instead of `none`. Patch contributed by dakur #GH-6341
- Fix dialog button text that was using title-style capitalization #TINY-6816
- Table plugin could perform operations on tables containing the inline editor #TINY-6625
- Fixed Tab key navigation inside table cells with a ranged selection #TINY-6638
- The foreground and background toolbar button color indicator is no longer blurry #TINY-3551
- Fixed a regression in the `tinymce.create()` API that caused issues when multiple objects were created #TINY-7358
- Fixed the `LineHeight` command causing the `change` event to be fired inconsistently #TINY-7048

## 5.7.1 - 2021-03-17

### Fixed
- Fixed the `help` dialog incorrectly linking to the changelog of TinyMCE 4 instead of TinyMCE 5 #TINY-7031
- Fixed a bug where error messages were displayed incorrectly in the image dialog #TINY-7099
- Fixed an issue where URLs were not correctly filtered in some cases #TINY-7025
- Fixed a bug where context menu items with names that contained uppercase characters were not displayed #TINY-7072
- Fixed context menu items lacking support for the `disabled` and `shortcut` properties #TINY-7073
- Fixed a regression where the width and height were incorrectly set when embedding content using the `media` dialog #TINY-7074

## 5.7.0 - 2021-02-10

### Added
- Added IPv6 address support to the URI API. Patch contributed by dev7355608 #GH-4409
- Added new `structure` and `style` properties to the `TableModified` event to indicate what kinds of modifications were made #TINY-6643
- Added `video` and `audio` live embed support for the `media` plugin #TINY-6229
- Added the ability to resize `video` and `iframe` media elements #TINY-6229
- Added a new `font_css` setting for adding fonts to both the editor and the parent document #TINY-6199
- Added a new `ImageUploader` API to simplify uploading image data to the configured `images_upload_url` or `images_upload_handler` #TINY-4601
- Added an Oxide variable to define the container background color in fullscreen mode #TINY-6903
- Added Oxide variables for setting the toolbar background colors for inline and sticky toolbars #TINY-6009
- Added a new `AfterProgressState` event that is fired after `editor.setProgressState` calls complete #TINY-6686
- Added support for `table_column_resizing` when inserting or deleting columns #TINY-6711

### Changed
- Changed table and table column copy behavior to retain an appropriate width when pasted #TINY-6664
- Changed the `lists` plugin to apply list styles to all text blocks within a selection #TINY-3755
- Changed the `advlist` plugin to log a console error message when the `list` plugin isn't enabled #TINY-6585
- Changed the z-index of the `setProgressState(true)` throbber so it does not hide notifications #TINY-6686
- Changed the type signature for `editor.selection.getRng()` incorrectly returning `null` #TINY-6843
- Changed some `SaxParser` regular expressions to improve performance #TINY-6823
- Changed `editor.setProgressState(true)` to close any open popups #TINY-6686

### Fixed
- Fixed `codesample` highlighting performance issues for some languages #TINY-6996
- Fixed an issue where cell widths were lost when merging table cells #TINY-6901
- Fixed `col` elements incorrectly transformed to `th` elements when converting columns to header columns #TINY-6715
- Fixed a number of table operations not working when selecting 2 table cells on Mozilla Firefox #TINY-3897
- Fixed a memory leak by backporting an upstream Sizzle fix #TINY-6859
- Fixed table `width` style was removed when copying #TINY-6664
- Fixed focus lost while typing in the `charmap` or `emoticons` dialogs when the editor is rendered in a shadow root #TINY-6904
- Fixed corruption of base64 URLs used in style attributes when parsing HTML #TINY-6828
- Fixed the order of CSS precedence of `content_style` and `content_css` in the `preview` and `template` plugins. `content_style` now has precedence #TINY-6529
- Fixed an issue where the image dialog tried to calculate image dimensions for an empty image URL #TINY-6611
- Fixed an issue where `scope` attributes on table cells would not change as expected when merging or unmerging cells #TINY-6486
- Fixed the plugin documentation links in the `help` plugin #DOC-703
- Fixed events bound using `DOMUtils` not returning the correct result for `isDefaultPrevented` in some cases #TINY-6834
- Fixed the "Dropped file type is not supported" notification incorrectly showing when using an inline editor #TINY-6834
- Fixed an issue with external styles bleeding into TinyMCE #TINY-6735
- Fixed an issue where parsing malformed comments could cause an infinite loop #TINY-6864
- Fixed incorrect return types on `editor.selection.moveToBookmark` #TINY-6504
- Fixed the type signature for `editor.selection.setCursorLocation()` incorrectly allowing a node with no `offset` #TINY-6843
- Fixed incorrect behavior when editor is destroyed while loading stylesheets #INT-2282
- Fixed figure elements incorrectly splitting from a valid parent element when editing the image within #TINY-6592
- Fixed inserting multiple rows or columns in a table cloning from the incorrect source row or column #TINY-6906
- Fixed an issue where new lines were not scrolled into view when pressing Shift+Enter or Shift+Return #TINY-6964
- Fixed an issue where list elements would not be removed when outdenting using the Enter or Return key #TINY-5974
- Fixed an issue where file extensions with uppercase characters were treated as invalid #TINY-6940
- Fixed dialog block messages were not passed through TinyMCE's translation system #TINY-6971

## 5.6.2 - 2020-12-08

### Fixed
- Fixed a UI rendering regression when the document body is using `display: flex` #TINY-6783

## 5.6.1 - 2020-11-25

### Fixed
- Fixed the `mceTableRowType` and `mceTableCellType` commands were not firing the `newCell` event #TINY-6692
- Fixed the HTML5 `s` element was not recognized when editing or clearing text formatting #TINY-6681
- Fixed an issue where copying and pasting table columns resulted in invalid HTML when using colgroups #TINY-6684
- Fixed an issue where the toolbar would render with the wrong width for inline editors in some situations #TINY-6683

## 5.6.0 - 2020-11-18

### Added
- Added new `BeforeOpenNotification` and `OpenNotification` events which allow internal notifications to be captured and modified before display #TINY-6528
- Added support for `block` and `unblock` methods on inline dialogs #TINY-6487
- Added new `TableModified` event which is fired whenever changes are made to a table #TINY-6629
- Added new `images_file_types` setting to determine which image file formats will be automatically processed into `img` tags on paste when using the `paste` plugin #TINY-6306
- Added support for `images_file_types` setting in the image file uploader to determine which image file extensions are valid for upload #TINY-6224
- Added new `format_empty_lines` setting to control if empty lines are formatted in a ranged selection #TINY-6483
- Added template support to the `autocompleter` for customizing the autocompleter items #TINY-6505
- Added new user interface `enable`, `disable`, and `isDisabled` methods #TINY-6397
- Added new `closest` formatter API to get the closest matching selection format from a set of formats #TINY-6479
- Added new `emojiimages` emoticons database that uses the twemoji CDN by default #TINY-6021
- Added new `emoticons_database` setting to configure which emoji database to use #TINY-6021
- Added new `name` field to the `style_formats` setting object to enable specifying a name for the format #TINY-4239

### Changed
- Changed `readonly` mode to allow hyperlinks to be clickable #TINY-6248

### Fixed
- Fixed the `change` event not firing after a successful image upload #TINY-6586
- Fixed the type signature for the `entity_encoding` setting not accepting delimited lists #TINY-6648
- Fixed layout issues when empty `tr` elements were incorrectly removed from tables #TINY-4679
- Fixed image file extensions lost when uploading an image with an alternative extension, such as `.jfif` #TINY-6622
- Fixed a security issue where URLs in attributes weren't correctly sanitized #TINY-6518
- Fixed `DOMUtils.getParents` incorrectly including the shadow root in the array of elements returned #TINY-6540
- Fixed an issue where the root document could be scrolled while an editor dialog was open inside a shadow root #TINY-6363
- Fixed `getContent` with text format returning a new line when the editor is empty #TINY-6281
- Fixed table column and row resizers not respecting the `data-mce-resize` attribute #TINY-6600
- Fixed inserting a table via the `mceInsertTable` command incorrectly creating 2 undo levels #TINY-6656
- Fixed nested tables with `colgroup` elements incorrectly always resizing the inner table #TINY-6623
- Fixed the `visualchars` plugin causing the editor to steal focus when initialized #TINY-6282
- Fixed `fullpage` plugin altering text content in `editor.getContent()` #TINY-6541
- Fixed `fullscreen` plugin not working correctly with multiple editors and shadow DOM #TINY-6280
- Fixed font size keywords such as `medium` not displaying correctly in font size menus #TINY-6291
- Fixed an issue where some attributes in table cells were not copied over to new rows or columns #TINY-6485
- Fixed incorrectly removing formatting on adjacent spaces when removing formatting on a ranged selection #TINY-6268
- Fixed the `Cut` menu item not working in the latest version of Mozilla Firefox #TINY-6615
- Fixed some incorrect types in the new TypeScript declaration file #TINY-6413
- Fixed a regression where a fake offscreen selection element was incorrectly created for the editor root node #TINY-6555
- Fixed an issue where menus would incorrectly collapse in small containers #TINY-3321
- Fixed an issue where only one table column at a time could be converted to a header #TINY-6326
- Fixed some minor memory leaks that prevented garbage collection for editor instances #TINY-6570
- Fixed resizing a `responsive` table not working when using the column resize handles #TINY-6601
- Fixed incorrectly calculating table `col` widths when resizing responsive tables #TINY-6646
- Fixed an issue where spaces were not preserved in pre-blocks when getting text content #TINY-6448
- Fixed a regression that caused the selection to be difficult to see in tables with backgrounds #TINY-6495
- Fixed content pasted multiple times in the editor when using Microsoft Internet Explorer 11. Patch contributed by mattford #GH-4905

## 5.5.1 - 2020-10-01

### Fixed
- Fixed pressing the down key near the end of a document incorrectly raising an exception #TINY-6471
- Fixed incorrect Typescript types for the `Tools` API #TINY-6475

## 5.5.0 - 2020-09-29

### Added
- Added a TypeScript declaration file to the bundle output for TinyMCE core #TINY-3785
- Added new `table_column_resizing` setting to control how table columns are resized when using the resize bars #TINY-6001
- Added the ability to remove images on a failed upload using the `images_upload_handler` failure callback #TINY-6011
- Added `hasPlugin` function to the editor API to determine if a plugin exists or not #TINY-766
- Added new `ToggleToolbarDrawer` command and query state handler to allow the toolbar drawer to be programmatically toggled and the toggle state to be checked #TINY-6032
- Added the ability to use `colgroup` elements in tables #TINY-6050
- Added a new setting `table_use_colgroups` for toggling whether colgroups are used in new tables #TINY-6050
- Added the ability to delete and navigate HTML media elements without the `media` plugin #TINY-4211
- Added `fullscreen_native` setting to the `fullscreen` plugin to enable use of the entire monitor #TINY-6284
- Added table related oxide variables to the Style API for more granular control over table cell selection appearance #TINY-6311
- Added new `toolbar_persist` setting to control the visibility of the inline toolbar #TINY-4847
- Added new APIs to allow for programmatic control of the inline toolbar visibility #TINY-4847
- Added the `origin` property to the `ObjectResized` and `ObjectResizeStart` events, to specify which handle the resize was performed on #TINY-6242
- Added new StyleSheetLoader `unload` and `unloadAll` APIs to allow loaded stylesheets to be removed #TINY-3926
- Added the `LineHeight` query command and action to the editor #TINY-4843
- Added the `lineheight` toolbar and menu items, and added `lineheight` to the default format menu #TINY-4843
- Added a new `contextmenu_avoid_overlap` setting to allow context menus to avoid overlapping matched nodes #TINY-6036
- Added new listbox dialog UI component for rendering a dropdown that allows nested options #TINY-2236
- Added back the ability to use nested items in the `image_class_list`, `link_class_list`, `link_list`, `table_class_list`, `table_cell_class_list`, and `table_row_class_list` settings #TINY-2236

### Changed
- Changed how CSS manipulates table cells when selecting multiple cells to achieve a semi-transparent selection #TINY-6311
- Changed the `target` property on fired events to use the native event target. The original target for an open shadow root can be obtained using `event.getComposedPath()` #TINY-6128
- Changed the editor to clean-up loaded CSS stylesheets when all editors using the stylesheet have been removed #TINY-3926
- Changed `imagetools` context menu icon for accessing the `image` dialog to use the `image` icon #TINY-4141
- Changed the `editor.insertContent()` and `editor.selection.setContent()` APIs to retain leading and trailing whitespace #TINY-5966
- Changed the `table` plugin `Column` menu to include the cut, copy and paste column menu items #TINY-6374
- Changed the default table styles in the content CSS files to better support the styling options available in the `table` dialog #TINY-6179

### Deprecated
- Deprecated the `Env.experimentalShadowDom` flag #TINY-6128

### Fixed
- Fixed tables with no borders displaying with the default border styles in the `preview` dialog #TINY-6179
- Fixed loss of whitespace when inserting content after a non-breaking space #TINY-5966
- Fixed the `event.getComposedPath()` function throwing an exception for events fired from the editor #TINY-6128
- Fixed notifications not appearing when the editor is within a ShadowRoot #TINY-6354
- Fixed focus issues with inline dialogs when the editor is within a ShadowRoot #TINY-6360
- Fixed the `template` plugin previews missing some content styles #TINY-6115
- Fixed the `media` plugin not saving the alternative source url in some situations #TINY-4113
- Fixed an issue where column resizing using the resize bars was inconsistent between fixed and relative table widths #TINY-6001
- Fixed an issue where dragging and dropping within a table would select table cells #TINY-5950
- Fixed up and down keyboard navigation not working for inline `contenteditable="false"` elements #TINY-6226
- Fixed dialog not retrieving `close` icon from icon pack #TINY-6445
- Fixed the `unlink` toolbar button not working when selecting multiple links #TINY-4867
- Fixed the `link` dialog not showing the "Text to display" field in some valid cases #TINY-5205
- Fixed the `DOMUtils.split()` API incorrectly removing some content #TINY-6294
- Fixed pressing the escape key not focusing the editor when using multiple toolbars #TINY-6230
- Fixed the `dirty` flag not being correctly set during an `AddUndo` event #TINY-4707
- Fixed `editor.selection.setCursorLocation` incorrectly placing the cursor outside `pre` elements in some circumstances #TINY-4058
- Fixed an exception being thrown when pressing the enter key inside pre elements while `br_in_pre` setting is false #TINY-4058

## 5.4.2 - 2020-08-17

### Fixed
- Fixed the editor not resizing when resizing the browser window in fullscreen mode #TINY-3511
- Fixed clicking on notifications causing inline editors to hide #TINY-6058
- Fixed an issue where link URLs could not be deleted or edited in the link dialog in some cases #TINY-4706
- Fixed a regression where setting the `anchor_top` or `anchor_bottom` options to `false` was not working #TINY-6256
- Fixed the `anchor` plugin not supporting the `allow_html_in_named_anchor` option #TINY-6236
- Fixed an exception thrown when removing inline formats that contained additional styles or classes #TINY-6288
- Fixed an exception thrown when positioning the context toolbar on Internet Explorer 11 in some edge cases #TINY-6271
- Fixed inline formats not removed when more than one `removeformat` format rule existed #TINY-6216
- Fixed an issue where spaces were sometimes removed when removing formating on nearby text #TINY-6251
- Fixed the list toolbar buttons not showing as active when a list is selected #TINY-6286
- Fixed an issue where the UI would sometimes not be shown or hidden when calling the show or hide API methods on the editor #TINY-6048
- Fixed the list type style not retained when copying list items #TINY-6289
- Fixed the Paste plugin converting tabs in plain text to a single space character. A `paste_tab_spaces` option has been included for setting the number of spaces used to replace a tab character #TINY-6237

## 5.4.1 - 2020-07-08

### Fixed
- Fixed the Search and Replace plugin incorrectly including zero-width caret characters in search results #TINY-4599
- Fixed dragging and dropping unsupported files navigating the browser away from the editor #TINY-6027
- Fixed undo levels not created on browser handled drop or paste events #TINY-6027
- Fixed content in an iframe element parsing as DOM elements instead of text content #TINY-5943
- Fixed Oxide checklist styles not showing when printing #TINY-5139
- Fixed bug with `scope` attribute not being added to the cells of header rows #TINY-6206

## 5.4.0 - 2020-06-30

### Added
- Added keyboard navigation support to menus and toolbars when the editor is in a ShadowRoot #TINY-6152
- Added the ability for menus to be clicked when the editor is in an open shadow root #TINY-6091
- Added the `Editor.ui.styleSheetLoader` API for loading stylesheets within the Document or ShadowRoot containing the editor UI #TINY-6089
- Added the `StyleSheetLoader` module to the public API #TINY-6100
- Added Oxide variables for styling the `select` element and headings in dialog content #TINY-6070
- Added icons for `table` column and row cut, copy, and paste toolbar buttons #TINY-6062
- Added all `table` menu items to the UI registry, so they can be used by name in other menus #TINY-4866
- Added new `mceTableApplyCellStyle` command to the `table` plugin #TINY-6004
- Added new `table` cut, copy, and paste column editor commands and menu items #TINY-6006
- Added font related Oxide variables for secondary buttons, allowing for custom styling #TINY-6061
- Added new `table_header_type` setting to control how table header rows are structured #TINY-6007
- Added new `table_sizing_mode` setting to replace the `table_responsive_width` setting, which has now been deprecated #TINY-6051
- Added new `mceTableSizingMode` command for changing the sizing mode of a table #TINY-6000
- Added new `mceTableRowType`, `mceTableColType`, and `mceTableCellType` commands and value queries #TINY-6150

### Changed
- Changed `advlist` toolbar buttons to only show a dropdown list if there is more than one option #TINY-3194
- Changed `mceInsertTable` command and `insertTable` API method to take optional header rows and columns arguments #TINY-6012
- Changed stylesheet loading, so that UI skin stylesheets can load in a ShadowRoot if required #TINY-6089
- Changed the DOM location of menus so that they display correctly when the editor is in a ShadowRoot #TINY-6093
- Changed the table plugin to correctly detect all valid header row structures #TINY-6007

### Fixed
- Fixed tables with no defined width being converted to a `fixed` width table when modifying the table #TINY-6051
- Fixed the `autosave` `isEmpty` API incorrectly detecting non-empty content as empty #TINY-5953
- Fixed table `Paste row after` and `Paste row before` menu items not disabled when nothing was available to paste #TINY-6006
- Fixed a selection performance issue with large tables on Microsoft Internet Explorer and Edge #TINY-6057
- Fixed filters for screening commands from the undo stack to be case-insensitive #TINY-5946
- Fixed `fullscreen` plugin now removes all classes when the editor is closed #TINY-4048
- Fixed handling of mixed-case icon identifiers (names) for UI elements #TINY-3854
- Fixed leading and trailing spaces lost when using `editor.selection.getContent({ format: 'text' })` #TINY-5986
- Fixed an issue where changing the URL with the quicklink toolbar caused unexpected undo behavior #TINY-5952
- Fixed an issue where removing formatting within a table cell would cause Internet Explorer 11 to scroll to the end of the table #TINY-6049
- Fixed an issue where the `allow_html_data_urls` setting was not correctly applied #TINY-5951
- Fixed the `autolink` feature so that it no longer treats a string with multiple "@" characters as an email address #TINY-4773
- Fixed an issue where removing the editor would leave unexpected attributes on the target element #TINY-4001
- Fixed the `link` plugin now suggest `mailto:` when the text contains an '@' and no slashes (`/`) #TINY-5941
- Fixed the `valid_children` check of custom elements now allows a wider range of characters in names #TINY-5971

## 5.3.2 - 2020-06-10

### Fixed
- Fixed a regression introduced in 5.3.0, where `images_dataimg_filter` was no-longer called #TINY-6086

## 5.3.1 - 2020-05-27

### Fixed
- Fixed the image upload error alert also incorrectly closing the image dialog #TINY-6020
- Fixed editor content scrolling incorrectly on focus in Firefox by reverting default content CSS html and body heights added in 5.3.0 #TINY-6019

## 5.3.0 - 2020-05-21

### Added
- Added html and body height styles to the default oxide content CSS #TINY-5978
- Added `uploadUri` and `blobInfo` to the data returned by `editor.uploadImages()` #TINY-4579
- Added a new function to the `BlobCache` API to lookup a blob based on the base64 data and mime type #TINY-5988
- Added the ability to search and replace within a selection #TINY-4549
- Added the ability to set the list start position for ordered lists and added new `lists` context menu item #TINY-3915
- Added `icon` as an optional config option to the toggle menu item API #TINY-3345
- Added `auto` mode for `toolbar_location` which positions the toolbar and menu bar at the bottom if there is no space at the top #TINY-3161

### Changed
- Changed the default `toolbar_location` to `auto` #TINY-3161
- Changed toggle menu items and choice menu items to have a dedicated icon with the checkmark displayed on the far right side of the menu item #TINY-3345
- Changed the `link`, `image`, and `paste` plugins to use Promises to reduce the bundle size #TINY-4710
- Changed the default icons to be lazy loaded during initialization #TINY-4729
- Changed the parsing of content so base64 encoded urls are converted to blob urls #TINY-4727
- Changed context toolbars so they concatenate when more than one is suitable for the current selection #TINY-4495
- Changed inline style element formats (strong, b, em, i, u, strike) to convert to a span on format removal if a `style` or `class` attribute is present #TINY-4741

### Fixed
- Fixed the `selection.setContent()` API not running parser filters #TINY-4002
- Fixed formats incorrectly applied or removed when table cells were selected #TINY-4709
- Fixed the `quickimage` button not restricting the file types to images #TINY-4715
- Fixed search and replace ignoring text in nested contenteditable elements #TINY-5967
- Fixed resize handlers displaying in the wrong location sometimes for remote images #TINY-4732
- Fixed table picker breaking in Firefox on low zoom levels #TINY-4728
- Fixed issue with loading or pasting contents with large base64 encoded images on Safari #TINY-4715
- Fixed supplementary special characters being truncated when inserted into the editor. Patch contributed by mlitwin. #TINY-4791
- Fixed toolbar buttons not set to disabled when the editor is in readonly mode #TINY-4592
- Fixed the editor selection incorrectly changing when removing caret format containers #TINY-3438
- Fixed bug where title, width, and height would be set to empty string values when updating an image and removing those attributes using the image dialog #TINY-4786
- Fixed `ObjectResized` event firing when an object wasn't resized #TINY-4161
- Fixed `ObjectResized` and `ObjectResizeStart` events incorrectly fired when adding or removing table rows and columns #TINY-4829
- Fixed the placeholder not hiding when pasting content into the editor #TINY-4828
- Fixed an issue where the editor would fail to load if local storage was disabled #TINY-5935
- Fixed an issue where an uploaded image would reuse a cached image with a different mime type #TINY-5988
- Fixed bug where toolbars and dialogs would not show if the body element was replaced (e.g. with Turbolinks). Patch contributed by spohlenz #GH-5653
- Fixed an issue where multiple formats would be removed when removing a single format at the end of lines or on empty lines #TINY-1170
- Fixed zero-width spaces incorrectly included in the `wordcount` plugin character count #TINY-5991
- Fixed a regression introduced in 5.2.0 whereby the desktop `toolbar_mode` setting would incorrectly override the mobile default setting #TINY-5998
- Fixed an issue where deleting all content in a single cell table would delete the entire table #TINY-1044

## 5.2.2 - 2020-04-23

### Fixed
- Fixed an issue where anchors could not be inserted on empty lines #TINY-2788
- Fixed text decorations (underline, strikethrough) not consistently inheriting the text color #TINY-4757
- Fixed `format` menu alignment buttons inconsistently applying to images #TINY-4057
- Fixed the floating toolbar drawer height collapsing when the editor is rendered in modal dialogs or floating containers #TINY-4837
- Fixed `media` embed content not processing safely in some cases #TINY-4857

## 5.2.1 - 2020-03-25

### Fixed
- Fixed the "is decorative" checkbox in the image dialog clearing after certain dialog events #FOAM-11
- Fixed possible uncaught exception when a `style` attribute is removed using a content filter on `setContent` #TINY-4742
- Fixed the table selection not functioning correctly in Microsoft Edge 44 or higher #TINY-3862
- Fixed the table resize handles not functioning correctly in Microsoft Edge 44 or higher #TINY-4160
- Fixed the floating toolbar drawer disconnecting from the toolbar when adding content in inline mode #TINY-4725 #TINY-4765
- Fixed `readonly` mode not returning the appropriate boolean value #TINY-3948
- Fixed the `forced_root_block_attrs` setting not applying attributes to new blocks consistently #TINY-4564
- Fixed the editor incorrectly stealing focus during initialization in Microsoft Internet Explorer #TINY-4697
- Fixed dialogs stealing focus when opening an alert or confirm dialog using an `onAction` callback #TINY-4014
- Fixed inline dialogs incorrectly closing when clicking on an opened alert or confirm dialog #TINY-4012
- Fixed the context toolbar overlapping the menu bar and toolbar #TINY-4586
- Fixed notification and inline dialog positioning issues when using `toolbar_location: 'bottom'` #TINY-4586
- Fixed the `colorinput` popup appearing offscreen on mobile devices #TINY-4711
- Fixed special characters not being found when searching by "whole words only" #TINY-4522
- Fixed an issue where dragging images could cause them to be duplicated #TINY-4195
- Fixed context toolbars activating without the editor having focus #TINY-4754
- Fixed an issue where removing the background color of text did not always work #TINY-4770
- Fixed an issue where new rows and columns in a table did not retain the style of the previous row or column #TINY-4788

## 5.2.0 - 2020-02-13

### Added
- Added the ability to apply formats to spaces #TINY-4200
- Added new `toolbar_location` setting to allow for positioning the menu and toolbar at the bottom of the editor #TINY-4210
- Added new `toolbar_groups` setting to allow a custom floating toolbar group to be added to the toolbar when using `floating` toolbar mode #TINY-4229
- Added new `link_default_protocol` setting to `link` and `autolink` plugin to allow a protocol to be used by default #TINY-3328
- Added new `placeholder` setting to allow a placeholder to be shown when the editor is empty #TINY-3917
- Added new `tinymce.dom.TextSeeker` API to allow searching text across different DOM nodes #TINY-4200
- Added a drop shadow below the toolbar while in sticky mode and introduced Oxide variables to customize it when creating a custom skin #TINY-4343
- Added `quickbars_image_toolbar` setting to allow for the image quickbar to be turned off #TINY-4398
- Added iframe and img `loading` attribute to the default schema. Patch contributed by ataylor32. #GH-5112
- Added new `getNodeFilters`/`getAttributeFilters` functions to the `editor.serializer` instance #TINY-4344
- Added new `a11y_advanced_options` setting to allow additional accessibility options to be added #FOAM-11
- Added new accessibility options and behaviours to the image dialog using `a11y_advanced_options` #FOAM-11
- Added the ability to use the window `PrismJS` instance for the `codesample` plugin instead of the bundled version to allow for styling custom languages #TINY-4504
- Added error message events that fire when a resource loading error occurs #TINY-4509

### Changed
- Changed the default schema to disallow `onchange` for select elements #TINY-4614
- Changed default `toolbar_mode` value from false to `wrap`. The value false has been deprecated #TINY-4617
- Changed `toolbar_drawer` setting to `toolbar_mode`. `toolbar_drawer` has been deprecated #TINY-4416
- Changed iframe mode to set selection on content init if selection doesn't exist #TINY-4139
- Changed table related icons to align them with the visual style of the other icons #TINY-4341
- Changed and improved the visual appearance of the color input field #TINY-2917
- Changed fake caret container to use `forced_root_block` when possible #TINY-4190
- Changed the `requireLangPack` API to wait until the plugin has been loaded before loading the language pack #TINY-3716
- Changed the formatter so `style_formats` are registered before the initial content is loaded into the editor #TINY-4238
- Changed media plugin to use https protocol for media urls by default #TINY-4577
- Changed the parser to treat CDATA nodes as bogus HTML comments to match the HTML parsing spec. A new `preserve_cdata` setting has been added to preserve CDATA nodes if required #TINY-4625

### Fixed
- Fixed incorrect parsing of malformed/bogus HTML comments #TINY-4625
- Fixed `quickbars` selection toolbar appearing on non-editable elements #TINY-4359
- Fixed bug with alignment toolbar buttons sometimes not changing state correctly #TINY-4139
- Fixed the `codesample` toolbar button not toggling when selecting code samples other than HTML #TINY-4504
- Fixed content incorrectly scrolling to the top or bottom when pressing enter if when the content was already in view #TINY-4162
- Fixed `scrollIntoView` potentially hiding elements behind the toolbar #TINY-4162
- Fixed editor not respecting the `resize_img_proportional` setting due to legacy code #TINY-4236
- Fixed flickering floating toolbar drawer in inline mode #TINY-4210
- Fixed an issue where the template plugin dialog would be indefinitely blocked on a failed template load #TINY-2766
- Fixed the `mscontrolselect` event not being unbound on IE/Edge #TINY-4196
- Fixed Confirm dialog footer buttons so only the "Yes" button is highlighted #TINY-4310
- Fixed `file_picker_callback` functionality for Image, Link and Media plugins #TINY-4163
- Fixed issue where floating toolbar drawer sometimes would break if the editor is resized while the drawer is open #TINY-4439
- Fixed incorrect `external_plugins` loading error message #TINY-4503
- Fixed resize handler was not hidden for ARIA purposes. Patch contributed by Parent5446. #GH-5195
- Fixed an issue where content could be lost if a misspelled word was selected and spellchecking was disabled #TINY-3899
- Fixed validation errors in the CSS where certain properties had the wrong default value #TINY-4491
- Fixed an issue where forced root block attributes were not applied when removing a list #TINY-4272
- Fixed an issue where the element path isn't being cleared when there are no parents #TINY-4412
- Fixed an issue where width and height in svg icons containing `rect` elements were overridden by the CSS reset #TINY-4408
- Fixed an issue where uploading images with `images_reuse_filename` enabled and that included a query parameter would generate an invalid URL #TINY-4638
- Fixed the `closeButton` property not working when opening notifications #TINY-4674
- Fixed keyboard flicker when opening a context menu on mobile #TINY-4540
- Fixed issue where plus icon svg contained strokes #TINY-4681

## 5.1.6 - 2020-01-28

### Fixed
- Fixed `readonly` mode not blocking all clicked links #TINY-4572
- Fixed legacy font sizes being calculated inconsistently for the `FontSize` query command value #TINY-4555
- Fixed changing a tables row from `Header` to `Body` incorrectly moving the row to the bottom of the table #TINY-4593
- Fixed the context menu not showing in certain cases with hybrid devices #TINY-4569
- Fixed the context menu opening in the wrong location when the target is the editor body #TINY-4568
- Fixed the `image` plugin not respecting the `automatic_uploads` setting when uploading local images #TINY-4287
- Fixed security issue related to parsing HTML comments and CDATA #TINY-4544

## 5.1.5 - 2019-12-19

### Fixed
- Fixed the UI not working with hybrid devices that accept both touch and mouse events #TNY-4521
- Fixed the `charmap` dialog initially focusing the first tab of the dialog instead of the search input field #TINY-4342
- Fixed an exception being raised when inserting content if the caret was directly before or after a `contenteditable="false"` element #TINY-4528
- Fixed a bug with pasting image URLs when paste as text is enabled #TINY-4523

## 5.1.4 - 2019-12-11

### Fixed
- Fixed dialog contents disappearing when clicking a checkbox for right-to-left languages #TINY-4518
- Fixed the `legacyoutput` plugin registering legacy formats after editor initialization, causing legacy content to be stripped on the initial load #TINY-4447
- Fixed search and replace not cycling through results when searching using special characters #TINY-4506
- Fixed the `visualchars` plugin converting HTML-like text to DOM elements in certain cases #TINY-4507
- Fixed an issue with the `paste` plugin not sanitizing content in some cases #TINY-4510
- Fixed HTML comments incorrectly being parsed in certain cases #TINY-4511

## 5.1.3 - 2019-12-04

### Fixed
- Fixed sticky toolbar not undocking when fullscreen mode is activated #TINY-4390
- Fixed the "Current Window" target not applying when updating links using the link dialog #TINY-4063
- Fixed disabled menu items not highlighting when focused #TINY-4339
- Fixed touch events passing through dialog collection items to the content underneath on Android devices #TINY-4431
- Fixed keyboard navigation of the Help dialog's Keyboard Navigation tab #TINY-4391
- Fixed search and replace dialog disappearing when finding offscreen matches on iOS devices #TINY-4350
- Fixed performance issues where sticky toolbar was jumping while scrolling on slower browsers #TINY-4475

## 5.1.2 - 2019-11-19

### Fixed
- Fixed desktop touch devices using `mobile` configuration overrides #TINY-4345
- Fixed unable to disable the new scrolling toolbar feature #TINY-4345
- Fixed touch events passing through any pop-up items to the content underneath on Android devices #TINY-4367
- Fixed the table selector handles throwing JavaScript exceptions for non-table selections #TINY-4338
- Fixed `cut` operations not removing selected content on Android devices when the `paste` plugin is enabled #TINY-4362
- Fixed inline toolbar not constrained to the window width by default #TINY-4314
- Fixed context toolbar split button chevrons pointing right when they should be pointing down #TINY-4257
- Fixed unable to access the dialog footer in tabbed dialogs on small screens #TINY-4360
- Fixed mobile table selectors were hard to select with touch by increasing the size #TINY-4366
- Fixed mobile table selectors moving when moving outside the editor #TINY-4366
- Fixed inline toolbars collapsing when using sliding toolbars #TINY-4389
- Fixed block textpatterns not treating NBSPs as spaces #TINY-4378
- Fixed backspace not merging blocks when the last element in the preceding block was a `contenteditable="false"` element #TINY-4235
- Fixed toolbar buttons that only contain text labels overlapping on mobile devices #TINY-4395
- Fixed quickbars quickimage picker not working on mobile #TINY-4377
- Fixed fullscreen not resizing in an iOS WKWebView component #TINY-4413

## 5.1.1 - 2019-10-28

### Fixed
- Fixed font formats containing spaces being wrapped in `&quot;` entities instead of single quotes #TINY-4275
- Fixed alert and confirm dialogs losing focus when clicked #TINY-4248
- Fixed clicking outside a modal dialog focusing on the document body #TINY-4249
- Fixed the context toolbar not hiding when scrolled out of view #TINY-4265

## 5.1.0 - 2019-10-17

### Added
- Added touch selector handles for table selections on touch devices #TINY-4097
- Added border width field to Table Cell dialog #TINY-4028
- Added touch event listener to media plugin to make embeds playable #TINY-4093
- Added oxide styling options to notifications and tweaked the default variables #TINY-4153
- Added additional padding to split button chevrons on touch devices, to make them easier to interact with #TINY-4223
- Added new platform detection functions to `Env` and deprecated older detection properties #TINY-4184
- Added `inputMode` config field to specify inputmode attribute of `input` dialog components #TINY-4062
- Added new `inputMode` property to relevant plugins/dialogs #TINY-4102
- Added new `toolbar_sticky` setting to allow the iframe menubar/toolbar to stick to the top of the window when scrolling #TINY-3982

### Changed
- Changed default setting for `toolbar_drawer` to `floating` #TINY-3634
- Changed mobile phones to use the `silver` theme by default #TINY-3634
- Changed some editor settings to default to `false` on touch devices:
  - `menubar`(phones only) #TINY-4077
  - `table_grid` #TINY-4075
  - `resize` #TINY-4157
  - `object_resizing` #TINY-4157
- Changed toolbars and context toolbars to sidescroll on mobile #TINY-3894 #TINY-4107
- Changed context menus to render as horizontal menus on touch devices #TINY-4107
- Changed the editor to use the `VisualViewport` API of the browser where possible #TINY-4078
- Changed visualblocks toolbar button icon and renamed `paragraph` icon to `visualchars` #TINY-4074
- Changed Oxide default for `@toolbar-button-chevron-color` to follow toolbar button icon color #TINY-4153
- Changed the `urlinput` dialog component to use the `url` type attribute #TINY-4102

### Fixed
- Fixed Safari desktop visual viewport fires resize on fullscreen breaking the restore function #TINY-3976
- Fixed scroll issues on mobile devices #TINY-3976
- Fixed context toolbar unable to refresh position on iOS12 #TINY-4107
- Fixed ctrl+left click not opening links on readonly mode and the preview dialog #TINY-4138
- Fixed Slider UI component not firing `onChange` event on touch devices #TINY-4092
- Fixed notifications overlapping instead of stacking #TINY-3478
- Fixed inline dialogs positioning incorrectly when the page is scrolled #TINY-4018
- Fixed inline dialogs and menus not repositioning when resizing #TINY-3227
- Fixed inline toolbar incorrectly stretching to the full width when a width value was provided #TINY-4066
- Fixed menu chevrons color to follow the menu text color #TINY-4153
- Fixed table menu selection grid from staying black when using dark skins, now follows border color #TINY-4153
- Fixed Oxide using the wrong text color variable for menubar button focused state #TINY-4146
- Fixed the autoresize plugin not keeping the selection in view when resizing #TINY-4094
- Fixed textpattern plugin throwing exceptions when using `forced_root_block: false` #TINY-4172
- Fixed missing CSS fill styles for toolbar button icon active state #TINY-4147
- Fixed an issue where the editor selection could end up inside a short ended element (such as `br`) #TINY-3999
- Fixed browser selection being lost in inline mode when opening split dropdowns #TINY-4197
- Fixed backspace throwing an exception when using `forced_root_block: false` #TINY-4099
- Fixed floating toolbar drawer expanding outside the bounds of the editor #TINY-3941
- Fixed the autocompleter not activating immediately after a `br` or `contenteditable=false` element #TINY-4194
- Fixed an issue where the autocompleter would incorrectly close on IE 11 in certain edge cases #TINY-4205

## 5.0.16 - 2019-09-24

### Added
- Added new `referrer_policy` setting to add the `referrerpolicy` attribute when loading scripts or stylesheets #TINY-3978
- Added a slight background color to dialog tab links when focused to aid keyboard navigation #TINY-3877

### Fixed
- Fixed media poster value not updating on change #TINY-4013
- Fixed openlink was not registered as a toolbar button #TINY-4024
- Fixed failing to initialize if a script tag was used inside a SVG #TINY-4087
- Fixed double top border showing on toolbar without menubar when toolbar_drawer is enabled #TINY-4118
- Fixed unable to drag inline dialogs to the bottom of the screen when scrolled #TINY-4154
- Fixed notifications appearing on top of the toolbar when scrolled in inline mode #TINY-4159
- Fixed notifications displaying incorrectly on IE 11 #TINY-4169

## 5.0.15 - 2019-09-02

### Added
- Added a dark `content_css` skin to go with the dark UI skin #TINY-3743

### Changed
- Changed the enabled state on toolbar buttons so they don't get the hover effect #TINY-3974

### Fixed
- Fixed missing CSS active state on toolbar buttons #TINY-3966
- Fixed `onChange` callback not firing for the colorinput dialog component #TINY-3968
- Fixed context toolbars not showing in fullscreen mode #TINY-4023

## 5.0.14 - 2019-08-19

### Added
- Added an API to reload the autocompleter menu with additional fetch metadata #MENTIONS-17

### Fixed
- Fixed missing toolbar button border styling options #TINY-3965
- Fixed image upload progress notification closing before the upload is complete #TINY-3963
- Fixed inline dialogs not closing on escape when no dialog component is in focus #TINY-3936
- Fixed plugins not being filtered when defaulting to mobile on phones #TINY-3537
- Fixed toolbar more drawer showing the content behind it when transitioning between opened and closed states #TINY-3878
- Fixed focus not returning to the dialog after pressing the "Replace all" button in the search and replace dialog #TINY-3961

### Removed
- Removed Oxide variable `@menubar-select-disabled-border-color` and replaced it with `@menubar-select-disabled-border` #TINY-3965

## 5.0.13 - 2019-08-06

### Changed
- Changed modal dialogs to prevent dragging by default and added new `draggable_modal` setting to restore dragging #TINY-3873
- Changed the nonbreaking plugin to insert nbsp characters wrapped in spans to aid in filtering. This can be disabled using the `nonbreaking_wrap` setting #TINY-3647
- Changed backspace behaviour in lists to outdent nested list items when the cursor is at the start of the list item #TINY-3651

### Fixed
- Fixed sidebar growing beyond editor bounds in IE 11 #TINY-3937
- Fixed issue with being unable to keyboard navigate disabled toolbar buttons #TINY-3350
- Fixed issues with backspace and delete in nested contenteditable true and false elements #TINY-3868
- Fixed issue with losing keyboard navigation in dialogs due to disabled buttons #TINY-3914
- Fixed `MouseEvent.mozPressure is deprecated` warning in Firefox #TINY-3919
- Fixed `default_link_target` not being respected when `target_list` is disabled #TINY-3757
- Fixed mobile plugin filter to only apply to the mobile theme, rather than all mobile platforms #TINY-3405
- Fixed focus switching to another editor during mode changes #TINY-3852
- Fixed an exception being thrown when clicking on an uninitialized inline editor #TINY-3925
- Fixed unable to keyboard navigate to dialog menu buttons #TINY-3933
- Fixed dialogs being able to be dragged outside the window viewport #TINY-3787
- Fixed inline dialogs appearing above modal dialogs #TINY-3932

## 5.0.12 - 2019-07-18

### Added
- Added ability to utilize UI dialog panels inside other panels #TINY-3305
- Added help dialog tab explaining keyboard navigation of the editor #TINY-3603

### Changed
- Changed the "Find and Replace" design to an inline dialog #TINY-3054

### Fixed
- Fixed issue where autolink spacebar event was not being fired on Edge #TINY-3891
- Fixed table selection missing the background color #TINY-3892
- Fixed removing shortcuts not working for function keys #TINY-3871
- Fixed non-descriptive UI component type names #TINY-3349
- Fixed UI registry components rendering as the wrong type when manually specifying a different type #TINY-3385
- Fixed an issue where dialog checkbox, input, selectbox, textarea and urlinput components couldn't be disabled #TINY-3708
- Fixed the context toolbar not using viable screen space in inline/distraction free mode #TINY-3717
- Fixed the context toolbar overlapping the toolbar in various conditions #TINY-3205
- Fixed IE11 edge case where items were being inserted into the wrong location #TINY-3884

## 5.0.11 - 2019-07-04

### Fixed
- Fixed packaging errors caused by a rollup treeshaking bug (https://github.com/rollup/rollup/issues/2970) #TINY-3866
- Fixed the customeditor component not able to get data from the dialog api #TINY-3866
- Fixed collection component tooltips not being translated #TINY-3855

## 5.0.10 - 2019-07-02

### Added
- Added support for all HTML color formats in `color_map` setting #TINY-3837

### Changed
- Changed backspace key handling to outdent content in appropriate circumstances #TINY-3685
- Changed default palette for forecolor and backcolor to include some lighter colors suitable for highlights #TINY-2865
- Changed the search and replace plugin to cycle through results #TINY-3800

### Fixed
- Fixed inconsistent types causing some properties to be unable to be used in dialog components #TINY-3778
- Fixed an issue in the Oxide skin where dialog content like outlines and shadows were clipped because of overflow hidden #TINY-3566
- Fixed the search and replace plugin not resetting state when changing the search query #TINY-3800
- Fixed backspace in lists not creating an undo level #TINY-3814
- Fixed the editor to cancel loading in quirks mode where the UI is not supported #TINY-3391
- Fixed applying fonts not working when the name contained spaces and numbers #TINY-3801
- Fixed so that initial content is retained when initializing on list items #TINY-3796
- Fixed inefficient font name and font size current value lookup during rendering #TINY-3813
- Fixed mobile font copied into the wrong folder for the oxide-dark skin #TINY-3816
- Fixed an issue where resizing the width of tables would produce inaccurate results #TINY-3827
- Fixed a memory leak in the Silver theme #TINY-3797
- Fixed alert and confirm dialogs using incorrect markup causing inconsistent padding #TINY-3835
- Fixed an issue in the Table plugin with `table_responsive_width` not enforcing units when resizing #TINY-3790
- Fixed leading, trailing and sequential spaces being lost when pasting plain text #TINY-3726
- Fixed exception being thrown when creating relative URIs #TINY-3851
- Fixed focus is no longer set to the editor content during mode changes unless the editor already had focus #TINY-3852

## 5.0.9 - 2019-06-26

### Fixed
- Fixed print plugin not working in Firefox #TINY-3834

## 5.0.8 - 2019-06-18

### Added
- Added back support for multiple toolbars #TINY-2195
- Added support for .m4a files to the media plugin #TINY-3750
- Added new base_url and suffix editor init options #TINY-3681

### Fixed
- Fixed incorrect padding for select boxes with visible values #TINY-3780
- Fixed selection incorrectly changing when programmatically setting selection on contenteditable false elements #TINY-3766
- Fixed sidebar background being transparent #TINY-3727
- Fixed the build to remove duplicate iife wrappers #TINY-3689
- Fixed bogus autocompleter span appearing in content when the autocompleter menu is shown #TINY-3752
- Fixed toolbar font size select not working with legacyoutput plugin #TINY-2921
- Fixed the legacyoutput plugin incorrectly aligning images #TINY-3660
- Fixed remove color not working when using the legacyoutput plugin #TINY-3756
- Fixed the font size menu applying incorrect sizes when using the legacyoutput plugin #TINY-3773
- Fixed scrollIntoView not working when the parent window was out of view #TINY-3663
- Fixed the print plugin printing from the wrong window in IE11 #TINY-3762
- Fixed content CSS loaded over CORS not loading in the preview plugin with content_css_cors enabled #TINY-3769
- Fixed the link plugin missing the default "None" option for link list #TINY-3738
- Fixed small dot visible with menubar and toolbar disabled in inline mode #TINY-3623
- Fixed space key properly inserts a nbsp before/after block elements #TINY-3745
- Fixed native context menu not showing with images in IE11 #TINY-3392
- Fixed inconsistent browser context menu image selection #TINY-3789

## 5.0.7 - 2019-06-05

### Added
- Added new toolbar button and menu item for inserting tables via dialog #TINY-3636
- Added new API for adding/removing/changing tabs in the Help dialog #TINY-3535
- Added highlighting of matched text in autocompleter items #TINY-3687
- Added the ability for autocompleters to work with matches that include spaces #TINY-3704
- Added new `imagetools_fetch_image` callback to allow custom implementations for cors loading of images #TINY-3658
- Added `'http'` and `https` options to `link_assume_external_targets` to prepend `http://` or `https://` prefixes when URL does not contain a protocol prefix. Patch contributed by francoisfreitag. #GH-4335

### Changed
- Changed annotations navigation to work the same as inline boundaries #TINY-3396
- Changed tabpanel API by adding a `name` field and changing relevant methods to use it #TINY-3535

### Fixed
- Fixed text color not updating all color buttons when choosing a color #TINY-3602
- Fixed the autocompleter not working with fragmented text #TINY-3459
- Fixed the autosave plugin no longer overwrites window.onbeforeunload #TINY-3688
- Fixed infinite loop in the paste plugin when IE11 takes a long time to process paste events. Patch contributed by lRawd. #GH-4987
- Fixed image handle locations when using `fixed_toolbar_container`. Patch contributed by t00. #GH-4966
- Fixed the autoresize plugin not firing `ResizeEditor` events #TINY-3587
- Fixed editor in fullscreen mode not extending to the bottom of the screen #TINY-3701
- Fixed list removal when pressing backspace after the start of the list item #TINY-3697
- Fixed autocomplete not triggering from compositionend events #TINY-3711
- Fixed `file_picker_callback` could not set the caption field on the insert image dialog #TINY-3172
- Fixed the autocompleter menu showing up after a selection had been made #TINY-3718
- Fixed an exception being thrown when a file or number input has focus during initialization. Patch contributed by t00 #GH-2194

## 5.0.6 - 2019-05-22

### Added
- Added `icons_url` editor settings to enable icon packs to be loaded from a custom url #TINY-3585
- Added `image_uploadtab` editor setting to control the visibility of the upload tab in the image dialog #TINY-3606
- Added new api endpoints to the wordcount plugin and improved character count logic #TINY-3578

### Changed
- Changed plugin, language and icon loading errors to log in the console instead of a notification #TINY-3585

### Fixed
- Fixed the textpattern plugin not working with fragmented text #TINY-3089
- Fixed various toolbar drawer accessibility issues and added an animation #TINY-3554
- Fixed issues with selection and ui components when toggling readonly mode #TINY-3592
- Fixed so readonly mode works with inline editors #TINY-3592
- Fixed docked inline toolbar positioning when scrolled #TINY-3621
- Fixed initial value not being set on bespoke select in quickbars and toolbar drawer #TINY-3591
- Fixed so that nbsp entities aren't trimmed in white-space: pre-line elements #TINY-3642
- Fixed `mceInsertLink` command inserting spaces instead of url encoded characters #GH-4990
- Fixed text content floating on top of dialogs in IE11 #TINY-3640

## 5.0.5 - 2019-05-09

### Added
- Added menu items to match the forecolor/backcolor toolbar buttons #TINY-2878
- Added default directionality based on the configured language #TINY-2621
- Added styles, icons and tests for rtl mode #TINY-2621

### Fixed
- Fixed autoresize not working with floating elements or when media elements finished loading #TINY-3545
- Fixed incorrect vertical caret positioning in IE 11 #TINY-3188
- Fixed submenu anchoring hiding overflowed content #TINY-3564

### Removed
- Removed unused and hidden validation icons to avoid displaying phantom tooltips #TINY-2329

## 5.0.4 - 2019-04-23

### Added
- Added back URL dialog functionality, which is now available via `editor.windowManager.openUrl()` #TINY-3382
- Added the missing throbber functionality when calling `editor.setProgressState(true)` #TINY-3453
- Added function to reset the editor content and undo/dirty state via `editor.resetContent()` #TINY-3435
- Added the ability to set menu buttons as active #TINY-3274
- Added `editor.mode` API, featuring a custom editor mode API #TINY-3406
- Added better styling to floating toolbar drawer #TINY-3479
- Added the new premium plugins to the Help dialog plugins tab #TINY-3496
- Added the linkchecker context menu items to the default configuration #TINY-3543

### Fixed
- Fixed image context menu items showing on placeholder images #TINY-3280
- Fixed dialog labels and text color contrast within notifications/alert banners to satisfy WCAG 4.5:1 contrast ratio for accessibility #TINY-3351
- Fixed selectbox and colorpicker items not being translated #TINY-3546
- Fixed toolbar drawer sliding mode to correctly focus the editor when tabbing via keyboard navigation #TINY-3533
- Fixed positioning of the styleselect menu in iOS while using the mobile theme #TINY-3505
- Fixed the menubutton `onSetup` callback to be correctly executed when rendering the menu buttons #TINY-3547
- Fixed `default_link_target` setting to be correctly utilized when creating a link #TINY-3508
- Fixed colorpicker floating marginally outside its container #TINY-3026
- Fixed disabled menu items displaying as active when hovered #TINY-3027

### Removed
- Removed redundant mobile wrapper #TINY-3480

## 5.0.3 - 2019-03-19

### Changed
- Changed empty nested-menu items within the style formats menu to be disabled or hidden if the value of `style_formats_autohide` is `true` #TINY-3310
- Changed the entire phrase 'Powered by Tiny' in the status bar to be a link instead of just the word 'Tiny' #TINY-3366
- Changed `formatselect`, `styleselect` and `align` menus to use the `mceToggleFormat` command internally #TINY-3428

### Fixed
- Fixed toolbar keyboard navigation to work as expected when `toolbar_drawer` is configured #TINY-3432
- Fixed text direction buttons to display the correct pressed state in selections that have no explicit `dir` property #TINY-3138
- Fixed the mobile editor to clean up properly when removed #TINY-3445
- Fixed quickbar toolbars to add an empty box to the screen when it is set to `false` #TINY-3439
- Fixed an issue where pressing the **Delete/Backspace** key at the edge of tables was creating incorrect selections #TINY-3371
- Fixed an issue where dialog collection items (emoticon and special character dialogs) couldn't be selected with touch devices #TINY-3444
- Fixed a type error introduced in TinyMCE version 5.0.2 when calling `editor.getContent()` with nested bookmarks #TINY-3400
- Fixed an issue that prevented default icons from being overridden #TINY-3449
- Fixed an issue where **Home/End** keys wouldn't move the caret correctly before or after `contenteditable=false` inline elements #TINY-2995
- Fixed styles to be preserved in IE 11 when editing via the `fullpage` plugin #TINY-3464
- Fixed the `link` plugin context toolbar missing the open link button #TINY-3461
- Fixed inconsistent dialog component spacing #TINY-3436

## 5.0.2 - 2019-03-05

### Added
- Added presentation and document presets to `htmlpanel` dialog component #TINY-2694
- Added missing fixed_toolbar_container setting has been reimplemented in the Silver theme #TINY-2712
- Added a new toolbar setting `toolbar_drawer` that moves toolbar groups which overflow the editor width into either a `sliding` or `floating` toolbar section #TINY-2874

### Changed
- Updated the build process to include package lock files in the dev distribution archive #TINY-2870

### Fixed
- Fixed inline dialogs did not have aria attributes #TINY-2694
- Fixed default icons are now available in the UI registry, allowing use outside of toolbar buttons #TINY-3307
- Fixed a memory leak related to select toolbar items #TINY-2874
- Fixed a memory leak due to format changed listeners that were never unbound #TINY-3191
- Fixed an issue where content may have been lost when using permanent bookmarks #TINY-3400
- Fixed the quicklink toolbar button not rendering in the quickbars plugin #TINY-3125
- Fixed an issue where menus were generating invalid HTML in some cases #TINY-3323
- Fixed an issue that could cause the mobile theme to show a blank white screen when the editor was inside an `overflow:hidden` element #TINY-3407
- Fixed mobile theme using a transparent background and not taking up the full width on iOS #TINY-3414
- Fixed the template plugin dialog missing the description field #TINY-3337
- Fixed input dialog components using an invalid default type attribute #TINY-3424
- Fixed an issue where backspace/delete keys after/before pagebreak elements wouldn't move the caret #TINY-3097
- Fixed an issue in the table plugin where menu items and toolbar buttons weren't showing correctly based on the selection #TINY-3423
- Fixed inconsistent button focus styles in Firefox #TINY-3377
- Fixed the resize icon floating left when all status bar elements were disabled #TINY-3340
- Fixed the resize handle to not show in fullscreen mode #TINY-3404

## 5.0.1 - 2019-02-21

### Added
- Added H1-H6 toggle button registration to the silver theme #TINY-3070
- Added code sample toolbar button will now toggle on when the cursor is in a code section #TINY-3040
- Added new settings to the emoticons plugin to allow additional emoticons to be added #TINY-3088

### Fixed
- Fixed an issue where adding links to images would replace the image with text #TINY-3356
- Fixed an issue where the inline editor could use fractional pixels for positioning #TINY-3202
- Fixed an issue where uploading non-image files in the Image Plugin upload tab threw an error. #TINY-3244
- Fixed an issue in the media plugin that was causing the source url and height/width to be lost in certain circumstances #TINY-2858
- Fixed an issue with the Context Toolbar not being removed when clicking outside of the editor #TINY-2804
- Fixed an issue where clicking 'Remove link' wouldn't remove the link in certain circumstances #TINY-3199
- Fixed an issue where the media plugin would fail when parsing dialog data #TINY-3218
- Fixed an issue where retrieving the selected content as text didn't create newlines #TINY-3197
- Fixed incorrect keyboard shortcuts in the Help dialog for Windows #TINY-3292
- Fixed an issue where JSON serialization could produce invalid JSON #TINY-3281
- Fixed production CSS including references to source maps #TINY-3920
- Fixed development CSS was not included in the development zip #TINY-3920
- Fixed the autocompleter matches predicate not matching on the start of words by default #TINY-3306
- Fixed an issue where the page could be scrolled with modal dialogs open #TINY-2252
- Fixed an issue where autocomplete menus would show an icon margin when no items had icons #TINY-3329
- Fixed an issue in the quickbars plugin where images incorrectly showed the text selection toolbar #TINY-3338
- Fixed an issue that caused the inline editor to fail to render when the target element already had focus #TINY-3353

### Removed
- Removed paste as text notification banner and paste_plaintext_inform setting #POW-102

## 5.0.0 - 2019-02-04

Full documentation for the version 5 features and changes is available at https://www.tiny.cloud/docs/release-notes/

### Added
- Added links and registered names with * to denote premium plugins in Plugins tab of Help dialog #TINY-3223

### Changed
- Changed Tiny 5 mobile skin to look more uniform with desktop #TINY-2650
- Blacklisted table, th and td as inline editor target #TINY-717

### Fixed
- Fixed an issue where tab panel heights weren't sizing properly on smaller screens and weren't updating on resize #TINY-3242
- Fixed image tools not having any padding between the label and slider #TINY-3220
- Fixed context toolbar toggle buttons not showing the correct state #TINY-3022
- Fixed missing separators in the spellchecker context menu between the suggestions and actions #TINY-3217
- Fixed notification icon positioning in alert banners #TINY-2196
- Fixed a typo in the word count plugin name #TINY-3062
- Fixed charmap and emoticons dialogs not having a primary button #TINY-3233
- Fixed an issue where resizing wouldn't work correctly depending on the box-sizing model #TINY-3278

## 5.0.0-rc-2 - 2019-01-22

### Added
- Added screen reader accessibility for sidebar and statusbar #TINY-2699

### Changed
- Changed formatting menus so they are registered and made the align toolbar button use an icon instead of text #TINY-2880
- Changed checkboxes to use a boolean for its state, instead of a string #TINY-2848
- Updated the textpattern plugin to properly support nested patterns and to allow running a command with a value for a pattern with a start and an end #TINY-2991
- Updated Emoticons and Charmap dialogs to be screen reader accessible #TINY-2693

### Fixed
- Fixed the link dialog such that it will now retain class attributes when updating links #TINY-2825
- Fixed "Find and replace" not showing in the "Edit" menu by default #TINY-3061
- Fixed dropdown buttons missing the 'type' attribute, which could cause forms to be incorrectly submitted #TINY-2826
- Fixed emoticon and charmap search not returning expected results in certain cases #TINY-3084
- Fixed blank rel_list values throwing an exception in the link plugin #TINY-3149

### Removed
- Removed unnecessary 'flex' and unused 'colspan' properties from the new dialog APIs #TINY-2973

## 5.0.0-rc-1 - 2019-01-08

### Added
- Added editor settings functionality to specify title attributes for toolbar groups #TINY-2690
- Added icons instead of button text to improve Search and Replace dialog footer appearance #TINY-2654
- Added `tox-dialog__table` instead of `mce-table-striped` class to enhance Help dialog appearance #TINY-2360
- Added title attribute to iframes so, screen readers can announce iframe labels #TINY-2692
- Added a wordcount menu item, that defaults to appearing in the tools menu #TINY-2877

### Changed
- Updated the font select dropdown logic to try to detect the system font stack and show "System Font" as the font name #TINY-2710
- Updated the autocompleter to only show when it has matched items #TINY-2350
- Updated SizeInput labels to "Height" and "Width" instead of Dimensions #TINY-2833
- Updated the build process to minify and generate ASCII only output for the emoticons database #TINY-2744

### Fixed
- Fixed readonly mode not fully disabling editing content #TINY-2287
- Fixed accessibility issues with the font select, font size, style select and format select toolbar dropdowns #TINY-2713
- Fixed accessibility issues with split dropdowns #TINY-2697
- Fixed the legacyoutput plugin to be compatible with TinyMCE 5.0 #TINY-2301
- Fixed icons not showing correctly in the autocompleter popup #TINY-3029
- Fixed an issue where preview wouldn't show anything in Edge under certain circumstances #TINY-3035
- Fixed the height being incorrectly calculated for the autoresize plugin #TINY-2807

## 5.0.0-beta-1 - 2018-11-30

### Added
- Added a new `addNestedMenuItem()` UI registry function and changed all nested menu items to use the new registry functions #TINY-2230
- Added title attribute to color swatch colors #TINY-2669
- Added anchorbar component to anchor inline toolbar dialogs to instead of the toolbar #TINY-2040
- Added support for toolbar<n> and toolbar array config options to be squashed into a single toolbar and not create multiple toolbars #TINY-2195
- Added error handling for when forced_root_block config option is set to true #TINY-2261
- Added functionality for the removed_menuitems config option #TINY-2184
- Added the ability to use a string to reference menu items in menu buttons and submenu items #TINY-2253

### Changed
- Changed the name of the "inlite" plugin to "quickbars" #TINY-2831
- Changed the background color icon to highlight background icon #TINY-2258
- Changed Help dialog to be accessible to screen readers #TINY-2687
- Changed the color swatch to save selected custom colors to local storage for use across sessions #TINY-2722
- Changed `WindowManager` API - methods `getParams`, `setParams` and `getWindows`, and the legacy `windows` property, have been removed. `alert` and `confirm` dialogs are no longer tracked in the window list. #TINY-2603

### Fixed
- Fixed an inline mode issue where the save plugin upon saving can cause content loss #TINY-2659
- Fixed an issue in IE 11 where calling selection.getContent() would return an empty string when the editor didn't have focus #TINY-2325

### Removed
- Removed compat3x plugin #TINY-2815

## 5.0.0-preview-4 - 2018-11-12

### Added
- Added width and height placeholder text to image and media dialog dimensions input #AP-296
- Added the ability to keyboard navigate through menus, toolbars, sidebar and the status bar sequentially #AP-381
- Added translation capability back to the editor's UI #AP-282
- Added `label` component type for dialogs to group components under a label

### Changed
- Changed the editor resize handle so that it should be disabled when the autoresize plugin is turned on #AP-424
- Changed UI text for microcopy improvements #TINY-2281

### Fixed
- Fixed distraction free plugin #AP-470
- Fixed contents of the input field being selected on focus instead of just recieving an outline highlight #AP-464
- Fixed styling issues with dialogs and menus in IE 11 #AP-456
- Fixed custom style format control not honoring custom formats #AP-393
- Fixed context menu not appearing when clicking an image with a caption #AP-382
- Fixed directionality of UI when using an RTL language #AP-423
- Fixed page responsiveness with multiple inline editors #AP-430
- Fixed empty toolbar groups appearing through invalid configuration of the `toolbar` property #AP-450
- Fixed text not being retained when updating links through the link dialog #AP-293
- Fixed edit image context menu, context toolbar and toolbar items being incorrectly enabled when selecting invalid images #AP-323
- Fixed emoji type ahead being shown when typing URLs #AP-366
- Fixed toolbar configuration properties incorrectly expecting string arrays instead of strings #AP-342
- Fixed the block formatting toolbar item not showing a "Formatting" title when there is no selection #AP-321
- Fixed clicking disabled toolbar buttons hiding the toolbar in inline mode #AP-380
- Fixed `EditorResize` event not being fired upon editor resize #AP-327
- Fixed tables losing styles when updating through the dialog #AP-368
- Fixed context toolbar positioning to be more consistent near the edges of the editor #AP-318
- Fixed table of contents plugin now works with v5 toolbar APIs correctly #AP-347
- Fixed the `link_context_toolbar` configuration not disabling the context toolbar #AP-458
- Fixed the link context toolbar showing incorrect relative links #AP-435
- Fixed the alignment of the icon in alert banner dialog components #TINY-2220
- Fixed the visual blocks and visual char menu options not displaying their toggled state #TINY-2238
- Fixed the editor not displaying as fullscreen when toggled #TINY-2237

### Removed
- Removed the tox-custom-editor class that was added to the wrapping element of codemirror #TINY-2211

## 5.0.0-preview-3 - 2018-10-18

### Changed
- Changed editor layout to use modern CSS properties over manually calculating dimensions #AP-324
- Changed `autoresize_min_height` and `autoresize_max_height` configurations to `min_height` and `max_height` #AP-324
- Changed `Whole word` label in Search and Replace dialog to `Find whole words only` #AP-387

### Fixed
- Fixed bugs with editor width jumping when resizing and the iframe not resizing to smaller than 150px in height #AP-324
- Fixed mobile theme bug that prevented the editor from loading #AP-404
- Fixed long toolbar groups extending outside of the editor instead of wrapping
- Fixed dialog titles so they are now proper case #AP-384
- Fixed color picker default to be #000000 instead of #ff00ff #AP-216
- Fixed "match case" option on the Find and Replace dialog is no longer selected by default #AP-298
- Fixed vertical alignment of toolbar icons #DES-134
- Fixed toolbar icons not appearing on IE11 #DES-133

## 5.0.0-preview-2 - 2018-10-10

### Added
- Added swatch is now shown for colorinput fields, instead of the colorpicker directly #AP-328
- Added fontformats and fontsizes menu items #AP-390

### Changed
- Changed configuration of color options has been simplified to `color_map`, `color_cols`, and `custom_colors` #AP-328
- Changed `height` configuration to apply to the editor frame (including menubar, toolbar, status bar) instead of the content area #AP-324

### Fixed
- Fixed styleselect not updating the displayed item as the cursor moved #AP-388
- Fixed preview iframe not expanding to the dialog size #AP-252
- Fixed 'meta' shortcuts not translated into platform-specific text #AP-270
- Fixed tabbed dialogs (Charmap and Emoticons) shrinking when no search results returned
- Fixed a bug where alert banner icons were not retrieved from icon pack. #AP-330
- Fixed component styles to flex so they fill large dialogs. #AP-252
- Fixed editor flashing unstyled during load (still in progress). #AP-349

### Removed
- Removed `colorpicker` plugin, it is now in the theme #AP-328
- Removed `textcolor` plugin, it is now in the theme #AP-328

## 5.0.0-preview-1 - 2018-10-01

Developer preview 1

Initial list of features and changes is available at https://tiny.cloud/docs-preview/release-notes/new-features/

## 4.9.11 - 2020-07-13

### Fixed
- Fixed the `selection.setContent()` API not running parser filters #TINY-4002
- Fixed content in an iframe element parsing as DOM elements instead of text content #TINY-5943
- Fixed up and down keyboard navigation not working for inline `contenteditable="false"` elements #TINY-6226

## 4.9.10 - 2020-04-23

### Fixed
- Fixed an issue where the editor selection could end up inside a short ended element (eg br) #TINY-3999
- Fixed a security issue related to CDATA sanitization during parsing #TINY-4669
- Fixed `media` embed content not processing safely in some cases #TINY-4857

## 4.9.9 - 2020-03-25

### Fixed
- Fixed the table selection not functioning correctly in Microsoft Edge 44 or higher #TINY-3862
- Fixed the table resize handles not functioning correctly in Microsoft Edge 44 or higher #TINY-4160
- Fixed the `forced_root_block_attrs` setting not applying attributes to new blocks consistently #TINY-4564
- Fixed the editor failing to initialize if a script tag was used inside an SVG #TINY-4087

## 4.9.8 - 2020-01-28

### Fixed
- Fixed the `mobile` theme failing to load due to a bundling issue #TINY-4613
- Fixed security issue related to parsing HTML comments and CDATA #TINY-4544

## 4.9.7 - 2019-12-19

### Fixed
- Fixed the `visualchars` plugin converting HTML-like text to DOM elements in certain cases #TINY-4507
- Fixed an issue with the `paste` plugin not sanitizing content in some cases #TINY-4510
- Fixed HTML comments incorrectly being parsed in certain cases #TINY-4511

## 4.9.6 - 2019-09-02

### Fixed
- Fixed image browse button sometimes displaying the browse window twice #TINY-3959

## 4.9.5 - 2019-07-02

### Changed
- Changed annotations navigation to work the same as inline boundaries #TINY-3396

### Fixed
- Fixed the print plugin printing from the wrong window in IE11 #TINY-3762
- Fixed an exception being thrown when a file or number input has focus during initialization. Patch contributed by t00 #GH-2194
- Fixed positioning of the styleselect menu in iOS while using the mobile theme #TINY-3505
- Fixed native context menu not showing with images in IE11 #TINY-3392
- Fixed selection incorrectly changing when programmatically setting selection on contenteditable false elements #TINY-3766
- Fixed image browse button not working on touch devices #TINY-3751
- Fixed so that nbsp entities aren't trimmed in white-space: pre-line elements #TINY-3642
- Fixed space key properly inserts a nbsp before/after block elements #TINY-3745
- Fixed infinite loop in the paste plugin when IE11 takes a long time to process paste events. Patch contributed by lRawd. #GH-4987

## 4.9.4 - 2019-03-20

### Fixed
- Fixed an issue where **Home/End** keys wouldn't move the caret correctly before or after `contenteditable=false` inline elements #TINY-2995
- Fixed an issue where content may have been lost when using permanent bookmarks #TINY-3400
- Fixed the mobile editor to clean up properly when removed #TINY-3445
- Fixed an issue where retrieving the selected content as text didn't create newlines #TINY-3197
- Fixed an issue where typing space between images would cause issues with nbsp not being inserted. #TINY-3346

## 4.9.3 - 2019-01-31

### Added
- Added a visualchars_default_state setting to the Visualchars Plugin. Patch contributed by mat3e.

### Fixed
- Fixed a bug where scrolling on a page with more than one editor would cause a ResizeWindow event to fire. #TINY-3247
- Fixed a bug where if a plugin threw an error during initialisation the whole editor would fail to load. #TINY-3243
- Fixed a bug where getContent would include bogus elements when valid_elements setting was set up in a specific way. #TINY-3213
- Fixed a bug where only a few function key names could be used when creating keyboard shortcuts. #TINY-3146
- Fixed a bug where it wasn't possible to enter spaces into an editor after pressing shift+enter. #TINY-3099
- Fixed a bug where no caret would be rendered after backspacing to a contenteditable false element. #TINY-2998
- Fixed a bug where deletion to/from indented lists would leave list fragments in the editor. #TINY-2981

## 4.9.2 - 2018-12-17

### Fixed
- Fixed a bug with pressing the space key on IE 11 would result in nbsp characters being inserted between words at the end of a block. #TINY-2996
- Fixed a bug where character composition using quote and space on US International keyboards would produce a space instead of a quote. #TINY-2999
- Fixed a bug where remove format wouldn't remove the inner most inline element in some situations. #TINY-2982
- Fixed a bug where outdenting an list item would affect attributes on other list items within the same list. #TINY-2971
- Fixed a bug where the DomParser filters wouldn't be applied for elements created when parsing invalid html. #TINY-2978
- Fixed a bug where setProgressState wouldn't automatically close floating ui elements like menus. #TINY-2896
- Fixed a bug where it wasn't possible to navigate out of a figcaption element using the arrow keys. #TINY-2894
- Fixed a bug where enter key before an image inside a link would remove the image. #TINY-2780

## 4.9.1 - 2018-12-04

### Added
- Added functionality to insert html to the replacement feature of the Textpattern Plugin. #TINY-2839

### Fixed
- Fixed a bug where `editor.selection.getContent({format: 'text'})` didn't work as expected in IE11 on an unfocused editor. #TINY-2862
- Fixed a bug in the Textpattern Plugin where the editor would get an incorrect selection after inserting a text pattern on Safari. #TINY-2838
- Fixed a bug where the space bar didn't work correctly in editors with the forced_root_block setting set to false. #TINY-2816

## 4.9.0 - 2018-11-27

### Added
- Added a replace feature to the Textpattern Plugin. #TINY-1908
- Added functionality to the Lists Plugin that improves the indentation logic. #TINY-1790

### Fixed
- Fixed a bug where it wasn't possible to delete/backspace when the caret was between a contentEditable=false element and a BR. #TINY-2372
- Fixed a bug where copying table cells without a text selection would fail to copy anything. #TINY-1789
- Implemented missing `autosave_restore_when_empty` functionality in the Autosave Plugin. Patch contributed by gzzo. #GH-4447
- Reduced insertion of unnecessary nonbreaking spaces in the editor. #TINY-1879

## 4.8.5 - 2018-10-30

### Added
- Added a content_css_cors setting to the editor that adds the crossorigin="anonymous" attribute to link tags added by the StyleSheetLoader. #TINY-1909

### Fixed
- Fixed a bug where trying to remove formatting with a collapsed selection range would throw an exception. #GH-4636
- Fixed a bug in the image plugin that caused updating figures to split contenteditable elements. #GH-4563
- Fixed a bug that was causing incorrect viewport calculations for fixed position UI elements. #TINY-1897
- Fixed a bug where inline formatting would cause the delete key to do nothing. #TINY-1900

## 4.8.4 - 2018-10-23

### Added
- Added support for the HTML5 `main` element. #TINY-1877

### Changed
- Changed the keyboard shortcut to move focus to contextual toolbars to Ctrl+F9. #TINY-1812

### Fixed
- Fixed a bug where content css could not be loaded from another domain. #TINY-1891
- Fixed a bug on FireFox where the cursor would get stuck between two contenteditable false inline elements located inside of the same block element divided by a BR. #TINY-1878
- Fixed a bug with the insertContent method where nonbreaking spaces would be inserted incorrectly. #TINY-1868
- Fixed a bug where the toolbar of the inline editor would not be visible in some scenarios. #TINY-1862
- Fixed a bug where removing the editor while more than one notification was open would throw an error. #TINY-1845
- Fixed a bug where the menubutton would be rendered on top of the menu if the viewport didn't have enough height. #TINY-1678
- Fixed a bug with the annotations api where annotating collapsed selections caused problems. #TBS-2449
- Fixed a bug where wbr elements were being transformed into whitespace when using the Paste Plugin's paste as text setting. #GH-4638
- Fixed a bug where the Search and Replace didn't replace spaces correctly. #GH-4632
- Fixed a bug with sublist items not persisting selection. #GH-4628
- Fixed a bug with mceInsertRawHTML command not working as expected. #GH-4625

## 4.8.3 - 2018-09-13

### Fixed
- Fixed a bug where the Wordcount Plugin didn't correctly count words within tables on IE11. #TINY-1770
- Fixed a bug where it wasn't possible to move the caret out of a table on IE11 and Firefox. #TINY-1682
- Fixed a bug where merging empty blocks didn't work as expected, sometimes causing content to be deleted. #TINY-1781
- Fixed a bug where the Textcolor Plugin didn't show the correct current color. #TINY-1810
- Fixed a bug where clear formatting with a collapsed selection would sometimes clear formatting from more content than expected. #TINY-1813 #TINY-1821
- Fixed a bug with the Table Plugin where it wasn't possible to keyboard navigate to the caption. #TINY-1818

## 4.8.2 - 2018-08-09

### Changed
- Moved annotator from "experimental" to "annotator" object on editor. #TBS-2398
- Improved the multiclick normalization across browsers. #TINY-1788

### Fixed
- Fixed a bug where running getSelectedBlocks with a collapsed selection between block elements would produce incorrect results. #TINY-1787
- Fixed a bug where the ScriptLoaders loadScript method would not work as expected in FireFox when loaded on the same page as a ShadowDOM polyfill. #TINY-1786
- Removed reference to ShadowDOM event.path as Blink based browsers now support event.composedPath. #TINY-1785
- Fixed a bug where a reference to localStorage would throw an "access denied" error in IE11 with strict security settings. #TINY-1782
- Fixed a bug where pasting using the toolbar button on an inline editor in IE11 would cause a looping behaviour. #TINY-1768

## 4.8.1 - 2018-07-26

### Fixed
- Fixed a bug where the content of inline editors was being cleaned on every call of `editor.save()`. #TINY-1783
- Fixed a bug where the arrow of the Inlite Theme toolbar was being rendered incorrectly in RTL mode. #TINY-1776
- Fixed a bug with the Paste Plugin where pasting after inline contenteditable false elements moved the caret to the end of the line. #TINY-1758

## 4.8.0 - 2018-06-27

### Added
- Added new "experimental" object in editor, with initial Annotator API. #TBS-2374

### Fixed
- Fixed a bug where deleting paragraphs inside of table cells would delete the whole table cell. #TINY-1759
- Fixed a bug in the Table Plugin where removing row height set on the row properties dialog did not update the table. #TINY-1730
- Fixed a bug with the font select toolbar item didn't update correctly. #TINY-1683
- Fixed a bug where all bogus elements would not be deleted when removing an inline editor. #TINY-1669

## 4.7.13 - 2018-05-16

### Added
- Added missing code menu item from the default menu config. #TINY-1648
- Added new align button for combining the separate align buttons into a menu button. #TINY-1652

### Fixed
- Fixed a bug where Edge 17 wouldn't be able to select images or tables. #TINY-1679
- Fixed issue where whitespace wasn't preserved when the editor was initialized on pre elements. #TINY-1649
- Fixed a bug with the fontselect dropdowns throwing an error if the editor was hidden in Firefox. #TINY-1664
- Fixed a bug where it wasn't possible to merge table cells on IE 11. #TINY-1671
- Fixed a bug where textcolor wasn't applying properly on IE 11 in some situations. #TINY-1663
- Fixed a bug where the justifyfull command state wasn't working correctly. #TINY-1677
- Fixed a bug where the styles wasn't updated correctly when resizing some tables. #TINY-1668

## 4.7.12 - 2018-05-03

### Added
- Added an option to filter out image svg data urls.
- Added support for html5 details and summary elements.

### Changed
- Changed so the mce-abs-layout-item css rule targets html instead of body. Patch contributed by nazar-pc.

### Fixed
- Fixed a bug where the "read" step on the mobile theme was still present on android mobile browsers.
- Fixed a bug where all images in the editor document would reload on any editor change.
- Fixed a bug with the Table Plugin where ObjectResized event wasn't being triggered on column resize.
- Fixed so the selection is set to the first suitable caret position after editor.setContent called.
- Fixed so links with xlink:href attributes are filtered correctly to prevent XSS.
- Fixed a bug on IE11 where pasting content into an inline editor initialized on a heading element would create new editable elements.
- Fixed a bug where readonly mode would not work as expected when the editor contained contentEditable=true elements.
- Fixed a bug where the Link Plugin would throw an error when used together with the webcomponents polyfill. Patch contributed by 4esnog.
- Fixed a bug where the "Powered by TinyMCE" branding link would break on XHTML pages. Patch contributed by tistre.
- Fixed a bug where the same id would be used in the blobcache for all pasted images. Patch contributed by thorn0.

## 4.7.11 - 2018-04-11

### Added
- Added a new imagetools_credentials_hosts option to the Imagetools Plugin.

### Fixed
- Fixed a bug where toggling a list containing empty LIs would throw an error. Patch contributed by bradleyke.
- Fixed a bug where applying block styles to a text with the caret at the end of the paragraph would select all text in the paragraph.
- Fixed a bug where toggling on the Spellchecker Plugin would trigger isDirty on the editor.
- Fixed a bug where it was possible to enter content into selection bookmark spans.
- Fixed a bug where if a non paragraph block was configured in forced_root_block the editor.getContent method would return incorrect values with an empty editor.
- Fixed a bug where dropdown menu panels stayed open and fixed in position when dragging dialog windows.
- Fixed a bug where it wasn't possible to extend table cells with the space button in Safari.
- Fixed a bug where the setupeditor event would thrown an error when using the Compat3x Plugin.
- Fixed a bug where an error was thrown in FontInfo when called on a detached element.

## 4.7.10 - 2018-04-03

### Added
- Added normalization of triple clicks across browsers in the editor.
- Added a `hasFocus` method to the editor that checks if the editor has focus.
- Added correct icon to the Nonbreaking Plugin menu item.

### Fixed
- Fixed so the `getContent`/`setContent` methods work even if the editor is not initialized.
- Fixed a bug with the Media Plugin where query strings were being stripped from youtube links.
- Fixed a bug where image styles were changed/removed when opening and closing the Image Plugin dialog.
- Fixed a bug in the Table Plugin where some table cell styles were not correctly added to the content html.
- Fixed a bug in the Spellchecker Plugin where it wasn't possible to change the spellchecker language.
- Fixed so the the unlink action in the Link Plugin has a menu item and can be added to the contextmenu.
- Fixed a bug where it wasn't possible to keyboard navigate to the start of an inline element on a new line within the same block element.
- Fixed a bug with the Text Color Plugin where if used with an inline editor located at the bottom of the screen the colorpicker could appear off screen.
- Fixed a bug with the UndoManager where undo levels were being added for nbzwsp characters.
- Fixed a bug with the Table Plugin where the caret would sometimes be lost when keyboard navigating up through a table.
- Fixed a bug where FontInfo.getFontFamily would throw an error when called on a removed editor.
- Fixed a bug in Firefox where undo levels were not being added correctly for some specific operations.
- Fixed a bug where initializing an inline editor inside of a table would make the whole table resizeable.
- Fixed a bug where the fake cursor that appears next to tables on Firefox was positioned incorrectly when switching to fullscreen.
- Fixed a bug where zwsp's weren't trimmed from the output from `editor.getContent({ format: 'text' })`.
- Fixed a bug where the fontsizeselect/fontselect toolbar items showed the body info rather than the first possible caret position info on init.
- Fixed a bug where it wasn't possible to select all content if the editor only contained an inline boundary element.
- Fixed a bug where `content_css` urls with query strings wasn't working.
- Fixed a bug in the Table Plugin where some table row styles were removed when changing other styles in the row properties dialog.

### Removed
- Removed the "read" step from the mobile theme.

## 4.7.9 - 2018-02-27

### Fixed
- Fixed a bug where the editor target element didn't get the correct style when removing the editor.

## 4.7.8 - 2018-02-26

### Fixed
- Fixed an issue with the Help Plugin where the menuitem name wasn't lowercase.
- Fixed an issue on MacOS where text and bold text did not have the same line-height in the autocomplete dropdown in the Link Plugin dialog.
- Fixed a bug where the "paste as text" option in the Paste Plugin didn't work.
- Fixed a bug where dialog list boxes didn't get positioned correctly in documents with scroll.
- Fixed a bug where the Inlite Theme didn't use the Table Plugin api to insert correct tables.
- Fixed a bug where the Inlite Theme panel didn't hide on blur in a correct way.
- Fixed a bug where placing the cursor before a table in Firefox would scroll to the bottom of the table.
- Fixed a bug where selecting partial text in table cells with rowspans and deleting would produce faulty tables.
- Fixed a bug where the Preview Plugin didn't work on Safari due to sandbox security.
- Fixed a bug where table cell selection using the keyboard threw an error.
- Fixed so the font size and font family doesn't toggle the text but only sets the selected format on the selected text.
- Fixed so the built-in spellchecking on Chrome and Safari creates an undo level when replacing words.

## 4.7.7 - 2018-02-19

### Added
- Added a border style selector to the advanced tab of the Image Plugin.
- Added better controls for default table inserted by the Table Plugin.
- Added new `table_responsive_width` option to the Table Plugin that controls whether to use pixel or percentage widths.

### Fixed
- Fixed a bug where the Link Plugin text didn't update when a URL was pasted using the context menu.
- Fixed a bug with the Spellchecker Plugin where using "Add to dictionary" in the context menu threw an error.
- Fixed a bug in the Media Plugin where the preview node for iframes got default width and height attributes that interfered with width/height styles.
- Fixed a bug where backslashes were being added to some font family names in Firefox in the fontselect toolbar item.
- Fixed a bug where errors would be thrown when trying to remove an editor that had not yet been fully initialized.
- Fixed a bug where the Imagetools Plugin didn't update the images atomically.
- Fixed a bug where the Fullscreen Plugin was throwing errors when being used on an inline editor.
- Fixed a bug where drop down menus weren't positioned correctly in inline editors on scroll.
- Fixed a bug with a semicolon missing at the end of the bundled javascript files.
- Fixed a bug in the Table Plugin with cursor navigation inside of tables where the cursor would sometimes jump into an incorrect table cells.
- Fixed a bug where indenting a table that is a list item using the "Increase indent" button would create a nested table.
- Fixed a bug where text nodes containing only whitespace were being wrapped by paragraph elements.
- Fixed a bug where whitespace was being inserted after br tags inside of paragraph tags.
- Fixed a bug where converting an indented paragraph to a list item would cause the list item to have extra padding.
- Fixed a bug where Copy/Paste in an editor with a lot of content would cause the editor to scroll to the top of the content in IE11.
- Fixed a bug with a memory leak in the DragHelper. Path contributed by ben-mckernan.
- Fixed a bug where the advanced tab in the Media Plugin was being shown even if it didn't contain anything. Patch contributed by gabrieeel.
- Fixed an outdated eventname in the EventUtils. Patch contributed by nazar-pc.
- Fixed an issue where the Json.parse function would throw an error when being used on a page with strict CSP settings.
- Fixed so you can place the curser before and after table elements within the editor in Firefox and Edge/IE.

## 4.7.6 - 2018-01-29

### Fixed
- Fixed a bug in the jquery integration where it threw an error saying that "global is not defined".
- Fixed a bug where deleting a table cell whose previous sibling was set to contenteditable false would create a corrupted table.
- Fixed a bug where highlighting text in an unfocused editor did not work correctly in IE11/Edge.
- Fixed a bug where the table resize handles were not being repositioned when activating the Fullscreen Plugin.
- Fixed a bug where the Imagetools Plugin dialog didn't honor editor RTL settings.
- Fixed a bug where block elements weren't being merged correctly if you deleted from after a contenteditable false element to the beginning of another block element.
- Fixed a bug where TinyMCE didn't work with module loaders like webpack.

## 4.7.5 - 2018-01-22

### Fixed
- Fixed bug with the Codesample Plugin where it wasn't possible to edit codesamples when the editor was in inline mode.
- Fixed bug where focusing on the status bar broke the keyboard navigation functionality.
- Fixed bug where an error would be thrown on Edge by the Table Plugin when pasting using the PowerPaste Plugin.
- Fixed bug in the Table Plugin where selecting row border style from the dropdown menu in advanced row properties would throw an error.
- Fixed bug with icons being rendered incorrectly on Chrome on Mac OS.
- Fixed bug in the Textcolor Plugin where the font color and background color buttons wouldn't trigger an ExecCommand event.
- Fixed bug in the Link Plugin where the url field wasn't forced LTR.
- Fixed bug where the Nonbreaking Plugin incorrectly inserted spaces into tables.
- Fixed bug with the inline theme where the toolbar wasn't repositioned on window resize.

## 4.7.4 - 2017-12-05

### Fixed
- Fixed bug in the Nonbreaking Plugin where the nonbreaking_force_tab setting was being ignored.
- Fixed bug in the Table Plugin where changing row height incorrectly converted column widths to pixels.
- Fixed bug in the Table Plugin on Edge and IE11 where resizing the last column after resizing the table would cause invalid column heights.
- Fixed bug in the Table Plugin where keyboard navigation was not normalized between browsers.
- Fixed bug in the Table Plugin where the colorpicker button would show even without defining the colorpicker_callback.
- Fixed bug in the Table Plugin where it wasn't possible to set the cell background color.
- Fixed bug where Firefox would throw an error when intialising an editor on an element that is hidden or not yet added to the DOM.
- Fixed bug where Firefox would throw an error when intialising an editor inside of a hidden iframe.

## 4.7.3 - 2017-11-23

### Added
- Added functionality to open the Codesample Plugin dialog when double clicking on a codesample. Patch contributed by dakuzen.

### Fixed
- Fixed bug where undo/redo didn't work correctly with some formats and caret positions.
- Fixed bug where the color picker didn't show up in Table Plugin dialogs.
- Fixed bug where it wasn't possible to change the width of a table through the Table Plugin dialog.
- Fixed bug where the Charmap Plugin couldn't insert some special characters.
- Fixed bug where editing a newly inserted link would not actually edit the link but insert a new link next to it.
- Fixed bug where deleting all content in a table cell made it impossible to place the caret into it.
- Fixed bug where the vertical alignment field in the Table Plugin cell properties dialog didn't do anything.
- Fixed bug where an image with a caption showed two sets of resize handles in IE11.
- Fixed bug where pressing the enter button inside of an h1 with contenteditable set to true would sometimes produce a p tag.
- Fixed bug with backspace not working as expected before a noneditable element.
- Fixed bug where operating on tables with invalid rowspans would cause an error to be thrown.
- Fixed so a real base64 representation of the image is available on the blobInfo that the images_upload_handler gets called with.
- Fixed so the image upload tab is available when the images_upload_handler is defined (and not only when the images_upload_url is defined).

## 4.7.2 - 2017-11-07

### Added
- Added newly rewritten Table Plugin.
- Added support for attributes with colon in valid_elements and addValidElements.
- Added support for dailymotion short url in the Media Plugin. Patch contributed by maat8.
- Added support for converting to half pt when converting font size from px to pt. Patch contributed by danny6514.
- Added support for location hash to the Autosave plugin to make it work better with SPAs using hash routing.
- Added support for merging table cells when pasting a table into another table.

### Changed
- Changed so the language packs are only loaded once. Patch contributed by 0xor1.
- Simplified the css for inline boundaries selection by switching to an attribute selector.

### Fixed
- Fixed bug where an error would be thrown on editor initialization if the window.getSelection() returned null.
- Fixed bug where holding down control or alt keys made the keyboard navigation inside an inline boundary not work as expected.
- Fixed bug where applying formats in IE11 produced extra, empty paragraphs in the editor.
- Fixed bug where the Word Count Plugin didn't count some mathematical operators correctly.
- Fixed bug where removing an inline editor removed the element that the editor had been initialized on.
- Fixed bug where setting the selection to the end of an editable container caused some formatting problems.
- Fixed bug where an error would be thrown sometimes when an editor was removed because of the selection bookmark was being stored asynchronously.
- Fixed a bug where an editor initialized on an empty list did not contain any valid cursor positions.
- Fixed a bug with the Context Menu Plugin and webkit browsers on Mac where right-clicking inside a table would produce an incorrect selection.
- Fixed bug where the Image Plugin constrain proportions setting wasn't working as expected.
- Fixed bug where deleting the last character in a span with decorations produced an incorrect element when typing.
- Fixed bug where focusing on inline editors made the toolbar flicker when moving between elements quickly.
- Fixed bug where the selection would be stored incorrectly in inline editors when the mouseup event was fired outside the editor body.
- Fixed bug where toggling bold at the end of an inline boundary would toggle off the whole word.
- Fixed bug where setting the skin to false would not stop the loading of some skin css files.
- Fixed bug in mobile theme where pinch-to-zoom would break after exiting the editor.
- Fixed bug where sublists of a fully selected list would not be switched correctly when changing list style.
- Fixed bug where inserting media by source would break the UndoManager.
- Fixed bug where inserting some content into the editor with a specific selection would replace some content incorrectly.
- Fixed bug where selecting all content with ctrl+a in IE11 caused problems with untoggling some formatting.
- Fixed bug where the Search and Replace Plugin left some marker spans in the editor when undoing and redoing after replacing some content.
- Fixed bug where the editor would not get a scrollbar when using the Fullscreen and Autoresize plugins together.
- Fixed bug where the font selector would stop working correctly after selecting fonts three times.
- Fixed so pressing the enter key inside of an inline boundary inserts a br after the inline boundary element.
- Fixed a bug where it wasn't possible to use tab navigation inside of a table that was inside of a list.
- Fixed bug where end_container_on_empty_block would incorrectly remove elements.
- Fixed bug where content_styles weren't added to the Preview Plugin iframe.
- Fixed so the beforeSetContent/beforeGetContent events are preventable.
- Fixed bug where changing height value in Table Plugin advanced tab didn't do anything.
- Fixed bug where it wasn't possible to remove formatting from content in beginning of table cell.

## 4.7.1 - 2017-10-09

### Fixed
- Fixed bug where theme set to false on an inline editor produced an extra div element after the target element.
- Fixed bug where the editor drag icon was misaligned with the branding set to false.
- Fixed bug where doubled menu items were not being removed as expected with the removed_menuitems setting.
- Fixed bug where the Table of contents plugin threw an error when initialized.
- Fixed bug where it wasn't possible to add inline formats to text selected right to left.
- Fixed bug where the paste from plain text mode did not work as expected.
- Fixed so the style previews do not set color and background color when selected.
- Fixed bug where the Autolink plugin didn't work as expected with some formats applied on an empty editor.
- Fixed bug where the Textpattern plugin were throwing errors on some patterns.
- Fixed bug where the Save plugin saved all editors instead of only the active editor. Patch contributed by dannoe.

## 4.7.0 - 2017-10-03

### Added
- Added new mobile ui that is specifically designed for mobile devices.

### Changed
- Updated the default skin to be more modern and white since white is preferred by most implementations.
- Restructured the default menus to be more similar to common office suites like Google Docs.

### Fixed
- Fixed so theme can be set to false on both inline and iframe editor modes.
- Fixed bug where inline editor would add/remove the visualblocks css multiple times.
- Fixed bug where selection wouldn't be properly restored when editor lost focus and commands where invoked.
- Fixed bug where toc plugin would generate id:s for headers even though a toc wasn't inserted into the content.
- Fixed bug where is wasn't possible to drag/drop contents within the editor if paste_data_images where set to true.
- Fixed bug where getParam and close in WindowManager would get the first opened window instead of the last opened window.
- Fixed bug where delete would delete between cells inside a table in Firefox.

## 4.6.7 - 2017-09-18

### Added
- Added some missing translations to Image, Link and Help plugins.

### Fixed
- Fixed bug where paste wasn't working in IOS.
- Fixed bug where the Word Count Plugin didn't count some mathematical operators correctly.
- Fixed bug where inserting a list in a table caused the cell to expand in height.
- Fixed bug where pressing enter in a list located inside of a table deleted list items instead of inserting new list item.
- Fixed bug where copy and pasting table cells produced inconsistent results.
- Fixed bug where initializing an editor with an ID of 'length' would throw an exception.
- Fixed bug where it was possible to split a non merged table cell.
- Fixed bug where copy and pasting a list with a very specific selection into another list would produce a nested list.
- Fixed bug where copy and pasting ordered lists sometimes produced unordered lists.
- Fixed bug where padded elements inside other elements would be treated as empty.
- Fixed so you can resize images inside a figure element.
- Fixed bug where an inline TinyMCE editor initialized on a table did not set selection on load in Chrome.
- Fixed the positioning of the inlite toolbar when the target element wasn't big enough to fit the toolbar.

## 4.6.6 - 2017-08-30

### Fixed
- Fixed so that notifications wrap long text content instead of bleeding outside the notification element.
- Fixed so the content_style css is added after the skin and custom stylesheets.
- Fixed bug where it wasn't possible to remove a table with the Cut button.
- Fixed bug where the center format wasn't getting the same font size as the other formats in the format preview.
- Fixed bug where the wordcount plugin wasn't counting hyphenated words correctly.
- Fixed bug where all content pasted into the editor was added to the end of the editor.
- Fixed bug where enter keydown on list item selection only deleted content and didn't create a new line.
- Fixed bug where destroying the editor while the content css was still loading caused error notifications on Firefox.
- Fixed bug where undoing cut operation in IE11 left some unwanted html in the editor content.
- Fixed bug where enter keydown would throw an error in IE11.
- Fixed bug where duplicate instances of an editor were added to the editors array when using the createEditor API.
- Fixed bug where the formatter applied formats on the wrong content when spellchecker was activated.
- Fixed bug where switching formats would reset font size on child nodes.
- Fixed bug where the table caption element weren't always the first descendant to the table tag.
- Fixed bug where pasting some content into the editor on chrome some newlines were removed.
- Fixed bug where it wasn't possible to remove a list if a list item was a table element.
- Fixed bug where copy/pasting partial selections of tables wouldn't produce a proper table.
- Fixed bug where the searchreplace plugin could not find consecutive spaces.
- Fixed bug where background color wasn't applied correctly on some partially selected contents.

## 4.6.5 - 2017-08-02

### Added
- Added new inline_boundaries_selector that allows you to specify the elements that should have boundaries.
- Added new local upload feature this allows the user to upload images directly from the image dialog.
- Added a new api for providing meta data for plugins. It will show up in the help dialog if it's provided.

### Fixed
- Fixed so that the notifications created by the notification manager are more screen reader accessible.
- Fixed bug where changing the list format on multiple selected lists didn't change all of the lists.
- Fixed bug where the nonbreaking plugin would insert multiple undo levels when pressing the tab key.
- Fixed bug where delete/backspace wouldn't render a caret when all editor contents where deleted.
- Fixed bug where delete/backspace wouldn't render a caret if the deleted element was a single contentEditable false element.
- Fixed bug where the wordcount plugin wouldn't count words correctly if word where typed after applying a style format.
- Fixed bug where the wordcount plugin would count mathematical formulas as multiple words for example 1+1=2.
- Fixed bug where formatting of triple clicked blocks on Chrome/Safari would result in styles being added outside the visual selection.
- Fixed bug where paste would add the contents to the end of the editor area when inline mode was used.
- Fixed bug where toggling off bold formatting on text entered in a new paragraph would add an extra line break.
- Fixed bug where autolink plugin would only produce a link on every other consecutive link on Firefox.
- Fixed bug where it wasn't possible to select all contents if the content only had one pre element.
- Fixed bug where sizzle would produce lagging behavior on some sites due to repaints caused by feature detection.
- Fixed bug where toggling off inline formats wouldn't include the space on selected contents with leading or trailing spaces.
- Fixed bug where the cut operation in UI wouldn't work in Chrome.
- Fixed bug where some legacy editor initialization logic would throw exceptions about editor settings not being defined.
- Fixed bug where it wasn't possible to apply text color to links if they where part of a non collapsed selection.
- Fixed bug where an exception would be thrown if the user selected a video element and then moved the focus outside the editor.
- Fixed bug where list operations didn't work if there where block elements inside the list items.
- Fixed bug where applying block formats to lists wrapped in block elements would apply to all elements in that wrapped block.

## 4.6.4 - 2017-06-13

### Fixed
- Fixed bug where the editor would move the caret when clicking on the scrollbar next to a content editable false block.
- Fixed bug where the text color select dropdowns wasn't placed correctly when they didn't fit the width of the screen.
- Fixed bug where the default editor line height wasn't working for mixed font size contents.
- Fixed bug where the content css files for inline editors were loaded multiple times for multiple editor instances.
- Fixed bug where the initial value of the font size/font family dropdowns wasn't displayed.
- Fixed bug where the I18n api was not supporting arrays as the translation replacement values.
- Fixed bug where chrome would display "The given range isn't in document." errors for invalid ranges passed to setRng.
- Fixed bug where the compat3x plugin wasn't working since the global tinymce references wasn't resolved correctly.
- Fixed bug where the preview plugin wasn't encoding the base url passed into the iframe contents producing a xss bug.
- Fixed bug where the dom parser/serializer wasn't handling some special elements like noframes, title and xmp.
- Fixed bug where the dom parser/serializer wasn't handling cdata sections with comments inside.
- Fixed bug where the editor would scroll to the top of the editable area if a dialog was closed in inline mode.
- Fixed bug where the link dialog would not display the right rel value if rel_list was configured.
- Fixed bug where the context menu would select images on some platforms but not others.
- Fixed bug where the filenames of images were not retained on dragged and drop into the editor from the desktop.
- Fixed bug where the paste plugin would misrepresent newlines when pasting plain text and having forced_root_block configured.
- Fixed so that the error messages for the imagetools plugin is more human readable.
- Fixed so the internal validate setting for the parser/serializer can't be set from editor initialization settings.

## 4.6.3 - 2017-05-30

### Fixed
- Fixed bug where the arrow keys didn't work correctly when navigating on nested inline boundary elements.
- Fixed bug where delete/backspace didn't work correctly on nested inline boundary elements.
- Fixed bug where image editing didn't work on subsequent edits of the same image.
- Fixed bug where charmap descriptions wouldn't properly wrap if they exceeded the width of the box.
- Fixed bug where the default image upload handler only accepted 200 as a valid http status code.
- Fixed so rel on target=_blank links gets forced with only noopener instead of both noopener and noreferrer.

## 4.6.2 - 2017-05-23

### Fixed
- Fixed bug where the SaxParser would run out of memory on very large documents.
- Fixed bug with formatting like font size wasn't applied to del elements.
- Fixed bug where various api calls would be throwing exceptions if they where invoked on a removed editor instance.
- Fixed bug where the branding position would be incorrect if the editor was inside a hidden tab and then later showed.
- Fixed bug where the color levels feature in the imagetools dialog wasn't working properly.
- Fixed bug where imagetools dialog wouldn't pre-load images from CORS domains, before trying to prepare them for editing.
- Fixed bug where the tab key would move the caret to the next table cell if being pressed inside a list inside a table.
- Fixed bug where the cut/copy operations would loose parent context like the current format etc.
- Fixed bug with format preview not working on invalid elements excluded by valid_elements.
- Fixed bug where blocks would be merged in incorrect order on backspace/delete.
- Fixed bug where zero length text nodes would cause issues with the undo logic if there where iframes present.
- Fixed bug where the font size/family select lists would throw errors if the first node was a comment.
- Fixed bug with csp having to allow local script evaluation since it was used to detect global scope.
- Fixed bug where CSP required a relaxed option for javascript: URLs in unsupported legacy browsers.
- Fixed bug where a fake caret would be rendered for td with the contenteditable=false.
- Fixed bug where typing would be blocked on IE 11 when within a nested contenteditable=true/false structure.

## 4.6.1 - 2017-05-10

### Added
- Added configuration option to list plugin to disable tab indentation.

### Fixed
- Fixed bug where format change on very specific content could cause the selection to change.
- Fixed bug where TinyMCE could not be lazyloaded through jquery integration.
- Fixed bug where entities in style attributes weren't decoded correctly on paste in webkit.
- Fixed bug where fontsize_formats option had been renamed incorrectly.
- Fixed bug with broken backspace/delete behaviour between contenteditable=false blocks.
- Fixed bug where it wasn't possible to backspace to the previous line with the inline boundaries functionality turned on.
- Fixed bug where is wasn't possible to move caret left and right around a linked image with the inline boundaries functionality turned on.
- Fixed bug where pressing enter after/before hr element threw exception. Patch contributed bradleyke.
- Fixed so the CSS in the visualblocks plugin doesn't overwrite background color. Patch contributed by Christian Rank.
- Fixed bug where multibyte characters weren't encoded correctly. Patch contributed by James Tarkenton.
- Fixed bug where shift-click to select within contenteditable=true fields wasn't working.

## 4.6.0 - 2017-05-04

### Added
- Added an inline boundary caret position feature that makes it easier to type at the beginning/end of links/code elements.
- Added a help plugin that adds a button and a dialog showing the editor shortcuts and loaded plugins.
- Added an inline_boundaries option that allows you to disable the inline boundary feature if it's not desired.
- Added a new ScrollIntoView event that allows you to override the default scroll to element behavior.
- Added role and aria- attributes as valid elements in the default valid elements config.
- Added new internal flag for PastePreProcess/PastePostProcess this is useful to know if the paste was coming from an external source.
- Added new ignore function to UndoManager this works similar to transact except that it doesn't add an undo level by default.

### Fixed
- Fixed so that urls gets retained for images when being edited. This url is then passed on to the upload handler.
- Fixed so that the editors would be initialized on readyState interactive instead of complete.
- Fixed so that the init event of the editor gets fired once all contentCSS files have been properly loaded.
- Fixed so that width/height of the editor gets taken from the textarea element if it's explicitly specified in styles.
- Fixed so that keep_styles set to false no longer clones class/style from the previous paragraph on enter.
- Fixed so that the default line-height is 1.2em to avoid zwnbsp characters from producing text rendering glitches on Windows.
- Fixed so that loading errors of content css gets presented by a notification message.
- Fixed so figure image elements can be linked when selected this wraps the figure image in a anchor element.
- Fixed bug where it wasn't possible to copy/paste rows with colspans by using the table copy/paste feature.
- Fixed bug where the protect setting wasn't properly applied to header/footer parts when using the fullpage plugin.
- Fixed bug where custom formats that specified upper case element names where not applied correctly.
- Fixed bug where some screen readers weren't reading buttons due to an aria specific fix for IE 8.
- Fixed bug where cut wasn't working correctly on iOS due to it's clipboard API not working correctly.
- Fixed bug where Edge would paste div elements instead of paragraphs when pasting plain text.
- Fixed bug where the textpattern plugin wasn't dealing with trailing punctuations correctly.
- Fixed bug where image editing would some times change the image format from jpg to png.
- Fixed bug where some UI elements could be inserted into the toolbar even if they where not registered.
- Fixed bug where it was possible to click the TD instead of the character in the character map and that caused an exception.
- Fixed bug where the font size/font family dropdowns would sometimes show an incorrect value due to css not being loaded in time.
- Fixed bug with the media plugin inserting undefined instead of retaining size when media_dimensions was set to false.
- Fixed bug with deleting images when forced_root_blocks where set to false.
- Fixed bug where input focus wasn't properly handled on nested content editable elements.
- Fixed bug where Chrome/Firefox would throw an exception when selecting images due to recent change of setBaseAndExtent support.
- Fixed bug where malformed blobs would throw exceptions now they are simply ignored.
- Fixed bug where backspace/delete wouldn't work properly in some cases where all contents was selected in WebKit.
- Fixed bug with Angular producing errors since it was expecting events objects to be patched with their custom properties.
- Fixed bug where the formatter would apply formatting to spellchecker errors now all bogus elements are excluded.
- Fixed bug with backspace/delete inside table caption elements wouldn't behave properly on IE 11.
- Fixed bug where typing after a contenteditable false inline element could move the caret to the end of that element.
- Fixed bug where backspace before/after contenteditable false blocks wouldn't properly remove the right element.
- Fixed bug where backspace before/after contenteditable false inline elements wouldn't properly empty the current block element.
- Fixed bug where vertical caret navigation with a custom line-height would sometimes match incorrect positions.
- Fixed bug with paste on Edge where character encoding wasn't handled properly due to a browser bug.
- Fixed bug with paste on Edge where extra fragment data was inserted into the contents when pasting.
- Fixed bug with pasting contents when having a whole block element selected on WebKit could cause WebKit spans to appear.
- Fixed bug where the visualchars plugin wasn't working correctly showing invisible nbsp characters.
- Fixed bug where browsers would hang if you tried to load some malformed html contents.
- Fixed bug where the init call promise wouldn't resolve if the specified selector didn't find any matching elements.
- Fixed bug where the Schema isValidChild function was case sensitive.

### Removed
- Dropped support for IE 8-10 due to market share and lack of support from Microsoft. See tinymce docs for details.

## 4.5.3 - 2017-02-01

### Added
- Added keyboard navigation for menu buttons when the menu is in focus.
- Added api to the list plugin for setting custom classes/attributes on lists.
- Added validation for the anchor plugin input field according to W3C id naming specifications.

### Fixed
- Fixed bug where media placeholders were removed after resize with the forced_root_block setting set to false.
- Fixed bug where deleting selections with similar sibling nodes sometimes deleted the whole document.
- Fixed bug with inlite theme where several toolbars would appear scrolling when more than one instance of the editor was in use.
- Fixed bug where the editor would throw error with the fontselect plugin on hidden editor instances in Firefox.
- Fixed bug where the background color would not stretch to the font size.
- Fixed bug where font size would be removed when changing background color.
- Fixed bug where the undomanager trimmed away whitespace between nodes on undo/redo.
- Fixed bug where media_dimensions=false in media plugin caused the editor to throw an error.
- Fixed bug where IE was producing font/u elements within links on paste.
- Fixed bug where some button tooltips were broken when compat3x was in use.
- Fixed bug where backspace/delete/typeover would remove the caption element.
- Fixed bug where powerspell failed to function when compat3x was enabled.
- Fixed bug where it wasn't possible to apply sub/sup on text with large font size.
- Fixed bug where pre tags with spaces weren't treated as content.
- Fixed bug where Meta+A would select the entire document instead of all contents in nested ce=true elements.

## 4.5.2 - 2017-01-04

### Fixed
- Added missing keyboard shortcut description for the underline menu item in the format menu.
- Fixed bug where external blob urls wasn't properly handled by editor upload logic. Patch contributed by David Oviedo.
- Fixed bug where urls wasn't treated as a single word by the wordcount plugin.
- Fixed bug where nbsp characters wasn't treated as word delimiters by the wordcount plugin.
- Fixed bug where editor instance wasn't properly passed to the format preview logic. Patch contributed by NullQuery.
- Fixed bug where the fake caret wasn't hidden when you moved selection to a cE=false element.
- Fixed bug where it wasn't possible to edit existing code sample blocks.
- Fixed bug where it wasn't possible to delete editor contents if the selection included an empty block.
- Fixed bug where the formatter wasn't expanding words on some international characters. Patch contributed by Martin Larochelle.
- Fixed bug where the open link feature wasn't working correctly on IE 11.
- Fixed bug where enter before/after a cE=false block wouldn't properly padd the paragraph with an br element.
- Fixed so font size and font family select boxes always displays a value by using the runtime style as a fallback.
- Fixed so missing plugins will be logged to console as warnings rather than halting the initialization of the editor.
- Fixed so splitbuttons become normal buttons in advlist plugin if styles are empty. Patch contributed by René Schleusner.
- Fixed so you can multi insert rows/cols by selecting table cells and using insert rows/columns.

## 4.5.1 - 2016-12-07

### Fixed
- Fixed bug where the lists plugin wouldn't initialize without the advlist plugins if served from cdn.
- Fixed bug where selectors with "*" would cause the style format preview to throw an error.
- Fixed bug with toggling lists off on lists with empty list items would throw an error.
- Fixed bug where editing images would produce non existing blob uris.
- Fixed bug where the offscreen toc selection would be treated as the real toc element.
- Fixed bug where the aria level attribute for element path would have an incorrect start index.
- Fixed bug where the offscreen selection of cE=false that where very wide would be shown onscreen. Patch contributed by Steven Bufton.
- Fixed so the default_link_target gets applied to links created by the autolink plugin.
- Fixed so that the name attribute gets removed by the anchor plugin if editing anchors.

## 4.5.0 - 2016-11-23

### Added
- Added new toc plugin allows you to insert table of contents based on editor headings.
- Added new auto complete menu to all url fields. Adds history, link to anchors etc.
- Added new sidebar api that allows you to add custom sidebar panels and buttons to toggle these.
- Added new insert menu button that allows you to have multiple insert functions under the same menu button.
- Added new open link feature to ctrl+click, alt+enter and context menu.
- Added new media_embed_handler option to allow the media plugin to be populated with custom embeds.
- Added new support for editing transparent images using the image tools dialog.
- Added new images_reuse_filename option to allow filenames of images to be retained for upload.
- Added new security feature where links with target="_blank" will by default get rel="noopener noreferrer".
- Added new allow_unsafe_link_target to allow you to opt-out of the target="_blank" security feature.
- Added new style_formats_autohide option to automatically hide styles based on context.
- Added new codesample_content_css option to specify where the code sample prism css is loaded from.
- Added new support for Japanese/Chinese word count following the unicode standards on this.
- Added new fragmented undo levels this dramatically reduces flicker on contents with iframes.
- Added new live previews for complex elements like table or lists.

### Fixed
- Fixed bug where it wasn't possible to properly tab between controls in a dialog with a disabled form item control.
- Fixed bug where firefox would generate a rectangle on elements produced after/before a cE=false elements.
- Fixed bug with advlist plugin not switching list element format properly in some edge cases.
- Fixed bug where col/rowspans wasn't correctly computed by the table plugin in some cases.
- Fixed bug where the table plugin would thrown an error if object_resizing was disabled.
- Fixed bug where some invalid markup would cause issues when running in XHTML mode. Patch contributed by Charles Bourasseau.
- Fixed bug where the fullscreen class wouldn't be removed properly when closing dialogs.
- Fixed bug where the PastePlainTextToggle event wasn't fired by the paste plugin when the state changed.
- Fixed bug where table the row type wasn't properly updated in table row dialog. Patch contributed by Matthias Balmer.
- Fixed bug where select all and cut wouldn't place caret focus back to the editor in WebKit. Patch contributed by Daniel Jalkut.
- Fixed bug where applying cell/row properties to multiple cells/rows would reset other unchanged properties.
- Fixed bug where some elements in the schema would have redundant/incorrect children.
- Fixed bug where selector and target options would cause issues if used together.
- Fixed bug where drag/drop of images from desktop on chrome would thrown an error.
- Fixed bug where cut on WebKit/Blink wouldn't add an undo level.
- Fixed bug where IE 11 would scroll to the cE=false elements when they where selected.
- Fixed bug where keys like F5 wouldn't work when a cE=false element was selected.
- Fixed bug where the undo manager wouldn't stop the typing state when commands where executed.
- Fixed bug where unlink on wrapped links wouldn't work properly.
- Fixed bug with drag/drop of images on WebKit where the image would be deleted form the source editor.
- Fixed bug where the visual characters mode would be disabled when contents was extracted from the editor.
- Fixed bug where some browsers would toggle of formats applied to the caret when clicking in the editor toolbar.
- Fixed bug where the custom theme function wasn't working correctly.
- Fixed bug where image option for custom buttons required you to have icon specified as well.
- Fixed bug where the context menu and contextual toolbars would be visible at the same time and sometimes overlapping.
- Fixed bug where the noneditable plugin would double wrap elements when using the noneditable_regexp option.
- Fixed bug where tables would get padding instead of margin when you used the indent button.
- Fixed bug where the charmap plugin wouldn't properly insert non breaking spaces.
- Fixed bug where the color previews in color input boxes wasn't properly updated.
- Fixed bug where the list items of previous lists wasn't merged in the right order.
- Fixed bug where it wasn't possible to drag/drop inline-block cE=false elements on IE 11.
- Fixed bug where some table cell merges would produce incorrect rowspan/colspan.
- Fixed so the font size of the editor defaults to 14px instead of 11px this can be overridden by custom css.
- Fixed so wordcount is debounced to reduce cpu hogging on larger texts.
- Fixed so tinymce global gets properly exported as a module when used with some module bundlers.
- Fixed so it's possible to specify what css properties you want to preview on specific formats.
- Fixed so anchors are contentEditable=false while within the editor.
- Fixed so selected contents gets wrapped in a inline code element by the codesample plugin.
- Fixed so conditional comments gets properly stripped independent of case. Patch contributed by Georgii Dolzhykov.
- Fixed so some escaped css sequences gets properly handled. Patch contributed by Georgii Dolzhykov.
- Fixed so notifications with the same message doesn't get displayed at the same time.
- Fixed so F10 can be used as an alternative key to focus to the toolbar.
- Fixed various api documentation issues and typos.

### Removed
- Removed layer plugin since it wasn't really ported from 3.x and there doesn't seem to be much use for it.
- Removed moxieplayer.swf from the media plugin since it wasn't used by the media plugin.
- Removed format state from the advlist plugin to be more consistent with common word processors.

## 4.4.3 - 2016-09-01

### Fixed
- Fixed bug where copy would produce an exception on Chrome.
- Fixed bug where deleting lists on IE 11 would merge in correct text nodes.
- Fixed bug where deleting partial lists with indentation wouldn't cause proper normalization.

## 4.4.2 - 2016-08-25

### Added
- Added new importcss_exclusive option to disable unique selectors per group.
- Added new group specific selector_converter option to importcss plugin.
- Added new codesample_languages option to apply custom languages to codesample plugin.
- Added new codesample_dialog_width/codesample_dialog_height options.

### Fixed
- Fixed bug where fullscreen button had an incorrect keyboard shortcut.
- Fixed bug where backspace/delete wouldn't work correctly from a block to a cE=false element.
- Fixed bug where smartpaste wasn't detecting links with special characters in them like tilde.
- Fixed bug where the editor wouldn't get proper focus if you clicked on a cE=false element.
- Fixed bug where it wasn't possible to copy/paste table rows that had merged cells.
- Fixed bug where merging cells could some times produce invalid col/rowspan attibute values.
- Fixed bug where getBody would sometimes thrown an exception now it just returns null if the iframe is clobbered.
- Fixed bug where drag/drop of cE=false element wasn't properly constrained to viewport.
- Fixed bug where contextmenu on Mac would collapse any selection to a caret.
- Fixed bug where rtl mode wasn't rendered properly when loading a language pack with the rtl flag.
- Fixed bug where Kamer word bounderies would be stripped from contents.
- Fixed bug where lists would sometimes render two dots or numbers on the same line.
- Fixed bug where the skin_url wasn't used by the inlite theme.
- Fixed so data attributes are ignored when comparing formats in the formatter.
- Fixed so it's possible to disable inline toolbars in the inlite theme.
- Fixed so template dialog gets resized if it doesn't fit the window viewport.

## 4.4.1 - 2016-07-26

### Added
- Added smart_paste option to paste plugin to allow disabling the paste behavior if needed.

### Fixed
- Fixed bug where png urls wasn't properly detected by the smart paste logic.
- Fixed bug where the element path wasn't working properly when multiple editor instances where used.
- Fixed bug with creating lists out of multiple paragraphs would just create one list item instead of multiple.
- Fixed bug where scroll position wasn't properly handled by the inlite theme to place the toolbar properly.
- Fixed bug where multiple instances of the editor using the inlite theme didn't render the toolbar properly.
- Fixed bug where the shortcut label for fullscreen mode didn't match the actual shortcut key.
- Fixed bug where it wasn't possible to select cE=false blocks using touch devices on for example iOS.
- Fixed bug where it was possible to select the child image within a cE=false on IE 11.
- Fixed so inserts of html containing lists doesn't merge with any existing lists unless it's a paste operation.

## 4.4.0 - 2016-06-30

### Added
- Added new inlite theme this is a more lightweight inline UI.
- Added smarter paste logic that auto detects urls in the clipboard and inserts images/links based on that.
- Added a better image resize algorithm for better image quality in the imagetools plugin.

### Fixed
- Fixed bug where it wasn't possible to drag/dropping cE=false elements on FF.
- Fixed bug where backspace/delete before/after a cE=false block would produce a new paragraph.
- Fixed bug where list style type css property wasn't preserved when indenting lists.
- Fixed bug where merging of lists where done even if the list style type was different.
- Fixed bug where the image_dataimg_filter function wasn't used when pasting images.
- Fixed bug where nested editable within a non editable element would cause scroll on focus in Chrome.
- Fixed so invalid targets for inline mode is blocked on initialization. We only support elements that can have children.

## 4.3.13 - 2016-06-08

### Added
- Added characters with a diacritical mark to charmap plugin. Patch contributed by Dominik Schilling.
- Added better error handling if the image proxy service would produce errors.

### Fixed
- Fixed issue with pasting list items into list items would produce nested list rather than a merged list.
- Fixed bug where table selection could get stuck in selection mode for inline editors.
- Fixed bug where it was possible to place the caret inside the resize grid elements.
- Fixed bug where it wasn't possible to place in elements horizontally adjacent cE=false blocks.
- Fixed bug where multiple notifications wouldn't be properly placed on screen.
- Fixed bug where multiple editor instance of the same id could be produces in some specific integrations.

## 4.3.12 - 2016-05-10

### Fixed
- Fixed bug where focus calls couldn't be made inside the editors PostRender event handler.
- Fixed bug where some translations wouldn't work as expected due to a bug in editor.translate.
- Fixed bug where the node change event could fire with a node out side the root of the editor.
- Fixed bug where Chrome wouldn't properly present the keyboard paste clipboard details when paste was clicked.
- Fixed bug where merged cells in tables couldn't be selected from right to left.
- Fixed bug where insert row wouldn't properly update a merged cells rowspan property.
- Fixed bug where the color input boxes preview field wasn't properly set on initialization.
- Fixed bug where IME composition inside table cells wouldn't work as expected on IE 11.
- Fixed so all shadow dom support is under and experimental flag due to flaky browser support.

## 4.3.11 - 2016-04-25

### Fixed
- Fixed bug where it wasn't possible to insert empty blocks though the API unless they where padded.
- Fixed bug where you couldn't type the Euro character on Windows.
- Fixed bug where backspace/delete from a cE=false element to a text block didn't work properly.
- Fixed bug where the text color default grid would render incorrectly.
- Fixed bug where the codesample plugin wouldn't load the css in the editor for multiple editors.
- Fixed so the codesample plugin textarea gets focused by default.

## 4.3.10 - 2016-04-12

### Fixed
- Fixed bug where the key "y" on WebKit couldn't be entered due to conflict with keycode for F10 on keypress.

## 4.3.9 - 2016-04-12

### Added
- Added support for focusing the contextual toolbars using keyboard.
- Added keyboard support for slider UI controls. You can no increase/decrease using arrow keys.
- Added url pattern matching for Dailymotion to media plugin. Patch contributed by Bertrand Darbon.
- Added body_class to template plugin preview. Patch contributed by Milen Petrinski.
- Added options to better override textcolor pickers with custom colors. Patch contributed by Xavier Boubert.
- Added visual arrows to inline contextual toolbars so that they point to the element being active.

### Changed
- Changed the Meta+Shift+F shortcut to Ctrl+Shift+F since Czech, Slovak, Polish languages used the first one for input.

### Fixed
- Fixed so toolbars for tables or other larger elements get better positioned below the scrollable viewport.
- Fixed bug where it was possible to click links inside cE=false blocks.
- Fixed bug where event targets wasn't properly handled in Safari Technical Preview.
- Fixed bug where drag/drop text in FF 45 would make the editor caret invisible.
- Fixed bug where the remove state wasn't properly set on editor instances when detected as clobbered.
- Fixed bug where offscreen selection of some cE=false elements would render onscreen. Patch contributed by Steven Bufton
- Fixed bug where enter would clone styles out side the root on editors inside a span. Patch contributed by ChristophKaser.
- Fixed bug where drag/drop of images into the editor didn't work correctly in FF.
- Fixed so the first item in panels for the imagetools dialog gets proper keyboard focus.

## 4.3.8 - 2016-03-15

### Fixed
- Fixed bug where inserting HR at the end of a block element would produce an extra empty block.
- Fixed bug where links would be clickable when readonly mode was enabled.
- Fixed bug where the formatter would normalize to the wrong node on very specific content.
- Fixed bug where some nested list items couldn't be indented properly.
- Fixed bug where links where clickable in the preview dialog.
- Fixed so the alt attribute doesn't get padded with an empty value by default.
- Fixed so nested alignment works more correctly. You will now alter the alignment to the closest block parent.

## 4.3.7 - 2016-03-02

### Fixed
- Fixed bug where incorrect icons would be rendered for imagetools edit and color levels.
- Fixed bug where navigation using arrow keys inside a SelectBox didn't move up/down.
- Fixed bug where the visualblocks plugin would render borders round internal UI elements.

## 4.3.6 - 2016-03-01

### Added
- Added new paste_remember_plaintext_info option to allow a global disable of the plain text mode notification.
- Added new PastePlainTextToggle event that fires when plain text mode toggles on/off.

### Fixed
- Fixed bug where it wasn't possible to select media elements since the drag logic would snap it to mouse cursor.
- Fixed bug where it was hard to place the caret inside nested cE=true elements when the outer cE=false element was focused.
- Fixed bug where editors wouldn't properly initialize if both selector and mode where used.
- Fixed bug where IME input inside table cells would switch the IME off.
- Fixed bug where selection inside the first table cell would cause the whole table cell to get selected.
- Fixed bug where error handling of images being uploaded wouldn't properly handle faulty statuses.
- Fixed bug where inserting contents before a HR would cause an exception to be thrown.
- Fixed bug where copy/paste of Excel data would be inserted as an image.
- Fixed caret position issues with copy/paste of inline block cE=false elements.
- Fixed issues with various menu item focus bugs in Chrome. Where the focused menu bar item wasn't properly blurred.
- Fixed so the notifications have a solid background since it would be hard to read if there where text under it.
- Fixed so notifications gets animated similar to the ones used by dialogs.
- Fixed so larger images that gets pasted is handled better.
- Fixed so the window close button is more uniform on various platform and also increased it's hit area.

## 4.3.5 - 2016-02-11

Npm version bump due to package not being fully updated.

## 4.3.4 - 2016-02-11

### Added
- Added new OpenWindow/CloseWindow events that gets fired when windows open/close.
- Added new NewCell/NewRow events that gets fired when table cells/rows are created.
- Added new Promise return value to tinymce.init makes it easier to handle initialization.

### Fixed
- Fixed various bugs with drag/drop of contentEditable:false elements.
- Fixed bug where deleting of very specific nested list items would result in an odd list.
- Fixed bug where lists would get merged with adjacent lists outside the editable inline root.
- Fixed bug where MS Edge would crash when closing a dialog then clicking a menu item.
- Fixed bug where table cell selection would add undo levels.
- Fixed bug where table cell selection wasn't removed when inline editor where removed.
- Fixed bug where table cell selection wouldn't work properly on nested tables.
- Fixed bug where table merge menu would be available when merging between thead and tbody.
- Fixed bug where table row/column resize wouldn't get properly removed when the editor was removed.
- Fixed bug where Chrome would scroll to the editor if there where a empty hash value in document url.
- Fixed bug where the cache suffix wouldn't work correctly with the importcss plugin.
- Fixed bug where selection wouldn't work properly on MS Edge on Windows Phone 10.
- Fixed so adjacent pre blocks gets joined into one pre block since that seems like the user intent.
- Fixed so events gets properly dispatched in shadow dom. Patch provided by Nazar Mokrynskyi.

### Removed
- Removed the jQuery version the jQuery plugin is now moved into the main package.
- Removed jscs from build process since eslint can now handle code style checking.

## 4.3.3 - 2016-01-14

### Added
- Added new table_resize_bars configuration setting.  This setting allows you to disable the table resize bars.
- Added new beforeInitialize event to tinymce.util.XHR lets you modify XHR properties before open. Patch contributed by Brent Clintel.
- Added new autolink_pattern setting to autolink plugin. Enables you to override the default autolink formats. Patch contributed by Ben Tiedt.
- Added new charmap option that lets you override the default charmap of the charmap plugin.
- Added new charmap_append option that lets you add new characters to the default charmap of the charmap plugin.
- Added new insertCustomChar event that gets fired when a character is inserted by the charmap plugin.

### Fixed
- Fixed bug where table cells started with a superfluous &nbsp; in IE10+.
- Fixed bug where table plugin would retain all BR tags when cells were merged.
- Fixed bug where media plugin would strip underscores from youtube urls.
- Fixed bug where IME input would fail on IE 11 if you typed within a table.
- Fixed bug where double click selection of a word would remove the space before the word on insert contents.
- Fixed bug where table plugin would produce exceptions when hovering tables with invalid structure.
- Fixed bug where fullscreen wouldn't scroll back to it's original position when untoggled.
- Fixed so the template plugins templates setting can be a function that gets a callback that can provide templates.

## 4.3.2 - 2015-12-14

### Fixed
- Fixed bug where the resize bars for table cells were not affected by the object_resizing property.
- Fixed bug where the contextual table toolbar would appear incorrectly if TinyMCE was initialized inline inside a table.
- Fixed bug where resizing table cells did not fire a node change event or add an undo level.
- Fixed bug where double click selection of text on IE 11 wouldn't work properly.
- Fixed bug where codesample plugin would incorrectly produce br elements inside code elements.
- Fixed bug where media plugin would strip dashes from youtube urls.
- Fixed bug where it was possible to move the caret into the table resize bars.
- Fixed bug where drag/drop into a cE=false element was possible on IE.

## 4.3.1 - 2015-11-30

### Fixed
- Fixed so it's possible to disable the table inline toolbar by setting it to false or an empty string.
- Fixed bug where it wasn't possible to resize some tables using the drag handles.
- Fixed bug where unique id:s would clash for multiple editor instances and cE=false selections.
- Fixed bug where the same plugin could be initialized multiple times.
- Fixed bug where the table inline toolbars would be displayed at the same time as the image toolbars.
- Fixed bug where the table selection rect wouldn't be removed when selecting another control element.

## 4.3.0 - 2015-11-23

### Added
- Added new table column/row resize support. Makes it a lot more easy to resize the columns/rows in a table.
- Added new table inline toolbar. Makes it easier to for example add new rows or columns to a table.
- Added new notification API. Lets you display floating notifications to the end user.
- Added new codesample plugin that lets you insert syntax highlighted pre elements into the editor.
- Added new image_caption to images. Lets you create images with captions using a HTML5 figure/figcaption elements.
- Added new live previews of embeded videos. Lets you play the video right inside the editor.
- Added new setDirty method and "dirty" event to the editor. Makes it easier to track the dirty state change.
- Added new setMode method to Editor instances that lets you dynamically switch between design/readonly.
- Added new core support for contentEditable=false elements within the editor overrides the browsers broken behavior.

### Changed
- Rewrote the noneditable plugin to use the new contentEditable false core logic.

### Fixed
- Fixed so the dirty state doesn't set to false automatically when the undo index is set to 0.
- Fixed the Selection.placeCaretAt so it works better on IE when the coordinate is between paragraphs.
- Fixed bug where data-mce-bogus="all" element contents where counted by the word count plugin.
- Fixed bug where contentEditable=false elements would be indented by the indent buttons.
- Fixed bug where images within contentEditable=false would be selected in WebKit on mouse click.
- Fixed bug in DOMUntils split method where the replacement parameter wouldn't work on specific cases.
- Fixed bug where the importcss plugin would import classes from the skin content css file.
- Fixed so all button variants have a wrapping span for it's text to make it easier to skin.
- Fixed so it's easier to exit pre block using the arrow keys.
- Fixed bug where listboxes with fix widths didn't render correctly.

## 4.2.8 - 2015-11-13

### Fixed
- Fixed bug where it was possible to delete tables as the inline root element if all columns where selected.
- Fixed bug where the UI buttons active state wasn't properly updated due to recent refactoring of that logic.

## 4.2.7 - 2015-10-27

### Fixed
- Fixed bug where backspace/delete would remove all formats on the last paragraph character in WebKit/Blink.
- Fixed bug where backspace within a inline format element with a bogus caret container would move the caret.
- Fixed bug where backspace/delete on selected table cells wouldn't add an undo level.
- Fixed bug where script tags embedded within the editor could sometimes get a mce- prefix prepended to them
- Fixed bug where validate: false option could produce an error to be thrown from the Serialization step.
- Fixed bug where inline editing of a table as the root element could let the user delete that table.
- Fixed bug where inline editing of a table as the root element wouldn't properly handle enter key.
- Fixed bug where inline editing of a table as the root element would normalize the selection incorrectly.
- Fixed bug where inline editing of a list as the root element could let the user delete that list.
- Fixed bug where inline editing of a list as the root element could let the user split that list.
- Fixed bug where resize handles would be rendered on editable root elements such as table.

## 4.2.6 - 2015-09-28

### Added
- Added capability to set request headers when using XHRs.
- Added capability to upload local images automatically default delay is set to 30 seconds after editing images.
- Added commands ids mceEditImage, mceAchor and mceMedia to be avaiable from execCommand.
- Added Edge browser to saucelabs grunt task. Patch contributed by John-David Dalton.

### Fixed
- Fixed bug where blob uris not produced by tinymce would produce HTML invalid markup.
- Fixed bug where selection of contents of a nearly empty editor in Edge would sometimes fail.
- Fixed bug where color styles woudln't be retained on copy/paste in Blink/Webkit.
- Fixed bug where the table plugin would throw an error when inserting rows after a child table.
- Fixed bug where the template plugin wouldn't handle functions as variable replacements.
- Fixed bug where undo/redo sometimes wouldn't work properly when applying formatting collapsed ranges.
- Fixed bug where shift+delete wouldn't do a cut operation on Blink/WebKit.
- Fixed bug where cut action wouldn't properly store the before selection bookmark for the undo level.
- Fixed bug where backspace in side an empty list element on IE would loose editor focus.
- Fixed bug where the save plugin wouldn't enable the buttons when a change occurred.
- Fixed bug where Edge wouldn't initialize the editor if a document.domain was specified.
- Fixed bug where enter key before nested images would sometimes not properly expand the previous block.
- Fixed bug where the inline toolbars wouldn't get properly hidden when blurring the editor instance.
- Fixed bug where Edge would paste Chinese characters on some Windows 10 installations.
- Fixed bug where IME would loose focus on IE 11 due to the double trailing br bug fix.
- Fixed bug where the proxy url in imagetools was incorrect. Patch contributed by Wong Ho Wang.

## 4.2.5 - 2015-08-31

### Added
- Added fullscreen capability to embedded youtube and vimeo videos.

### Fixed
- Fixed bug where the uploadImages call didn't work on IE 10.
- Fixed bug where image place holders would be uploaded by uploadImages call.
- Fixed bug where images marked with bogus would be uploaded by the uploadImages call.
- Fixed bug where multiple calls to uploadImages would result in decreased performance.
- Fixed bug where pagebreaks were editable to imagetools patch contributed by Rasmus Wallin.
- Fixed bug where the element path could cause too much recursion exception.
- Fixed bug for domains containing ".min". Patch contributed by Loïc Février.
- Fixed so validation of external links to accept a number after www. Patch contributed by Victor Carvalho.
- Fixed so the charmap is exposed though execCommand. Patch contributed by Matthew Will.
- Fixed so that the image uploads are concurrent for improved performance.
- Fixed various grammar problems in inline documentation. Patches provided by nikolas.

## 4.2.4 - 2015-08-17

### Added
- Added picture as a valid element to the HTML 5 schema. Patch contributed by Adam Taylor.

### Fixed
- Fixed bug where contents would be duplicated on drag/drop within the same editor.
- Fixed bug where floating/alignment of images on Edge wouldn't work properly.
- Fixed bug where it wasn't possible to drag images on IE 11.
- Fixed bug where image selection on Edge would sometimes fail.
- Fixed bug where contextual toolbars icons wasn't rendered properly when using the toolbar_items_size.
- Fixed bug where searchreplace dialog doesn't get prefilled with the selected text.
- Fixed bug where fragmented matches wouldn't get properly replaced by the searchreplace plugin.
- Fixed bug where enter key wouldn't place the caret if was after a trailing space within an inline element.
- Fixed bug where the autolink plugin could produce multiple links for the same text on Gecko.
- Fixed bug where EditorUpload could sometimes throw an exception if the blob wasn't found.
- Fixed xss issues with media plugin not properly filtering out some script attributes.

## 4.2.3 - 2015-07-30

### Fixed
- Fixed bug where image selection wasn't possible on Edge due to incompatible setBaseAndExtend API.
- Fixed bug where image blobs urls where not properly destroyed by the imagetools plugin.
- Fixed bug where keyboard shortcuts wasn't working correctly on IE 8.
- Fixed skin issue where the borders of panels where not visible on IE 8.

## 4.2.2 - 2015-07-22

### Fixed
- Fixed bug where float panels were not being hidden on inline editor blur when fixed_toolbar_container config option was in use.
- Fixed bug where combobox states wasn't properly updated if contents where updated without keyboard.
- Fixed bug where pasting into textbox or combobox would move the caret to the end of text.
- Fixed bug where removal of bogus span elements before block elements would remove whitespace between nodes.
- Fixed bug where repositioning of inline toolbars where async and producing errors if the editor was removed from DOM to early. Patch by iseulde.
- Fixed bug where element path wasn't working correctly. Patch contributed by iseulde.
- Fixed bug where menus wasn't rendered correctly when custom images where added to a menu. Patch contributed by Naim Hammadi.

## 4.2.1 - 2015-06-29

### Fixed
- Fixed bug where back/forward buttons in the browser would render blob images as broken images.
- Fixed bug where Firefox would throw regexp to big error when replacing huge base64 chunks.
- Fixed bug rendering issues with resize and context toolbars not being placed properly until next animation frame.
- Fixed bug where the rendering of the image while cropping would some times not be centered correctly.
- Fixed bug where listbox items with submenus would me selected as active.
- Fixed bug where context menu where throwing an error when rendering.
- Fixed bug where resize both option wasn't working due to resent addClass API change. Patch contributed by Jogai.
- Fixed bug where a hideAll call for container rendered inline toolbars would throw an error.
- Fixed bug where onclick event handler on combobox could cause issues if element.id was a function by some polluting libraries.
- Fixed bug where listboxes wouldn't get proper selected sub menu item when using link_list or image_list.
- Fixed so the UI controls are as wide as 4.1.x to avoid wrapping controls in toolbars.
- Fixed so the imagetools dialog is adaptive for smaller screen sizes.

## 4.2.0 - 2015-06-25

### Added
- Added new flat default skin to make the UI more modern.
- Added new imagetools plugin, lets you crop/resize and apply filters to images.
- Added new contextual toolbars support to the API lets you add floating toolbars for specific CSS selectors.
- Added new promise feature fill as tinymce.util.Promise.
- Added new built in image upload feature lets you upload any base64 encoded image within the editor as files.

### Fixed
- Fixed bug where resize handles would appear in the right position in the wrong editor when switching between resizable content in different inline editors.
- Fixed bug where tables would not be inserted in inline mode due to previous float panel fix.
- Fixed bug where floating panels would remain open when focus was lost on inline editors.
- Fixed bug where cut command on Chrome would thrown a browser security exception.
- Fixed bug where IE 11 sometimes would report an incorrect size for images in the image dialog.
- Fixed bug where it wasn't possible to remove inline formatting at the end of block elements.
- Fixed bug where it wasn't possible to delete table cell contents when cell selection was vertical.
- Fixed bug where table cell wasn't emptied from block elements if delete/backspace where pressed in empty cell.
- Fixed bug where cmd+shift+arrow didn't work correctly on Firefox mac when selecting to start/end of line.
- Fixed bug where removal of bogus elements would sometimes remove whitespace between nodes.
- Fixed bug where the resize handles wasn't updated when the main window was resized.
- Fixed so script elements gets removed by default to prevent possible XSS issues in default config implementations.
- Fixed so the UI doesn't need manual reflows when using non native layout managers.
- Fixed so base64 encoded images doesn't slow down the editor on modern browsers while editing.
- Fixed so all UI elements uses touch events to improve mobile device support.
- Removed the touch click quirks patch for iOS since it did more harm than good.
- Removed the non proportional resize handles since. Unproportional resize can still be done by holding the shift key.

## 4.1.10 - 2015-05-05

### Fixed
- Fixed bug where plugins loaded with compat3x would sometimes throw errors when loading using the jQuery version.
- Fixed bug where extra empty paragraphs would get deleted in WebKit/Blink due to recent Quriks fix.
- Fixed bug where the editor wouldn't work properly on IE 12 due to some required browser sniffing.
- Fixed bug where formatting shortcut keys where interfering with Mac OS X screenshot keys.
- Fixed bug where the caret wouldn't move to the next/previous line boundary on Cmd+Left/Right on Gecko.
- Fixed bug where it wasn't possible to remove formats from very specific nested contents.
- Fixed bug where undo levels wasn't produced when typing letters using the shift or alt+ctrl modifiers.
- Fixed bug where the dirty state wasn't properly updated when typing using the shift or alt+ctrl modifiers.
- Fixed bug where an error would be thrown if an autofocused editor was destroyed quickly after its initialization. Patch provided by thorn0.
- Fixed issue with dirty state not being properly updated on redo operation.
- Fixed issue with entity decoder not handling incorrectly written numeric entities.
- Fixed issue where some PI element values wouldn't be properly encoded.

## 4.1.9 - 2015-03-10

### Fixed
- Fixed bug where indentation wouldn't work properly for non list elements.
- Fixed bug with image plugin not pulling the image dimensions out correctly if a custom document_base_url was used.
- Fixed bug where ctrl+alt+[1-9] would conflict with the AltGr+[1-9] on Windows. New shortcuts is ctrl+shift+[1-9].
- Fixed bug with removing formatting on nodes in inline mode would sometimes include nodes outside the editor body.
- Fixed bug where extra nbsp:s would be inserted when you replaced a word surrounded by spaces using insertContent.
- Fixed bug with pasting from Google Docs would produce extra strong elements and line feeds.

## 4.1.8 - 2015-03-05

### Added
- Added new html5 sizes attribute to img elements used together with srcset.
- Added new elementpath option that makes it possible to disable the element path but keep the statusbar.
- Added new option table_style_by_css for the table plugin to set table styling with css rather than table attributes.
- Added new link_assume_external_targets option to prompt the user to prepend http:// prefix if the supplied link does not contain a protocol prefix.
- Added new image_prepend_url option to allow a custom base path/url to be added to images.
- Added new table_appearance_options option to make it possible to disable some options.
- Added new image_title option to make it possible to alter the title of the image, disabled by default.

### Fixed
- Fixed bug where selection starting from out side of the body wouldn't produce a proper selection range on IE 11.
- Fixed bug where pressing enter twice before a table moves the cursor in the table and causes a javascript error.
- Fixed bug where advanced image styles were not respected.
- Fixed bug where the less common Shift+Delete didn't produce a proper cut operation on WebKit browsers.
- Fixed bug where image/media size constrain logic would produce NaN when handling non number values.
- Fixed bug where internal classes where removed by the removeformat command.
- Fixed bug with creating links table cell contents with a specific selection would throw a exceptions on WebKit/Blink.
- Fixed bug where valid_classes option didn't work as expected according to docs. Patch provided by thorn0.
- Fixed bug where jQuery plugin would patch the internal methods multiple times. Patch provided by Drew Martin.
- Fixed bug where backspace key wouldn't delete the current selection of newly formatted content.
- Fixed bug where type over of inline formatting elements wouldn't properly keep the format on WebKit/Blink.
- Fixed bug where selection needed to be properly normalized on modern IE versions.
- Fixed bug where Command+Backspace didn't properly delete the whole line of text but the previous word.
- Fixed bug where UI active states wheren't properly updated on IE if you placed caret within the current range.
- Fixed bug where delete/backspace on WebKit/Blink would remove span elements created by the user.
- Fixed bug where delete/backspace would produce incorrect results when deleting between two text blocks with br elements.
- Fixed bug where captions where removed when pasting from MS Office.
- Fixed bug where lists plugin wouldn't properly remove fully selected nested lists.
- Fixed bug where the ttf font used for icons would throw an warning message on Gecko on Mac OS X.
- Fixed a bug where applying a color to text did not update the undo/redo history.
- Fixed so shy entities gets displayed when using the visualchars plugin.
- Fixed so removeformat removes ins/del by default since these might be used for strikethough.
- Fixed so multiple language packs can be loaded and added to the global I18n data structure.
- Fixed so transparent color selection gets treated as a normal color selection. Patch contributed by Alexander Hofbauer.
- Fixed so it's possible to disable autoresize_overflow_padding, autoresize_bottom_margin options by setting them to false.
- Fixed so the charmap plugin shows the description of the character in the dialog. Patch contributed by Jelle Hissink.
- Removed address from the default list of block formats since it tends to be missused.
- Fixed so the pre block format is called preformatted to make it more verbose.
- Fixed so it's possible to context scope translation strings this isn't needed most of the time.
- Fixed so the max length of the width/height input fields of the media dialog is 5 instead of 3.
- Fixed so drag/dropped contents gets properly processed by paste plugin since it's basically a paste. Patch contributed by Greg Fairbanks.
- Fixed so shortcut keys for headers is ctrl+alt+[1-9] instead of ctrl+[1-9] since these are for switching tabs in the browsers.
- Fixed so "u" doesn't get converted into a span element by the legacy input filter. Since this is now a valid HTML5 element.
- Fixed font families in order to provide appropriate web-safe fonts.

## 4.1.7 - 2014-11-27

### Added
- Added HTML5 schema support for srcset, source and picture. Patch contributed by mattheu.
- Added new cache_suffix setting to enable cache busting by producing unique urls.
- Added new paste_convert_word_fake_lists option to enable users to disable the fake lists convert logic.

### Fixed
- Fixed so advlist style changes adds undo levels for each change.
- Fixed bug where WebKit would sometimes produce an exception when the autolink plugin where looking for URLs.
- Fixed bug where IE 7 wouldn't be rendered properly due to aggressive css compression.
- Fixed bug where DomQuery wouldn't accept window as constructor element.
- Fixed bug where the color picker in 3.x dialogs wouldn't work properly. Patch contributed by Callidior.
- Fixed bug where the image plugin wouldn't respect the document_base_url.
- Fixed bug where the jQuery plugin would fail to append to elements named array prototype names.

## 4.1.6 - 2014-10-08

### Changed
- Replaced jake with grunt since it is more mainstream and has better plugin support.

### Fixed
- Fixed bug with clicking on the scrollbar of the iframe would cause a JS error to be thrown.
- Fixed bug where null would produce an exception if you passed it to selection.setRng.
- Fixed bug where Ctrl/Cmd+Tab would indent the current list item if you switched tabs in the browser.
- Fixed bug where pasting empty cells from Excel would result in a broken table.
- Fixed bug where it wasn't possible to switch back to default list style type.
- Fixed issue where the select all quirk fix would fire for other modifiers than Ctrl/Cmd combinations.


## 4.1.5 - 2014-09-09

### Fixed
- Fixed bug where sometimes the resize rectangles wouldn't properly render on images on WebKit/Blink.
- Fixed bug in list plugin where delete/backspace would merge empty LI elements in lists incorrectly.
- Fixed bug where empty list elements would result in empty LI elements without it's parent container.
- Fixed bug where backspace in empty caret formatted element could produce an type error exception of Gecko.
- Fixed bug where lists pasted from word with a custom start index above 9 wouldn't be properly handled.
- Fixed bug where tabfocus plugin would tab out of the editor instance even if the default action was prevented.
- Fixed bug where tabfocus wouldn't tab properly to other adjacent editor instances.
- Fixed bug where the DOMUtils setStyles wouldn't properly removed or update the data-mce-style attribute.
- Fixed bug where dialog select boxes would be placed incorrectly if document.body wasn't statically positioned.
- Fixed bug where pasting would sometimes scroll to the top of page if the user was using the autoresize plugin.
- Fixed bug where caret wouldn't be properly rendered by Chrome when clicking on the iframes documentElement.
- Fixed so custom images for menubutton/splitbutton can be provided. Patch contributed by Naim Hammadi.
- Fixed so the default action of windows closing can be prevented by blocking the default action of the close event.
- Fixed so nodeChange and focus of the editor isn't automatically performed when opening sub dialogs.

## 4.1.4 - 2014-08-21

### Added
- Added new media_filter_html option to media plugin that blocks any conditional comments, scripts etc within a video element.
- Added new content_security_policy option allows you to set custom policy for iframe contents. Patch contributed by Francois Chagnon.

### Fixed
- Fixed bug where activate/deactivate events wasn't firing properly when switching between editors.
- Fixed bug where placing the caret on iOS was difficult due to a WebKit bug with touch events.
- Fixed bug where the resize helper wouldn't render properly on older IE versions.
- Fixed bug where resizing images inside tables on older IE versions would sometimes fail depending mouse position.
- Fixed bug where editor.insertContent would produce an exception when inserting select/option elements.
- Fixed bug where extra empty paragraphs would be produced if block elements where inserted inside span elements.
- Fixed bug where the spellchecker menu item wouldn't be properly checked if spell checking was started before it was rendered.
- Fixed bug where the DomQuery filter function wouldn't remove non elements from collection.
- Fixed bug where document with custom document.domain wouldn't properly render the editor.
- Fixed bug where IE 8 would throw exception when trying to enter invalid color values into colorboxes.
- Fixed bug where undo manager could incorrectly add an extra undo level when custom resize handles was removed.
- Fixed bug where it wouldn't be possible to alter cell properties properly on table cells on IE 8.
- Fixed so the color picker button in table dialog isn't shown unless you include the colorpicker plugin or add your own custom color picker.
- Fixed so activate/deactivate events fire when windowManager opens a window since.
- Fixed so the table advtab options isn't separated by an underscore to normalize naming with image_advtab option.
- Fixed so the table cell dialog has proper padding when the advanced tab in disabled.

## 4.1.3 - 2014-07-29

### Added
- Added event binding logic to tinymce.util.XHR making it possible to override headers and settings before any request is made.

### Fixed
- Fixed bug where drag events wasn't fireing properly on older IE versions since the event handlers where bound to document.
- Fixed bug where drag/dropping contents within the editor on IE would force the contents into plain text mode even if it was internal content.
- Fixed bug where IE 7 wouldn't open menus properly due to a resize bug in the browser auto closing them immediately.
- Fixed bug where the DOMUtils getPos logic wouldn't produce a valid coordinate inside the body if the body was positioned non static.
- Fixed bug where the element path and format state wasn't properly updated if you had the wordcount plugin enabled.
- Fixed bug where a comment at the beginning of source would produce an exception in the formatter logic.
- Fixed bug where setAttrib/getAttrib on null would throw exception together with any hooked attributes like style.
- Fixed bug where table sizes wasn't properly retained when copy/pasting on WebKit/Blink.
- Fixed bug where WebKit/Blink would produce colors in RGB format instead of the forced HEX format when deleting contents.
- Fixed bug where the width attribute wasn't updated on tables if you changed the size inside the table dialog.
- Fixed bug where control selection wasn't properly handled when the caret was placed directly after an image.
- Fixed bug where selecting the contents of table cells using the selection.select method wouldn't place the caret properly.
- Fixed bug where the selection state for images wasn't removed when placing the caret right after an image on WebKit/Blink.
- Fixed bug where all events wasn't properly unbound when and editor instance was removed or destroyed by some external innerHTML call.
- Fixed bug where it wasn't possible or very hard to select images on iOS when the onscreen keyboard was visible.
- Fixed so auto_focus can take a boolean argument this will auto focus the last initialized editor might be useful for single inits.
- Fixed so word auto detect lists logic works better for faked lists that doesn't have specific markup.
- Fixed so nodeChange gets fired on mouseup as it used to before 4.1.1 we optimized that event to fire less often.

### Removed
- Removed the finish menu item from spellchecker menu since it's redundant you can stop spellchecking by toggling menu item or button.

## 4.1.2 - 2014-07-15

### Added
- Added offset/grep to DomQuery class works basically the same as it's jQuery equivalent.

### Fixed
- Fixed bug where backspace/delete or setContent with an empty string would remove header data when using the fullpage plugin.
- Fixed bug where tinymce.remove with a selector not matching any editors would remove all editors.
- Fixed bug where resizing of the editor didn't work since the theme was calling setStyles instead of setStyle.
- Fixed bug where IE 7 would fail to append html fragments to iframe document when using DomQuery.
- Fixed bug where the getStyle DOMUtils method would produce an exception if it was called with null as it's element.
- Fixed bug where the paste plugin would remove the element if the none of the paste_webkit_styles rules matched the current style.
- Fixed bug where contextmenu table items wouldn't work properly on IE since it would some times fire an incorrect selection change.
- Fixed bug where the padding/border values wasn't used in the size calculation for the body size when using autoresize. Patch contributed by Matt Whelan.
- Fixed bug where conditional word comments wouldn't be properly removed when pasting plain text.
- Fixed bug where resizing would sometime fail on IE 11 when the mouseup occurred inside the resizable element.
- Fixed so the iframe gets initialized without any inline event handlers for better CSP support. Patch contributed by Matt Whelan.
- Fixed so the tinymce.dom.Sizzle is the latest version of sizzle this resolves the document context bug.

## 4.1.1 - 2014-07-08

### Fixed
- Fixed bug where pasting plain text on some WebKit versions would result in an empty line.
- Fixed bug where resizing images inside tables on IE 11 wouldn't work properly.
- Fixed bug where IE 11 would sometimes throw "Invalid argument" exception when editor contents was set to an empty string.
- Fixed bug where document.activeElement would throw exceptions on IE 9 when that element was hidden or removed from dom.
- Fixed bug where WebKit/Blink sometimes produced br elements with the Apple-interchange-newline class.
- Fixed bug where table cell selection wasn't properly removed when copy/pasting table cells.
- Fixed bug where pasting nested list items from Word wouldn't produce proper semantic nested lists.
- Fixed bug where right clicking using the contextmenu plugin on WebKit/Blink on Mac OS X would select the target current word or line.
- Fixed bug where it wasn't possible to alter table cell properties on IE 8 using the context menu.
- Fixed bug where the resize helper wouldn't be correctly positioned on older IE versions.
- Fixed bug where fullpage plugin would produce an error if you didn't specify a doctype encoding.
- Fixed bug where anchor plugin would get the name/id of the current element even if it wasn't anchor element.
- Fixed bug where visual aids for tables wouldn't be properly disabled when changing the border size.
- Fixed bug where some control selection events wasn't properly fired on older IE versions.
- Fixed bug where table cell selection on older IE versions would prevent resizing of images.
- Fixed bug with paste_data_images paste option not working properly on modern IE versions.
- Fixed bug where custom elements with underscores in the name wasn't properly parsed/serialized.
- Fixed bug where applying inline formats to nested list elements would produce an incorrect formatting result.
- Fixed so it's possible to hide items from elements path by using preventDefault/stopPropagation.
- Fixed so inline mode toolbar gets rendered right aligned if the editable element positioned to the documents right edge.
- Fixed so empty inline elements inside empty block elements doesn't get removed if configured to be kept intact.
- Fixed so DomQuery parentsUntil/prevUntil/nextUntil supports selectors/elements/filters etc.
- Fixed so legacyoutput plugin overrides fontselect and fontsizeselect controls and handles font elements properly.

## 4.1.0 - 2014-06-18

### Added
- Added new file_picker_callback option to replace the old file_browser_callback the latter will still work though.
- Added new custom colors to textcolor plugin will be displayed if a color picker is provided also shows the latest colors.
- Added new color_picker_callback option to enable you to add custom color pickers to the editor.
- Added new advanced tabs to table/cell/row dialogs to enable you to select colors for border/background.
- Added new colorpicker plugin that lets you select colors from a hsv color picker.
- Added new tinymce.util.Color class to handle color parsing and converting.
- Added new colorpicker UI widget element lets you add a hsv color picker to any form/window.
- Added new textpattern plugin that allows you to use markdown like text patterns to format contents.
- Added new resize helper element that shows the current width & height while resizing.
- Added new "once" method to Editor and EventDispatcher enables since callback execution events.
- Added new jQuery like class under tinymce.dom.DomQuery it's exposed on editor instances (editor.$) and globally under (tinymce.$).

### Fixed
- Fixed so the default resize method for images are proportional shift/ctrl can be used to make an unproportional size.
- Fixed bug where the image_dimensions option of the image plugin would cause exceptions when it tried to update the size.
- Fixed bug where table cell dialog class field wasn't properly updated when editing an a table cell with an existing class.
- Fixed bug where Safari on Mac would produce webkit-fake-url for pasted images so these are now removed.
- Fixed bug where the nodeChange event would get fired before the selection was changed when clicking inside the current selection range.
- Fixed bug where valid_classes option would cause exception when it removed internal prefixed classes like mce-item-.
- Fixed bug where backspace would cause navigation in IE 8 on an inline element and after a caret formatting was applied.
- Fixed so placeholder images produced by the media plugin gets selected when inserted/edited.
- Fixed so it's possible to drag in images when the paste_data_images option is enabled. Might be useful for mail clients.
- Fixed so images doesn't get a width/height applied if the image_dimensions option is set to false useful for responsive contents.
- Fixed so it's possible to pass in an optional arguments object for the nodeChanged function to be passed to all nodechange event listeners.
- Fixed bug where media plugin embed code didn't update correctly.<|MERGE_RESOLUTION|>--- conflicted
+++ resolved
@@ -16,16 +16,13 @@
 - Added a new `tablecellborderstyle` toolbar button and menu item to change table cell border style #TINY-7478
 - Added a new `tablecaption` toolbar button and menu item to toggle captions on tables #TINY-7479
 - Added a new `mceTableToggleCaption` command that toggles captions on a selected table #TINY-7479
-<<<<<<< HEAD
+- Added a new `tablecellbordercolor` toolbar button and menu item to select table cell border colors, with an accompanying setting `table_cell_border_color_map` to customize the available values #TINY-7480
+- Added a new `tablecellbackgroundcolor` toolbar button and menu item to select table cell background colors, with an accompanying setting `table_cell_background_color_map` to customize the available values #TINY-7480
+- Added a new `initData` property to `fancymenuitem` to allow custom initialization data #TINY-7480
 - The `lang` attribute can now be set on content using the formatter #TINY-6149
   - The `language` menu item and toolbar button are now available.
   - The `content_langs` setting can be used to specify the languages available.
   - The `lang` format is now available for use with `editor.formatter`.
-=======
-- Added a new `tablecellbordercolor` toolbar button and menu item to select table cell border colors, with an accompanying setting `table_cell_border_color_map` to customize the available values #TINY-7480
-- Added a new `tablecellbackgroundcolor` toolbar button and menu item to select table cell background colors, with an accompanying setting `table_cell_background_color_map` to customize the available values #TINY-7480
-- Added a new `initData` property to `fancymenuitem` to allow custom initialization data #TINY-7480
->>>>>>> e8c2066b
 
 ### Improved
 - Improved the load time of the `fullpage` plugin by using the existing editor schema rather than creating a new one #TINY-6504
@@ -45,17 +42,13 @@
 - Unbinding an event handler did not take effect immediately while the event was firing #TINY-7436
 - Binding an event handler incorrectly took effect immediately while the event was firing #TINY-7436
 - Partially transparent RGBA values provided in the `color_map` setting were given the wrong hex value #TINY-7163
+- The formatter's match APIs would always return false for formats that specify an attribute or style should be removed from an element #TINY-6149
 
 ## 5.8.2 - 2021-06-23
 
 ### Fixed
 - Fixed an issue when pasting cells from tables containing `colgroup`s into tables without `colgroup`s #TINY-6675
-<<<<<<< HEAD
-- Fixed an issue that could cause invalid toolbar button state when multiple inline editors were on a single page #TINY-6297
-- The formatter's match APIs would always return false for formats that specify an attribute or style should be removed from an element #TINY-6149
-=======
 - Fixed an issue that could cause an invalid toolbar button state when multiple inline editors were on a single page #TINY-6297
->>>>>>> e8c2066b
 
 ## 5.8.1 - 2021-05-20
 
