--- conflicted
+++ resolved
@@ -22,11 +22,8 @@
 - Added `toggleFullscreen` to dialog API. #TINY-9528
 - New text-size-increase and text-size-decrease icons. #TINY-9530
 - New `text-size-increase` and `text-size-decrease` icons. #TINY-9530
-<<<<<<< HEAD
+- New `xss_sanitization` option to allow for XSS sanitization to be disabled. #TINY-9600
 - Added top right close 'x' button of the modal dialogs to keyboard navigation. #TINY-9520
-=======
-- New `xss_sanitization` option to allow for XSS sanitization to be disabled. #TINY-9600
->>>>>>> 7a8394ad
 
 ### Improved
 - Direct invalid child text nodes of list elements will be wrapped in list item elements. #TINY-4818
