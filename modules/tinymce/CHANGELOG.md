--- conflicted
+++ resolved
@@ -86,11 +86,9 @@
 - Applying heading formats from `text_patterns` produced an invisible space before a word. #TINY-9603
 - Opening color swatches would cause tab to crash when `color_cols` or other column option was set to 0. #TINY-9649
 - Closing a view, `More...` button disappeared if the editor had `toolbar_mode: 'sliding'` and the toolbar was opened. #TINY-9419
-<<<<<<< HEAD
+- Inline dialogs would open partially off screen when the toolbar had a small width. #TINY-9588
 - Word count was inaccurate for documents with specific characters. #TINY-8122
-=======
-- Inline dialogs would open partially off screen when the toolbar had a small width. #TINY-9588
->>>>>>> f882a139
+
 
 ## 6.3.2 - 2023-02-22
 
