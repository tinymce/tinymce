# Changelog
All notable changes to this project will be documented in this file.

The format is based on [Keep a Changelog](https://keepachangelog.com/en/1.0.0/),
and this project adheres to [Semantic Versioning](https://semver.org/spec/v2.0.0.html).

## Unreleased

### Added
- New `isEditable` API to `editor.selection` that returns true or false if the current selection is editable. #TINY-9462
- New `isEditable` API to `editor.dom` that returns true or false if the specified node is editable. #TINY-9462

### Improved
- Direct invalid child text nodes of list elements will be wrapped in list item elements. #TINY-4818

### Fixed
- The `onSetup` api function would not run when defining custom group toolbar button. #TINY-9496
- An element could be dropped onto the decendants of a noneditable element. #TINY-9364
- Checkmark did not show in menu colorswatches. #TINY-9395
- Toolbar split buttons in advlist plugin to show the correct state when the cursor is in a checklist. #TINY-5167
- Dragging transparent elements into transparent blocks elements could produce invalid nesting of transparents. #TINY-9231
- The `editor.insertContent` API would insert contents inside noneditable elements if the selection was inside the element. #TINY-9462
- Closing a dialog would scroll down the document in Safari. #TINY-9148
- Quick toolbars were incorrectly rendered during the dragging of `contenteditable="false"` elements. #TINY-9305
<<<<<<< HEAD
- Selection of images, hrs, tables or noneditable elements was possible if they where within a noneditable root. #TINY-9473
=======
- Removed a workaround for ensuring stylesheets are loaded in an outdated version of webkit. #TINY-9433
>>>>>>> a81d5d3b

## 6.3.1 - 2022-12-06

### Fixed
- HTML in messages for the `WindowManager.alert` and `WindowManager.confirm` APIs were not properly sanitized. #TINY-3548

## 6.3.0 - 2022-11-23

### Added
- New `expand` function added to `tinymce.selection` which expands the selection around the nearest word. #TINY-9001
- New `expand` function added to `tinymce.dom.RangeUtils` to return a new range expanded around the nearest word. #TINY-9001
- New `color_map_background` and `color_map_foreground` options which set the base colors used in the `backcolor` and `forecolor` toolbar buttons and menu items. #TINY-9184
- Added optional `storageKey` property to `colorinput` component and `colorswatch` fancy menu item. #TINY-9184
- New `addView` function added to `editor.ui.registry` which makes it possible to register custom editor views. #TINY-9210
- New `ToggleView` command which makes it possible to hide or show registered custom views. #TINY-9210
- New `color_default_foreground` and `color_default_background` options to set the initial default color for the `forecolor` and `backcolor` toolbar buttons and menu items. #TINY-9183
- New `getTransparentElements` function added to `tinymce.html.Schema` to return a map object of transparent HTML elements. #TINY-9172
- Added `ToggleToolbarDrawer` event to subscribe to toolbar’s opening and closing. #TINY-9271

### Changed
- Transparent elements, like anchors, are now allowed in the root of the editor body if they contain blocks. #TINY-9172
- Colorswatch keyboard navigation now starts on currently selected color if present in the colorswatch. #TINY-9283
- `setContent` is now allowed to accept any custom keys and values as a second options argument. #TINY-9143

### Improved
- Transparent elements, like anchors, can now contain block elements. #TINY-9172
- Colorswatch now displays a checkmark for selected color. #TINY-9283
- Color picker dialog now starts on the appropriate color for the cursor position. #TINY-9213

### Fixed
- Creating a list in a table cell when the caret is in front of an anchor element would not properly include the anchor in the list. #TINY-6853
- Parsing media content would cause a memory leak, which for example occurred when using the `getContent` API. #TINY-9186
- Dragging a noneditable element toward the bottom edge would cause the page to scroll up. #TINY-9025
- Range expanding capabilities would behave inconsistently depending on where the cursor was placed. #TINY-9029
- Compilation errors were thrown when using TypeScript 4.8. #TINY-9161
- Line separator scrolling in floating toolbars. #TINY-8948
- A double bottom border appeared on inline mode editor for the `tinymce-5` skin. #TINY-9108
- The editor header showed up even with no menubar and toolbar configured. #TINY-8819
- Inline text pattern no longer triggers if it matches only the end but not the start. #TINY-8947
- Matches of inline text patterns that are similar are now managed correctly. #TINY-8949
- Using `editor.selection.getContent({ format: 'text' })` or `editor.getContent({ format: 'text' })` would sometimes deselect selected radio buttons. #TINY-9213
- The context toolbar prevented the user from placing the cursor at the edges of the editor. #TINY-8890
- The Quick Insert context toolbar provided by the `quickbars` plugin showed when the cursor was in a fake block caret. #TINY-9190
- The `editor.selection.getRng()` API was not returning a proper range on hidden editors in Firefox. #TINY-9259
- The `editor.selection.getBookmark()` API was not returning a proper bookmark on hidden editors in Firefox. #TINY-9259
- Dragging a noneditable element before or after another noneditable element now works correctly. #TINY-9253
- The restored selection after a redo or undo action was not scrolled into view. #TINY-9222
- A newline could not be inserted when the selection was restored from a bookmark after an inline element with a `contenteditable="false"` attribute. #TINY-9194
- The global `tinymce.dom.styleSheetLoader` was not affected by the `content_css_cors` option. #TINY-6037
- The caret was moved to the previous line when a text pattern executed a `mceInsertContent` command on Enter key when running on Firefox. #TINY-9193
- The `autoresize` plugin used to cause infinite resize when `content_css` is set to `document`. #TINY-8872

## 6.2.0 - 2022-09-08

### Added
- New `text_patterns_lookup` option to provide additional text patterns dynamically. #TINY-8778
- New promotion element has been added to the default UI. It can be disabled using the new `promotion` option. #TINY-8840
- New `format_noneditable_selector` option to specify the `contenteditable="false"` elements that can be wrapped in a format. #TINY-8905
- Added `allow` as a valid attribute for the `iframe` element in the editor schema. #TINY-8939
- New `search` field in the `MenuButton` that shows a search field at the top of the menu, and refetches items when the search field updates. #TINY-8952

### Improved
- The formatter can now apply a format to a `contenteditable="false"` element by wrapping it. Configurable using the `format_noneditable_selector` option. #TINY-8905
- The autocompleter now supports a multiple character trigger using the new `trigger` configuration. #TINY-8887
- The formatter now applies some inline formats, such as color and font size, to list item elements when the entire item content is selected. #TINY-8961
- The installed and available plugin lists in the Help dialog are now sorted alphabetically. #TINY-9019
- Alignment can now be applied to more types of embedded media elements. #TINY-8687

### Changed
- The `@menubar-row-separator-color` oxide variable no longer affects the divider between the Menubar and Toolbar. It only controls the color of the separator lines drawn in multiline Menubars. #TINY-8632
- The `@toolbar-separator-color` oxide variable now affects the color of the separator between the Menubar and Toolbar only. #TINY-8632
- Available Premium plugins, which are listed by name in the Help dialog, are no longer translated. #TINY-9019

### Fixed
- The Autolink plugin did not work when text nodes in the content were fragmented. #TINY-3723
- Fixed multiple incorrect types on public APIs found while enabling TypeScript strict mode. #TINY-8806
- The number of blank lines returned from `editor.getContent({format: 'text'})` differed between browsers. #TINY-8579
- The editor focused via the `auto_focus` option was not scrolled into the viewport. #TINY-8785
- Adding spaces immediately after a `contenteditable="false"` block did not work properly in some circumstances. #TINY-8814
- Elements with only `data-*` custom attributes were sometimes removed when they should not be removed. #TINY-8755
- Selecting a figure with `class="image"` incorrectly highlighted the link toolbar button. #TINY-8832
- Specifying a single, non-default list style for the `advlist_bullet_styles` and `advlist_number_styles` options was not respected. #TINY-8721
- Fixed multiple issues that occurred when formatting `contenteditable` elements. #TINY-8905
- Spaces could be incorrectly added to `urlinput` dialog components (commonly but not exclusively presented in the *Insert/Edit Link* dialog) in certain cases. #TINY-8775
- The text patterns logic threw an error when there were fragmented text nodes in a paragraph. #TINY-8779
- Dragging a `contentEditable=false` element towards a document’s edge did not cause scrolling. #TINY-8874
- Parsing large documents no longer throws a `Maximum call stack size exceeded` exception. #TINY-6945
- DomParser filter matching was not checked between filters, which could lead to an exception in the parser. #TINY-8888
- `contenteditable="false"` lists can no longer be toggled; and `contenteditable="true"` list elements within these lists can no longer be indented, split into another list element, or appended to the previous list element by deletion. #TINY-8920
- Removed extra bottom padding in the context toolbar of the `tinymce-5` skin. #TINY-8980
- Fixed a regression where pressing **Enter** added or deleted content outside the selection. #TINY-9101
- Fixed a bug where pressing **Enter** deleted selected `contenteditable="false"` `<pre>` elements. #TINY-9101
- The `editor.insertContent()` API did not respect the `no_events` argument. #TINY-9140

### Deprecated
- The autocompleter configuration property, `ch`, has been deprecated. It will be removed in the next major release. Use the `trigger` property instead. #TINY-8887

## 6.1.2 - 2022-07-29

### Fixed
- Reverted the undo level fix in the `autolink` plugin as it caused duplicated content in some edge cases. #TINY-8936

## 6.1.1 - 2022-07-27

### Fixed
- Invalid special elements were not cleaned up correctly during sanitization. #TINY-8780
- An exception was thrown when deleting all content if the start or end of the document had a `contenteditable="false"` element. #TINY-8877
- When a sidebar was opened using the `sidebar_show` option, its associated toolbar button was not highlighted. #TINY-8873
- When converting a URL to a link, the `autolink` plugin did not fire an `ExecCommand` event, nor did it create an undo level. #TINY-8896
- Worked around a Firefox bug which resulted in cookies not being available inside the editor content. #TINY-8916
- `<pre>` content pasted into a `<pre>` block that had inline styles or was `noneditable` now merges correctly with the surrounding content. #TINY-8860
- After a `codesample` was pasted, the insertion point was placed incorrectly. #TINY-8861

## 6.1.0 - 2022-06-29

### Added
- New `sidebar_show` option to show the specified sidebar on initialization. #TINY-8710
- New `newline_behavior` option controls what happens when the Return or Enter key is pressed or the `mceInsertNewLine` command is used. #TINY-8458
- New `iframe_template_callback` option in the Media plugin. Patch provided by Namstel. #TINY-8684
- New `transparent` property for `iframe` dialog component. #TINY-8534
- New `removeAttributeFilter` and `removeNodeFilter` functions added to the DomParser and DOM Serializer APIs. #TINY-7847
- New `dispatchChange` function added to the UndoManager API to fire the change with current editor status as level and current undoManager layer as lastLevel. #TINY-8641

### Improved
- Clearer focus states for buttons while navigating with a keyboard. #TINY-8557
- Support annotating certain block elements directly when using the editor's Annotation API. #TINY-8698
- The `mceLink` command can now take the value `{ dialog: true }` to always open the link dialog. #TINY-8057
- All help dialog links to `https://www.tiny.cloud` now include `rel="noopener"` to avoid potential security issues. #TINY-8834

### Changed
- The `end_container_on_empty_block` option can now take a string of blocks, allowing the exiting of a blockquote element by pressing Enter or Return twice. #TINY-6559
- The default value for `end_container_on_empty_block` option has been changed to `'blockquote'`. #TINY-6559
- Link menu and toolbar buttons now always execute the `mceLink` command. #TINY-8057
- Toggling fullscreen mode when using the Fullscreen plugin now also fires the `ResizeEditor` event. #TINY-8701
- Getting the editor's text content now returns newlines instead of an empty string if more than one empty paragraph exists. #TINY-8578
- Custom elements are now treated as non-empty elements by the schema. #TINY-4784
- The autocompleter's menu HTML element is now positioned instead of the wrapper. #TINY-6476
- Choice menu items will now use the `'menuitemradio'` aria role to better reflect that only a single item can be active. #TINY-8602

### Fixed
- Some Template plugin option values were not escaped properly when doing replacement lookups with Regular Expressions. #TINY-7433
- Copy events were not dispatched in readonly mode. #TINY-6800
- `<pre>` tags were not preserved when copying and pasting. #TINY-7719
- The URL detection used for autolink and smart paste did not work if a path segment contained valid characters such as `!` and `:`. #TINY-8069
- In some cases pressing the Backspace or Delete key would incorrectly step into tables rather than remain outside. #TINY-8592
- Links opened when Alt+Enter or Option+Return was typed even when `preventDefault()` was called on the keydown event. #TINY-8661
- Inconsistent visual behavior between choosing Edit -> Select All and typing Ctrl+A or Cmd+A when a document contained an image. #TINY-4550
- Ctrl+Shift+Home/End or Cmd+Shift+Up-arrow/Down-arrow did not expand the selection to a `contenteditable="false"` element if the element was at the beginning or end of a document. #TINY-7795
- Triple-clicking did not select a paragraph in Google Chrome in some circumstances. #TINY-8215
- Images were not showing as selected when selected along with other content. #TINY-5947
- Selection direction was not stored or restored when getting or setting selection bookmarks. #TINY-8599
- When text within an inline boundary element was selected and the right-arrow key was pressed, the insertion point incorrectly moved to the left. #TINY-8601
- In some versions of Safari, the `editor.selection.isForward()` API could throw an exception due to an invalid selection. #TINY-8686
- The selection is no longer incorrectly moved inside a comment by the `editor.selection.normalize()` API. #TINY-7817
- The `InsertParagraph` or `mceInsertNewLine` commands did not delete the current selection like the native command does. #TINY-8606
- The `InsertLineBreak` command did not replace selected content. #TINY-8458
- If selected content straddled a parent and nested list, cutting the selection did not always set the list style to `'none'` on the parent list. #TINY-8078
- Delete operations could behave incorrectly if the selection contains a `contenteditable="false"` element located at the edge of content. #TINY-8729
- Spaces were not added correctly on some browsers when the insertion point was immediately before or after a `contenteditable="false"` block element. #TINY-8588
- Images that used a Data URI were corrupted when the data wasn't base64 encoded. #TINY-8337
- `uploadImages` no longer triggers two change events if there is a removal of images on upload. #TINY-8641
- Preview and Insert Template dialogs now display the correct content background color when using dark skins. #TINY-8534
- Dialogs no longer exceed window height on smaller screens. #TINY-8146
- UI components, such as dialogs, would in some cases cause the Esc keyup event to incorrectly trigger inside the editor. #TINY-7005
- Fixed incorrect word breaks in menus when the menu presented with a scrollbar. #TINY-8572
- Notifications did not properly reposition when toggling fullscreen mode. #TINY-8701
- Text alignments, such as flush left and centered, could not be applied to `<pre>` elements. #TINY-7715
- Indenting or outdenting list items inside a block element that was inside another list item did not work. #TINY-7209
- Changing the list type of a list within another block element altered the parent element that contained that list. #TINY-8068
- Pasting columns in tables could, in some circumstances, result in an invalid table. #TINY-8040
- Copying columns in tables could sometimes result in an invalid copy. #TINY-8040
- Changing table properties with the `table_style_by_css` option set to `false` would sometimes reset the table width. #TINY-8758
- Custom elements added to otherwise blank lines were removed during serialization. #TINY-4784
- The editor's autocompleter was not triggered at the start of nested list items. #TINY-8759
- Some function types in the TreeWalker API missed that it could return `undefined`. #TINY-8592
- Nuget packages for .NET and .NET Core are now configured to copy TinyMCE into `/wwwroot/lib/` when TinyMCE is installed into a project. #TINY-8611

## 6.0.3 - 2022-05-25

### Fixed
- Could not remove values when multiple cells were selected with the cell properties dialog. #TINY-8625
- Could not remove values when multiple rows were selected with the row properties dialog. #TINY-8625
- Empty lines that were formatted in a ranged selection using the `format_empty_lines` option were not kept in the serialized content. #TINY-8639
- The `s` element was missing from the default schema text inline elements. #TINY-8639
- Some text inline elements specified via the schema were not removed when empty by default. #TINY-8639

## 6.0.2 - 2022-04-27

### Fixed
- Some media elements wouldn't update when changing the source URL. #TINY-8660
- Inline toolbars flickered when switching between editors. #TINY-8594
- Multiple inline toolbars were shown if focused too quickly. #TINY-8503
- Added background and additional spacing for the text labeled buttons in the toolbar to improve visual clarity. #TINY-8617
- Toolbar split buttons with text used an incorrect width on touch devices. #TINY-8647

## 6.0.1 - 2022-03-23

### Fixed
- Fixed the dev ZIP missing the required `bin` scripts to build from the source. #TINY-8542
- Fixed a regression whereby text patterns couldn't be updated at runtime. #TINY-8540
- Fixed an issue where tables with colgroups could be copied incorrectly in some cases. #TINY-8568
- Naked buttons better adapt to various background colors, improved text contrast in notifications. #TINY-8533
- The autocompleter would not fire the `AutocompleterStart` event nor close the menu in some cases. #TINY-8552
- It wasn't possible to select text right after an inline noneditable element. #TINY-8567
- Fixed a double border showing for the `tinymce-5` skin when using `toolbar_location: 'bottom'`. #TINY-8564
- Clipboard content was not generated correctly when cutting and copying `contenteditable="false"` elements. #TINY-8563
- Fixed the box-shadow getting clipped in autocompletor popups. #TINY-8573
- The `buttonType` property did not work for dialog footer buttons. #TINY-8582
- Fix contrast ratio for error messages. #TINY-8586

## 6.0.0 - 2022-03-03

### Added
- New `editor.options` API to replace the old `editor.settings` and `editor.getParam` APIs. #TINY-8206
- New `editor.annotator.removeAll` API to remove all annotations by name. #TINY-8195
- New `Resource.unload` API to make it possible to unload resources. #TINY-8431
- New `FakeClipboard` API on the `tinymce` global. #TINY-8353
- New `dispatch()` function to replace the now deprecated `fire()` function in various APIs. #TINY-8102
- New `AutocompleterStart`, `AutocompleterUpdate` and `AutocompleterEnd` events. #TINY-8279
- New `mceAutocompleterClose`, `mceAutocompleterReload` commands. #TINY-8279
- New `mceInsertTableDialog` command to open the insert table dialog. #TINY-8273
- New `slider` dialog component. #TINY-8304
- New `imagepreview` dialog component, allowing preview and zoom of any image URL. #TINY-8333
- New `buttonType` property on dialog button components, supporting `toolbar` style in addition to `primary` and `secondary`. #TINY-8304
- The `tabindex` attribute is now copied from the target element to the iframe. #TINY-8315

### Improved
- New default theme styling for TinyMCE 6 facelift with old skin available as `tinymce-5` and `tinymce-5-dark`. #TINY-8373
- The default height of editor has been increased from `200px` to `400px` to improve the usability of the editor. #TINY-6860
- The upload results returned from the `editor.uploadImages()` API now includes a `removed` flag, reflecting if the image was removed after a failed upload. #TINY-7735
- The `ScriptLoader`, `StyleSheetLoader`, `AddOnManager`, `PluginManager` and `ThemeManager` APIs will now return a `Promise` when loading resources instead of using callbacks. #TINY-8325
- A `ThemeLoadError` event is now fired if the theme fails to load. #TINY-8325
- The `BeforeSetContent` event will now include the actual serialized content when passing in an `AstNode` to the `editor.setContent` API. #TINY-7996
- Improved support for placing the caret before or after noneditable elements within the editor. #TINY-8169
- Calls to `editor.selection.setRng` now update the caret position bookmark used when focus is returned to the editor. #TINY-8450
- The `emoticon` plugin dialog, toolbar and menu item has been updated to use the more accurate `Emojis` term. #TINY-7631
- The dialog `redial` API will now only rerender the changed components instead of the whole dialog. #TINY-8334
- The dialog API `setData` method now uses a deep merge algorithm to support partial nested objects. #TINY-8333
- The dialog spec `initialData` type is now `Partial<T>` to match the underlying implementation details. #TINY-8334
- Notifications no longer require a timeout to disable the close button. #TINY-6679
- The editor theme is now fetched in parallel with the icons, language pack and plugins. #TINY-8453

### Changed
- TinyMCE is now MIT licensed. #TINY-2316
- Moved the `paste` plugin's functionality to TinyMCE core. #TINY-8310
- The `paste_data_images` option now defaults to `true`. #TINY-8310
- Moved the `noneditable` plugin to TinyMCE core. #TINY-8311
- Renamed the `noneditable_noneditable_class` option to `noneditable_class`. #TINY-8311
- Renamed the `noneditable_editable_class` option to `editable_class`. #TINY-8311
- Moved the `textpattern` plugin to TinyMCE core. #TINY-8312
- Renamed the `textpattern_patterns` option to `text_patterns`. #TINY-8312
- Moved the `hr` plugin's functionality to TinyMCE core. #TINY-8313
- Moved the `print` plugin's functionality to TinyMCE core. #TINY-8314
- Moved non-UI table functionality to core. #TINY-8273
- The `DomParser` API no longer uses a custom parser internally and instead uses the native `DOMParser` API. #TINY-4627
- The `editor.getContent()` API can provide custom content by preventing and overriding `content` in the `BeforeGetContent` event. This makes it consistent with the `editor.selection.getContent()` API. #TINY-8018
- The `editor.setContent()` API can now be prevented using the `BeforeSetContent` event. This makes it consistent with the `editor.selection.setContent()` API. #TINY-8018
- Add-ons such as plugins and themes are no longer constructed using the `new` operator. #TINY-8256
- A number of APIs that were not proper classes, are no longer constructed using the `new` operator. #TINY-8322
- The Editor commands APIs will no longer fallback to executing the browsers native command functionality. #TINY-7829
- The Editor query command APIs will now return `false` or an empty string on removed editors. #TINY-7829
- The `mceAddEditor` and `mceToggleEditor` commands now take an object as their value to specify the id and editor options. #TINY-8138
- The `mceInsertTable` command can no longer open the insert table dialog. Use the `mceInsertTableDialog` command instead. #TINY-8273
- The `plugins` option now returns a `string` array instead of a space separated string. #TINY-8455
- The `media` plugin no longer treats `iframe`, `video`, `audio` or `object` elements as "special" and will validate the contents against the schema. #TINY-8382
- The `images_upload_handler` option is no longer passed a `success` or `failure` callback and instead requires a `Promise` to be returned with the upload result. #TINY-8325
- The `tinymce.settings` global property is no longer set upon initialization. #TINY-7359
- The `change` event is no longer fired on first modification. #TINY-6920
- The `GetContent` event will now always pass a `string` for the `content` property. #TINY-7996
- Changed the default tag for the strikethrough format to the `s` tag when using a html 5 schema. #TINY-8262
- The `strike` tag is automatically converted to the `s` tag when using a html 5 schema. #TINY-8262
- Aligning a table to the left or right will now use margin styling instead of float styling. #TINY-6558
- The `:` control character has been changed to `~` for the schema `valid_elements` and `extended_valid_elements` options. #TINY-6726
- The `primary` property on dialog buttons has been deprecated. Use the new `buttonType` property instead. #TINY-8304
- Changed the default statusbar element path delimiter from `»` to `›`. #TINY-8372
- Replaced the `Powered by Tiny` branding text with the Tiny logo. #TINY-8371
- The default minimum height of editor has been changed to 100px to prevent the UI disappearing while resizing. #TINY-6860
- RGB colors are no longer converted to hex values when parsing or serializing content. #TINY-8163
- Replaced the `isDisabled()` function with an `isEnabled()` function for various APIs. #TINY-8101
- Replaced the `enable()` and `disable()` functions with a `setEnabled(state)` function in various APIs. #TINY-8101
- Replaced the `disabled` property with an `enabled` property in various APIs. #TINY-8101
- Replaced the `disable(name)` and `enable(name)` functions with a `setEnabled(name, state)` function in the Dialog APIs. #TINY-8101
- Renamed the `tinymce.Env.os.isOSX` API to `tinymce.Env.os.isMacOS`. #TINY-8175
- Renamed the `tinymce.Env.browser.isChrome` API to `tinymce.Env.browser.isChromium` to better reflect its functionality. #TINY-8300
- Renamed the `getShortEndedElements` Schema API to `getVoidElements`. #TINY-8344
- Renamed the `font_formats` option to `font_family_formats`. #TINY-8328
- Renamed the `fontselect` toolbar button and `fontformats` menu item to `fontfamily`. #TINY-8328
- Renamed the `fontsize_formats` option to `font_size_formats`. #TINY-8328
- Renamed the `fontsizeselect` toolbar button and `fontsizes` menu item to `fontsize`. #TINY-8328
- Renamed the `formatselect` toolbar button and `blockformats` menu item to `blocks`. #TINY-8328
- Renamed the `styleselect` toolbar button and `formats` menu item to `styles`. #TINY-8328
- Renamed the `lineheight_formats` option to `line_height_formats`. #TINY-8328
- Renamed the `getWhiteSpaceElements()` function to `getWhitespaceElements()` in the `Schema` API. #TINY-8102
- Renamed the `mceInsertClipboardContent` command `content` property to `html` to better reflect what data is passed. #TINY-8310
- Renamed the `default_link_target` option to `link_default_target` for both `link` and `autolink` plugins. #TINY-4603
- Renamed the `rel_list` option to `link_rel_list` for the `link` plugin. #TINY-4603
- Renamed the `target_list` option to `link_target_list` for the `link` plugin. #TINY-4603
- The default value for the `link_default_protocol` option has been changed to `https` instead of `http`. #TINY-7824
- The default value for the `element_format` option has been changed to `html`. #TINY-8263
- The default value for the `schema` option has been changed to `html5`. #TINY-8261
- The default value for the `table_style_by_css` option has been changed to `true`. #TINY-8259
- The default value for the `table_use_colgroups` option has been changed to `true`. #TINY-8259

### Fixed
- The object returned from the `editor.fire()` API was incorrect if the editor had been removed. #TINY-8018
- The `editor.selection.getContent()` API did not respect the `no_events` argument. #TINY-8018
- The `editor.annotator.remove` API did not keep selection when removing the annotation. #TINY-8195
- The `GetContent` event was not fired when getting `tree` or `text` formats using the `editor.selection.getContent()` API. #TINY-8018
- The `beforeinput` and `input` events would sometimes not fire as expected when deleting content. #TINY-8168 #TINY-8329
- The `table` plugin would sometimes not correctly handle headers in the `tfoot` section. #TINY-8104
- The `silver` theme UI was incorrectly rendered before plugins had initialized. #TINY-8288
- The aria labels for the color picker dialog were not translated. #TINY-8381
- Fixed sub-menu items not read by screen readers. Patch contributed by westonkd. #TINY-8417
- Dialog labels and other text-based UI properties did not escape HTML markup. #TINY-7524
- Anchor elements would render incorrectly when using the `allow_html_in_named_anchor` option. #TINY-3799
- The `AstNode` HTML serializer did not serialize `pre` or `textarea` elements correctly when they contained newlines. #TINY-8446
- Fixed sub-menu items not read by screen readers. Patch contributed by westonkd. #TINY-8417
- The Home or End keys would move out of a editable element contained within a noneditable element. #TINY-8201
- Dialogs could not be opened in inline mode before the editor had been rendered. #TINY-8397
- Clicking on menu items could cause an unexpected console warning if the `onAction` function caused the menu to close. #TINY-8513
- Fixed various color and contrast issues for the dark skins. #TINY-8527

### Removed
- Removed support for Microsoft Internet Explorer 11. #TINY-8194 #TINY-8241
- Removed support for Microsoft Word from the opensource paste functionality. #TINY-7493
- Removed support for the `plugins` option allowing a mixture of a string array and of space separated strings. #TINY-8399
- Removed support for the deprecated `false` value for the `forced_root_block` option. #TINY-8260
- Removed the jQuery integration. #TINY-4519
- Removed the `imagetools` plugin, which is now classified as a Premium plugin. #TINY-8209
- Removed the `imagetools` dialog component. #TINY-8333
- Removed the `toc` plugin, which is now classified as a Premium plugin. #TINY-8250
- Removed the `tabfocus` plugin. #TINY-8315
- Removed the `textpattern` plugin's API as part of moving it to core. #TINY-8312
- Removed the `table` plugin's API. #TINY-8273
- Removed the callback for the `EditorUpload` API. #TINY-8325
- Removed the legacy browser detection properties from the `Env` API. #TINY-8162
- Removed the `filterNode` method from the `DomParser` API. #TINY-8249
- Removed the `SaxParser` API. #TINY-8218
- Removed the `tinymce.utils.Promise` API. #TINY-8241
- Removed the `toHex` function for the `DOMUtils` and `Styles` APIs. #TINY-8163
- Removed the `execCommand` handler function from the plugin and theme interfaces. #TINY-7829
- Removed the `editor.settings` property as it has been replaced by the new Options API. #TINY-8236
- Removed the `shortEnded` and `fixed` properties on `tinymce.html.Node` class. #TINY-8205
- Removed the `mceInsertRawHTML` command. #TINY-8214
- Removed the style field from the `image` plugin dialog advanced tab. #TINY-3422
- Removed the `paste_filter_drop` option as native drag and drop handling is no longer supported. #TINY-8511
- Removed the legacy `mobile` theme. #TINY-7832
- Removed the deprecated `$`, `Class`, `DomQuery` and `Sizzle` APIs. #TINY-4520 #TINY-8326
- Removed the deprecated `Color`, `JSON`, `JSONP` and `JSONRequest`. #TINY-8162
- Removed the deprecated `XHR` API. #TINY-8164
- Removed the deprecated `setIconStroke` Split Toolbar Button API. #TINY-8162
- Removed the deprecated `editors` property from `EditorManager`. #TINY-8162
- Removed the deprecated `execCallback` and `setMode` APIs from `Editor`. #TINY-8162
- Removed the deprecated `addComponents` and `dependencies` APIs from `AddOnManager`. #TINY-8162
- Removed the deprecated `clearInterval`, `clearTimeout`, `debounce`, `requestAnimationFrame`, `setInterval`, `setTimeout` and `throttle` APIs from `Delay`. #TINY-8162
- Removed the deprecated `Schema` options. #TINY-7821
- Removed the deprecated `file_browser_callback_types`, `force_hex_style_colors` and `images_dataimg_filter` options. #TINY-7823
- Removed the deprecated `filepicker_validator_handler`, `force_p_newlines`, `gecko_spellcheck`, `tab_focus`, `table_responsive_width` and `toolbar_drawer` options. #TINY-7820
- Removed the deprecated `media_scripts` option in the `media` plugin. #TINY-8421
- Removed the deprecated `editor_deselector`, `editor_selector`, `elements`, `mode` and `types` legacy TinyMCE init options. #TINY-7822
- Removed the deprecated `content_editable_state` and `padd_empty_with_br` options. #TINY-8400
- Removed the deprecated `autoresize_on_init` option from the `autoresize` plugin. #TINY-8400
- Removed the deprecated `fullpage`, `spellchecker`, `bbcode`, `legacyoutput`, `colorpicker`, `contextmenu` and `textcolor` plugins. #TINY-8192
- Removed the undocumented `editor.editorCommands.hasCustomCommand` API. #TINY-7829
- Removed the undocumented `mceResetDesignMode`, `mceRepaint` and `mceBeginUndoLevel` commands. #TINY-7829

### Deprecated
- The dialog button component's `primary` property has been deprecated and will be removed in the next major release. Use the new `buttonType` property instead. #TINY-8304
- The `fire()` function of `tinymce.Editor`, `tinymce.dom.EventUtils`, `tinymce.dom.DOMUtils`, `tinymce.util.Observable` and `tinymce.util.EventDispatcher` has been deprecated and will be removed in the next major release. Use the `dispatch()` function instead. #TINY-8102
- The `content` property on the `SetContent` event has been deprecated and will be removed in the next major release. #TINY-8457
- The return value of the `editor.setContent` API has been deprecated and will be removed in the next major release. #TINY-8457

## 5.10.3 - 2022-02-09

### Fixed
- Alignment would sometimes be removed on parent elements when changing alignment on certain inline nodes, such as images. #TINY-8308
- The `fullscreen` plugin would reset the scroll position when exiting fullscreen mode. #TINY-8418

## 5.10.2 - 2021-11-17

### Fixed
- Internal selectors were appearing in the style list when using the `importcss` plugin. #TINY-8238

## 5.10.1 - 2021-11-03

### Fixed
- The iframe aria help text was not read by some screen readers. #TINY-8171
- Clicking the `forecolor` or `backcolor` toolbar buttons would do nothing until selecting a color. #TINY-7836
- Crop functionality did not work in the `imagetools` plugin when the editor was rendered in a shadow root. #TINY-6387
- Fixed an exception thrown on Safari when closing the `searchreplace` plugin dialog. #TINY-8166
- The `autolink` plugin did not convert URLs to links when starting with a bracket. #TINY-8091
- The `autolink` plugin incorrectly created nested links in some cases. #TINY-8091
- Tables could have an incorrect height set on rows when rendered outside of the editor. #TINY-7699
- In certain circumstances, the table of contents plugin would incorrectly add an extra empty list item. #TINY-4636
- The insert table grid menu displayed an incorrect size when re-opening the grid. #TINY-6532
- The word count plugin was treating the zero width space character (`&#8203;`) as a word. #TINY-7484

## 5.10.0 - 2021-10-11

### Added
- Added a new `URI.isDomSafe(uri)` API to check if a URI is considered safe to be inserted into the DOM. #TINY-7998
- Added the `ESC` key code constant to the `VK` API. #TINY-7917
- Added a new `deprecation_warnings` setting for turning off deprecation console warning messages. #TINY-8049

### Improved
- The `element` argument of the `editor.selection.scrollIntoView()` API is now optional, and if it is not provided the current selection will be scrolled into view. #TINY-7291

### Changed
- The deprecated `scope` attribute is no longer added to `td` cells when converting a row to a header row. #TINY-7731
- The number of `col` elements is normalized to match the number of columns in a table after a table action. #TINY-8011

### Fixed
- Fixed a regression that caused block wrapper formats to apply and remove incorrectly when using a collapsed selection with multiple words. #TINY-8036
- Resizing table columns in some scenarios would resize the column to an incorrect position. #TINY-7731
- Inserting a table where the parent element had padding would cause the table width to be incorrect. #TINY-7991
- The resize backdrop element did not have the `data-mce-bogus="all"` attribute set to prevent it being included in output. #TINY-7854
- Resize handles appeared on top of dialogs and menus when using an inline editor. #TINY-3263
- Fixed the `autoresize` plugin incorrectly scrolling to the top of the editor content in some cases when changing content. #TINY-7291
- Fixed the `editor.selection.scrollIntoView()` type signature, as it incorrectly required an `Element` instead of `HTMLElement`. #TINY-7291
- Table cells that were both row and column headers did not retain the correct state when converting back to a regular row or column. #TINY-7709
- Clicking beside a non-editable element could cause the editor to incorrectly scroll to the top of the content. #TINY-7062
- Clicking in a table cell, with a non-editable element in an adjacent cell, incorrectly caused the non-editable element to be selected. #TINY-7736
- Split toolbar buttons incorrectly had nested `tabindex="-1"` attributes. #TINY-7879
- Fixed notifications rendering in the wrong place initially and when the page was scrolled. #TINY-7894
- Fixed an exception getting thrown when the number of `col` elements didn't match the number of columns in a table. #TINY-7041 #TINY-8011
- The table selection state could become incorrect after selecting a noneditable table cell. #TINY-8053
- As of Mozilla Firefox 91, toggling fullscreen mode with `toolbar_sticky` enabled would cause the toolbar to disappear. #TINY-7873
- Fixed URLs not cleaned correctly in some cases in the `link` and `image` plugins. #TINY-7998
- Fixed the `image` and `media` toolbar buttons incorrectly appearing to be in an inactive state in some cases. #TINY-3463
- Fixed the `editor.selection.selectorChanged` API not firing if the selector matched the current selection when registered in some cases. #TINY-3463
- Inserting content into a `contenteditable="true"` element that was contained within a `contenteditable="false"` element would move the selection to an incorrect location. #TINY-7842
- Dragging and dropping `contenteditable="false"` elements could result in the element being placed in an unexpected location. #TINY-7917
- Pressing the Escape key would not cancel a drag action that started on a `contenteditable="false"` element within the editor. #TINY-7917
- `video` and `audio` elements were unable to be played when the `media` plugin live embeds were enabled in some cases. #TINY-7674
- Pasting images would throw an exception if the clipboard `items` were not files (for example, screenshots taken from gnome-software). Patch contributed by cedric-anne. #TINY-8079

### Deprecated
- Several APIs have been deprecated. See the release notes section for information. #TINY-8023 #TINY-8063
- Several Editor settings have been deprecated. See the release notes section for information. #TINY-8086
- The Table of Contents and Image Tools plugins will be classified as Premium plugins in the next major release. #TINY-8087
- Word support in the `paste` plugin has been deprecated and will be removed in the next major release. #TINY-8087

## 5.9.2 - 2021-09-08

### Fixed
- Fixed an exception getting thrown when disabling events and setting content. #TINY-7956
- Delete operations could behave incorrectly if the selection crossed a table boundary. #TINY-7596

## 5.9.1 - 2021-08-27

### Fixed
- Published TinyMCE types failed to compile in strict mode. #TINY-7915
- The `TableModified` event sometimes didn't fire when performing certain table actions. #TINY-7916

## 5.9.0 - 2021-08-26

### Added
- Added a new `mceFocus` command that focuses the editor. Equivalent to using `editor.focus()`. #TINY-7373
- Added a new `mceTableToggleClass` command which toggles the provided class on the currently selected table. #TINY-7476
- Added a new `mceTableCellToggleClass` command which toggles the provided class on the currently selected table cells. #TINY-7476
- Added a new `tablecellvalign` toolbar button and menu item for vertical table cell alignment. #TINY-7477
- Added a new `tablecellborderwidth` toolbar button and menu item to change table cell border width. #TINY-7478
- Added a new `tablecellborderstyle` toolbar button and menu item to change table cell border style. #TINY-7478
- Added a new `tablecaption` toolbar button and menu item to toggle captions on tables. #TINY-7479
- Added a new `mceTableToggleCaption` command that toggles captions on a selected table. #TINY-7479
- Added a new `tablerowheader` toolbar button and menu item to toggle the header state of row cells. #TINY-7478
- Added a new `tablecolheader` toolbar button and menu item to toggle the header state of column cells. #TINY-7482
- Added a new `tablecellbordercolor` toolbar button and menu item to select table cell border colors, with an accompanying setting `table_border_color_map` to customize the available values. #TINY-7480
- Added a new `tablecellbackgroundcolor` toolbar button and menu item to select table cell background colors, with an accompanying setting `table_background_color_map` to customize the available values. #TINY-7480
- Added a new `language` menu item and toolbar button to add `lang` attributes to content, with an accompanying `content_langs` setting to specify the languages available. #TINY-6149
- A new `lang` format is now available that can be used with `editor.formatter`, or applied with the `Lang` editor command. #TINY-6149
- Added a new `language` icon for the `language` toolbar button. #TINY-7670
- Added a new `table-row-numbering` icon. #TINY-7327
- Added new plugin commands: `mceEmoticons` (Emoticons), `mceWordCount` (Word Count), and `mceTemplate` (Template). #TINY-7619
- Added a new `iframe_aria_text` setting to set the iframe title attribute. #TINY-1264
- Added a new DomParser `Node.children()` API to return all the children of a `Node`. #TINY-7756

### Improved
- Sticky toolbars can now be offset from the top of the page using the new `toolbar_sticky_offset` setting. #TINY-7337
- Fancy menu items now accept an `initData` property to allow custom initialization data. #TINY-7480
- Improved the load time of the `fullpage` plugin by using the existing editor schema rather than creating a new one. #TINY-6504
- Improved the performance when UI components are rendered. #TINY-7572
- The context toolbar no longer unnecessarily repositions to the top of large elements when scrolling. #TINY-7545
- The context toolbar will now move out of the way when it overlaps with the selection, such as in table cells. #TINY-7192
- The context toolbar now uses a short animation when transitioning between different locations. #TINY-7740
- `Env.browser` now uses the User-Agent Client Hints API where it is available. #TINY-7785
- Icons with a `-rtl` suffix in their name will now automatically be used when the UI is rendered in right-to-left mode. #TINY-7782
- The `formatter.match` API now accepts an optional `similar` parameter to check if the format partially matches. #TINY-7712
- The `formatter.formatChanged` API now supports providing format variables when listening for changes. #TINY-7713
- The formatter will now fire `FormatApply` and `FormatRemove` events for the relevant actions. #TINY-7713
- The `autolink` plugin link detection now permits custom protocols. #TINY-7714
- The `autolink` plugin valid link detection has been improved. #TINY-7714

### Changed
- Changed the load order so content CSS is loaded before the editor is populated with content. #TINY-7249
- Changed the `emoticons`, `wordcount`, `code`, `codesample`, and `template` plugins to open dialogs using commands. #TINY-7619
- The context toolbar will no longer show an arrow when it overlaps the content, such as in table cells. #TINY-7665
- The context toolbar will no longer overlap the statusbar for toolbars using `node` or `selection` positions. #TINY-7666

### Fixed
- The `editor.fire` API was incorrectly mutating the original `args` provided. #TINY-3254
- Unbinding an event handler did not take effect immediately while the event was firing. #TINY-7436
- Binding an event handler incorrectly took effect immediately while the event was firing. #TINY-7436
- Unbinding a native event handler inside the `remove` event caused an exception that blocked editor removal. #TINY-7730
- The `SetContent` event contained the incorrect `content` when using the `editor.selection.setContent()` API. #TINY-3254
- The editor content could be edited after calling `setProgressState(true)` in iframe mode. #TINY-7373
- Tabbing out of the editor after calling `setProgressState(true)` behaved inconsistently in iframe mode. #TINY-7373
- Flash of unstyled content while loading the editor because the content CSS was loaded after the editor content was rendered. #TINY-7249
- Partially transparent RGBA values provided in the `color_map` setting were given the wrong hex value. #TINY-7163
- HTML comments with mismatched quotes were parsed incorrectly under certain circumstances. #TINY-7589
- The editor could crash when inserting certain HTML content. #TINY-7756
- Inserting certain HTML content into the editor could result in invalid HTML once parsed. #TINY-7756
- Links in notification text did not show the correct mouse pointer. #TINY-7661
- Using the Tab key to navigate into the editor on Microsoft Internet Explorer 11 would incorrectly focus the toolbar. #TINY-3707
- The editor selection could be placed in an incorrect location when undoing or redoing changes in a document containing `contenteditable="false"` elements. #TINY-7663
- Menus and context menus were not closed when clicking into a different editor. #TINY-7399
- Context menus on Android were not displayed when more than one HTML element was selected. #TINY-7688
- Disabled nested menu items could still be opened. #TINY-7700
- The nested menu item chevron icon was not fading when the menu item was disabled. #TINY-7700
- `imagetools` buttons were incorrectly enabled for remote images without `imagetools_proxy` set. #TINY-7772
- Only table content would be deleted when partially selecting a table and content outside the table. #TINY-6044
- The table cell selection handling was incorrect in some cases when dealing with nested tables. #TINY-6298
- Removing a table row or column could result in the cursor getting placed in an invalid location. #TINY-7695
- Pressing the Tab key to navigate through table cells did not skip noneditable cells. #TINY-7705
- Clicking on a noneditable table cell did not show a visual selection like other noneditable elements. #TINY-7724
- Some table operations would incorrectly cause table row attributes and styles to be lost. #TINY-6666
- The selection was incorrectly lost when using the `mceTableCellType` and `mceTableRowType` commands. #TINY-6666
- The `mceTableRowType` was reversing the order of the rows when converting multiple header rows back to body rows. #TINY-6666
- The table dialog did not always respect the `table_style_with_css` option. #TINY-4926
- Pasting into a table with multiple cells selected could cause the content to be pasted in the wrong location. #TINY-7485
- The `TableModified` event was not fired when pasting cells into a table. #TINY-6939
- The table paste column before and after icons were not flipped in RTL mode. #TINY-7851
- Fixed table corruption when deleting a `contenteditable="false"` cell. #TINY-7891
- The `dir` attribute was being incorrectly applied to list items. #TINY-4589
- Applying selector formats would sometimes not apply the format correctly to elements in a list. #TINY-7393
- For formats that specify an attribute or style that should be removed, the formatter `match` API incorrectly returned `false`. #TINY-6149
- The type signature on the `formatter.matchNode` API had the wrong return type (was `boolean` but should have been `Formatter | undefined`). #TINY-6149
- The `formatter.formatChanged` API would ignore the `similar` parameter if another callback had already been registered for the same format. #TINY-7713
- The `formatter.formatChanged` API would sometimes not run the callback the first time the format was removed. #TINY-7713
- Base64 encoded images with spaces or line breaks in the data URI were not displayed correctly. Patch contributed by RoboBurned.

### Deprecated
- The `bbcode`, `fullpage`, `legacyoutput`, and `spellchecker` plugins have been deprecated and marked for removal in the next major release. #TINY-7260

## 5.8.2 - 2021-06-23

### Fixed
- Fixed an issue when pasting cells from tables containing `colgroup`s into tables without `colgroup`s. #TINY-6675
- Fixed an issue that could cause an invalid toolbar button state when multiple inline editors were on a single page. #TINY-6297

## 5.8.1 - 2021-05-20

### Fixed
- An unexpected exception was thrown when switching to readonly mode and adjusting the editor width. #TINY-6383
- Content could be lost when the `pagebreak_split_block` setting was enabled. #TINY-3388
- The `list-style-type: none;` style on nested list items was incorrectly removed when clearing formatting. #TINY-6264
- URLs were not always detected when pasting over a selection. Patch contributed by jwcooper. #TINY-6997
- Properties on the `OpenNotification` event were incorrectly namespaced. #TINY-7486

## 5.8.0 - 2021-05-06

### Added
- Added the `PAGE_UP` and `PAGE_DOWN` key code constants to the `VK` API. #TINY-4612
- The editor resize handle can now be controlled using the keyboard. #TINY-4823
- Added a new `fixed_toolbar_container_target` setting which renders the toolbar in the specified `HTMLElement`. Patch contributed by pvrobays.

### Improved
- The `inline_boundaries` feature now supports the `home`, `end`, `pageup`, and `pagedown` keys. #TINY-4612
- Updated the `formatter.matchFormat` API to support matching formats with variables in the `classes` property. #TINY-7227
- Added HTML5 `audio` and `video` elements to the default alignment formats. #TINY-6633
- Added support for alpha list numbering to the list properties dialog. #TINY-6891

### Changed
- Updated the `image` dialog to display the class list dropdown as full-width if the caption checkbox is not present. #TINY-6400
- Renamed the "H Align" and "V Align" input labels in the Table Cell Properties dialog to "Horizontal align" and "Vertical align" respectively. #TINY-7285

### Deprecated
- The undocumented `setIconStroke` Split Toolbar Button API has been deprecated and will be removed in a future release. #TINY-3551

### Fixed
- Fixed a bug where it wasn't possible to align nested list items. #TINY-6567
- The RGB fields in the color picker dialog were not staying in sync with the color palette and hue slider. #TINY-6952
- The color preview box in the color picker dialog was not correctly displaying the saturation and value of the chosen color. #TINY-6952
- The color picker dialog will now show an alert if it is submitted with an invalid hex color code. #TINY-2814
- Fixed a bug where the `TableModified` event was not fired when adding a table row with the Tab key. #TINY-7006
- Added missing `images_file_types` setting to the exported TypeScript types. #GH-6607
- Fixed a bug where lists pasted from Word with Roman numeral markers were not displayed correctly. Patch contributed by aautio. #GH-6620
- The `editor.insertContent` API was incorrectly handling nested `span` elements with matching styles. #TINY-6263
- The HTML5 `small` element could not be removed when clearing text formatting. #TINY-6633
- The Oxide button text transform variable was incorrectly using `capitalize` instead of `none`. Patch contributed by dakur. #GH-6341
- Fix dialog button text that was using title-style capitalization. #TINY-6816
- Table plugin could perform operations on tables containing the inline editor. #TINY-6625
- Fixed Tab key navigation inside table cells with a ranged selection. #TINY-6638
- The foreground and background toolbar button color indicator is no longer blurry. #TINY-3551
- Fixed a regression in the `tinymce.create()` API that caused issues when multiple objects were created. #TINY-7358
- Fixed the `LineHeight` command causing the `change` event to be fired inconsistently. #TINY-7048

## 5.7.1 - 2021-03-17

### Fixed
- Fixed the `help` dialog incorrectly linking to the changelog of TinyMCE 4 instead of TinyMCE 5. #TINY-7031
- Fixed a bug where error messages were displayed incorrectly in the image dialog. #TINY-7099
- Fixed an issue where URLs were not correctly filtered in some cases. #TINY-7025
- Fixed a bug where context menu items with names that contained uppercase characters were not displayed. #TINY-7072
- Fixed context menu items lacking support for the `disabled` and `shortcut` properties. #TINY-7073
- Fixed a regression where the width and height were incorrectly set when embedding content using the `media` dialog. #TINY-7074

## 5.7.0 - 2021-02-10

### Added
- Added IPv6 address support to the URI API. Patch contributed by dev7355608. #GH-4409
- Added new `structure` and `style` properties to the `TableModified` event to indicate what kinds of modifications were made. #TINY-6643
- Added `video` and `audio` live embed support for the `media` plugin. #TINY-6229
- Added the ability to resize `video` and `iframe` media elements. #TINY-6229
- Added a new `font_css` setting for adding fonts to both the editor and the parent document. #TINY-6199
- Added a new `ImageUploader` API to simplify uploading image data to the configured `images_upload_url` or `images_upload_handler`. #TINY-4601
- Added an Oxide variable to define the container background color in fullscreen mode. #TINY-6903
- Added Oxide variables for setting the toolbar background colors for inline and sticky toolbars. #TINY-6009
- Added a new `AfterProgressState` event that is fired after `editor.setProgressState` calls complete. #TINY-6686
- Added support for `table_column_resizing` when inserting or deleting columns. #TINY-6711

### Changed
- Changed table and table column copy behavior to retain an appropriate width when pasted. #TINY-6664
- Changed the `lists` plugin to apply list styles to all text blocks within a selection. #TINY-3755
- Changed the `advlist` plugin to log a console error message when the `list` plugin isn't enabled. #TINY-6585
- Changed the z-index of the `setProgressState(true)` throbber so it does not hide notifications. #TINY-6686
- Changed the type signature for `editor.selection.getRng()` incorrectly returning `null`. #TINY-6843
- Changed some `SaxParser` regular expressions to improve performance. #TINY-6823
- Changed `editor.setProgressState(true)` to close any open popups. #TINY-6686

### Fixed
- Fixed `codesample` highlighting performance issues for some languages. #TINY-6996
- Fixed an issue where cell widths were lost when merging table cells. #TINY-6901
- Fixed `col` elements incorrectly transformed to `th` elements when converting columns to header columns. #TINY-6715
- Fixed a number of table operations not working when selecting 2 table cells on Mozilla Firefox. #TINY-3897
- Fixed a memory leak by backporting an upstream Sizzle fix. #TINY-6859
- Fixed table `width` style was removed when copying. #TINY-6664
- Fixed focus lost while typing in the `charmap` or `emoticons` dialogs when the editor is rendered in a shadow root. #TINY-6904
- Fixed corruption of base64 URLs used in style attributes when parsing HTML. #TINY-6828
- Fixed the order of CSS precedence of `content_style` and `content_css` in the `preview` and `template` plugins. `content_style` now has precedence. #TINY-6529
- Fixed an issue where the image dialog tried to calculate image dimensions for an empty image URL. #TINY-6611
- Fixed an issue where `scope` attributes on table cells would not change as expected when merging or unmerging cells. #TINY-6486
- Fixed the plugin documentation links in the `help` plugin. #DOC-703
- Fixed events bound using `DOMUtils` not returning the correct result for `isDefaultPrevented` in some cases. #TINY-6834
- Fixed the "Dropped file type is not supported" notification incorrectly showing when using an inline editor. #TINY-6834
- Fixed an issue with external styles bleeding into TinyMCE. #TINY-6735
- Fixed an issue where parsing malformed comments could cause an infinite loop. #TINY-6864
- Fixed incorrect return types on `editor.selection.moveToBookmark`. #TINY-6504
- Fixed the type signature for `editor.selection.setCursorLocation()` incorrectly allowing a node with no `offset`. #TINY-6843
- Fixed incorrect behavior when editor is destroyed while loading stylesheets. #INT-2282
- Fixed figure elements incorrectly splitting from a valid parent element when editing the image within. #TINY-6592
- Fixed inserting multiple rows or columns in a table cloning from the incorrect source row or column. #TINY-6906
- Fixed an issue where new lines were not scrolled into view when pressing Shift+Enter or Shift+Return. #TINY-6964
- Fixed an issue where list elements would not be removed when outdenting using the Enter or Return key. #TINY-5974
- Fixed an issue where file extensions with uppercase characters were treated as invalid. #TINY-6940
- Fixed dialog block messages were not passed through TinyMCE's translation system. #TINY-6971

## 5.6.2 - 2020-12-08

### Fixed
- Fixed a UI rendering regression when the document body is using `display: flex`. #TINY-6783

## 5.6.1 - 2020-11-25

### Fixed
- Fixed the `mceTableRowType` and `mceTableCellType` commands were not firing the `newCell` event. #TINY-6692
- Fixed the HTML5 `s` element was not recognized when editing or clearing text formatting. #TINY-6681
- Fixed an issue where copying and pasting table columns resulted in invalid HTML when using colgroups. #TINY-6684
- Fixed an issue where the toolbar would render with the wrong width for inline editors in some situations. #TINY-6683

## 5.6.0 - 2020-11-18

### Added
- Added new `BeforeOpenNotification` and `OpenNotification` events which allow internal notifications to be captured and modified before display. #TINY-6528
- Added support for `block` and `unblock` methods on inline dialogs. #TINY-6487
- Added new `TableModified` event which is fired whenever changes are made to a table. #TINY-6629
- Added new `images_file_types` setting to determine which image file formats will be automatically processed into `img` tags on paste when using the `paste` plugin. #TINY-6306
- Added support for `images_file_types` setting in the image file uploader to determine which image file extensions are valid for upload. #TINY-6224
- Added new `format_empty_lines` setting to control if empty lines are formatted in a ranged selection. #TINY-6483
- Added template support to the `autocompleter` for customizing the autocompleter items. #TINY-6505
- Added new user interface `enable`, `disable`, and `isDisabled` methods. #TINY-6397
- Added new `closest` formatter API to get the closest matching selection format from a set of formats. #TINY-6479
- Added new `emojiimages` emoticons database that uses the twemoji CDN by default. #TINY-6021
- Added new `emoticons_database` setting to configure which emoji database to use. #TINY-6021
- Added new `name` field to the `style_formats` setting object to enable specifying a name for the format. #TINY-4239

### Changed
- Changed `readonly` mode to allow hyperlinks to be clickable. #TINY-6248

### Fixed
- Fixed the `change` event not firing after a successful image upload. #TINY-6586
- Fixed the type signature for the `entity_encoding` setting not accepting delimited lists. #TINY-6648
- Fixed layout issues when empty `tr` elements were incorrectly removed from tables. #TINY-4679
- Fixed image file extensions lost when uploading an image with an alternative extension, such as `.jfif`. #TINY-6622
- Fixed a security issue where URLs in attributes weren't correctly sanitized. #TINY-6518
- Fixed `DOMUtils.getParents` incorrectly including the shadow root in the array of elements returned. #TINY-6540
- Fixed an issue where the root document could be scrolled while an editor dialog was open inside a shadow root. #TINY-6363
- Fixed `getContent` with text format returning a new line when the editor is empty. #TINY-6281
- Fixed table column and row resizers not respecting the `data-mce-resize` attribute. #TINY-6600
- Fixed inserting a table via the `mceInsertTable` command incorrectly creating 2 undo levels. #TINY-6656
- Fixed nested tables with `colgroup` elements incorrectly always resizing the inner table. #TINY-6623
- Fixed the `visualchars` plugin causing the editor to steal focus when initialized. #TINY-6282
- Fixed `fullpage` plugin altering text content in `editor.getContent()`. #TINY-6541
- Fixed `fullscreen` plugin not working correctly with multiple editors and shadow DOM. #TINY-6280
- Fixed font size keywords such as `medium` not displaying correctly in font size menus. #TINY-6291
- Fixed an issue where some attributes in table cells were not copied over to new rows or columns. #TINY-6485
- Fixed incorrectly removing formatting on adjacent spaces when removing formatting on a ranged selection. #TINY-6268
- Fixed the `Cut` menu item not working in the latest version of Mozilla Firefox. #TINY-6615
- Fixed some incorrect types in the new TypeScript declaration file. #TINY-6413
- Fixed a regression where a fake offscreen selection element was incorrectly created for the editor root node. #TINY-6555
- Fixed an issue where menus would incorrectly collapse in small containers. #TINY-3321
- Fixed an issue where only one table column at a time could be converted to a header. #TINY-6326
- Fixed some minor memory leaks that prevented garbage collection for editor instances. #TINY-6570
- Fixed resizing a `responsive` table not working when using the column resize handles. #TINY-6601
- Fixed incorrectly calculating table `col` widths when resizing responsive tables. #TINY-6646
- Fixed an issue where spaces were not preserved in pre-blocks when getting text content. #TINY-6448
- Fixed a regression that caused the selection to be difficult to see in tables with backgrounds. #TINY-6495
- Fixed content pasted multiple times in the editor when using Microsoft Internet Explorer 11. Patch contributed by mattford. #GH-4905

## 5.5.1 - 2020-10-01

### Fixed
- Fixed pressing the down key near the end of a document incorrectly raising an exception. #TINY-6471
- Fixed incorrect Typescript types for the `Tools` API. #TINY-6475

## 5.5.0 - 2020-09-29

### Added
- Added a TypeScript declaration file to the bundle output for TinyMCE core. #TINY-3785
- Added new `table_column_resizing` setting to control how table columns are resized when using the resize bars. #TINY-6001
- Added the ability to remove images on a failed upload using the `images_upload_handler` failure callback. #TINY-6011
- Added `hasPlugin` function to the editor API to determine if a plugin exists or not. #TINY-766
- Added new `ToggleToolbarDrawer` command and query state handler to allow the toolbar drawer to be programmatically toggled and the toggle state to be checked. #TINY-6032
- Added the ability to use `colgroup` elements in tables. #TINY-6050
- Added a new setting `table_use_colgroups` for toggling whether colgroups are used in new tables. #TINY-6050
- Added the ability to delete and navigate HTML media elements without the `media` plugin. #TINY-4211
- Added `fullscreen_native` setting to the `fullscreen` plugin to enable use of the entire monitor. #TINY-6284
- Added table related oxide variables to the Style API for more granular control over table cell selection appearance. #TINY-6311
- Added new `toolbar_persist` setting to control the visibility of the inline toolbar. #TINY-4847
- Added new APIs to allow for programmatic control of the inline toolbar visibility. #TINY-4847
- Added the `origin` property to the `ObjectResized` and `ObjectResizeStart` events, to specify which handle the resize was performed on. #TINY-6242
- Added new StyleSheetLoader `unload` and `unloadAll` APIs to allow loaded stylesheets to be removed. #TINY-3926
- Added the `LineHeight` query command and action to the editor. #TINY-4843
- Added the `lineheight` toolbar and menu items, and added `lineheight` to the default format menu. #TINY-4843
- Added a new `contextmenu_avoid_overlap` setting to allow context menus to avoid overlapping matched nodes. #TINY-6036
- Added new listbox dialog UI component for rendering a dropdown that allows nested options. #TINY-2236
- Added back the ability to use nested items in the `image_class_list`, `link_class_list`, `link_list`, `table_class_list`, `table_cell_class_list`, and `table_row_class_list` settings. #TINY-2236

### Changed
- Changed how CSS manipulates table cells when selecting multiple cells to achieve a semi-transparent selection. #TINY-6311
- Changed the `target` property on fired events to use the native event target. The original target for an open shadow root can be obtained using `event.getComposedPath()`. #TINY-6128
- Changed the editor to clean-up loaded CSS stylesheets when all editors using the stylesheet have been removed. #TINY-3926
- Changed `imagetools` context menu icon for accessing the `image` dialog to use the `image` icon. #TINY-4141
- Changed the `editor.insertContent()` and `editor.selection.setContent()` APIs to retain leading and trailing whitespace. #TINY-5966
- Changed the `table` plugin `Column` menu to include the cut, copy and paste column menu items. #TINY-6374
- Changed the default table styles in the content CSS files to better support the styling options available in the `table` dialog. #TINY-6179

### Deprecated
- Deprecated the `Env.experimentalShadowDom` flag. #TINY-6128

### Fixed
- Fixed tables with no borders displaying with the default border styles in the `preview` dialog. #TINY-6179
- Fixed loss of whitespace when inserting content after a non-breaking space. #TINY-5966
- Fixed the `event.getComposedPath()` function throwing an exception for events fired from the editor. #TINY-6128
- Fixed notifications not appearing when the editor is within a ShadowRoot. #TINY-6354
- Fixed focus issues with inline dialogs when the editor is within a ShadowRoot. #TINY-6360
- Fixed the `template` plugin previews missing some content styles. #TINY-6115
- Fixed the `media` plugin not saving the alternative source url in some situations. #TINY-4113
- Fixed an issue where column resizing using the resize bars was inconsistent between fixed and relative table widths. #TINY-6001
- Fixed an issue where dragging and dropping within a table would select table cells. #TINY-5950
- Fixed up and down keyboard navigation not working for inline `contenteditable="false"` elements. #TINY-6226
- Fixed dialog not retrieving `close` icon from icon pack. #TINY-6445
- Fixed the `unlink` toolbar button not working when selecting multiple links. #TINY-4867
- Fixed the `link` dialog not showing the "Text to display" field in some valid cases. #TINY-5205
- Fixed the `DOMUtils.split()` API incorrectly removing some content. #TINY-6294
- Fixed pressing the escape key not focusing the editor when using multiple toolbars. #TINY-6230
- Fixed the `dirty` flag not being correctly set during an `AddUndo` event. #TINY-4707
- Fixed `editor.selection.setCursorLocation` incorrectly placing the cursor outside `pre` elements in some circumstances. #TINY-4058
- Fixed an exception being thrown when pressing the enter key inside pre elements while `br_in_pre` setting is false. #TINY-4058

## 5.4.2 - 2020-08-17

### Fixed
- Fixed the editor not resizing when resizing the browser window in fullscreen mode. #TINY-3511
- Fixed clicking on notifications causing inline editors to hide. #TINY-6058
- Fixed an issue where link URLs could not be deleted or edited in the link dialog in some cases. #TINY-4706
- Fixed a regression where setting the `anchor_top` or `anchor_bottom` options to `false` was not working. #TINY-6256
- Fixed the `anchor` plugin not supporting the `allow_html_in_named_anchor` option. #TINY-6236
- Fixed an exception thrown when removing inline formats that contained additional styles or classes. #TINY-6288
- Fixed an exception thrown when positioning the context toolbar on Internet Explorer 11 in some edge cases. #TINY-6271
- Fixed inline formats not removed when more than one `removeformat` format rule existed. #TINY-6216
- Fixed an issue where spaces were sometimes removed when removing formating on nearby text. #TINY-6251
- Fixed the list toolbar buttons not showing as active when a list is selected. #TINY-6286
- Fixed an issue where the UI would sometimes not be shown or hidden when calling the show or hide API methods on the editor. #TINY-6048
- Fixed the list type style not retained when copying list items. #TINY-6289
- Fixed the Paste plugin converting tabs in plain text to a single space character. A `paste_tab_spaces` option has been included for setting the number of spaces used to replace a tab character. #TINY-6237

## 5.4.1 - 2020-07-08

### Fixed
- Fixed the Search and Replace plugin incorrectly including zero-width caret characters in search results. #TINY-4599
- Fixed dragging and dropping unsupported files navigating the browser away from the editor. #TINY-6027
- Fixed undo levels not created on browser handled drop or paste events. #TINY-6027
- Fixed content in an iframe element parsing as DOM elements instead of text content. #TINY-5943
- Fixed Oxide checklist styles not showing when printing. #TINY-5139
- Fixed bug with `scope` attribute not being added to the cells of header rows. #TINY-6206

## 5.4.0 - 2020-06-30

### Added
- Added keyboard navigation support to menus and toolbars when the editor is in a ShadowRoot. #TINY-6152
- Added the ability for menus to be clicked when the editor is in an open shadow root. #TINY-6091
- Added the `Editor.ui.styleSheetLoader` API for loading stylesheets within the Document or ShadowRoot containing the editor UI. #TINY-6089
- Added the `StyleSheetLoader` module to the public API. #TINY-6100
- Added Oxide variables for styling the `select` element and headings in dialog content. #TINY-6070
- Added icons for `table` column and row cut, copy, and paste toolbar buttons. #TINY-6062
- Added all `table` menu items to the UI registry, so they can be used by name in other menus. #TINY-4866
- Added new `mceTableApplyCellStyle` command to the `table` plugin. #TINY-6004
- Added new `table` cut, copy, and paste column editor commands and menu items. #TINY-6006
- Added font related Oxide variables for secondary buttons, allowing for custom styling. #TINY-6061
- Added new `table_header_type` setting to control how table header rows are structured. #TINY-6007
- Added new `table_sizing_mode` setting to replace the `table_responsive_width` setting, which has now been deprecated. #TINY-6051
- Added new `mceTableSizingMode` command for changing the sizing mode of a table. #TINY-6000
- Added new `mceTableRowType`, `mceTableColType`, and `mceTableCellType` commands and value queries. #TINY-6150

### Changed
- Changed `advlist` toolbar buttons to only show a dropdown list if there is more than one option. #TINY-3194
- Changed `mceInsertTable` command and `insertTable` API method to take optional header rows and columns arguments. #TINY-6012
- Changed stylesheet loading, so that UI skin stylesheets can load in a ShadowRoot if required. #TINY-6089
- Changed the DOM location of menus so that they display correctly when the editor is in a ShadowRoot. #TINY-6093
- Changed the table plugin to correctly detect all valid header row structures. #TINY-6007

### Fixed
- Fixed tables with no defined width being converted to a `fixed` width table when modifying the table. #TINY-6051
- Fixed the `autosave` `isEmpty` API incorrectly detecting non-empty content as empty. #TINY-5953
- Fixed table `Paste row after` and `Paste row before` menu items not disabled when nothing was available to paste. #TINY-6006
- Fixed a selection performance issue with large tables on Microsoft Internet Explorer and Edge. #TINY-6057
- Fixed filters for screening commands from the undo stack to be case-insensitive. #TINY-5946
- Fixed `fullscreen` plugin now removes all classes when the editor is closed. #TINY-4048
- Fixed handling of mixed-case icon identifiers (names) for UI elements. #TINY-3854
- Fixed leading and trailing spaces lost when using `editor.selection.getContent({ format: 'text' })`. #TINY-5986
- Fixed an issue where changing the URL with the quicklink toolbar caused unexpected undo behavior. #TINY-5952
- Fixed an issue where removing formatting within a table cell would cause Internet Explorer 11 to scroll to the end of the table. #TINY-6049
- Fixed an issue where the `allow_html_data_urls` setting was not correctly applied. #TINY-5951
- Fixed the `autolink` feature so that it no longer treats a string with multiple "@" characters as an email address. #TINY-4773
- Fixed an issue where removing the editor would leave unexpected attributes on the target element. #TINY-4001
- Fixed the `link` plugin now suggest `mailto:` when the text contains an '@' and no slashes (`/`). #TINY-5941
- Fixed the `valid_children` check of custom elements now allows a wider range of characters in names. #TINY-5971

## 5.3.2 - 2020-06-10

### Fixed
- Fixed a regression introduced in 5.3.0, where `images_dataimg_filter` was no-longer called. #TINY-6086

## 5.3.1 - 2020-05-27

### Fixed
- Fixed the image upload error alert also incorrectly closing the image dialog. #TINY-6020
- Fixed editor content scrolling incorrectly on focus in Firefox by reverting default content CSS html and body heights added in 5.3.0. #TINY-6019

## 5.3.0 - 2020-05-21

### Added
- Added html and body height styles to the default oxide content CSS. #TINY-5978
- Added `uploadUri` and `blobInfo` to the data returned by `editor.uploadImages()`. #TINY-4579
- Added a new function to the `BlobCache` API to lookup a blob based on the base64 data and mime type. #TINY-5988
- Added the ability to search and replace within a selection. #TINY-4549
- Added the ability to set the list start position for ordered lists and added new `lists` context menu item. #TINY-3915
- Added `icon` as an optional config option to the toggle menu item API. #TINY-3345
- Added `auto` mode for `toolbar_location` which positions the toolbar and menu bar at the bottom if there is no space at the top. #TINY-3161

### Changed
- Changed the default `toolbar_location` to `auto`. #TINY-3161
- Changed toggle menu items and choice menu items to have a dedicated icon with the checkmark displayed on the far right side of the menu item. #TINY-3345
- Changed the `link`, `image`, and `paste` plugins to use Promises to reduce the bundle size. #TINY-4710
- Changed the default icons to be lazy loaded during initialization. #TINY-4729
- Changed the parsing of content so base64 encoded urls are converted to blob urls. #TINY-4727
- Changed context toolbars so they concatenate when more than one is suitable for the current selection. #TINY-4495
- Changed inline style element formats (strong, b, em, i, u, strike) to convert to a span on format removal if a `style` or `class` attribute is present. #TINY-4741

### Fixed
- Fixed the `selection.setContent()` API not running parser filters. #TINY-4002
- Fixed formats incorrectly applied or removed when table cells were selected. #TINY-4709
- Fixed the `quickimage` button not restricting the file types to images. #TINY-4715
- Fixed search and replace ignoring text in nested contenteditable elements. #TINY-5967
- Fixed resize handlers displaying in the wrong location sometimes for remote images. #TINY-4732
- Fixed table picker breaking in Firefox on low zoom levels. #TINY-4728
- Fixed issue with loading or pasting contents with large base64 encoded images on Safari. #TINY-4715
- Fixed supplementary special characters being truncated when inserted into the editor. Patch contributed by mlitwin. #TINY-4791
- Fixed toolbar buttons not set to disabled when the editor is in readonly mode. #TINY-4592
- Fixed the editor selection incorrectly changing when removing caret format containers. #TINY-3438
- Fixed bug where title, width, and height would be set to empty string values when updating an image and removing those attributes using the image dialog. #TINY-4786
- Fixed `ObjectResized` event firing when an object wasn't resized. #TINY-4161
- Fixed `ObjectResized` and `ObjectResizeStart` events incorrectly fired when adding or removing table rows and columns. #TINY-4829
- Fixed the placeholder not hiding when pasting content into the editor. #TINY-4828
- Fixed an issue where the editor would fail to load if local storage was disabled. #TINY-5935
- Fixed an issue where an uploaded image would reuse a cached image with a different mime type. #TINY-5988
- Fixed bug where toolbars and dialogs would not show if the body element was replaced (e.g. with Turbolinks). Patch contributed by spohlenz. #GH-5653
- Fixed an issue where multiple formats would be removed when removing a single format at the end of lines or on empty lines. #TINY-1170
- Fixed zero-width spaces incorrectly included in the `wordcount` plugin character count. #TINY-5991
- Fixed a regression introduced in 5.2.0 whereby the desktop `toolbar_mode` setting would incorrectly override the mobile default setting. #TINY-5998
- Fixed an issue where deleting all content in a single cell table would delete the entire table. #TINY-1044

## 5.2.2 - 2020-04-23

### Fixed
- Fixed an issue where anchors could not be inserted on empty lines. #TINY-2788
- Fixed text decorations (underline, strikethrough) not consistently inheriting the text color. #TINY-4757
- Fixed `format` menu alignment buttons inconsistently applying to images. #TINY-4057
- Fixed the floating toolbar drawer height collapsing when the editor is rendered in modal dialogs or floating containers. #TINY-4837
- Fixed `media` embed content not processing safely in some cases. #TINY-4857

## 5.2.1 - 2020-03-25

### Fixed
- Fixed the "is decorative" checkbox in the image dialog clearing after certain dialog events. #FOAM-11
- Fixed possible uncaught exception when a `style` attribute is removed using a content filter on `setContent`. #TINY-4742
- Fixed the table selection not functioning correctly in Microsoft Edge 44 or higher. #TINY-3862
- Fixed the table resize handles not functioning correctly in Microsoft Edge 44 or higher. #TINY-4160
- Fixed the floating toolbar drawer disconnecting from the toolbar when adding content in inline mode. #TINY-4725 #TINY-4765
- Fixed `readonly` mode not returning the appropriate boolean value. #TINY-3948
- Fixed the `forced_root_block_attrs` setting not applying attributes to new blocks consistently. #TINY-4564
- Fixed the editor incorrectly stealing focus during initialization in Microsoft Internet Explorer. #TINY-4697
- Fixed dialogs stealing focus when opening an alert or confirm dialog using an `onAction` callback. #TINY-4014
- Fixed inline dialogs incorrectly closing when clicking on an opened alert or confirm dialog. #TINY-4012
- Fixed the context toolbar overlapping the menu bar and toolbar. #TINY-4586
- Fixed notification and inline dialog positioning issues when using `toolbar_location: 'bottom'`. #TINY-4586
- Fixed the `colorinput` popup appearing offscreen on mobile devices. #TINY-4711
- Fixed special characters not being found when searching by "whole words only". #TINY-4522
- Fixed an issue where dragging images could cause them to be duplicated. #TINY-4195
- Fixed context toolbars activating without the editor having focus. #TINY-4754
- Fixed an issue where removing the background color of text did not always work. #TINY-4770
- Fixed an issue where new rows and columns in a table did not retain the style of the previous row or column. #TINY-4788

## 5.2.0 - 2020-02-13

### Added
- Added the ability to apply formats to spaces. #TINY-4200
- Added new `toolbar_location` setting to allow for positioning the menu and toolbar at the bottom of the editor. #TINY-4210
- Added new `toolbar_groups` setting to allow a custom floating toolbar group to be added to the toolbar when using `floating` toolbar mode. #TINY-4229
- Added new `link_default_protocol` setting to `link` and `autolink` plugin to allow a protocol to be used by default. #TINY-3328
- Added new `placeholder` setting to allow a placeholder to be shown when the editor is empty. #TINY-3917
- Added new `tinymce.dom.TextSeeker` API to allow searching text across different DOM nodes. #TINY-4200
- Added a drop shadow below the toolbar while in sticky mode and introduced Oxide variables to customize it when creating a custom skin. #TINY-4343
- Added `quickbars_image_toolbar` setting to allow for the image quickbar to be turned off. #TINY-4398
- Added iframe and img `loading` attribute to the default schema. Patch contributed by ataylor32. #GH-5112
- Added new `getNodeFilters`/`getAttributeFilters` functions to the `editor.serializer` instance. #TINY-4344
- Added new `a11y_advanced_options` setting to allow additional accessibility options to be added. #FOAM-11
- Added new accessibility options and behaviours to the image dialog using `a11y_advanced_options`. #FOAM-11
- Added the ability to use the window `PrismJS` instance for the `codesample` plugin instead of the bundled version to allow for styling custom languages. #TINY-4504
- Added error message events that fire when a resource loading error occurs. #TINY-4509

### Changed
- Changed the default schema to disallow `onchange` for select elements. #TINY-4614
- Changed default `toolbar_mode` value from false to `wrap`. The value false has been deprecated. #TINY-4617
- Changed `toolbar_drawer` setting to `toolbar_mode`. `toolbar_drawer` has been deprecated. #TINY-4416
- Changed iframe mode to set selection on content init if selection doesn't exist. #TINY-4139
- Changed table related icons to align them with the visual style of the other icons. #TINY-4341
- Changed and improved the visual appearance of the color input field. #TINY-2917
- Changed fake caret container to use `forced_root_block` when possible. #TINY-4190
- Changed the `requireLangPack` API to wait until the plugin has been loaded before loading the language pack. #TINY-3716
- Changed the formatter so `style_formats` are registered before the initial content is loaded into the editor. #TINY-4238
- Changed media plugin to use https protocol for media urls by default. #TINY-4577
- Changed the parser to treat CDATA nodes as bogus HTML comments to match the HTML parsing spec. A new `preserve_cdata` setting has been added to preserve CDATA nodes if required. #TINY-4625

### Fixed
- Fixed incorrect parsing of malformed/bogus HTML comments. #TINY-4625
- Fixed `quickbars` selection toolbar appearing on non-editable elements. #TINY-4359
- Fixed bug with alignment toolbar buttons sometimes not changing state correctly. #TINY-4139
- Fixed the `codesample` toolbar button not toggling when selecting code samples other than HTML. #TINY-4504
- Fixed content incorrectly scrolling to the top or bottom when pressing enter if when the content was already in view. #TINY-4162
- Fixed `scrollIntoView` potentially hiding elements behind the toolbar. #TINY-4162
- Fixed editor not respecting the `resize_img_proportional` setting due to legacy code. #TINY-4236
- Fixed flickering floating toolbar drawer in inline mode. #TINY-4210
- Fixed an issue where the template plugin dialog would be indefinitely blocked on a failed template load. #TINY-2766
- Fixed the `mscontrolselect` event not being unbound on IE/Edge. #TINY-4196
- Fixed Confirm dialog footer buttons so only the "Yes" button is highlighted. #TINY-4310
- Fixed `file_picker_callback` functionality for Image, Link and Media plugins. #TINY-4163
- Fixed issue where floating toolbar drawer sometimes would break if the editor is resized while the drawer is open. #TINY-4439
- Fixed incorrect `external_plugins` loading error message. #TINY-4503
- Fixed resize handler was not hidden for ARIA purposes. Patch contributed by Parent5446. #GH-5195
- Fixed an issue where content could be lost if a misspelled word was selected and spellchecking was disabled. #TINY-3899
- Fixed validation errors in the CSS where certain properties had the wrong default value. #TINY-4491
- Fixed an issue where forced root block attributes were not applied when removing a list. #TINY-4272
- Fixed an issue where the element path isn't being cleared when there are no parents. #TINY-4412
- Fixed an issue where width and height in svg icons containing `rect` elements were overridden by the CSS reset. #TINY-4408
- Fixed an issue where uploading images with `images_reuse_filename` enabled and that included a query parameter would generate an invalid URL. #TINY-4638
- Fixed the `closeButton` property not working when opening notifications. #TINY-4674
- Fixed keyboard flicker when opening a context menu on mobile. #TINY-4540
- Fixed issue where plus icon svg contained strokes. #TINY-4681

## 5.1.6 - 2020-01-28

### Fixed
- Fixed `readonly` mode not blocking all clicked links. #TINY-4572
- Fixed legacy font sizes being calculated inconsistently for the `FontSize` query command value. #TINY-4555
- Fixed changing a tables row from `Header` to `Body` incorrectly moving the row to the bottom of the table. #TINY-4593
- Fixed the context menu not showing in certain cases with hybrid devices. #TINY-4569
- Fixed the context menu opening in the wrong location when the target is the editor body. #TINY-4568
- Fixed the `image` plugin not respecting the `automatic_uploads` setting when uploading local images. #TINY-4287
- Fixed security issue related to parsing HTML comments and CDATA. #TINY-4544

## 5.1.5 - 2019-12-19

### Fixed
- Fixed the UI not working with hybrid devices that accept both touch and mouse events. #TNY-4521
- Fixed the `charmap` dialog initially focusing the first tab of the dialog instead of the search input field. #TINY-4342
- Fixed an exception being raised when inserting content if the caret was directly before or after a `contenteditable="false"` element. #TINY-4528
- Fixed a bug with pasting image URLs when paste as text is enabled. #TINY-4523

## 5.1.4 - 2019-12-11

### Fixed
- Fixed dialog contents disappearing when clicking a checkbox for right-to-left languages. #TINY-4518
- Fixed the `legacyoutput` plugin registering legacy formats after editor initialization, causing legacy content to be stripped on the initial load. #TINY-4447
- Fixed search and replace not cycling through results when searching using special characters. #TINY-4506
- Fixed the `visualchars` plugin converting HTML-like text to DOM elements in certain cases. #TINY-4507
- Fixed an issue with the `paste` plugin not sanitizing content in some cases. #TINY-4510
- Fixed HTML comments incorrectly being parsed in certain cases. #TINY-4511

## 5.1.3 - 2019-12-04

### Fixed
- Fixed sticky toolbar not undocking when fullscreen mode is activated. #TINY-4390
- Fixed the "Current Window" target not applying when updating links using the link dialog. #TINY-4063
- Fixed disabled menu items not highlighting when focused. #TINY-4339
- Fixed touch events passing through dialog collection items to the content underneath on Android devices. #TINY-4431
- Fixed keyboard navigation of the Help dialog's Keyboard Navigation tab. #TINY-4391
- Fixed search and replace dialog disappearing when finding offscreen matches on iOS devices. #TINY-4350
- Fixed performance issues where sticky toolbar was jumping while scrolling on slower browsers. #TINY-4475

## 5.1.2 - 2019-11-19

### Fixed
- Fixed desktop touch devices using `mobile` configuration overrides. #TINY-4345
- Fixed unable to disable the new scrolling toolbar feature. #TINY-4345
- Fixed touch events passing through any pop-up items to the content underneath on Android devices. #TINY-4367
- Fixed the table selector handles throwing JavaScript exceptions for non-table selections. #TINY-4338
- Fixed `cut` operations not removing selected content on Android devices when the `paste` plugin is enabled. #TINY-4362
- Fixed inline toolbar not constrained to the window width by default. #TINY-4314
- Fixed context toolbar split button chevrons pointing right when they should be pointing down. #TINY-4257
- Fixed unable to access the dialog footer in tabbed dialogs on small screens. #TINY-4360
- Fixed mobile table selectors were hard to select with touch by increasing the size. #TINY-4366
- Fixed mobile table selectors moving when moving outside the editor. #TINY-4366
- Fixed inline toolbars collapsing when using sliding toolbars. #TINY-4389
- Fixed block textpatterns not treating NBSPs as spaces. #TINY-4378
- Fixed backspace not merging blocks when the last element in the preceding block was a `contenteditable="false"` element. #TINY-4235
- Fixed toolbar buttons that only contain text labels overlapping on mobile devices. #TINY-4395
- Fixed quickbars quickimage picker not working on mobile. #TINY-4377
- Fixed fullscreen not resizing in an iOS WKWebView component. #TINY-4413

## 5.1.1 - 2019-10-28

### Fixed
- Fixed font formats containing spaces being wrapped in `&quot;` entities instead of single quotes. #TINY-4275
- Fixed alert and confirm dialogs losing focus when clicked. #TINY-4248
- Fixed clicking outside a modal dialog focusing on the document body. #TINY-4249
- Fixed the context toolbar not hiding when scrolled out of view. #TINY-4265

## 5.1.0 - 2019-10-17

### Added
- Added touch selector handles for table selections on touch devices. #TINY-4097
- Added border width field to Table Cell dialog. #TINY-4028
- Added touch event listener to media plugin to make embeds playable. #TINY-4093
- Added oxide styling options to notifications and tweaked the default variables. #TINY-4153
- Added additional padding to split button chevrons on touch devices, to make them easier to interact with. #TINY-4223
- Added new platform detection functions to `Env` and deprecated older detection properties. #TINY-4184
- Added `inputMode` config field to specify inputmode attribute of `input` dialog components. #TINY-4062
- Added new `inputMode` property to relevant plugins/dialogs. #TINY-4102
- Added new `toolbar_sticky` setting to allow the iframe menubar/toolbar to stick to the top of the window when scrolling. #TINY-3982

### Changed
- Changed default setting for `toolbar_drawer` to `floating`. #TINY-3634
- Changed mobile phones to use the `silver` theme by default. #TINY-3634
- Changed some editor settings to default to `false` on touch devices:
  - `menubar`(phones only). #TINY-4077
  - `table_grid`. #TINY-4075
  - `resize`. #TINY-4157
  - `object_resizing`. #TINY-4157
- Changed toolbars and context toolbars to sidescroll on mobile. #TINY-3894 #TINY-4107
- Changed context menus to render as horizontal menus on touch devices. #TINY-4107
- Changed the editor to use the `VisualViewport` API of the browser where possible. #TINY-4078
- Changed visualblocks toolbar button icon and renamed `paragraph` icon to `visualchars`. #TINY-4074
- Changed Oxide default for `@toolbar-button-chevron-color` to follow toolbar button icon color. #TINY-4153
- Changed the `urlinput` dialog component to use the `url` type attribute. #TINY-4102

### Fixed
- Fixed Safari desktop visual viewport fires resize on fullscreen breaking the restore function. #TINY-3976
- Fixed scroll issues on mobile devices. #TINY-3976
- Fixed context toolbar unable to refresh position on iOS12. #TINY-4107
- Fixed ctrl+left click not opening links on readonly mode and the preview dialog. #TINY-4138
- Fixed Slider UI component not firing `onChange` event on touch devices. #TINY-4092
- Fixed notifications overlapping instead of stacking. #TINY-3478
- Fixed inline dialogs positioning incorrectly when the page is scrolled. #TINY-4018
- Fixed inline dialogs and menus not repositioning when resizing. #TINY-3227
- Fixed inline toolbar incorrectly stretching to the full width when a width value was provided. #TINY-4066
- Fixed menu chevrons color to follow the menu text color. #TINY-4153
- Fixed table menu selection grid from staying black when using dark skins, now follows border color. #TINY-4153
- Fixed Oxide using the wrong text color variable for menubar button focused state. #TINY-4146
- Fixed the autoresize plugin not keeping the selection in view when resizing. #TINY-4094
- Fixed textpattern plugin throwing exceptions when using `forced_root_block: false`. #TINY-4172
- Fixed missing CSS fill styles for toolbar button icon active state. #TINY-4147
- Fixed an issue where the editor selection could end up inside a short ended element (such as `br`). #TINY-3999
- Fixed browser selection being lost in inline mode when opening split dropdowns. #TINY-4197
- Fixed backspace throwing an exception when using `forced_root_block: false`. #TINY-4099
- Fixed floating toolbar drawer expanding outside the bounds of the editor. #TINY-3941
- Fixed the autocompleter not activating immediately after a `br` or `contenteditable=false` element. #TINY-4194
- Fixed an issue where the autocompleter would incorrectly close on IE 11 in certain edge cases. #TINY-4205

## 5.0.16 - 2019-09-24

### Added
- Added new `referrer_policy` setting to add the `referrerpolicy` attribute when loading scripts or stylesheets. #TINY-3978
- Added a slight background color to dialog tab links when focused to aid keyboard navigation. #TINY-3877

### Fixed
- Fixed media poster value not updating on change. #TINY-4013
- Fixed openlink was not registered as a toolbar button. #TINY-4024
- Fixed failing to initialize if a script tag was used inside a SVG. #TINY-4087
- Fixed double top border showing on toolbar without menubar when toolbar_drawer is enabled. #TINY-4118
- Fixed unable to drag inline dialogs to the bottom of the screen when scrolled. #TINY-4154
- Fixed notifications appearing on top of the toolbar when scrolled in inline mode. #TINY-4159
- Fixed notifications displaying incorrectly on IE 11. #TINY-4169

## 5.0.15 - 2019-09-02

### Added
- Added a dark `content_css` skin to go with the dark UI skin. #TINY-3743

### Changed
- Changed the enabled state on toolbar buttons so they don't get the hover effect. #TINY-3974

### Fixed
- Fixed missing CSS active state on toolbar buttons. #TINY-3966
- Fixed `onChange` callback not firing for the colorinput dialog component. #TINY-3968
- Fixed context toolbars not showing in fullscreen mode. #TINY-4023

## 5.0.14 - 2019-08-19

### Added
- Added an API to reload the autocompleter menu with additional fetch metadata #MENTIONS-17

### Fixed
- Fixed missing toolbar button border styling options. #TINY-3965
- Fixed image upload progress notification closing before the upload is complete. #TINY-3963
- Fixed inline dialogs not closing on escape when no dialog component is in focus. #TINY-3936
- Fixed plugins not being filtered when defaulting to mobile on phones. #TINY-3537
- Fixed toolbar more drawer showing the content behind it when transitioning between opened and closed states. #TINY-3878
- Fixed focus not returning to the dialog after pressing the "Replace all" button in the search and replace dialog. #TINY-3961

### Removed
- Removed Oxide variable `@menubar-select-disabled-border-color` and replaced it with `@menubar-select-disabled-border`. #TINY-3965

## 5.0.13 - 2019-08-06

### Changed
- Changed modal dialogs to prevent dragging by default and added new `draggable_modal` setting to restore dragging. #TINY-3873
- Changed the nonbreaking plugin to insert nbsp characters wrapped in spans to aid in filtering. This can be disabled using the `nonbreaking_wrap` setting. #TINY-3647
- Changed backspace behaviour in lists to outdent nested list items when the cursor is at the start of the list item. #TINY-3651

### Fixed
- Fixed sidebar growing beyond editor bounds in IE 11. #TINY-3937
- Fixed issue with being unable to keyboard navigate disabled toolbar buttons. #TINY-3350
- Fixed issues with backspace and delete in nested contenteditable true and false elements. #TINY-3868
- Fixed issue with losing keyboard navigation in dialogs due to disabled buttons. #TINY-3914
- Fixed `MouseEvent.mozPressure is deprecated` warning in Firefox. #TINY-3919
- Fixed `default_link_target` not being respected when `target_list` is disabled. #TINY-3757
- Fixed mobile plugin filter to only apply to the mobile theme, rather than all mobile platforms. #TINY-3405
- Fixed focus switching to another editor during mode changes. #TINY-3852
- Fixed an exception being thrown when clicking on an uninitialized inline editor. #TINY-3925
- Fixed unable to keyboard navigate to dialog menu buttons. #TINY-3933
- Fixed dialogs being able to be dragged outside the window viewport. #TINY-3787
- Fixed inline dialogs appearing above modal dialogs. #TINY-3932

## 5.0.12 - 2019-07-18

### Added
- Added ability to utilize UI dialog panels inside other panels. #TINY-3305
- Added help dialog tab explaining keyboard navigation of the editor. #TINY-3603

### Changed
- Changed the "Find and Replace" design to an inline dialog. #TINY-3054

### Fixed
- Fixed issue where autolink spacebar event was not being fired on Edge. #TINY-3891
- Fixed table selection missing the background color. #TINY-3892
- Fixed removing shortcuts not working for function keys. #TINY-3871
- Fixed non-descriptive UI component type names. #TINY-3349
- Fixed UI registry components rendering as the wrong type when manually specifying a different type. #TINY-3385
- Fixed an issue where dialog checkbox, input, selectbox, textarea and urlinput components couldn't be disabled. #TINY-3708
- Fixed the context toolbar not using viable screen space in inline/distraction free mode. #TINY-3717
- Fixed the context toolbar overlapping the toolbar in various conditions. #TINY-3205
- Fixed IE11 edge case where items were being inserted into the wrong location. #TINY-3884

## 5.0.11 - 2019-07-04

### Fixed
- Fixed packaging errors caused by a rollup treeshaking bug (https://github.com/rollup/rollup/issues/2970). #TINY-3866
- Fixed the customeditor component not able to get data from the dialog api. #TINY-3866
- Fixed collection component tooltips not being translated. #TINY-3855

## 5.0.10 - 2019-07-02

### Added
- Added support for all HTML color formats in `color_map` setting. #TINY-3837

### Changed
- Changed backspace key handling to outdent content in appropriate circumstances. #TINY-3685
- Changed default palette for forecolor and backcolor to include some lighter colors suitable for highlights. #TINY-2865
- Changed the search and replace plugin to cycle through results. #TINY-3800

### Fixed
- Fixed inconsistent types causing some properties to be unable to be used in dialog components. #TINY-3778
- Fixed an issue in the Oxide skin where dialog content like outlines and shadows were clipped because of overflow hidden. #TINY-3566
- Fixed the search and replace plugin not resetting state when changing the search query. #TINY-3800
- Fixed backspace in lists not creating an undo level. #TINY-3814
- Fixed the editor to cancel loading in quirks mode where the UI is not supported. #TINY-3391
- Fixed applying fonts not working when the name contained spaces and numbers. #TINY-3801
- Fixed so that initial content is retained when initializing on list items. #TINY-3796
- Fixed inefficient font name and font size current value lookup during rendering. #TINY-3813
- Fixed mobile font copied into the wrong folder for the oxide-dark skin. #TINY-3816
- Fixed an issue where resizing the width of tables would produce inaccurate results. #TINY-3827
- Fixed a memory leak in the Silver theme. #TINY-3797
- Fixed alert and confirm dialogs using incorrect markup causing inconsistent padding. #TINY-3835
- Fixed an issue in the Table plugin with `table_responsive_width` not enforcing units when resizing. #TINY-3790
- Fixed leading, trailing and sequential spaces being lost when pasting plain text. #TINY-3726
- Fixed exception being thrown when creating relative URIs. #TINY-3851
- Fixed focus is no longer set to the editor content during mode changes unless the editor already had focus. #TINY-3852

## 5.0.9 - 2019-06-26

### Fixed
- Fixed print plugin not working in Firefox. #TINY-3834

## 5.0.8 - 2019-06-18

### Added
- Added back support for multiple toolbars. #TINY-2195
- Added support for .m4a files to the media plugin. #TINY-3750
- Added new base_url and suffix editor init options. #TINY-3681

### Fixed
- Fixed incorrect padding for select boxes with visible values. #TINY-3780
- Fixed selection incorrectly changing when programmatically setting selection on contenteditable false elements. #TINY-3766
- Fixed sidebar background being transparent. #TINY-3727
- Fixed the build to remove duplicate iife wrappers. #TINY-3689
- Fixed bogus autocompleter span appearing in content when the autocompleter menu is shown. #TINY-3752
- Fixed toolbar font size select not working with legacyoutput plugin. #TINY-2921
- Fixed the legacyoutput plugin incorrectly aligning images. #TINY-3660
- Fixed remove color not working when using the legacyoutput plugin. #TINY-3756
- Fixed the font size menu applying incorrect sizes when using the legacyoutput plugin. #TINY-3773
- Fixed scrollIntoView not working when the parent window was out of view. #TINY-3663
- Fixed the print plugin printing from the wrong window in IE11. #TINY-3762
- Fixed content CSS loaded over CORS not loading in the preview plugin with content_css_cors enabled. #TINY-3769
- Fixed the link plugin missing the default "None" option for link list. #TINY-3738
- Fixed small dot visible with menubar and toolbar disabled in inline mode. #TINY-3623
- Fixed space key properly inserts a nbsp before/after block elements. #TINY-3745
- Fixed native context menu not showing with images in IE11. #TINY-3392
- Fixed inconsistent browser context menu image selection. #TINY-3789

## 5.0.7 - 2019-06-05

### Added
- Added new toolbar button and menu item for inserting tables via dialog. #TINY-3636
- Added new API for adding/removing/changing tabs in the Help dialog. #TINY-3535
- Added highlighting of matched text in autocompleter items. #TINY-3687
- Added the ability for autocompleters to work with matches that include spaces. #TINY-3704
- Added new `imagetools_fetch_image` callback to allow custom implementations for cors loading of images. #TINY-3658
- Added `'http'` and `https` options to `link_assume_external_targets` to prepend `http://` or `https://` prefixes when URL does not contain a protocol prefix. Patch contributed by francoisfreitag. #GH-4335

### Changed
- Changed annotations navigation to work the same as inline boundaries. #TINY-3396
- Changed tabpanel API by adding a `name` field and changing relevant methods to use it. #TINY-3535

### Fixed
- Fixed text color not updating all color buttons when choosing a color. #TINY-3602
- Fixed the autocompleter not working with fragmented text. #TINY-3459
- Fixed the autosave plugin no longer overwrites window.onbeforeunload. #TINY-3688
- Fixed infinite loop in the paste plugin when IE11 takes a long time to process paste events. Patch contributed by lRawd. #GH-4987
- Fixed image handle locations when using `fixed_toolbar_container`. Patch contributed by t00. #GH-4966
- Fixed the autoresize plugin not firing `ResizeEditor` events. #TINY-3587
- Fixed editor in fullscreen mode not extending to the bottom of the screen. #TINY-3701
- Fixed list removal when pressing backspace after the start of the list item. #TINY-3697
- Fixed autocomplete not triggering from compositionend events. #TINY-3711
- Fixed `file_picker_callback` could not set the caption field on the insert image dialog. #TINY-3172
- Fixed the autocompleter menu showing up after a selection had been made. #TINY-3718
- Fixed an exception being thrown when a file or number input has focus during initialization. Patch contributed by t00. #GH-2194

## 5.0.6 - 2019-05-22

### Added
- Added `icons_url` editor settings to enable icon packs to be loaded from a custom url. #TINY-3585
- Added `image_uploadtab` editor setting to control the visibility of the upload tab in the image dialog. #TINY-3606
- Added new api endpoints to the wordcount plugin and improved character count logic. #TINY-3578

### Changed
- Changed plugin, language and icon loading errors to log in the console instead of a notification. #TINY-3585

### Fixed
- Fixed the textpattern plugin not working with fragmented text. #TINY-3089
- Fixed various toolbar drawer accessibility issues and added an animation. #TINY-3554
- Fixed issues with selection and ui components when toggling readonly mode. #TINY-3592
- Fixed so readonly mode works with inline editors. #TINY-3592
- Fixed docked inline toolbar positioning when scrolled. #TINY-3621
- Fixed initial value not being set on bespoke select in quickbars and toolbar drawer. #TINY-3591
- Fixed so that nbsp entities aren't trimmed in white-space: pre-line elements. #TINY-3642
- Fixed `mceInsertLink` command inserting spaces instead of url encoded characters. #GH-4990
- Fixed text content floating on top of dialogs in IE11. #TINY-3640

## 5.0.5 - 2019-05-09

### Added
- Added menu items to match the forecolor/backcolor toolbar buttons. #TINY-2878
- Added default directionality based on the configured language. #TINY-2621
- Added styles, icons and tests for rtl mode. #TINY-2621

### Fixed
- Fixed autoresize not working with floating elements or when media elements finished loading. #TINY-3545
- Fixed incorrect vertical caret positioning in IE 11. #TINY-3188
- Fixed submenu anchoring hiding overflowed content. #TINY-3564

### Removed
- Removed unused and hidden validation icons to avoid displaying phantom tooltips. #TINY-2329

## 5.0.4 - 2019-04-23

### Added
- Added back URL dialog functionality, which is now available via `editor.windowManager.openUrl()`. #TINY-3382
- Added the missing throbber functionality when calling `editor.setProgressState(true)`. #TINY-3453
- Added function to reset the editor content and undo/dirty state via `editor.resetContent()`. #TINY-3435
- Added the ability to set menu buttons as active. #TINY-3274
- Added `editor.mode` API, featuring a custom editor mode API. #TINY-3406
- Added better styling to floating toolbar drawer. #TINY-3479
- Added the new premium plugins to the Help dialog plugins tab. #TINY-3496
- Added the linkchecker context menu items to the default configuration. #TINY-3543

### Fixed
- Fixed image context menu items showing on placeholder images. #TINY-3280
- Fixed dialog labels and text color contrast within notifications/alert banners to satisfy WCAG 4.5:1 contrast ratio for accessibility. #TINY-3351
- Fixed selectbox and colorpicker items not being translated. #TINY-3546
- Fixed toolbar drawer sliding mode to correctly focus the editor when tabbing via keyboard navigation. #TINY-3533
- Fixed positioning of the styleselect menu in iOS while using the mobile theme. #TINY-3505
- Fixed the menubutton `onSetup` callback to be correctly executed when rendering the menu buttons. #TINY-3547
- Fixed `default_link_target` setting to be correctly utilized when creating a link. #TINY-3508
- Fixed colorpicker floating marginally outside its container. #TINY-3026
- Fixed disabled menu items displaying as active when hovered. #TINY-3027

### Removed
- Removed redundant mobile wrapper. #TINY-3480

## 5.0.3 - 2019-03-19

### Changed
- Changed empty nested-menu items within the style formats menu to be disabled or hidden if the value of `style_formats_autohide` is `true`. #TINY-3310
- Changed the entire phrase 'Powered by Tiny' in the status bar to be a link instead of just the word 'Tiny'. #TINY-3366
- Changed `formatselect`, `styleselect` and `align` menus to use the `mceToggleFormat` command internally. #TINY-3428

### Fixed
- Fixed toolbar keyboard navigation to work as expected when `toolbar_drawer` is configured. #TINY-3432
- Fixed text direction buttons to display the correct pressed state in selections that have no explicit `dir` property. #TINY-3138
- Fixed the mobile editor to clean up properly when removed. #TINY-3445
- Fixed quickbar toolbars to add an empty box to the screen when it is set to `false`. #TINY-3439
- Fixed an issue where pressing the **Delete/Backspace** key at the edge of tables was creating incorrect selections. #TINY-3371
- Fixed an issue where dialog collection items (emoticon and special character dialogs) couldn't be selected with touch devices. #TINY-3444
- Fixed a type error introduced in TinyMCE version 5.0.2 when calling `editor.getContent()` with nested bookmarks. #TINY-3400
- Fixed an issue that prevented default icons from being overridden. #TINY-3449
- Fixed an issue where **Home/End** keys wouldn't move the caret correctly before or after `contenteditable=false` inline elements. #TINY-2995
- Fixed styles to be preserved in IE 11 when editing via the `fullpage` plugin. #TINY-3464
- Fixed the `link` plugin context toolbar missing the open link button. #TINY-3461
- Fixed inconsistent dialog component spacing. #TINY-3436

## 5.0.2 - 2019-03-05

### Added
- Added presentation and document presets to `htmlpanel` dialog component. #TINY-2694
- Added missing fixed_toolbar_container setting has been reimplemented in the Silver theme. #TINY-2712
- Added a new toolbar setting `toolbar_drawer` that moves toolbar groups which overflow the editor width into either a `sliding` or `floating` toolbar section. #TINY-2874

### Changed
- Updated the build process to include package lock files in the dev distribution archive. #TINY-2870

### Fixed
- Fixed inline dialogs did not have aria attributes. #TINY-2694
- Fixed default icons are now available in the UI registry, allowing use outside of toolbar buttons. #TINY-3307
- Fixed a memory leak related to select toolbar items. #TINY-2874
- Fixed a memory leak due to format changed listeners that were never unbound. #TINY-3191
- Fixed an issue where content may have been lost when using permanent bookmarks. #TINY-3400
- Fixed the quicklink toolbar button not rendering in the quickbars plugin. #TINY-3125
- Fixed an issue where menus were generating invalid HTML in some cases. #TINY-3323
- Fixed an issue that could cause the mobile theme to show a blank white screen when the editor was inside an `overflow:hidden` element. #TINY-3407
- Fixed mobile theme using a transparent background and not taking up the full width on iOS. #TINY-3414
- Fixed the template plugin dialog missing the description field. #TINY-3337
- Fixed input dialog components using an invalid default type attribute. #TINY-3424
- Fixed an issue where backspace/delete keys after/before pagebreak elements wouldn't move the caret. #TINY-3097
- Fixed an issue in the table plugin where menu items and toolbar buttons weren't showing correctly based on the selection. #TINY-3423
- Fixed inconsistent button focus styles in Firefox. #TINY-3377
- Fixed the resize icon floating left when all status bar elements were disabled. #TINY-3340
- Fixed the resize handle to not show in fullscreen mode. #TINY-3404

## 5.0.1 - 2019-02-21

### Added
- Added H1-H6 toggle button registration to the silver theme. #TINY-3070
- Added code sample toolbar button will now toggle on when the cursor is in a code section. #TINY-3040
- Added new settings to the emoticons plugin to allow additional emoticons to be added. #TINY-3088

### Fixed
- Fixed an issue where adding links to images would replace the image with text. #TINY-3356
- Fixed an issue where the inline editor could use fractional pixels for positioning. #TINY-3202
- Fixed an issue where uploading non-image files in the Image Plugin upload tab threw an error. #TINY-3244
- Fixed an issue in the media plugin that was causing the source url and height/width to be lost in certain circumstances. #TINY-2858
- Fixed an issue with the Context Toolbar not being removed when clicking outside of the editor. #TINY-2804
- Fixed an issue where clicking 'Remove link' wouldn't remove the link in certain circumstances. #TINY-3199
- Fixed an issue where the media plugin would fail when parsing dialog data. #TINY-3218
- Fixed an issue where retrieving the selected content as text didn't create newlines. #TINY-3197
- Fixed incorrect keyboard shortcuts in the Help dialog for Windows. #TINY-3292
- Fixed an issue where JSON serialization could produce invalid JSON. #TINY-3281
- Fixed production CSS including references to source maps. #TINY-3920
- Fixed development CSS was not included in the development zip. #TINY-3920
- Fixed the autocompleter matches predicate not matching on the start of words by default. #TINY-3306
- Fixed an issue where the page could be scrolled with modal dialogs open. #TINY-2252
- Fixed an issue where autocomplete menus would show an icon margin when no items had icons. #TINY-3329
- Fixed an issue in the quickbars plugin where images incorrectly showed the text selection toolbar. #TINY-3338
- Fixed an issue that caused the inline editor to fail to render when the target element already had focus. #TINY-3353

### Removed
- Removed paste as text notification banner and paste_plaintext_inform setting. #POW-102

## 5.0.0 - 2019-02-04

Full documentation for the version 5 features and changes is available at https://www.tiny.cloud/docs/tinymce/5/release-notes/release-notes50/

### Added
- Added links and registered names with * to denote premium plugins in Plugins tab of Help dialog. #TINY-3223

### Changed
- Changed Tiny 5 mobile skin to look more uniform with desktop. #TINY-2650
- Blacklisted table, th and td as inline editor target. #TINY-717

### Fixed
- Fixed an issue where tab panel heights weren't sizing properly on smaller screens and weren't updating on resize. #TINY-3242
- Fixed image tools not having any padding between the label and slider. #TINY-3220
- Fixed context toolbar toggle buttons not showing the correct state. #TINY-3022
- Fixed missing separators in the spellchecker context menu between the suggestions and actions. #TINY-3217
- Fixed notification icon positioning in alert banners. #TINY-2196
- Fixed a typo in the word count plugin name. #TINY-3062
- Fixed charmap and emoticons dialogs not having a primary button. #TINY-3233
- Fixed an issue where resizing wouldn't work correctly depending on the box-sizing model. #TINY-3278

## 5.0.0-rc-2 - 2019-01-22

### Added
- Added screen reader accessibility for sidebar and statusbar. #TINY-2699

### Changed
- Changed formatting menus so they are registered and made the align toolbar button use an icon instead of text. #TINY-2880
- Changed checkboxes to use a boolean for its state, instead of a string. #TINY-2848
- Updated the textpattern plugin to properly support nested patterns and to allow running a command with a value for a pattern with a start and an end. #TINY-2991
- Updated Emoticons and Charmap dialogs to be screen reader accessible. #TINY-2693

### Fixed
- Fixed the link dialog such that it will now retain class attributes when updating links. #TINY-2825
- Fixed "Find and replace" not showing in the "Edit" menu by default. #TINY-3061
- Fixed dropdown buttons missing the 'type' attribute, which could cause forms to be incorrectly submitted. #TINY-2826
- Fixed emoticon and charmap search not returning expected results in certain cases. #TINY-3084
- Fixed blank rel_list values throwing an exception in the link plugin. #TINY-3149

### Removed
- Removed unnecessary 'flex' and unused 'colspan' properties from the new dialog APIs. #TINY-2973

## 5.0.0-rc-1 - 2019-01-08

### Added
- Added editor settings functionality to specify title attributes for toolbar groups. #TINY-2690
- Added icons instead of button text to improve Search and Replace dialog footer appearance. #TINY-2654
- Added `tox-dialog__table` instead of `mce-table-striped` class to enhance Help dialog appearance. #TINY-2360
- Added title attribute to iframes so, screen readers can announce iframe labels. #TINY-2692
- Added a wordcount menu item, that defaults to appearing in the tools menu. #TINY-2877

### Changed
- Updated the font select dropdown logic to try to detect the system font stack and show "System Font" as the font name. #TINY-2710
- Updated the autocompleter to only show when it has matched items. #TINY-2350
- Updated SizeInput labels to "Height" and "Width" instead of Dimensions. #TINY-2833
- Updated the build process to minify and generate ASCII only output for the emoticons database. #TINY-2744

### Fixed
- Fixed readonly mode not fully disabling editing content. #TINY-2287
- Fixed accessibility issues with the font select, font size, style select and format select toolbar dropdowns. #TINY-2713
- Fixed accessibility issues with split dropdowns. #TINY-2697
- Fixed the legacyoutput plugin to be compatible with TinyMCE 5.0. #TINY-2301
- Fixed icons not showing correctly in the autocompleter popup. #TINY-3029
- Fixed an issue where preview wouldn't show anything in Edge under certain circumstances. #TINY-3035
- Fixed the height being incorrectly calculated for the autoresize plugin. #TINY-2807

## 5.0.0-beta-1 - 2018-11-30

### Added
- Added a new `addNestedMenuItem()` UI registry function and changed all nested menu items to use the new registry functions. #TINY-2230
- Added title attribute to color swatch colors. #TINY-2669
- Added anchorbar component to anchor inline toolbar dialogs to instead of the toolbar. #TINY-2040
- Added support for toolbar<n> and toolbar array config options to be squashed into a single toolbar and not create multiple toolbars. #TINY-2195
- Added error handling for when forced_root_block config option is set to true. #TINY-2261
- Added functionality for the removed_menuitems config option. #TINY-2184
- Added the ability to use a string to reference menu items in menu buttons and submenu items. #TINY-2253

### Changed
- Changed the name of the "inlite" plugin to "quickbars". #TINY-2831
- Changed the background color icon to highlight background icon. #TINY-2258
- Changed Help dialog to be accessible to screen readers. #TINY-2687
- Changed the color swatch to save selected custom colors to local storage for use across sessions. #TINY-2722
- Changed `WindowManager` API - methods `getParams`, `setParams` and `getWindows`, and the legacy `windows` property, have been removed. `alert` and `confirm` dialogs are no longer tracked in the window list. #TINY-2603

### Fixed
- Fixed an inline mode issue where the save plugin upon saving can cause content loss. #TINY-2659
- Fixed an issue in IE 11 where calling selection.getContent() would return an empty string when the editor didn't have focus. #TINY-2325

### Removed
- Removed compat3x plugin. #TINY-2815

## 5.0.0-preview-4 - 2018-11-12

### Added
- Added width and height placeholder text to image and media dialog dimensions input. #AP-296
- Added the ability to keyboard navigate through menus, toolbars, sidebar and the status bar sequentially. #AP-381
- Added translation capability back to the editor's UI. #AP-282
- Added `label` component type for dialogs to group components under a label.

### Changed
- Changed the editor resize handle so that it should be disabled when the autoresize plugin is turned on. #AP-424
- Changed UI text for microcopy improvements. #TINY-2281

### Fixed
- Fixed distraction free plugin. #AP-470
- Fixed contents of the input field being selected on focus instead of just recieving an outline highlight. #AP-464
- Fixed styling issues with dialogs and menus in IE 11. #AP-456
- Fixed custom style format control not honoring custom formats. #AP-393
- Fixed context menu not appearing when clicking an image with a caption. #AP-382
- Fixed directionality of UI when using an RTL language. #AP-423
- Fixed page responsiveness with multiple inline editors. #AP-430
- Fixed empty toolbar groups appearing through invalid configuration of the `toolbar` property. #AP-450
- Fixed text not being retained when updating links through the link dialog. #AP-293
- Fixed edit image context menu, context toolbar and toolbar items being incorrectly enabled when selecting invalid images. #AP-323
- Fixed emoji type ahead being shown when typing URLs. #AP-366
- Fixed toolbar configuration properties incorrectly expecting string arrays instead of strings. #AP-342
- Fixed the block formatting toolbar item not showing a "Formatting" title when there is no selection. #AP-321
- Fixed clicking disabled toolbar buttons hiding the toolbar in inline mode. #AP-380
- Fixed `EditorResize` event not being fired upon editor resize. #AP-327
- Fixed tables losing styles when updating through the dialog. #AP-368
- Fixed context toolbar positioning to be more consistent near the edges of the editor. #AP-318
- Fixed table of contents plugin now works with v5 toolbar APIs correctly. #AP-347
- Fixed the `link_context_toolbar` configuration not disabling the context toolbar. #AP-458
- Fixed the link context toolbar showing incorrect relative links. #AP-435
- Fixed the alignment of the icon in alert banner dialog components. #TINY-2220
- Fixed the visual blocks and visual char menu options not displaying their toggled state. #TINY-2238
- Fixed the editor not displaying as fullscreen when toggled. #TINY-2237

### Removed
- Removed the tox-custom-editor class that was added to the wrapping element of codemirror. #TINY-2211

## 5.0.0-preview-3 - 2018-10-18

### Changed
- Changed editor layout to use modern CSS properties over manually calculating dimensions. #AP-324
- Changed `autoresize_min_height` and `autoresize_max_height` configurations to `min_height` and `max_height`. #AP-324
- Changed `Whole word` label in Search and Replace dialog to `Find whole words only`. #AP-387

### Fixed
- Fixed bugs with editor width jumping when resizing and the iframe not resizing to smaller than 150px in height. #AP-324
- Fixed mobile theme bug that prevented the editor from loading. #AP-404
- Fixed long toolbar groups extending outside of the editor instead of wrapping.
- Fixed dialog titles so they are now proper case. #AP-384
- Fixed color picker default to be #000000 instead of #ff00ff. #AP-216
- Fixed "match case" option on the Find and Replace dialog is no longer selected by default. #AP-298
- Fixed vertical alignment of toolbar icons. #DES-134
- Fixed toolbar icons not appearing on IE11. #DES-133

## 5.0.0-preview-2 - 2018-10-10

### Added
- Added swatch is now shown for colorinput fields, instead of the colorpicker directly. #AP-328
- Added fontformats and fontsizes menu items. #AP-390

### Changed
- Changed configuration of color options has been simplified to `color_map`, `color_cols`, and `custom_colors`. #AP-328
- Changed `height` configuration to apply to the editor frame (including menubar, toolbar, status bar) instead of the content area. #AP-324

### Fixed
- Fixed styleselect not updating the displayed item as the cursor moved. #AP-388
- Fixed preview iframe not expanding to the dialog size. #AP-252
- Fixed 'meta' shortcuts not translated into platform-specific text. #AP-270
- Fixed tabbed dialogs (Charmap and Emoticons) shrinking when no search results returned.
- Fixed a bug where alert banner icons were not retrieved from icon pack. #AP-330
- Fixed component styles to flex so they fill large dialogs. #AP-252
- Fixed editor flashing unstyled during load (still in progress). #AP-349

### Removed
- Removed `colorpicker` plugin, it is now in the theme. #AP-328
- Removed `textcolor` plugin, it is now in the theme. #AP-328

## 5.0.0-preview-1 - 2018-10-01

Developer preview 1.

Initial list of features and changes is available at https://www.tiny.cloud/docs/tinymce/5/release-notes/release-notes50/.

## 4.9.11 - 2020-07-13

### Fixed
- Fixed the `selection.setContent()` API not running parser filters. #TINY-4002
- Fixed content in an iframe element parsing as DOM elements instead of text content. #TINY-5943
- Fixed up and down keyboard navigation not working for inline `contenteditable="false"` elements. #TINY-6226

## 4.9.10 - 2020-04-23

### Fixed
- Fixed an issue where the editor selection could end up inside a short ended element (eg br). #TINY-3999
- Fixed a security issue related to CDATA sanitization during parsing. #TINY-4669
- Fixed `media` embed content not processing safely in some cases. #TINY-4857

## 4.9.9 - 2020-03-25

### Fixed
- Fixed the table selection not functioning correctly in Microsoft Edge 44 or higher. #TINY-3862
- Fixed the table resize handles not functioning correctly in Microsoft Edge 44 or higher. #TINY-4160
- Fixed the `forced_root_block_attrs` setting not applying attributes to new blocks consistently. #TINY-4564
- Fixed the editor failing to initialize if a script tag was used inside an SVG. #TINY-4087

## 4.9.8 - 2020-01-28

### Fixed
- Fixed the `mobile` theme failing to load due to a bundling issue. #TINY-4613
- Fixed security issue related to parsing HTML comments and CDATA. #TINY-4544

## 4.9.7 - 2019-12-19

### Fixed
- Fixed the `visualchars` plugin converting HTML-like text to DOM elements in certain cases. #TINY-4507
- Fixed an issue with the `paste` plugin not sanitizing content in some cases. #TINY-4510
- Fixed HTML comments incorrectly being parsed in certain cases. #TINY-4511

## 4.9.6 - 2019-09-02

### Fixed
- Fixed image browse button sometimes displaying the browse window twice. #TINY-3959

## 4.9.5 - 2019-07-02

### Changed
- Changed annotations navigation to work the same as inline boundaries. #TINY-3396

### Fixed
- Fixed the print plugin printing from the wrong window in IE11. #TINY-3762
- Fixed an exception being thrown when a file or number input has focus during initialization. Patch contributed by t00. #GH-2194
- Fixed positioning of the styleselect menu in iOS while using the mobile theme. #TINY-3505
- Fixed native context menu not showing with images in IE11. #TINY-3392
- Fixed selection incorrectly changing when programmatically setting selection on contenteditable false elements. #TINY-3766
- Fixed image browse button not working on touch devices. #TINY-3751
- Fixed so that nbsp entities aren't trimmed in white-space: pre-line elements. #TINY-3642
- Fixed space key properly inserts a nbsp before/after block elements. #TINY-3745
- Fixed infinite loop in the paste plugin when IE11 takes a long time to process paste events. Patch contributed by lRawd. #GH-4987

## 4.9.4 - 2019-03-20

### Fixed
- Fixed an issue where **Home/End** keys wouldn't move the caret correctly before or after `contenteditable=false` inline elements. #TINY-2995
- Fixed an issue where content may have been lost when using permanent bookmarks. #TINY-3400
- Fixed the mobile editor to clean up properly when removed. #TINY-3445
- Fixed an issue where retrieving the selected content as text didn't create newlines. #TINY-3197
- Fixed an issue where typing space between images would cause issues with nbsp not being inserted. #TINY-3346

## 4.9.3 - 2019-01-31

### Added
- Added a visualchars_default_state setting to the Visualchars Plugin. Patch contributed by mat3e.

### Fixed
- Fixed a bug where scrolling on a page with more than one editor would cause a ResizeWindow event to fire. #TINY-3247
- Fixed a bug where if a plugin threw an error during initialisation the whole editor would fail to load. #TINY-3243
- Fixed a bug where getContent would include bogus elements when valid_elements setting was set up in a specific way. #TINY-3213
- Fixed a bug where only a few function key names could be used when creating keyboard shortcuts. #TINY-3146
- Fixed a bug where it wasn't possible to enter spaces into an editor after pressing shift+enter. #TINY-3099
- Fixed a bug where no caret would be rendered after backspacing to a contenteditable false element. #TINY-2998
- Fixed a bug where deletion to/from indented lists would leave list fragments in the editor. #TINY-2981

## 4.9.2 - 2018-12-17

### Fixed
- Fixed a bug with pressing the space key on IE 11 would result in nbsp characters being inserted between words at the end of a block. #TINY-2996
- Fixed a bug where character composition using quote and space on US International keyboards would produce a space instead of a quote. #TINY-2999
- Fixed a bug where remove format wouldn't remove the inner most inline element in some situations. #TINY-2982
- Fixed a bug where outdenting an list item would affect attributes on other list items within the same list. #TINY-2971
- Fixed a bug where the DomParser filters wouldn't be applied for elements created when parsing invalid html. #TINY-2978
- Fixed a bug where setProgressState wouldn't automatically close floating ui elements like menus. #TINY-2896
- Fixed a bug where it wasn't possible to navigate out of a figcaption element using the arrow keys. #TINY-2894
- Fixed a bug where enter key before an image inside a link would remove the image. #TINY-2780

## 4.9.1 - 2018-12-04

### Added
- Added functionality to insert html to the replacement feature of the Textpattern Plugin. #TINY-2839

### Fixed
- Fixed a bug where `editor.selection.getContent({format: 'text'})` didn't work as expected in IE11 on an unfocused editor. #TINY-2862
- Fixed a bug in the Textpattern Plugin where the editor would get an incorrect selection after inserting a text pattern on Safari. #TINY-2838
- Fixed a bug where the space bar didn't work correctly in editors with the forced_root_block setting set to false. #TINY-2816

## 4.9.0 - 2018-11-27

### Added
- Added a replace feature to the Textpattern Plugin. #TINY-1908
- Added functionality to the Lists Plugin that improves the indentation logic. #TINY-1790

### Fixed
- Fixed a bug where it wasn't possible to delete/backspace when the caret was between a contentEditable=false element and a BR. #TINY-2372
- Fixed a bug where copying table cells without a text selection would fail to copy anything. #TINY-1789
- Implemented missing `autosave_restore_when_empty` functionality in the Autosave Plugin. Patch contributed by gzzo. #GH-4447
- Reduced insertion of unnecessary nonbreaking spaces in the editor. #TINY-1879

## 4.8.5 - 2018-10-30

### Added
- Added a content_css_cors setting to the editor that adds the crossorigin="anonymous" attribute to link tags added by the StyleSheetLoader. #TINY-1909

### Fixed
- Fixed a bug where trying to remove formatting with a collapsed selection range would throw an exception. #GH-4636
- Fixed a bug in the image plugin that caused updating figures to split contenteditable elements. #GH-4563
- Fixed a bug that was causing incorrect viewport calculations for fixed position UI elements. #TINY-1897
- Fixed a bug where inline formatting would cause the delete key to do nothing. #TINY-1900

## 4.8.4 - 2018-10-23

### Added
- Added support for the HTML5 `main` element. #TINY-1877

### Changed
- Changed the keyboard shortcut to move focus to contextual toolbars to Ctrl+F9. #TINY-1812

### Fixed
- Fixed a bug where content css could not be loaded from another domain. #TINY-1891
- Fixed a bug on FireFox where the cursor would get stuck between two contenteditable false inline elements located inside of the same block element divided by a BR. #TINY-1878
- Fixed a bug with the insertContent method where nonbreaking spaces would be inserted incorrectly. #TINY-1868
- Fixed a bug where the toolbar of the inline editor would not be visible in some scenarios. #TINY-1862
- Fixed a bug where removing the editor while more than one notification was open would throw an error. #TINY-1845
- Fixed a bug where the menubutton would be rendered on top of the menu if the viewport didn't have enough height. #TINY-1678
- Fixed a bug with the annotations api where annotating collapsed selections caused problems. #TBS-2449
- Fixed a bug where wbr elements were being transformed into whitespace when using the Paste Plugin's paste as text setting. #GH-4638
- Fixed a bug where the Search and Replace didn't replace spaces correctly. #GH-4632
- Fixed a bug with sublist items not persisting selection. #GH-4628
- Fixed a bug with mceInsertRawHTML command not working as expected. #GH-4625

## 4.8.3 - 2018-09-13

### Fixed
- Fixed a bug where the Wordcount Plugin didn't correctly count words within tables on IE11. #TINY-1770
- Fixed a bug where it wasn't possible to move the caret out of a table on IE11 and Firefox. #TINY-1682
- Fixed a bug where merging empty blocks didn't work as expected, sometimes causing content to be deleted. #TINY-1781
- Fixed a bug where the Textcolor Plugin didn't show the correct current color. #TINY-1810
- Fixed a bug where clear formatting with a collapsed selection would sometimes clear formatting from more content than expected. #TINY-1813 #TINY-1821
- Fixed a bug with the Table Plugin where it wasn't possible to keyboard navigate to the caption. #TINY-1818

## 4.8.2 - 2018-08-09

### Changed
- Moved annotator from "experimental" to "annotator" object on editor. #TBS-2398
- Improved the multiclick normalization across browsers. #TINY-1788

### Fixed
- Fixed a bug where running getSelectedBlocks with a collapsed selection between block elements would produce incorrect results. #TINY-1787
- Fixed a bug where the ScriptLoaders loadScript method would not work as expected in FireFox when loaded on the same page as a ShadowDOM polyfill. #TINY-1786
- Removed reference to ShadowDOM event.path as Blink based browsers now support event.composedPath. #TINY-1785
- Fixed a bug where a reference to localStorage would throw an "access denied" error in IE11 with strict security settings. #TINY-1782
- Fixed a bug where pasting using the toolbar button on an inline editor in IE11 would cause a looping behaviour. #TINY-1768

## 4.8.1 - 2018-07-26

### Fixed
- Fixed a bug where the content of inline editors was being cleaned on every call of `editor.save()`. #TINY-1783
- Fixed a bug where the arrow of the Inlite Theme toolbar was being rendered incorrectly in RTL mode. #TINY-1776
- Fixed a bug with the Paste Plugin where pasting after inline contenteditable false elements moved the caret to the end of the line. #TINY-1758

## 4.8.0 - 2018-06-27

### Added
- Added new "experimental" object in editor, with initial Annotator API. #TBS-2374

### Fixed
- Fixed a bug where deleting paragraphs inside of table cells would delete the whole table cell. #TINY-1759
- Fixed a bug in the Table Plugin where removing row height set on the row properties dialog did not update the table. #TINY-1730
- Fixed a bug with the font select toolbar item didn't update correctly. #TINY-1683
- Fixed a bug where all bogus elements would not be deleted when removing an inline editor. #TINY-1669

## 4.7.13 - 2018-05-16

### Added
- Added missing code menu item from the default menu config. #TINY-1648
- Added new align button for combining the separate align buttons into a menu button. #TINY-1652

### Fixed
- Fixed a bug where Edge 17 wouldn't be able to select images or tables. #TINY-1679
- Fixed issue where whitespace wasn't preserved when the editor was initialized on pre elements. #TINY-1649
- Fixed a bug with the fontselect dropdowns throwing an error if the editor was hidden in Firefox. #TINY-1664
- Fixed a bug where it wasn't possible to merge table cells on IE 11. #TINY-1671
- Fixed a bug where textcolor wasn't applying properly on IE 11 in some situations. #TINY-1663
- Fixed a bug where the justifyfull command state wasn't working correctly. #TINY-1677
- Fixed a bug where the styles wasn't updated correctly when resizing some tables. #TINY-1668

## 4.7.12 - 2018-05-03

### Added
- Added an option to filter out image svg data urls.
- Added support for html5 details and summary elements.

### Changed
- Changed so the mce-abs-layout-item css rule targets html instead of body. Patch contributed by nazar-pc.

### Fixed
- Fixed a bug where the "read" step on the mobile theme was still present on android mobile browsers.
- Fixed a bug where all images in the editor document would reload on any editor change.
- Fixed a bug with the Table Plugin where ObjectResized event wasn't being triggered on column resize.
- Fixed so the selection is set to the first suitable caret position after editor.setContent called.
- Fixed so links with xlink:href attributes are filtered correctly to prevent XSS.
- Fixed a bug on IE11 where pasting content into an inline editor initialized on a heading element would create new editable elements.
- Fixed a bug where readonly mode would not work as expected when the editor contained contentEditable=true elements.
- Fixed a bug where the Link Plugin would throw an error when used together with the webcomponents polyfill. Patch contributed by 4esnog.
- Fixed a bug where the "Powered by TinyMCE" branding link would break on XHTML pages. Patch contributed by tistre.
- Fixed a bug where the same id would be used in the blobcache for all pasted images. Patch contributed by thorn0.

## 4.7.11 - 2018-04-11

### Added
- Added a new imagetools_credentials_hosts option to the Imagetools Plugin.

### Fixed
- Fixed a bug where toggling a list containing empty LIs would throw an error. Patch contributed by bradleyke.
- Fixed a bug where applying block styles to a text with the caret at the end of the paragraph would select all text in the paragraph.
- Fixed a bug where toggling on the Spellchecker Plugin would trigger isDirty on the editor.
- Fixed a bug where it was possible to enter content into selection bookmark spans.
- Fixed a bug where if a non paragraph block was configured in forced_root_block the editor.getContent method would return incorrect values with an empty editor.
- Fixed a bug where dropdown menu panels stayed open and fixed in position when dragging dialog windows.
- Fixed a bug where it wasn't possible to extend table cells with the space button in Safari.
- Fixed a bug where the setupeditor event would thrown an error when using the Compat3x Plugin.
- Fixed a bug where an error was thrown in FontInfo when called on a detached element.

## 4.7.10 - 2018-04-03

### Added
- Added normalization of triple clicks across browsers in the editor.
- Added a `hasFocus` method to the editor that checks if the editor has focus.
- Added correct icon to the Nonbreaking Plugin menu item.

### Fixed
- Fixed so the `getContent`/`setContent` methods work even if the editor is not initialized.
- Fixed a bug with the Media Plugin where query strings were being stripped from youtube links.
- Fixed a bug where image styles were changed/removed when opening and closing the Image Plugin dialog.
- Fixed a bug in the Table Plugin where some table cell styles were not correctly added to the content html.
- Fixed a bug in the Spellchecker Plugin where it wasn't possible to change the spellchecker language.
- Fixed so the the unlink action in the Link Plugin has a menu item and can be added to the contextmenu.
- Fixed a bug where it wasn't possible to keyboard navigate to the start of an inline element on a new line within the same block element.
- Fixed a bug with the Text Color Plugin where if used with an inline editor located at the bottom of the screen the colorpicker could appear off screen.
- Fixed a bug with the UndoManager where undo levels were being added for nbzwsp characters.
- Fixed a bug with the Table Plugin where the caret would sometimes be lost when keyboard navigating up through a table.
- Fixed a bug where FontInfo.getFontFamily would throw an error when called on a removed editor.
- Fixed a bug in Firefox where undo levels were not being added correctly for some specific operations.
- Fixed a bug where initializing an inline editor inside of a table would make the whole table resizeable.
- Fixed a bug where the fake cursor that appears next to tables on Firefox was positioned incorrectly when switching to fullscreen.
- Fixed a bug where zwsp's weren't trimmed from the output from `editor.getContent({ format: 'text' })`.
- Fixed a bug where the fontsizeselect/fontselect toolbar items showed the body info rather than the first possible caret position info on init.
- Fixed a bug where it wasn't possible to select all content if the editor only contained an inline boundary element.
- Fixed a bug where `content_css` urls with query strings wasn't working.
- Fixed a bug in the Table Plugin where some table row styles were removed when changing other styles in the row properties dialog.

### Removed
- Removed the "read" step from the mobile theme.

## 4.7.9 - 2018-02-27

### Fixed
- Fixed a bug where the editor target element didn't get the correct style when removing the editor.

## 4.7.8 - 2018-02-26

### Fixed
- Fixed an issue with the Help Plugin where the menuitem name wasn't lowercase.
- Fixed an issue on MacOS where text and bold text did not have the same line-height in the autocomplete dropdown in the Link Plugin dialog.
- Fixed a bug where the "paste as text" option in the Paste Plugin didn't work.
- Fixed a bug where dialog list boxes didn't get positioned correctly in documents with scroll.
- Fixed a bug where the Inlite Theme didn't use the Table Plugin api to insert correct tables.
- Fixed a bug where the Inlite Theme panel didn't hide on blur in a correct way.
- Fixed a bug where placing the cursor before a table in Firefox would scroll to the bottom of the table.
- Fixed a bug where selecting partial text in table cells with rowspans and deleting would produce faulty tables.
- Fixed a bug where the Preview Plugin didn't work on Safari due to sandbox security.
- Fixed a bug where table cell selection using the keyboard threw an error.
- Fixed so the font size and font family doesn't toggle the text but only sets the selected format on the selected text.
- Fixed so the built-in spellchecking on Chrome and Safari creates an undo level when replacing words.

## 4.7.7 - 2018-02-19

### Added
- Added a border style selector to the advanced tab of the Image Plugin.
- Added better controls for default table inserted by the Table Plugin.
- Added new `table_responsive_width` option to the Table Plugin that controls whether to use pixel or percentage widths.

### Fixed
- Fixed a bug where the Link Plugin text didn't update when a URL was pasted using the context menu.
- Fixed a bug with the Spellchecker Plugin where using "Add to dictionary" in the context menu threw an error.
- Fixed a bug in the Media Plugin where the preview node for iframes got default width and height attributes that interfered with width/height styles.
- Fixed a bug where backslashes were being added to some font family names in Firefox in the fontselect toolbar item.
- Fixed a bug where errors would be thrown when trying to remove an editor that had not yet been fully initialized.
- Fixed a bug where the Imagetools Plugin didn't update the images atomically.
- Fixed a bug where the Fullscreen Plugin was throwing errors when being used on an inline editor.
- Fixed a bug where drop down menus weren't positioned correctly in inline editors on scroll.
- Fixed a bug with a semicolon missing at the end of the bundled javascript files.
- Fixed a bug in the Table Plugin with cursor navigation inside of tables where the cursor would sometimes jump into an incorrect table cells.
- Fixed a bug where indenting a table that is a list item using the "Increase indent" button would create a nested table.
- Fixed a bug where text nodes containing only whitespace were being wrapped by paragraph elements.
- Fixed a bug where whitespace was being inserted after br tags inside of paragraph tags.
- Fixed a bug where converting an indented paragraph to a list item would cause the list item to have extra padding.
- Fixed a bug where Copy/Paste in an editor with a lot of content would cause the editor to scroll to the top of the content in IE11.
- Fixed a bug with a memory leak in the DragHelper. Path contributed by ben-mckernan.
- Fixed a bug where the advanced tab in the Media Plugin was being shown even if it didn't contain anything. Patch contributed by gabrieeel.
- Fixed an outdated eventname in the EventUtils. Patch contributed by nazar-pc.
- Fixed an issue where the Json.parse function would throw an error when being used on a page with strict CSP settings.
- Fixed so you can place the curser before and after table elements within the editor in Firefox and Edge/IE.

## 4.7.6 - 2018-01-29

### Fixed
- Fixed a bug in the jquery integration where it threw an error saying that "global is not defined".
- Fixed a bug where deleting a table cell whose previous sibling was set to contenteditable false would create a corrupted table.
- Fixed a bug where highlighting text in an unfocused editor did not work correctly in IE11/Edge.
- Fixed a bug where the table resize handles were not being repositioned when activating the Fullscreen Plugin.
- Fixed a bug where the Imagetools Plugin dialog didn't honor editor RTL settings.
- Fixed a bug where block elements weren't being merged correctly if you deleted from after a contenteditable false element to the beginning of another block element.
- Fixed a bug where TinyMCE didn't work with module loaders like webpack.

## 4.7.5 - 2018-01-22

### Fixed
- Fixed bug with the Codesample Plugin where it wasn't possible to edit codesamples when the editor was in inline mode.
- Fixed bug where focusing on the status bar broke the keyboard navigation functionality.
- Fixed bug where an error would be thrown on Edge by the Table Plugin when pasting using the PowerPaste Plugin.
- Fixed bug in the Table Plugin where selecting row border style from the dropdown menu in advanced row properties would throw an error.
- Fixed bug with icons being rendered incorrectly on Chrome on Mac OS.
- Fixed bug in the Textcolor Plugin where the font color and background color buttons wouldn't trigger an ExecCommand event.
- Fixed bug in the Link Plugin where the url field wasn't forced LTR.
- Fixed bug where the Nonbreaking Plugin incorrectly inserted spaces into tables.
- Fixed bug with the inline theme where the toolbar wasn't repositioned on window resize.

## 4.7.4 - 2017-12-05

### Fixed
- Fixed bug in the Nonbreaking Plugin where the nonbreaking_force_tab setting was being ignored.
- Fixed bug in the Table Plugin where changing row height incorrectly converted column widths to pixels.
- Fixed bug in the Table Plugin on Edge and IE11 where resizing the last column after resizing the table would cause invalid column heights.
- Fixed bug in the Table Plugin where keyboard navigation was not normalized between browsers.
- Fixed bug in the Table Plugin where the colorpicker button would show even without defining the colorpicker_callback.
- Fixed bug in the Table Plugin where it wasn't possible to set the cell background color.
- Fixed bug where Firefox would throw an error when intialising an editor on an element that is hidden or not yet added to the DOM.
- Fixed bug where Firefox would throw an error when intialising an editor inside of a hidden iframe.

## 4.7.3 - 2017-11-23

### Added
- Added functionality to open the Codesample Plugin dialog when double clicking on a codesample. Patch contributed by dakuzen.

### Fixed
- Fixed bug where undo/redo didn't work correctly with some formats and caret positions.
- Fixed bug where the color picker didn't show up in Table Plugin dialogs.
- Fixed bug where it wasn't possible to change the width of a table through the Table Plugin dialog.
- Fixed bug where the Charmap Plugin couldn't insert some special characters.
- Fixed bug where editing a newly inserted link would not actually edit the link but insert a new link next to it.
- Fixed bug where deleting all content in a table cell made it impossible to place the caret into it.
- Fixed bug where the vertical alignment field in the Table Plugin cell properties dialog didn't do anything.
- Fixed bug where an image with a caption showed two sets of resize handles in IE11.
- Fixed bug where pressing the enter button inside of an h1 with contenteditable set to true would sometimes produce a p tag.
- Fixed bug with backspace not working as expected before a noneditable element.
- Fixed bug where operating on tables with invalid rowspans would cause an error to be thrown.
- Fixed so a real base64 representation of the image is available on the blobInfo that the images_upload_handler gets called with.
- Fixed so the image upload tab is available when the images_upload_handler is defined (and not only when the images_upload_url is defined).

## 4.7.2 - 2017-11-07

### Added
- Added newly rewritten Table Plugin.
- Added support for attributes with colon in valid_elements and addValidElements.
- Added support for dailymotion short url in the Media Plugin. Patch contributed by maat8.
- Added support for converting to half pt when converting font size from px to pt. Patch contributed by danny6514.
- Added support for location hash to the Autosave plugin to make it work better with SPAs using hash routing.
- Added support for merging table cells when pasting a table into another table.

### Changed
- Changed so the language packs are only loaded once. Patch contributed by 0xor1.
- Simplified the css for inline boundaries selection by switching to an attribute selector.

### Fixed
- Fixed bug where an error would be thrown on editor initialization if the window.getSelection() returned null.
- Fixed bug where holding down control or alt keys made the keyboard navigation inside an inline boundary not work as expected.
- Fixed bug where applying formats in IE11 produced extra, empty paragraphs in the editor.
- Fixed bug where the Word Count Plugin didn't count some mathematical operators correctly.
- Fixed bug where removing an inline editor removed the element that the editor had been initialized on.
- Fixed bug where setting the selection to the end of an editable container caused some formatting problems.
- Fixed bug where an error would be thrown sometimes when an editor was removed because of the selection bookmark was being stored asynchronously.
- Fixed a bug where an editor initialized on an empty list did not contain any valid cursor positions.
- Fixed a bug with the Context Menu Plugin and webkit browsers on Mac where right-clicking inside a table would produce an incorrect selection.
- Fixed bug where the Image Plugin constrain proportions setting wasn't working as expected.
- Fixed bug where deleting the last character in a span with decorations produced an incorrect element when typing.
- Fixed bug where focusing on inline editors made the toolbar flicker when moving between elements quickly.
- Fixed bug where the selection would be stored incorrectly in inline editors when the mouseup event was fired outside the editor body.
- Fixed bug where toggling bold at the end of an inline boundary would toggle off the whole word.
- Fixed bug where setting the skin to false would not stop the loading of some skin css files.
- Fixed bug in mobile theme where pinch-to-zoom would break after exiting the editor.
- Fixed bug where sublists of a fully selected list would not be switched correctly when changing list style.
- Fixed bug where inserting media by source would break the UndoManager.
- Fixed bug where inserting some content into the editor with a specific selection would replace some content incorrectly.
- Fixed bug where selecting all content with ctrl+a in IE11 caused problems with untoggling some formatting.
- Fixed bug where the Search and Replace Plugin left some marker spans in the editor when undoing and redoing after replacing some content.
- Fixed bug where the editor would not get a scrollbar when using the Fullscreen and Autoresize plugins together.
- Fixed bug where the font selector would stop working correctly after selecting fonts three times.
- Fixed so pressing the enter key inside of an inline boundary inserts a br after the inline boundary element.
- Fixed a bug where it wasn't possible to use tab navigation inside of a table that was inside of a list.
- Fixed bug where end_container_on_empty_block would incorrectly remove elements.
- Fixed bug where content_styles weren't added to the Preview Plugin iframe.
- Fixed so the beforeSetContent/beforeGetContent events are preventable.
- Fixed bug where changing height value in Table Plugin advanced tab didn't do anything.
- Fixed bug where it wasn't possible to remove formatting from content in beginning of table cell.

## 4.7.1 - 2017-10-09

### Fixed
- Fixed bug where theme set to false on an inline editor produced an extra div element after the target element.
- Fixed bug where the editor drag icon was misaligned with the branding set to false.
- Fixed bug where doubled menu items were not being removed as expected with the removed_menuitems setting.
- Fixed bug where the Table of contents plugin threw an error when initialized.
- Fixed bug where it wasn't possible to add inline formats to text selected right to left.
- Fixed bug where the paste from plain text mode did not work as expected.
- Fixed so the style previews do not set color and background color when selected.
- Fixed bug where the Autolink plugin didn't work as expected with some formats applied on an empty editor.
- Fixed bug where the Textpattern plugin were throwing errors on some patterns.
- Fixed bug where the Save plugin saved all editors instead of only the active editor. Patch contributed by dannoe.

## 4.7.0 - 2017-10-03

### Added
- Added new mobile ui that is specifically designed for mobile devices.

### Changed
- Updated the default skin to be more modern and white since white is preferred by most implementations.
- Restructured the default menus to be more similar to common office suites like Google Docs.

### Fixed
- Fixed so theme can be set to false on both inline and iframe editor modes.
- Fixed bug where inline editor would add/remove the visualblocks css multiple times.
- Fixed bug where selection wouldn't be properly restored when editor lost focus and commands where invoked.
- Fixed bug where toc plugin would generate id:s for headers even though a toc wasn't inserted into the content.
- Fixed bug where is wasn't possible to drag/drop contents within the editor if paste_data_images where set to true.
- Fixed bug where getParam and close in WindowManager would get the first opened window instead of the last opened window.
- Fixed bug where delete would delete between cells inside a table in Firefox.

## 4.6.7 - 2017-09-18

### Added
- Added some missing translations to Image, Link and Help plugins.

### Fixed
- Fixed bug where paste wasn't working in IOS.
- Fixed bug where the Word Count Plugin didn't count some mathematical operators correctly.
- Fixed bug where inserting a list in a table caused the cell to expand in height.
- Fixed bug where pressing enter in a list located inside of a table deleted list items instead of inserting new list item.
- Fixed bug where copy and pasting table cells produced inconsistent results.
- Fixed bug where initializing an editor with an ID of 'length' would throw an exception.
- Fixed bug where it was possible to split a non merged table cell.
- Fixed bug where copy and pasting a list with a very specific selection into another list would produce a nested list.
- Fixed bug where copy and pasting ordered lists sometimes produced unordered lists.
- Fixed bug where padded elements inside other elements would be treated as empty.
- Fixed so you can resize images inside a figure element.
- Fixed bug where an inline TinyMCE editor initialized on a table did not set selection on load in Chrome.
- Fixed the positioning of the inlite toolbar when the target element wasn't big enough to fit the toolbar.

## 4.6.6 - 2017-08-30

### Fixed
- Fixed so that notifications wrap long text content instead of bleeding outside the notification element.
- Fixed so the content_style css is added after the skin and custom stylesheets.
- Fixed bug where it wasn't possible to remove a table with the Cut button.
- Fixed bug where the center format wasn't getting the same font size as the other formats in the format preview.
- Fixed bug where the wordcount plugin wasn't counting hyphenated words correctly.
- Fixed bug where all content pasted into the editor was added to the end of the editor.
- Fixed bug where enter keydown on list item selection only deleted content and didn't create a new line.
- Fixed bug where destroying the editor while the content css was still loading caused error notifications on Firefox.
- Fixed bug where undoing cut operation in IE11 left some unwanted html in the editor content.
- Fixed bug where enter keydown would throw an error in IE11.
- Fixed bug where duplicate instances of an editor were added to the editors array when using the createEditor API.
- Fixed bug where the formatter applied formats on the wrong content when spellchecker was activated.
- Fixed bug where switching formats would reset font size on child nodes.
- Fixed bug where the table caption element weren't always the first descendant to the table tag.
- Fixed bug where pasting some content into the editor on chrome some newlines were removed.
- Fixed bug where it wasn't possible to remove a list if a list item was a table element.
- Fixed bug where copy/pasting partial selections of tables wouldn't produce a proper table.
- Fixed bug where the searchreplace plugin could not find consecutive spaces.
- Fixed bug where background color wasn't applied correctly on some partially selected contents.

## 4.6.5 - 2017-08-02

### Added
- Added new inline_boundaries_selector that allows you to specify the elements that should have boundaries.
- Added new local upload feature this allows the user to upload images directly from the image dialog.
- Added a new api for providing meta data for plugins. It will show up in the help dialog if it's provided.

### Fixed
- Fixed so that the notifications created by the notification manager are more screen reader accessible.
- Fixed bug where changing the list format on multiple selected lists didn't change all of the lists.
- Fixed bug where the nonbreaking plugin would insert multiple undo levels when pressing the tab key.
- Fixed bug where delete/backspace wouldn't render a caret when all editor contents where deleted.
- Fixed bug where delete/backspace wouldn't render a caret if the deleted element was a single contentEditable false element.
- Fixed bug where the wordcount plugin wouldn't count words correctly if word where typed after applying a style format.
- Fixed bug where the wordcount plugin would count mathematical formulas as multiple words for example 1+1=2.
- Fixed bug where formatting of triple clicked blocks on Chrome/Safari would result in styles being added outside the visual selection.
- Fixed bug where paste would add the contents to the end of the editor area when inline mode was used.
- Fixed bug where toggling off bold formatting on text entered in a new paragraph would add an extra line break.
- Fixed bug where autolink plugin would only produce a link on every other consecutive link on Firefox.
- Fixed bug where it wasn't possible to select all contents if the content only had one pre element.
- Fixed bug where sizzle would produce lagging behavior on some sites due to repaints caused by feature detection.
- Fixed bug where toggling off inline formats wouldn't include the space on selected contents with leading or trailing spaces.
- Fixed bug where the cut operation in UI wouldn't work in Chrome.
- Fixed bug where some legacy editor initialization logic would throw exceptions about editor settings not being defined.
- Fixed bug where it wasn't possible to apply text color to links if they where part of a non collapsed selection.
- Fixed bug where an exception would be thrown if the user selected a video element and then moved the focus outside the editor.
- Fixed bug where list operations didn't work if there where block elements inside the list items.
- Fixed bug where applying block formats to lists wrapped in block elements would apply to all elements in that wrapped block.

## 4.6.4 - 2017-06-13

### Fixed
- Fixed bug where the editor would move the caret when clicking on the scrollbar next to a content editable false block.
- Fixed bug where the text color select dropdowns wasn't placed correctly when they didn't fit the width of the screen.
- Fixed bug where the default editor line height wasn't working for mixed font size contents.
- Fixed bug where the content css files for inline editors were loaded multiple times for multiple editor instances.
- Fixed bug where the initial value of the font size/font family dropdowns wasn't displayed.
- Fixed bug where the I18n api was not supporting arrays as the translation replacement values.
- Fixed bug where chrome would display "The given range isn't in document." errors for invalid ranges passed to setRng.
- Fixed bug where the compat3x plugin wasn't working since the global tinymce references wasn't resolved correctly.
- Fixed bug where the preview plugin wasn't encoding the base url passed into the iframe contents producing a xss bug.
- Fixed bug where the dom parser/serializer wasn't handling some special elements like noframes, title and xmp.
- Fixed bug where the dom parser/serializer wasn't handling cdata sections with comments inside.
- Fixed bug where the editor would scroll to the top of the editable area if a dialog was closed in inline mode.
- Fixed bug where the link dialog would not display the right rel value if rel_list was configured.
- Fixed bug where the context menu would select images on some platforms but not others.
- Fixed bug where the filenames of images were not retained on dragged and drop into the editor from the desktop.
- Fixed bug where the paste plugin would misrepresent newlines when pasting plain text and having forced_root_block configured.
- Fixed so that the error messages for the imagetools plugin is more human readable.
- Fixed so the internal validate setting for the parser/serializer can't be set from editor initialization settings.

## 4.6.3 - 2017-05-30

### Fixed
- Fixed bug where the arrow keys didn't work correctly when navigating on nested inline boundary elements.
- Fixed bug where delete/backspace didn't work correctly on nested inline boundary elements.
- Fixed bug where image editing didn't work on subsequent edits of the same image.
- Fixed bug where charmap descriptions wouldn't properly wrap if they exceeded the width of the box.
- Fixed bug where the default image upload handler only accepted 200 as a valid http status code.
- Fixed so rel on target=_blank links gets forced with only noopener instead of both noopener and noreferrer.

## 4.6.2 - 2017-05-23

### Fixed
- Fixed bug where the SaxParser would run out of memory on very large documents.
- Fixed bug with formatting like font size wasn't applied to del elements.
- Fixed bug where various api calls would be throwing exceptions if they where invoked on a removed editor instance.
- Fixed bug where the branding position would be incorrect if the editor was inside a hidden tab and then later showed.
- Fixed bug where the color levels feature in the imagetools dialog wasn't working properly.
- Fixed bug where imagetools dialog wouldn't pre-load images from CORS domains, before trying to prepare them for editing.
- Fixed bug where the tab key would move the caret to the next table cell if being pressed inside a list inside a table.
- Fixed bug where the cut/copy operations would loose parent context like the current format etc.
- Fixed bug with format preview not working on invalid elements excluded by valid_elements.
- Fixed bug where blocks would be merged in incorrect order on backspace/delete.
- Fixed bug where zero length text nodes would cause issues with the undo logic if there where iframes present.
- Fixed bug where the font size/family select lists would throw errors if the first node was a comment.
- Fixed bug with csp having to allow local script evaluation since it was used to detect global scope.
- Fixed bug where CSP required a relaxed option for javascript: URLs in unsupported legacy browsers.
- Fixed bug where a fake caret would be rendered for td with the contenteditable=false.
- Fixed bug where typing would be blocked on IE 11 when within a nested contenteditable=true/false structure.

## 4.6.1 - 2017-05-10

### Added
- Added configuration option to list plugin to disable tab indentation.

### Fixed
- Fixed bug where format change on very specific content could cause the selection to change.
- Fixed bug where TinyMCE could not be lazyloaded through jquery integration.
- Fixed bug where entities in style attributes weren't decoded correctly on paste in webkit.
- Fixed bug where fontsize_formats option had been renamed incorrectly.
- Fixed bug with broken backspace/delete behaviour between contenteditable=false blocks.
- Fixed bug where it wasn't possible to backspace to the previous line with the inline boundaries functionality turned on.
- Fixed bug where is wasn't possible to move caret left and right around a linked image with the inline boundaries functionality turned on.
- Fixed bug where pressing enter after/before hr element threw exception. Patch contributed bradleyke.
- Fixed so the CSS in the visualblocks plugin doesn't overwrite background color. Patch contributed by Christian Rank.
- Fixed bug where multibyte characters weren't encoded correctly. Patch contributed by James Tarkenton.
- Fixed bug where shift-click to select within contenteditable=true fields wasn't working.

## 4.6.0 - 2017-05-04

### Added
- Added an inline boundary caret position feature that makes it easier to type at the beginning/end of links/code elements.
- Added a help plugin that adds a button and a dialog showing the editor shortcuts and loaded plugins.
- Added an inline_boundaries option that allows you to disable the inline boundary feature if it's not desired.
- Added a new ScrollIntoView event that allows you to override the default scroll to element behavior.
- Added role and aria- attributes as valid elements in the default valid elements config.
- Added new internal flag for PastePreProcess/PastePostProcess this is useful to know if the paste was coming from an external source.
- Added new ignore function to UndoManager this works similar to transact except that it doesn't add an undo level by default.

### Fixed
- Fixed so that urls gets retained for images when being edited. This url is then passed on to the upload handler.
- Fixed so that the editors would be initialized on readyState interactive instead of complete.
- Fixed so that the init event of the editor gets fired once all contentCSS files have been properly loaded.
- Fixed so that width/height of the editor gets taken from the textarea element if it's explicitly specified in styles.
- Fixed so that keep_styles set to false no longer clones class/style from the previous paragraph on enter.
- Fixed so that the default line-height is 1.2em to avoid zwnbsp characters from producing text rendering glitches on Windows.
- Fixed so that loading errors of content css gets presented by a notification message.
- Fixed so figure image elements can be linked when selected this wraps the figure image in a anchor element.
- Fixed bug where it wasn't possible to copy/paste rows with colspans by using the table copy/paste feature.
- Fixed bug where the protect setting wasn't properly applied to header/footer parts when using the fullpage plugin.
- Fixed bug where custom formats that specified upper case element names where not applied correctly.
- Fixed bug where some screen readers weren't reading buttons due to an aria specific fix for IE 8.
- Fixed bug where cut wasn't working correctly on iOS due to it's clipboard API not working correctly.
- Fixed bug where Edge would paste div elements instead of paragraphs when pasting plain text.
- Fixed bug where the textpattern plugin wasn't dealing with trailing punctuations correctly.
- Fixed bug where image editing would some times change the image format from jpg to png.
- Fixed bug where some UI elements could be inserted into the toolbar even if they where not registered.
- Fixed bug where it was possible to click the TD instead of the character in the character map and that caused an exception.
- Fixed bug where the font size/font family dropdowns would sometimes show an incorrect value due to css not being loaded in time.
- Fixed bug with the media plugin inserting undefined instead of retaining size when media_dimensions was set to false.
- Fixed bug with deleting images when forced_root_blocks where set to false.
- Fixed bug where input focus wasn't properly handled on nested content editable elements.
- Fixed bug where Chrome/Firefox would throw an exception when selecting images due to recent change of setBaseAndExtent support.
- Fixed bug where malformed blobs would throw exceptions now they are simply ignored.
- Fixed bug where backspace/delete wouldn't work properly in some cases where all contents was selected in WebKit.
- Fixed bug with Angular producing errors since it was expecting events objects to be patched with their custom properties.
- Fixed bug where the formatter would apply formatting to spellchecker errors now all bogus elements are excluded.
- Fixed bug with backspace/delete inside table caption elements wouldn't behave properly on IE 11.
- Fixed bug where typing after a contenteditable false inline element could move the caret to the end of that element.
- Fixed bug where backspace before/after contenteditable false blocks wouldn't properly remove the right element.
- Fixed bug where backspace before/after contenteditable false inline elements wouldn't properly empty the current block element.
- Fixed bug where vertical caret navigation with a custom line-height would sometimes match incorrect positions.
- Fixed bug with paste on Edge where character encoding wasn't handled properly due to a browser bug.
- Fixed bug with paste on Edge where extra fragment data was inserted into the contents when pasting.
- Fixed bug with pasting contents when having a whole block element selected on WebKit could cause WebKit spans to appear.
- Fixed bug where the visualchars plugin wasn't working correctly showing invisible nbsp characters.
- Fixed bug where browsers would hang if you tried to load some malformed html contents.
- Fixed bug where the init call promise wouldn't resolve if the specified selector didn't find any matching elements.
- Fixed bug where the Schema isValidChild function was case sensitive.

### Removed
- Dropped support for IE 8-10 due to market share and lack of support from Microsoft. See tinymce docs for details.

## 4.5.3 - 2017-02-01

### Added
- Added keyboard navigation for menu buttons when the menu is in focus.
- Added api to the list plugin for setting custom classes/attributes on lists.
- Added validation for the anchor plugin input field according to W3C id naming specifications.

### Fixed
- Fixed bug where media placeholders were removed after resize with the forced_root_block setting set to false.
- Fixed bug where deleting selections with similar sibling nodes sometimes deleted the whole document.
- Fixed bug with inlite theme where several toolbars would appear scrolling when more than one instance of the editor was in use.
- Fixed bug where the editor would throw error with the fontselect plugin on hidden editor instances in Firefox.
- Fixed bug where the background color would not stretch to the font size.
- Fixed bug where font size would be removed when changing background color.
- Fixed bug where the undomanager trimmed away whitespace between nodes on undo/redo.
- Fixed bug where media_dimensions=false in media plugin caused the editor to throw an error.
- Fixed bug where IE was producing font/u elements within links on paste.
- Fixed bug where some button tooltips were broken when compat3x was in use.
- Fixed bug where backspace/delete/typeover would remove the caption element.
- Fixed bug where powerspell failed to function when compat3x was enabled.
- Fixed bug where it wasn't possible to apply sub/sup on text with large font size.
- Fixed bug where pre tags with spaces weren't treated as content.
- Fixed bug where Meta+A would select the entire document instead of all contents in nested ce=true elements.

## 4.5.2 - 2017-01-04

### Fixed
- Added missing keyboard shortcut description for the underline menu item in the format menu.
- Fixed bug where external blob urls wasn't properly handled by editor upload logic. Patch contributed by David Oviedo.
- Fixed bug where urls wasn't treated as a single word by the wordcount plugin.
- Fixed bug where nbsp characters wasn't treated as word delimiters by the wordcount plugin.
- Fixed bug where editor instance wasn't properly passed to the format preview logic. Patch contributed by NullQuery.
- Fixed bug where the fake caret wasn't hidden when you moved selection to a cE=false element.
- Fixed bug where it wasn't possible to edit existing code sample blocks.
- Fixed bug where it wasn't possible to delete editor contents if the selection included an empty block.
- Fixed bug where the formatter wasn't expanding words on some international characters. Patch contributed by Martin Larochelle.
- Fixed bug where the open link feature wasn't working correctly on IE 11.
- Fixed bug where enter before/after a cE=false block wouldn't properly padd the paragraph with an br element.
- Fixed so font size and font family select boxes always displays a value by using the runtime style as a fallback.
- Fixed so missing plugins will be logged to console as warnings rather than halting the initialization of the editor.
- Fixed so splitbuttons become normal buttons in advlist plugin if styles are empty. Patch contributed by René Schleusner.
- Fixed so you can multi insert rows/cols by selecting table cells and using insert rows/columns.

## 4.5.1 - 2016-12-07

### Fixed
- Fixed bug where the lists plugin wouldn't initialize without the advlist plugins if served from cdn.
- Fixed bug where selectors with "*" would cause the style format preview to throw an error.
- Fixed bug with toggling lists off on lists with empty list items would throw an error.
- Fixed bug where editing images would produce non existing blob uris.
- Fixed bug where the offscreen toc selection would be treated as the real toc element.
- Fixed bug where the aria level attribute for element path would have an incorrect start index.
- Fixed bug where the offscreen selection of cE=false that where very wide would be shown onscreen. Patch contributed by Steven Bufton.
- Fixed so the default_link_target gets applied to links created by the autolink plugin.
- Fixed so that the name attribute gets removed by the anchor plugin if editing anchors.

## 4.5.0 - 2016-11-23

### Added
- Added new toc plugin allows you to insert table of contents based on editor headings.
- Added new auto complete menu to all url fields. Adds history, link to anchors etc.
- Added new sidebar api that allows you to add custom sidebar panels and buttons to toggle these.
- Added new insert menu button that allows you to have multiple insert functions under the same menu button.
- Added new open link feature to ctrl+click, alt+enter and context menu.
- Added new media_embed_handler option to allow the media plugin to be populated with custom embeds.
- Added new support for editing transparent images using the image tools dialog.
- Added new images_reuse_filename option to allow filenames of images to be retained for upload.
- Added new security feature where links with target="_blank" will by default get rel="noopener noreferrer".
- Added new allow_unsafe_link_target to allow you to opt-out of the target="_blank" security feature.
- Added new style_formats_autohide option to automatically hide styles based on context.
- Added new codesample_content_css option to specify where the code sample prism css is loaded from.
- Added new support for Japanese/Chinese word count following the unicode standards on this.
- Added new fragmented undo levels this dramatically reduces flicker on contents with iframes.
- Added new live previews for complex elements like table or lists.

### Fixed
- Fixed bug where it wasn't possible to properly tab between controls in a dialog with a disabled form item control.
- Fixed bug where firefox would generate a rectangle on elements produced after/before a cE=false elements.
- Fixed bug with advlist plugin not switching list element format properly in some edge cases.
- Fixed bug where col/rowspans wasn't correctly computed by the table plugin in some cases.
- Fixed bug where the table plugin would thrown an error if object_resizing was disabled.
- Fixed bug where some invalid markup would cause issues when running in XHTML mode. Patch contributed by Charles Bourasseau.
- Fixed bug where the fullscreen class wouldn't be removed properly when closing dialogs.
- Fixed bug where the PastePlainTextToggle event wasn't fired by the paste plugin when the state changed.
- Fixed bug where table the row type wasn't properly updated in table row dialog. Patch contributed by Matthias Balmer.
- Fixed bug where select all and cut wouldn't place caret focus back to the editor in WebKit. Patch contributed by Daniel Jalkut.
- Fixed bug where applying cell/row properties to multiple cells/rows would reset other unchanged properties.
- Fixed bug where some elements in the schema would have redundant/incorrect children.
- Fixed bug where selector and target options would cause issues if used together.
- Fixed bug where drag/drop of images from desktop on chrome would thrown an error.
- Fixed bug where cut on WebKit/Blink wouldn't add an undo level.
- Fixed bug where IE 11 would scroll to the cE=false elements when they where selected.
- Fixed bug where keys like F5 wouldn't work when a cE=false element was selected.
- Fixed bug where the undo manager wouldn't stop the typing state when commands where executed.
- Fixed bug where unlink on wrapped links wouldn't work properly.
- Fixed bug with drag/drop of images on WebKit where the image would be deleted form the source editor.
- Fixed bug where the visual characters mode would be disabled when contents was extracted from the editor.
- Fixed bug where some browsers would toggle of formats applied to the caret when clicking in the editor toolbar.
- Fixed bug where the custom theme function wasn't working correctly.
- Fixed bug where image option for custom buttons required you to have icon specified as well.
- Fixed bug where the context menu and contextual toolbars would be visible at the same time and sometimes overlapping.
- Fixed bug where the noneditable plugin would double wrap elements when using the noneditable_regexp option.
- Fixed bug where tables would get padding instead of margin when you used the indent button.
- Fixed bug where the charmap plugin wouldn't properly insert non breaking spaces.
- Fixed bug where the color previews in color input boxes wasn't properly updated.
- Fixed bug where the list items of previous lists wasn't merged in the right order.
- Fixed bug where it wasn't possible to drag/drop inline-block cE=false elements on IE 11.
- Fixed bug where some table cell merges would produce incorrect rowspan/colspan.
- Fixed so the font size of the editor defaults to 14px instead of 11px this can be overridden by custom css.
- Fixed so wordcount is debounced to reduce cpu hogging on larger texts.
- Fixed so tinymce global gets properly exported as a module when used with some module bundlers.
- Fixed so it's possible to specify what css properties you want to preview on specific formats.
- Fixed so anchors are contentEditable=false while within the editor.
- Fixed so selected contents gets wrapped in a inline code element by the codesample plugin.
- Fixed so conditional comments gets properly stripped independent of case. Patch contributed by Georgii Dolzhykov.
- Fixed so some escaped css sequences gets properly handled. Patch contributed by Georgii Dolzhykov.
- Fixed so notifications with the same message doesn't get displayed at the same time.
- Fixed so F10 can be used as an alternative key to focus to the toolbar.
- Fixed various api documentation issues and typos.

### Removed
- Removed layer plugin since it wasn't really ported from 3.x and there doesn't seem to be much use for it.
- Removed moxieplayer.swf from the media plugin since it wasn't used by the media plugin.
- Removed format state from the advlist plugin to be more consistent with common word processors.

## 4.4.3 - 2016-09-01

### Fixed
- Fixed bug where copy would produce an exception on Chrome.
- Fixed bug where deleting lists on IE 11 would merge in correct text nodes.
- Fixed bug where deleting partial lists with indentation wouldn't cause proper normalization.

## 4.4.2 - 2016-08-25

### Added
- Added new importcss_exclusive option to disable unique selectors per group.
- Added new group specific selector_converter option to importcss plugin.
- Added new codesample_languages option to apply custom languages to codesample plugin.
- Added new codesample_dialog_width/codesample_dialog_height options.

### Fixed
- Fixed bug where fullscreen button had an incorrect keyboard shortcut.
- Fixed bug where backspace/delete wouldn't work correctly from a block to a cE=false element.
- Fixed bug where smartpaste wasn't detecting links with special characters in them like tilde.
- Fixed bug where the editor wouldn't get proper focus if you clicked on a cE=false element.
- Fixed bug where it wasn't possible to copy/paste table rows that had merged cells.
- Fixed bug where merging cells could some times produce invalid col/rowspan attibute values.
- Fixed bug where getBody would sometimes thrown an exception now it just returns null if the iframe is clobbered.
- Fixed bug where drag/drop of cE=false element wasn't properly constrained to viewport.
- Fixed bug where contextmenu on Mac would collapse any selection to a caret.
- Fixed bug where rtl mode wasn't rendered properly when loading a language pack with the rtl flag.
- Fixed bug where Kamer word bounderies would be stripped from contents.
- Fixed bug where lists would sometimes render two dots or numbers on the same line.
- Fixed bug where the skin_url wasn't used by the inlite theme.
- Fixed so data attributes are ignored when comparing formats in the formatter.
- Fixed so it's possible to disable inline toolbars in the inlite theme.
- Fixed so template dialog gets resized if it doesn't fit the window viewport.

## 4.4.1 - 2016-07-26

### Added
- Added smart_paste option to paste plugin to allow disabling the paste behavior if needed.

### Fixed
- Fixed bug where png urls wasn't properly detected by the smart paste logic.
- Fixed bug where the element path wasn't working properly when multiple editor instances where used.
- Fixed bug with creating lists out of multiple paragraphs would just create one list item instead of multiple.
- Fixed bug where scroll position wasn't properly handled by the inlite theme to place the toolbar properly.
- Fixed bug where multiple instances of the editor using the inlite theme didn't render the toolbar properly.
- Fixed bug where the shortcut label for fullscreen mode didn't match the actual shortcut key.
- Fixed bug where it wasn't possible to select cE=false blocks using touch devices on for example iOS.
- Fixed bug where it was possible to select the child image within a cE=false on IE 11.
- Fixed so inserts of html containing lists doesn't merge with any existing lists unless it's a paste operation.

## 4.4.0 - 2016-06-30

### Added
- Added new inlite theme this is a more lightweight inline UI.
- Added smarter paste logic that auto detects urls in the clipboard and inserts images/links based on that.
- Added a better image resize algorithm for better image quality in the imagetools plugin.

### Fixed
- Fixed bug where it wasn't possible to drag/dropping cE=false elements on FF.
- Fixed bug where backspace/delete before/after a cE=false block would produce a new paragraph.
- Fixed bug where list style type css property wasn't preserved when indenting lists.
- Fixed bug where merging of lists where done even if the list style type was different.
- Fixed bug where the image_dataimg_filter function wasn't used when pasting images.
- Fixed bug where nested editable within a non editable element would cause scroll on focus in Chrome.
- Fixed so invalid targets for inline mode is blocked on initialization. We only support elements that can have children.

## 4.3.13 - 2016-06-08

### Added
- Added characters with a diacritical mark to charmap plugin. Patch contributed by Dominik Schilling.
- Added better error handling if the image proxy service would produce errors.

### Fixed
- Fixed issue with pasting list items into list items would produce nested list rather than a merged list.
- Fixed bug where table selection could get stuck in selection mode for inline editors.
- Fixed bug where it was possible to place the caret inside the resize grid elements.
- Fixed bug where it wasn't possible to place in elements horizontally adjacent cE=false blocks.
- Fixed bug where multiple notifications wouldn't be properly placed on screen.
- Fixed bug where multiple editor instance of the same id could be produces in some specific integrations.

## 4.3.12 - 2016-05-10

### Fixed
- Fixed bug where focus calls couldn't be made inside the editors PostRender event handler.
- Fixed bug where some translations wouldn't work as expected due to a bug in editor.translate.
- Fixed bug where the node change event could fire with a node out side the root of the editor.
- Fixed bug where Chrome wouldn't properly present the keyboard paste clipboard details when paste was clicked.
- Fixed bug where merged cells in tables couldn't be selected from right to left.
- Fixed bug where insert row wouldn't properly update a merged cells rowspan property.
- Fixed bug where the color input boxes preview field wasn't properly set on initialization.
- Fixed bug where IME composition inside table cells wouldn't work as expected on IE 11.
- Fixed so all shadow dom support is under and experimental flag due to flaky browser support.

## 4.3.11 - 2016-04-25

### Fixed
- Fixed bug where it wasn't possible to insert empty blocks though the API unless they where padded.
- Fixed bug where you couldn't type the Euro character on Windows.
- Fixed bug where backspace/delete from a cE=false element to a text block didn't work properly.
- Fixed bug where the text color default grid would render incorrectly.
- Fixed bug where the codesample plugin wouldn't load the css in the editor for multiple editors.
- Fixed so the codesample plugin textarea gets focused by default.

## 4.3.10 - 2016-04-12

### Fixed
- Fixed bug where the key "y" on WebKit couldn't be entered due to conflict with keycode for F10 on keypress.

## 4.3.9 - 2016-04-12

### Added
- Added support for focusing the contextual toolbars using keyboard.
- Added keyboard support for slider UI controls. You can no increase/decrease using arrow keys.
- Added url pattern matching for Dailymotion to media plugin. Patch contributed by Bertrand Darbon.
- Added body_class to template plugin preview. Patch contributed by Milen Petrinski.
- Added options to better override textcolor pickers with custom colors. Patch contributed by Xavier Boubert.
- Added visual arrows to inline contextual toolbars so that they point to the element being active.

### Changed
- Changed the Meta+Shift+F shortcut to Ctrl+Shift+F since Czech, Slovak, Polish languages used the first one for input.

### Fixed
- Fixed so toolbars for tables or other larger elements get better positioned below the scrollable viewport.
- Fixed bug where it was possible to click links inside cE=false blocks.
- Fixed bug where event targets wasn't properly handled in Safari Technical Preview.
- Fixed bug where drag/drop text in FF 45 would make the editor caret invisible.
- Fixed bug where the remove state wasn't properly set on editor instances when detected as clobbered.
- Fixed bug where offscreen selection of some cE=false elements would render onscreen. Patch contributed by Steven Bufton
- Fixed bug where enter would clone styles out side the root on editors inside a span. Patch contributed by ChristophKaser.
- Fixed bug where drag/drop of images into the editor didn't work correctly in FF.
- Fixed so the first item in panels for the imagetools dialog gets proper keyboard focus.

## 4.3.8 - 2016-03-15

### Fixed
- Fixed bug where inserting HR at the end of a block element would produce an extra empty block.
- Fixed bug where links would be clickable when readonly mode was enabled.
- Fixed bug where the formatter would normalize to the wrong node on very specific content.
- Fixed bug where some nested list items couldn't be indented properly.
- Fixed bug where links where clickable in the preview dialog.
- Fixed so the alt attribute doesn't get padded with an empty value by default.
- Fixed so nested alignment works more correctly. You will now alter the alignment to the closest block parent.

## 4.3.7 - 2016-03-02

### Fixed
- Fixed bug where incorrect icons would be rendered for imagetools edit and color levels.
- Fixed bug where navigation using arrow keys inside a SelectBox didn't move up/down.
- Fixed bug where the visualblocks plugin would render borders round internal UI elements.

## 4.3.6 - 2016-03-01

### Added
- Added new paste_remember_plaintext_info option to allow a global disable of the plain text mode notification.
- Added new PastePlainTextToggle event that fires when plain text mode toggles on/off.

### Fixed
- Fixed bug where it wasn't possible to select media elements since the drag logic would snap it to mouse cursor.
- Fixed bug where it was hard to place the caret inside nested cE=true elements when the outer cE=false element was focused.
- Fixed bug where editors wouldn't properly initialize if both selector and mode where used.
- Fixed bug where IME input inside table cells would switch the IME off.
- Fixed bug where selection inside the first table cell would cause the whole table cell to get selected.
- Fixed bug where error handling of images being uploaded wouldn't properly handle faulty statuses.
- Fixed bug where inserting contents before a HR would cause an exception to be thrown.
- Fixed bug where copy/paste of Excel data would be inserted as an image.
- Fixed caret position issues with copy/paste of inline block cE=false elements.
- Fixed issues with various menu item focus bugs in Chrome. Where the focused menu bar item wasn't properly blurred.
- Fixed so the notifications have a solid background since it would be hard to read if there where text under it.
- Fixed so notifications gets animated similar to the ones used by dialogs.
- Fixed so larger images that gets pasted is handled better.
- Fixed so the window close button is more uniform on various platform and also increased it's hit area.

## 4.3.5 - 2016-02-11

Npm version bump due to package not being fully updated.

## 4.3.4 - 2016-02-11

### Added
- Added new OpenWindow/CloseWindow events that gets fired when windows open/close.
- Added new NewCell/NewRow events that gets fired when table cells/rows are created.
- Added new Promise return value to tinymce.init makes it easier to handle initialization.

### Fixed
- Fixed various bugs with drag/drop of contentEditable:false elements.
- Fixed bug where deleting of very specific nested list items would result in an odd list.
- Fixed bug where lists would get merged with adjacent lists outside the editable inline root.
- Fixed bug where MS Edge would crash when closing a dialog then clicking a menu item.
- Fixed bug where table cell selection would add undo levels.
- Fixed bug where table cell selection wasn't removed when inline editor where removed.
- Fixed bug where table cell selection wouldn't work properly on nested tables.
- Fixed bug where table merge menu would be available when merging between thead and tbody.
- Fixed bug where table row/column resize wouldn't get properly removed when the editor was removed.
- Fixed bug where Chrome would scroll to the editor if there where a empty hash value in document url.
- Fixed bug where the cache suffix wouldn't work correctly with the importcss plugin.
- Fixed bug where selection wouldn't work properly on MS Edge on Windows Phone 10.
- Fixed so adjacent pre blocks gets joined into one pre block since that seems like the user intent.
- Fixed so events gets properly dispatched in shadow dom. Patch provided by Nazar Mokrynskyi.

### Removed
- Removed the jQuery version the jQuery plugin is now moved into the main package.
- Removed jscs from build process since eslint can now handle code style checking.

## 4.3.3 - 2016-01-14

### Added
- Added new table_resize_bars configuration setting.  This setting allows you to disable the table resize bars.
- Added new beforeInitialize event to tinymce.util.XHR lets you modify XHR properties before open. Patch contributed by Brent Clintel.
- Added new autolink_pattern setting to autolink plugin. Enables you to override the default autolink formats. Patch contributed by Ben Tiedt.
- Added new charmap option that lets you override the default charmap of the charmap plugin.
- Added new charmap_append option that lets you add new characters to the default charmap of the charmap plugin.
- Added new insertCustomChar event that gets fired when a character is inserted by the charmap plugin.

### Fixed
- Fixed bug where table cells started with a superfluous &nbsp; in IE10+.
- Fixed bug where table plugin would retain all BR tags when cells were merged.
- Fixed bug where media plugin would strip underscores from youtube urls.
- Fixed bug where IME input would fail on IE 11 if you typed within a table.
- Fixed bug where double click selection of a word would remove the space before the word on insert contents.
- Fixed bug where table plugin would produce exceptions when hovering tables with invalid structure.
- Fixed bug where fullscreen wouldn't scroll back to it's original position when untoggled.
- Fixed so the template plugins templates setting can be a function that gets a callback that can provide templates.

## 4.3.2 - 2015-12-14

### Fixed
- Fixed bug where the resize bars for table cells were not affected by the object_resizing property.
- Fixed bug where the contextual table toolbar would appear incorrectly if TinyMCE was initialized inline inside a table.
- Fixed bug where resizing table cells did not fire a node change event or add an undo level.
- Fixed bug where double click selection of text on IE 11 wouldn't work properly.
- Fixed bug where codesample plugin would incorrectly produce br elements inside code elements.
- Fixed bug where media plugin would strip dashes from youtube urls.
- Fixed bug where it was possible to move the caret into the table resize bars.
- Fixed bug where drag/drop into a cE=false element was possible on IE.

## 4.3.1 - 2015-11-30

### Fixed
- Fixed so it's possible to disable the table inline toolbar by setting it to false or an empty string.
- Fixed bug where it wasn't possible to resize some tables using the drag handles.
- Fixed bug where unique id:s would clash for multiple editor instances and cE=false selections.
- Fixed bug where the same plugin could be initialized multiple times.
- Fixed bug where the table inline toolbars would be displayed at the same time as the image toolbars.
- Fixed bug where the table selection rect wouldn't be removed when selecting another control element.

## 4.3.0 - 2015-11-23

### Added
- Added new table column/row resize support. Makes it a lot more easy to resize the columns/rows in a table.
- Added new table inline toolbar. Makes it easier to for example add new rows or columns to a table.
- Added new notification API. Lets you display floating notifications to the end user.
- Added new codesample plugin that lets you insert syntax highlighted pre elements into the editor.
- Added new image_caption to images. Lets you create images with captions using a HTML5 figure/figcaption elements.
- Added new live previews of embeded videos. Lets you play the video right inside the editor.
- Added new setDirty method and "dirty" event to the editor. Makes it easier to track the dirty state change.
- Added new setMode method to Editor instances that lets you dynamically switch between design/readonly.
- Added new core support for contentEditable=false elements within the editor overrides the browsers broken behavior.

### Changed
- Rewrote the noneditable plugin to use the new contentEditable false core logic.

### Fixed
- Fixed so the dirty state doesn't set to false automatically when the undo index is set to 0.
- Fixed the Selection.placeCaretAt so it works better on IE when the coordinate is between paragraphs.
- Fixed bug where data-mce-bogus="all" element contents where counted by the word count plugin.
- Fixed bug where contentEditable=false elements would be indented by the indent buttons.
- Fixed bug where images within contentEditable=false would be selected in WebKit on mouse click.
- Fixed bug in DOMUntils split method where the replacement parameter wouldn't work on specific cases.
- Fixed bug where the importcss plugin would import classes from the skin content css file.
- Fixed so all button variants have a wrapping span for it's text to make it easier to skin.
- Fixed so it's easier to exit pre block using the arrow keys.
- Fixed bug where listboxes with fix widths didn't render correctly.

## 4.2.8 - 2015-11-13

### Fixed
- Fixed bug where it was possible to delete tables as the inline root element if all columns where selected.
- Fixed bug where the UI buttons active state wasn't properly updated due to recent refactoring of that logic.

## 4.2.7 - 2015-10-27

### Fixed
- Fixed bug where backspace/delete would remove all formats on the last paragraph character in WebKit/Blink.
- Fixed bug where backspace within a inline format element with a bogus caret container would move the caret.
- Fixed bug where backspace/delete on selected table cells wouldn't add an undo level.
- Fixed bug where script tags embedded within the editor could sometimes get a mce- prefix prepended to them
- Fixed bug where validate: false option could produce an error to be thrown from the Serialization step.
- Fixed bug where inline editing of a table as the root element could let the user delete that table.
- Fixed bug where inline editing of a table as the root element wouldn't properly handle enter key.
- Fixed bug where inline editing of a table as the root element would normalize the selection incorrectly.
- Fixed bug where inline editing of a list as the root element could let the user delete that list.
- Fixed bug where inline editing of a list as the root element could let the user split that list.
- Fixed bug where resize handles would be rendered on editable root elements such as table.

## 4.2.6 - 2015-09-28

### Added
- Added capability to set request headers when using XHRs.
- Added capability to upload local images automatically default delay is set to 30 seconds after editing images.
- Added commands ids mceEditImage, mceAchor and mceMedia to be avaiable from execCommand.
- Added Edge browser to saucelabs grunt task. Patch contributed by John-David Dalton.

### Fixed
- Fixed bug where blob uris not produced by tinymce would produce HTML invalid markup.
- Fixed bug where selection of contents of a nearly empty editor in Edge would sometimes fail.
- Fixed bug where color styles woudln't be retained on copy/paste in Blink/Webkit.
- Fixed bug where the table plugin would throw an error when inserting rows after a child table.
- Fixed bug where the template plugin wouldn't handle functions as variable replacements.
- Fixed bug where undo/redo sometimes wouldn't work properly when applying formatting collapsed ranges.
- Fixed bug where shift+delete wouldn't do a cut operation on Blink/WebKit.
- Fixed bug where cut action wouldn't properly store the before selection bookmark for the undo level.
- Fixed bug where backspace in side an empty list element on IE would loose editor focus.
- Fixed bug where the save plugin wouldn't enable the buttons when a change occurred.
- Fixed bug where Edge wouldn't initialize the editor if a document.domain was specified.
- Fixed bug where enter key before nested images would sometimes not properly expand the previous block.
- Fixed bug where the inline toolbars wouldn't get properly hidden when blurring the editor instance.
- Fixed bug where Edge would paste Chinese characters on some Windows 10 installations.
- Fixed bug where IME would loose focus on IE 11 due to the double trailing br bug fix.
- Fixed bug where the proxy url in imagetools was incorrect. Patch contributed by Wong Ho Wang.

## 4.2.5 - 2015-08-31

### Added
- Added fullscreen capability to embedded youtube and vimeo videos.

### Fixed
- Fixed bug where the uploadImages call didn't work on IE 10.
- Fixed bug where image place holders would be uploaded by uploadImages call.
- Fixed bug where images marked with bogus would be uploaded by the uploadImages call.
- Fixed bug where multiple calls to uploadImages would result in decreased performance.
- Fixed bug where pagebreaks were editable to imagetools patch contributed by Rasmus Wallin.
- Fixed bug where the element path could cause too much recursion exception.
- Fixed bug for domains containing ".min". Patch contributed by Loïc Février.
- Fixed so validation of external links to accept a number after www. Patch contributed by Victor Carvalho.
- Fixed so the charmap is exposed though execCommand. Patch contributed by Matthew Will.
- Fixed so that the image uploads are concurrent for improved performance.
- Fixed various grammar problems in inline documentation. Patches provided by nikolas.

## 4.2.4 - 2015-08-17

### Added
- Added picture as a valid element to the HTML 5 schema. Patch contributed by Adam Taylor.

### Fixed
- Fixed bug where contents would be duplicated on drag/drop within the same editor.
- Fixed bug where floating/alignment of images on Edge wouldn't work properly.
- Fixed bug where it wasn't possible to drag images on IE 11.
- Fixed bug where image selection on Edge would sometimes fail.
- Fixed bug where contextual toolbars icons wasn't rendered properly when using the toolbar_items_size.
- Fixed bug where searchreplace dialog doesn't get prefilled with the selected text.
- Fixed bug where fragmented matches wouldn't get properly replaced by the searchreplace plugin.
- Fixed bug where enter key wouldn't place the caret if was after a trailing space within an inline element.
- Fixed bug where the autolink plugin could produce multiple links for the same text on Gecko.
- Fixed bug where EditorUpload could sometimes throw an exception if the blob wasn't found.
- Fixed xss issues with media plugin not properly filtering out some script attributes.

## 4.2.3 - 2015-07-30

### Fixed
- Fixed bug where image selection wasn't possible on Edge due to incompatible setBaseAndExtend API.
- Fixed bug where image blobs urls where not properly destroyed by the imagetools plugin.
- Fixed bug where keyboard shortcuts wasn't working correctly on IE 8.
- Fixed skin issue where the borders of panels where not visible on IE 8.

## 4.2.2 - 2015-07-22

### Fixed
- Fixed bug where float panels were not being hidden on inline editor blur when fixed_toolbar_container config option was in use.
- Fixed bug where combobox states wasn't properly updated if contents where updated without keyboard.
- Fixed bug where pasting into textbox or combobox would move the caret to the end of text.
- Fixed bug where removal of bogus span elements before block elements would remove whitespace between nodes.
- Fixed bug where repositioning of inline toolbars where async and producing errors if the editor was removed from DOM to early. Patch by iseulde.
- Fixed bug where element path wasn't working correctly. Patch contributed by iseulde.
- Fixed bug where menus wasn't rendered correctly when custom images where added to a menu. Patch contributed by Naim Hammadi.

## 4.2.1 - 2015-06-29

### Fixed
- Fixed bug where back/forward buttons in the browser would render blob images as broken images.
- Fixed bug where Firefox would throw regexp to big error when replacing huge base64 chunks.
- Fixed bug rendering issues with resize and context toolbars not being placed properly until next animation frame.
- Fixed bug where the rendering of the image while cropping would some times not be centered correctly.
- Fixed bug where listbox items with submenus would me selected as active.
- Fixed bug where context menu where throwing an error when rendering.
- Fixed bug where resize both option wasn't working due to resent addClass API change. Patch contributed by Jogai.
- Fixed bug where a hideAll call for container rendered inline toolbars would throw an error.
- Fixed bug where onclick event handler on combobox could cause issues if element.id was a function by some polluting libraries.
- Fixed bug where listboxes wouldn't get proper selected sub menu item when using link_list or image_list.
- Fixed so the UI controls are as wide as 4.1.x to avoid wrapping controls in toolbars.
- Fixed so the imagetools dialog is adaptive for smaller screen sizes.

## 4.2.0 - 2015-06-25

### Added
- Added new flat default skin to make the UI more modern.
- Added new imagetools plugin, lets you crop/resize and apply filters to images.
- Added new contextual toolbars support to the API lets you add floating toolbars for specific CSS selectors.
- Added new promise feature fill as tinymce.util.Promise.
- Added new built in image upload feature lets you upload any base64 encoded image within the editor as files.

### Fixed
- Fixed bug where resize handles would appear in the right position in the wrong editor when switching between resizable content in different inline editors.
- Fixed bug where tables would not be inserted in inline mode due to previous float panel fix.
- Fixed bug where floating panels would remain open when focus was lost on inline editors.
- Fixed bug where cut command on Chrome would thrown a browser security exception.
- Fixed bug where IE 11 sometimes would report an incorrect size for images in the image dialog.
- Fixed bug where it wasn't possible to remove inline formatting at the end of block elements.
- Fixed bug where it wasn't possible to delete table cell contents when cell selection was vertical.
- Fixed bug where table cell wasn't emptied from block elements if delete/backspace where pressed in empty cell.
- Fixed bug where cmd+shift+arrow didn't work correctly on Firefox mac when selecting to start/end of line.
- Fixed bug where removal of bogus elements would sometimes remove whitespace between nodes.
- Fixed bug where the resize handles wasn't updated when the main window was resized.
- Fixed so script elements gets removed by default to prevent possible XSS issues in default config implementations.
- Fixed so the UI doesn't need manual reflows when using non native layout managers.
- Fixed so base64 encoded images doesn't slow down the editor on modern browsers while editing.
- Fixed so all UI elements uses touch events to improve mobile device support.
- Removed the touch click quirks patch for iOS since it did more harm than good.
- Removed the non proportional resize handles since. Unproportional resize can still be done by holding the shift key.

## 4.1.10 - 2015-05-05

### Fixed
- Fixed bug where plugins loaded with compat3x would sometimes throw errors when loading using the jQuery version.
- Fixed bug where extra empty paragraphs would get deleted in WebKit/Blink due to recent Quriks fix.
- Fixed bug where the editor wouldn't work properly on IE 12 due to some required browser sniffing.
- Fixed bug where formatting shortcut keys where interfering with Mac OS X screenshot keys.
- Fixed bug where the caret wouldn't move to the next/previous line boundary on Cmd+Left/Right on Gecko.
- Fixed bug where it wasn't possible to remove formats from very specific nested contents.
- Fixed bug where undo levels wasn't produced when typing letters using the shift or alt+ctrl modifiers.
- Fixed bug where the dirty state wasn't properly updated when typing using the shift or alt+ctrl modifiers.
- Fixed bug where an error would be thrown if an autofocused editor was destroyed quickly after its initialization. Patch provided by thorn0.
- Fixed issue with dirty state not being properly updated on redo operation.
- Fixed issue with entity decoder not handling incorrectly written numeric entities.
- Fixed issue where some PI element values wouldn't be properly encoded.

## 4.1.9 - 2015-03-10

### Fixed
- Fixed bug where indentation wouldn't work properly for non list elements.
- Fixed bug with image plugin not pulling the image dimensions out correctly if a custom document_base_url was used.
- Fixed bug where ctrl+alt+[1-9] would conflict with the AltGr+[1-9] on Windows. New shortcuts is ctrl+shift+[1-9].
- Fixed bug with removing formatting on nodes in inline mode would sometimes include nodes outside the editor body.
- Fixed bug where extra nbsp:s would be inserted when you replaced a word surrounded by spaces using insertContent.
- Fixed bug with pasting from Google Docs would produce extra strong elements and line feeds.

## 4.1.8 - 2015-03-05

### Added
- Added new html5 sizes attribute to img elements used together with srcset.
- Added new elementpath option that makes it possible to disable the element path but keep the statusbar.
- Added new option table_style_by_css for the table plugin to set table styling with css rather than table attributes.
- Added new link_assume_external_targets option to prompt the user to prepend http:// prefix if the supplied link does not contain a protocol prefix.
- Added new image_prepend_url option to allow a custom base path/url to be added to images.
- Added new table_appearance_options option to make it possible to disable some options.
- Added new image_title option to make it possible to alter the title of the image, disabled by default.

### Fixed
- Fixed bug where selection starting from out side of the body wouldn't produce a proper selection range on IE 11.
- Fixed bug where pressing enter twice before a table moves the cursor in the table and causes a javascript error.
- Fixed bug where advanced image styles were not respected.
- Fixed bug where the less common Shift+Delete didn't produce a proper cut operation on WebKit browsers.
- Fixed bug where image/media size constrain logic would produce NaN when handling non number values.
- Fixed bug where internal classes where removed by the removeformat command.
- Fixed bug with creating links table cell contents with a specific selection would throw a exceptions on WebKit/Blink.
- Fixed bug where valid_classes option didn't work as expected according to docs. Patch provided by thorn0.
- Fixed bug where jQuery plugin would patch the internal methods multiple times. Patch provided by Drew Martin.
- Fixed bug where backspace key wouldn't delete the current selection of newly formatted content.
- Fixed bug where type over of inline formatting elements wouldn't properly keep the format on WebKit/Blink.
- Fixed bug where selection needed to be properly normalized on modern IE versions.
- Fixed bug where Command+Backspace didn't properly delete the whole line of text but the previous word.
- Fixed bug where UI active states wheren't properly updated on IE if you placed caret within the current range.
- Fixed bug where delete/backspace on WebKit/Blink would remove span elements created by the user.
- Fixed bug where delete/backspace would produce incorrect results when deleting between two text blocks with br elements.
- Fixed bug where captions where removed when pasting from MS Office.
- Fixed bug where lists plugin wouldn't properly remove fully selected nested lists.
- Fixed bug where the ttf font used for icons would throw an warning message on Gecko on Mac OS X.
- Fixed a bug where applying a color to text did not update the undo/redo history.
- Fixed so shy entities gets displayed when using the visualchars plugin.
- Fixed so removeformat removes ins/del by default since these might be used for strikethough.
- Fixed so multiple language packs can be loaded and added to the global I18n data structure.
- Fixed so transparent color selection gets treated as a normal color selection. Patch contributed by Alexander Hofbauer.
- Fixed so it's possible to disable autoresize_overflow_padding, autoresize_bottom_margin options by setting them to false.
- Fixed so the charmap plugin shows the description of the character in the dialog. Patch contributed by Jelle Hissink.
- Removed address from the default list of block formats since it tends to be missused.
- Fixed so the pre block format is called preformatted to make it more verbose.
- Fixed so it's possible to context scope translation strings this isn't needed most of the time.
- Fixed so the max length of the width/height input fields of the media dialog is 5 instead of 3.
- Fixed so drag/dropped contents gets properly processed by paste plugin since it's basically a paste. Patch contributed by Greg Fairbanks.
- Fixed so shortcut keys for headers is ctrl+alt+[1-9] instead of ctrl+[1-9] since these are for switching tabs in the browsers.
- Fixed so "u" doesn't get converted into a span element by the legacy input filter. Since this is now a valid HTML5 element.
- Fixed font families in order to provide appropriate web-safe fonts.

## 4.1.7 - 2014-11-27

### Added
- Added HTML5 schema support for srcset, source and picture. Patch contributed by mattheu.
- Added new cache_suffix setting to enable cache busting by producing unique urls.
- Added new paste_convert_word_fake_lists option to enable users to disable the fake lists convert logic.

### Fixed
- Fixed so advlist style changes adds undo levels for each change.
- Fixed bug where WebKit would sometimes produce an exception when the autolink plugin where looking for URLs.
- Fixed bug where IE 7 wouldn't be rendered properly due to aggressive css compression.
- Fixed bug where DomQuery wouldn't accept window as constructor element.
- Fixed bug where the color picker in 3.x dialogs wouldn't work properly. Patch contributed by Callidior.
- Fixed bug where the image plugin wouldn't respect the document_base_url.
- Fixed bug where the jQuery plugin would fail to append to elements named array prototype names.

## 4.1.6 - 2014-10-08

### Changed
- Replaced jake with grunt since it is more mainstream and has better plugin support.

### Fixed
- Fixed bug with clicking on the scrollbar of the iframe would cause a JS error to be thrown.
- Fixed bug where null would produce an exception if you passed it to selection.setRng.
- Fixed bug where Ctrl/Cmd+Tab would indent the current list item if you switched tabs in the browser.
- Fixed bug where pasting empty cells from Excel would result in a broken table.
- Fixed bug where it wasn't possible to switch back to default list style type.
- Fixed issue where the select all quirk fix would fire for other modifiers than Ctrl/Cmd combinations.


## 4.1.5 - 2014-09-09

### Fixed
- Fixed bug where sometimes the resize rectangles wouldn't properly render on images on WebKit/Blink.
- Fixed bug in list plugin where delete/backspace would merge empty LI elements in lists incorrectly.
- Fixed bug where empty list elements would result in empty LI elements without it's parent container.
- Fixed bug where backspace in empty caret formatted element could produce an type error exception of Gecko.
- Fixed bug where lists pasted from word with a custom start index above 9 wouldn't be properly handled.
- Fixed bug where tabfocus plugin would tab out of the editor instance even if the default action was prevented.
- Fixed bug where tabfocus wouldn't tab properly to other adjacent editor instances.
- Fixed bug where the DOMUtils setStyles wouldn't properly removed or update the data-mce-style attribute.
- Fixed bug where dialog select boxes would be placed incorrectly if document.body wasn't statically positioned.
- Fixed bug where pasting would sometimes scroll to the top of page if the user was using the autoresize plugin.
- Fixed bug where caret wouldn't be properly rendered by Chrome when clicking on the iframes documentElement.
- Fixed so custom images for menubutton/splitbutton can be provided. Patch contributed by Naim Hammadi.
- Fixed so the default action of windows closing can be prevented by blocking the default action of the close event.
- Fixed so nodeChange and focus of the editor isn't automatically performed when opening sub dialogs.

## 4.1.4 - 2014-08-21

### Added
- Added new media_filter_html option to media plugin that blocks any conditional comments, scripts etc within a video element.
- Added new content_security_policy option allows you to set custom policy for iframe contents. Patch contributed by Francois Chagnon.

### Fixed
- Fixed bug where activate/deactivate events wasn't firing properly when switching between editors.
- Fixed bug where placing the caret on iOS was difficult due to a WebKit bug with touch events.
- Fixed bug where the resize helper wouldn't render properly on older IE versions.
- Fixed bug where resizing images inside tables on older IE versions would sometimes fail depending mouse position.
- Fixed bug where editor.insertContent would produce an exception when inserting select/option elements.
- Fixed bug where extra empty paragraphs would be produced if block elements where inserted inside span elements.
- Fixed bug where the spellchecker menu item wouldn't be properly checked if spell checking was started before it was rendered.
- Fixed bug where the DomQuery filter function wouldn't remove non elements from collection.
- Fixed bug where document with custom document.domain wouldn't properly render the editor.
- Fixed bug where IE 8 would throw exception when trying to enter invalid color values into colorboxes.
- Fixed bug where undo manager could incorrectly add an extra undo level when custom resize handles was removed.
- Fixed bug where it wouldn't be possible to alter cell properties properly on table cells on IE 8.
- Fixed so the color picker button in table dialog isn't shown unless you include the colorpicker plugin or add your own custom color picker.
- Fixed so activate/deactivate events fire when windowManager opens a window since.
- Fixed so the table advtab options isn't separated by an underscore to normalize naming with image_advtab option.
- Fixed so the table cell dialog has proper padding when the advanced tab in disabled.

## 4.1.3 - 2014-07-29

### Added
- Added event binding logic to tinymce.util.XHR making it possible to override headers and settings before any request is made.

### Fixed
- Fixed bug where drag events wasn't fireing properly on older IE versions since the event handlers where bound to document.
- Fixed bug where drag/dropping contents within the editor on IE would force the contents into plain text mode even if it was internal content.
- Fixed bug where IE 7 wouldn't open menus properly due to a resize bug in the browser auto closing them immediately.
- Fixed bug where the DOMUtils getPos logic wouldn't produce a valid coordinate inside the body if the body was positioned non static.
- Fixed bug where the element path and format state wasn't properly updated if you had the wordcount plugin enabled.
- Fixed bug where a comment at the beginning of source would produce an exception in the formatter logic.
- Fixed bug where setAttrib/getAttrib on null would throw exception together with any hooked attributes like style.
- Fixed bug where table sizes wasn't properly retained when copy/pasting on WebKit/Blink.
- Fixed bug where WebKit/Blink would produce colors in RGB format instead of the forced HEX format when deleting contents.
- Fixed bug where the width attribute wasn't updated on tables if you changed the size inside the table dialog.
- Fixed bug where control selection wasn't properly handled when the caret was placed directly after an image.
- Fixed bug where selecting the contents of table cells using the selection.select method wouldn't place the caret properly.
- Fixed bug where the selection state for images wasn't removed when placing the caret right after an image on WebKit/Blink.
- Fixed bug where all events wasn't properly unbound when and editor instance was removed or destroyed by some external innerHTML call.
- Fixed bug where it wasn't possible or very hard to select images on iOS when the onscreen keyboard was visible.
- Fixed so auto_focus can take a boolean argument this will auto focus the last initialized editor might be useful for single inits.
- Fixed so word auto detect lists logic works better for faked lists that doesn't have specific markup.
- Fixed so nodeChange gets fired on mouseup as it used to before 4.1.1 we optimized that event to fire less often.

### Removed
- Removed the finish menu item from spellchecker menu since it's redundant you can stop spellchecking by toggling menu item or button.

## 4.1.2 - 2014-07-15

### Added
- Added offset/grep to DomQuery class works basically the same as it's jQuery equivalent.

### Fixed
- Fixed bug where backspace/delete or setContent with an empty string would remove header data when using the fullpage plugin.
- Fixed bug where tinymce.remove with a selector not matching any editors would remove all editors.
- Fixed bug where resizing of the editor didn't work since the theme was calling setStyles instead of setStyle.
- Fixed bug where IE 7 would fail to append html fragments to iframe document when using DomQuery.
- Fixed bug where the getStyle DOMUtils method would produce an exception if it was called with null as it's element.
- Fixed bug where the paste plugin would remove the element if the none of the paste_webkit_styles rules matched the current style.
- Fixed bug where contextmenu table items wouldn't work properly on IE since it would some times fire an incorrect selection change.
- Fixed bug where the padding/border values wasn't used in the size calculation for the body size when using autoresize. Patch contributed by Matt Whelan.
- Fixed bug where conditional word comments wouldn't be properly removed when pasting plain text.
- Fixed bug where resizing would sometime fail on IE 11 when the mouseup occurred inside the resizable element.
- Fixed so the iframe gets initialized without any inline event handlers for better CSP support. Patch contributed by Matt Whelan.
- Fixed so the tinymce.dom.Sizzle is the latest version of sizzle this resolves the document context bug.

## 4.1.1 - 2014-07-08

### Fixed
- Fixed bug where pasting plain text on some WebKit versions would result in an empty line.
- Fixed bug where resizing images inside tables on IE 11 wouldn't work properly.
- Fixed bug where IE 11 would sometimes throw "Invalid argument" exception when editor contents was set to an empty string.
- Fixed bug where document.activeElement would throw exceptions on IE 9 when that element was hidden or removed from dom.
- Fixed bug where WebKit/Blink sometimes produced br elements with the Apple-interchange-newline class.
- Fixed bug where table cell selection wasn't properly removed when copy/pasting table cells.
- Fixed bug where pasting nested list items from Word wouldn't produce proper semantic nested lists.
- Fixed bug where right clicking using the contextmenu plugin on WebKit/Blink on Mac OS X would select the target current word or line.
- Fixed bug where it wasn't possible to alter table cell properties on IE 8 using the context menu.
- Fixed bug where the resize helper wouldn't be correctly positioned on older IE versions.
- Fixed bug where fullpage plugin would produce an error if you didn't specify a doctype encoding.
- Fixed bug where anchor plugin would get the name/id of the current element even if it wasn't anchor element.
- Fixed bug where visual aids for tables wouldn't be properly disabled when changing the border size.
- Fixed bug where some control selection events wasn't properly fired on older IE versions.
- Fixed bug where table cell selection on older IE versions would prevent resizing of images.
- Fixed bug with paste_data_images paste option not working properly on modern IE versions.
- Fixed bug where custom elements with underscores in the name wasn't properly parsed/serialized.
- Fixed bug where applying inline formats to nested list elements would produce an incorrect formatting result.
- Fixed so it's possible to hide items from elements path by using preventDefault/stopPropagation.
- Fixed so inline mode toolbar gets rendered right aligned if the editable element positioned to the documents right edge.
- Fixed so empty inline elements inside empty block elements doesn't get removed if configured to be kept intact.
- Fixed so DomQuery parentsUntil/prevUntil/nextUntil supports selectors/elements/filters etc.
- Fixed so legacyoutput plugin overrides fontselect and fontsizeselect controls and handles font elements properly.

## 4.1.0 - 2014-06-18

### Added
- Added new file_picker_callback option to replace the old file_browser_callback the latter will still work though.
- Added new custom colors to textcolor plugin will be displayed if a color picker is provided also shows the latest colors.
- Added new color_picker_callback option to enable you to add custom color pickers to the editor.
- Added new advanced tabs to table/cell/row dialogs to enable you to select colors for border/background.
- Added new colorpicker plugin that lets you select colors from a hsv color picker.
- Added new tinymce.util.Color class to handle color parsing and converting.
- Added new colorpicker UI widget element lets you add a hsv color picker to any form/window.
- Added new textpattern plugin that allows you to use markdown like text patterns to format contents.
- Added new resize helper element that shows the current width & height while resizing.
- Added new "once" method to Editor and EventDispatcher enables since callback execution events.
- Added new jQuery like class under tinymce.dom.DomQuery it's exposed on editor instances (editor.$) and globally under (tinymce.$).

### Fixed
- Fixed so the default resize method for images are proportional shift/ctrl can be used to make an unproportional size.
- Fixed bug where the image_dimensions option of the image plugin would cause exceptions when it tried to update the size.
- Fixed bug where table cell dialog class field wasn't properly updated when editing an a table cell with an existing class.
- Fixed bug where Safari on Mac would produce webkit-fake-url for pasted images so these are now removed.
- Fixed bug where the nodeChange event would get fired before the selection was changed when clicking inside the current selection range.
- Fixed bug where valid_classes option would cause exception when it removed internal prefixed classes like mce-item-.
- Fixed bug where backspace would cause navigation in IE 8 on an inline element and after a caret formatting was applied.
- Fixed so placeholder images produced by the media plugin gets selected when inserted/edited.
- Fixed so it's possible to drag in images when the paste_data_images option is enabled. Might be useful for mail clients.
- Fixed so images doesn't get a width/height applied if the image_dimensions option is set to false useful for responsive contents.
- Fixed so it's possible to pass in an optional arguments object for the nodeChanged function to be passed to all nodechange event listeners.
- Fixed bug where media plugin embed code didn't update correctly.<|MERGE_RESOLUTION|>--- conflicted
+++ resolved
@@ -22,11 +22,8 @@
 - The `editor.insertContent` API would insert contents inside noneditable elements if the selection was inside the element. #TINY-9462
 - Closing a dialog would scroll down the document in Safari. #TINY-9148
 - Quick toolbars were incorrectly rendered during the dragging of `contenteditable="false"` elements. #TINY-9305
-<<<<<<< HEAD
 - Selection of images, hrs, tables or noneditable elements was possible if they where within a noneditable root. #TINY-9473
-=======
 - Removed a workaround for ensuring stylesheets are loaded in an outdated version of webkit. #TINY-9433
->>>>>>> a81d5d3b
 
 ## 6.3.1 - 2022-12-06
 
