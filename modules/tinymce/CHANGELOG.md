--- conflicted
+++ resolved
@@ -6,13 +6,11 @@
 
 ## Unreleased
 
-<<<<<<< HEAD
 ### Changed
 - Update outbound TinyMCE website links. #TINY-10491
-=======
+
 ### Fixed
 - The floating toolbar would not be fully visible when the editor was placed inside a scrollable container. #TINY-10335
->>>>>>> 5e788d14
 
 ## 6.8.2 - 2023-12-11
 
