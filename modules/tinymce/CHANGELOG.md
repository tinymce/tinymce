# Changelog
All notable changes to this project will be documented in this file.

The format is based on [Keep a Changelog](https://keepachangelog.com/en/1.0.0/),
and this project adheres to [Semantic Versioning](https://semver.org/spec/v2.0.0.html).

## Unreleased

### Added
- New `editor.options` API to replace the old `editor.settings` and `editor.getParam` APIs #TINY-8206
- New `editor.annotator.removeAll` API to remove all annotations by name #TINY-8195
- New `Resource.unload` API to make it possible to unload resources #TINY-8431
- New `FakeClipboard` API on the `tinymce` global #TINY-8353
- New `dispatch()` function to replace the now deprecated `fire()` function in various APIs #TINY-8102
- New `AutocompleterStart`, `AutocompleterUpdate` and `AutocompleterEnd` events #TINY-8279
- New `mceAutocompleterClose`, `mceAutocompleterReload` commands #TINY-8279
- New `mceInsertTableDialog` command to open the insert table dialog #TINY-8273
- New `slider` dialog component #TINY-8304
- New `imagepreview` dialog component, allowing preview and zoom of any image URL #TINY-8333
- New `buttonType` property on dialog button components, supporting `toolbar` style in addition to `primary` and `secondary` #TINY-8304
- The `tabindex` attribute is now copied from the target element to the iframe #TINY-8315

### Improved
- The default height of editor has been increased from `200px` to `400px` to improve the usability of the editor #TINY-6860
- The upload results returned from the `editor.uploadImages()` API now includes a `removed` flag, reflecting if the image was removed after a failed upload #TINY-7735
- The `ScriptLoader`, `StyleSheetLoader`, `AddOnManager`, `PluginManager` and `ThemeManager` APIs will now return a `Promise` when loading resources instead of using callbacks #TINY-8325
- A `ThemeLoadError` event is now fired if the theme fails to load #TINY-8325
- The `BeforeSetContent` event will now include the actual serialized content when passing in an `AstNode` to the `editor.setContent` API #TINY-7996
- Improved support for placing the caret before or after noneditable elements within the editor #TINY-8169
- Calls to `editor.selection.setRng` now update the caret position bookmark used when focus is returned to the editor #TINY-8450
- The `emoticon` plugin dialog, toolbar and menu item has been updated to use the more accurate `Emojis` term #TINY-7631
- The dialog `redial` API will now only rerender the changed components instead of the whole dialog #TINY-8334
- The dialog API `setData` method now uses a deep merge algorithm to support partial nested objects #TINY-8333
- The dialog spec `initialData` type is now `Partial<T>` to match the underlying implementation details #TINY-8334
- Notifications no longer require a timeout to disable the close button #TINY-6679
- The editor theme is now fetched in parallel with the icons, language pack and plugins #TINY-8453

### Changed
- Moved the `paste` plugin's functionality to TinyMCE core #TINY-8310
- The `paste_data_images` option now defaults to `true` #TINY-8310
- Moved the `noneditable` plugin to TinyMCE core #TINY-8311
- Renamed the `noneditable_noneditable_class` option to `noneditable_class` #TINY-8311
- Renamed the `noneditable_editable_class` option to `editable_class` #TINY-8311
- Moved the `textpattern` plugin to TinyMCE core #TINY-8312
- Renamed the `textpattern_patterns` option to `text_patterns` #TINY-8312
- Moved the `hr` plugin's functionality to TinyMCE core #TINY-8313
- Moved the `print` plugin's functionality to TinyMCE core #TINY-8314
- Moved non-UI table functionality to core #TINY-8273
- The `DomParser` API no longer uses a custom parser internally and instead uses the native `DOMParser` API #TINY-4627
- The `editor.getContent()` API can provide custom content by preventing and overriding `content` in the `BeforeGetContent` event. This makes it consistent with the `editor.selection.getContent()` API #TINY-8018
- The `editor.setContent()` API can now be prevented using the `BeforeSetContent` event. This makes it consistent with the `editor.selection.setContent()` API #TINY-8018
- Add-ons such as plugins and themes are no longer constructed using the `new` operator #TINY-8256
- A number of APIs that were not proper classes, are no longer constructed using the `new` operator #TINY-8322
- The Editor commands APIs will no longer fallback to executing the browsers native command functionality #TINY-7829
- The Editor query command APIs will now return `false` or an empty string on removed editors #TINY-7829
- The `mceAddEditor` and `mceToggleEditor` commands now take an object as their value to specify the id and editor options #TINY-8138
- The `mceInsertTable` command can no longer open the insert table dialog. Use the `mceInsertTableDialog` command instead #TINY-8273
- The `plugins` option now returns a `string` array instead of a space separated string #TINY-8455
- The `media` plugin no longer treats `iframe`, `video`, `audio` or `object` elements as "special" and will validate the contents against the schema #TINY-8382
- The `images_upload_handler` option is no longer passed a `success` or `failure` callback and instead requires a `Promise` to be returned with the upload result #TINY-8325
- The `tinymce.settings` global property is no longer set upon initialization #TINY-7359
- The `change` event is no longer fired on first modification #TINY-6920
- The `GetContent` event will now always pass a `string` for the `content` property #TINY-7996
- Changed the default tag for the strikethrough format to the `s` tag when using a html 5 schema #TINY-8262
- The `strike` tag is automatically converted to the `s` tag when using a html 5 schema #TINY-8262
- Aligning a table to the left or right will now use margin styling instead of float styling #TINY-6558
- The `:` control character has been changed to `~` for the schema `valid_elements` and `extended_valid_elements` options #TINY-6726
- The `primary` property on dialog buttons has been deprecated. Use the new `buttonType` property instead #TINY-8304
- Changed the default statusbar element path delimiter from `»` to `›` #TINY-8372
- Replaced the `Powered by Tiny` branding text with the Tiny logo #TINY-8371
- The default minimum height of editor has been changed to 100px to prevent the UI disappearing while resizing #TINY-6860
- RGB colors are no longer converted to hex values when parsing or serializing content #TINY-8163
- Replaced the `isDisabled()` function with an `isEnabled()` function for various APIs #TINY-8101
- Replaced the `enable()` and `disable()` functions with a `setEnabled(state)` function in various APIs #TINY-8101
- Replaced the `disabled` property with an `enabled` property in various APIs #TINY-8101
- Replaced the `disable(name)` and `enable(name)` functions with a `setEnabled(name, state)` function in the Dialog APIs #TINY-8101
- Renamed the `tinymce.Env.os.isOSX` API to `tinymce.Env.os.isMacOS` #TINY-8175
- Renamed the `tinymce.Env.browser.isChrome` API to `tinymce.Env.browser.isChromium` to better reflect its functionality #TINY-8300
- Renamed the `getShortEndedElements` Schema API to `getVoidElements` #TINY-8344
- Renamed the `font_formats` option to `font_family_formats` #TINY-8328
- Renamed the `fontselect` toolbar button and `fontformats` menu item to `fontfamily` #TINY-8328
- Renamed the `fontsize_formats` option to `font_size_formats` #TINY-8328
- Renamed the `fontsizeselect` toolbar button and `fontsizes` menu item to `fontsize` #TINY-8328
- Renamed the `formatselect` toolbar button and `blockformats` menu item to `blocks` #TINY-8328
- Renamed the `styleselect` toolbar button and `formats` menu item to `styles` #TINY-8328
- Renamed the `lineheight_formats` option to `line_height_formats` #TINY-8328
- Renamed the `getWhiteSpaceElements()` function to `getWhitespaceElements()` in the `Schema` API #TINY-8102
- Renamed the `mceInsertClipboardContent` command `content` property to `html` to better reflect what data is passed #TINY-8310
- Renamed the `default_link_target` option to `link_default_target` for both `link` and `autolink` plugins #TINY-4603
- Renamed the `rel_list` option to `link_rel_list` for the `link` plugin #TINY-4603
- Renamed the `target_list` option to `link_target_list` for the `link` plugin #TINY-4603
- The default value for the `link_default_protocol` option has been changed to `https` instead of `http` #TINY-7824
- The default value for the `element_format` option has been changed to `html` #TINY-8263
- The default value for the `schema` option has been changed to `html5` #TINY-8261
- The default value for the `table_style_by_css` option has been changed to `true` #TINY-8259
- The default value for the `table_use_colgroups` option has been changed to `true` #TINY-8259

### Fixed
- The object returned from the `editor.fire()` API was incorrect if the editor had been removed #TINY-8018
- The `editor.selection.getContent()` API did not respect the `no_events` argument #TINY-8018
- The `editor.annotator.remove` API did not keep selection when removing the annotation #TINY-8195
- The `GetContent` event was not fired when getting `tree` or `text` formats using the `editor.selection.getContent()` API #TINY-8018
- The `beforeinput` and `input` events would sometimes not fire as expected when deleting content #TINY-8168 #TINY-8329
- The `table` plugin would sometimes not correctly handle headers in the `tfoot` section #TINY-8104
- The `silver` theme UI was incorrectly rendered before plugins had initialized #TINY-8288
- The aria labels for the color picker dialog were not translated #TINY-8381
- Fixed sub-menu items not read by screen readers. Patch contributed by westonkd #TINY-8417
- Dialog labels and other text-based UI properties did not escape HTML markup #TINY-7524
- Anchor elements would render incorrectly when using the `allow_html_in_named_anchor` option #TINY-3799
<<<<<<< HEAD
=======
- The `AstNode` HTML serializer did not serialize `pre` or `textarea` elements correctly when they contained newlines #TINY-8446
- Fixed sub-menu items not read by screen readers. Patch contributed by westonkd #TINY-8417
>>>>>>> 1f87c8dd
- The Home or End keys would move out of a editable element contained within a noneditable element #TINY-8201
- Dialogs could not be opened in inline mode before the editor had been rendered #TINY-8397

### Removed
- Removed support for Microsoft Internet Explorer 11 #TINY-8194 #TINY-8241
- Removed support for Word from the `paste` plugin #TINY-7493
- Removed support for the `plugins` option allowing a mixture of a string array and of space separated strings #TINY-8399
- Removed support for the deprecated `false` value for the `forced_root_block` option #TINY-8260
- Removed the jQuery integration #TINY-4518
- Removed the `imagetools` plugin, which is now classified as a Premium plugin #TINY-8209
- Removed the `imagetools` dialog component #TINY-8333
- Removed the `toc` plugin, which is now classified as a Premium plugin #TINY-8250
- Removed the `tabfocus` plugin #TINY-8315
- Removed the `textpattern` plugin's API as part of moving it to core #TINY-8312
- Removed the `table` plugin's API #TINY-8273
- Removed the callback for the `EditorUpload` API #TINY-8325
- Removed the legacy browser detection properties from the `Env` API #TINY-8162
- Removed the `filterNode` method from the `DomParser` API #TINY-8249
- Removed the `SaxParser` API #TINY-8218
- Removed the `tinymce.utils.Promise` API #TINY-8241
- Removed the `toHex` function for the `DOMUtils` and `Styles` APIs #TINY-8163
- Removed the `execCommand` handler function from the plugin and theme interfaces #TINY-7829
- Removed the `editor.settings` property as it has been replaced by the new Options API #TINY-8236
- Removed the `shortEnded` and `fixed` properties on `tinymce.html.Node` class #TINY-8205
- Removed the `mceInsertRawHTML` command #TINY-8214
- Removed the style field from the `image` plugin dialog advanced tab #TINY-3422
- Removed the legacy `mobile` theme #TINY-7832
- Removed the deprecated `$`, `Class`, `DomQuery` and `Sizzle` APIs #TINY-4520 #TINY-8326
- Removed the deprecated `Color`, `JSON`, `JSONP` and `JSONRequest` #TINY-8162
- Removed the deprecated `XHR` API #TINY-8164
- Removed the deprecated `setIconStroke` Split Toolbar Button API #TINY-8162
- Removed the deprecated `editors` property from `EditorManager` #TINY-8162
- Removed the deprecated `execCallback` and `setMode` APIs from `Editor` #TINY-8162
- Removed the deprecated `addComponents` and `dependencies` APIs from `AddOnManager` #TINY-8162
- Removed the deprecated `clearInterval`, `clearTimeout`, `debounce`, `requestAnimationFrame`, `setInterval`, `setTimeout` and `throttle` APIs from `Delay` #TINY-8162
- Removed the deprecated `Schema` options #TINY-7821
- Removed the deprecated `file_browser_callback_types`, `force_hex_style_colors` and `images_dataimg_filter` options #TINY-7823
- Removed the deprecated `filepicker_validator_handler`, `force_p_newlines`, `gecko_spellcheck`, `tab_focus`, `table_responsive_width` and `toolbar_drawer` options #TINY-7820
- Removed the deprecated `media_scripts` option in the `media` plugin #TINY-8421
- Removed the deprecated `editor_deselector`, `editor_selector`, `elements`, `mode` and `types` legacy TinyMCE init options #TINY-7822
- Removed the deprecated `content_editable_state` and `padd_empty_with_br` options #TINY-8400
- Removed the deprecated `autoresize_on_init` option from the `autoresize` plugin #TINY-8400
- Removed the deprecated `fullpage`, `spellchecker`, `bbcode`, `legacyoutput`, `colorpicker`, `contextmenu` and `textcolor` plugins #TINY-8192
- Removed the undocumented `editor.editorCommands.hasCustomCommand` API #TINY-7829
- Removed the undocumented `mceResetDesignMode`, `mceRepaint` and `mceBeginUndoLevel` commands #TINY-7829

### Deprecated
- The dialog button component's `primary` property has been deprecated and will be removed in the next major release. Use the new `buttonType` property instead #TINY-8304
- The `fire()` function of `tinymce.Editor`, `tinymce.dom.EventUtils`, `tinymce.dom.DOMUtils`, `tinymce.util.Observable` and `tinymce.util.EventDispatcher` has been deprecated and will be removed in the next major release. Use the `dispatch()` function instead #TINY-8102
- The `content` property on the `SetContent` event has been deprecated and will be removed in the next major release #TINY-8457
- The return value of the `editor.setContent` API has been deprecated and will be removed in the next major release #TINY-8457

## 5.10.3 - 2022-02-09

### Fixed
- Alignment would sometimes be removed on parent elements when changing alignment on certain inline nodes, such as images #TINY-8308
- The `fullscreen` plugin would reset the scroll position when exiting fullscreen mode #TINY-8418

## 5.10.2 - 2021-11-17

### Fixed
- Internal selectors were appearing in the style list when using the `importcss` plugin #TINY-8238

## 5.10.1 - 2021-11-03

### Fixed
- The iframe aria help text was not read by some screen readers #TINY-8171
- Clicking the `forecolor` or `backcolor` toolbar buttons would do nothing until selecting a color #TINY-7836
- Crop functionality did not work in the `imagetools` plugin when the editor was rendered in a shadow root #TINY-6387
- Fixed an exception thrown on Safari when closing the `searchreplace` plugin dialog #TINY-8166
- The `autolink` plugin did not convert URLs to links when starting with a bracket #TINY-8091
- The `autolink` plugin incorrectly created nested links in some cases #TINY-8091
- Tables could have an incorrect height set on rows when rendered outside of the editor #TINY-7699
- In certain circumstances, the table of contents plugin would incorrectly add an extra empty list item #TINY-4636
- The insert table grid menu displayed an incorrect size when re-opening the grid #TINY-6532
- The word count plugin was treating the zero width space character (`&#8203;`) as a word #TINY-7484

## 5.10.0 - 2021-10-11

### Added
- Added a new `URI.isDomSafe(uri)` API to check if a URI is considered safe to be inserted into the DOM #TINY-7998
- Added the `ESC` key code constant to the `VK` API #TINY-7917
- Added a new `deprecation_warnings` setting for turning off deprecation console warning messages #TINY-8049

### Improved
- The `element` argument of the `editor.selection.scrollIntoView()` API is now optional, and if it is not provided the current selection will be scrolled into view #TINY-7291

### Changed
- The deprecated `scope` attribute is no longer added to `td` cells when converting a row to a header row #TINY-7731
- The number of `col` elements is normalized to match the number of columns in a table after a table action #TINY-8011

### Fixed
- Fixed a regression that caused block wrapper formats to apply and remove incorrectly when using a collapsed selection with multiple words #TINY-8036
- Resizing table columns in some scenarios would resize the column to an incorrect position #TINY-7731
- Inserting a table where the parent element had padding would cause the table width to be incorrect #TINY-7991
- The resize backdrop element did not have the `data-mce-bogus="all"` attribute set to prevent it being included in output #TINY-7854
- Resize handles appeared on top of dialogs and menus when using an inline editor #TINY-3263
- Fixed the `autoresize` plugin incorrectly scrolling to the top of the editor content in some cases when changing content #TINY-7291
- Fixed the `editor.selection.scrollIntoView()` type signature, as it incorrectly required an `Element` instead of `HTMLElement` #TINY-7291
- Table cells that were both row and column headers did not retain the correct state when converting back to a regular row or column #TINY-7709
- Clicking beside a non-editable element could cause the editor to incorrectly scroll to the top of the content #TINY-7062
- Clicking in a table cell, with a non-editable element in an adjacent cell, incorrectly caused the non-editable element to be selected #TINY-7736
- Split toolbar buttons incorrectly had nested `tabindex="-1"` attributes #TINY-7879
- Fixed notifications rendering in the wrong place initially and when the page was scrolled #TINY-7894
- Fixed an exception getting thrown when the number of `col` elements didn't match the number of columns in a table #TINY-7041 #TINY-8011
- The table selection state could become incorrect after selecting a noneditable table cell #TINY-8053
- As of Mozilla Firefox 91, toggling fullscreen mode with `toolbar_sticky` enabled would cause the toolbar to disappear #TINY-7873
- Fixed URLs not cleaned correctly in some cases in the `link` and `image` plugins #TINY-7998
- Fixed the `image` and `media` toolbar buttons incorrectly appearing to be in an inactive state in some cases #TINY-3463
- Fixed the `editor.selection.selectorChanged` API not firing if the selector matched the current selection when registered in some cases #TINY-3463
- Inserting content into a `contenteditable="true"` element that was contained within a `contenteditable="false"` element would move the selection to an incorrect location #TINY-7842
- Dragging and dropping `contenteditable="false"` elements could result in the element being placed in an unexpected location #TINY-7917
- Pressing the Escape key would not cancel a drag action that started on a `contenteditable="false"` element within the editor #TINY-7917
- `video` and `audio` elements were unable to be played when the `media` plugin live embeds were enabled in some cases #TINY-7674
- Pasting images would throw an exception if the clipboard `items` were not files (for example, screenshots taken from gnome-software). Patch contributed by cedric-anne #TINY-8079

### Deprecated
- Several APIs have been deprecated. See the release notes section for information #TINY-8023 #TINY-8063
- Several Editor settings have been deprecated. See the release notes section for information #TINY-8086
- The Table of Contents and Image Tools plugins will be classified as Premium plugins in the next major release #TINY-8087
- Word support in the `paste` plugin has been deprecated and will be removed in the next major release #TINY-8087

## 5.9.2 - 2021-09-08

### Fixed
- Fixed an exception getting thrown when disabling events and setting content #TINY-7956
- Delete operations could behave incorrectly if the selection crossed a table boundary #TINY-7596

## 5.9.1 - 2021-08-27

### Fixed
- Published TinyMCE types failed to compile in strict mode #TINY-7915
- The `TableModified` event sometimes didn't fire when performing certain table actions #TINY-7916

## 5.9.0 - 2021-08-26

### Added
- Added a new `mceFocus` command that focuses the editor. Equivalent to using `editor.focus()` #TINY-7373
- Added a new `mceTableToggleClass` command which toggles the provided class on the currently selected table #TINY-7476
- Added a new `mceTableCellToggleClass` command which toggles the provided class on the currently selected table cells #TINY-7476
- Added a new `tablecellvalign` toolbar button and menu item for vertical table cell alignment #TINY-7477
- Added a new `tablecellborderwidth` toolbar button and menu item to change table cell border width #TINY-7478
- Added a new `tablecellborderstyle` toolbar button and menu item to change table cell border style #TINY-7478
- Added a new `tablecaption` toolbar button and menu item to toggle captions on tables #TINY-7479
- Added a new `mceTableToggleCaption` command that toggles captions on a selected table #TINY-7479
- Added a new `tablerowheader` toolbar button and menu item to toggle the header state of row cells #TINY-7478
- Added a new `tablecolheader` toolbar button and menu item to toggle the header state of column cells #TINY-7482
- Added a new `tablecellbordercolor` toolbar button and menu item to select table cell border colors, with an accompanying setting `table_border_color_map` to customize the available values #TINY-7480
- Added a new `tablecellbackgroundcolor` toolbar button and menu item to select table cell background colors, with an accompanying setting `table_background_color_map` to customize the available values #TINY-7480
- Added a new `language` menu item and toolbar button to add `lang` attributes to content, with an accompanying `content_langs` setting to specify the languages available #TINY-6149
- A new `lang` format is now available that can be used with `editor.formatter`, or applied with the `Lang` editor command #TINY-6149
- Added a new `language` icon for the `language` toolbar button #TINY-7670
- Added a new `table-row-numbering` icon #TINY-7327
- Added new plugin commands: `mceEmoticons` (Emoticons), `mceWordCount` (Word Count), and `mceTemplate` (Template) #TINY-7619
- Added a new `iframe_aria_text` setting to set the iframe title attribute #TINY-1264
- Added a new DomParser `Node.children()` API to return all the children of a `Node` #TINY-7756

### Improved
- Sticky toolbars can now be offset from the top of the page using the new `toolbar_sticky_offset` setting #TINY-7337
- Fancy menu items now accept an `initData` property to allow custom initialization data #TINY-7480
- Improved the load time of the `fullpage` plugin by using the existing editor schema rather than creating a new one #TINY-6504
- Improved the performance when UI components are rendered #TINY-7572
- The context toolbar no longer unnecessarily repositions to the top of large elements when scrolling #TINY-7545
- The context toolbar will now move out of the way when it overlaps with the selection, such as in table cells #TINY-7192
- The context toolbar now uses a short animation when transitioning between different locations #TINY-7740
- `Env.browser` now uses the User-Agent Client Hints API where it is available #TINY-7785
- Icons with a `-rtl` suffix in their name will now automatically be used when the UI is rendered in right-to-left mode #TINY-7782
- The `formatter.match` API now accepts an optional `similar` parameter to check if the format partially matches #TINY-7712
- The `formatter.formatChanged` API now supports providing format variables when listening for changes #TINY-7713
- The formatter will now fire `FormatApply` and `FormatRemove` events for the relevant actions #TINY-7713
- The `autolink` plugin link detection now permits custom protocols #TINY-7714
- The `autolink` plugin valid link detection has been improved #TINY-7714

### Changed
- Changed the load order so content CSS is loaded before the editor is populated with content #TINY-7249
- Changed the `emoticons`, `wordcount`, `code`, `codesample`, and `template` plugins to open dialogs using commands #TINY-7619
- The context toolbar will no longer show an arrow when it overlaps the content, such as in table cells #TINY-7665
- The context toolbar will no longer overlap the statusbar for toolbars using `node` or `selection` positions #TINY-7666

### Fixed
- The `editor.fire` API was incorrectly mutating the original `args` provided #TINY-3254
- Unbinding an event handler did not take effect immediately while the event was firing #TINY-7436
- Binding an event handler incorrectly took effect immediately while the event was firing #TINY-7436
- Unbinding a native event handler inside the `remove` event caused an exception that blocked editor removal #TINY-7730
- The `SetContent` event contained the incorrect `content` when using the `editor.selection.setContent()` API #TINY-3254
- The editor content could be edited after calling `setProgressState(true)` in iframe mode #TINY-7373
- Tabbing out of the editor after calling `setProgressState(true)` behaved inconsistently in iframe mode #TINY-7373
- Flash of unstyled content while loading the editor because the content CSS was loaded after the editor content was rendered #TINY-7249
- Partially transparent RGBA values provided in the `color_map` setting were given the wrong hex value #TINY-7163
- HTML comments with mismatched quotes were parsed incorrectly under certain circumstances #TINY-7589
- The editor could crash when inserting certain HTML content #TINY-7756
- Inserting certain HTML content into the editor could result in invalid HTML once parsed #TINY-7756
- Links in notification text did not show the correct mouse pointer #TINY-7661
- Using the Tab key to navigate into the editor on Microsoft Internet Explorer 11 would incorrectly focus the toolbar #TINY-3707
- The editor selection could be placed in an incorrect location when undoing or redoing changes in a document containing `contenteditable="false"` elements #TINY-7663
- Menus and context menus were not closed when clicking into a different editor #TINY-7399
- Context menus on Android were not displayed when more than one HTML element was selected #TINY-7688
- Disabled nested menu items could still be opened #TINY-7700
- The nested menu item chevron icon was not fading when the menu item was disabled #TINY-7700
- `imagetools` buttons were incorrectly enabled for remote images without `imagetools_proxy` set #TINY-7772
- Only table content would be deleted when partially selecting a table and content outside the table #TINY-6044
- The table cell selection handling was incorrect in some cases when dealing with nested tables #TINY-6298
- Removing a table row or column could result in the cursor getting placed in an invalid location #TINY-7695
- Pressing the Tab key to navigate through table cells did not skip noneditable cells #TINY-7705
- Clicking on a noneditable table cell did not show a visual selection like other noneditable elements #TINY-7724
- Some table operations would incorrectly cause table row attributes and styles to be lost #TINY-6666
- The selection was incorrectly lost when using the `mceTableCellType` and `mceTableRowType` commands #TINY-6666
- The `mceTableRowType` was reversing the order of the rows when converting multiple header rows back to body rows #TINY-6666
- The table dialog did not always respect the `table_style_with_css` option #TINY-4926
- Pasting into a table with multiple cells selected could cause the content to be pasted in the wrong location #TINY-7485
- The `TableModified` event was not fired when pasting cells into a table #TINY-6939
- The table paste column before and after icons were not flipped in RTL mode #TINY-7851
- Fixed table corruption when deleting a `contenteditable="false"` cell #TINY-7891
- The `dir` attribute was being incorrectly applied to list items #TINY-4589
- Applying selector formats would sometimes not apply the format correctly to elements in a list #TINY-7393
- For formats that specify an attribute or style that should be removed, the formatter `match` API incorrectly returned `false` #TINY-6149
- The type signature on the `formatter.matchNode` API had the wrong return type (was `boolean` but should have been `Formatter | undefined`) #TINY-6149
- The `formatter.formatChanged` API would ignore the `similar` parameter if another callback had already been registered for the same format #TINY-7713
- The `formatter.formatChanged` API would sometimes not run the callback the first time the format was removed #TINY-7713
- Base64 encoded images with spaces or line breaks in the data URI were not displayed correctly. Patch contributed by RoboBurned

### Deprecated
- The `bbcode`, `fullpage`, `legacyoutput`, and `spellchecker` plugins have been deprecated and marked for removal in the next major release #TINY-7260

## 5.8.2 - 2021-06-23

### Fixed
- Fixed an issue when pasting cells from tables containing `colgroup`s into tables without `colgroup`s #TINY-6675
- Fixed an issue that could cause an invalid toolbar button state when multiple inline editors were on a single page #TINY-6297

## 5.8.1 - 2021-05-20

### Fixed
- An unexpected exception was thrown when switching to readonly mode and adjusting the editor width #TINY-6383
- Content could be lost when the `pagebreak_split_block` setting was enabled #TINY-3388
- The `list-style-type: none;` style on nested list items was incorrectly removed when clearing formatting #TINY-6264
- URLs were not always detected when pasting over a selection. Patch contributed by jwcooper #TINY-6997
- Properties on the `OpenNotification` event were incorrectly namespaced #TINY-7486

## 5.8.0 - 2021-05-06

### Added
- Added the `PAGE_UP` and `PAGE_DOWN` key code constants to the `VK` API #TINY-4612
- The editor resize handle can now be controlled using the keyboard #TINY-4823
- Added a new `fixed_toolbar_container_target` setting which renders the toolbar in the specified `HTMLElement`. Patch contributed by pvrobays

### Improved
- The `inline_boundaries` feature now supports the `home`, `end`, `pageup`, and `pagedown` keys #TINY-4612
- Updated the `formatter.matchFormat` API to support matching formats with variables in the `classes` property #TINY-7227
- Added HTML5 `audio` and `video` elements to the default alignment formats #TINY-6633
- Added support for alpha list numbering to the list properties dialog #TINY-6891

### Changed
- Updated the `image` dialog to display the class list dropdown as full-width if the caption checkbox is not present #TINY-6400
- Renamed the "H Align" and "V Align" input labels in the Table Cell Properties dialog to "Horizontal align" and "Vertical align" respectively #TINY-7285

### Deprecated
- The undocumented `setIconStroke` Split Toolbar Button API has been deprecated and will be removed in a future release #TINY-3551

### Fixed
- Fixed a bug where it wasn't possible to align nested list items #TINY-6567
- The RGB fields in the color picker dialog were not staying in sync with the color palette and hue slider #TINY-6952
- The color preview box in the color picker dialog was not correctly displaying the saturation and value of the chosen color #TINY-6952
- The color picker dialog will now show an alert if it is submitted with an invalid hex color code #TINY-2814
- Fixed a bug where the `TableModified` event was not fired when adding a table row with the Tab key #TINY-7006
- Added missing `images_file_types` setting to the exported TypeScript types #GH-6607
- Fixed a bug where lists pasted from Word with Roman numeral markers were not displayed correctly. Patch contributed by aautio #GH-6620
- The `editor.insertContent` API was incorrectly handling nested `span` elements with matching styles #TINY-6263
- The HTML5 `small` element could not be removed when clearing text formatting #TINY-6633
- The Oxide button text transform variable was incorrectly using `capitalize` instead of `none`. Patch contributed by dakur #GH-6341
- Fix dialog button text that was using title-style capitalization #TINY-6816
- Table plugin could perform operations on tables containing the inline editor #TINY-6625
- Fixed Tab key navigation inside table cells with a ranged selection #TINY-6638
- The foreground and background toolbar button color indicator is no longer blurry #TINY-3551
- Fixed a regression in the `tinymce.create()` API that caused issues when multiple objects were created #TINY-7358
- Fixed the `LineHeight` command causing the `change` event to be fired inconsistently #TINY-7048

## 5.7.1 - 2021-03-17

### Fixed
- Fixed the `help` dialog incorrectly linking to the changelog of TinyMCE 4 instead of TinyMCE 5 #TINY-7031
- Fixed a bug where error messages were displayed incorrectly in the image dialog #TINY-7099
- Fixed an issue where URLs were not correctly filtered in some cases #TINY-7025
- Fixed a bug where context menu items with names that contained uppercase characters were not displayed #TINY-7072
- Fixed context menu items lacking support for the `disabled` and `shortcut` properties #TINY-7073
- Fixed a regression where the width and height were incorrectly set when embedding content using the `media` dialog #TINY-7074

## 5.7.0 - 2021-02-10

### Added
- Added IPv6 address support to the URI API. Patch contributed by dev7355608 #GH-4409
- Added new `structure` and `style` properties to the `TableModified` event to indicate what kinds of modifications were made #TINY-6643
- Added `video` and `audio` live embed support for the `media` plugin #TINY-6229
- Added the ability to resize `video` and `iframe` media elements #TINY-6229
- Added a new `font_css` setting for adding fonts to both the editor and the parent document #TINY-6199
- Added a new `ImageUploader` API to simplify uploading image data to the configured `images_upload_url` or `images_upload_handler` #TINY-4601
- Added an Oxide variable to define the container background color in fullscreen mode #TINY-6903
- Added Oxide variables for setting the toolbar background colors for inline and sticky toolbars #TINY-6009
- Added a new `AfterProgressState` event that is fired after `editor.setProgressState` calls complete #TINY-6686
- Added support for `table_column_resizing` when inserting or deleting columns #TINY-6711

### Changed
- Changed table and table column copy behavior to retain an appropriate width when pasted #TINY-6664
- Changed the `lists` plugin to apply list styles to all text blocks within a selection #TINY-3755
- Changed the `advlist` plugin to log a console error message when the `list` plugin isn't enabled #TINY-6585
- Changed the z-index of the `setProgressState(true)` throbber so it does not hide notifications #TINY-6686
- Changed the type signature for `editor.selection.getRng()` incorrectly returning `null` #TINY-6843
- Changed some `SaxParser` regular expressions to improve performance #TINY-6823
- Changed `editor.setProgressState(true)` to close any open popups #TINY-6686

### Fixed
- Fixed `codesample` highlighting performance issues for some languages #TINY-6996
- Fixed an issue where cell widths were lost when merging table cells #TINY-6901
- Fixed `col` elements incorrectly transformed to `th` elements when converting columns to header columns #TINY-6715
- Fixed a number of table operations not working when selecting 2 table cells on Mozilla Firefox #TINY-3897
- Fixed a memory leak by backporting an upstream Sizzle fix #TINY-6859
- Fixed table `width` style was removed when copying #TINY-6664
- Fixed focus lost while typing in the `charmap` or `emoticons` dialogs when the editor is rendered in a shadow root #TINY-6904
- Fixed corruption of base64 URLs used in style attributes when parsing HTML #TINY-6828
- Fixed the order of CSS precedence of `content_style` and `content_css` in the `preview` and `template` plugins. `content_style` now has precedence #TINY-6529
- Fixed an issue where the image dialog tried to calculate image dimensions for an empty image URL #TINY-6611
- Fixed an issue where `scope` attributes on table cells would not change as expected when merging or unmerging cells #TINY-6486
- Fixed the plugin documentation links in the `help` plugin #DOC-703
- Fixed events bound using `DOMUtils` not returning the correct result for `isDefaultPrevented` in some cases #TINY-6834
- Fixed the "Dropped file type is not supported" notification incorrectly showing when using an inline editor #TINY-6834
- Fixed an issue with external styles bleeding into TinyMCE #TINY-6735
- Fixed an issue where parsing malformed comments could cause an infinite loop #TINY-6864
- Fixed incorrect return types on `editor.selection.moveToBookmark` #TINY-6504
- Fixed the type signature for `editor.selection.setCursorLocation()` incorrectly allowing a node with no `offset` #TINY-6843
- Fixed incorrect behavior when editor is destroyed while loading stylesheets #INT-2282
- Fixed figure elements incorrectly splitting from a valid parent element when editing the image within #TINY-6592
- Fixed inserting multiple rows or columns in a table cloning from the incorrect source row or column #TINY-6906
- Fixed an issue where new lines were not scrolled into view when pressing Shift+Enter or Shift+Return #TINY-6964
- Fixed an issue where list elements would not be removed when outdenting using the Enter or Return key #TINY-5974
- Fixed an issue where file extensions with uppercase characters were treated as invalid #TINY-6940
- Fixed dialog block messages were not passed through TinyMCE's translation system #TINY-6971

## 5.6.2 - 2020-12-08

### Fixed
- Fixed a UI rendering regression when the document body is using `display: flex` #TINY-6783

## 5.6.1 - 2020-11-25

### Fixed
- Fixed the `mceTableRowType` and `mceTableCellType` commands were not firing the `newCell` event #TINY-6692
- Fixed the HTML5 `s` element was not recognized when editing or clearing text formatting #TINY-6681
- Fixed an issue where copying and pasting table columns resulted in invalid HTML when using colgroups #TINY-6684
- Fixed an issue where the toolbar would render with the wrong width for inline editors in some situations #TINY-6683

## 5.6.0 - 2020-11-18

### Added
- Added new `BeforeOpenNotification` and `OpenNotification` events which allow internal notifications to be captured and modified before display #TINY-6528
- Added support for `block` and `unblock` methods on inline dialogs #TINY-6487
- Added new `TableModified` event which is fired whenever changes are made to a table #TINY-6629
- Added new `images_file_types` setting to determine which image file formats will be automatically processed into `img` tags on paste when using the `paste` plugin #TINY-6306
- Added support for `images_file_types` setting in the image file uploader to determine which image file extensions are valid for upload #TINY-6224
- Added new `format_empty_lines` setting to control if empty lines are formatted in a ranged selection #TINY-6483
- Added template support to the `autocompleter` for customizing the autocompleter items #TINY-6505
- Added new user interface `enable`, `disable`, and `isDisabled` methods #TINY-6397
- Added new `closest` formatter API to get the closest matching selection format from a set of formats #TINY-6479
- Added new `emojiimages` emoticons database that uses the twemoji CDN by default #TINY-6021
- Added new `emoticons_database` setting to configure which emoji database to use #TINY-6021
- Added new `name` field to the `style_formats` setting object to enable specifying a name for the format #TINY-4239

### Changed
- Changed `readonly` mode to allow hyperlinks to be clickable #TINY-6248

### Fixed
- Fixed the `change` event not firing after a successful image upload #TINY-6586
- Fixed the type signature for the `entity_encoding` setting not accepting delimited lists #TINY-6648
- Fixed layout issues when empty `tr` elements were incorrectly removed from tables #TINY-4679
- Fixed image file extensions lost when uploading an image with an alternative extension, such as `.jfif` #TINY-6622
- Fixed a security issue where URLs in attributes weren't correctly sanitized #TINY-6518
- Fixed `DOMUtils.getParents` incorrectly including the shadow root in the array of elements returned #TINY-6540
- Fixed an issue where the root document could be scrolled while an editor dialog was open inside a shadow root #TINY-6363
- Fixed `getContent` with text format returning a new line when the editor is empty #TINY-6281
- Fixed table column and row resizers not respecting the `data-mce-resize` attribute #TINY-6600
- Fixed inserting a table via the `mceInsertTable` command incorrectly creating 2 undo levels #TINY-6656
- Fixed nested tables with `colgroup` elements incorrectly always resizing the inner table #TINY-6623
- Fixed the `visualchars` plugin causing the editor to steal focus when initialized #TINY-6282
- Fixed `fullpage` plugin altering text content in `editor.getContent()` #TINY-6541
- Fixed `fullscreen` plugin not working correctly with multiple editors and shadow DOM #TINY-6280
- Fixed font size keywords such as `medium` not displaying correctly in font size menus #TINY-6291
- Fixed an issue where some attributes in table cells were not copied over to new rows or columns #TINY-6485
- Fixed incorrectly removing formatting on adjacent spaces when removing formatting on a ranged selection #TINY-6268
- Fixed the `Cut` menu item not working in the latest version of Mozilla Firefox #TINY-6615
- Fixed some incorrect types in the new TypeScript declaration file #TINY-6413
- Fixed a regression where a fake offscreen selection element was incorrectly created for the editor root node #TINY-6555
- Fixed an issue where menus would incorrectly collapse in small containers #TINY-3321
- Fixed an issue where only one table column at a time could be converted to a header #TINY-6326
- Fixed some minor memory leaks that prevented garbage collection for editor instances #TINY-6570
- Fixed resizing a `responsive` table not working when using the column resize handles #TINY-6601
- Fixed incorrectly calculating table `col` widths when resizing responsive tables #TINY-6646
- Fixed an issue where spaces were not preserved in pre-blocks when getting text content #TINY-6448
- Fixed a regression that caused the selection to be difficult to see in tables with backgrounds #TINY-6495
- Fixed content pasted multiple times in the editor when using Microsoft Internet Explorer 11. Patch contributed by mattford #GH-4905

## 5.5.1 - 2020-10-01

### Fixed
- Fixed pressing the down key near the end of a document incorrectly raising an exception #TINY-6471
- Fixed incorrect Typescript types for the `Tools` API #TINY-6475

## 5.5.0 - 2020-09-29

### Added
- Added a TypeScript declaration file to the bundle output for TinyMCE core #TINY-3785
- Added new `table_column_resizing` setting to control how table columns are resized when using the resize bars #TINY-6001
- Added the ability to remove images on a failed upload using the `images_upload_handler` failure callback #TINY-6011
- Added `hasPlugin` function to the editor API to determine if a plugin exists or not #TINY-766
- Added new `ToggleToolbarDrawer` command and query state handler to allow the toolbar drawer to be programmatically toggled and the toggle state to be checked #TINY-6032
- Added the ability to use `colgroup` elements in tables #TINY-6050
- Added a new setting `table_use_colgroups` for toggling whether colgroups are used in new tables #TINY-6050
- Added the ability to delete and navigate HTML media elements without the `media` plugin #TINY-4211
- Added `fullscreen_native` setting to the `fullscreen` plugin to enable use of the entire monitor #TINY-6284
- Added table related oxide variables to the Style API for more granular control over table cell selection appearance #TINY-6311
- Added new `toolbar_persist` setting to control the visibility of the inline toolbar #TINY-4847
- Added new APIs to allow for programmatic control of the inline toolbar visibility #TINY-4847
- Added the `origin` property to the `ObjectResized` and `ObjectResizeStart` events, to specify which handle the resize was performed on #TINY-6242
- Added new StyleSheetLoader `unload` and `unloadAll` APIs to allow loaded stylesheets to be removed #TINY-3926
- Added the `LineHeight` query command and action to the editor #TINY-4843
- Added the `lineheight` toolbar and menu items, and added `lineheight` to the default format menu #TINY-4843
- Added a new `contextmenu_avoid_overlap` setting to allow context menus to avoid overlapping matched nodes #TINY-6036
- Added new listbox dialog UI component for rendering a dropdown that allows nested options #TINY-2236
- Added back the ability to use nested items in the `image_class_list`, `link_class_list`, `link_list`, `table_class_list`, `table_cell_class_list`, and `table_row_class_list` settings #TINY-2236

### Changed
- Changed how CSS manipulates table cells when selecting multiple cells to achieve a semi-transparent selection #TINY-6311
- Changed the `target` property on fired events to use the native event target. The original target for an open shadow root can be obtained using `event.getComposedPath()` #TINY-6128
- Changed the editor to clean-up loaded CSS stylesheets when all editors using the stylesheet have been removed #TINY-3926
- Changed `imagetools` context menu icon for accessing the `image` dialog to use the `image` icon #TINY-4141
- Changed the `editor.insertContent()` and `editor.selection.setContent()` APIs to retain leading and trailing whitespace #TINY-5966
- Changed the `table` plugin `Column` menu to include the cut, copy and paste column menu items #TINY-6374
- Changed the default table styles in the content CSS files to better support the styling options available in the `table` dialog #TINY-6179

### Deprecated
- Deprecated the `Env.experimentalShadowDom` flag #TINY-6128

### Fixed
- Fixed tables with no borders displaying with the default border styles in the `preview` dialog #TINY-6179
- Fixed loss of whitespace when inserting content after a non-breaking space #TINY-5966
- Fixed the `event.getComposedPath()` function throwing an exception for events fired from the editor #TINY-6128
- Fixed notifications not appearing when the editor is within a ShadowRoot #TINY-6354
- Fixed focus issues with inline dialogs when the editor is within a ShadowRoot #TINY-6360
- Fixed the `template` plugin previews missing some content styles #TINY-6115
- Fixed the `media` plugin not saving the alternative source url in some situations #TINY-4113
- Fixed an issue where column resizing using the resize bars was inconsistent between fixed and relative table widths #TINY-6001
- Fixed an issue where dragging and dropping within a table would select table cells #TINY-5950
- Fixed up and down keyboard navigation not working for inline `contenteditable="false"` elements #TINY-6226
- Fixed dialog not retrieving `close` icon from icon pack #TINY-6445
- Fixed the `unlink` toolbar button not working when selecting multiple links #TINY-4867
- Fixed the `link` dialog not showing the "Text to display" field in some valid cases #TINY-5205
- Fixed the `DOMUtils.split()` API incorrectly removing some content #TINY-6294
- Fixed pressing the escape key not focusing the editor when using multiple toolbars #TINY-6230
- Fixed the `dirty` flag not being correctly set during an `AddUndo` event #TINY-4707
- Fixed `editor.selection.setCursorLocation` incorrectly placing the cursor outside `pre` elements in some circumstances #TINY-4058
- Fixed an exception being thrown when pressing the enter key inside pre elements while `br_in_pre` setting is false #TINY-4058

## 5.4.2 - 2020-08-17

### Fixed
- Fixed the editor not resizing when resizing the browser window in fullscreen mode #TINY-3511
- Fixed clicking on notifications causing inline editors to hide #TINY-6058
- Fixed an issue where link URLs could not be deleted or edited in the link dialog in some cases #TINY-4706
- Fixed a regression where setting the `anchor_top` or `anchor_bottom` options to `false` was not working #TINY-6256
- Fixed the `anchor` plugin not supporting the `allow_html_in_named_anchor` option #TINY-6236
- Fixed an exception thrown when removing inline formats that contained additional styles or classes #TINY-6288
- Fixed an exception thrown when positioning the context toolbar on Internet Explorer 11 in some edge cases #TINY-6271
- Fixed inline formats not removed when more than one `removeformat` format rule existed #TINY-6216
- Fixed an issue where spaces were sometimes removed when removing formating on nearby text #TINY-6251
- Fixed the list toolbar buttons not showing as active when a list is selected #TINY-6286
- Fixed an issue where the UI would sometimes not be shown or hidden when calling the show or hide API methods on the editor #TINY-6048
- Fixed the list type style not retained when copying list items #TINY-6289
- Fixed the Paste plugin converting tabs in plain text to a single space character. A `paste_tab_spaces` option has been included for setting the number of spaces used to replace a tab character #TINY-6237

## 5.4.1 - 2020-07-08

### Fixed
- Fixed the Search and Replace plugin incorrectly including zero-width caret characters in search results #TINY-4599
- Fixed dragging and dropping unsupported files navigating the browser away from the editor #TINY-6027
- Fixed undo levels not created on browser handled drop or paste events #TINY-6027
- Fixed content in an iframe element parsing as DOM elements instead of text content #TINY-5943
- Fixed Oxide checklist styles not showing when printing #TINY-5139
- Fixed bug with `scope` attribute not being added to the cells of header rows #TINY-6206

## 5.4.0 - 2020-06-30

### Added
- Added keyboard navigation support to menus and toolbars when the editor is in a ShadowRoot #TINY-6152
- Added the ability for menus to be clicked when the editor is in an open shadow root #TINY-6091
- Added the `Editor.ui.styleSheetLoader` API for loading stylesheets within the Document or ShadowRoot containing the editor UI #TINY-6089
- Added the `StyleSheetLoader` module to the public API #TINY-6100
- Added Oxide variables for styling the `select` element and headings in dialog content #TINY-6070
- Added icons for `table` column and row cut, copy, and paste toolbar buttons #TINY-6062
- Added all `table` menu items to the UI registry, so they can be used by name in other menus #TINY-4866
- Added new `mceTableApplyCellStyle` command to the `table` plugin #TINY-6004
- Added new `table` cut, copy, and paste column editor commands and menu items #TINY-6006
- Added font related Oxide variables for secondary buttons, allowing for custom styling #TINY-6061
- Added new `table_header_type` setting to control how table header rows are structured #TINY-6007
- Added new `table_sizing_mode` setting to replace the `table_responsive_width` setting, which has now been deprecated #TINY-6051
- Added new `mceTableSizingMode` command for changing the sizing mode of a table #TINY-6000
- Added new `mceTableRowType`, `mceTableColType`, and `mceTableCellType` commands and value queries #TINY-6150

### Changed
- Changed `advlist` toolbar buttons to only show a dropdown list if there is more than one option #TINY-3194
- Changed `mceInsertTable` command and `insertTable` API method to take optional header rows and columns arguments #TINY-6012
- Changed stylesheet loading, so that UI skin stylesheets can load in a ShadowRoot if required #TINY-6089
- Changed the DOM location of menus so that they display correctly when the editor is in a ShadowRoot #TINY-6093
- Changed the table plugin to correctly detect all valid header row structures #TINY-6007

### Fixed
- Fixed tables with no defined width being converted to a `fixed` width table when modifying the table #TINY-6051
- Fixed the `autosave` `isEmpty` API incorrectly detecting non-empty content as empty #TINY-5953
- Fixed table `Paste row after` and `Paste row before` menu items not disabled when nothing was available to paste #TINY-6006
- Fixed a selection performance issue with large tables on Microsoft Internet Explorer and Edge #TINY-6057
- Fixed filters for screening commands from the undo stack to be case-insensitive #TINY-5946
- Fixed `fullscreen` plugin now removes all classes when the editor is closed #TINY-4048
- Fixed handling of mixed-case icon identifiers (names) for UI elements #TINY-3854
- Fixed leading and trailing spaces lost when using `editor.selection.getContent({ format: 'text' })` #TINY-5986
- Fixed an issue where changing the URL with the quicklink toolbar caused unexpected undo behavior #TINY-5952
- Fixed an issue where removing formatting within a table cell would cause Internet Explorer 11 to scroll to the end of the table #TINY-6049
- Fixed an issue where the `allow_html_data_urls` setting was not correctly applied #TINY-5951
- Fixed the `autolink` feature so that it no longer treats a string with multiple "@" characters as an email address #TINY-4773
- Fixed an issue where removing the editor would leave unexpected attributes on the target element #TINY-4001
- Fixed the `link` plugin now suggest `mailto:` when the text contains an '@' and no slashes (`/`) #TINY-5941
- Fixed the `valid_children` check of custom elements now allows a wider range of characters in names #TINY-5971

## 5.3.2 - 2020-06-10

### Fixed
- Fixed a regression introduced in 5.3.0, where `images_dataimg_filter` was no-longer called #TINY-6086

## 5.3.1 - 2020-05-27

### Fixed
- Fixed the image upload error alert also incorrectly closing the image dialog #TINY-6020
- Fixed editor content scrolling incorrectly on focus in Firefox by reverting default content CSS html and body heights added in 5.3.0 #TINY-6019

## 5.3.0 - 2020-05-21

### Added
- Added html and body height styles to the default oxide content CSS #TINY-5978
- Added `uploadUri` and `blobInfo` to the data returned by `editor.uploadImages()` #TINY-4579
- Added a new function to the `BlobCache` API to lookup a blob based on the base64 data and mime type #TINY-5988
- Added the ability to search and replace within a selection #TINY-4549
- Added the ability to set the list start position for ordered lists and added new `lists` context menu item #TINY-3915
- Added `icon` as an optional config option to the toggle menu item API #TINY-3345
- Added `auto` mode for `toolbar_location` which positions the toolbar and menu bar at the bottom if there is no space at the top #TINY-3161

### Changed
- Changed the default `toolbar_location` to `auto` #TINY-3161
- Changed toggle menu items and choice menu items to have a dedicated icon with the checkmark displayed on the far right side of the menu item #TINY-3345
- Changed the `link`, `image`, and `paste` plugins to use Promises to reduce the bundle size #TINY-4710
- Changed the default icons to be lazy loaded during initialization #TINY-4729
- Changed the parsing of content so base64 encoded urls are converted to blob urls #TINY-4727
- Changed context toolbars so they concatenate when more than one is suitable for the current selection #TINY-4495
- Changed inline style element formats (strong, b, em, i, u, strike) to convert to a span on format removal if a `style` or `class` attribute is present #TINY-4741

### Fixed
- Fixed the `selection.setContent()` API not running parser filters #TINY-4002
- Fixed formats incorrectly applied or removed when table cells were selected #TINY-4709
- Fixed the `quickimage` button not restricting the file types to images #TINY-4715
- Fixed search and replace ignoring text in nested contenteditable elements #TINY-5967
- Fixed resize handlers displaying in the wrong location sometimes for remote images #TINY-4732
- Fixed table picker breaking in Firefox on low zoom levels #TINY-4728
- Fixed issue with loading or pasting contents with large base64 encoded images on Safari #TINY-4715
- Fixed supplementary special characters being truncated when inserted into the editor. Patch contributed by mlitwin. #TINY-4791
- Fixed toolbar buttons not set to disabled when the editor is in readonly mode #TINY-4592
- Fixed the editor selection incorrectly changing when removing caret format containers #TINY-3438
- Fixed bug where title, width, and height would be set to empty string values when updating an image and removing those attributes using the image dialog #TINY-4786
- Fixed `ObjectResized` event firing when an object wasn't resized #TINY-4161
- Fixed `ObjectResized` and `ObjectResizeStart` events incorrectly fired when adding or removing table rows and columns #TINY-4829
- Fixed the placeholder not hiding when pasting content into the editor #TINY-4828
- Fixed an issue where the editor would fail to load if local storage was disabled #TINY-5935
- Fixed an issue where an uploaded image would reuse a cached image with a different mime type #TINY-5988
- Fixed bug where toolbars and dialogs would not show if the body element was replaced (e.g. with Turbolinks). Patch contributed by spohlenz #GH-5653
- Fixed an issue where multiple formats would be removed when removing a single format at the end of lines or on empty lines #TINY-1170
- Fixed zero-width spaces incorrectly included in the `wordcount` plugin character count #TINY-5991
- Fixed a regression introduced in 5.2.0 whereby the desktop `toolbar_mode` setting would incorrectly override the mobile default setting #TINY-5998
- Fixed an issue where deleting all content in a single cell table would delete the entire table #TINY-1044

## 5.2.2 - 2020-04-23

### Fixed
- Fixed an issue where anchors could not be inserted on empty lines #TINY-2788
- Fixed text decorations (underline, strikethrough) not consistently inheriting the text color #TINY-4757
- Fixed `format` menu alignment buttons inconsistently applying to images #TINY-4057
- Fixed the floating toolbar drawer height collapsing when the editor is rendered in modal dialogs or floating containers #TINY-4837
- Fixed `media` embed content not processing safely in some cases #TINY-4857

## 5.2.1 - 2020-03-25

### Fixed
- Fixed the "is decorative" checkbox in the image dialog clearing after certain dialog events #FOAM-11
- Fixed possible uncaught exception when a `style` attribute is removed using a content filter on `setContent` #TINY-4742
- Fixed the table selection not functioning correctly in Microsoft Edge 44 or higher #TINY-3862
- Fixed the table resize handles not functioning correctly in Microsoft Edge 44 or higher #TINY-4160
- Fixed the floating toolbar drawer disconnecting from the toolbar when adding content in inline mode #TINY-4725 #TINY-4765
- Fixed `readonly` mode not returning the appropriate boolean value #TINY-3948
- Fixed the `forced_root_block_attrs` setting not applying attributes to new blocks consistently #TINY-4564
- Fixed the editor incorrectly stealing focus during initialization in Microsoft Internet Explorer #TINY-4697
- Fixed dialogs stealing focus when opening an alert or confirm dialog using an `onAction` callback #TINY-4014
- Fixed inline dialogs incorrectly closing when clicking on an opened alert or confirm dialog #TINY-4012
- Fixed the context toolbar overlapping the menu bar and toolbar #TINY-4586
- Fixed notification and inline dialog positioning issues when using `toolbar_location: 'bottom'` #TINY-4586
- Fixed the `colorinput` popup appearing offscreen on mobile devices #TINY-4711
- Fixed special characters not being found when searching by "whole words only" #TINY-4522
- Fixed an issue where dragging images could cause them to be duplicated #TINY-4195
- Fixed context toolbars activating without the editor having focus #TINY-4754
- Fixed an issue where removing the background color of text did not always work #TINY-4770
- Fixed an issue where new rows and columns in a table did not retain the style of the previous row or column #TINY-4788

## 5.2.0 - 2020-02-13

### Added
- Added the ability to apply formats to spaces #TINY-4200
- Added new `toolbar_location` setting to allow for positioning the menu and toolbar at the bottom of the editor #TINY-4210
- Added new `toolbar_groups` setting to allow a custom floating toolbar group to be added to the toolbar when using `floating` toolbar mode #TINY-4229
- Added new `link_default_protocol` setting to `link` and `autolink` plugin to allow a protocol to be used by default #TINY-3328
- Added new `placeholder` setting to allow a placeholder to be shown when the editor is empty #TINY-3917
- Added new `tinymce.dom.TextSeeker` API to allow searching text across different DOM nodes #TINY-4200
- Added a drop shadow below the toolbar while in sticky mode and introduced Oxide variables to customize it when creating a custom skin #TINY-4343
- Added `quickbars_image_toolbar` setting to allow for the image quickbar to be turned off #TINY-4398
- Added iframe and img `loading` attribute to the default schema. Patch contributed by ataylor32. #GH-5112
- Added new `getNodeFilters`/`getAttributeFilters` functions to the `editor.serializer` instance #TINY-4344
- Added new `a11y_advanced_options` setting to allow additional accessibility options to be added #FOAM-11
- Added new accessibility options and behaviours to the image dialog using `a11y_advanced_options` #FOAM-11
- Added the ability to use the window `PrismJS` instance for the `codesample` plugin instead of the bundled version to allow for styling custom languages #TINY-4504
- Added error message events that fire when a resource loading error occurs #TINY-4509

### Changed
- Changed the default schema to disallow `onchange` for select elements #TINY-4614
- Changed default `toolbar_mode` value from false to `wrap`. The value false has been deprecated #TINY-4617
- Changed `toolbar_drawer` setting to `toolbar_mode`. `toolbar_drawer` has been deprecated #TINY-4416
- Changed iframe mode to set selection on content init if selection doesn't exist #TINY-4139
- Changed table related icons to align them with the visual style of the other icons #TINY-4341
- Changed and improved the visual appearance of the color input field #TINY-2917
- Changed fake caret container to use `forced_root_block` when possible #TINY-4190
- Changed the `requireLangPack` API to wait until the plugin has been loaded before loading the language pack #TINY-3716
- Changed the formatter so `style_formats` are registered before the initial content is loaded into the editor #TINY-4238
- Changed media plugin to use https protocol for media urls by default #TINY-4577
- Changed the parser to treat CDATA nodes as bogus HTML comments to match the HTML parsing spec. A new `preserve_cdata` setting has been added to preserve CDATA nodes if required #TINY-4625

### Fixed
- Fixed incorrect parsing of malformed/bogus HTML comments #TINY-4625
- Fixed `quickbars` selection toolbar appearing on non-editable elements #TINY-4359
- Fixed bug with alignment toolbar buttons sometimes not changing state correctly #TINY-4139
- Fixed the `codesample` toolbar button not toggling when selecting code samples other than HTML #TINY-4504
- Fixed content incorrectly scrolling to the top or bottom when pressing enter if when the content was already in view #TINY-4162
- Fixed `scrollIntoView` potentially hiding elements behind the toolbar #TINY-4162
- Fixed editor not respecting the `resize_img_proportional` setting due to legacy code #TINY-4236
- Fixed flickering floating toolbar drawer in inline mode #TINY-4210
- Fixed an issue where the template plugin dialog would be indefinitely blocked on a failed template load #TINY-2766
- Fixed the `mscontrolselect` event not being unbound on IE/Edge #TINY-4196
- Fixed Confirm dialog footer buttons so only the "Yes" button is highlighted #TINY-4310
- Fixed `file_picker_callback` functionality for Image, Link and Media plugins #TINY-4163
- Fixed issue where floating toolbar drawer sometimes would break if the editor is resized while the drawer is open #TINY-4439
- Fixed incorrect `external_plugins` loading error message #TINY-4503
- Fixed resize handler was not hidden for ARIA purposes. Patch contributed by Parent5446. #GH-5195
- Fixed an issue where content could be lost if a misspelled word was selected and spellchecking was disabled #TINY-3899
- Fixed validation errors in the CSS where certain properties had the wrong default value #TINY-4491
- Fixed an issue where forced root block attributes were not applied when removing a list #TINY-4272
- Fixed an issue where the element path isn't being cleared when there are no parents #TINY-4412
- Fixed an issue where width and height in svg icons containing `rect` elements were overridden by the CSS reset #TINY-4408
- Fixed an issue where uploading images with `images_reuse_filename` enabled and that included a query parameter would generate an invalid URL #TINY-4638
- Fixed the `closeButton` property not working when opening notifications #TINY-4674
- Fixed keyboard flicker when opening a context menu on mobile #TINY-4540
- Fixed issue where plus icon svg contained strokes #TINY-4681

## 5.1.6 - 2020-01-28

### Fixed
- Fixed `readonly` mode not blocking all clicked links #TINY-4572
- Fixed legacy font sizes being calculated inconsistently for the `FontSize` query command value #TINY-4555
- Fixed changing a tables row from `Header` to `Body` incorrectly moving the row to the bottom of the table #TINY-4593
- Fixed the context menu not showing in certain cases with hybrid devices #TINY-4569
- Fixed the context menu opening in the wrong location when the target is the editor body #TINY-4568
- Fixed the `image` plugin not respecting the `automatic_uploads` setting when uploading local images #TINY-4287
- Fixed security issue related to parsing HTML comments and CDATA #TINY-4544

## 5.1.5 - 2019-12-19

### Fixed
- Fixed the UI not working with hybrid devices that accept both touch and mouse events #TNY-4521
- Fixed the `charmap` dialog initially focusing the first tab of the dialog instead of the search input field #TINY-4342
- Fixed an exception being raised when inserting content if the caret was directly before or after a `contenteditable="false"` element #TINY-4528
- Fixed a bug with pasting image URLs when paste as text is enabled #TINY-4523

## 5.1.4 - 2019-12-11

### Fixed
- Fixed dialog contents disappearing when clicking a checkbox for right-to-left languages #TINY-4518
- Fixed the `legacyoutput` plugin registering legacy formats after editor initialization, causing legacy content to be stripped on the initial load #TINY-4447
- Fixed search and replace not cycling through results when searching using special characters #TINY-4506
- Fixed the `visualchars` plugin converting HTML-like text to DOM elements in certain cases #TINY-4507
- Fixed an issue with the `paste` plugin not sanitizing content in some cases #TINY-4510
- Fixed HTML comments incorrectly being parsed in certain cases #TINY-4511

## 5.1.3 - 2019-12-04

### Fixed
- Fixed sticky toolbar not undocking when fullscreen mode is activated #TINY-4390
- Fixed the "Current Window" target not applying when updating links using the link dialog #TINY-4063
- Fixed disabled menu items not highlighting when focused #TINY-4339
- Fixed touch events passing through dialog collection items to the content underneath on Android devices #TINY-4431
- Fixed keyboard navigation of the Help dialog's Keyboard Navigation tab #TINY-4391
- Fixed search and replace dialog disappearing when finding offscreen matches on iOS devices #TINY-4350
- Fixed performance issues where sticky toolbar was jumping while scrolling on slower browsers #TINY-4475

## 5.1.2 - 2019-11-19

### Fixed
- Fixed desktop touch devices using `mobile` configuration overrides #TINY-4345
- Fixed unable to disable the new scrolling toolbar feature #TINY-4345
- Fixed touch events passing through any pop-up items to the content underneath on Android devices #TINY-4367
- Fixed the table selector handles throwing JavaScript exceptions for non-table selections #TINY-4338
- Fixed `cut` operations not removing selected content on Android devices when the `paste` plugin is enabled #TINY-4362
- Fixed inline toolbar not constrained to the window width by default #TINY-4314
- Fixed context toolbar split button chevrons pointing right when they should be pointing down #TINY-4257
- Fixed unable to access the dialog footer in tabbed dialogs on small screens #TINY-4360
- Fixed mobile table selectors were hard to select with touch by increasing the size #TINY-4366
- Fixed mobile table selectors moving when moving outside the editor #TINY-4366
- Fixed inline toolbars collapsing when using sliding toolbars #TINY-4389
- Fixed block textpatterns not treating NBSPs as spaces #TINY-4378
- Fixed backspace not merging blocks when the last element in the preceding block was a `contenteditable="false"` element #TINY-4235
- Fixed toolbar buttons that only contain text labels overlapping on mobile devices #TINY-4395
- Fixed quickbars quickimage picker not working on mobile #TINY-4377
- Fixed fullscreen not resizing in an iOS WKWebView component #TINY-4413

## 5.1.1 - 2019-10-28

### Fixed
- Fixed font formats containing spaces being wrapped in `&quot;` entities instead of single quotes #TINY-4275
- Fixed alert and confirm dialogs losing focus when clicked #TINY-4248
- Fixed clicking outside a modal dialog focusing on the document body #TINY-4249
- Fixed the context toolbar not hiding when scrolled out of view #TINY-4265

## 5.1.0 - 2019-10-17

### Added
- Added touch selector handles for table selections on touch devices #TINY-4097
- Added border width field to Table Cell dialog #TINY-4028
- Added touch event listener to media plugin to make embeds playable #TINY-4093
- Added oxide styling options to notifications and tweaked the default variables #TINY-4153
- Added additional padding to split button chevrons on touch devices, to make them easier to interact with #TINY-4223
- Added new platform detection functions to `Env` and deprecated older detection properties #TINY-4184
- Added `inputMode` config field to specify inputmode attribute of `input` dialog components #TINY-4062
- Added new `inputMode` property to relevant plugins/dialogs #TINY-4102
- Added new `toolbar_sticky` setting to allow the iframe menubar/toolbar to stick to the top of the window when scrolling #TINY-3982

### Changed
- Changed default setting for `toolbar_drawer` to `floating` #TINY-3634
- Changed mobile phones to use the `silver` theme by default #TINY-3634
- Changed some editor settings to default to `false` on touch devices:
  - `menubar`(phones only) #TINY-4077
  - `table_grid` #TINY-4075
  - `resize` #TINY-4157
  - `object_resizing` #TINY-4157
- Changed toolbars and context toolbars to sidescroll on mobile #TINY-3894 #TINY-4107
- Changed context menus to render as horizontal menus on touch devices #TINY-4107
- Changed the editor to use the `VisualViewport` API of the browser where possible #TINY-4078
- Changed visualblocks toolbar button icon and renamed `paragraph` icon to `visualchars` #TINY-4074
- Changed Oxide default for `@toolbar-button-chevron-color` to follow toolbar button icon color #TINY-4153
- Changed the `urlinput` dialog component to use the `url` type attribute #TINY-4102

### Fixed
- Fixed Safari desktop visual viewport fires resize on fullscreen breaking the restore function #TINY-3976
- Fixed scroll issues on mobile devices #TINY-3976
- Fixed context toolbar unable to refresh position on iOS12 #TINY-4107
- Fixed ctrl+left click not opening links on readonly mode and the preview dialog #TINY-4138
- Fixed Slider UI component not firing `onChange` event on touch devices #TINY-4092
- Fixed notifications overlapping instead of stacking #TINY-3478
- Fixed inline dialogs positioning incorrectly when the page is scrolled #TINY-4018
- Fixed inline dialogs and menus not repositioning when resizing #TINY-3227
- Fixed inline toolbar incorrectly stretching to the full width when a width value was provided #TINY-4066
- Fixed menu chevrons color to follow the menu text color #TINY-4153
- Fixed table menu selection grid from staying black when using dark skins, now follows border color #TINY-4153
- Fixed Oxide using the wrong text color variable for menubar button focused state #TINY-4146
- Fixed the autoresize plugin not keeping the selection in view when resizing #TINY-4094
- Fixed textpattern plugin throwing exceptions when using `forced_root_block: false` #TINY-4172
- Fixed missing CSS fill styles for toolbar button icon active state #TINY-4147
- Fixed an issue where the editor selection could end up inside a short ended element (such as `br`) #TINY-3999
- Fixed browser selection being lost in inline mode when opening split dropdowns #TINY-4197
- Fixed backspace throwing an exception when using `forced_root_block: false` #TINY-4099
- Fixed floating toolbar drawer expanding outside the bounds of the editor #TINY-3941
- Fixed the autocompleter not activating immediately after a `br` or `contenteditable=false` element #TINY-4194
- Fixed an issue where the autocompleter would incorrectly close on IE 11 in certain edge cases #TINY-4205

## 5.0.16 - 2019-09-24

### Added
- Added new `referrer_policy` setting to add the `referrerpolicy` attribute when loading scripts or stylesheets #TINY-3978
- Added a slight background color to dialog tab links when focused to aid keyboard navigation #TINY-3877

### Fixed
- Fixed media poster value not updating on change #TINY-4013
- Fixed openlink was not registered as a toolbar button #TINY-4024
- Fixed failing to initialize if a script tag was used inside a SVG #TINY-4087
- Fixed double top border showing on toolbar without menubar when toolbar_drawer is enabled #TINY-4118
- Fixed unable to drag inline dialogs to the bottom of the screen when scrolled #TINY-4154
- Fixed notifications appearing on top of the toolbar when scrolled in inline mode #TINY-4159
- Fixed notifications displaying incorrectly on IE 11 #TINY-4169

## 5.0.15 - 2019-09-02

### Added
- Added a dark `content_css` skin to go with the dark UI skin #TINY-3743

### Changed
- Changed the enabled state on toolbar buttons so they don't get the hover effect #TINY-3974

### Fixed
- Fixed missing CSS active state on toolbar buttons #TINY-3966
- Fixed `onChange` callback not firing for the colorinput dialog component #TINY-3968
- Fixed context toolbars not showing in fullscreen mode #TINY-4023

## 5.0.14 - 2019-08-19

### Added
- Added an API to reload the autocompleter menu with additional fetch metadata #MENTIONS-17

### Fixed
- Fixed missing toolbar button border styling options #TINY-3965
- Fixed image upload progress notification closing before the upload is complete #TINY-3963
- Fixed inline dialogs not closing on escape when no dialog component is in focus #TINY-3936
- Fixed plugins not being filtered when defaulting to mobile on phones #TINY-3537
- Fixed toolbar more drawer showing the content behind it when transitioning between opened and closed states #TINY-3878
- Fixed focus not returning to the dialog after pressing the "Replace all" button in the search and replace dialog #TINY-3961

### Removed
- Removed Oxide variable `@menubar-select-disabled-border-color` and replaced it with `@menubar-select-disabled-border` #TINY-3965

## 5.0.13 - 2019-08-06

### Changed
- Changed modal dialogs to prevent dragging by default and added new `draggable_modal` setting to restore dragging #TINY-3873
- Changed the nonbreaking plugin to insert nbsp characters wrapped in spans to aid in filtering. This can be disabled using the `nonbreaking_wrap` setting #TINY-3647
- Changed backspace behaviour in lists to outdent nested list items when the cursor is at the start of the list item #TINY-3651

### Fixed
- Fixed sidebar growing beyond editor bounds in IE 11 #TINY-3937
- Fixed issue with being unable to keyboard navigate disabled toolbar buttons #TINY-3350
- Fixed issues with backspace and delete in nested contenteditable true and false elements #TINY-3868
- Fixed issue with losing keyboard navigation in dialogs due to disabled buttons #TINY-3914
- Fixed `MouseEvent.mozPressure is deprecated` warning in Firefox #TINY-3919
- Fixed `default_link_target` not being respected when `target_list` is disabled #TINY-3757
- Fixed mobile plugin filter to only apply to the mobile theme, rather than all mobile platforms #TINY-3405
- Fixed focus switching to another editor during mode changes #TINY-3852
- Fixed an exception being thrown when clicking on an uninitialized inline editor #TINY-3925
- Fixed unable to keyboard navigate to dialog menu buttons #TINY-3933
- Fixed dialogs being able to be dragged outside the window viewport #TINY-3787
- Fixed inline dialogs appearing above modal dialogs #TINY-3932

## 5.0.12 - 2019-07-18

### Added
- Added ability to utilize UI dialog panels inside other panels #TINY-3305
- Added help dialog tab explaining keyboard navigation of the editor #TINY-3603

### Changed
- Changed the "Find and Replace" design to an inline dialog #TINY-3054

### Fixed
- Fixed issue where autolink spacebar event was not being fired on Edge #TINY-3891
- Fixed table selection missing the background color #TINY-3892
- Fixed removing shortcuts not working for function keys #TINY-3871
- Fixed non-descriptive UI component type names #TINY-3349
- Fixed UI registry components rendering as the wrong type when manually specifying a different type #TINY-3385
- Fixed an issue where dialog checkbox, input, selectbox, textarea and urlinput components couldn't be disabled #TINY-3708
- Fixed the context toolbar not using viable screen space in inline/distraction free mode #TINY-3717
- Fixed the context toolbar overlapping the toolbar in various conditions #TINY-3205
- Fixed IE11 edge case where items were being inserted into the wrong location #TINY-3884

## 5.0.11 - 2019-07-04

### Fixed
- Fixed packaging errors caused by a rollup treeshaking bug (https://github.com/rollup/rollup/issues/2970) #TINY-3866
- Fixed the customeditor component not able to get data from the dialog api #TINY-3866
- Fixed collection component tooltips not being translated #TINY-3855

## 5.0.10 - 2019-07-02

### Added
- Added support for all HTML color formats in `color_map` setting #TINY-3837

### Changed
- Changed backspace key handling to outdent content in appropriate circumstances #TINY-3685
- Changed default palette for forecolor and backcolor to include some lighter colors suitable for highlights #TINY-2865
- Changed the search and replace plugin to cycle through results #TINY-3800

### Fixed
- Fixed inconsistent types causing some properties to be unable to be used in dialog components #TINY-3778
- Fixed an issue in the Oxide skin where dialog content like outlines and shadows were clipped because of overflow hidden #TINY-3566
- Fixed the search and replace plugin not resetting state when changing the search query #TINY-3800
- Fixed backspace in lists not creating an undo level #TINY-3814
- Fixed the editor to cancel loading in quirks mode where the UI is not supported #TINY-3391
- Fixed applying fonts not working when the name contained spaces and numbers #TINY-3801
- Fixed so that initial content is retained when initializing on list items #TINY-3796
- Fixed inefficient font name and font size current value lookup during rendering #TINY-3813
- Fixed mobile font copied into the wrong folder for the oxide-dark skin #TINY-3816
- Fixed an issue where resizing the width of tables would produce inaccurate results #TINY-3827
- Fixed a memory leak in the Silver theme #TINY-3797
- Fixed alert and confirm dialogs using incorrect markup causing inconsistent padding #TINY-3835
- Fixed an issue in the Table plugin with `table_responsive_width` not enforcing units when resizing #TINY-3790
- Fixed leading, trailing and sequential spaces being lost when pasting plain text #TINY-3726
- Fixed exception being thrown when creating relative URIs #TINY-3851
- Fixed focus is no longer set to the editor content during mode changes unless the editor already had focus #TINY-3852

## 5.0.9 - 2019-06-26

### Fixed
- Fixed print plugin not working in Firefox #TINY-3834

## 5.0.8 - 2019-06-18

### Added
- Added back support for multiple toolbars #TINY-2195
- Added support for .m4a files to the media plugin #TINY-3750
- Added new base_url and suffix editor init options #TINY-3681

### Fixed
- Fixed incorrect padding for select boxes with visible values #TINY-3780
- Fixed selection incorrectly changing when programmatically setting selection on contenteditable false elements #TINY-3766
- Fixed sidebar background being transparent #TINY-3727
- Fixed the build to remove duplicate iife wrappers #TINY-3689
- Fixed bogus autocompleter span appearing in content when the autocompleter menu is shown #TINY-3752
- Fixed toolbar font size select not working with legacyoutput plugin #TINY-2921
- Fixed the legacyoutput plugin incorrectly aligning images #TINY-3660
- Fixed remove color not working when using the legacyoutput plugin #TINY-3756
- Fixed the font size menu applying incorrect sizes when using the legacyoutput plugin #TINY-3773
- Fixed scrollIntoView not working when the parent window was out of view #TINY-3663
- Fixed the print plugin printing from the wrong window in IE11 #TINY-3762
- Fixed content CSS loaded over CORS not loading in the preview plugin with content_css_cors enabled #TINY-3769
- Fixed the link plugin missing the default "None" option for link list #TINY-3738
- Fixed small dot visible with menubar and toolbar disabled in inline mode #TINY-3623
- Fixed space key properly inserts a nbsp before/after block elements #TINY-3745
- Fixed native context menu not showing with images in IE11 #TINY-3392
- Fixed inconsistent browser context menu image selection #TINY-3789

## 5.0.7 - 2019-06-05

### Added
- Added new toolbar button and menu item for inserting tables via dialog #TINY-3636
- Added new API for adding/removing/changing tabs in the Help dialog #TINY-3535
- Added highlighting of matched text in autocompleter items #TINY-3687
- Added the ability for autocompleters to work with matches that include spaces #TINY-3704
- Added new `imagetools_fetch_image` callback to allow custom implementations for cors loading of images #TINY-3658
- Added `'http'` and `https` options to `link_assume_external_targets` to prepend `http://` or `https://` prefixes when URL does not contain a protocol prefix. Patch contributed by francoisfreitag. #GH-4335

### Changed
- Changed annotations navigation to work the same as inline boundaries #TINY-3396
- Changed tabpanel API by adding a `name` field and changing relevant methods to use it #TINY-3535

### Fixed
- Fixed text color not updating all color buttons when choosing a color #TINY-3602
- Fixed the autocompleter not working with fragmented text #TINY-3459
- Fixed the autosave plugin no longer overwrites window.onbeforeunload #TINY-3688
- Fixed infinite loop in the paste plugin when IE11 takes a long time to process paste events. Patch contributed by lRawd. #GH-4987
- Fixed image handle locations when using `fixed_toolbar_container`. Patch contributed by t00. #GH-4966
- Fixed the autoresize plugin not firing `ResizeEditor` events #TINY-3587
- Fixed editor in fullscreen mode not extending to the bottom of the screen #TINY-3701
- Fixed list removal when pressing backspace after the start of the list item #TINY-3697
- Fixed autocomplete not triggering from compositionend events #TINY-3711
- Fixed `file_picker_callback` could not set the caption field on the insert image dialog #TINY-3172
- Fixed the autocompleter menu showing up after a selection had been made #TINY-3718
- Fixed an exception being thrown when a file or number input has focus during initialization. Patch contributed by t00 #GH-2194

## 5.0.6 - 2019-05-22

### Added
- Added `icons_url` editor settings to enable icon packs to be loaded from a custom url #TINY-3585
- Added `image_uploadtab` editor setting to control the visibility of the upload tab in the image dialog #TINY-3606
- Added new api endpoints to the wordcount plugin and improved character count logic #TINY-3578

### Changed
- Changed plugin, language and icon loading errors to log in the console instead of a notification #TINY-3585

### Fixed
- Fixed the textpattern plugin not working with fragmented text #TINY-3089
- Fixed various toolbar drawer accessibility issues and added an animation #TINY-3554
- Fixed issues with selection and ui components when toggling readonly mode #TINY-3592
- Fixed so readonly mode works with inline editors #TINY-3592
- Fixed docked inline toolbar positioning when scrolled #TINY-3621
- Fixed initial value not being set on bespoke select in quickbars and toolbar drawer #TINY-3591
- Fixed so that nbsp entities aren't trimmed in white-space: pre-line elements #TINY-3642
- Fixed `mceInsertLink` command inserting spaces instead of url encoded characters #GH-4990
- Fixed text content floating on top of dialogs in IE11 #TINY-3640

## 5.0.5 - 2019-05-09

### Added
- Added menu items to match the forecolor/backcolor toolbar buttons #TINY-2878
- Added default directionality based on the configured language #TINY-2621
- Added styles, icons and tests for rtl mode #TINY-2621

### Fixed
- Fixed autoresize not working with floating elements or when media elements finished loading #TINY-3545
- Fixed incorrect vertical caret positioning in IE 11 #TINY-3188
- Fixed submenu anchoring hiding overflowed content #TINY-3564

### Removed
- Removed unused and hidden validation icons to avoid displaying phantom tooltips #TINY-2329

## 5.0.4 - 2019-04-23

### Added
- Added back URL dialog functionality, which is now available via `editor.windowManager.openUrl()` #TINY-3382
- Added the missing throbber functionality when calling `editor.setProgressState(true)` #TINY-3453
- Added function to reset the editor content and undo/dirty state via `editor.resetContent()` #TINY-3435
- Added the ability to set menu buttons as active #TINY-3274
- Added `editor.mode` API, featuring a custom editor mode API #TINY-3406
- Added better styling to floating toolbar drawer #TINY-3479
- Added the new premium plugins to the Help dialog plugins tab #TINY-3496
- Added the linkchecker context menu items to the default configuration #TINY-3543

### Fixed
- Fixed image context menu items showing on placeholder images #TINY-3280
- Fixed dialog labels and text color contrast within notifications/alert banners to satisfy WCAG 4.5:1 contrast ratio for accessibility #TINY-3351
- Fixed selectbox and colorpicker items not being translated #TINY-3546
- Fixed toolbar drawer sliding mode to correctly focus the editor when tabbing via keyboard navigation #TINY-3533
- Fixed positioning of the styleselect menu in iOS while using the mobile theme #TINY-3505
- Fixed the menubutton `onSetup` callback to be correctly executed when rendering the menu buttons #TINY-3547
- Fixed `default_link_target` setting to be correctly utilized when creating a link #TINY-3508
- Fixed colorpicker floating marginally outside its container #TINY-3026
- Fixed disabled menu items displaying as active when hovered #TINY-3027

### Removed
- Removed redundant mobile wrapper #TINY-3480

## 5.0.3 - 2019-03-19

### Changed
- Changed empty nested-menu items within the style formats menu to be disabled or hidden if the value of `style_formats_autohide` is `true` #TINY-3310
- Changed the entire phrase 'Powered by Tiny' in the status bar to be a link instead of just the word 'Tiny' #TINY-3366
- Changed `formatselect`, `styleselect` and `align` menus to use the `mceToggleFormat` command internally #TINY-3428

### Fixed
- Fixed toolbar keyboard navigation to work as expected when `toolbar_drawer` is configured #TINY-3432
- Fixed text direction buttons to display the correct pressed state in selections that have no explicit `dir` property #TINY-3138
- Fixed the mobile editor to clean up properly when removed #TINY-3445
- Fixed quickbar toolbars to add an empty box to the screen when it is set to `false` #TINY-3439
- Fixed an issue where pressing the **Delete/Backspace** key at the edge of tables was creating incorrect selections #TINY-3371
- Fixed an issue where dialog collection items (emoticon and special character dialogs) couldn't be selected with touch devices #TINY-3444
- Fixed a type error introduced in TinyMCE version 5.0.2 when calling `editor.getContent()` with nested bookmarks #TINY-3400
- Fixed an issue that prevented default icons from being overridden #TINY-3449
- Fixed an issue where **Home/End** keys wouldn't move the caret correctly before or after `contenteditable=false` inline elements #TINY-2995
- Fixed styles to be preserved in IE 11 when editing via the `fullpage` plugin #TINY-3464
- Fixed the `link` plugin context toolbar missing the open link button #TINY-3461
- Fixed inconsistent dialog component spacing #TINY-3436

## 5.0.2 - 2019-03-05

### Added
- Added presentation and document presets to `htmlpanel` dialog component #TINY-2694
- Added missing fixed_toolbar_container setting has been reimplemented in the Silver theme #TINY-2712
- Added a new toolbar setting `toolbar_drawer` that moves toolbar groups which overflow the editor width into either a `sliding` or `floating` toolbar section #TINY-2874

### Changed
- Updated the build process to include package lock files in the dev distribution archive #TINY-2870

### Fixed
- Fixed inline dialogs did not have aria attributes #TINY-2694
- Fixed default icons are now available in the UI registry, allowing use outside of toolbar buttons #TINY-3307
- Fixed a memory leak related to select toolbar items #TINY-2874
- Fixed a memory leak due to format changed listeners that were never unbound #TINY-3191
- Fixed an issue where content may have been lost when using permanent bookmarks #TINY-3400
- Fixed the quicklink toolbar button not rendering in the quickbars plugin #TINY-3125
- Fixed an issue where menus were generating invalid HTML in some cases #TINY-3323
- Fixed an issue that could cause the mobile theme to show a blank white screen when the editor was inside an `overflow:hidden` element #TINY-3407
- Fixed mobile theme using a transparent background and not taking up the full width on iOS #TINY-3414
- Fixed the template plugin dialog missing the description field #TINY-3337
- Fixed input dialog components using an invalid default type attribute #TINY-3424
- Fixed an issue where backspace/delete keys after/before pagebreak elements wouldn't move the caret #TINY-3097
- Fixed an issue in the table plugin where menu items and toolbar buttons weren't showing correctly based on the selection #TINY-3423
- Fixed inconsistent button focus styles in Firefox #TINY-3377
- Fixed the resize icon floating left when all status bar elements were disabled #TINY-3340
- Fixed the resize handle to not show in fullscreen mode #TINY-3404

## 5.0.1 - 2019-02-21

### Added
- Added H1-H6 toggle button registration to the silver theme #TINY-3070
- Added code sample toolbar button will now toggle on when the cursor is in a code section #TINY-3040
- Added new settings to the emoticons plugin to allow additional emoticons to be added #TINY-3088

### Fixed
- Fixed an issue where adding links to images would replace the image with text #TINY-3356
- Fixed an issue where the inline editor could use fractional pixels for positioning #TINY-3202
- Fixed an issue where uploading non-image files in the Image Plugin upload tab threw an error. #TINY-3244
- Fixed an issue in the media plugin that was causing the source url and height/width to be lost in certain circumstances #TINY-2858
- Fixed an issue with the Context Toolbar not being removed when clicking outside of the editor #TINY-2804
- Fixed an issue where clicking 'Remove link' wouldn't remove the link in certain circumstances #TINY-3199
- Fixed an issue where the media plugin would fail when parsing dialog data #TINY-3218
- Fixed an issue where retrieving the selected content as text didn't create newlines #TINY-3197
- Fixed incorrect keyboard shortcuts in the Help dialog for Windows #TINY-3292
- Fixed an issue where JSON serialization could produce invalid JSON #TINY-3281
- Fixed production CSS including references to source maps #TINY-3920
- Fixed development CSS was not included in the development zip #TINY-3920
- Fixed the autocompleter matches predicate not matching on the start of words by default #TINY-3306
- Fixed an issue where the page could be scrolled with modal dialogs open #TINY-2252
- Fixed an issue where autocomplete menus would show an icon margin when no items had icons #TINY-3329
- Fixed an issue in the quickbars plugin where images incorrectly showed the text selection toolbar #TINY-3338
- Fixed an issue that caused the inline editor to fail to render when the target element already had focus #TINY-3353

### Removed
- Removed paste as text notification banner and paste_plaintext_inform setting #POW-102

## 5.0.0 - 2019-02-04

Full documentation for the version 5 features and changes is available at https://www.tiny.cloud/docs/release-notes/

### Added
- Added links and registered names with * to denote premium plugins in Plugins tab of Help dialog #TINY-3223

### Changed
- Changed Tiny 5 mobile skin to look more uniform with desktop #TINY-2650
- Blacklisted table, th and td as inline editor target #TINY-717

### Fixed
- Fixed an issue where tab panel heights weren't sizing properly on smaller screens and weren't updating on resize #TINY-3242
- Fixed image tools not having any padding between the label and slider #TINY-3220
- Fixed context toolbar toggle buttons not showing the correct state #TINY-3022
- Fixed missing separators in the spellchecker context menu between the suggestions and actions #TINY-3217
- Fixed notification icon positioning in alert banners #TINY-2196
- Fixed a typo in the word count plugin name #TINY-3062
- Fixed charmap and emoticons dialogs not having a primary button #TINY-3233
- Fixed an issue where resizing wouldn't work correctly depending on the box-sizing model #TINY-3278

## 5.0.0-rc-2 - 2019-01-22

### Added
- Added screen reader accessibility for sidebar and statusbar #TINY-2699

### Changed
- Changed formatting menus so they are registered and made the align toolbar button use an icon instead of text #TINY-2880
- Changed checkboxes to use a boolean for its state, instead of a string #TINY-2848
- Updated the textpattern plugin to properly support nested patterns and to allow running a command with a value for a pattern with a start and an end #TINY-2991
- Updated Emoticons and Charmap dialogs to be screen reader accessible #TINY-2693

### Fixed
- Fixed the link dialog such that it will now retain class attributes when updating links #TINY-2825
- Fixed "Find and replace" not showing in the "Edit" menu by default #TINY-3061
- Fixed dropdown buttons missing the 'type' attribute, which could cause forms to be incorrectly submitted #TINY-2826
- Fixed emoticon and charmap search not returning expected results in certain cases #TINY-3084
- Fixed blank rel_list values throwing an exception in the link plugin #TINY-3149

### Removed
- Removed unnecessary 'flex' and unused 'colspan' properties from the new dialog APIs #TINY-2973

## 5.0.0-rc-1 - 2019-01-08

### Added
- Added editor settings functionality to specify title attributes for toolbar groups #TINY-2690
- Added icons instead of button text to improve Search and Replace dialog footer appearance #TINY-2654
- Added `tox-dialog__table` instead of `mce-table-striped` class to enhance Help dialog appearance #TINY-2360
- Added title attribute to iframes so, screen readers can announce iframe labels #TINY-2692
- Added a wordcount menu item, that defaults to appearing in the tools menu #TINY-2877

### Changed
- Updated the font select dropdown logic to try to detect the system font stack and show "System Font" as the font name #TINY-2710
- Updated the autocompleter to only show when it has matched items #TINY-2350
- Updated SizeInput labels to "Height" and "Width" instead of Dimensions #TINY-2833
- Updated the build process to minify and generate ASCII only output for the emoticons database #TINY-2744

### Fixed
- Fixed readonly mode not fully disabling editing content #TINY-2287
- Fixed accessibility issues with the font select, font size, style select and format select toolbar dropdowns #TINY-2713
- Fixed accessibility issues with split dropdowns #TINY-2697
- Fixed the legacyoutput plugin to be compatible with TinyMCE 5.0 #TINY-2301
- Fixed icons not showing correctly in the autocompleter popup #TINY-3029
- Fixed an issue where preview wouldn't show anything in Edge under certain circumstances #TINY-3035
- Fixed the height being incorrectly calculated for the autoresize plugin #TINY-2807

## 5.0.0-beta-1 - 2018-11-30

### Added
- Added a new `addNestedMenuItem()` UI registry function and changed all nested menu items to use the new registry functions #TINY-2230
- Added title attribute to color swatch colors #TINY-2669
- Added anchorbar component to anchor inline toolbar dialogs to instead of the toolbar #TINY-2040
- Added support for toolbar<n> and toolbar array config options to be squashed into a single toolbar and not create multiple toolbars #TINY-2195
- Added error handling for when forced_root_block config option is set to true #TINY-2261
- Added functionality for the removed_menuitems config option #TINY-2184
- Added the ability to use a string to reference menu items in menu buttons and submenu items #TINY-2253

### Changed
- Changed the name of the "inlite" plugin to "quickbars" #TINY-2831
- Changed the background color icon to highlight background icon #TINY-2258
- Changed Help dialog to be accessible to screen readers #TINY-2687
- Changed the color swatch to save selected custom colors to local storage for use across sessions #TINY-2722
- Changed `WindowManager` API - methods `getParams`, `setParams` and `getWindows`, and the legacy `windows` property, have been removed. `alert` and `confirm` dialogs are no longer tracked in the window list. #TINY-2603

### Fixed
- Fixed an inline mode issue where the save plugin upon saving can cause content loss #TINY-2659
- Fixed an issue in IE 11 where calling selection.getContent() would return an empty string when the editor didn't have focus #TINY-2325

### Removed
- Removed compat3x plugin #TINY-2815

## 5.0.0-preview-4 - 2018-11-12

### Added
- Added width and height placeholder text to image and media dialog dimensions input #AP-296
- Added the ability to keyboard navigate through menus, toolbars, sidebar and the status bar sequentially #AP-381
- Added translation capability back to the editor's UI #AP-282
- Added `label` component type for dialogs to group components under a label

### Changed
- Changed the editor resize handle so that it should be disabled when the autoresize plugin is turned on #AP-424
- Changed UI text for microcopy improvements #TINY-2281

### Fixed
- Fixed distraction free plugin #AP-470
- Fixed contents of the input field being selected on focus instead of just recieving an outline highlight #AP-464
- Fixed styling issues with dialogs and menus in IE 11 #AP-456
- Fixed custom style format control not honoring custom formats #AP-393
- Fixed context menu not appearing when clicking an image with a caption #AP-382
- Fixed directionality of UI when using an RTL language #AP-423
- Fixed page responsiveness with multiple inline editors #AP-430
- Fixed empty toolbar groups appearing through invalid configuration of the `toolbar` property #AP-450
- Fixed text not being retained when updating links through the link dialog #AP-293
- Fixed edit image context menu, context toolbar and toolbar items being incorrectly enabled when selecting invalid images #AP-323
- Fixed emoji type ahead being shown when typing URLs #AP-366
- Fixed toolbar configuration properties incorrectly expecting string arrays instead of strings #AP-342
- Fixed the block formatting toolbar item not showing a "Formatting" title when there is no selection #AP-321
- Fixed clicking disabled toolbar buttons hiding the toolbar in inline mode #AP-380
- Fixed `EditorResize` event not being fired upon editor resize #AP-327
- Fixed tables losing styles when updating through the dialog #AP-368
- Fixed context toolbar positioning to be more consistent near the edges of the editor #AP-318
- Fixed table of contents plugin now works with v5 toolbar APIs correctly #AP-347
- Fixed the `link_context_toolbar` configuration not disabling the context toolbar #AP-458
- Fixed the link context toolbar showing incorrect relative links #AP-435
- Fixed the alignment of the icon in alert banner dialog components #TINY-2220
- Fixed the visual blocks and visual char menu options not displaying their toggled state #TINY-2238
- Fixed the editor not displaying as fullscreen when toggled #TINY-2237

### Removed
- Removed the tox-custom-editor class that was added to the wrapping element of codemirror #TINY-2211

## 5.0.0-preview-3 - 2018-10-18

### Changed
- Changed editor layout to use modern CSS properties over manually calculating dimensions #AP-324
- Changed `autoresize_min_height` and `autoresize_max_height` configurations to `min_height` and `max_height` #AP-324
- Changed `Whole word` label in Search and Replace dialog to `Find whole words only` #AP-387

### Fixed
- Fixed bugs with editor width jumping when resizing and the iframe not resizing to smaller than 150px in height #AP-324
- Fixed mobile theme bug that prevented the editor from loading #AP-404
- Fixed long toolbar groups extending outside of the editor instead of wrapping
- Fixed dialog titles so they are now proper case #AP-384
- Fixed color picker default to be #000000 instead of #ff00ff #AP-216
- Fixed "match case" option on the Find and Replace dialog is no longer selected by default #AP-298
- Fixed vertical alignment of toolbar icons #DES-134
- Fixed toolbar icons not appearing on IE11 #DES-133

## 5.0.0-preview-2 - 2018-10-10

### Added
- Added swatch is now shown for colorinput fields, instead of the colorpicker directly #AP-328
- Added fontformats and fontsizes menu items #AP-390

### Changed
- Changed configuration of color options has been simplified to `color_map`, `color_cols`, and `custom_colors` #AP-328
- Changed `height` configuration to apply to the editor frame (including menubar, toolbar, status bar) instead of the content area #AP-324

### Fixed
- Fixed styleselect not updating the displayed item as the cursor moved #AP-388
- Fixed preview iframe not expanding to the dialog size #AP-252
- Fixed 'meta' shortcuts not translated into platform-specific text #AP-270
- Fixed tabbed dialogs (Charmap and Emoticons) shrinking when no search results returned
- Fixed a bug where alert banner icons were not retrieved from icon pack. #AP-330
- Fixed component styles to flex so they fill large dialogs. #AP-252
- Fixed editor flashing unstyled during load (still in progress). #AP-349

### Removed
- Removed `colorpicker` plugin, it is now in the theme #AP-328
- Removed `textcolor` plugin, it is now in the theme #AP-328

## 5.0.0-preview-1 - 2018-10-01

Developer preview 1

Initial list of features and changes is available at https://tiny.cloud/docs-preview/release-notes/new-features/

## 4.9.11 - 2020-07-13

### Fixed
- Fixed the `selection.setContent()` API not running parser filters #TINY-4002
- Fixed content in an iframe element parsing as DOM elements instead of text content #TINY-5943
- Fixed up and down keyboard navigation not working for inline `contenteditable="false"` elements #TINY-6226

## 4.9.10 - 2020-04-23

### Fixed
- Fixed an issue where the editor selection could end up inside a short ended element (eg br) #TINY-3999
- Fixed a security issue related to CDATA sanitization during parsing #TINY-4669
- Fixed `media` embed content not processing safely in some cases #TINY-4857

## 4.9.9 - 2020-03-25

### Fixed
- Fixed the table selection not functioning correctly in Microsoft Edge 44 or higher #TINY-3862
- Fixed the table resize handles not functioning correctly in Microsoft Edge 44 or higher #TINY-4160
- Fixed the `forced_root_block_attrs` setting not applying attributes to new blocks consistently #TINY-4564
- Fixed the editor failing to initialize if a script tag was used inside an SVG #TINY-4087

## 4.9.8 - 2020-01-28

### Fixed
- Fixed the `mobile` theme failing to load due to a bundling issue #TINY-4613
- Fixed security issue related to parsing HTML comments and CDATA #TINY-4544

## 4.9.7 - 2019-12-19

### Fixed
- Fixed the `visualchars` plugin converting HTML-like text to DOM elements in certain cases #TINY-4507
- Fixed an issue with the `paste` plugin not sanitizing content in some cases #TINY-4510
- Fixed HTML comments incorrectly being parsed in certain cases #TINY-4511

## 4.9.6 - 2019-09-02

### Fixed
- Fixed image browse button sometimes displaying the browse window twice #TINY-3959

## 4.9.5 - 2019-07-02

### Changed
- Changed annotations navigation to work the same as inline boundaries #TINY-3396

### Fixed
- Fixed the print plugin printing from the wrong window in IE11 #TINY-3762
- Fixed an exception being thrown when a file or number input has focus during initialization. Patch contributed by t00 #GH-2194
- Fixed positioning of the styleselect menu in iOS while using the mobile theme #TINY-3505
- Fixed native context menu not showing with images in IE11 #TINY-3392
- Fixed selection incorrectly changing when programmatically setting selection on contenteditable false elements #TINY-3766
- Fixed image browse button not working on touch devices #TINY-3751
- Fixed so that nbsp entities aren't trimmed in white-space: pre-line elements #TINY-3642
- Fixed space key properly inserts a nbsp before/after block elements #TINY-3745
- Fixed infinite loop in the paste plugin when IE11 takes a long time to process paste events. Patch contributed by lRawd. #GH-4987

## 4.9.4 - 2019-03-20

### Fixed
- Fixed an issue where **Home/End** keys wouldn't move the caret correctly before or after `contenteditable=false` inline elements #TINY-2995
- Fixed an issue where content may have been lost when using permanent bookmarks #TINY-3400
- Fixed the mobile editor to clean up properly when removed #TINY-3445
- Fixed an issue where retrieving the selected content as text didn't create newlines #TINY-3197
- Fixed an issue where typing space between images would cause issues with nbsp not being inserted. #TINY-3346

## 4.9.3 - 2019-01-31

### Added
- Added a visualchars_default_state setting to the Visualchars Plugin. Patch contributed by mat3e.

### Fixed
- Fixed a bug where scrolling on a page with more than one editor would cause a ResizeWindow event to fire. #TINY-3247
- Fixed a bug where if a plugin threw an error during initialisation the whole editor would fail to load. #TINY-3243
- Fixed a bug where getContent would include bogus elements when valid_elements setting was set up in a specific way. #TINY-3213
- Fixed a bug where only a few function key names could be used when creating keyboard shortcuts. #TINY-3146
- Fixed a bug where it wasn't possible to enter spaces into an editor after pressing shift+enter. #TINY-3099
- Fixed a bug where no caret would be rendered after backspacing to a contenteditable false element. #TINY-2998
- Fixed a bug where deletion to/from indented lists would leave list fragments in the editor. #TINY-2981

## 4.9.2 - 2018-12-17

### Fixed
- Fixed a bug with pressing the space key on IE 11 would result in nbsp characters being inserted between words at the end of a block. #TINY-2996
- Fixed a bug where character composition using quote and space on US International keyboards would produce a space instead of a quote. #TINY-2999
- Fixed a bug where remove format wouldn't remove the inner most inline element in some situations. #TINY-2982
- Fixed a bug where outdenting an list item would affect attributes on other list items within the same list. #TINY-2971
- Fixed a bug where the DomParser filters wouldn't be applied for elements created when parsing invalid html. #TINY-2978
- Fixed a bug where setProgressState wouldn't automatically close floating ui elements like menus. #TINY-2896
- Fixed a bug where it wasn't possible to navigate out of a figcaption element using the arrow keys. #TINY-2894
- Fixed a bug where enter key before an image inside a link would remove the image. #TINY-2780

## 4.9.1 - 2018-12-04

### Added
- Added functionality to insert html to the replacement feature of the Textpattern Plugin. #TINY-2839

### Fixed
- Fixed a bug where `editor.selection.getContent({format: 'text'})` didn't work as expected in IE11 on an unfocused editor. #TINY-2862
- Fixed a bug in the Textpattern Plugin where the editor would get an incorrect selection after inserting a text pattern on Safari. #TINY-2838
- Fixed a bug where the space bar didn't work correctly in editors with the forced_root_block setting set to false. #TINY-2816

## 4.9.0 - 2018-11-27

### Added
- Added a replace feature to the Textpattern Plugin. #TINY-1908
- Added functionality to the Lists Plugin that improves the indentation logic. #TINY-1790

### Fixed
- Fixed a bug where it wasn't possible to delete/backspace when the caret was between a contentEditable=false element and a BR. #TINY-2372
- Fixed a bug where copying table cells without a text selection would fail to copy anything. #TINY-1789
- Implemented missing `autosave_restore_when_empty` functionality in the Autosave Plugin. Patch contributed by gzzo. #GH-4447
- Reduced insertion of unnecessary nonbreaking spaces in the editor. #TINY-1879

## 4.8.5 - 2018-10-30

### Added
- Added a content_css_cors setting to the editor that adds the crossorigin="anonymous" attribute to link tags added by the StyleSheetLoader. #TINY-1909

### Fixed
- Fixed a bug where trying to remove formatting with a collapsed selection range would throw an exception. #GH-4636
- Fixed a bug in the image plugin that caused updating figures to split contenteditable elements. #GH-4563
- Fixed a bug that was causing incorrect viewport calculations for fixed position UI elements. #TINY-1897
- Fixed a bug where inline formatting would cause the delete key to do nothing. #TINY-1900

## 4.8.4 - 2018-10-23

### Added
- Added support for the HTML5 `main` element. #TINY-1877

### Changed
- Changed the keyboard shortcut to move focus to contextual toolbars to Ctrl+F9. #TINY-1812

### Fixed
- Fixed a bug where content css could not be loaded from another domain. #TINY-1891
- Fixed a bug on FireFox where the cursor would get stuck between two contenteditable false inline elements located inside of the same block element divided by a BR. #TINY-1878
- Fixed a bug with the insertContent method where nonbreaking spaces would be inserted incorrectly. #TINY-1868
- Fixed a bug where the toolbar of the inline editor would not be visible in some scenarios. #TINY-1862
- Fixed a bug where removing the editor while more than one notification was open would throw an error. #TINY-1845
- Fixed a bug where the menubutton would be rendered on top of the menu if the viewport didn't have enough height. #TINY-1678
- Fixed a bug with the annotations api where annotating collapsed selections caused problems. #TBS-2449
- Fixed a bug where wbr elements were being transformed into whitespace when using the Paste Plugin's paste as text setting. #GH-4638
- Fixed a bug where the Search and Replace didn't replace spaces correctly. #GH-4632
- Fixed a bug with sublist items not persisting selection. #GH-4628
- Fixed a bug with mceInsertRawHTML command not working as expected. #GH-4625

## 4.8.3 - 2018-09-13

### Fixed
- Fixed a bug where the Wordcount Plugin didn't correctly count words within tables on IE11. #TINY-1770
- Fixed a bug where it wasn't possible to move the caret out of a table on IE11 and Firefox. #TINY-1682
- Fixed a bug where merging empty blocks didn't work as expected, sometimes causing content to be deleted. #TINY-1781
- Fixed a bug where the Textcolor Plugin didn't show the correct current color. #TINY-1810
- Fixed a bug where clear formatting with a collapsed selection would sometimes clear formatting from more content than expected. #TINY-1813 #TINY-1821
- Fixed a bug with the Table Plugin where it wasn't possible to keyboard navigate to the caption. #TINY-1818

## 4.8.2 - 2018-08-09

### Changed
- Moved annotator from "experimental" to "annotator" object on editor. #TBS-2398
- Improved the multiclick normalization across browsers. #TINY-1788

### Fixed
- Fixed a bug where running getSelectedBlocks with a collapsed selection between block elements would produce incorrect results. #TINY-1787
- Fixed a bug where the ScriptLoaders loadScript method would not work as expected in FireFox when loaded on the same page as a ShadowDOM polyfill. #TINY-1786
- Removed reference to ShadowDOM event.path as Blink based browsers now support event.composedPath. #TINY-1785
- Fixed a bug where a reference to localStorage would throw an "access denied" error in IE11 with strict security settings. #TINY-1782
- Fixed a bug where pasting using the toolbar button on an inline editor in IE11 would cause a looping behaviour. #TINY-1768

## 4.8.1 - 2018-07-26

### Fixed
- Fixed a bug where the content of inline editors was being cleaned on every call of `editor.save()`. #TINY-1783
- Fixed a bug where the arrow of the Inlite Theme toolbar was being rendered incorrectly in RTL mode. #TINY-1776
- Fixed a bug with the Paste Plugin where pasting after inline contenteditable false elements moved the caret to the end of the line. #TINY-1758

## 4.8.0 - 2018-06-27

### Added
- Added new "experimental" object in editor, with initial Annotator API. #TBS-2374

### Fixed
- Fixed a bug where deleting paragraphs inside of table cells would delete the whole table cell. #TINY-1759
- Fixed a bug in the Table Plugin where removing row height set on the row properties dialog did not update the table. #TINY-1730
- Fixed a bug with the font select toolbar item didn't update correctly. #TINY-1683
- Fixed a bug where all bogus elements would not be deleted when removing an inline editor. #TINY-1669

## 4.7.13 - 2018-05-16

### Added
- Added missing code menu item from the default menu config. #TINY-1648
- Added new align button for combining the separate align buttons into a menu button. #TINY-1652

### Fixed
- Fixed a bug where Edge 17 wouldn't be able to select images or tables. #TINY-1679
- Fixed issue where whitespace wasn't preserved when the editor was initialized on pre elements. #TINY-1649
- Fixed a bug with the fontselect dropdowns throwing an error if the editor was hidden in Firefox. #TINY-1664
- Fixed a bug where it wasn't possible to merge table cells on IE 11. #TINY-1671
- Fixed a bug where textcolor wasn't applying properly on IE 11 in some situations. #TINY-1663
- Fixed a bug where the justifyfull command state wasn't working correctly. #TINY-1677
- Fixed a bug where the styles wasn't updated correctly when resizing some tables. #TINY-1668

## 4.7.12 - 2018-05-03

### Added
- Added an option to filter out image svg data urls.
- Added support for html5 details and summary elements.

### Changed
- Changed so the mce-abs-layout-item css rule targets html instead of body. Patch contributed by nazar-pc.

### Fixed
- Fixed a bug where the "read" step on the mobile theme was still present on android mobile browsers.
- Fixed a bug where all images in the editor document would reload on any editor change.
- Fixed a bug with the Table Plugin where ObjectResized event wasn't being triggered on column resize.
- Fixed so the selection is set to the first suitable caret position after editor.setContent called.
- Fixed so links with xlink:href attributes are filtered correctly to prevent XSS.
- Fixed a bug on IE11 where pasting content into an inline editor initialized on a heading element would create new editable elements.
- Fixed a bug where readonly mode would not work as expected when the editor contained contentEditable=true elements.
- Fixed a bug where the Link Plugin would throw an error when used together with the webcomponents polyfill. Patch contributed by 4esnog.
- Fixed a bug where the "Powered by TinyMCE" branding link would break on XHTML pages. Patch contributed by tistre.
- Fixed a bug where the same id would be used in the blobcache for all pasted images. Patch contributed by thorn0.

## 4.7.11 - 2018-04-11

### Added
- Added a new imagetools_credentials_hosts option to the Imagetools Plugin.

### Fixed
- Fixed a bug where toggling a list containing empty LIs would throw an error. Patch contributed by bradleyke.
- Fixed a bug where applying block styles to a text with the caret at the end of the paragraph would select all text in the paragraph.
- Fixed a bug where toggling on the Spellchecker Plugin would trigger isDirty on the editor.
- Fixed a bug where it was possible to enter content into selection bookmark spans.
- Fixed a bug where if a non paragraph block was configured in forced_root_block the editor.getContent method would return incorrect values with an empty editor.
- Fixed a bug where dropdown menu panels stayed open and fixed in position when dragging dialog windows.
- Fixed a bug where it wasn't possible to extend table cells with the space button in Safari.
- Fixed a bug where the setupeditor event would thrown an error when using the Compat3x Plugin.
- Fixed a bug where an error was thrown in FontInfo when called on a detached element.

## 4.7.10 - 2018-04-03

### Added
- Added normalization of triple clicks across browsers in the editor.
- Added a `hasFocus` method to the editor that checks if the editor has focus.
- Added correct icon to the Nonbreaking Plugin menu item.

### Fixed
- Fixed so the `getContent`/`setContent` methods work even if the editor is not initialized.
- Fixed a bug with the Media Plugin where query strings were being stripped from youtube links.
- Fixed a bug where image styles were changed/removed when opening and closing the Image Plugin dialog.
- Fixed a bug in the Table Plugin where some table cell styles were not correctly added to the content html.
- Fixed a bug in the Spellchecker Plugin where it wasn't possible to change the spellchecker language.
- Fixed so the the unlink action in the Link Plugin has a menu item and can be added to the contextmenu.
- Fixed a bug where it wasn't possible to keyboard navigate to the start of an inline element on a new line within the same block element.
- Fixed a bug with the Text Color Plugin where if used with an inline editor located at the bottom of the screen the colorpicker could appear off screen.
- Fixed a bug with the UndoManager where undo levels were being added for nbzwsp characters.
- Fixed a bug with the Table Plugin where the caret would sometimes be lost when keyboard navigating up through a table.
- Fixed a bug where FontInfo.getFontFamily would throw an error when called on a removed editor.
- Fixed a bug in Firefox where undo levels were not being added correctly for some specific operations.
- Fixed a bug where initializing an inline editor inside of a table would make the whole table resizeable.
- Fixed a bug where the fake cursor that appears next to tables on Firefox was positioned incorrectly when switching to fullscreen.
- Fixed a bug where zwsp's weren't trimmed from the output from `editor.getContent({ format: 'text' })`.
- Fixed a bug where the fontsizeselect/fontselect toolbar items showed the body info rather than the first possible caret position info on init.
- Fixed a bug where it wasn't possible to select all content if the editor only contained an inline boundary element.
- Fixed a bug where `content_css` urls with query strings wasn't working.
- Fixed a bug in the Table Plugin where some table row styles were removed when changing other styles in the row properties dialog.

### Removed
- Removed the "read" step from the mobile theme.

## 4.7.9 - 2018-02-27

### Fixed
- Fixed a bug where the editor target element didn't get the correct style when removing the editor.

## 4.7.8 - 2018-02-26

### Fixed
- Fixed an issue with the Help Plugin where the menuitem name wasn't lowercase.
- Fixed an issue on MacOS where text and bold text did not have the same line-height in the autocomplete dropdown in the Link Plugin dialog.
- Fixed a bug where the "paste as text" option in the Paste Plugin didn't work.
- Fixed a bug where dialog list boxes didn't get positioned correctly in documents with scroll.
- Fixed a bug where the Inlite Theme didn't use the Table Plugin api to insert correct tables.
- Fixed a bug where the Inlite Theme panel didn't hide on blur in a correct way.
- Fixed a bug where placing the cursor before a table in Firefox would scroll to the bottom of the table.
- Fixed a bug where selecting partial text in table cells with rowspans and deleting would produce faulty tables.
- Fixed a bug where the Preview Plugin didn't work on Safari due to sandbox security.
- Fixed a bug where table cell selection using the keyboard threw an error.
- Fixed so the font size and font family doesn't toggle the text but only sets the selected format on the selected text.
- Fixed so the built-in spellchecking on Chrome and Safari creates an undo level when replacing words.

## 4.7.7 - 2018-02-19

### Added
- Added a border style selector to the advanced tab of the Image Plugin.
- Added better controls for default table inserted by the Table Plugin.
- Added new `table_responsive_width` option to the Table Plugin that controls whether to use pixel or percentage widths.

### Fixed
- Fixed a bug where the Link Plugin text didn't update when a URL was pasted using the context menu.
- Fixed a bug with the Spellchecker Plugin where using "Add to dictionary" in the context menu threw an error.
- Fixed a bug in the Media Plugin where the preview node for iframes got default width and height attributes that interfered with width/height styles.
- Fixed a bug where backslashes were being added to some font family names in Firefox in the fontselect toolbar item.
- Fixed a bug where errors would be thrown when trying to remove an editor that had not yet been fully initialized.
- Fixed a bug where the Imagetools Plugin didn't update the images atomically.
- Fixed a bug where the Fullscreen Plugin was throwing errors when being used on an inline editor.
- Fixed a bug where drop down menus weren't positioned correctly in inline editors on scroll.
- Fixed a bug with a semicolon missing at the end of the bundled javascript files.
- Fixed a bug in the Table Plugin with cursor navigation inside of tables where the cursor would sometimes jump into an incorrect table cells.
- Fixed a bug where indenting a table that is a list item using the "Increase indent" button would create a nested table.
- Fixed a bug where text nodes containing only whitespace were being wrapped by paragraph elements.
- Fixed a bug where whitespace was being inserted after br tags inside of paragraph tags.
- Fixed a bug where converting an indented paragraph to a list item would cause the list item to have extra padding.
- Fixed a bug where Copy/Paste in an editor with a lot of content would cause the editor to scroll to the top of the content in IE11.
- Fixed a bug with a memory leak in the DragHelper. Path contributed by ben-mckernan.
- Fixed a bug where the advanced tab in the Media Plugin was being shown even if it didn't contain anything. Patch contributed by gabrieeel.
- Fixed an outdated eventname in the EventUtils. Patch contributed by nazar-pc.
- Fixed an issue where the Json.parse function would throw an error when being used on a page with strict CSP settings.
- Fixed so you can place the curser before and after table elements within the editor in Firefox and Edge/IE.

## 4.7.6 - 2018-01-29

### Fixed
- Fixed a bug in the jquery integration where it threw an error saying that "global is not defined".
- Fixed a bug where deleting a table cell whose previous sibling was set to contenteditable false would create a corrupted table.
- Fixed a bug where highlighting text in an unfocused editor did not work correctly in IE11/Edge.
- Fixed a bug where the table resize handles were not being repositioned when activating the Fullscreen Plugin.
- Fixed a bug where the Imagetools Plugin dialog didn't honor editor RTL settings.
- Fixed a bug where block elements weren't being merged correctly if you deleted from after a contenteditable false element to the beginning of another block element.
- Fixed a bug where TinyMCE didn't work with module loaders like webpack.

## 4.7.5 - 2018-01-22

### Fixed
- Fixed bug with the Codesample Plugin where it wasn't possible to edit codesamples when the editor was in inline mode.
- Fixed bug where focusing on the status bar broke the keyboard navigation functionality.
- Fixed bug where an error would be thrown on Edge by the Table Plugin when pasting using the PowerPaste Plugin.
- Fixed bug in the Table Plugin where selecting row border style from the dropdown menu in advanced row properties would throw an error.
- Fixed bug with icons being rendered incorrectly on Chrome on Mac OS.
- Fixed bug in the Textcolor Plugin where the font color and background color buttons wouldn't trigger an ExecCommand event.
- Fixed bug in the Link Plugin where the url field wasn't forced LTR.
- Fixed bug where the Nonbreaking Plugin incorrectly inserted spaces into tables.
- Fixed bug with the inline theme where the toolbar wasn't repositioned on window resize.

## 4.7.4 - 2017-12-05

### Fixed
- Fixed bug in the Nonbreaking Plugin where the nonbreaking_force_tab setting was being ignored.
- Fixed bug in the Table Plugin where changing row height incorrectly converted column widths to pixels.
- Fixed bug in the Table Plugin on Edge and IE11 where resizing the last column after resizing the table would cause invalid column heights.
- Fixed bug in the Table Plugin where keyboard navigation was not normalized between browsers.
- Fixed bug in the Table Plugin where the colorpicker button would show even without defining the colorpicker_callback.
- Fixed bug in the Table Plugin where it wasn't possible to set the cell background color.
- Fixed bug where Firefox would throw an error when intialising an editor on an element that is hidden or not yet added to the DOM.
- Fixed bug where Firefox would throw an error when intialising an editor inside of a hidden iframe.

## 4.7.3 - 2017-11-23

### Added
- Added functionality to open the Codesample Plugin dialog when double clicking on a codesample. Patch contributed by dakuzen.

### Fixed
- Fixed bug where undo/redo didn't work correctly with some formats and caret positions.
- Fixed bug where the color picker didn't show up in Table Plugin dialogs.
- Fixed bug where it wasn't possible to change the width of a table through the Table Plugin dialog.
- Fixed bug where the Charmap Plugin couldn't insert some special characters.
- Fixed bug where editing a newly inserted link would not actually edit the link but insert a new link next to it.
- Fixed bug where deleting all content in a table cell made it impossible to place the caret into it.
- Fixed bug where the vertical alignment field in the Table Plugin cell properties dialog didn't do anything.
- Fixed bug where an image with a caption showed two sets of resize handles in IE11.
- Fixed bug where pressing the enter button inside of an h1 with contenteditable set to true would sometimes produce a p tag.
- Fixed bug with backspace not working as expected before a noneditable element.
- Fixed bug where operating on tables with invalid rowspans would cause an error to be thrown.
- Fixed so a real base64 representation of the image is available on the blobInfo that the images_upload_handler gets called with.
- Fixed so the image upload tab is available when the images_upload_handler is defined (and not only when the images_upload_url is defined).

## 4.7.2 - 2017-11-07

### Added
- Added newly rewritten Table Plugin.
- Added support for attributes with colon in valid_elements and addValidElements.
- Added support for dailymotion short url in the Media Plugin. Patch contributed by maat8.
- Added support for converting to half pt when converting font size from px to pt. Patch contributed by danny6514.
- Added support for location hash to the Autosave plugin to make it work better with SPAs using hash routing.
- Added support for merging table cells when pasting a table into another table.

### Changed
- Changed so the language packs are only loaded once. Patch contributed by 0xor1.
- Simplified the css for inline boundaries selection by switching to an attribute selector.

### Fixed
- Fixed bug where an error would be thrown on editor initialization if the window.getSelection() returned null.
- Fixed bug where holding down control or alt keys made the keyboard navigation inside an inline boundary not work as expected.
- Fixed bug where applying formats in IE11 produced extra, empty paragraphs in the editor.
- Fixed bug where the Word Count Plugin didn't count some mathematical operators correctly.
- Fixed bug where removing an inline editor removed the element that the editor had been initialized on.
- Fixed bug where setting the selection to the end of an editable container caused some formatting problems.
- Fixed bug where an error would be thrown sometimes when an editor was removed because of the selection bookmark was being stored asynchronously.
- Fixed a bug where an editor initialized on an empty list did not contain any valid cursor positions.
- Fixed a bug with the Context Menu Plugin and webkit browsers on Mac where right-clicking inside a table would produce an incorrect selection.
- Fixed bug where the Image Plugin constrain proportions setting wasn't working as expected.
- Fixed bug where deleting the last character in a span with decorations produced an incorrect element when typing.
- Fixed bug where focusing on inline editors made the toolbar flicker when moving between elements quickly.
- Fixed bug where the selection would be stored incorrectly in inline editors when the mouseup event was fired outside the editor body.
- Fixed bug where toggling bold at the end of an inline boundary would toggle off the whole word.
- Fixed bug where setting the skin to false would not stop the loading of some skin css files.
- Fixed bug in mobile theme where pinch-to-zoom would break after exiting the editor.
- Fixed bug where sublists of a fully selected list would not be switched correctly when changing list style.
- Fixed bug where inserting media by source would break the UndoManager.
- Fixed bug where inserting some content into the editor with a specific selection would replace some content incorrectly.
- Fixed bug where selecting all content with ctrl+a in IE11 caused problems with untoggling some formatting.
- Fixed bug where the Search and Replace Plugin left some marker spans in the editor when undoing and redoing after replacing some content.
- Fixed bug where the editor would not get a scrollbar when using the Fullscreen and Autoresize plugins together.
- Fixed bug where the font selector would stop working correctly after selecting fonts three times.
- Fixed so pressing the enter key inside of an inline boundary inserts a br after the inline boundary element.
- Fixed a bug where it wasn't possible to use tab navigation inside of a table that was inside of a list.
- Fixed bug where end_container_on_empty_block would incorrectly remove elements.
- Fixed bug where content_styles weren't added to the Preview Plugin iframe.
- Fixed so the beforeSetContent/beforeGetContent events are preventable.
- Fixed bug where changing height value in Table Plugin advanced tab didn't do anything.
- Fixed bug where it wasn't possible to remove formatting from content in beginning of table cell.

## 4.7.1 - 2017-10-09

### Fixed
- Fixed bug where theme set to false on an inline editor produced an extra div element after the target element.
- Fixed bug where the editor drag icon was misaligned with the branding set to false.
- Fixed bug where doubled menu items were not being removed as expected with the removed_menuitems setting.
- Fixed bug where the Table of contents plugin threw an error when initialized.
- Fixed bug where it wasn't possible to add inline formats to text selected right to left.
- Fixed bug where the paste from plain text mode did not work as expected.
- Fixed so the style previews do not set color and background color when selected.
- Fixed bug where the Autolink plugin didn't work as expected with some formats applied on an empty editor.
- Fixed bug where the Textpattern plugin were throwing errors on some patterns.
- Fixed bug where the Save plugin saved all editors instead of only the active editor. Patch contributed by dannoe.

## 4.7.0 - 2017-10-03

### Added
- Added new mobile ui that is specifically designed for mobile devices.

### Changed
- Updated the default skin to be more modern and white since white is preferred by most implementations.
- Restructured the default menus to be more similar to common office suites like Google Docs.

### Fixed
- Fixed so theme can be set to false on both inline and iframe editor modes.
- Fixed bug where inline editor would add/remove the visualblocks css multiple times.
- Fixed bug where selection wouldn't be properly restored when editor lost focus and commands where invoked.
- Fixed bug where toc plugin would generate id:s for headers even though a toc wasn't inserted into the content.
- Fixed bug where is wasn't possible to drag/drop contents within the editor if paste_data_images where set to true.
- Fixed bug where getParam and close in WindowManager would get the first opened window instead of the last opened window.
- Fixed bug where delete would delete between cells inside a table in Firefox.

## 4.6.7 - 2017-09-18

### Added
- Added some missing translations to Image, Link and Help plugins.

### Fixed
- Fixed bug where paste wasn't working in IOS.
- Fixed bug where the Word Count Plugin didn't count some mathematical operators correctly.
- Fixed bug where inserting a list in a table caused the cell to expand in height.
- Fixed bug where pressing enter in a list located inside of a table deleted list items instead of inserting new list item.
- Fixed bug where copy and pasting table cells produced inconsistent results.
- Fixed bug where initializing an editor with an ID of 'length' would throw an exception.
- Fixed bug where it was possible to split a non merged table cell.
- Fixed bug where copy and pasting a list with a very specific selection into another list would produce a nested list.
- Fixed bug where copy and pasting ordered lists sometimes produced unordered lists.
- Fixed bug where padded elements inside other elements would be treated as empty.
- Fixed so you can resize images inside a figure element.
- Fixed bug where an inline TinyMCE editor initialized on a table did not set selection on load in Chrome.
- Fixed the positioning of the inlite toolbar when the target element wasn't big enough to fit the toolbar.

## 4.6.6 - 2017-08-30

### Fixed
- Fixed so that notifications wrap long text content instead of bleeding outside the notification element.
- Fixed so the content_style css is added after the skin and custom stylesheets.
- Fixed bug where it wasn't possible to remove a table with the Cut button.
- Fixed bug where the center format wasn't getting the same font size as the other formats in the format preview.
- Fixed bug where the wordcount plugin wasn't counting hyphenated words correctly.
- Fixed bug where all content pasted into the editor was added to the end of the editor.
- Fixed bug where enter keydown on list item selection only deleted content and didn't create a new line.
- Fixed bug where destroying the editor while the content css was still loading caused error notifications on Firefox.
- Fixed bug where undoing cut operation in IE11 left some unwanted html in the editor content.
- Fixed bug where enter keydown would throw an error in IE11.
- Fixed bug where duplicate instances of an editor were added to the editors array when using the createEditor API.
- Fixed bug where the formatter applied formats on the wrong content when spellchecker was activated.
- Fixed bug where switching formats would reset font size on child nodes.
- Fixed bug where the table caption element weren't always the first descendant to the table tag.
- Fixed bug where pasting some content into the editor on chrome some newlines were removed.
- Fixed bug where it wasn't possible to remove a list if a list item was a table element.
- Fixed bug where copy/pasting partial selections of tables wouldn't produce a proper table.
- Fixed bug where the searchreplace plugin could not find consecutive spaces.
- Fixed bug where background color wasn't applied correctly on some partially selected contents.

## 4.6.5 - 2017-08-02

### Added
- Added new inline_boundaries_selector that allows you to specify the elements that should have boundaries.
- Added new local upload feature this allows the user to upload images directly from the image dialog.
- Added a new api for providing meta data for plugins. It will show up in the help dialog if it's provided.

### Fixed
- Fixed so that the notifications created by the notification manager are more screen reader accessible.
- Fixed bug where changing the list format on multiple selected lists didn't change all of the lists.
- Fixed bug where the nonbreaking plugin would insert multiple undo levels when pressing the tab key.
- Fixed bug where delete/backspace wouldn't render a caret when all editor contents where deleted.
- Fixed bug where delete/backspace wouldn't render a caret if the deleted element was a single contentEditable false element.
- Fixed bug where the wordcount plugin wouldn't count words correctly if word where typed after applying a style format.
- Fixed bug where the wordcount plugin would count mathematical formulas as multiple words for example 1+1=2.
- Fixed bug where formatting of triple clicked blocks on Chrome/Safari would result in styles being added outside the visual selection.
- Fixed bug where paste would add the contents to the end of the editor area when inline mode was used.
- Fixed bug where toggling off bold formatting on text entered in a new paragraph would add an extra line break.
- Fixed bug where autolink plugin would only produce a link on every other consecutive link on Firefox.
- Fixed bug where it wasn't possible to select all contents if the content only had one pre element.
- Fixed bug where sizzle would produce lagging behavior on some sites due to repaints caused by feature detection.
- Fixed bug where toggling off inline formats wouldn't include the space on selected contents with leading or trailing spaces.
- Fixed bug where the cut operation in UI wouldn't work in Chrome.
- Fixed bug where some legacy editor initialization logic would throw exceptions about editor settings not being defined.
- Fixed bug where it wasn't possible to apply text color to links if they where part of a non collapsed selection.
- Fixed bug where an exception would be thrown if the user selected a video element and then moved the focus outside the editor.
- Fixed bug where list operations didn't work if there where block elements inside the list items.
- Fixed bug where applying block formats to lists wrapped in block elements would apply to all elements in that wrapped block.

## 4.6.4 - 2017-06-13

### Fixed
- Fixed bug where the editor would move the caret when clicking on the scrollbar next to a content editable false block.
- Fixed bug where the text color select dropdowns wasn't placed correctly when they didn't fit the width of the screen.
- Fixed bug where the default editor line height wasn't working for mixed font size contents.
- Fixed bug where the content css files for inline editors were loaded multiple times for multiple editor instances.
- Fixed bug where the initial value of the font size/font family dropdowns wasn't displayed.
- Fixed bug where the I18n api was not supporting arrays as the translation replacement values.
- Fixed bug where chrome would display "The given range isn't in document." errors for invalid ranges passed to setRng.
- Fixed bug where the compat3x plugin wasn't working since the global tinymce references wasn't resolved correctly.
- Fixed bug where the preview plugin wasn't encoding the base url passed into the iframe contents producing a xss bug.
- Fixed bug where the dom parser/serializer wasn't handling some special elements like noframes, title and xmp.
- Fixed bug where the dom parser/serializer wasn't handling cdata sections with comments inside.
- Fixed bug where the editor would scroll to the top of the editable area if a dialog was closed in inline mode.
- Fixed bug where the link dialog would not display the right rel value if rel_list was configured.
- Fixed bug where the context menu would select images on some platforms but not others.
- Fixed bug where the filenames of images were not retained on dragged and drop into the editor from the desktop.
- Fixed bug where the paste plugin would misrepresent newlines when pasting plain text and having forced_root_block configured.
- Fixed so that the error messages for the imagetools plugin is more human readable.
- Fixed so the internal validate setting for the parser/serializer can't be set from editor initialization settings.

## 4.6.3 - 2017-05-30

### Fixed
- Fixed bug where the arrow keys didn't work correctly when navigating on nested inline boundary elements.
- Fixed bug where delete/backspace didn't work correctly on nested inline boundary elements.
- Fixed bug where image editing didn't work on subsequent edits of the same image.
- Fixed bug where charmap descriptions wouldn't properly wrap if they exceeded the width of the box.
- Fixed bug where the default image upload handler only accepted 200 as a valid http status code.
- Fixed so rel on target=_blank links gets forced with only noopener instead of both noopener and noreferrer.

## 4.6.2 - 2017-05-23

### Fixed
- Fixed bug where the SaxParser would run out of memory on very large documents.
- Fixed bug with formatting like font size wasn't applied to del elements.
- Fixed bug where various api calls would be throwing exceptions if they where invoked on a removed editor instance.
- Fixed bug where the branding position would be incorrect if the editor was inside a hidden tab and then later showed.
- Fixed bug where the color levels feature in the imagetools dialog wasn't working properly.
- Fixed bug where imagetools dialog wouldn't pre-load images from CORS domains, before trying to prepare them for editing.
- Fixed bug where the tab key would move the caret to the next table cell if being pressed inside a list inside a table.
- Fixed bug where the cut/copy operations would loose parent context like the current format etc.
- Fixed bug with format preview not working on invalid elements excluded by valid_elements.
- Fixed bug where blocks would be merged in incorrect order on backspace/delete.
- Fixed bug where zero length text nodes would cause issues with the undo logic if there where iframes present.
- Fixed bug where the font size/family select lists would throw errors if the first node was a comment.
- Fixed bug with csp having to allow local script evaluation since it was used to detect global scope.
- Fixed bug where CSP required a relaxed option for javascript: URLs in unsupported legacy browsers.
- Fixed bug where a fake caret would be rendered for td with the contenteditable=false.
- Fixed bug where typing would be blocked on IE 11 when within a nested contenteditable=true/false structure.

## 4.6.1 - 2017-05-10

### Added
- Added configuration option to list plugin to disable tab indentation.

### Fixed
- Fixed bug where format change on very specific content could cause the selection to change.
- Fixed bug where TinyMCE could not be lazyloaded through jquery integration.
- Fixed bug where entities in style attributes weren't decoded correctly on paste in webkit.
- Fixed bug where fontsize_formats option had been renamed incorrectly.
- Fixed bug with broken backspace/delete behaviour between contenteditable=false blocks.
- Fixed bug where it wasn't possible to backspace to the previous line with the inline boundaries functionality turned on.
- Fixed bug where is wasn't possible to move caret left and right around a linked image with the inline boundaries functionality turned on.
- Fixed bug where pressing enter after/before hr element threw exception. Patch contributed bradleyke.
- Fixed so the CSS in the visualblocks plugin doesn't overwrite background color. Patch contributed by Christian Rank.
- Fixed bug where multibyte characters weren't encoded correctly. Patch contributed by James Tarkenton.
- Fixed bug where shift-click to select within contenteditable=true fields wasn't working.

## 4.6.0 - 2017-05-04

### Added
- Added an inline boundary caret position feature that makes it easier to type at the beginning/end of links/code elements.
- Added a help plugin that adds a button and a dialog showing the editor shortcuts and loaded plugins.
- Added an inline_boundaries option that allows you to disable the inline boundary feature if it's not desired.
- Added a new ScrollIntoView event that allows you to override the default scroll to element behavior.
- Added role and aria- attributes as valid elements in the default valid elements config.
- Added new internal flag for PastePreProcess/PastePostProcess this is useful to know if the paste was coming from an external source.
- Added new ignore function to UndoManager this works similar to transact except that it doesn't add an undo level by default.

### Fixed
- Fixed so that urls gets retained for images when being edited. This url is then passed on to the upload handler.
- Fixed so that the editors would be initialized on readyState interactive instead of complete.
- Fixed so that the init event of the editor gets fired once all contentCSS files have been properly loaded.
- Fixed so that width/height of the editor gets taken from the textarea element if it's explicitly specified in styles.
- Fixed so that keep_styles set to false no longer clones class/style from the previous paragraph on enter.
- Fixed so that the default line-height is 1.2em to avoid zwnbsp characters from producing text rendering glitches on Windows.
- Fixed so that loading errors of content css gets presented by a notification message.
- Fixed so figure image elements can be linked when selected this wraps the figure image in a anchor element.
- Fixed bug where it wasn't possible to copy/paste rows with colspans by using the table copy/paste feature.
- Fixed bug where the protect setting wasn't properly applied to header/footer parts when using the fullpage plugin.
- Fixed bug where custom formats that specified upper case element names where not applied correctly.
- Fixed bug where some screen readers weren't reading buttons due to an aria specific fix for IE 8.
- Fixed bug where cut wasn't working correctly on iOS due to it's clipboard API not working correctly.
- Fixed bug where Edge would paste div elements instead of paragraphs when pasting plain text.
- Fixed bug where the textpattern plugin wasn't dealing with trailing punctuations correctly.
- Fixed bug where image editing would some times change the image format from jpg to png.
- Fixed bug where some UI elements could be inserted into the toolbar even if they where not registered.
- Fixed bug where it was possible to click the TD instead of the character in the character map and that caused an exception.
- Fixed bug where the font size/font family dropdowns would sometimes show an incorrect value due to css not being loaded in time.
- Fixed bug with the media plugin inserting undefined instead of retaining size when media_dimensions was set to false.
- Fixed bug with deleting images when forced_root_blocks where set to false.
- Fixed bug where input focus wasn't properly handled on nested content editable elements.
- Fixed bug where Chrome/Firefox would throw an exception when selecting images due to recent change of setBaseAndExtent support.
- Fixed bug where malformed blobs would throw exceptions now they are simply ignored.
- Fixed bug where backspace/delete wouldn't work properly in some cases where all contents was selected in WebKit.
- Fixed bug with Angular producing errors since it was expecting events objects to be patched with their custom properties.
- Fixed bug where the formatter would apply formatting to spellchecker errors now all bogus elements are excluded.
- Fixed bug with backspace/delete inside table caption elements wouldn't behave properly on IE 11.
- Fixed bug where typing after a contenteditable false inline element could move the caret to the end of that element.
- Fixed bug where backspace before/after contenteditable false blocks wouldn't properly remove the right element.
- Fixed bug where backspace before/after contenteditable false inline elements wouldn't properly empty the current block element.
- Fixed bug where vertical caret navigation with a custom line-height would sometimes match incorrect positions.
- Fixed bug with paste on Edge where character encoding wasn't handled properly due to a browser bug.
- Fixed bug with paste on Edge where extra fragment data was inserted into the contents when pasting.
- Fixed bug with pasting contents when having a whole block element selected on WebKit could cause WebKit spans to appear.
- Fixed bug where the visualchars plugin wasn't working correctly showing invisible nbsp characters.
- Fixed bug where browsers would hang if you tried to load some malformed html contents.
- Fixed bug where the init call promise wouldn't resolve if the specified selector didn't find any matching elements.
- Fixed bug where the Schema isValidChild function was case sensitive.

### Removed
- Dropped support for IE 8-10 due to market share and lack of support from Microsoft. See tinymce docs for details.

## 4.5.3 - 2017-02-01

### Added
- Added keyboard navigation for menu buttons when the menu is in focus.
- Added api to the list plugin for setting custom classes/attributes on lists.
- Added validation for the anchor plugin input field according to W3C id naming specifications.

### Fixed
- Fixed bug where media placeholders were removed after resize with the forced_root_block setting set to false.
- Fixed bug where deleting selections with similar sibling nodes sometimes deleted the whole document.
- Fixed bug with inlite theme where several toolbars would appear scrolling when more than one instance of the editor was in use.
- Fixed bug where the editor would throw error with the fontselect plugin on hidden editor instances in Firefox.
- Fixed bug where the background color would not stretch to the font size.
- Fixed bug where font size would be removed when changing background color.
- Fixed bug where the undomanager trimmed away whitespace between nodes on undo/redo.
- Fixed bug where media_dimensions=false in media plugin caused the editor to throw an error.
- Fixed bug where IE was producing font/u elements within links on paste.
- Fixed bug where some button tooltips were broken when compat3x was in use.
- Fixed bug where backspace/delete/typeover would remove the caption element.
- Fixed bug where powerspell failed to function when compat3x was enabled.
- Fixed bug where it wasn't possible to apply sub/sup on text with large font size.
- Fixed bug where pre tags with spaces weren't treated as content.
- Fixed bug where Meta+A would select the entire document instead of all contents in nested ce=true elements.

## 4.5.2 - 2017-01-04

### Fixed
- Added missing keyboard shortcut description for the underline menu item in the format menu.
- Fixed bug where external blob urls wasn't properly handled by editor upload logic. Patch contributed by David Oviedo.
- Fixed bug where urls wasn't treated as a single word by the wordcount plugin.
- Fixed bug where nbsp characters wasn't treated as word delimiters by the wordcount plugin.
- Fixed bug where editor instance wasn't properly passed to the format preview logic. Patch contributed by NullQuery.
- Fixed bug where the fake caret wasn't hidden when you moved selection to a cE=false element.
- Fixed bug where it wasn't possible to edit existing code sample blocks.
- Fixed bug where it wasn't possible to delete editor contents if the selection included an empty block.
- Fixed bug where the formatter wasn't expanding words on some international characters. Patch contributed by Martin Larochelle.
- Fixed bug where the open link feature wasn't working correctly on IE 11.
- Fixed bug where enter before/after a cE=false block wouldn't properly padd the paragraph with an br element.
- Fixed so font size and font family select boxes always displays a value by using the runtime style as a fallback.
- Fixed so missing plugins will be logged to console as warnings rather than halting the initialization of the editor.
- Fixed so splitbuttons become normal buttons in advlist plugin if styles are empty. Patch contributed by René Schleusner.
- Fixed so you can multi insert rows/cols by selecting table cells and using insert rows/columns.

## 4.5.1 - 2016-12-07

### Fixed
- Fixed bug where the lists plugin wouldn't initialize without the advlist plugins if served from cdn.
- Fixed bug where selectors with "*" would cause the style format preview to throw an error.
- Fixed bug with toggling lists off on lists with empty list items would throw an error.
- Fixed bug where editing images would produce non existing blob uris.
- Fixed bug where the offscreen toc selection would be treated as the real toc element.
- Fixed bug where the aria level attribute for element path would have an incorrect start index.
- Fixed bug where the offscreen selection of cE=false that where very wide would be shown onscreen. Patch contributed by Steven Bufton.
- Fixed so the default_link_target gets applied to links created by the autolink plugin.
- Fixed so that the name attribute gets removed by the anchor plugin if editing anchors.

## 4.5.0 - 2016-11-23

### Added
- Added new toc plugin allows you to insert table of contents based on editor headings.
- Added new auto complete menu to all url fields. Adds history, link to anchors etc.
- Added new sidebar api that allows you to add custom sidebar panels and buttons to toggle these.
- Added new insert menu button that allows you to have multiple insert functions under the same menu button.
- Added new open link feature to ctrl+click, alt+enter and context menu.
- Added new media_embed_handler option to allow the media plugin to be populated with custom embeds.
- Added new support for editing transparent images using the image tools dialog.
- Added new images_reuse_filename option to allow filenames of images to be retained for upload.
- Added new security feature where links with target="_blank" will by default get rel="noopener noreferrer".
- Added new allow_unsafe_link_target to allow you to opt-out of the target="_blank" security feature.
- Added new style_formats_autohide option to automatically hide styles based on context.
- Added new codesample_content_css option to specify where the code sample prism css is loaded from.
- Added new support for Japanese/Chinese word count following the unicode standards on this.
- Added new fragmented undo levels this dramatically reduces flicker on contents with iframes.
- Added new live previews for complex elements like table or lists.

### Fixed
- Fixed bug where it wasn't possible to properly tab between controls in a dialog with a disabled form item control.
- Fixed bug where firefox would generate a rectangle on elements produced after/before a cE=false elements.
- Fixed bug with advlist plugin not switching list element format properly in some edge cases.
- Fixed bug where col/rowspans wasn't correctly computed by the table plugin in some cases.
- Fixed bug where the table plugin would thrown an error if object_resizing was disabled.
- Fixed bug where some invalid markup would cause issues when running in XHTML mode. Patch contributed by Charles Bourasseau.
- Fixed bug where the fullscreen class wouldn't be removed properly when closing dialogs.
- Fixed bug where the PastePlainTextToggle event wasn't fired by the paste plugin when the state changed.
- Fixed bug where table the row type wasn't properly updated in table row dialog. Patch contributed by Matthias Balmer.
- Fixed bug where select all and cut wouldn't place caret focus back to the editor in WebKit. Patch contributed by Daniel Jalkut.
- Fixed bug where applying cell/row properties to multiple cells/rows would reset other unchanged properties.
- Fixed bug where some elements in the schema would have redundant/incorrect children.
- Fixed bug where selector and target options would cause issues if used together.
- Fixed bug where drag/drop of images from desktop on chrome would thrown an error.
- Fixed bug where cut on WebKit/Blink wouldn't add an undo level.
- Fixed bug where IE 11 would scroll to the cE=false elements when they where selected.
- Fixed bug where keys like F5 wouldn't work when a cE=false element was selected.
- Fixed bug where the undo manager wouldn't stop the typing state when commands where executed.
- Fixed bug where unlink on wrapped links wouldn't work properly.
- Fixed bug with drag/drop of images on WebKit where the image would be deleted form the source editor.
- Fixed bug where the visual characters mode would be disabled when contents was extracted from the editor.
- Fixed bug where some browsers would toggle of formats applied to the caret when clicking in the editor toolbar.
- Fixed bug where the custom theme function wasn't working correctly.
- Fixed bug where image option for custom buttons required you to have icon specified as well.
- Fixed bug where the context menu and contextual toolbars would be visible at the same time and sometimes overlapping.
- Fixed bug where the noneditable plugin would double wrap elements when using the noneditable_regexp option.
- Fixed bug where tables would get padding instead of margin when you used the indent button.
- Fixed bug where the charmap plugin wouldn't properly insert non breaking spaces.
- Fixed bug where the color previews in color input boxes wasn't properly updated.
- Fixed bug where the list items of previous lists wasn't merged in the right order.
- Fixed bug where it wasn't possible to drag/drop inline-block cE=false elements on IE 11.
- Fixed bug where some table cell merges would produce incorrect rowspan/colspan.
- Fixed so the font size of the editor defaults to 14px instead of 11px this can be overridden by custom css.
- Fixed so wordcount is debounced to reduce cpu hogging on larger texts.
- Fixed so tinymce global gets properly exported as a module when used with some module bundlers.
- Fixed so it's possible to specify what css properties you want to preview on specific formats.
- Fixed so anchors are contentEditable=false while within the editor.
- Fixed so selected contents gets wrapped in a inline code element by the codesample plugin.
- Fixed so conditional comments gets properly stripped independent of case. Patch contributed by Georgii Dolzhykov.
- Fixed so some escaped css sequences gets properly handled. Patch contributed by Georgii Dolzhykov.
- Fixed so notifications with the same message doesn't get displayed at the same time.
- Fixed so F10 can be used as an alternative key to focus to the toolbar.
- Fixed various api documentation issues and typos.

### Removed
- Removed layer plugin since it wasn't really ported from 3.x and there doesn't seem to be much use for it.
- Removed moxieplayer.swf from the media plugin since it wasn't used by the media plugin.
- Removed format state from the advlist plugin to be more consistent with common word processors.

## 4.4.3 - 2016-09-01

### Fixed
- Fixed bug where copy would produce an exception on Chrome.
- Fixed bug where deleting lists on IE 11 would merge in correct text nodes.
- Fixed bug where deleting partial lists with indentation wouldn't cause proper normalization.

## 4.4.2 - 2016-08-25

### Added
- Added new importcss_exclusive option to disable unique selectors per group.
- Added new group specific selector_converter option to importcss plugin.
- Added new codesample_languages option to apply custom languages to codesample plugin.
- Added new codesample_dialog_width/codesample_dialog_height options.

### Fixed
- Fixed bug where fullscreen button had an incorrect keyboard shortcut.
- Fixed bug where backspace/delete wouldn't work correctly from a block to a cE=false element.
- Fixed bug where smartpaste wasn't detecting links with special characters in them like tilde.
- Fixed bug where the editor wouldn't get proper focus if you clicked on a cE=false element.
- Fixed bug where it wasn't possible to copy/paste table rows that had merged cells.
- Fixed bug where merging cells could some times produce invalid col/rowspan attibute values.
- Fixed bug where getBody would sometimes thrown an exception now it just returns null if the iframe is clobbered.
- Fixed bug where drag/drop of cE=false element wasn't properly constrained to viewport.
- Fixed bug where contextmenu on Mac would collapse any selection to a caret.
- Fixed bug where rtl mode wasn't rendered properly when loading a language pack with the rtl flag.
- Fixed bug where Kamer word bounderies would be stripped from contents.
- Fixed bug where lists would sometimes render two dots or numbers on the same line.
- Fixed bug where the skin_url wasn't used by the inlite theme.
- Fixed so data attributes are ignored when comparing formats in the formatter.
- Fixed so it's possible to disable inline toolbars in the inlite theme.
- Fixed so template dialog gets resized if it doesn't fit the window viewport.

## 4.4.1 - 2016-07-26

### Added
- Added smart_paste option to paste plugin to allow disabling the paste behavior if needed.

### Fixed
- Fixed bug where png urls wasn't properly detected by the smart paste logic.
- Fixed bug where the element path wasn't working properly when multiple editor instances where used.
- Fixed bug with creating lists out of multiple paragraphs would just create one list item instead of multiple.
- Fixed bug where scroll position wasn't properly handled by the inlite theme to place the toolbar properly.
- Fixed bug where multiple instances of the editor using the inlite theme didn't render the toolbar properly.
- Fixed bug where the shortcut label for fullscreen mode didn't match the actual shortcut key.
- Fixed bug where it wasn't possible to select cE=false blocks using touch devices on for example iOS.
- Fixed bug where it was possible to select the child image within a cE=false on IE 11.
- Fixed so inserts of html containing lists doesn't merge with any existing lists unless it's a paste operation.

## 4.4.0 - 2016-06-30

### Added
- Added new inlite theme this is a more lightweight inline UI.
- Added smarter paste logic that auto detects urls in the clipboard and inserts images/links based on that.
- Added a better image resize algorithm for better image quality in the imagetools plugin.

### Fixed
- Fixed bug where it wasn't possible to drag/dropping cE=false elements on FF.
- Fixed bug where backspace/delete before/after a cE=false block would produce a new paragraph.
- Fixed bug where list style type css property wasn't preserved when indenting lists.
- Fixed bug where merging of lists where done even if the list style type was different.
- Fixed bug where the image_dataimg_filter function wasn't used when pasting images.
- Fixed bug where nested editable within a non editable element would cause scroll on focus in Chrome.
- Fixed so invalid targets for inline mode is blocked on initialization. We only support elements that can have children.

## 4.3.13 - 2016-06-08

### Added
- Added characters with a diacritical mark to charmap plugin. Patch contributed by Dominik Schilling.
- Added better error handling if the image proxy service would produce errors.

### Fixed
- Fixed issue with pasting list items into list items would produce nested list rather than a merged list.
- Fixed bug where table selection could get stuck in selection mode for inline editors.
- Fixed bug where it was possible to place the caret inside the resize grid elements.
- Fixed bug where it wasn't possible to place in elements horizontally adjacent cE=false blocks.
- Fixed bug where multiple notifications wouldn't be properly placed on screen.
- Fixed bug where multiple editor instance of the same id could be produces in some specific integrations.

## 4.3.12 - 2016-05-10

### Fixed
- Fixed bug where focus calls couldn't be made inside the editors PostRender event handler.
- Fixed bug where some translations wouldn't work as expected due to a bug in editor.translate.
- Fixed bug where the node change event could fire with a node out side the root of the editor.
- Fixed bug where Chrome wouldn't properly present the keyboard paste clipboard details when paste was clicked.
- Fixed bug where merged cells in tables couldn't be selected from right to left.
- Fixed bug where insert row wouldn't properly update a merged cells rowspan property.
- Fixed bug where the color input boxes preview field wasn't properly set on initialization.
- Fixed bug where IME composition inside table cells wouldn't work as expected on IE 11.
- Fixed so all shadow dom support is under and experimental flag due to flaky browser support.

## 4.3.11 - 2016-04-25

### Fixed
- Fixed bug where it wasn't possible to insert empty blocks though the API unless they where padded.
- Fixed bug where you couldn't type the Euro character on Windows.
- Fixed bug where backspace/delete from a cE=false element to a text block didn't work properly.
- Fixed bug where the text color default grid would render incorrectly.
- Fixed bug where the codesample plugin wouldn't load the css in the editor for multiple editors.
- Fixed so the codesample plugin textarea gets focused by default.

## 4.3.10 - 2016-04-12

### Fixed
- Fixed bug where the key "y" on WebKit couldn't be entered due to conflict with keycode for F10 on keypress.

## 4.3.9 - 2016-04-12

### Added
- Added support for focusing the contextual toolbars using keyboard.
- Added keyboard support for slider UI controls. You can no increase/decrease using arrow keys.
- Added url pattern matching for Dailymotion to media plugin. Patch contributed by Bertrand Darbon.
- Added body_class to template plugin preview. Patch contributed by Milen Petrinski.
- Added options to better override textcolor pickers with custom colors. Patch contributed by Xavier Boubert.
- Added visual arrows to inline contextual toolbars so that they point to the element being active.

### Changed
- Changed the Meta+Shift+F shortcut to Ctrl+Shift+F since Czech, Slovak, Polish languages used the first one for input.

### Fixed
- Fixed so toolbars for tables or other larger elements get better positioned below the scrollable viewport.
- Fixed bug where it was possible to click links inside cE=false blocks.
- Fixed bug where event targets wasn't properly handled in Safari Technical Preview.
- Fixed bug where drag/drop text in FF 45 would make the editor caret invisible.
- Fixed bug where the remove state wasn't properly set on editor instances when detected as clobbered.
- Fixed bug where offscreen selection of some cE=false elements would render onscreen. Patch contributed by Steven Bufton
- Fixed bug where enter would clone styles out side the root on editors inside a span. Patch contributed by ChristophKaser.
- Fixed bug where drag/drop of images into the editor didn't work correctly in FF.
- Fixed so the first item in panels for the imagetools dialog gets proper keyboard focus.

## 4.3.8 - 2016-03-15

### Fixed
- Fixed bug where inserting HR at the end of a block element would produce an extra empty block.
- Fixed bug where links would be clickable when readonly mode was enabled.
- Fixed bug where the formatter would normalize to the wrong node on very specific content.
- Fixed bug where some nested list items couldn't be indented properly.
- Fixed bug where links where clickable in the preview dialog.
- Fixed so the alt attribute doesn't get padded with an empty value by default.
- Fixed so nested alignment works more correctly. You will now alter the alignment to the closest block parent.

## 4.3.7 - 2016-03-02

### Fixed
- Fixed bug where incorrect icons would be rendered for imagetools edit and color levels.
- Fixed bug where navigation using arrow keys inside a SelectBox didn't move up/down.
- Fixed bug where the visualblocks plugin would render borders round internal UI elements.

## 4.3.6 - 2016-03-01

### Added
- Added new paste_remember_plaintext_info option to allow a global disable of the plain text mode notification.
- Added new PastePlainTextToggle event that fires when plain text mode toggles on/off.

### Fixed
- Fixed bug where it wasn't possible to select media elements since the drag logic would snap it to mouse cursor.
- Fixed bug where it was hard to place the caret inside nested cE=true elements when the outer cE=false element was focused.
- Fixed bug where editors wouldn't properly initialize if both selector and mode where used.
- Fixed bug where IME input inside table cells would switch the IME off.
- Fixed bug where selection inside the first table cell would cause the whole table cell to get selected.
- Fixed bug where error handling of images being uploaded wouldn't properly handle faulty statuses.
- Fixed bug where inserting contents before a HR would cause an exception to be thrown.
- Fixed bug where copy/paste of Excel data would be inserted as an image.
- Fixed caret position issues with copy/paste of inline block cE=false elements.
- Fixed issues with various menu item focus bugs in Chrome. Where the focused menu bar item wasn't properly blurred.
- Fixed so the notifications have a solid background since it would be hard to read if there where text under it.
- Fixed so notifications gets animated similar to the ones used by dialogs.
- Fixed so larger images that gets pasted is handled better.
- Fixed so the window close button is more uniform on various platform and also increased it's hit area.

## 4.3.5 - 2016-02-11

Npm version bump due to package not being fully updated.

## 4.3.4 - 2016-02-11

### Added
- Added new OpenWindow/CloseWindow events that gets fired when windows open/close.
- Added new NewCell/NewRow events that gets fired when table cells/rows are created.
- Added new Promise return value to tinymce.init makes it easier to handle initialization.

### Fixed
- Fixed various bugs with drag/drop of contentEditable:false elements.
- Fixed bug where deleting of very specific nested list items would result in an odd list.
- Fixed bug where lists would get merged with adjacent lists outside the editable inline root.
- Fixed bug where MS Edge would crash when closing a dialog then clicking a menu item.
- Fixed bug where table cell selection would add undo levels.
- Fixed bug where table cell selection wasn't removed when inline editor where removed.
- Fixed bug where table cell selection wouldn't work properly on nested tables.
- Fixed bug where table merge menu would be available when merging between thead and tbody.
- Fixed bug where table row/column resize wouldn't get properly removed when the editor was removed.
- Fixed bug where Chrome would scroll to the editor if there where a empty hash value in document url.
- Fixed bug where the cache suffix wouldn't work correctly with the importcss plugin.
- Fixed bug where selection wouldn't work properly on MS Edge on Windows Phone 10.
- Fixed so adjacent pre blocks gets joined into one pre block since that seems like the user intent.
- Fixed so events gets properly dispatched in shadow dom. Patch provided by Nazar Mokrynskyi.

### Removed
- Removed the jQuery version the jQuery plugin is now moved into the main package.
- Removed jscs from build process since eslint can now handle code style checking.

## 4.3.3 - 2016-01-14

### Added
- Added new table_resize_bars configuration setting.  This setting allows you to disable the table resize bars.
- Added new beforeInitialize event to tinymce.util.XHR lets you modify XHR properties before open. Patch contributed by Brent Clintel.
- Added new autolink_pattern setting to autolink plugin. Enables you to override the default autolink formats. Patch contributed by Ben Tiedt.
- Added new charmap option that lets you override the default charmap of the charmap plugin.
- Added new charmap_append option that lets you add new characters to the default charmap of the charmap plugin.
- Added new insertCustomChar event that gets fired when a character is inserted by the charmap plugin.

### Fixed
- Fixed bug where table cells started with a superfluous &nbsp; in IE10+.
- Fixed bug where table plugin would retain all BR tags when cells were merged.
- Fixed bug where media plugin would strip underscores from youtube urls.
- Fixed bug where IME input would fail on IE 11 if you typed within a table.
- Fixed bug where double click selection of a word would remove the space before the word on insert contents.
- Fixed bug where table plugin would produce exceptions when hovering tables with invalid structure.
- Fixed bug where fullscreen wouldn't scroll back to it's original position when untoggled.
- Fixed so the template plugins templates setting can be a function that gets a callback that can provide templates.

## 4.3.2 - 2015-12-14

### Fixed
- Fixed bug where the resize bars for table cells were not affected by the object_resizing property.
- Fixed bug where the contextual table toolbar would appear incorrectly if TinyMCE was initialized inline inside a table.
- Fixed bug where resizing table cells did not fire a node change event or add an undo level.
- Fixed bug where double click selection of text on IE 11 wouldn't work properly.
- Fixed bug where codesample plugin would incorrectly produce br elements inside code elements.
- Fixed bug where media plugin would strip dashes from youtube urls.
- Fixed bug where it was possible to move the caret into the table resize bars.
- Fixed bug where drag/drop into a cE=false element was possible on IE.

## 4.3.1 - 2015-11-30

### Fixed
- Fixed so it's possible to disable the table inline toolbar by setting it to false or an empty string.
- Fixed bug where it wasn't possible to resize some tables using the drag handles.
- Fixed bug where unique id:s would clash for multiple editor instances and cE=false selections.
- Fixed bug where the same plugin could be initialized multiple times.
- Fixed bug where the table inline toolbars would be displayed at the same time as the image toolbars.
- Fixed bug where the table selection rect wouldn't be removed when selecting another control element.

## 4.3.0 - 2015-11-23

### Added
- Added new table column/row resize support. Makes it a lot more easy to resize the columns/rows in a table.
- Added new table inline toolbar. Makes it easier to for example add new rows or columns to a table.
- Added new notification API. Lets you display floating notifications to the end user.
- Added new codesample plugin that lets you insert syntax highlighted pre elements into the editor.
- Added new image_caption to images. Lets you create images with captions using a HTML5 figure/figcaption elements.
- Added new live previews of embeded videos. Lets you play the video right inside the editor.
- Added new setDirty method and "dirty" event to the editor. Makes it easier to track the dirty state change.
- Added new setMode method to Editor instances that lets you dynamically switch between design/readonly.
- Added new core support for contentEditable=false elements within the editor overrides the browsers broken behavior.

### Changed
- Rewrote the noneditable plugin to use the new contentEditable false core logic.

### Fixed
- Fixed so the dirty state doesn't set to false automatically when the undo index is set to 0.
- Fixed the Selection.placeCaretAt so it works better on IE when the coordinate is between paragraphs.
- Fixed bug where data-mce-bogus="all" element contents where counted by the word count plugin.
- Fixed bug where contentEditable=false elements would be indented by the indent buttons.
- Fixed bug where images within contentEditable=false would be selected in WebKit on mouse click.
- Fixed bug in DOMUntils split method where the replacement parameter wouldn't work on specific cases.
- Fixed bug where the importcss plugin would import classes from the skin content css file.
- Fixed so all button variants have a wrapping span for it's text to make it easier to skin.
- Fixed so it's easier to exit pre block using the arrow keys.
- Fixed bug where listboxes with fix widths didn't render correctly.

## 4.2.8 - 2015-11-13

### Fixed
- Fixed bug where it was possible to delete tables as the inline root element if all columns where selected.
- Fixed bug where the UI buttons active state wasn't properly updated due to recent refactoring of that logic.

## 4.2.7 - 2015-10-27

### Fixed
- Fixed bug where backspace/delete would remove all formats on the last paragraph character in WebKit/Blink.
- Fixed bug where backspace within a inline format element with a bogus caret container would move the caret.
- Fixed bug where backspace/delete on selected table cells wouldn't add an undo level.
- Fixed bug where script tags embedded within the editor could sometimes get a mce- prefix prepended to them
- Fixed bug where validate: false option could produce an error to be thrown from the Serialization step.
- Fixed bug where inline editing of a table as the root element could let the user delete that table.
- Fixed bug where inline editing of a table as the root element wouldn't properly handle enter key.
- Fixed bug where inline editing of a table as the root element would normalize the selection incorrectly.
- Fixed bug where inline editing of a list as the root element could let the user delete that list.
- Fixed bug where inline editing of a list as the root element could let the user split that list.
- Fixed bug where resize handles would be rendered on editable root elements such as table.

## 4.2.6 - 2015-09-28

### Added
- Added capability to set request headers when using XHRs.
- Added capability to upload local images automatically default delay is set to 30 seconds after editing images.
- Added commands ids mceEditImage, mceAchor and mceMedia to be avaiable from execCommand.
- Added Edge browser to saucelabs grunt task. Patch contributed by John-David Dalton.

### Fixed
- Fixed bug where blob uris not produced by tinymce would produce HTML invalid markup.
- Fixed bug where selection of contents of a nearly empty editor in Edge would sometimes fail.
- Fixed bug where color styles woudln't be retained on copy/paste in Blink/Webkit.
- Fixed bug where the table plugin would throw an error when inserting rows after a child table.
- Fixed bug where the template plugin wouldn't handle functions as variable replacements.
- Fixed bug where undo/redo sometimes wouldn't work properly when applying formatting collapsed ranges.
- Fixed bug where shift+delete wouldn't do a cut operation on Blink/WebKit.
- Fixed bug where cut action wouldn't properly store the before selection bookmark for the undo level.
- Fixed bug where backspace in side an empty list element on IE would loose editor focus.
- Fixed bug where the save plugin wouldn't enable the buttons when a change occurred.
- Fixed bug where Edge wouldn't initialize the editor if a document.domain was specified.
- Fixed bug where enter key before nested images would sometimes not properly expand the previous block.
- Fixed bug where the inline toolbars wouldn't get properly hidden when blurring the editor instance.
- Fixed bug where Edge would paste Chinese characters on some Windows 10 installations.
- Fixed bug where IME would loose focus on IE 11 due to the double trailing br bug fix.
- Fixed bug where the proxy url in imagetools was incorrect. Patch contributed by Wong Ho Wang.

## 4.2.5 - 2015-08-31

### Added
- Added fullscreen capability to embedded youtube and vimeo videos.

### Fixed
- Fixed bug where the uploadImages call didn't work on IE 10.
- Fixed bug where image place holders would be uploaded by uploadImages call.
- Fixed bug where images marked with bogus would be uploaded by the uploadImages call.
- Fixed bug where multiple calls to uploadImages would result in decreased performance.
- Fixed bug where pagebreaks were editable to imagetools patch contributed by Rasmus Wallin.
- Fixed bug where the element path could cause too much recursion exception.
- Fixed bug for domains containing ".min". Patch contributed by Loïc Février.
- Fixed so validation of external links to accept a number after www. Patch contributed by Victor Carvalho.
- Fixed so the charmap is exposed though execCommand. Patch contributed by Matthew Will.
- Fixed so that the image uploads are concurrent for improved performance.
- Fixed various grammar problems in inline documentation. Patches provided by nikolas.

## 4.2.4 - 2015-08-17

### Added
- Added picture as a valid element to the HTML 5 schema. Patch contributed by Adam Taylor.

### Fixed
- Fixed bug where contents would be duplicated on drag/drop within the same editor.
- Fixed bug where floating/alignment of images on Edge wouldn't work properly.
- Fixed bug where it wasn't possible to drag images on IE 11.
- Fixed bug where image selection on Edge would sometimes fail.
- Fixed bug where contextual toolbars icons wasn't rendered properly when using the toolbar_items_size.
- Fixed bug where searchreplace dialog doesn't get prefilled with the selected text.
- Fixed bug where fragmented matches wouldn't get properly replaced by the searchreplace plugin.
- Fixed bug where enter key wouldn't place the caret if was after a trailing space within an inline element.
- Fixed bug where the autolink plugin could produce multiple links for the same text on Gecko.
- Fixed bug where EditorUpload could sometimes throw an exception if the blob wasn't found.
- Fixed xss issues with media plugin not properly filtering out some script attributes.

## 4.2.3 - 2015-07-30

### Fixed
- Fixed bug where image selection wasn't possible on Edge due to incompatible setBaseAndExtend API.
- Fixed bug where image blobs urls where not properly destroyed by the imagetools plugin.
- Fixed bug where keyboard shortcuts wasn't working correctly on IE 8.
- Fixed skin issue where the borders of panels where not visible on IE 8.

## 4.2.2 - 2015-07-22

### Fixed
- Fixed bug where float panels were not being hidden on inline editor blur when fixed_toolbar_container config option was in use.
- Fixed bug where combobox states wasn't properly updated if contents where updated without keyboard.
- Fixed bug where pasting into textbox or combobox would move the caret to the end of text.
- Fixed bug where removal of bogus span elements before block elements would remove whitespace between nodes.
- Fixed bug where repositioning of inline toolbars where async and producing errors if the editor was removed from DOM to early. Patch by iseulde.
- Fixed bug where element path wasn't working correctly. Patch contributed by iseulde.
- Fixed bug where menus wasn't rendered correctly when custom images where added to a menu. Patch contributed by Naim Hammadi.

## 4.2.1 - 2015-06-29

### Fixed
- Fixed bug where back/forward buttons in the browser would render blob images as broken images.
- Fixed bug where Firefox would throw regexp to big error when replacing huge base64 chunks.
- Fixed bug rendering issues with resize and context toolbars not being placed properly until next animation frame.
- Fixed bug where the rendering of the image while cropping would some times not be centered correctly.
- Fixed bug where listbox items with submenus would me selected as active.
- Fixed bug where context menu where throwing an error when rendering.
- Fixed bug where resize both option wasn't working due to resent addClass API change. Patch contributed by Jogai.
- Fixed bug where a hideAll call for container rendered inline toolbars would throw an error.
- Fixed bug where onclick event handler on combobox could cause issues if element.id was a function by some polluting libraries.
- Fixed bug where listboxes wouldn't get proper selected sub menu item when using link_list or image_list.
- Fixed so the UI controls are as wide as 4.1.x to avoid wrapping controls in toolbars.
- Fixed so the imagetools dialog is adaptive for smaller screen sizes.

## 4.2.0 - 2015-06-25

### Added
- Added new flat default skin to make the UI more modern.
- Added new imagetools plugin, lets you crop/resize and apply filters to images.
- Added new contextual toolbars support to the API lets you add floating toolbars for specific CSS selectors.
- Added new promise feature fill as tinymce.util.Promise.
- Added new built in image upload feature lets you upload any base64 encoded image within the editor as files.

### Fixed
- Fixed bug where resize handles would appear in the right position in the wrong editor when switching between resizable content in different inline editors.
- Fixed bug where tables would not be inserted in inline mode due to previous float panel fix.
- Fixed bug where floating panels would remain open when focus was lost on inline editors.
- Fixed bug where cut command on Chrome would thrown a browser security exception.
- Fixed bug where IE 11 sometimes would report an incorrect size for images in the image dialog.
- Fixed bug where it wasn't possible to remove inline formatting at the end of block elements.
- Fixed bug where it wasn't possible to delete table cell contents when cell selection was vertical.
- Fixed bug where table cell wasn't emptied from block elements if delete/backspace where pressed in empty cell.
- Fixed bug where cmd+shift+arrow didn't work correctly on Firefox mac when selecting to start/end of line.
- Fixed bug where removal of bogus elements would sometimes remove whitespace between nodes.
- Fixed bug where the resize handles wasn't updated when the main window was resized.
- Fixed so script elements gets removed by default to prevent possible XSS issues in default config implementations.
- Fixed so the UI doesn't need manual reflows when using non native layout managers.
- Fixed so base64 encoded images doesn't slow down the editor on modern browsers while editing.
- Fixed so all UI elements uses touch events to improve mobile device support.
- Removed the touch click quirks patch for iOS since it did more harm than good.
- Removed the non proportional resize handles since. Unproportional resize can still be done by holding the shift key.

## 4.1.10 - 2015-05-05

### Fixed
- Fixed bug where plugins loaded with compat3x would sometimes throw errors when loading using the jQuery version.
- Fixed bug where extra empty paragraphs would get deleted in WebKit/Blink due to recent Quriks fix.
- Fixed bug where the editor wouldn't work properly on IE 12 due to some required browser sniffing.
- Fixed bug where formatting shortcut keys where interfering with Mac OS X screenshot keys.
- Fixed bug where the caret wouldn't move to the next/previous line boundary on Cmd+Left/Right on Gecko.
- Fixed bug where it wasn't possible to remove formats from very specific nested contents.
- Fixed bug where undo levels wasn't produced when typing letters using the shift or alt+ctrl modifiers.
- Fixed bug where the dirty state wasn't properly updated when typing using the shift or alt+ctrl modifiers.
- Fixed bug where an error would be thrown if an autofocused editor was destroyed quickly after its initialization. Patch provided by thorn0.
- Fixed issue with dirty state not being properly updated on redo operation.
- Fixed issue with entity decoder not handling incorrectly written numeric entities.
- Fixed issue where some PI element values wouldn't be properly encoded.

## 4.1.9 - 2015-03-10

### Fixed
- Fixed bug where indentation wouldn't work properly for non list elements.
- Fixed bug with image plugin not pulling the image dimensions out correctly if a custom document_base_url was used.
- Fixed bug where ctrl+alt+[1-9] would conflict with the AltGr+[1-9] on Windows. New shortcuts is ctrl+shift+[1-9].
- Fixed bug with removing formatting on nodes in inline mode would sometimes include nodes outside the editor body.
- Fixed bug where extra nbsp:s would be inserted when you replaced a word surrounded by spaces using insertContent.
- Fixed bug with pasting from Google Docs would produce extra strong elements and line feeds.

## 4.1.8 - 2015-03-05

### Added
- Added new html5 sizes attribute to img elements used together with srcset.
- Added new elementpath option that makes it possible to disable the element path but keep the statusbar.
- Added new option table_style_by_css for the table plugin to set table styling with css rather than table attributes.
- Added new link_assume_external_targets option to prompt the user to prepend http:// prefix if the supplied link does not contain a protocol prefix.
- Added new image_prepend_url option to allow a custom base path/url to be added to images.
- Added new table_appearance_options option to make it possible to disable some options.
- Added new image_title option to make it possible to alter the title of the image, disabled by default.

### Fixed
- Fixed bug where selection starting from out side of the body wouldn't produce a proper selection range on IE 11.
- Fixed bug where pressing enter twice before a table moves the cursor in the table and causes a javascript error.
- Fixed bug where advanced image styles were not respected.
- Fixed bug where the less common Shift+Delete didn't produce a proper cut operation on WebKit browsers.
- Fixed bug where image/media size constrain logic would produce NaN when handling non number values.
- Fixed bug where internal classes where removed by the removeformat command.
- Fixed bug with creating links table cell contents with a specific selection would throw a exceptions on WebKit/Blink.
- Fixed bug where valid_classes option didn't work as expected according to docs. Patch provided by thorn0.
- Fixed bug where jQuery plugin would patch the internal methods multiple times. Patch provided by Drew Martin.
- Fixed bug where backspace key wouldn't delete the current selection of newly formatted content.
- Fixed bug where type over of inline formatting elements wouldn't properly keep the format on WebKit/Blink.
- Fixed bug where selection needed to be properly normalized on modern IE versions.
- Fixed bug where Command+Backspace didn't properly delete the whole line of text but the previous word.
- Fixed bug where UI active states wheren't properly updated on IE if you placed caret within the current range.
- Fixed bug where delete/backspace on WebKit/Blink would remove span elements created by the user.
- Fixed bug where delete/backspace would produce incorrect results when deleting between two text blocks with br elements.
- Fixed bug where captions where removed when pasting from MS Office.
- Fixed bug where lists plugin wouldn't properly remove fully selected nested lists.
- Fixed bug where the ttf font used for icons would throw an warning message on Gecko on Mac OS X.
- Fixed a bug where applying a color to text did not update the undo/redo history.
- Fixed so shy entities gets displayed when using the visualchars plugin.
- Fixed so removeformat removes ins/del by default since these might be used for strikethough.
- Fixed so multiple language packs can be loaded and added to the global I18n data structure.
- Fixed so transparent color selection gets treated as a normal color selection. Patch contributed by Alexander Hofbauer.
- Fixed so it's possible to disable autoresize_overflow_padding, autoresize_bottom_margin options by setting them to false.
- Fixed so the charmap plugin shows the description of the character in the dialog. Patch contributed by Jelle Hissink.
- Removed address from the default list of block formats since it tends to be missused.
- Fixed so the pre block format is called preformatted to make it more verbose.
- Fixed so it's possible to context scope translation strings this isn't needed most of the time.
- Fixed so the max length of the width/height input fields of the media dialog is 5 instead of 3.
- Fixed so drag/dropped contents gets properly processed by paste plugin since it's basically a paste. Patch contributed by Greg Fairbanks.
- Fixed so shortcut keys for headers is ctrl+alt+[1-9] instead of ctrl+[1-9] since these are for switching tabs in the browsers.
- Fixed so "u" doesn't get converted into a span element by the legacy input filter. Since this is now a valid HTML5 element.
- Fixed font families in order to provide appropriate web-safe fonts.

## 4.1.7 - 2014-11-27

### Added
- Added HTML5 schema support for srcset, source and picture. Patch contributed by mattheu.
- Added new cache_suffix setting to enable cache busting by producing unique urls.
- Added new paste_convert_word_fake_lists option to enable users to disable the fake lists convert logic.

### Fixed
- Fixed so advlist style changes adds undo levels for each change.
- Fixed bug where WebKit would sometimes produce an exception when the autolink plugin where looking for URLs.
- Fixed bug where IE 7 wouldn't be rendered properly due to aggressive css compression.
- Fixed bug where DomQuery wouldn't accept window as constructor element.
- Fixed bug where the color picker in 3.x dialogs wouldn't work properly. Patch contributed by Callidior.
- Fixed bug where the image plugin wouldn't respect the document_base_url.
- Fixed bug where the jQuery plugin would fail to append to elements named array prototype names.

## 4.1.6 - 2014-10-08

### Changed
- Replaced jake with grunt since it is more mainstream and has better plugin support.

### Fixed
- Fixed bug with clicking on the scrollbar of the iframe would cause a JS error to be thrown.
- Fixed bug where null would produce an exception if you passed it to selection.setRng.
- Fixed bug where Ctrl/Cmd+Tab would indent the current list item if you switched tabs in the browser.
- Fixed bug where pasting empty cells from Excel would result in a broken table.
- Fixed bug where it wasn't possible to switch back to default list style type.
- Fixed issue where the select all quirk fix would fire for other modifiers than Ctrl/Cmd combinations.


## 4.1.5 - 2014-09-09

### Fixed
- Fixed bug where sometimes the resize rectangles wouldn't properly render on images on WebKit/Blink.
- Fixed bug in list plugin where delete/backspace would merge empty LI elements in lists incorrectly.
- Fixed bug where empty list elements would result in empty LI elements without it's parent container.
- Fixed bug where backspace in empty caret formatted element could produce an type error exception of Gecko.
- Fixed bug where lists pasted from word with a custom start index above 9 wouldn't be properly handled.
- Fixed bug where tabfocus plugin would tab out of the editor instance even if the default action was prevented.
- Fixed bug where tabfocus wouldn't tab properly to other adjacent editor instances.
- Fixed bug where the DOMUtils setStyles wouldn't properly removed or update the data-mce-style attribute.
- Fixed bug where dialog select boxes would be placed incorrectly if document.body wasn't statically positioned.
- Fixed bug where pasting would sometimes scroll to the top of page if the user was using the autoresize plugin.
- Fixed bug where caret wouldn't be properly rendered by Chrome when clicking on the iframes documentElement.
- Fixed so custom images for menubutton/splitbutton can be provided. Patch contributed by Naim Hammadi.
- Fixed so the default action of windows closing can be prevented by blocking the default action of the close event.
- Fixed so nodeChange and focus of the editor isn't automatically performed when opening sub dialogs.

## 4.1.4 - 2014-08-21

### Added
- Added new media_filter_html option to media plugin that blocks any conditional comments, scripts etc within a video element.
- Added new content_security_policy option allows you to set custom policy for iframe contents. Patch contributed by Francois Chagnon.

### Fixed
- Fixed bug where activate/deactivate events wasn't firing properly when switching between editors.
- Fixed bug where placing the caret on iOS was difficult due to a WebKit bug with touch events.
- Fixed bug where the resize helper wouldn't render properly on older IE versions.
- Fixed bug where resizing images inside tables on older IE versions would sometimes fail depending mouse position.
- Fixed bug where editor.insertContent would produce an exception when inserting select/option elements.
- Fixed bug where extra empty paragraphs would be produced if block elements where inserted inside span elements.
- Fixed bug where the spellchecker menu item wouldn't be properly checked if spell checking was started before it was rendered.
- Fixed bug where the DomQuery filter function wouldn't remove non elements from collection.
- Fixed bug where document with custom document.domain wouldn't properly render the editor.
- Fixed bug where IE 8 would throw exception when trying to enter invalid color values into colorboxes.
- Fixed bug where undo manager could incorrectly add an extra undo level when custom resize handles was removed.
- Fixed bug where it wouldn't be possible to alter cell properties properly on table cells on IE 8.
- Fixed so the color picker button in table dialog isn't shown unless you include the colorpicker plugin or add your own custom color picker.
- Fixed so activate/deactivate events fire when windowManager opens a window since.
- Fixed so the table advtab options isn't separated by an underscore to normalize naming with image_advtab option.
- Fixed so the table cell dialog has proper padding when the advanced tab in disabled.

## 4.1.3 - 2014-07-29

### Added
- Added event binding logic to tinymce.util.XHR making it possible to override headers and settings before any request is made.

### Fixed
- Fixed bug where drag events wasn't fireing properly on older IE versions since the event handlers where bound to document.
- Fixed bug where drag/dropping contents within the editor on IE would force the contents into plain text mode even if it was internal content.
- Fixed bug where IE 7 wouldn't open menus properly due to a resize bug in the browser auto closing them immediately.
- Fixed bug where the DOMUtils getPos logic wouldn't produce a valid coordinate inside the body if the body was positioned non static.
- Fixed bug where the element path and format state wasn't properly updated if you had the wordcount plugin enabled.
- Fixed bug where a comment at the beginning of source would produce an exception in the formatter logic.
- Fixed bug where setAttrib/getAttrib on null would throw exception together with any hooked attributes like style.
- Fixed bug where table sizes wasn't properly retained when copy/pasting on WebKit/Blink.
- Fixed bug where WebKit/Blink would produce colors in RGB format instead of the forced HEX format when deleting contents.
- Fixed bug where the width attribute wasn't updated on tables if you changed the size inside the table dialog.
- Fixed bug where control selection wasn't properly handled when the caret was placed directly after an image.
- Fixed bug where selecting the contents of table cells using the selection.select method wouldn't place the caret properly.
- Fixed bug where the selection state for images wasn't removed when placing the caret right after an image on WebKit/Blink.
- Fixed bug where all events wasn't properly unbound when and editor instance was removed or destroyed by some external innerHTML call.
- Fixed bug where it wasn't possible or very hard to select images on iOS when the onscreen keyboard was visible.
- Fixed so auto_focus can take a boolean argument this will auto focus the last initialized editor might be useful for single inits.
- Fixed so word auto detect lists logic works better for faked lists that doesn't have specific markup.
- Fixed so nodeChange gets fired on mouseup as it used to before 4.1.1 we optimized that event to fire less often.

### Removed
- Removed the finish menu item from spellchecker menu since it's redundant you can stop spellchecking by toggling menu item or button.

## 4.1.2 - 2014-07-15

### Added
- Added offset/grep to DomQuery class works basically the same as it's jQuery equivalent.

### Fixed
- Fixed bug where backspace/delete or setContent with an empty string would remove header data when using the fullpage plugin.
- Fixed bug where tinymce.remove with a selector not matching any editors would remove all editors.
- Fixed bug where resizing of the editor didn't work since the theme was calling setStyles instead of setStyle.
- Fixed bug where IE 7 would fail to append html fragments to iframe document when using DomQuery.
- Fixed bug where the getStyle DOMUtils method would produce an exception if it was called with null as it's element.
- Fixed bug where the paste plugin would remove the element if the none of the paste_webkit_styles rules matched the current style.
- Fixed bug where contextmenu table items wouldn't work properly on IE since it would some times fire an incorrect selection change.
- Fixed bug where the padding/border values wasn't used in the size calculation for the body size when using autoresize. Patch contributed by Matt Whelan.
- Fixed bug where conditional word comments wouldn't be properly removed when pasting plain text.
- Fixed bug where resizing would sometime fail on IE 11 when the mouseup occurred inside the resizable element.
- Fixed so the iframe gets initialized without any inline event handlers for better CSP support. Patch contributed by Matt Whelan.
- Fixed so the tinymce.dom.Sizzle is the latest version of sizzle this resolves the document context bug.

## 4.1.1 - 2014-07-08

### Fixed
- Fixed bug where pasting plain text on some WebKit versions would result in an empty line.
- Fixed bug where resizing images inside tables on IE 11 wouldn't work properly.
- Fixed bug where IE 11 would sometimes throw "Invalid argument" exception when editor contents was set to an empty string.
- Fixed bug where document.activeElement would throw exceptions on IE 9 when that element was hidden or removed from dom.
- Fixed bug where WebKit/Blink sometimes produced br elements with the Apple-interchange-newline class.
- Fixed bug where table cell selection wasn't properly removed when copy/pasting table cells.
- Fixed bug where pasting nested list items from Word wouldn't produce proper semantic nested lists.
- Fixed bug where right clicking using the contextmenu plugin on WebKit/Blink on Mac OS X would select the target current word or line.
- Fixed bug where it wasn't possible to alter table cell properties on IE 8 using the context menu.
- Fixed bug where the resize helper wouldn't be correctly positioned on older IE versions.
- Fixed bug where fullpage plugin would produce an error if you didn't specify a doctype encoding.
- Fixed bug where anchor plugin would get the name/id of the current element even if it wasn't anchor element.
- Fixed bug where visual aids for tables wouldn't be properly disabled when changing the border size.
- Fixed bug where some control selection events wasn't properly fired on older IE versions.
- Fixed bug where table cell selection on older IE versions would prevent resizing of images.
- Fixed bug with paste_data_images paste option not working properly on modern IE versions.
- Fixed bug where custom elements with underscores in the name wasn't properly parsed/serialized.
- Fixed bug where applying inline formats to nested list elements would produce an incorrect formatting result.
- Fixed so it's possible to hide items from elements path by using preventDefault/stopPropagation.
- Fixed so inline mode toolbar gets rendered right aligned if the editable element positioned to the documents right edge.
- Fixed so empty inline elements inside empty block elements doesn't get removed if configured to be kept intact.
- Fixed so DomQuery parentsUntil/prevUntil/nextUntil supports selectors/elements/filters etc.
- Fixed so legacyoutput plugin overrides fontselect and fontsizeselect controls and handles font elements properly.

## 4.1.0 - 2014-06-18

### Added
- Added new file_picker_callback option to replace the old file_browser_callback the latter will still work though.
- Added new custom colors to textcolor plugin will be displayed if a color picker is provided also shows the latest colors.
- Added new color_picker_callback option to enable you to add custom color pickers to the editor.
- Added new advanced tabs to table/cell/row dialogs to enable you to select colors for border/background.
- Added new colorpicker plugin that lets you select colors from a hsv color picker.
- Added new tinymce.util.Color class to handle color parsing and converting.
- Added new colorpicker UI widget element lets you add a hsv color picker to any form/window.
- Added new textpattern plugin that allows you to use markdown like text patterns to format contents.
- Added new resize helper element that shows the current width & height while resizing.
- Added new "once" method to Editor and EventDispatcher enables since callback execution events.
- Added new jQuery like class under tinymce.dom.DomQuery it's exposed on editor instances (editor.$) and globally under (tinymce.$).

### Fixed
- Fixed so the default resize method for images are proportional shift/ctrl can be used to make an unproportional size.
- Fixed bug where the image_dimensions option of the image plugin would cause exceptions when it tried to update the size.
- Fixed bug where table cell dialog class field wasn't properly updated when editing an a table cell with an existing class.
- Fixed bug where Safari on Mac would produce webkit-fake-url for pasted images so these are now removed.
- Fixed bug where the nodeChange event would get fired before the selection was changed when clicking inside the current selection range.
- Fixed bug where valid_classes option would cause exception when it removed internal prefixed classes like mce-item-.
- Fixed bug where backspace would cause navigation in IE 8 on an inline element and after a caret formatting was applied.
- Fixed so placeholder images produced by the media plugin gets selected when inserted/edited.
- Fixed so it's possible to drag in images when the paste_data_images option is enabled. Might be useful for mail clients.
- Fixed so images doesn't get a width/height applied if the image_dimensions option is set to false useful for responsive contents.
- Fixed so it's possible to pass in an optional arguments object for the nodeChanged function to be passed to all nodechange event listeners.
- Fixed bug where media plugin embed code didn't update correctly.<|MERGE_RESOLUTION|>--- conflicted
+++ resolved
@@ -107,11 +107,8 @@
 - Fixed sub-menu items not read by screen readers. Patch contributed by westonkd #TINY-8417
 - Dialog labels and other text-based UI properties did not escape HTML markup #TINY-7524
 - Anchor elements would render incorrectly when using the `allow_html_in_named_anchor` option #TINY-3799
-<<<<<<< HEAD
-=======
 - The `AstNode` HTML serializer did not serialize `pre` or `textarea` elements correctly when they contained newlines #TINY-8446
 - Fixed sub-menu items not read by screen readers. Patch contributed by westonkd #TINY-8417
->>>>>>> 1f87c8dd
 - The Home or End keys would move out of a editable element contained within a noneditable element #TINY-8201
 - Dialogs could not be opened in inline mode before the editor had been rendered #TINY-8397
 
