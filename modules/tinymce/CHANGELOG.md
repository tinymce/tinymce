--- conflicted
+++ resolved
@@ -17,15 +17,12 @@
 - Now `icon` field for dialog footer `togglebutton`s is not mandatory. #TINY-9757
 - Toolbar buttons and menu items were not disabled when they couldn't be used on noneditable content. #TINY-9669
 - Updated toolbar "More" button tooltip text from "More..." to "Reveal or hide additional toolbar items". #TINY-9629
-<<<<<<< HEAD
 - Help text displayed at **Help > Help > Keyboard Navigation** re-written. #DOC-1936
-=======
 - These characters '$', '~', '+', '|', '№', '`' are now considered as punctuation marks. Therefore, they will not increase the word count. #TINY-8122
 - Updated the `codesample` plugin dialog and `template` plugin dialog to use the 'listbox' component to match other dialogs. #TINY-9630
 
 ### Changed
 - The `caption`, `address` and `dt` elements were allowed to have non-inline children elements when the editor schema was set to `html4`. #TINY-9768
->>>>>>> 70d9859c
 
 ### Fixed
 - Command + backspace would not add an undo level on Mac. #TINY-8910
