--- conflicted
+++ resolved
@@ -38,16 +38,13 @@
 - Fixed the `image` and `media` toolbar buttons incorrectly appearing to be in an inactive state in some cases #TINY-3463
 - Fixed the `editor.selection.selectorChanged` API not firing if the selector matched the current selection when registered in some cases #TINY-3463
 - Inserting content into a `contenteditable="true"` element that was contained within a `contenteditable="false"` element would move the selection to an incorrect location #TINY-7842
-<<<<<<< HEAD
-- Pasting images would throw an exception if the clipboard `items` were not files (for example, screenshots taken from gnome-software). Patch contributed by @cedric-anne 
-=======
 - Dragging and dropping `contenteditable="false"` elements could result in the element being placed in an unexpected location #TINY-7917
 - Pressing the Escape key would not cancel a drag action that started on a `contenteditable="false"` element within the editor #TINY-7917
 - `video` and `audio` elements were unable to be played when the `media` plugin live embeds were enabled in some cases #TINY-7674
+- Pasting images would throw an exception if the clipboard `items` were not files (for example, screenshots taken from gnome-software). Patch contributed by @cedric-anne 
 
 ### Deprecated
 - Several APIs have been deprecated. See the release notes section for information #TINY-8023 #TINY-8063
->>>>>>> 631ad1d1
 
 ## 5.9.2 - 2021-09-08
 
