--- conflicted
+++ resolved
@@ -11,10 +11,7 @@
 
 ### Fixed
 - When deleting the last row in a table, the cursor would jump to the first cell (top left), instead of moving to the next adjacent cell in some cases. #TINY-6309
-<<<<<<< HEAD
 - Autocomplete would sometimes cause corrupt data when starting during text composition. Autocomplete no longer starts during composition. #TINY-10317
-- The functions `schema.isWrapper` and `schema.isInline` didn't exclude element names that started with `#` those should not be considered elements. #TINY-10385
-=======
 - Heading formatting would be partially applied to the content within the `summary` element when the caret was positioned between words. #TINY-10312
 - Moving focus to the outside of the editor after having clicked a menu would not fire a `blur` event as expected. #TINY-10310
 
@@ -35,7 +32,6 @@
 ### Fixed
 - Translation syntax for announcement text in the table grid was incorrectly formatted. #TINY-10141
 - The functions `schema.isWrapper` and `schema.isInline` did not exclude node names that started with `#` which should not be considered as elements. #TINY-10385
->>>>>>> 602d339d
 
 ## 6.8.0 - 2023-11-22
 
