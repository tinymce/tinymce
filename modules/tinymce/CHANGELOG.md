# Changelog
All notable changes to this project will be documented in this file.

The format is based on [Keep a Changelog](https://keepachangelog.com/en/1.0.0/),
and this project adheres to [Semantic Versioning](https://semver.org/spec/v2.0.0.html).

## Unreleased

### Added
- New `isEditable` API to `editor.selection` that returns true or false if the current selection is editable. #TINY-9462
- New `isEditable` API to `editor.dom` that returns true or false if the specified node is editable. #TINY-9462

### Improved
- Direct invalid child text nodes of list elements will be wrapped in list item elements. #TINY-4818

### Fixed
- Color picker on toolbar would not update when changing forecolor or backcolor from menu. #TINY-9439
- The `onSetup` api function would not run when defining custom group toolbar button. #TINY-9496
- An element could be dropped onto the decendants of a noneditable element. #TINY-9364
- Checkmark did not show in menu colorswatches. #TINY-9395
- Toolbar split buttons in advlist plugin to show the correct state when the cursor is in a checklist. #TINY-5167
- Dragging transparent elements into transparent blocks elements could produce invalid nesting of transparents. #TINY-9231
- The `editor.insertContent` API would insert contents inside noneditable elements if the selection was inside the element. #TINY-9462
- Closing a dialog would scroll down the document in Safari. #TINY-9148
- Quick toolbars were incorrectly rendered during the dragging of `contenteditable="false"` elements. #TINY-9305
<<<<<<< HEAD
- Selection of images, hrs, tables or noneditable elements was possible if they where within a noneditable root. #TINY-9473
=======
- Visual characters were rendered inside noneditable elements. #TINY-9474
>>>>>>> 0015110b
- Removed a workaround for ensuring stylesheets are loaded in an outdated version of webkit. #TINY-9433
- Color picker dialog would not update the preview color if the hex input value was prefixed with `#` symbol. #TINY-9457

## 6.3.1 - 2022-12-06

### Fixed
- HTML in messages for the `WindowManager.alert` and `WindowManager.confirm` APIs were not properly sanitized. #TINY-3548

## 6.3.0 - 2022-11-23

### Added
- New `expand` function added to `tinymce.selection` which expands the selection around the nearest word. #TINY-9001
- New `expand` function added to `tinymce.dom.RangeUtils` to return a new range expanded around the nearest word. #TINY-9001
- New `color_map_background` and `color_map_foreground` options which set the base colors used in the `backcolor` and `forecolor` toolbar buttons and menu items. #TINY-9184
- Added optional `storageKey` property to `colorinput` component and `colorswatch` fancy menu item. #TINY-9184
- New `addView` function added to `editor.ui.registry` which makes it possible to register custom editor views. #TINY-9210
- New `ToggleView` command which makes it possible to hide or show registered custom views. #TINY-9210
- New `color_default_foreground` and `color_default_background` options to set the initial default color for the `forecolor` and `backcolor` toolbar buttons and menu items. #TINY-9183
- New `getTransparentElements` function added to `tinymce.html.Schema` to return a map object of transparent HTML elements. #TINY-9172
- Added `ToggleToolbarDrawer` event to subscribe to toolbar’s opening and closing. #TINY-9271
- Added `skipFocus` option to the `ToggleToolbarDrawer` command to preserve focus. #TINY-9337

### Changed
- Transparent elements, like anchors, are now allowed in the root of the editor body if they contain blocks. #TINY-9172
- Colorswatch keyboard navigation now starts on currently selected color if present in the colorswatch. #TINY-9283
- `setContent` is now allowed to accept any custom keys and values as a second options argument. #TINY-9143

### Improved
- Transparent elements, like anchors, can now contain block elements. #TINY-9172
- Colorswatch now displays a checkmark for selected color. #TINY-9283
- Color picker dialog now starts on the appropriate color for the cursor position. #TINY-9213

### Fixed
- Creating a list in a table cell when the caret is in front of an anchor element would not properly include the anchor in the list. #TINY-6853
- Parsing media content would cause a memory leak, which for example occurred when using the `getContent` API. #TINY-9186
- Dragging a noneditable element toward the bottom edge would cause the page to scroll up. #TINY-9025
- Range expanding capabilities would behave inconsistently depending on where the cursor was placed. #TINY-9029
- Compilation errors were thrown when using TypeScript 4.8. #TINY-9161
- Line separator scrolling in floating toolbars. #TINY-8948
- A double bottom border appeared on inline mode editor for the `tinymce-5` skin. #TINY-9108
- The editor header showed up even with no menubar and toolbar configured. #TINY-8819
- Inline text pattern no longer triggers if it matches only the end but not the start. #TINY-8947
- Matches of inline text patterns that are similar are now managed correctly. #TINY-8949
- Using `editor.selection.getContent({ format: 'text' })` or `editor.getContent({ format: 'text' })` would sometimes deselect selected radio buttons. #TINY-9213
- The context toolbar prevented the user from placing the cursor at the edges of the editor. #TINY-8890
- The Quick Insert context toolbar provided by the `quickbars` plugin showed when the cursor was in a fake block caret. #TINY-9190
- The `editor.selection.getRng()` API was not returning a proper range on hidden editors in Firefox. #TINY-9259
- The `editor.selection.getBookmark()` API was not returning a proper bookmark on hidden editors in Firefox. #TINY-9259
- Dragging a noneditable element before or after another noneditable element now works correctly. #TINY-9253
- The restored selection after a redo or undo action was not scrolled into view. #TINY-9222
- A newline could not be inserted when the selection was restored from a bookmark after an inline element with a `contenteditable="false"` attribute. #TINY-9194
- The global `tinymce.dom.styleSheetLoader` was not affected by the `content_css_cors` option. #TINY-6037
- The caret was moved to the previous line when a text pattern executed a `mceInsertContent` command on Enter key when running on Firefox. #TINY-9193
- The `autoresize` plugin used to cause infinite resize when `content_css` is set to `document`. #TINY-8872

## 6.2.0 - 2022-09-08

### Added
- New `text_patterns_lookup` option to provide additional text patterns dynamically. #TINY-8778
- New promotion element has been added to the default UI. It can be disabled using the new `promotion` option. #TINY-8840
- New `format_noneditable_selector` option to specify the `contenteditable="false"` elements that can be wrapped in a format. #TINY-8905
- Added `allow` as a valid attribute for the `iframe` element in the editor schema. #TINY-8939
- New `search` field in the `MenuButton` that shows a search field at the top of the menu, and refetches items when the search field updates. #TINY-8952

### Improved
- The formatter can now apply a format to a `contenteditable="false"` element by wrapping it. Configurable using the `format_noneditable_selector` option. #TINY-8905
- The autocompleter now supports a multiple character trigger using the new `trigger` configuration. #TINY-8887
- The formatter now applies some inline formats, such as color and font size, to list item elements when the entire item content is selected. #TINY-8961
- The installed and available plugin lists in the Help dialog are now sorted alphabetically. #TINY-9019
- Alignment can now be applied to more types of embedded media elements. #TINY-8687

### Changed
- The `@menubar-row-separator-color` oxide variable no longer affects the divider between the Menubar and Toolbar. It only controls the color of the separator lines drawn in multiline Menubars. #TINY-8632
- The `@toolbar-separator-color` oxide variable now affects the color of the separator between the Menubar and Toolbar only. #TINY-8632
- Available Premium plugins, which are listed by name in the Help dialog, are no longer translated. #TINY-9019

### Fixed
- The Autolink plugin did not work when text nodes in the content were fragmented. #TINY-3723
- Fixed multiple incorrect types on public APIs found while enabling TypeScript strict mode. #TINY-8806
- The number of blank lines returned from `editor.getContent({format: 'text'})` differed between browsers. #TINY-8579
- The editor focused via the `auto_focus` option was not scrolled into the viewport. #TINY-8785
- Adding spaces immediately after a `contenteditable="false"` block did not work properly in some circumstances. #TINY-8814
- Elements with only `data-*` custom attributes were sometimes removed when they should not be removed. #TINY-8755
- Selecting a figure with `class="image"` incorrectly highlighted the link toolbar button. #TINY-8832
- Specifying a single, non-default list style for the `advlist_bullet_styles` and `advlist_number_styles` options was not respected. #TINY-8721
- Fixed multiple issues that occurred when formatting `contenteditable` elements. #TINY-8905
- Spaces could be incorrectly added to `urlinput` dialog components (commonly but not exclusively presented in the *Insert/Edit Link* dialog) in certain cases. #TINY-8775
- The text patterns logic threw an error when there were fragmented text nodes in a paragraph. #TINY-8779
- Dragging a `contentEditable=false` element towards a document’s edge did not cause scrolling. #TINY-8874
- Parsing large documents no longer throws a `Maximum call stack size exceeded` exception. #TINY-6945
- DomParser filter matching was not checked between filters, which could lead to an exception in the parser. #TINY-8888
- `contenteditable="false"` lists can no longer be toggled; and `contenteditable="true"` list elements within these lists can no longer be indented, split into another list element, or appended to the previous list element by deletion. #TINY-8920
- Removed extra bottom padding in the context toolbar of the `tinymce-5` skin. #TINY-8980
- Fixed a regression where pressing **Enter** added or deleted content outside the selection. #TINY-9101
- Fixed a bug where pressing **Enter** deleted selected `contenteditable="false"` `<pre>` elements. #TINY-9101
- The `editor.insertContent()` API did not respect the `no_events` argument. #TINY-9140

### Deprecated
- The autocompleter configuration property, `ch`, has been deprecated. It will be removed in the next major release. Use the `trigger` property instead. #TINY-8887

## 6.1.2 - 2022-07-29

### Fixed
- Reverted the undo level fix in the `autolink` plugin as it caused duplicated content in some edge cases. #TINY-8936

## 6.1.1 - 2022-07-27

### Fixed
- Invalid special elements were not cleaned up correctly during sanitization. #TINY-8780
- An exception was thrown when deleting all content if the start or end of the document had a `contenteditable="false"` element. #TINY-8877
- When a sidebar was opened using the `sidebar_show` option, its associated toolbar button was not highlighted. #TINY-8873
- When converting a URL to a link, the `autolink` plugin did not fire an `ExecCommand` event, nor did it create an undo level. #TINY-8896
- Worked around a Firefox bug which resulted in cookies not being available inside the editor content. #TINY-8916
- `<pre>` content pasted into a `<pre>` block that had inline styles or was `noneditable` now merges correctly with the surrounding content. #TINY-8860
- After a `codesample` was pasted, the insertion point was placed incorrectly. #TINY-8861

## 6.1.0 - 2022-06-29

### Added
- New `sidebar_show` option to show the specified sidebar on initialization. #TINY-8710
- New `newline_behavior` option controls what happens when the Return or Enter key is pressed or the `mceInsertNewLine` command is used. #TINY-8458
- New `iframe_template_callback` option in the Media plugin. Patch provided by Namstel. #TINY-8684
- New `transparent` property for `iframe` dialog component. #TINY-8534
- New `removeAttributeFilter` and `removeNodeFilter` functions added to the DomParser and DOM Serializer APIs. #TINY-7847
- New `dispatchChange` function added to the UndoManager API to fire the change with current editor status as level and current undoManager layer as lastLevel. #TINY-8641

### Improved
- Clearer focus states for buttons while navigating with a keyboard. #TINY-8557
- Support annotating certain block elements directly when using the editor's Annotation API. #TINY-8698
- The `mceLink` command can now take the value `{ dialog: true }` to always open the link dialog. #TINY-8057
- All help dialog links to `https://www.tiny.cloud` now include `rel="noopener"` to avoid potential security issues. #TINY-8834

### Changed
- The `end_container_on_empty_block` option can now take a string of blocks, allowing the exiting of a blockquote element by pressing Enter or Return twice. #TINY-6559
- The default value for `end_container_on_empty_block` option has been changed to `'blockquote'`. #TINY-6559
- Link menu and toolbar buttons now always execute the `mceLink` command. #TINY-8057
- Toggling fullscreen mode when using the Fullscreen plugin now also fires the `ResizeEditor` event. #TINY-8701
- Getting the editor's text content now returns newlines instead of an empty string if more than one empty paragraph exists. #TINY-8578
- Custom elements are now treated as non-empty elements by the schema. #TINY-4784
- The autocompleter's menu HTML element is now positioned instead of the wrapper. #TINY-6476
- Choice menu items will now use the `'menuitemradio'` aria role to better reflect that only a single item can be active. #TINY-8602

### Fixed
- Some Template plugin option values were not escaped properly when doing replacement lookups with Regular Expressions. #TINY-7433
- Copy events were not dispatched in readonly mode. #TINY-6800
- `<pre>` tags were not preserved when copying and pasting. #TINY-7719
- The URL detection used for autolink and smart paste did not work if a path segment contained valid characters such as `!` and `:`. #TINY-8069
- In some cases pressing the Backspace or Delete key would incorrectly step into tables rather than remain outside. #TINY-8592
- Links opened when Alt+Enter or Option+Return was typed even when `preventDefault()` was called on the keydown event. #TINY-8661
- Inconsistent visual behavior between choosing Edit -> Select All and typing Ctrl+A or Cmd+A when a document contained an image. #TINY-4550
- Ctrl+Shift+Home/End or Cmd+Shift+Up-arrow/Down-arrow did not expand the selection to a `contenteditable="false"` element if the element was at the beginning or end of a document. #TINY-7795
- Triple-clicking did not select a paragraph in Google Chrome in some circumstances. #TINY-8215
- Images were not showing as selected when selected along with other content. #TINY-5947
- Selection direction was not stored or restored when getting or setting selection bookmarks. #TINY-8599
- When text within an inline boundary element was selected and the right-arrow key was pressed, the insertion point incorrectly moved to the left. #TINY-8601
- In some versions of Safari, the `editor.selection.isForward()` API could throw an exception due to an invalid selection. #TINY-8686
- The selection is no longer incorrectly moved inside a comment by the `editor.selection.normalize()` API. #TINY-7817
- The `InsertParagraph` or `mceInsertNewLine` commands did not delete the current selection like the native command does. #TINY-8606
- The `InsertLineBreak` command did not replace selected content. #TINY-8458
- If selected content straddled a parent and nested list, cutting the selection did not always set the list style to `'none'` on the parent list. #TINY-8078
- Delete operations could behave incorrectly if the selection contains a `contenteditable="false"` element located at the edge of content. #TINY-8729
- Spaces were not added correctly on some browsers when the insertion point was immediately before or after a `contenteditable="false"` block element. #TINY-8588
- Images that used a Data URI were corrupted when the data wasn't base64 encoded. #TINY-8337
- `uploadImages` no longer triggers two change events if there is a removal of images on upload. #TINY-8641
- Preview and Insert Template dialogs now display the correct content background color when using dark skins. #TINY-8534
- Dialogs no longer exceed window height on smaller screens. #TINY-8146
- UI components, such as dialogs, would in some cases cause the Esc keyup event to incorrectly trigger inside the editor. #TINY-7005
- Fixed incorrect word breaks in menus when the menu presented with a scrollbar. #TINY-8572
- Notifications did not properly reposition when toggling fullscreen mode. #TINY-8701
- Text alignments, such as flush left and centered, could not be applied to `<pre>` elements. #TINY-7715
- Indenting or outdenting list items inside a block element that was inside another list item did not work. #TINY-7209
- Changing the list type of a list within another block element altered the parent element that contained that list. #TINY-8068
- Pasting columns in tables could, in some circumstances, result in an invalid table. #TINY-8040
- Copying columns in tables could sometimes result in an invalid copy. #TINY-8040
- Changing table properties with the `table_style_by_css` option set to `false` would sometimes reset the table width. #TINY-8758
- Custom elements added to otherwise blank lines were removed during serialization. #TINY-4784
- The editor's autocompleter was not triggered at the start of nested list items. #TINY-8759
- Some function types in the TreeWalker API missed that it could return `undefined`. #TINY-8592
- Nuget packages for .NET and .NET Core are now configured to copy TinyMCE into `/wwwroot/lib/` when TinyMCE is installed into a project. #TINY-8611

## 6.0.3 - 2022-05-25

### Fixed
- Could not remove values when multiple cells were selected with the cell properties dialog. #TINY-8625
- Could not remove values when multiple rows were selected with the row properties dialog. #TINY-8625
- Empty lines that were formatted in a ranged selection using the `format_empty_lines` option were not kept in the serialized content. #TINY-8639
- The `s` element was missing from the default schema text inline elements. #TINY-8639
- Some text inline elements specified via the schema were not removed when empty by default. #TINY-8639

## 6.0.2 - 2022-04-27

### Fixed
- Some media elements wouldn't update when changing the source URL. #TINY-8660
- Inline toolbars flickered when switching between editors. #TINY-8594
- Multiple inline toolbars were shown if focused too quickly. #TINY-8503
- Added background and additional spacing for the text labeled buttons in the toolbar to improve visual clarity. #TINY-8617
- Toolbar split buttons with text used an incorrect width on touch devices. #TINY-8647

## 6.0.1 - 2022-03-23

### Fixed
- Fixed the dev ZIP missing the required `bin` scripts to build from the source. #TINY-8542
- Fixed a regression whereby text patterns couldn't be updated at runtime. #TINY-8540
- Fixed an issue where tables with colgroups could be copied incorrectly in some cases. #TINY-8568
- Naked buttons better adapt to various background colors, improved text contrast in notifications. #TINY-8533
- The autocompleter would not fire the `AutocompleterStart` event nor close the menu in some cases. #TINY-8552
- It wasn't possible to select text right after an inline noneditable element. #TINY-8567
- Fixed a double border showing for the `tinymce-5` skin when using `toolbar_location: 'bottom'`. #TINY-8564
- Clipboard content was not generated correctly when cutting and copying `contenteditable="false"` elements. #TINY-8563
- Fixed the box-shadow getting clipped in autocompletor popups. #TINY-8573
- The `buttonType` property did not work for dialog footer buttons. #TINY-8582
- Fix contrast ratio for error messages. #TINY-8586

## 6.0.0 - 2022-03-03

### Added
- New `editor.options` API to replace the old `editor.settings` and `editor.getParam` APIs. #TINY-8206
- New `editor.annotator.removeAll` API to remove all annotations by name. #TINY-8195
- New `Resource.unload` API to make it possible to unload resources. #TINY-8431
- New `FakeClipboard` API on the `tinymce` global. #TINY-8353
- New `dispatch()` function to replace the now deprecated `fire()` function in various APIs. #TINY-8102
- New `AutocompleterStart`, `AutocompleterUpdate` and `AutocompleterEnd` events. #TINY-8279
- New `mceAutocompleterClose`, `mceAutocompleterReload` commands. #TINY-8279
- New `mceInsertTableDialog` command to open the insert table dialog. #TINY-8273
- New `slider` dialog component. #TINY-8304
- New `imagepreview` dialog component, allowing preview and zoom of any image URL. #TINY-8333
- New `buttonType` property on dialog button components, supporting `toolbar` style in addition to `primary` and `secondary`. #TINY-8304
- The `tabindex` attribute is now copied from the target element to the iframe. #TINY-8315

### Improved
- New default theme styling for TinyMCE 6 facelift with old skin available as `tinymce-5` and `tinymce-5-dark`. #TINY-8373
- The default height of editor has been increased from `200px` to `400px` to improve the usability of the editor. #TINY-6860
- The upload results returned from the `editor.uploadImages()` API now includes a `removed` flag, reflecting if the image was removed after a failed upload. #TINY-7735
- The `ScriptLoader`, `StyleSheetLoader`, `AddOnManager`, `PluginManager` and `ThemeManager` APIs will now return a `Promise` when loading resources instead of using callbacks. #TINY-8325
- A `ThemeLoadError` event is now fired if the theme fails to load. #TINY-8325
- The `BeforeSetContent` event will now include the actual serialized content when passing in an `AstNode` to the `editor.setContent` API. #TINY-7996
- Improved support for placing the caret before or after noneditable elements within the editor. #TINY-8169
- Calls to `editor.selection.setRng` now update the caret position bookmark used when focus is returned to the editor. #TINY-8450
- The `emoticon` plugin dialog, toolbar and menu item has been updated to use the more accurate `Emojis` term. #TINY-7631
- The dialog `redial` API will now only rerender the changed components instead of the whole dialog. #TINY-8334
- The dialog API `setData` method now uses a deep merge algorithm to support partial nested objects. #TINY-8333
- The dialog spec `initialData` type is now `Partial<T>` to match the underlying implementation details. #TINY-8334
- Notifications no longer require a timeout to disable the close button. #TINY-6679
- The editor theme is now fetched in parallel with the icons, language pack and plugins. #TINY-8453

### Changed
- TinyMCE is now MIT licensed. #TINY-2316
- Moved the `paste` plugin's functionality to TinyMCE core. #TINY-8310
- The `paste_data_images` option now defaults to `true`. #TINY-8310
- Moved the `noneditable` plugin to TinyMCE core. #TINY-8311
- Renamed the `noneditable_noneditable_class` option to `noneditable_class`. #TINY-8311
- Renamed the `noneditable_editable_class` option to `editable_class`. #TINY-8311
- Moved the `textpattern` plugin to TinyMCE core. #TINY-8312
- Renamed the `textpattern_patterns` option to `text_patterns`. #TINY-8312
- Moved the `hr` plugin's functionality to TinyMCE core. #TINY-8313
- Moved the `print` plugin's functionality to TinyMCE core. #TINY-8314
- Moved non-UI table functionality to core. #TINY-8273
- The `DomParser` API no longer uses a custom parser internally and instead uses the native `DOMParser` API. #TINY-4627
- The `editor.getContent()` API can provide custom content by preventing and overriding `content` in the `BeforeGetContent` event. This makes it consistent with the `editor.selection.getContent()` API. #TINY-8018
- The `editor.setContent()` API can now be prevented using the `BeforeSetContent` event. This makes it consistent with the `editor.selection.setContent()` API. #TINY-8018
- Add-ons such as plugins and themes are no longer constructed using the `new` operator. #TINY-8256
- A number of APIs that were not proper classes, are no longer constructed using the `new` operator. #TINY-8322
- The Editor commands APIs will no longer fallback to executing the browsers native command functionality. #TINY-7829
- The Editor query command APIs will now return `false` or an empty string on removed editors. #TINY-7829
- The `mceAddEditor` and `mceToggleEditor` commands now take an object as their value to specify the id and editor options. #TINY-8138
- The `mceInsertTable` command can no longer open the insert table dialog. Use the `mceInsertTableDialog` command instead. #TINY-8273
- The `plugins` option now returns a `string` array instead of a space separated string. #TINY-8455
- The `media` plugin no longer treats `iframe`, `video`, `audio` or `object` elements as "special" and will validate the contents against the schema. #TINY-8382
- The `images_upload_handler` option is no longer passed a `success` or `failure` callback and instead requires a `Promise` to be returned with the upload result. #TINY-8325
- The `tinymce.settings` global property is no longer set upon initialization. #TINY-7359
- The `change` event is no longer fired on first modification. #TINY-6920
- The `GetContent` event will now always pass a `string` for the `content` property. #TINY-7996
- Changed the default tag for the strikethrough format to the `s` tag when using a html 5 schema. #TINY-8262
- The `strike` tag is automatically converted to the `s` tag when using a html 5 schema. #TINY-8262
- Aligning a table to the left or right will now use margin styling instead of float styling. #TINY-6558
- The `:` control character has been changed to `~` for the schema `valid_elements` and `extended_valid_elements` options. #TINY-6726
- The `primary` property on dialog buttons has been deprecated. Use the new `buttonType` property instead. #TINY-8304
- Changed the default statusbar element path delimiter from `»` to `›`. #TINY-8372
- Replaced the `Powered by Tiny` branding text with the Tiny logo. #TINY-8371
- The default minimum height of editor has been changed to 100px to prevent the UI disappearing while resizing. #TINY-6860
- RGB colors are no longer converted to hex values when parsing or serializing content. #TINY-8163
- Replaced the `isDisabled()` function with an `isEnabled()` function for various APIs. #TINY-8101
- Replaced the `enable()` and `disable()` functions with a `setEnabled(state)` function in various APIs. #TINY-8101
- Replaced the `disabled` property with an `enabled` property in various APIs. #TINY-8101
- Replaced the `disable(name)` and `enable(name)` functions with a `setEnabled(name, state)` function in the Dialog APIs. #TINY-8101
- Renamed the `tinymce.Env.os.isOSX` API to `tinymce.Env.os.isMacOS`. #TINY-8175
- Renamed the `tinymce.Env.browser.isChrome` API to `tinymce.Env.browser.isChromium` to better reflect its functionality. #TINY-8300
- Renamed the `getShortEndedElements` Schema API to `getVoidElements`. #TINY-8344
- Renamed the `font_formats` option to `font_family_formats`. #TINY-8328
- Renamed the `fontselect` toolbar button and `fontformats` menu item to `fontfamily`. #TINY-8328
- Renamed the `fontsize_formats` option to `font_size_formats`. #TINY-8328
- Renamed the `fontsizeselect` toolbar button and `fontsizes` menu item to `fontsize`. #TINY-8328
- Renamed the `formatselect` toolbar button and `blockformats` menu item to `blocks`. #TINY-8328
- Renamed the `styleselect` toolbar button and `formats` menu item to `styles`. #TINY-8328
- Renamed the `lineheight_formats` option to `line_height_formats`. #TINY-8328
- Renamed the `getWhiteSpaceElements()` function to `getWhitespaceElements()` in the `Schema` API. #TINY-8102
- Renamed the `mceInsertClipboardContent` command `content` property to `html` to better reflect what data is passed. #TINY-8310
- Renamed the `default_link_target` option to `link_default_target` for both `link` and `autolink` plugins. #TINY-4603
- Renamed the `rel_list` option to `link_rel_list` for the `link` plugin. #TINY-4603
- Renamed the `target_list` option to `link_target_list` for the `link` plugin. #TINY-4603
- The default value for the `link_default_protocol` option has been changed to `https` instead of `http`. #TINY-7824
- The default value for the `element_format` option has been changed to `html`. #TINY-8263
- The default value for the `schema` option has been changed to `html5`. #TINY-8261
- The default value for the `table_style_by_css` option has been changed to `true`. #TINY-8259
- The default value for the `table_use_colgroups` option has been changed to `true`. #TINY-8259

### Fixed
- The object returned from the `editor.fire()` API was incorrect if the editor had been removed. #TINY-8018
- The `editor.selection.getContent()` API did not respect the `no_events` argument. #TINY-8018
- The `editor.annotator.remove` API did not keep selection when removing the annotation. #TINY-8195
- The `GetContent` event was not fired when getting `tree` or `text` formats using the `editor.selection.getContent()` API. #TINY-8018
- The `beforeinput` and `input` events would sometimes not fire as expected when deleting content. #TINY-8168 #TINY-8329
- The `table` plugin would sometimes not correctly handle headers in the `tfoot` section. #TINY-8104
- The `silver` theme UI was incorrectly rendered before plugins had initialized. #TINY-8288
- The aria labels for the color picker dialog were not translated. #TINY-8381
- Fixed sub-menu items not read by screen readers. Patch contributed by westonkd. #TINY-8417
- Dialog labels and other text-based UI properties did not escape HTML markup. #TINY-7524
- Anchor elements would render incorrectly when using the `allow_html_in_named_anchor` option. #TINY-3799
- The `AstNode` HTML serializer did not serialize `pre` or `textarea` elements correctly when they contained newlines. #TINY-8446
- Fixed sub-menu items not read by screen readers. Patch contributed by westonkd. #TINY-8417
- The Home or End keys would move out of a editable element contained within a noneditable element. #TINY-8201
- Dialogs could not be opened in inline mode before the editor had been rendered. #TINY-8397
- Clicking on menu items could cause an unexpected console warning if the `onAction` function caused the menu to close. #TINY-8513
- Fixed various color and contrast issues for the dark skins. #TINY-8527

### Removed
- Removed support for Microsoft Internet Explorer 11. #TINY-8194 #TINY-8241
- Removed support for Microsoft Word from the opensource paste functionality. #TINY-7493
- Removed support for the `plugins` option allowing a mixture of a string array and of space separated strings. #TINY-8399
- Removed support for the deprecated `false` value for the `forced_root_block` option. #TINY-8260
- Removed the jQuery integration. #TINY-4519
- Removed the `imagetools` plugin, which is now classified as a Premium plugin. #TINY-8209
- Removed the `imagetools` dialog component. #TINY-8333
- Removed the `toc` plugin, which is now classified as a Premium plugin. #TINY-8250
- Removed the `tabfocus` plugin. #TINY-8315
- Removed the `textpattern` plugin's API as part of moving it to core. #TINY-8312
- Removed the `table` plugin's API. #TINY-8273
- Removed the callback for the `EditorUpload` API. #TINY-8325
- Removed the legacy browser detection properties from the `Env` API. #TINY-8162
- Removed the `filterNode` method from the `DomParser` API. #TINY-8249
- Removed the `SaxParser` API. #TINY-8218
- Removed the `tinymce.utils.Promise` API. #TINY-8241
- Removed the `toHex` function for the `DOMUtils` and `Styles` APIs. #TINY-8163
- Removed the `execCommand` handler function from the plugin and theme interfaces. #TINY-7829
- Removed the `editor.settings` property as it has been replaced by the new Options API. #TINY-8236
- Removed the `shortEnded` and `fixed` properties on `tinymce.html.Node` class. #TINY-8205
- Removed the `mceInsertRawHTML` command. #TINY-8214
- Removed the style field from the `image` plugin dialog advanced tab. #TINY-3422
- Removed the `paste_filter_drop` option as native drag and drop handling is no longer supported. #TINY-8511
- Removed the legacy `mobile` theme. #TINY-7832
- Removed the deprecated `$`, `Class`, `DomQuery` and `Sizzle` APIs. #TINY-4520 #TINY-8326
- Removed the deprecated `Color`, `JSON`, `JSONP` and `JSONRequest`. #TINY-8162
- Removed the deprecated `XHR` API. #TINY-8164
- Removed the deprecated `setIconStroke` Split Toolbar Button API. #TINY-8162
- Removed the deprecated `editors` property from `EditorManager`. #TINY-8162
- Removed the deprecated `execCallback` and `setMode` APIs from `Editor`. #TINY-8162
- Removed the deprecated `addComponents` and `dependencies` APIs from `AddOnManager`. #TINY-8162
- Removed the deprecated `clearInterval`, `clearTimeout`, `debounce`, `requestAnimationFrame`, `setInterval`, `setTimeout` and `throttle` APIs from `Delay`. #TINY-8162
- Removed the deprecated `Schema` options. #TINY-7821
- Removed the deprecated `file_browser_callback_types`, `force_hex_style_colors` and `images_dataimg_filter` options. #TINY-7823
- Removed the deprecated `filepicker_validator_handler`, `force_p_newlines`, `gecko_spellcheck`, `tab_focus`, `table_responsive_width` and `toolbar_drawer` options. #TINY-7820
- Removed the deprecated `media_scripts` option in the `media` plugin. #TINY-8421
- Removed the deprecated `editor_deselector`, `editor_selector`, `elements`, `mode` and `types` legacy TinyMCE init options. #TINY-7822
- Removed the deprecated `content_editable_state` and `padd_empty_with_br` options. #TINY-8400
- Removed the deprecated `autoresize_on_init` option from the `autoresize` plugin. #TINY-8400
- Removed the deprecated `fullpage`, `spellchecker`, `bbcode`, `legacyoutput`, `colorpicker`, `contextmenu` and `textcolor` plugins. #TINY-8192
- Removed the undocumented `editor.editorCommands.hasCustomCommand` API. #TINY-7829
- Removed the undocumented `mceResetDesignMode`, `mceRepaint` and `mceBeginUndoLevel` commands. #TINY-7829

### Deprecated
- The dialog button component's `primary` property has been deprecated and will be removed in the next major release. Use the new `buttonType` property instead. #TINY-8304
- The `fire()` function of `tinymce.Editor`, `tinymce.dom.EventUtils`, `tinymce.dom.DOMUtils`, `tinymce.util.Observable` and `tinymce.util.EventDispatcher` has been deprecated and will be removed in the next major release. Use the `dispatch()` function instead. #TINY-8102
- The `content` property on the `SetContent` event has been deprecated and will be removed in the next major release. #TINY-8457
- The return value of the `editor.setContent` API has been deprecated and will be removed in the next major release. #TINY-8457

## 5.10.3 - 2022-02-09

### Fixed
- Alignment would sometimes be removed on parent elements when changing alignment on certain inline nodes, such as images. #TINY-8308
- The `fullscreen` plugin would reset the scroll position when exiting fullscreen mode. #TINY-8418

## 5.10.2 - 2021-11-17

### Fixed
- Internal selectors were appearing in the style list when using the `importcss` plugin. #TINY-8238

## 5.10.1 - 2021-11-03

### Fixed
- The iframe aria help text was not read by some screen readers. #TINY-8171
- Clicking the `forecolor` or `backcolor` toolbar buttons would do nothing until selecting a color. #TINY-7836
- Crop functionality did not work in the `imagetools` plugin when the editor was rendered in a shadow root. #TINY-6387
- Fixed an exception thrown on Safari when closing the `searchreplace` plugin dialog. #TINY-8166
- The `autolink` plugin did not convert URLs to links when starting with a bracket. #TINY-8091
- The `autolink` plugin incorrectly created nested links in some cases. #TINY-8091
- Tables could have an incorrect height set on rows when rendered outside of the editor. #TINY-7699
- In certain circumstances, the table of contents plugin would incorrectly add an extra empty list item. #TINY-4636
- The insert table grid menu displayed an incorrect size when re-opening the grid. #TINY-6532
- The word count plugin was treating the zero width space character (`&#8203;`) as a word. #TINY-7484

## 5.10.0 - 2021-10-11

### Added
- Added a new `URI.isDomSafe(uri)` API to check if a URI is considered safe to be inserted into the DOM. #TINY-7998
- Added the `ESC` key code constant to the `VK` API. #TINY-7917
- Added a new `deprecation_warnings` setting for turning off deprecation console warning messages. #TINY-8049

### Improved
- The `element` argument of the `editor.selection.scrollIntoView()` API is now optional, and if it is not provided the current selection will be scrolled into view. #TINY-7291

### Changed
- The deprecated `scope` attribute is no longer added to `td` cells when converting a row to a header row. #TINY-7731
- The number of `col` elements is normalized to match the number of columns in a table after a table action. #TINY-8011

### Fixed
- Fixed a regression that caused block wrapper formats to apply and remove incorrectly when using a collapsed selection with multiple words. #TINY-8036
- Resizing table columns in some scenarios would resize the column to an incorrect position. #TINY-7731
- Inserting a table where the parent element had padding would cause the table width to be incorrect. #TINY-7991
- The resize backdrop element did not have the `data-mce-bogus="all"` attribute set to prevent it being included in output. #TINY-7854
- Resize handles appeared on top of dialogs and menus when using an inline editor. #TINY-3263
- Fixed the `autoresize` plugin incorrectly scrolling to the top of the editor content in some cases when changing content. #TINY-7291
- Fixed the `editor.selection.scrollIntoView()` type signature, as it incorrectly required an `Element` instead of `HTMLElement`. #TINY-7291
- Table cells that were both row and column headers did not retain the correct state when converting back to a regular row or column. #TINY-7709
- Clicking beside a non-editable element could cause the editor to incorrectly scroll to the top of the content. #TINY-7062
- Clicking in a table cell, with a non-editable element in an adjacent cell, incorrectly caused the non-editable element to be selected. #TINY-7736
- Split toolbar buttons incorrectly had nested `tabindex="-1"` attributes. #TINY-7879
- Fixed notifications rendering in the wrong place initially and when the page was scrolled. #TINY-7894
- Fixed an exception getting thrown when the number of `col` elements didn't match the number of columns in a table. #TINY-7041 #TINY-8011
- The table selection state could become incorrect after selecting a noneditable table cell. #TINY-8053
- As of Mozilla Firefox 91, toggling fullscreen mode with `toolbar_sticky` enabled would cause the toolbar to disappear. #TINY-7873
- Fixed URLs not cleaned correctly in some cases in the `link` and `image` plugins. #TINY-7998
- Fixed the `image` and `media` toolbar buttons incorrectly appearing to be in an inactive state in some cases. #TINY-3463
- Fixed the `editor.selection.selectorChanged` API not firing if the selector matched the current selection when registered in some cases. #TINY-3463
- Inserting content into a `contenteditable="true"` element that was contained within a `contenteditable="false"` element would move the selection to an incorrect location. #TINY-7842
- Dragging and dropping `contenteditable="false"` elements could result in the element being placed in an unexpected location. #TINY-7917
- Pressing the Escape key would not cancel a drag action that started on a `contenteditable="false"` element within the editor. #TINY-7917
- `video` and `audio` elements were unable to be played when the `media` plugin live embeds were enabled in some cases. #TINY-7674
- Pasting images would throw an exception if the clipboard `items` were not files (for example, screenshots taken from gnome-software). Patch contributed by cedric-anne. #TINY-8079

### Deprecated
- Several APIs have been deprecated. See the release notes section for information. #TINY-8023 #TINY-8063
- Several Editor settings have been deprecated. See the release notes section for information. #TINY-8086
- The Table of Contents and Image Tools plugins will be classified as Premium plugins in the next major release. #TINY-8087
- Word support in the `paste` plugin has been deprecated and will be removed in the next major release. #TINY-8087

## 5.9.2 - 2021-09-08

### Fixed
- Fixed an exception getting thrown when disabling events and setting content. #TINY-7956
- Delete operations could behave incorrectly if the selection crossed a table boundary. #TINY-7596

## 5.9.1 - 2021-08-27

### Fixed
- Published TinyMCE types failed to compile in strict mode. #TINY-7915
- The `TableModified` event sometimes didn't fire when performing certain table actions. #TINY-7916

## 5.9.0 - 2021-08-26

### Added
- Added a new `mceFocus` command that focuses the editor. Equivalent to using `editor.focus()`. #TINY-7373
- Added a new `mceTableToggleClass` command which toggles the provided class on the currently selected table. #TINY-7476
- Added a new `mceTableCellToggleClass` command which toggles the provided class on the currently selected table cells. #TINY-7476
- Added a new `tablecellvalign` toolbar button and menu item for vertical table cell alignment. #TINY-7477
- Added a new `tablecellborderwidth` toolbar button and menu item to change table cell border width. #TINY-7478
- Added a new `tablecellborderstyle` toolbar button and menu item to change table cell border style. #TINY-7478
- Added a new `tablecaption` toolbar button and menu item to toggle captions on tables. #TINY-7479
- Added a new `mceTableToggleCaption` command that toggles captions on a selected table. #TINY-7479
- Added a new `tablerowheader` toolbar button and menu item to toggle the header state of row cells. #TINY-7478
- Added a new `tablecolheader` toolbar button and menu item to toggle the header state of column cells. #TINY-7482
- Added a new `tablecellbordercolor` toolbar button and menu item to select table cell border colors, with an accompanying setting `table_border_color_map` to customize the available values. #TINY-7480
- Added a new `tablecellbackgroundcolor` toolbar button and menu item to select table cell background colors, with an accompanying setting `table_background_color_map` to customize the available values. #TINY-7480
- Added a new `language` menu item and toolbar button to add `lang` attributes to content, with an accompanying `content_langs` setting to specify the languages available. #TINY-6149
- A new `lang` format is now available that can be used with `editor.formatter`, or applied with the `Lang` editor command. #TINY-6149
- Added a new `language` icon for the `language` toolbar button. #TINY-7670
- Added a new `table-row-numbering` icon. #TINY-7327
- Added new plugin commands: `mceEmoticons` (Emoticons), `mceWordCount` (Word Count), and `mceTemplate` (Template). #TINY-7619
- Added a new `iframe_aria_text` setting to set the iframe title attribute. #TINY-1264
- Added a new DomParser `Node.children()` API to return all the children of a `Node`. #TINY-7756

### Improved
- Sticky toolbars can now be offset from the top of the page using the new `toolbar_sticky_offset` setting. #TINY-7337
- Fancy menu items now accept an `initData` property to allow custom initialization data. #TINY-7480
- Improved the load time of the `fullpage` plugin by using the existing editor schema rather than creating a new one. #TINY-6504
- Improved the performance when UI components are rendered. #TINY-7572
- The context toolbar no longer unnecessarily repositions to the top of large elements when scrolling. #TINY-7545
- The context toolbar will now move out of the way when it overlaps with the selection, such as in table cells. #TINY-7192
- The context toolbar now uses a short animation when transitioning between different locations. #TINY-7740
- `Env.browser` now uses the User-Agent Client Hints API where it is available. #TINY-7785
- Icons with a `-rtl` suffix in their name will now automatically be used when the UI is rendered in right-to-left mode. #TINY-7782
- The `formatter.match` API now accepts an optional `similar` parameter to check if the format partially matches. #TINY-7712
- The `formatter.formatChanged` API now supports providing format variables when listening for changes. #TINY-7713
- The formatter will now fire `FormatApply` and `FormatRemove` events for the relevant actions. #TINY-7713
- The `autolink` plugin link detection now permits custom protocols. #TINY-7714
- The `autolink` plugin valid link detection has been improved. #TINY-7714

### Changed
- Changed the load order so content CSS is loaded before the editor is populated with content. #TINY-7249
- Changed the `emoticons`, `wordcount`, `code`, `codesample`, and `template` plugins to open dialogs using commands. #TINY-7619
- The context toolbar will no longer show an arrow when it overlaps the content, such as in table cells. #TINY-7665
- The context toolbar will no longer overlap the statusbar for toolbars using `node` or `selection` positions. #TINY-7666

### Fixed
- The `editor.fire` API was incorrectly mutating the original `args` provided. #TINY-3254
- Unbinding an event handler did not take effect immediately while the event was firing. #TINY-7436
- Binding an event handler incorrectly took effect immediately while the event was firing. #TINY-7436
- Unbinding a native event handler inside the `remove` event caused an exception that blocked editor removal. #TINY-7730
- The `SetContent` event contained the incorrect `content` when using the `editor.selection.setContent()` API. #TINY-3254
- The editor content could be edited after calling `setProgressState(true)` in iframe mode. #TINY-7373
- Tabbing out of the editor after calling `setProgressState(true)` behaved inconsistently in iframe mode. #TINY-7373
- Flash of unstyled content while loading the editor because the content CSS was loaded after the editor content was rendered. #TINY-7249
- Partially transparent RGBA values provided in the `color_map` setting were given the wrong hex value. #TINY-7163
- HTML comments with mismatched quotes were parsed incorrectly under certain circumstances. #TINY-7589
- The editor could crash when inserting certain HTML content. #TINY-7756
- Inserting certain HTML content into the editor could result in invalid HTML once parsed. #TINY-7756
- Links in notification text did not show the correct mouse pointer. #TINY-7661
- Using the Tab key to navigate into the editor on Microsoft Internet Explorer 11 would incorrectly focus the toolbar. #TINY-3707
- The editor selection could be placed in an incorrect location when undoing or redoing changes in a document containing `contenteditable="false"` elements. #TINY-7663
- Menus and context menus were not closed when clicking into a different editor. #TINY-7399
- Context menus on Android were not displayed when more than one HTML element was selected. #TINY-7688
- Disabled nested menu items could still be opened. #TINY-7700
- The nested menu item chevron icon was not fading when the menu item was disabled. #TINY-7700
- `imagetools` buttons were incorrectly enabled for remote images without `imagetools_proxy` set. #TINY-7772
- Only table content would be deleted when partially selecting a table and content outside the table. #TINY-6044
- The table cell selection handling was incorrect in some cases when dealing with nested tables. #TINY-6298
- Removing a table row or column could result in the cursor getting placed in an invalid location. #TINY-7695
- Pressing the Tab key to navigate through table cells did not skip noneditable cells. #TINY-7705
- Clicking on a noneditable table cell did not show a visual selection like other noneditable elements. #TINY-7724
- Some table operations would incorrectly cause table row attributes and styles to be lost. #TINY-6666
- The selection was incorrectly lost when using the `mceTableCellType` and `mceTableRowType` commands. #TINY-6666
- The `mceTableRowType` was reversing the order of the rows when converting multiple header rows back to body rows. #TINY-6666
- The table dialog did not always respect the `table_style_with_css` option. #TINY-4926
- Pasting into a table with multiple cells selected could cause the content to be pasted in the wrong location. #TINY-7485
- The `TableModified` event was not fired when pasting cells into a table. #TINY-6939
- The table paste column before and after icons were not flipped in RTL mode. #TINY-7851
- Fixed table corruption when deleting a `contenteditable="false"` cell. #TINY-7891
- The `dir` attribute was being incorrectly applied to list items. #TINY-4589
- Applying selector formats would sometimes not apply the format correctly to elements in a list. #TINY-7393
- For formats that specify an attribute or style that should be removed, the formatter `match` API incorrectly returned `false`. #TINY-6149
- The type signature on the `formatter.matchNode` API had the wrong return type (was `boolean` but should have been `Formatter | undefined`). #TINY-6149
- The `formatter.formatChanged` API would ignore the `similar` parameter if another callback had already been registered for the same format. #TINY-7713
- The `formatter.formatChanged` API would sometimes not run the callback the first time the format was removed. #TINY-7713
- Base64 encoded images with spaces or line breaks in the data URI were not displayed correctly. Patch contributed by RoboBurned.

### Deprecated
- The `bbcode`, `fullpage`, `legacyoutput`, and `spellchecker` plugins have been deprecated and marked for removal in the next major release. #TINY-7260

## 5.8.2 - 2021-06-23

### Fixed
- Fixed an issue when pasting cells from tables containing `colgroup`s into tables without `colgroup`s. #TINY-6675
- Fixed an issue that could cause an invalid toolbar button state when multiple inline editors were on a single page. #TINY-6297

## 5.8.1 - 2021-05-20

### Fixed
- An unexpected exception was thrown when switching to readonly mode and adjusting the editor width. #TINY-6383
- Content could be lost when the `pagebreak_split_block` setting was enabled. #TINY-3388
- The `list-style-type: none;` style on nested list items was incorrectly removed when clearing formatting. #TINY-6264
- URLs were not always detected when pasting over a selection. Patch contributed by jwcooper. #TINY-6997
- Properties on the `OpenNotification` event were incorrectly namespaced. #TINY-7486

## 5.8.0 - 2021-05-06

### Added
- Added the `PAGE_UP` and `PAGE_DOWN` key code constants to the `VK` API. #TINY-4612
- The editor resize handle can now be controlled using the keyboard. #TINY-4823
- Added a new `fixed_toolbar_container_target` setting which renders the toolbar in the specified `HTMLElement`. Patch contributed by pvrobays.

### Improved
- The `inline_boundaries` feature now supports the `home`, `end`, `pageup`, and `pagedown` keys. #TINY-4612
- Updated the `formatter.matchFormat` API to support matching formats with variables in the `classes` property. #TINY-7227
- Added HTML5 `audio` and `video` elements to the default alignment formats. #TINY-6633
- Added support for alpha list numbering to the list properties dialog. #TINY-6891

### Changed
- Updated the `image` dialog to display the class list dropdown as full-width if the caption checkbox is not present. #TINY-6400
- Renamed the "H Align" and "V Align" input labels in the Table Cell Properties dialog to "Horizontal align" and "Vertical align" respectively. #TINY-7285

### Deprecated
- The undocumented `setIconStroke` Split Toolbar Button API has been deprecated and will be removed in a future release. #TINY-3551

### Fixed
- Fixed a bug where it wasn't possible to align nested list items. #TINY-6567
- The RGB fields in the color picker dialog were not staying in sync with the color palette and hue slider. #TINY-6952
- The color preview box in the color picker dialog was not correctly displaying the saturation and value of the chosen color. #TINY-6952
- The color picker dialog will now show an alert if it is submitted with an invalid hex color code. #TINY-2814
- Fixed a bug where the `TableModified` event was not fired when adding a table row with the Tab key. #TINY-7006
- Added missing `images_file_types` setting to the exported TypeScript types. #GH-6607
- Fixed a bug where lists pasted from Word with Roman numeral markers were not displayed correctly. Patch contributed by aautio. #GH-6620
- The `editor.insertContent` API was incorrectly handling nested `span` elements with matching styles. #TINY-6263
- The HTML5 `small` element could not be removed when clearing text formatting. #TINY-6633
- The Oxide button text transform variable was incorrectly using `capitalize` instead of `none`. Patch contributed by dakur. #GH-6341
- Fix dialog button text that was using title-style capitalization. #TINY-6816
- Table plugin could perform operations on tables containing the inline editor. #TINY-6625
- Fixed Tab key navigation inside table cells with a ranged selection. #TINY-6638
- The foreground and background toolbar button color indicator is no longer blurry. #TINY-3551
- Fixed a regression in the `tinymce.create()` API that caused issues when multiple objects were created. #TINY-7358
- Fixed the `LineHeight` command causing the `change` event to be fired inconsistently. #TINY-7048

## 5.7.1 - 2021-03-17

### Fixed
- Fixed the `help` dialog incorrectly linking to the changelog of TinyMCE 4 instead of TinyMCE 5. #TINY-7031
- Fixed a bug where error messages were displayed incorrectly in the image dialog. #TINY-7099
- Fixed an issue where URLs were not correctly filtered in some cases. #TINY-7025
- Fixed a bug where context menu items with names that contained uppercase characters were not displayed. #TINY-7072
- Fixed context menu items lacking support for the `disabled` and `shortcut` properties. #TINY-7073
- Fixed a regression where the width and height were incorrectly set when embedding content using the `media` dialog. #TINY-7074

## 5.7.0 - 2021-02-10

### Added
- Added IPv6 address support to the URI API. Patch contributed by dev7355608. #GH-4409
- Added new `structure` and `style` properties to the `TableModified` event to indicate what kinds of modifications were made. #TINY-6643
- Added `video` and `audio` live embed support for the `media` plugin. #TINY-6229
- Added the ability to resize `video` and `iframe` media elements. #TINY-6229
- Added a new `font_css` setting for adding fonts to both the editor and the parent document. #TINY-6199
- Added a new `ImageUploader` API to simplify uploading image data to the configured `images_upload_url` or `images_upload_handler`. #TINY-4601
- Added an Oxide variable to define the container background color in fullscreen mode. #TINY-6903
- Added Oxide variables for setting the toolbar background colors for inline and sticky toolbars. #TINY-6009
- Added a new `AfterProgressState` event that is fired after `editor.setProgressState` calls complete. #TINY-6686
- Added support for `table_column_resizing` when inserting or deleting columns. #TINY-6711

### Changed
- Changed table and table column copy behavior to retain an appropriate width when pasted. #TINY-6664
- Changed the `lists` plugin to apply list styles to all text blocks within a selection. #TINY-3755
- Changed the `advlist` plugin to log a console error message when the `list` plugin isn't enabled. #TINY-6585
- Changed the z-index of the `setProgressState(true)` throbber so it does not hide notifications. #TINY-6686
- Changed the type signature for `editor.selection.getRng()` incorrectly returning `null`. #TINY-6843
- Changed some `SaxParser` regular expressions to improve performance. #TINY-6823
- Changed `editor.setProgressState(true)` to close any open popups. #TINY-6686

### Fixed
- Fixed `codesample` highlighting performance issues for some languages. #TINY-6996
- Fixed an issue where cell widths were lost when merging table cells. #TINY-6901
- Fixed `col` elements incorrectly transformed to `th` elements when converting columns to header columns. #TINY-6715
- Fixed a number of table operations not working when selecting 2 table cells on Mozilla Firefox. #TINY-3897
- Fixed a memory leak by backporting an upstream Sizzle fix. #TINY-6859
- Fixed table `width` style was removed when copying. #TINY-6664
- Fixed focus lost while typing in the `charmap` or `emoticons` dialogs when the editor is rendered in a shadow root. #TINY-6904
- Fixed corruption of base64 URLs used in style attributes when parsing HTML. #TINY-6828
- Fixed the order of CSS precedence of `content_style` and `content_css` in the `preview` and `template` plugins. `content_style` now has precedence. #TINY-6529
- Fixed an issue where the image dialog tried to calculate image dimensions for an empty image URL. #TINY-6611
- Fixed an issue where `scope` attributes on table cells would not change as expected when merging or unmerging cells. #TINY-6486
- Fixed the plugin documentation links in the `help` plugin. #DOC-703
- Fixed events bound using `DOMUtils` not returning the correct result for `isDefaultPrevented` in some cases. #TINY-6834
- Fixed the "Dropped file type is not supported" notification incorrectly showing when using an inline editor. #TINY-6834
- Fixed an issue with external styles bleeding into TinyMCE. #TINY-6735
- Fixed an issue where parsing malformed comments could cause an infinite loop. #TINY-6864
- Fixed incorrect return types on `editor.selection.moveToBookmark`. #TINY-6504
- Fixed the type signature for `editor.selection.setCursorLocation()` incorrectly allowing a node with no `offset`. #TINY-6843
- Fixed incorrect behavior when editor is destroyed while loading stylesheets. #INT-2282
- Fixed figure elements incorrectly splitting from a valid parent element when editing the image within. #TINY-6592
- Fixed inserting multiple rows or columns in a table cloning from the incorrect source row or column. #TINY-6906
- Fixed an issue where new lines were not scrolled into view when pressing Shift+Enter or Shift+Return. #TINY-6964
- Fixed an issue where list elements would not be removed when outdenting using the Enter or Return key. #TINY-5974
- Fixed an issue where file extensions with uppercase characters were treated as invalid. #TINY-6940
- Fixed dialog block messages were not passed through TinyMCE's translation system. #TINY-6971

## 5.6.2 - 2020-12-08

### Fixed
- Fixed a UI rendering regression when the document body is using `display: flex`. #TINY-6783

## 5.6.1 - 2020-11-25

### Fixed
- Fixed the `mceTableRowType` and `mceTableCellType` commands were not firing the `newCell` event. #TINY-6692
- Fixed the HTML5 `s` element was not recognized when editing or clearing text formatting. #TINY-6681
- Fixed an issue where copying and pasting table columns resulted in invalid HTML when using colgroups. #TINY-6684
- Fixed an issue where the toolbar would render with the wrong width for inline editors in some situations. #TINY-6683

## 5.6.0 - 2020-11-18

### Added
- Added new `BeforeOpenNotification` and `OpenNotification` events which allow internal notifications to be captured and modified before display. #TINY-6528
- Added support for `block` and `unblock` methods on inline dialogs. #TINY-6487
- Added new `TableModified` event which is fired whenever changes are made to a table. #TINY-6629
- Added new `images_file_types` setting to determine which image file formats will be automatically processed into `img` tags on paste when using the `paste` plugin. #TINY-6306
- Added support for `images_file_types` setting in the image file uploader to determine which image file extensions are valid for upload. #TINY-6224
- Added new `format_empty_lines` setting to control if empty lines are formatted in a ranged selection. #TINY-6483
- Added template support to the `autocompleter` for customizing the autocompleter items. #TINY-6505
- Added new user interface `enable`, `disable`, and `isDisabled` methods. #TINY-6397
- Added new `closest` formatter API to get the closest matching selection format from a set of formats. #TINY-6479
- Added new `emojiimages` emoticons database that uses the twemoji CDN by default. #TINY-6021
- Added new `emoticons_database` setting to configure which emoji database to use. #TINY-6021
- Added new `name` field to the `style_formats` setting object to enable specifying a name for the format. #TINY-4239

### Changed
- Changed `readonly` mode to allow hyperlinks to be clickable. #TINY-6248

### Fixed
- Fixed the `change` event not firing after a successful image upload. #TINY-6586
- Fixed the type signature for the `entity_encoding` setting not accepting delimited lists. #TINY-6648
- Fixed layout issues when empty `tr` elements were incorrectly removed from tables. #TINY-4679
- Fixed image file extensions lost when uploading an image with an alternative extension, such as `.jfif`. #TINY-6622
- Fixed a security issue where URLs in attributes weren't correctly sanitized. #TINY-6518
- Fixed `DOMUtils.getParents` incorrectly including the shadow root in the array of elements returned. #TINY-6540
- Fixed an issue where the root document could be scrolled while an editor dialog was open inside a shadow root. #TINY-6363
- Fixed `getContent` with text format returning a new line when the editor is empty. #TINY-6281
- Fixed table column and row resizers not respecting the `data-mce-resize` attribute. #TINY-6600
- Fixed inserting a table via the `mceInsertTable` command incorrectly creating 2 undo levels. #TINY-6656
- Fixed nested tables with `colgroup` elements incorrectly always resizing the inner table. #TINY-6623
- Fixed the `visualchars` plugin causing the editor to steal focus when initialized. #TINY-6282
- Fixed `fullpage` plugin altering text content in `editor.getContent()`. #TINY-6541
- Fixed `fullscreen` plugin not working correctly with multiple editors and shadow DOM. #TINY-6280
- Fixed font size keywords such as `medium` not displaying correctly in font size menus. #TINY-6291
- Fixed an issue where some attributes in table cells were not copied over to new rows or columns. #TINY-6485
- Fixed incorrectly removing formatting on adjacent spaces when removing formatting on a ranged selection. #TINY-6268
- Fixed the `Cut` menu item not working in the latest version of Mozilla Firefox. #TINY-6615
- Fixed some incorrect types in the new TypeScript declaration file. #TINY-6413
- Fixed a regression where a fake offscreen selection element was incorrectly created for the editor root node. #TINY-6555
- Fixed an issue where menus would incorrectly collapse in small containers. #TINY-3321
- Fixed an issue where only one table column at a time could be converted to a header. #TINY-6326
- Fixed some minor memory leaks that prevented garbage collection for editor instances. #TINY-6570
- Fixed resizing a `responsive` table not working when using the column resize handles. #TINY-6601
- Fixed incorrectly calculating table `col` widths when resizing responsive tables. #TINY-6646
- Fixed an issue where spaces were not preserved in pre-blocks when getting text content. #TINY-6448
- Fixed a regression that caused the selection to be difficult to see in tables with backgrounds. #TINY-6495
- Fixed content pasted multiple times in the editor when using Microsoft Internet Explorer 11. Patch contributed by mattford. #GH-4905

## 5.5.1 - 2020-10-01

### Fixed
- Fixed pressing the down key near the end of a document incorrectly raising an exception. #TINY-6471
- Fixed incorrect Typescript types for the `Tools` API. #TINY-6475

## 5.5.0 - 2020-09-29

### Added
- Added a TypeScript declaration file to the bundle output for TinyMCE core. #TINY-3785
- Added new `table_column_resizing` setting to control how table columns are resized when using the resize bars. #TINY-6001
- Added the ability to remove images on a failed upload using the `images_upload_handler` failure callback. #TINY-6011
- Added `hasPlugin` function to the editor API to determine if a plugin exists or not. #TINY-766
- Added new `ToggleToolbarDrawer` command and query state handler to allow the toolbar drawer to be programmatically toggled and the toggle state to be checked. #TINY-6032
- Added the ability to use `colgroup` elements in tables. #TINY-6050
- Added a new setting `table_use_colgroups` for toggling whether colgroups are used in new tables. #TINY-6050
- Added the ability to delete and navigate HTML media elements without the `media` plugin. #TINY-4211
- Added `fullscreen_native` setting to the `fullscreen` plugin to enable use of the entire monitor. #TINY-6284
- Added table related oxide variables to the Style API for more granular control over table cell selection appearance. #TINY-6311
- Added new `toolbar_persist` setting to control the visibility of the inline toolbar. #TINY-4847
- Added new APIs to allow for programmatic control of the inline toolbar visibility. #TINY-4847
- Added the `origin` property to the `ObjectResized` and `ObjectResizeStart` events, to specify which handle the resize was performed on. #TINY-6242
- Added new StyleSheetLoader `unload` and `unloadAll` APIs to allow loaded stylesheets to be removed. #TINY-3926
- Added the `LineHeight` query command and action to the editor. #TINY-4843
- Added the `lineheight` toolbar and menu items, and added `lineheight` to the default format menu. #TINY-4843
- Added a new `contextmenu_avoid_overlap` setting to allow context menus to avoid overlapping matched nodes. #TINY-6036
- Added new listbox dialog UI component for rendering a dropdown that allows nested options. #TINY-2236
- Added back the ability to use nested items in the `image_class_list`, `link_class_list`, `link_list`, `table_class_list`, `table_cell_class_list`, and `table_row_class_list` settings. #TINY-2236

### Changed
- Changed how CSS manipulates table cells when selecting multiple cells to achieve a semi-transparent selection. #TINY-6311
- Changed the `target` property on fired events to use the native event target. The original target for an open shadow root can be obtained using `event.getComposedPath()`. #TINY-6128
- Changed the editor to clean-up loaded CSS stylesheets when all editors using the stylesheet have been removed. #TINY-3926
- Changed `imagetools` context menu icon for accessing the `image` dialog to use the `image` icon. #TINY-4141
- Changed the `editor.insertContent()` and `editor.selection.setContent()` APIs to retain leading and trailing whitespace. #TINY-5966
- Changed the `table` plugin `Column` menu to include the cut, copy and paste column menu items. #TINY-6374
- Changed the default table styles in the content CSS files to better support the styling options available in the `table` dialog. #TINY-6179

### Deprecated
- Deprecated the `Env.experimentalShadowDom` flag. #TINY-6128

### Fixed
- Fixed tables with no borders displaying with the default border styles in the `preview` dialog. #TINY-6179
- Fixed loss of whitespace when inserting content after a non-breaking space. #TINY-5966
- Fixed the `event.getComposedPath()` function throwing an exception for events fired from the editor. #TINY-6128
- Fixed notifications not appearing when the editor is within a ShadowRoot. #TINY-6354
- Fixed focus issues with inline dialogs when the editor is within a ShadowRoot. #TINY-6360
- Fixed the `template` plugin previews missing some content styles. #TINY-6115
- Fixed the `media` plugin not saving the alternative source url in some situations. #TINY-4113
- Fixed an issue where column resizing using the resize bars was inconsistent between fixed and relative table widths. #TINY-6001
- Fixed an issue where dragging and dropping within a table would select table cells. #TINY-5950
- Fixed up and down keyboard navigation not working for inline `contenteditable="false"` elements. #TINY-6226
- Fixed dialog not retrieving `close` icon from icon pack. #TINY-6445
- Fixed the `unlink` toolbar button not working when selecting multiple links. #TINY-4867
- Fixed the `link` dialog not showing the "Text to display" field in some valid cases. #TINY-5205
- Fixed the `DOMUtils.split()` API incorrectly removing some content. #TINY-6294
- Fixed pressing the escape key not focusing the editor when using multiple toolbars. #TINY-6230
- Fixed the `dirty` flag not being correctly set during an `AddUndo` event. #TINY-4707
- Fixed `editor.selection.setCursorLocation` incorrectly placing the cursor outside `pre` elements in some circumstances. #TINY-4058
- Fixed an exception being thrown when pressing the enter key inside pre elements while `br_in_pre` setting is false. #TINY-4058

## 5.4.2 - 2020-08-17

### Fixed
- Fixed the editor not resizing when resizing the browser window in fullscreen mode. #TINY-3511
- Fixed clicking on notifications causing inline editors to hide. #TINY-6058
- Fixed an issue where link URLs could not be deleted or edited in the link dialog in some cases. #TINY-4706
- Fixed a regression where setting the `anchor_top` or `anchor_bottom` options to `false` was not working. #TINY-6256
- Fixed the `anchor` plugin not supporting the `allow_html_in_named_anchor` option. #TINY-6236
- Fixed an exception thrown when removing inline formats that contained additional styles or classes. #TINY-6288
- Fixed an exception thrown when positioning the context toolbar on Internet Explorer 11 in some edge cases. #TINY-6271
- Fixed inline formats not removed when more than one `removeformat` format rule existed. #TINY-6216
- Fixed an issue where spaces were sometimes removed when removing formating on nearby text. #TINY-6251
- Fixed the list toolbar buttons not showing as active when a list is selected. #TINY-6286
- Fixed an issue where the UI would sometimes not be shown or hidden when calling the show or hide API methods on the editor. #TINY-6048
- Fixed the list type style not retained when copying list items. #TINY-6289
- Fixed the Paste plugin converting tabs in plain text to a single space character. A `paste_tab_spaces` option has been included for setting the number of spaces used to replace a tab character. #TINY-6237

## 5.4.1 - 2020-07-08

### Fixed
- Fixed the Search and Replace plugin incorrectly including zero-width caret characters in search results. #TINY-4599
- Fixed dragging and dropping unsupported files navigating the browser away from the editor. #TINY-6027
- Fixed undo levels not created on browser handled drop or paste events. #TINY-6027
- Fixed content in an iframe element parsing as DOM elements instead of text content. #TINY-5943
- Fixed Oxide checklist styles not showing when printing. #TINY-5139
- Fixed bug with `scope` attribute not being added to the cells of header rows. #TINY-6206

## 5.4.0 - 2020-06-30

### Added
- Added keyboard navigation support to menus and toolbars when the editor is in a ShadowRoot. #TINY-6152
- Added the ability for menus to be clicked when the editor is in an open shadow root. #TINY-6091
- Added the `Editor.ui.styleSheetLoader` API for loading stylesheets within the Document or ShadowRoot containing the editor UI. #TINY-6089
- Added the `StyleSheetLoader` module to the public API. #TINY-6100
- Added Oxide variables for styling the `select` element and headings in dialog content. #TINY-6070
- Added icons for `table` column and row cut, copy, and paste toolbar buttons. #TINY-6062
- Added all `table` menu items to the UI registry, so they can be used by name in other menus. #TINY-4866
- Added new `mceTableApplyCellStyle` command to the `table` plugin. #TINY-6004
- Added new `table` cut, copy, and paste column editor commands and menu items. #TINY-6006
- Added font related Oxide variables for secondary buttons, allowing for custom styling. #TINY-6061
- Added new `table_header_type` setting to control how table header rows are structured. #TINY-6007
- Added new `table_sizing_mode` setting to replace the `table_responsive_width` setting, which has now been deprecated. #TINY-6051
- Added new `mceTableSizingMode` command for changing the sizing mode of a table. #TINY-6000
- Added new `mceTableRowType`, `mceTableColType`, and `mceTableCellType` commands and value queries. #TINY-6150

### Changed
- Changed `advlist` toolbar buttons to only show a dropdown list if there is more than one option. #TINY-3194
- Changed `mceInsertTable` command and `insertTable` API method to take optional header rows and columns arguments. #TINY-6012
- Changed stylesheet loading, so that UI skin stylesheets can load in a ShadowRoot if required. #TINY-6089
- Changed the DOM location of menus so that they display correctly when the editor is in a ShadowRoot. #TINY-6093
- Changed the table plugin to correctly detect all valid header row structures. #TINY-6007

### Fixed
- Fixed tables with no defined width being converted to a `fixed` width table when modifying the table. #TINY-6051
- Fixed the `autosave` `isEmpty` API incorrectly detecting non-empty content as empty. #TINY-5953
- Fixed table `Paste row after` and `Paste row before` menu items not disabled when nothing was available to paste. #TINY-6006
- Fixed a selection performance issue with large tables on Microsoft Internet Explorer and Edge. #TINY-6057
- Fixed filters for screening commands from the undo stack to be case-insensitive. #TINY-5946
- Fixed `fullscreen` plugin now removes all classes when the editor is closed. #TINY-4048
- Fixed handling of mixed-case icon identifiers (names) for UI elements. #TINY-3854
- Fixed leading and trailing spaces lost when using `editor.selection.getContent({ format: 'text' })`. #TINY-5986
- Fixed an issue where changing the URL with the quicklink toolbar caused unexpected undo behavior. #TINY-5952
- Fixed an issue where removing formatting within a table cell would cause Internet Explorer 11 to scroll to the end of the table. #TINY-6049
- Fixed an issue where the `allow_html_data_urls` setting was not correctly applied. #TINY-5951
- Fixed the `autolink` feature so that it no longer treats a string with multiple "@" characters as an email address. #TINY-4773
- Fixed an issue where removing the editor would leave unexpected attributes on the target element. #TINY-4001
- Fixed the `link` plugin now suggest `mailto:` when the text contains an '@' and no slashes (`/`). #TINY-5941
- Fixed the `valid_children` check of custom elements now allows a wider range of characters in names. #TINY-5971

## 5.3.2 - 2020-06-10

### Fixed
- Fixed a regression introduced in 5.3.0, where `images_dataimg_filter` was no-longer called. #TINY-6086

## 5.3.1 - 2020-05-27

### Fixed
- Fixed the image upload error alert also incorrectly closing the image dialog. #TINY-6020
- Fixed editor content scrolling incorrectly on focus in Firefox by reverting default content CSS html and body heights added in 5.3.0. #TINY-6019

## 5.3.0 - 2020-05-21

### Added
- Added html and body height styles to the default oxide content CSS. #TINY-5978
- Added `uploadUri` and `blobInfo` to the data returned by `editor.uploadImages()`. #TINY-4579
- Added a new function to the `BlobCache` API to lookup a blob based on the base64 data and mime type. #TINY-5988
- Added the ability to search and replace within a selection. #TINY-4549
- Added the ability to set the list start position for ordered lists and added new `lists` context menu item. #TINY-3915
- Added `icon` as an optional config option to the toggle menu item API. #TINY-3345
- Added `auto` mode for `toolbar_location` which positions the toolbar and menu bar at the bottom if there is no space at the top. #TINY-3161

### Changed
- Changed the default `toolbar_location` to `auto`. #TINY-3161
- Changed toggle menu items and choice menu items to have a dedicated icon with the checkmark displayed on the far right side of the menu item. #TINY-3345
- Changed the `link`, `image`, and `paste` plugins to use Promises to reduce the bundle size. #TINY-4710
- Changed the default icons to be lazy loaded during initialization. #TINY-4729
- Changed the parsing of content so base64 encoded urls are converted to blob urls. #TINY-4727
- Changed context toolbars so they concatenate when more than one is suitable for the current selection. #TINY-4495
- Changed inline style element formats (strong, b, em, i, u, strike) to convert to a span on format removal if a `style` or `class` attribute is present. #TINY-4741

### Fixed
- Fixed the `selection.setContent()` API not running parser filters. #TINY-4002
- Fixed formats incorrectly applied or removed when table cells were selected. #TINY-4709
- Fixed the `quickimage` button not restricting the file types to images. #TINY-4715
- Fixed search and replace ignoring text in nested contenteditable elements. #TINY-5967
- Fixed resize handlers displaying in the wrong location sometimes for remote images. #TINY-4732
- Fixed table picker breaking in Firefox on low zoom levels. #TINY-4728
- Fixed issue with loading or pasting contents with large base64 encoded images on Safari. #TINY-4715
- Fixed supplementary special characters being truncated when inserted into the editor. Patch contributed by mlitwin. #TINY-4791
- Fixed toolbar buttons not set to disabled when the editor is in readonly mode. #TINY-4592
- Fixed the editor selection incorrectly changing when removing caret format containers. #TINY-3438
- Fixed bug where title, width, and height would be set to empty string values when updating an image and removing those attributes using the image dialog. #TINY-4786
- Fixed `ObjectResized` event firing when an object wasn't resized. #TINY-4161
- Fixed `ObjectResized` and `ObjectResizeStart` events incorrectly fired when adding or removing table rows and columns. #TINY-4829
- Fixed the placeholder not hiding when pasting content into the editor. #TINY-4828
- Fixed an issue where the editor would fail to load if local storage was disabled. #TINY-5935
- Fixed an issue where an uploaded image would reuse a cached image with a different mime type. #TINY-5988
- Fixed bug where toolbars and dialogs would not show if the body element was replaced (e.g. with Turbolinks). Patch contributed by spohlenz. #GH-5653
- Fixed an issue where multiple formats would be removed when removing a single format at the end of lines or on empty lines. #TINY-1170
- Fixed zero-width spaces incorrectly included in the `wordcount` plugin character count. #TINY-5991
- Fixed a regression introduced in 5.2.0 whereby the desktop `toolbar_mode` setting would incorrectly override the mobile default setting. #TINY-5998
- Fixed an issue where deleting all content in a single cell table would delete the entire table. #TINY-1044

## 5.2.2 - 2020-04-23

### Fixed
- Fixed an issue where anchors could not be inserted on empty lines. #TINY-2788
- Fixed text decorations (underline, strikethrough) not consistently inheriting the text color. #TINY-4757
- Fixed `format` menu alignment buttons inconsistently applying to images. #TINY-4057
- Fixed the floating toolbar drawer height collapsing when the editor is rendered in modal dialogs or floating containers. #TINY-4837
- Fixed `media` embed content not processing safely in some cases. #TINY-4857

## 5.2.1 - 2020-03-25

### Fixed
- Fixed the "is decorative" checkbox in the image dialog clearing after certain dialog events. #FOAM-11
- Fixed possible uncaught exception when a `style` attribute is removed using a content filter on `setContent`. #TINY-4742
- Fixed the table selection not functioning correctly in Microsoft Edge 44 or higher. #TINY-3862
- Fixed the table resize handles not functioning correctly in Microsoft Edge 44 or higher. #TINY-4160
- Fixed the floating toolbar drawer disconnecting from the toolbar when adding content in inline mode. #TINY-4725 #TINY-4765
- Fixed `readonly` mode not returning the appropriate boolean value. #TINY-3948
- Fixed the `forced_root_block_attrs` setting not applying attributes to new blocks consistently. #TINY-4564
- Fixed the editor incorrectly stealing focus during initialization in Microsoft Internet Explorer. #TINY-4697
- Fixed dialogs stealing focus when opening an alert or confirm dialog using an `onAction` callback. #TINY-4014
- Fixed inline dialogs incorrectly closing when clicking on an opened alert or confirm dialog. #TINY-4012
- Fixed the context toolbar overlapping the menu bar and toolbar. #TINY-4586
- Fixed notification and inline dialog positioning issues when using `toolbar_location: 'bottom'`. #TINY-4586
- Fixed the `colorinput` popup appearing offscreen on mobile devices. #TINY-4711
- Fixed special characters not being found when searching by "whole words only". #TINY-4522
- Fixed an issue where dragging images could cause them to be duplicated. #TINY-4195
- Fixed context toolbars activating without the editor having focus. #TINY-4754
- Fixed an issue where removing the background color of text did not always work. #TINY-4770
- Fixed an issue where new rows and columns in a table did not retain the style of the previous row or column. #TINY-4788

## 5.2.0 - 2020-02-13

### Added
- Added the ability to apply formats to spaces. #TINY-4200
- Added new `toolbar_location` setting to allow for positioning the menu and toolbar at the bottom of the editor. #TINY-4210
- Added new `toolbar_groups` setting to allow a custom floating toolbar group to be added to the toolbar when using `floating` toolbar mode. #TINY-4229
- Added new `link_default_protocol` setting to `link` and `autolink` plugin to allow a protocol to be used by default. #TINY-3328
- Added new `placeholder` setting to allow a placeholder to be shown when the editor is empty. #TINY-3917
- Added new `tinymce.dom.TextSeeker` API to allow searching text across different DOM nodes. #TINY-4200
- Added a drop shadow below the toolbar while in sticky mode and introduced Oxide variables to customize it when creating a custom skin. #TINY-4343
- Added `quickbars_image_toolbar` setting to allow for the image quickbar to be turned off. #TINY-4398
- Added iframe and img `loading` attribute to the default schema. Patch contributed by ataylor32. #GH-5112
- Added new `getNodeFilters`/`getAttributeFilters` functions to the `editor.serializer` instance. #TINY-4344
- Added new `a11y_advanced_options` setting to allow additional accessibility options to be added. #FOAM-11
- Added new accessibility options and behaviours to the image dialog using `a11y_advanced_options`. #FOAM-11
- Added the ability to use the window `PrismJS` instance for the `codesample` plugin instead of the bundled version to allow for styling custom languages. #TINY-4504
- Added error message events that fire when a resource loading error occurs. #TINY-4509

### Changed
- Changed the default schema to disallow `onchange` for select elements. #TINY-4614
- Changed default `toolbar_mode` value from false to `wrap`. The value false has been deprecated. #TINY-4617
- Changed `toolbar_drawer` setting to `toolbar_mode`. `toolbar_drawer` has been deprecated. #TINY-4416
- Changed iframe mode to set selection on content init if selection doesn't exist. #TINY-4139
- Changed table related icons to align them with the visual style of the other icons. #TINY-4341
- Changed and improved the visual appearance of the color input field. #TINY-2917
- Changed fake caret container to use `forced_root_block` when possible. #TINY-4190
- Changed the `requireLangPack` API to wait until the plugin has been loaded before loading the language pack. #TINY-3716
- Changed the formatter so `style_formats` are registered before the initial content is loaded into the editor. #TINY-4238
- Changed media plugin to use https protocol for media urls by default. #TINY-4577
- Changed the parser to treat CDATA nodes as bogus HTML comments to match the HTML parsing spec. A new `preserve_cdata` setting has been added to preserve CDATA nodes if required. #TINY-4625

### Fixed
- Fixed incorrect parsing of malformed/bogus HTML comments. #TINY-4625
- Fixed `quickbars` selection toolbar appearing on non-editable elements. #TINY-4359
- Fixed bug with alignment toolbar buttons sometimes not changing state correctly. #TINY-4139
- Fixed the `codesample` toolbar button not toggling when selecting code samples other than HTML. #TINY-4504
- Fixed content incorrectly scrolling to the top or bottom when pressing enter if when the content was already in view. #TINY-4162
- Fixed `scrollIntoView` potentially hiding elements behind the toolbar. #TINY-4162
- Fixed editor not respecting the `resize_img_proportional` setting due to legacy code. #TINY-4236
- Fixed flickering floating toolbar drawer in inline mode. #TINY-4210
- Fixed an issue where the template plugin dialog would be indefinitely blocked on a failed template load. #TINY-2766
- Fixed the `mscontrolselect` event not being unbound on IE/Edge. #TINY-4196
- Fixed Confirm dialog footer buttons so only the "Yes" button is highlighted. #TINY-4310
- Fixed `file_picker_callback` functionality for Image, Link and Media plugins. #TINY-4163
- Fixed issue where floating toolbar drawer sometimes would break if the editor is resized while the drawer is open. #TINY-4439
- Fixed incorrect `external_plugins` loading error message. #TINY-4503
- Fixed resize handler was not hidden for ARIA purposes. Patch contributed by Parent5446. #GH-5195
- Fixed an issue where content could be lost if a misspelled word was selected and spellchecking was disabled. #TINY-3899
- Fixed validation errors in the CSS where certain properties had the wrong default value. #TINY-4491
- Fixed an issue where forced root block attributes were not applied when removing a list. #TINY-4272
- Fixed an issue where the element path isn't being cleared when there are no parents. #TINY-4412
- Fixed an issue where width and height in svg icons containing `rect` elements were overridden by the CSS reset. #TINY-4408
- Fixed an issue where uploading images with `images_reuse_filename` enabled and that included a query parameter would generate an invalid URL. #TINY-4638
- Fixed the `closeButton` property not working when opening notifications. #TINY-4674
- Fixed keyboard flicker when opening a context menu on mobile. #TINY-4540
- Fixed issue where plus icon svg contained strokes. #TINY-4681

## 5.1.6 - 2020-01-28

### Fixed
- Fixed `readonly` mode not blocking all clicked links. #TINY-4572
- Fixed legacy font sizes being calculated inconsistently for the `FontSize` query command value. #TINY-4555
- Fixed changing a tables row from `Header` to `Body` incorrectly moving the row to the bottom of the table. #TINY-4593
- Fixed the context menu not showing in certain cases with hybrid devices. #TINY-4569
- Fixed the context menu opening in the wrong location when the target is the editor body. #TINY-4568
- Fixed the `image` plugin not respecting the `automatic_uploads` setting when uploading local images. #TINY-4287
- Fixed security issue related to parsing HTML comments and CDATA. #TINY-4544

## 5.1.5 - 2019-12-19

### Fixed
- Fixed the UI not working with hybrid devices that accept both touch and mouse events. #TNY-4521
- Fixed the `charmap` dialog initially focusing the first tab of the dialog instead of the search input field. #TINY-4342
- Fixed an exception being raised when inserting content if the caret was directly before or after a `contenteditable="false"` element. #TINY-4528
- Fixed a bug with pasting image URLs when paste as text is enabled. #TINY-4523

## 5.1.4 - 2019-12-11

### Fixed
- Fixed dialog contents disappearing when clicking a checkbox for right-to-left languages. #TINY-4518
- Fixed the `legacyoutput` plugin registering legacy formats after editor initialization, causing legacy content to be stripped on the initial load. #TINY-4447
- Fixed search and replace not cycling through results when searching using special characters. #TINY-4506
- Fixed the `visualchars` plugin converting HTML-like text to DOM elements in certain cases. #TINY-4507
- Fixed an issue with the `paste` plugin not sanitizing content in some cases. #TINY-4510
- Fixed HTML comments incorrectly being parsed in certain cases. #TINY-4511

## 5.1.3 - 2019-12-04

### Fixed
- Fixed sticky toolbar not undocking when fullscreen mode is activated. #TINY-4390
- Fixed the "Current Window" target not applying when updating links using the link dialog. #TINY-4063
- Fixed disabled menu items not highlighting when focused. #TINY-4339
- Fixed touch events passing through dialog collection items to the content underneath on Android devices. #TINY-4431
- Fixed keyboard navigation of the Help dialog's Keyboard Navigation tab. #TINY-4391
- Fixed search and replace dialog disappearing when finding offscreen matches on iOS devices. #TINY-4350
- Fixed performance issues where sticky toolbar was jumping while scrolling on slower browsers. #TINY-4475

## 5.1.2 - 2019-11-19

### Fixed
- Fixed desktop touch devices using `mobile` configuration overrides. #TINY-4345
- Fixed unable to disable the new scrolling toolbar feature. #TINY-4345
- Fixed touch events passing through any pop-up items to the content underneath on Android devices. #TINY-4367
- Fixed the table selector handles throwing JavaScript exceptions for non-table selections. #TINY-4338
- Fixed `cut` operations not removing selected content on Android devices when the `paste` plugin is enabled. #TINY-4362
- Fixed inline toolbar not constrained to the window width by default. #TINY-4314
- Fixed context toolbar split button chevrons pointing right when they should be pointing down. #TINY-4257
- Fixed unable to access the dialog footer in tabbed dialogs on small screens. #TINY-4360
- Fixed mobile table selectors were hard to select with touch by increasing the size. #TINY-4366
- Fixed mobile table selectors moving when moving outside the editor. #TINY-4366
- Fixed inline toolbars collapsing when using sliding toolbars. #TINY-4389
- Fixed block textpatterns not treating NBSPs as spaces. #TINY-4378
- Fixed backspace not merging blocks when the last element in the preceding block was a `contenteditable="false"` element. #TINY-4235
- Fixed toolbar buttons that only contain text labels overlapping on mobile devices. #TINY-4395
- Fixed quickbars quickimage picker not working on mobile. #TINY-4377
- Fixed fullscreen not resizing in an iOS WKWebView component. #TINY-4413

## 5.1.1 - 2019-10-28

### Fixed
- Fixed font formats containing spaces being wrapped in `&quot;` entities instead of single quotes. #TINY-4275
- Fixed alert and confirm dialogs losing focus when clicked. #TINY-4248
- Fixed clicking outside a modal dialog focusing on the document body. #TINY-4249
- Fixed the context toolbar not hiding when scrolled out of view. #TINY-4265

## 5.1.0 - 2019-10-17

### Added
- Added touch selector handles for table selections on touch devices. #TINY-4097
- Added border width field to Table Cell dialog. #TINY-4028
- Added touch event listener to media plugin to make embeds playable. #TINY-4093
- Added oxide styling options to notifications and tweaked the default variables. #TINY-4153
- Added additional padding to split button chevrons on touch devices, to make them easier to interact with. #TINY-4223
- Added new platform detection functions to `Env` and deprecated older detection properties. #TINY-4184
- Added `inputMode` config field to specify inputmode attribute of `input` dialog components. #TINY-4062
- Added new `inputMode` property to relevant plugins/dialogs. #TINY-4102
- Added new `toolbar_sticky` setting to allow the iframe menubar/toolbar to stick to the top of the window when scrolling. #TINY-3982

### Changed
- Changed default setting for `toolbar_drawer` to `floating`. #TINY-3634
- Changed mobile phones to use the `silver` theme by default. #TINY-3634
- Changed some editor settings to default to `false` on touch devices:
  - `menubar`(phones only). #TINY-4077
  - `table_grid`. #TINY-4075
  - `resize`. #TINY-4157
  - `object_resizing`. #TINY-4157
- Changed toolbars and context toolbars to sidescroll on mobile. #TINY-3894 #TINY-4107
- Changed context menus to render as horizontal menus on touch devices. #TINY-4107
- Changed the editor to use the `VisualViewport` API of the browser where possible. #TINY-4078
- Changed visualblocks toolbar button icon and renamed `paragraph` icon to `visualchars`. #TINY-4074
- Changed Oxide default for `@toolbar-button-chevron-color` to follow toolbar button icon color. #TINY-4153
- Changed the `urlinput` dialog component to use the `url` type attribute. #TINY-4102

### Fixed
- Fixed Safari desktop visual viewport fires resize on fullscreen breaking the restore function. #TINY-3976
- Fixed scroll issues on mobile devices. #TINY-3976
- Fixed context toolbar unable to refresh position on iOS12. #TINY-4107
- Fixed ctrl+left click not opening links on readonly mode and the preview dialog. #TINY-4138
- Fixed Slider UI component not firing `onChange` event on touch devices. #TINY-4092
- Fixed notifications overlapping instead of stacking. #TINY-3478
- Fixed inline dialogs positioning incorrectly when the page is scrolled. #TINY-4018
- Fixed inline dialogs and menus not repositioning when resizing. #TINY-3227
- Fixed inline toolbar incorrectly stretching to the full width when a width value was provided. #TINY-4066
- Fixed menu chevrons color to follow the menu text color. #TINY-4153
- Fixed table menu selection grid from staying black when using dark skins, now follows border color. #TINY-4153
- Fixed Oxide using the wrong text color variable for menubar button focused state. #TINY-4146
- Fixed the autoresize plugin not keeping the selection in view when resizing. #TINY-4094
- Fixed textpattern plugin throwing exceptions when using `forced_root_block: false`. #TINY-4172
- Fixed missing CSS fill styles for toolbar button icon active state. #TINY-4147
- Fixed an issue where the editor selection could end up inside a short ended element (such as `br`). #TINY-3999
- Fixed browser selection being lost in inline mode when opening split dropdowns. #TINY-4197
- Fixed backspace throwing an exception when using `forced_root_block: false`. #TINY-4099
- Fixed floating toolbar drawer expanding outside the bounds of the editor. #TINY-3941
- Fixed the autocompleter not activating immediately after a `br` or `contenteditable=false` element. #TINY-4194
- Fixed an issue where the autocompleter would incorrectly close on IE 11 in certain edge cases. #TINY-4205

## 5.0.16 - 2019-09-24

### Added
- Added new `referrer_policy` setting to add the `referrerpolicy` attribute when loading scripts or stylesheets. #TINY-3978
- Added a slight background color to dialog tab links when focused to aid keyboard navigation. #TINY-3877

### Fixed
- Fixed media poster value not updating on change. #TINY-4013
- Fixed openlink was not registered as a toolbar button. #TINY-4024
- Fixed failing to initialize if a script tag was used inside a SVG. #TINY-4087
- Fixed double top border showing on toolbar without menubar when toolbar_drawer is enabled. #TINY-4118
- Fixed unable to drag inline dialogs to the bottom of the screen when scrolled. #TINY-4154
- Fixed notifications appearing on top of the toolbar when scrolled in inline mode. #TINY-4159
- Fixed notifications displaying incorrectly on IE 11. #TINY-4169

## 5.0.15 - 2019-09-02

### Added
- Added a dark `content_css` skin to go with the dark UI skin. #TINY-3743

### Changed
- Changed the enabled state on toolbar buttons so they don't get the hover effect. #TINY-3974

### Fixed
- Fixed missing CSS active state on toolbar buttons. #TINY-3966
- Fixed `onChange` callback not firing for the colorinput dialog component. #TINY-3968
- Fixed context toolbars not showing in fullscreen mode. #TINY-4023

## 5.0.14 - 2019-08-19

### Added
- Added an API to reload the autocompleter menu with additional fetch metadata #MENTIONS-17

### Fixed
- Fixed missing toolbar button border styling options. #TINY-3965
- Fixed image upload progress notification closing before the upload is complete. #TINY-3963
- Fixed inline dialogs not closing on escape when no dialog component is in focus. #TINY-3936
- Fixed plugins not being filtered when defaulting to mobile on phones. #TINY-3537
- Fixed toolbar more drawer showing the content behind it when transitioning between opened and closed states. #TINY-3878
- Fixed focus not returning to the dialog after pressing the "Replace all" button in the search and replace dialog. #TINY-3961

### Removed
- Removed Oxide variable `@menubar-select-disabled-border-color` and replaced it with `@menubar-select-disabled-border`. #TINY-3965

## 5.0.13 - 2019-08-06

### Changed
- Changed modal dialogs to prevent dragging by default and added new `draggable_modal` setting to restore dragging. #TINY-3873
- Changed the nonbreaking plugin to insert nbsp characters wrapped in spans to aid in filtering. This can be disabled using the `nonbreaking_wrap` setting. #TINY-3647
- Changed backspace behaviour in lists to outdent nested list items when the cursor is at the start of the list item. #TINY-3651

### Fixed
- Fixed sidebar growing beyond editor bounds in IE 11. #TINY-3937
- Fixed issue with being unable to keyboard navigate disabled toolbar buttons. #TINY-3350
- Fixed issues with backspace and delete in nested contenteditable true and false elements. #TINY-3868
- Fixed issue with losing keyboard navigation in dialogs due to disabled buttons. #TINY-3914
- Fixed `MouseEvent.mozPressure is deprecated` warning in Firefox. #TINY-3919
- Fixed `default_link_target` not being respected when `target_list` is disabled. #TINY-3757
- Fixed mobile plugin filter to only apply to the mobile theme, rather than all mobile platforms. #TINY-3405
- Fixed focus switching to another editor during mode changes. #TINY-3852
- Fixed an exception being thrown when clicking on an uninitialized inline editor. #TINY-3925
- Fixed unable to keyboard navigate to dialog menu buttons. #TINY-3933
- Fixed dialogs being able to be dragged outside the window viewport. #TINY-3787
- Fixed inline dialogs appearing above modal dialogs. #TINY-3932

## 5.0.12 - 2019-07-18

### Added
- Added ability to utilize UI dialog panels inside other panels. #TINY-3305
- Added help dialog tab explaining keyboard navigation of the editor. #TINY-3603

### Changed
- Changed the "Find and Replace" design to an inline dialog. #TINY-3054

### Fixed
- Fixed issue where autolink spacebar event was not being fired on Edge. #TINY-3891
- Fixed table selection missing the background color. #TINY-3892
- Fixed removing shortcuts not working for function keys. #TINY-3871
- Fixed non-descriptive UI component type names. #TINY-3349
- Fixed UI registry components rendering as the wrong type when manually specifying a different type. #TINY-3385
- Fixed an issue where dialog checkbox, input, selectbox, textarea and urlinput components couldn't be disabled. #TINY-3708
- Fixed the context toolbar not using viable screen space in inline/distraction free mode. #TINY-3717
- Fixed the context toolbar overlapping the toolbar in various conditions. #TINY-3205
- Fixed IE11 edge case where items were being inserted into the wrong location. #TINY-3884

## 5.0.11 - 2019-07-04

### Fixed
- Fixed packaging errors caused by a rollup treeshaking bug (https://github.com/rollup/rollup/issues/2970). #TINY-3866
- Fixed the customeditor component not able to get data from the dialog api. #TINY-3866
- Fixed collection component tooltips not being translated. #TINY-3855

## 5.0.10 - 2019-07-02

### Added
- Added support for all HTML color formats in `color_map` setting. #TINY-3837

### Changed
- Changed backspace key handling to outdent content in appropriate circumstances. #TINY-3685
- Changed default palette for forecolor and backcolor to include some lighter colors suitable for highlights. #TINY-2865
- Changed the search and replace plugin to cycle through results. #TINY-3800

### Fixed
- Fixed inconsistent types causing some properties to be unable to be used in dialog components. #TINY-3778
- Fixed an issue in the Oxide skin where dialog content like outlines and shadows were clipped because of overflow hidden. #TINY-3566
- Fixed the search and replace plugin not resetting state when changing the search query. #TINY-3800
- Fixed backspace in lists not creating an undo level. #TINY-3814
- Fixed the editor to cancel loading in quirks mode where the UI is not supported. #TINY-3391
- Fixed applying fonts not working when the name contained spaces and numbers. #TINY-3801
- Fixed so that initial content is retained when initializing on list items. #TINY-3796
- Fixed inefficient font name and font size current value lookup during rendering. #TINY-3813
- Fixed mobile font copied into the wrong folder for the oxide-dark skin. #TINY-3816
- Fixed an issue where resizing the width of tables would produce inaccurate results. #TINY-3827
- Fixed a memory leak in the Silver theme. #TINY-3797
- Fixed alert and confirm dialogs using incorrect markup causing inconsistent padding. #TINY-3835
- Fixed an issue in the Table plugin with `table_responsive_width` not enforcing units when resizing. #TINY-3790
- Fixed leading, trailing and sequential spaces being lost when pasting plain text. #TINY-3726
- Fixed exception being thrown when creating relative URIs. #TINY-3851
- Fixed focus is no longer set to the editor content during mode changes unless the editor already had focus. #TINY-3852

## 5.0.9 - 2019-06-26

### Fixed
- Fixed print plugin not working in Firefox. #TINY-3834

## 5.0.8 - 2019-06-18

### Added
- Added back support for multiple toolbars. #TINY-2195
- Added support for .m4a files to the media plugin. #TINY-3750
- Added new base_url and suffix editor init options. #TINY-3681

### Fixed
- Fixed incorrect padding for select boxes with visible values. #TINY-3780
- Fixed selection incorrectly changing when programmatically setting selection on contenteditable false elements. #TINY-3766
- Fixed sidebar background being transparent. #TINY-3727
- Fixed the build to remove duplicate iife wrappers. #TINY-3689
- Fixed bogus autocompleter span appearing in content when the autocompleter menu is shown. #TINY-3752
- Fixed toolbar font size select not working with legacyoutput plugin. #TINY-2921
- Fixed the legacyoutput plugin incorrectly aligning images. #TINY-3660
- Fixed remove color not working when using the legacyoutput plugin. #TINY-3756
- Fixed the font size menu applying incorrect sizes when using the legacyoutput plugin. #TINY-3773
- Fixed scrollIntoView not working when the parent window was out of view. #TINY-3663
- Fixed the print plugin printing from the wrong window in IE11. #TINY-3762
- Fixed content CSS loaded over CORS not loading in the preview plugin with content_css_cors enabled. #TINY-3769
- Fixed the link plugin missing the default "None" option for link list. #TINY-3738
- Fixed small dot visible with menubar and toolbar disabled in inline mode. #TINY-3623
- Fixed space key properly inserts a nbsp before/after block elements. #TINY-3745
- Fixed native context menu not showing with images in IE11. #TINY-3392
- Fixed inconsistent browser context menu image selection. #TINY-3789

## 5.0.7 - 2019-06-05

### Added
- Added new toolbar button and menu item for inserting tables via dialog. #TINY-3636
- Added new API for adding/removing/changing tabs in the Help dialog. #TINY-3535
- Added highlighting of matched text in autocompleter items. #TINY-3687
- Added the ability for autocompleters to work with matches that include spaces. #TINY-3704
- Added new `imagetools_fetch_image` callback to allow custom implementations for cors loading of images. #TINY-3658
- Added `'http'` and `https` options to `link_assume_external_targets` to prepend `http://` or `https://` prefixes when URL does not contain a protocol prefix. Patch contributed by francoisfreitag. #GH-4335

### Changed
- Changed annotations navigation to work the same as inline boundaries. #TINY-3396
- Changed tabpanel API by adding a `name` field and changing relevant methods to use it. #TINY-3535

### Fixed
- Fixed text color not updating all color buttons when choosing a color. #TINY-3602
- Fixed the autocompleter not working with fragmented text. #TINY-3459
- Fixed the autosave plugin no longer overwrites window.onbeforeunload. #TINY-3688
- Fixed infinite loop in the paste plugin when IE11 takes a long time to process paste events. Patch contributed by lRawd. #GH-4987
- Fixed image handle locations when using `fixed_toolbar_container`. Patch contributed by t00. #GH-4966
- Fixed the autoresize plugin not firing `ResizeEditor` events. #TINY-3587
- Fixed editor in fullscreen mode not extending to the bottom of the screen. #TINY-3701
- Fixed list removal when pressing backspace after the start of the list item. #TINY-3697
- Fixed autocomplete not triggering from compositionend events. #TINY-3711
- Fixed `file_picker_callback` could not set the caption field on the insert image dialog. #TINY-3172
- Fixed the autocompleter menu showing up after a selection had been made. #TINY-3718
- Fixed an exception being thrown when a file or number input has focus during initialization. Patch contributed by t00. #GH-2194

## 5.0.6 - 2019-05-22

### Added
- Added `icons_url` editor settings to enable icon packs to be loaded from a custom url. #TINY-3585
- Added `image_uploadtab` editor setting to control the visibility of the upload tab in the image dialog. #TINY-3606
- Added new api endpoints to the wordcount plugin and improved character count logic. #TINY-3578

### Changed
- Changed plugin, language and icon loading errors to log in the console instead of a notification. #TINY-3585

### Fixed
- Fixed the textpattern plugin not working with fragmented text. #TINY-3089
- Fixed various toolbar drawer accessibility issues and added an animation. #TINY-3554
- Fixed issues with selection and ui components when toggling readonly mode. #TINY-3592
- Fixed so readonly mode works with inline editors. #TINY-3592
- Fixed docked inline toolbar positioning when scrolled. #TINY-3621
- Fixed initial value not being set on bespoke select in quickbars and toolbar drawer. #TINY-3591
- Fixed so that nbsp entities aren't trimmed in white-space: pre-line elements. #TINY-3642
- Fixed `mceInsertLink` command inserting spaces instead of url encoded characters. #GH-4990
- Fixed text content floating on top of dialogs in IE11. #TINY-3640

## 5.0.5 - 2019-05-09

### Added
- Added menu items to match the forecolor/backcolor toolbar buttons. #TINY-2878
- Added default directionality based on the configured language. #TINY-2621
- Added styles, icons and tests for rtl mode. #TINY-2621

### Fixed
- Fixed autoresize not working with floating elements or when media elements finished loading. #TINY-3545
- Fixed incorrect vertical caret positioning in IE 11. #TINY-3188
- Fixed submenu anchoring hiding overflowed content. #TINY-3564

### Removed
- Removed unused and hidden validation icons to avoid displaying phantom tooltips. #TINY-2329

## 5.0.4 - 2019-04-23

### Added
- Added back URL dialog functionality, which is now available via `editor.windowManager.openUrl()`. #TINY-3382
- Added the missing throbber functionality when calling `editor.setProgressState(true)`. #TINY-3453
- Added function to reset the editor content and undo/dirty state via `editor.resetContent()`. #TINY-3435
- Added the ability to set menu buttons as active. #TINY-3274
- Added `editor.mode` API, featuring a custom editor mode API. #TINY-3406
- Added better styling to floating toolbar drawer. #TINY-3479
- Added the new premium plugins to the Help dialog plugins tab. #TINY-3496
- Added the linkchecker context menu items to the default configuration. #TINY-3543

### Fixed
- Fixed image context menu items showing on placeholder images. #TINY-3280
- Fixed dialog labels and text color contrast within notifications/alert banners to satisfy WCAG 4.5:1 contrast ratio for accessibility. #TINY-3351
- Fixed selectbox and colorpicker items not being translated. #TINY-3546
- Fixed toolbar drawer sliding mode to correctly focus the editor when tabbing via keyboard navigation. #TINY-3533
- Fixed positioning of the styleselect menu in iOS while using the mobile theme. #TINY-3505
- Fixed the menubutton `onSetup` callback to be correctly executed when rendering the menu buttons. #TINY-3547
- Fixed `default_link_target` setting to be correctly utilized when creating a link. #TINY-3508
- Fixed colorpicker floating marginally outside its container. #TINY-3026
- Fixed disabled menu items displaying as active when hovered. #TINY-3027

### Removed
- Removed redundant mobile wrapper. #TINY-3480

## 5.0.3 - 2019-03-19

### Changed
- Changed empty nested-menu items within the style formats menu to be disabled or hidden if the value of `style_formats_autohide` is `true`. #TINY-3310
- Changed the entire phrase 'Powered by Tiny' in the status bar to be a link instead of just the word 'Tiny'. #TINY-3366
- Changed `formatselect`, `styleselect` and `align` menus to use the `mceToggleFormat` command internally. #TINY-3428

### Fixed
- Fixed toolbar keyboard navigation to work as expected when `toolbar_drawer` is configured. #TINY-3432
- Fixed text direction buttons to display the correct pressed state in selections that have no explicit `dir` property. #TINY-3138
- Fixed the mobile editor to clean up properly when removed. #TINY-3445
- Fixed quickbar toolbars to add an empty box to the screen when it is set to `false`. #TINY-3439
- Fixed an issue where pressing the **Delete/Backspace** key at the edge of tables was creating incorrect selections. #TINY-3371
- Fixed an issue where dialog collection items (emoticon and special character dialogs) couldn't be selected with touch devices. #TINY-3444
- Fixed a type error introduced in TinyMCE version 5.0.2 when calling `editor.getContent()` with nested bookmarks. #TINY-3400
- Fixed an issue that prevented default icons from being overridden. #TINY-3449
- Fixed an issue where **Home/End** keys wouldn't move the caret correctly before or after `contenteditable=false` inline elements. #TINY-2995
- Fixed styles to be preserved in IE 11 when editing via the `fullpage` plugin. #TINY-3464
- Fixed the `link` plugin context toolbar missing the open link button. #TINY-3461
- Fixed inconsistent dialog component spacing. #TINY-3436

## 5.0.2 - 2019-03-05

### Added
- Added presentation and document presets to `htmlpanel` dialog component. #TINY-2694
- Added missing fixed_toolbar_container setting has been reimplemented in the Silver theme. #TINY-2712
- Added a new toolbar setting `toolbar_drawer` that moves toolbar groups which overflow the editor width into either a `sliding` or `floating` toolbar section. #TINY-2874

### Changed
- Updated the build process to include package lock files in the dev distribution archive. #TINY-2870

### Fixed
- Fixed inline dialogs did not have aria attributes. #TINY-2694
- Fixed default icons are now available in the UI registry, allowing use outside of toolbar buttons. #TINY-3307
- Fixed a memory leak related to select toolbar items. #TINY-2874
- Fixed a memory leak due to format changed listeners that were never unbound. #TINY-3191
- Fixed an issue where content may have been lost when using permanent bookmarks. #TINY-3400
- Fixed the quicklink toolbar button not rendering in the quickbars plugin. #TINY-3125
- Fixed an issue where menus were generating invalid HTML in some cases. #TINY-3323
- Fixed an issue that could cause the mobile theme to show a blank white screen when the editor was inside an `overflow:hidden` element. #TINY-3407
- Fixed mobile theme using a transparent background and not taking up the full width on iOS. #TINY-3414
- Fixed the template plugin dialog missing the description field. #TINY-3337
- Fixed input dialog components using an invalid default type attribute. #TINY-3424
- Fixed an issue where backspace/delete keys after/before pagebreak elements wouldn't move the caret. #TINY-3097
- Fixed an issue in the table plugin where menu items and toolbar buttons weren't showing correctly based on the selection. #TINY-3423
- Fixed inconsistent button focus styles in Firefox. #TINY-3377
- Fixed the resize icon floating left when all status bar elements were disabled. #TINY-3340
- Fixed the resize handle to not show in fullscreen mode. #TINY-3404

## 5.0.1 - 2019-02-21

### Added
- Added H1-H6 toggle button registration to the silver theme. #TINY-3070
- Added code sample toolbar button will now toggle on when the cursor is in a code section. #TINY-3040
- Added new settings to the emoticons plugin to allow additional emoticons to be added. #TINY-3088

### Fixed
- Fixed an issue where adding links to images would replace the image with text. #TINY-3356
- Fixed an issue where the inline editor could use fractional pixels for positioning. #TINY-3202
- Fixed an issue where uploading non-image files in the Image Plugin upload tab threw an error. #TINY-3244
- Fixed an issue in the media plugin that was causing the source url and height/width to be lost in certain circumstances. #TINY-2858
- Fixed an issue with the Context Toolbar not being removed when clicking outside of the editor. #TINY-2804
- Fixed an issue where clicking 'Remove link' wouldn't remove the link in certain circumstances. #TINY-3199
- Fixed an issue where the media plugin would fail when parsing dialog data. #TINY-3218
- Fixed an issue where retrieving the selected content as text didn't create newlines. #TINY-3197
- Fixed incorrect keyboard shortcuts in the Help dialog for Windows. #TINY-3292
- Fixed an issue where JSON serialization could produce invalid JSON. #TINY-3281
- Fixed production CSS including references to source maps. #TINY-3920
- Fixed development CSS was not included in the development zip. #TINY-3920
- Fixed the autocompleter matches predicate not matching on the start of words by default. #TINY-3306
- Fixed an issue where the page could be scrolled with modal dialogs open. #TINY-2252
- Fixed an issue where autocomplete menus would show an icon margin when no items had icons. #TINY-3329
- Fixed an issue in the quickbars plugin where images incorrectly showed the text selection toolbar. #TINY-3338
- Fixed an issue that caused the inline editor to fail to render when the target element already had focus. #TINY-3353

### Removed
- Removed paste as text notification banner and paste_plaintext_inform setting. #POW-102

## 5.0.0 - 2019-02-04

Full documentation for the version 5 features and changes is available at https://www.tiny.cloud/docs/tinymce/5/release-notes/release-notes50/

### Added
- Added links and registered names with * to denote premium plugins in Plugins tab of Help dialog. #TINY-3223

### Changed
- Changed Tiny 5 mobile skin to look more uniform with desktop. #TINY-2650
- Blacklisted table, th and td as inline editor target. #TINY-717

### Fixed
- Fixed an issue where tab panel heights weren't sizing properly on smaller screens and weren't updating on resize. #TINY-3242
- Fixed image tools not having any padding between the label and slider. #TINY-3220
- Fixed context toolbar toggle buttons not showing the correct state. #TINY-3022
- Fixed missing separators in the spellchecker context menu between the suggestions and actions. #TINY-3217
- Fixed notification icon positioning in alert banners. #TINY-2196
- Fixed a typo in the word count plugin name. #TINY-3062
- Fixed charmap and emoticons dialogs not having a primary button. #TINY-3233
- Fixed an issue where resizing wouldn't work correctly depending on the box-sizing model. #TINY-3278

## 5.0.0-rc-2 - 2019-01-22

### Added
- Added screen reader accessibility for sidebar and statusbar. #TINY-2699

### Changed
- Changed formatting menus so they are registered and made the align toolbar button use an icon instead of text. #TINY-2880
- Changed checkboxes to use a boolean for its state, instead of a string. #TINY-2848
- Updated the textpattern plugin to properly support nested patterns and to allow running a command with a value for a pattern with a start and an end. #TINY-2991
- Updated Emoticons and Charmap dialogs to be screen reader accessible. #TINY-2693

### Fixed
- Fixed the link dialog such that it will now retain class attributes when updating links. #TINY-2825
- Fixed "Find and replace" not showing in the "Edit" menu by default. #TINY-3061
- Fixed dropdown buttons missing the 'type' attribute, which could cause forms to be incorrectly submitted. #TINY-2826
- Fixed emoticon and charmap search not returning expected results in certain cases. #TINY-3084
- Fixed blank rel_list values throwing an exception in the link plugin. #TINY-3149

### Removed
- Removed unnecessary 'flex' and unused 'colspan' properties from the new dialog APIs. #TINY-2973

## 5.0.0-rc-1 - 2019-01-08

### Added
- Added editor settings functionality to specify title attributes for toolbar groups. #TINY-2690
- Added icons instead of button text to improve Search and Replace dialog footer appearance. #TINY-2654
- Added `tox-dialog__table` instead of `mce-table-striped` class to enhance Help dialog appearance. #TINY-2360
- Added title attribute to iframes so, screen readers can announce iframe labels. #TINY-2692
- Added a wordcount menu item, that defaults to appearing in the tools menu. #TINY-2877

### Changed
- Updated the font select dropdown logic to try to detect the system font stack and show "System Font" as the font name. #TINY-2710
- Updated the autocompleter to only show when it has matched items. #TINY-2350
- Updated SizeInput labels to "Height" and "Width" instead of Dimensions. #TINY-2833
- Updated the build process to minify and generate ASCII only output for the emoticons database. #TINY-2744

### Fixed
- Fixed readonly mode not fully disabling editing content. #TINY-2287
- Fixed accessibility issues with the font select, font size, style select and format select toolbar dropdowns. #TINY-2713
- Fixed accessibility issues with split dropdowns. #TINY-2697
- Fixed the legacyoutput plugin to be compatible with TinyMCE 5.0. #TINY-2301
- Fixed icons not showing correctly in the autocompleter popup. #TINY-3029
- Fixed an issue where preview wouldn't show anything in Edge under certain circumstances. #TINY-3035
- Fixed the height being incorrectly calculated for the autoresize plugin. #TINY-2807

## 5.0.0-beta-1 - 2018-11-30

### Added
- Added a new `addNestedMenuItem()` UI registry function and changed all nested menu items to use the new registry functions. #TINY-2230
- Added title attribute to color swatch colors. #TINY-2669
- Added anchorbar component to anchor inline toolbar dialogs to instead of the toolbar. #TINY-2040
- Added support for toolbar<n> and toolbar array config options to be squashed into a single toolbar and not create multiple toolbars. #TINY-2195
- Added error handling for when forced_root_block config option is set to true. #TINY-2261
- Added functionality for the removed_menuitems config option. #TINY-2184
- Added the ability to use a string to reference menu items in menu buttons and submenu items. #TINY-2253

### Changed
- Changed the name of the "inlite" plugin to "quickbars". #TINY-2831
- Changed the background color icon to highlight background icon. #TINY-2258
- Changed Help dialog to be accessible to screen readers. #TINY-2687
- Changed the color swatch to save selected custom colors to local storage for use across sessions. #TINY-2722
- Changed `WindowManager` API - methods `getParams`, `setParams` and `getWindows`, and the legacy `windows` property, have been removed. `alert` and `confirm` dialogs are no longer tracked in the window list. #TINY-2603

### Fixed
- Fixed an inline mode issue where the save plugin upon saving can cause content loss. #TINY-2659
- Fixed an issue in IE 11 where calling selection.getContent() would return an empty string when the editor didn't have focus. #TINY-2325

### Removed
- Removed compat3x plugin. #TINY-2815

## 5.0.0-preview-4 - 2018-11-12

### Added
- Added width and height placeholder text to image and media dialog dimensions input. #AP-296
- Added the ability to keyboard navigate through menus, toolbars, sidebar and the status bar sequentially. #AP-381
- Added translation capability back to the editor's UI. #AP-282
- Added `label` component type for dialogs to group components under a label.

### Changed
- Changed the editor resize handle so that it should be disabled when the autoresize plugin is turned on. #AP-424
- Changed UI text for microcopy improvements. #TINY-2281

### Fixed
- Fixed distraction free plugin. #AP-470
- Fixed contents of the input field being selected on focus instead of just recieving an outline highlight. #AP-464
- Fixed styling issues with dialogs and menus in IE 11. #AP-456
- Fixed custom style format control not honoring custom formats. #AP-393
- Fixed context menu not appearing when clicking an image with a caption. #AP-382
- Fixed directionality of UI when using an RTL language. #AP-423
- Fixed page responsiveness with multiple inline editors. #AP-430
- Fixed empty toolbar groups appearing through invalid configuration of the `toolbar` property. #AP-450
- Fixed text not being retained when updating links through the link dialog. #AP-293
- Fixed edit image context menu, context toolbar and toolbar items being incorrectly enabled when selecting invalid images. #AP-323
- Fixed emoji type ahead being shown when typing URLs. #AP-366
- Fixed toolbar configuration properties incorrectly expecting string arrays instead of strings. #AP-342
- Fixed the block formatting toolbar item not showing a "Formatting" title when there is no selection. #AP-321
- Fixed clicking disabled toolbar buttons hiding the toolbar in inline mode. #AP-380
- Fixed `EditorResize` event not being fired upon editor resize. #AP-327
- Fixed tables losing styles when updating through the dialog. #AP-368
- Fixed context toolbar positioning to be more consistent near the edges of the editor. #AP-318
- Fixed table of contents plugin now works with v5 toolbar APIs correctly. #AP-347
- Fixed the `link_context_toolbar` configuration not disabling the context toolbar. #AP-458
- Fixed the link context toolbar showing incorrect relative links. #AP-435
- Fixed the alignment of the icon in alert banner dialog components. #TINY-2220
- Fixed the visual blocks and visual char menu options not displaying their toggled state. #TINY-2238
- Fixed the editor not displaying as fullscreen when toggled. #TINY-2237

### Removed
- Removed the tox-custom-editor class that was added to the wrapping element of codemirror. #TINY-2211

## 5.0.0-preview-3 - 2018-10-18

### Changed
- Changed editor layout to use modern CSS properties over manually calculating dimensions. #AP-324
- Changed `autoresize_min_height` and `autoresize_max_height` configurations to `min_height` and `max_height`. #AP-324
- Changed `Whole word` label in Search and Replace dialog to `Find whole words only`. #AP-387

### Fixed
- Fixed bugs with editor width jumping when resizing and the iframe not resizing to smaller than 150px in height. #AP-324
- Fixed mobile theme bug that prevented the editor from loading. #AP-404
- Fixed long toolbar groups extending outside of the editor instead of wrapping.
- Fixed dialog titles so they are now proper case. #AP-384
- Fixed color picker default to be #000000 instead of #ff00ff. #AP-216
- Fixed "match case" option on the Find and Replace dialog is no longer selected by default. #AP-298
- Fixed vertical alignment of toolbar icons. #DES-134
- Fixed toolbar icons not appearing on IE11. #DES-133

## 5.0.0-preview-2 - 2018-10-10

### Added
- Added swatch is now shown for colorinput fields, instead of the colorpicker directly. #AP-328
- Added fontformats and fontsizes menu items. #AP-390

### Changed
- Changed configuration of color options has been simplified to `color_map`, `color_cols`, and `custom_colors`. #AP-328
- Changed `height` configuration to apply to the editor frame (including menubar, toolbar, status bar) instead of the content area. #AP-324

### Fixed
- Fixed styleselect not updating the displayed item as the cursor moved. #AP-388
- Fixed preview iframe not expanding to the dialog size. #AP-252
- Fixed 'meta' shortcuts not translated into platform-specific text. #AP-270
- Fixed tabbed dialogs (Charmap and Emoticons) shrinking when no search results returned.
- Fixed a bug where alert banner icons were not retrieved from icon pack. #AP-330
- Fixed component styles to flex so they fill large dialogs. #AP-252
- Fixed editor flashing unstyled during load (still in progress). #AP-349

### Removed
- Removed `colorpicker` plugin, it is now in the theme. #AP-328
- Removed `textcolor` plugin, it is now in the theme. #AP-328

## 5.0.0-preview-1 - 2018-10-01

Developer preview 1.

Initial list of features and changes is available at https://www.tiny.cloud/docs/tinymce/5/release-notes/release-notes50/.

## 4.9.11 - 2020-07-13

### Fixed
- Fixed the `selection.setContent()` API not running parser filters. #TINY-4002
- Fixed content in an iframe element parsing as DOM elements instead of text content. #TINY-5943
- Fixed up and down keyboard navigation not working for inline `contenteditable="false"` elements. #TINY-6226

## 4.9.10 - 2020-04-23

### Fixed
- Fixed an issue where the editor selection could end up inside a short ended element (eg br). #TINY-3999
- Fixed a security issue related to CDATA sanitization during parsing. #TINY-4669
- Fixed `media` embed content not processing safely in some cases. #TINY-4857

## 4.9.9 - 2020-03-25

### Fixed
- Fixed the table selection not functioning correctly in Microsoft Edge 44 or higher. #TINY-3862
- Fixed the table resize handles not functioning correctly in Microsoft Edge 44 or higher. #TINY-4160
- Fixed the `forced_root_block_attrs` setting not applying attributes to new blocks consistently. #TINY-4564
- Fixed the editor failing to initialize if a script tag was used inside an SVG. #TINY-4087

## 4.9.8 - 2020-01-28

### Fixed
- Fixed the `mobile` theme failing to load due to a bundling issue. #TINY-4613
- Fixed security issue related to parsing HTML comments and CDATA. #TINY-4544

## 4.9.7 - 2019-12-19

### Fixed
- Fixed the `visualchars` plugin converting HTML-like text to DOM elements in certain cases. #TINY-4507
- Fixed an issue with the `paste` plugin not sanitizing content in some cases. #TINY-4510
- Fixed HTML comments incorrectly being parsed in certain cases. #TINY-4511

## 4.9.6 - 2019-09-02

### Fixed
- Fixed image browse button sometimes displaying the browse window twice. #TINY-3959

## 4.9.5 - 2019-07-02

### Changed
- Changed annotations navigation to work the same as inline boundaries. #TINY-3396

### Fixed
- Fixed the print plugin printing from the wrong window in IE11. #TINY-3762
- Fixed an exception being thrown when a file or number input has focus during initialization. Patch contributed by t00. #GH-2194
- Fixed positioning of the styleselect menu in iOS while using the mobile theme. #TINY-3505
- Fixed native context menu not showing with images in IE11. #TINY-3392
- Fixed selection incorrectly changing when programmatically setting selection on contenteditable false elements. #TINY-3766
- Fixed image browse button not working on touch devices. #TINY-3751
- Fixed so that nbsp entities aren't trimmed in white-space: pre-line elements. #TINY-3642
- Fixed space key properly inserts a nbsp before/after block elements. #TINY-3745
- Fixed infinite loop in the paste plugin when IE11 takes a long time to process paste events. Patch contributed by lRawd. #GH-4987

## 4.9.4 - 2019-03-20

### Fixed
- Fixed an issue where **Home/End** keys wouldn't move the caret correctly before or after `contenteditable=false` inline elements. #TINY-2995
- Fixed an issue where content may have been lost when using permanent bookmarks. #TINY-3400
- Fixed the mobile editor to clean up properly when removed. #TINY-3445
- Fixed an issue where retrieving the selected content as text didn't create newlines. #TINY-3197
- Fixed an issue where typing space between images would cause issues with nbsp not being inserted. #TINY-3346

## 4.9.3 - 2019-01-31

### Added
- Added a visualchars_default_state setting to the Visualchars Plugin. Patch contributed by mat3e.

### Fixed
- Fixed a bug where scrolling on a page with more than one editor would cause a ResizeWindow event to fire. #TINY-3247
- Fixed a bug where if a plugin threw an error during initialisation the whole editor would fail to load. #TINY-3243
- Fixed a bug where getContent would include bogus elements when valid_elements setting was set up in a specific way. #TINY-3213
- Fixed a bug where only a few function key names could be used when creating keyboard shortcuts. #TINY-3146
- Fixed a bug where it wasn't possible to enter spaces into an editor after pressing shift+enter. #TINY-3099
- Fixed a bug where no caret would be rendered after backspacing to a contenteditable false element. #TINY-2998
- Fixed a bug where deletion to/from indented lists would leave list fragments in the editor. #TINY-2981

## 4.9.2 - 2018-12-17

### Fixed
- Fixed a bug with pressing the space key on IE 11 would result in nbsp characters being inserted between words at the end of a block. #TINY-2996
- Fixed a bug where character composition using quote and space on US International keyboards would produce a space instead of a quote. #TINY-2999
- Fixed a bug where remove format wouldn't remove the inner most inline element in some situations. #TINY-2982
- Fixed a bug where outdenting an list item would affect attributes on other list items within the same list. #TINY-2971
- Fixed a bug where the DomParser filters wouldn't be applied for elements created when parsing invalid html. #TINY-2978
- Fixed a bug where setProgressState wouldn't automatically close floating ui elements like menus. #TINY-2896
- Fixed a bug where it wasn't possible to navigate out of a figcaption element using the arrow keys. #TINY-2894
- Fixed a bug where enter key before an image inside a link would remove the image. #TINY-2780

## 4.9.1 - 2018-12-04

### Added
- Added functionality to insert html to the replacement feature of the Textpattern Plugin. #TINY-2839

### Fixed
- Fixed a bug where `editor.selection.getContent({format: 'text'})` didn't work as expected in IE11 on an unfocused editor. #TINY-2862
- Fixed a bug in the Textpattern Plugin where the editor would get an incorrect selection after inserting a text pattern on Safari. #TINY-2838
- Fixed a bug where the space bar didn't work correctly in editors with the forced_root_block setting set to false. #TINY-2816

## 4.9.0 - 2018-11-27

### Added
- Added a replace feature to the Textpattern Plugin. #TINY-1908
- Added functionality to the Lists Plugin that improves the indentation logic. #TINY-1790

### Fixed
- Fixed a bug where it wasn't possible to delete/backspace when the caret was between a contentEditable=false element and a BR. #TINY-2372
- Fixed a bug where copying table cells without a text selection would fail to copy anything. #TINY-1789
- Implemented missing `autosave_restore_when_empty` functionality in the Autosave Plugin. Patch contributed by gzzo. #GH-4447
- Reduced insertion of unnecessary nonbreaking spaces in the editor. #TINY-1879

## 4.8.5 - 2018-10-30

### Added
- Added a content_css_cors setting to the editor that adds the crossorigin="anonymous" attribute to link tags added by the StyleSheetLoader. #TINY-1909

### Fixed
- Fixed a bug where trying to remove formatting with a collapsed selection range would throw an exception. #GH-4636
- Fixed a bug in the image plugin that caused updating figures to split contenteditable elements. #GH-4563
- Fixed a bug that was causing incorrect viewport calculations for fixed position UI elements. #TINY-1897
- Fixed a bug where inline formatting would cause the delete key to do nothing. #TINY-1900

## 4.8.4 - 2018-10-23

### Added
- Added support for the HTML5 `main` element. #TINY-1877

### Changed
- Changed the keyboard shortcut to move focus to contextual toolbars to Ctrl+F9. #TINY-1812

### Fixed
- Fixed a bug where content css could not be loaded from another domain. #TINY-1891
- Fixed a bug on FireFox where the cursor would get stuck between two contenteditable false inline elements located inside of the same block element divided by a BR. #TINY-1878
- Fixed a bug with the insertContent method where nonbreaking spaces would be inserted incorrectly. #TINY-1868
- Fixed a bug where the toolbar of the inline editor would not be visible in some scenarios. #TINY-1862
- Fixed a bug where removing the editor while more than one notification was open would throw an error. #TINY-1845
- Fixed a bug where the menubutton would be rendered on top of the menu if the viewport didn't have enough height. #TINY-1678
- Fixed a bug with the annotations api where annotating collapsed selections caused problems. #TBS-2449
- Fixed a bug where wbr elements were being transformed into whitespace when using the Paste Plugin's paste as text setting. #GH-4638
- Fixed a bug where the Search and Replace didn't replace spaces correctly. #GH-4632
- Fixed a bug with sublist items not persisting selection. #GH-4628
- Fixed a bug with mceInsertRawHTML command not working as expected. #GH-4625

## 4.8.3 - 2018-09-13

### Fixed
- Fixed a bug where the Wordcount Plugin didn't correctly count words within tables on IE11. #TINY-1770
- Fixed a bug where it wasn't possible to move the caret out of a table on IE11 and Firefox. #TINY-1682
- Fixed a bug where merging empty blocks didn't work as expected, sometimes causing content to be deleted. #TINY-1781
- Fixed a bug where the Textcolor Plugin didn't show the correct current color. #TINY-1810
- Fixed a bug where clear formatting with a collapsed selection would sometimes clear formatting from more content than expected. #TINY-1813 #TINY-1821
- Fixed a bug with the Table Plugin where it wasn't possible to keyboard navigate to the caption. #TINY-1818

## 4.8.2 - 2018-08-09

### Changed
- Moved annotator from "experimental" to "annotator" object on editor. #TBS-2398
- Improved the multiclick normalization across browsers. #TINY-1788

### Fixed
- Fixed a bug where running getSelectedBlocks with a collapsed selection between block elements would produce incorrect results. #TINY-1787
- Fixed a bug where the ScriptLoaders loadScript method would not work as expected in FireFox when loaded on the same page as a ShadowDOM polyfill. #TINY-1786
- Removed reference to ShadowDOM event.path as Blink based browsers now support event.composedPath. #TINY-1785
- Fixed a bug where a reference to localStorage would throw an "access denied" error in IE11 with strict security settings. #TINY-1782
- Fixed a bug where pasting using the toolbar button on an inline editor in IE11 would cause a looping behaviour. #TINY-1768

## 4.8.1 - 2018-07-26

### Fixed
- Fixed a bug where the content of inline editors was being cleaned on every call of `editor.save()`. #TINY-1783
- Fixed a bug where the arrow of the Inlite Theme toolbar was being rendered incorrectly in RTL mode. #TINY-1776
- Fixed a bug with the Paste Plugin where pasting after inline contenteditable false elements moved the caret to the end of the line. #TINY-1758

## 4.8.0 - 2018-06-27

### Added
- Added new "experimental" object in editor, with initial Annotator API. #TBS-2374

### Fixed
- Fixed a bug where deleting paragraphs inside of table cells would delete the whole table cell. #TINY-1759
- Fixed a bug in the Table Plugin where removing row height set on the row properties dialog did not update the table. #TINY-1730
- Fixed a bug with the font select toolbar item didn't update correctly. #TINY-1683
- Fixed a bug where all bogus elements would not be deleted when removing an inline editor. #TINY-1669

## 4.7.13 - 2018-05-16

### Added
- Added missing code menu item from the default menu config. #TINY-1648
- Added new align button for combining the separate align buttons into a menu button. #TINY-1652

### Fixed
- Fixed a bug where Edge 17 wouldn't be able to select images or tables. #TINY-1679
- Fixed issue where whitespace wasn't preserved when the editor was initialized on pre elements. #TINY-1649
- Fixed a bug with the fontselect dropdowns throwing an error if the editor was hidden in Firefox. #TINY-1664
- Fixed a bug where it wasn't possible to merge table cells on IE 11. #TINY-1671
- Fixed a bug where textcolor wasn't applying properly on IE 11 in some situations. #TINY-1663
- Fixed a bug where the justifyfull command state wasn't working correctly. #TINY-1677
- Fixed a bug where the styles wasn't updated correctly when resizing some tables. #TINY-1668

## 4.7.12 - 2018-05-03

### Added
- Added an option to filter out image svg data urls.
- Added support for html5 details and summary elements.

### Changed
- Changed so the mce-abs-layout-item css rule targets html instead of body. Patch contributed by nazar-pc.

### Fixed
- Fixed a bug where the "read" step on the mobile theme was still present on android mobile browsers.
- Fixed a bug where all images in the editor document would reload on any editor change.
- Fixed a bug with the Table Plugin where ObjectResized event wasn't being triggered on column resize.
- Fixed so the selection is set to the first suitable caret position after editor.setContent called.
- Fixed so links with xlink:href attributes are filtered correctly to prevent XSS.
- Fixed a bug on IE11 where pasting content into an inline editor initialized on a heading element would create new editable elements.
- Fixed a bug where readonly mode would not work as expected when the editor contained contentEditable=true elements.
- Fixed a bug where the Link Plugin would throw an error when used together with the webcomponents polyfill. Patch contributed by 4esnog.
- Fixed a bug where the "Powered by TinyMCE" branding link would break on XHTML pages. Patch contributed by tistre.
- Fixed a bug where the same id would be used in the blobcache for all pasted images. Patch contributed by thorn0.

## 4.7.11 - 2018-04-11

### Added
- Added a new imagetools_credentials_hosts option to the Imagetools Plugin.

### Fixed
- Fixed a bug where toggling a list containing empty LIs would throw an error. Patch contributed by bradleyke.
- Fixed a bug where applying block styles to a text with the caret at the end of the paragraph would select all text in the paragraph.
- Fixed a bug where toggling on the Spellchecker Plugin would trigger isDirty on the editor.
- Fixed a bug where it was possible to enter content into selection bookmark spans.
- Fixed a bug where if a non paragraph block was configured in forced_root_block the editor.getContent method would return incorrect values with an empty editor.
- Fixed a bug where dropdown menu panels stayed open and fixed in position when dragging dialog windows.
- Fixed a bug where it wasn't possible to extend table cells with the space button in Safari.
- Fixed a bug where the setupeditor event would thrown an error when using the Compat3x Plugin.
- Fixed a bug where an error was thrown in FontInfo when called on a detached element.

## 4.7.10 - 2018-04-03

### Added
- Added normalization of triple clicks across browsers in the editor.
- Added a `hasFocus` method to the editor that checks if the editor has focus.
- Added correct icon to the Nonbreaking Plugin menu item.

### Fixed
- Fixed so the `getContent`/`setContent` methods work even if the editor is not initialized.
- Fixed a bug with the Media Plugin where query strings were being stripped from youtube links.
- Fixed a bug where image styles were changed/removed when opening and closing the Image Plugin dialog.
- Fixed a bug in the Table Plugin where some table cell styles were not correctly added to the content html.
- Fixed a bug in the Spellchecker Plugin where it wasn't possible to change the spellchecker language.
- Fixed so the the unlink action in the Link Plugin has a menu item and can be added to the contextmenu.
- Fixed a bug where it wasn't possible to keyboard navigate to the start of an inline element on a new line within the same block element.
- Fixed a bug with the Text Color Plugin where if used with an inline editor located at the bottom of the screen the colorpicker could appear off screen.
- Fixed a bug with the UndoManager where undo levels were being added for nbzwsp characters.
- Fixed a bug with the Table Plugin where the caret would sometimes be lost when keyboard navigating up through a table.
- Fixed a bug where FontInfo.getFontFamily would throw an error when called on a removed editor.
- Fixed a bug in Firefox where undo levels were not being added correctly for some specific operations.
- Fixed a bug where initializing an inline editor inside of a table would make the whole table resizeable.
- Fixed a bug where the fake cursor that appears next to tables on Firefox was positioned incorrectly when switching to fullscreen.
- Fixed a bug where zwsp's weren't trimmed from the output from `editor.getContent({ format: 'text' })`.
- Fixed a bug where the fontsizeselect/fontselect toolbar items showed the body info rather than the first possible caret position info on init.
- Fixed a bug where it wasn't possible to select all content if the editor only contained an inline boundary element.
- Fixed a bug where `content_css` urls with query strings wasn't working.
- Fixed a bug in the Table Plugin where some table row styles were removed when changing other styles in the row properties dialog.

### Removed
- Removed the "read" step from the mobile theme.

## 4.7.9 - 2018-02-27

### Fixed
- Fixed a bug where the editor target element didn't get the correct style when removing the editor.

## 4.7.8 - 2018-02-26

### Fixed
- Fixed an issue with the Help Plugin where the menuitem name wasn't lowercase.
- Fixed an issue on MacOS where text and bold text did not have the same line-height in the autocomplete dropdown in the Link Plugin dialog.
- Fixed a bug where the "paste as text" option in the Paste Plugin didn't work.
- Fixed a bug where dialog list boxes didn't get positioned correctly in documents with scroll.
- Fixed a bug where the Inlite Theme didn't use the Table Plugin api to insert correct tables.
- Fixed a bug where the Inlite Theme panel didn't hide on blur in a correct way.
- Fixed a bug where placing the cursor before a table in Firefox would scroll to the bottom of the table.
- Fixed a bug where selecting partial text in table cells with rowspans and deleting would produce faulty tables.
- Fixed a bug where the Preview Plugin didn't work on Safari due to sandbox security.
- Fixed a bug where table cell selection using the keyboard threw an error.
- Fixed so the font size and font family doesn't toggle the text but only sets the selected format on the selected text.
- Fixed so the built-in spellchecking on Chrome and Safari creates an undo level when replacing words.

## 4.7.7 - 2018-02-19

### Added
- Added a border style selector to the advanced tab of the Image Plugin.
- Added better controls for default table inserted by the Table Plugin.
- Added new `table_responsive_width` option to the Table Plugin that controls whether to use pixel or percentage widths.

### Fixed
- Fixed a bug where the Link Plugin text didn't update when a URL was pasted using the context menu.
- Fixed a bug with the Spellchecker Plugin where using "Add to dictionary" in the context menu threw an error.
- Fixed a bug in the Media Plugin where the preview node for iframes got default width and height attributes that interfered with width/height styles.
- Fixed a bug where backslashes were being added to some font family names in Firefox in the fontselect toolbar item.
- Fixed a bug where errors would be thrown when trying to remove an editor that had not yet been fully initialized.
- Fixed a bug where the Imagetools Plugin didn't update the images atomically.
- Fixed a bug where the Fullscreen Plugin was throwing errors when being used on an inline editor.
- Fixed a bug where drop down menus weren't positioned correctly in inline editors on scroll.
- Fixed a bug with a semicolon missing at the end of the bundled javascript files.
- Fixed a bug in the Table Plugin with cursor navigation inside of tables where the cursor would sometimes jump into an incorrect table cells.
- Fixed a bug where indenting a table that is a list item using the "Increase indent" button would create a nested table.
- Fixed a bug where text nodes containing only whitespace were being wrapped by paragraph elements.
- Fixed a bug where whitespace was being inserted after br tags inside of paragraph tags.
- Fixed a bug where converting an indented paragraph to a list item would cause the list item to have extra padding.
- Fixed a bug where Copy/Paste in an editor with a lot of content would cause the editor to scroll to the top of the content in IE11.
- Fixed a bug with a memory leak in the DragHelper. Path contributed by ben-mckernan.
- Fixed a bug where the advanced tab in the Media Plugin was being shown even if it didn't contain anything. Patch contributed by gabrieeel.
- Fixed an outdated eventname in the EventUtils. Patch contributed by nazar-pc.
- Fixed an issue where the Json.parse function would throw an error when being used on a page with strict CSP settings.
- Fixed so you can place the curser before and after table elements within the editor in Firefox and Edge/IE.

## 4.7.6 - 2018-01-29

### Fixed
- Fixed a bug in the jquery integration where it threw an error saying that "global is not defined".
- Fixed a bug where deleting a table cell whose previous sibling was set to contenteditable false would create a corrupted table.
- Fixed a bug where highlighting text in an unfocused editor did not work correctly in IE11/Edge.
- Fixed a bug where the table resize handles were not being repositioned when activating the Fullscreen Plugin.
- Fixed a bug where the Imagetools Plugin dialog didn't honor editor RTL settings.
- Fixed a bug where block elements weren't being merged correctly if you deleted from after a contenteditable false element to the beginning of another block element.
- Fixed a bug where TinyMCE didn't work with module loaders like webpack.

## 4.7.5 - 2018-01-22

### Fixed
- Fixed bug with the Codesample Plugin where it wasn't possible to edit codesamples when the editor was in inline mode.
- Fixed bug where focusing on the status bar broke the keyboard navigation functionality.
- Fixed bug where an error would be thrown on Edge by the Table Plugin when pasting using the PowerPaste Plugin.
- Fixed bug in the Table Plugin where selecting row border style from the dropdown menu in advanced row properties would throw an error.
- Fixed bug with icons being rendered incorrectly on Chrome on Mac OS.
- Fixed bug in the Textcolor Plugin where the font color and background color buttons wouldn't trigger an ExecCommand event.
- Fixed bug in the Link Plugin where the url field wasn't forced LTR.
- Fixed bug where the Nonbreaking Plugin incorrectly inserted spaces into tables.
- Fixed bug with the inline theme where the toolbar wasn't repositioned on window resize.

## 4.7.4 - 2017-12-05

### Fixed
- Fixed bug in the Nonbreaking Plugin where the nonbreaking_force_tab setting was being ignored.
- Fixed bug in the Table Plugin where changing row height incorrectly converted column widths to pixels.
- Fixed bug in the Table Plugin on Edge and IE11 where resizing the last column after resizing the table would cause invalid column heights.
- Fixed bug in the Table Plugin where keyboard navigation was not normalized between browsers.
- Fixed bug in the Table Plugin where the colorpicker button would show even without defining the colorpicker_callback.
- Fixed bug in the Table Plugin where it wasn't possible to set the cell background color.
- Fixed bug where Firefox would throw an error when intialising an editor on an element that is hidden or not yet added to the DOM.
- Fixed bug where Firefox would throw an error when intialising an editor inside of a hidden iframe.

## 4.7.3 - 2017-11-23

### Added
- Added functionality to open the Codesample Plugin dialog when double clicking on a codesample. Patch contributed by dakuzen.

### Fixed
- Fixed bug where undo/redo didn't work correctly with some formats and caret positions.
- Fixed bug where the color picker didn't show up in Table Plugin dialogs.
- Fixed bug where it wasn't possible to change the width of a table through the Table Plugin dialog.
- Fixed bug where the Charmap Plugin couldn't insert some special characters.
- Fixed bug where editing a newly inserted link would not actually edit the link but insert a new link next to it.
- Fixed bug where deleting all content in a table cell made it impossible to place the caret into it.
- Fixed bug where the vertical alignment field in the Table Plugin cell properties dialog didn't do anything.
- Fixed bug where an image with a caption showed two sets of resize handles in IE11.
- Fixed bug where pressing the enter button inside of an h1 with contenteditable set to true would sometimes produce a p tag.
- Fixed bug with backspace not working as expected before a noneditable element.
- Fixed bug where operating on tables with invalid rowspans would cause an error to be thrown.
- Fixed so a real base64 representation of the image is available on the blobInfo that the images_upload_handler gets called with.
- Fixed so the image upload tab is available when the images_upload_handler is defined (and not only when the images_upload_url is defined).

## 4.7.2 - 2017-11-07

### Added
- Added newly rewritten Table Plugin.
- Added support for attributes with colon in valid_elements and addValidElements.
- Added support for dailymotion short url in the Media Plugin. Patch contributed by maat8.
- Added support for converting to half pt when converting font size from px to pt. Patch contributed by danny6514.
- Added support for location hash to the Autosave plugin to make it work better with SPAs using hash routing.
- Added support for merging table cells when pasting a table into another table.

### Changed
- Changed so the language packs are only loaded once. Patch contributed by 0xor1.
- Simplified the css for inline boundaries selection by switching to an attribute selector.

### Fixed
- Fixed bug where an error would be thrown on editor initialization if the window.getSelection() returned null.
- Fixed bug where holding down control or alt keys made the keyboard navigation inside an inline boundary not work as expected.
- Fixed bug where applying formats in IE11 produced extra, empty paragraphs in the editor.
- Fixed bug where the Word Count Plugin didn't count some mathematical operators correctly.
- Fixed bug where removing an inline editor removed the element that the editor had been initialized on.
- Fixed bug where setting the selection to the end of an editable container caused some formatting problems.
- Fixed bug where an error would be thrown sometimes when an editor was removed because of the selection bookmark was being stored asynchronously.
- Fixed a bug where an editor initialized on an empty list did not contain any valid cursor positions.
- Fixed a bug with the Context Menu Plugin and webkit browsers on Mac where right-clicking inside a table would produce an incorrect selection.
- Fixed bug where the Image Plugin constrain proportions setting wasn't working as expected.
- Fixed bug where deleting the last character in a span with decorations produced an incorrect element when typing.
- Fixed bug where focusing on inline editors made the toolbar flicker when moving between elements quickly.
- Fixed bug where the selection would be stored incorrectly in inline editors when the mouseup event was fired outside the editor body.
- Fixed bug where toggling bold at the end of an inline boundary would toggle off the whole word.
- Fixed bug where setting the skin to false would not stop the loading of some skin css files.
- Fixed bug in mobile theme where pinch-to-zoom would break after exiting the editor.
- Fixed bug where sublists of a fully selected list would not be switched correctly when changing list style.
- Fixed bug where inserting media by source would break the UndoManager.
- Fixed bug where inserting some content into the editor with a specific selection would replace some content incorrectly.
- Fixed bug where selecting all content with ctrl+a in IE11 caused problems with untoggling some formatting.
- Fixed bug where the Search and Replace Plugin left some marker spans in the editor when undoing and redoing after replacing some content.
- Fixed bug where the editor would not get a scrollbar when using the Fullscreen and Autoresize plugins together.
- Fixed bug where the font selector would stop working correctly after selecting fonts three times.
- Fixed so pressing the enter key inside of an inline boundary inserts a br after the inline boundary element.
- Fixed a bug where it wasn't possible to use tab navigation inside of a table that was inside of a list.
- Fixed bug where end_container_on_empty_block would incorrectly remove elements.
- Fixed bug where content_styles weren't added to the Preview Plugin iframe.
- Fixed so the beforeSetContent/beforeGetContent events are preventable.
- Fixed bug where changing height value in Table Plugin advanced tab didn't do anything.
- Fixed bug where it wasn't possible to remove formatting from content in beginning of table cell.

## 4.7.1 - 2017-10-09

### Fixed
- Fixed bug where theme set to false on an inline editor produced an extra div element after the target element.
- Fixed bug where the editor drag icon was misaligned with the branding set to false.
- Fixed bug where doubled menu items were not being removed as expected with the removed_menuitems setting.
- Fixed bug where the Table of contents plugin threw an error when initialized.
- Fixed bug where it wasn't possible to add inline formats to text selected right to left.
- Fixed bug where the paste from plain text mode did not work as expected.
- Fixed so the style previews do not set color and background color when selected.
- Fixed bug where the Autolink plugin didn't work as expected with some formats applied on an empty editor.
- Fixed bug where the Textpattern plugin were throwing errors on some patterns.
- Fixed bug where the Save plugin saved all editors instead of only the active editor. Patch contributed by dannoe.

## 4.7.0 - 2017-10-03

### Added
- Added new mobile ui that is specifically designed for mobile devices.

### Changed
- Updated the default skin to be more modern and white since white is preferred by most implementations.
- Restructured the default menus to be more similar to common office suites like Google Docs.

### Fixed
- Fixed so theme can be set to false on both inline and iframe editor modes.
- Fixed bug where inline editor would add/remove the visualblocks css multiple times.
- Fixed bug where selection wouldn't be properly restored when editor lost focus and commands where invoked.
- Fixed bug where toc plugin would generate id:s for headers even though a toc wasn't inserted into the content.
- Fixed bug where is wasn't possible to drag/drop contents within the editor if paste_data_images where set to true.
- Fixed bug where getParam and close in WindowManager would get the first opened window instead of the last opened window.
- Fixed bug where delete would delete between cells inside a table in Firefox.

## 4.6.7 - 2017-09-18

### Added
- Added some missing translations to Image, Link and Help plugins.

### Fixed
- Fixed bug where paste wasn't working in IOS.
- Fixed bug where the Word Count Plugin didn't count some mathematical operators correctly.
- Fixed bug where inserting a list in a table caused the cell to expand in height.
- Fixed bug where pressing enter in a list located inside of a table deleted list items instead of inserting new list item.
- Fixed bug where copy and pasting table cells produced inconsistent results.
- Fixed bug where initializing an editor with an ID of 'length' would throw an exception.
- Fixed bug where it was possible to split a non merged table cell.
- Fixed bug where copy and pasting a list with a very specific selection into another list would produce a nested list.
- Fixed bug where copy and pasting ordered lists sometimes produced unordered lists.
- Fixed bug where padded elements inside other elements would be treated as empty.
- Fixed so you can resize images inside a figure element.
- Fixed bug where an inline TinyMCE editor initialized on a table did not set selection on load in Chrome.
- Fixed the positioning of the inlite toolbar when the target element wasn't big enough to fit the toolbar.

## 4.6.6 - 2017-08-30

### Fixed
- Fixed so that notifications wrap long text content instead of bleeding outside the notification element.
- Fixed so the content_style css is added after the skin and custom stylesheets.
- Fixed bug where it wasn't possible to remove a table with the Cut button.
- Fixed bug where the center format wasn't getting the same font size as the other formats in the format preview.
- Fixed bug where the wordcount plugin wasn't counting hyphenated words correctly.
- Fixed bug where all content pasted into the editor was added to the end of the editor.
- Fixed bug where enter keydown on list item selection only deleted content and didn't create a new line.
- Fixed bug where destroying the editor while the content css was still loading caused error notifications on Firefox.
- Fixed bug where undoing cut operation in IE11 left some unwanted html in the editor content.
- Fixed bug where enter keydown would throw an error in IE11.
- Fixed bug where duplicate instances of an editor were added to the editors array when using the createEditor API.
- Fixed bug where the formatter applied formats on the wrong content when spellchecker was activated.
- Fixed bug where switching formats would reset font size on child nodes.
- Fixed bug where the table caption element weren't always the first descendant to the table tag.
- Fixed bug where pasting some content into the editor on chrome some newlines were removed.
- Fixed bug where it wasn't possible to remove a list if a list item was a table element.
- Fixed bug where copy/pasting partial selections of tables wouldn't produce a proper table.
- Fixed bug where the searchreplace plugin could not find consecutive spaces.
- Fixed bug where background color wasn't applied correctly on some partially selected contents.

## 4.6.5 - 2017-08-02

### Added
- Added new inline_boundaries_selector that allows you to specify the elements that should have boundaries.
- Added new local upload feature this allows the user to upload images directly from the image dialog.
- Added a new api for providing meta data for plugins. It will show up in the help dialog if it's provided.

### Fixed
- Fixed so that the notifications created by the notification manager are more screen reader accessible.
- Fixed bug where changing the list format on multiple selected lists didn't change all of the lists.
- Fixed bug where the nonbreaking plugin would insert multiple undo levels when pressing the tab key.
- Fixed bug where delete/backspace wouldn't render a caret when all editor contents where deleted.
- Fixed bug where delete/backspace wouldn't render a caret if the deleted element was a single contentEditable false element.
- Fixed bug where the wordcount plugin wouldn't count words correctly if word where typed after applying a style format.
- Fixed bug where the wordcount plugin would count mathematical formulas as multiple words for example 1+1=2.
- Fixed bug where formatting of triple clicked blocks on Chrome/Safari would result in styles being added outside the visual selection.
- Fixed bug where paste would add the contents to the end of the editor area when inline mode was used.
- Fixed bug where toggling off bold formatting on text entered in a new paragraph would add an extra line break.
- Fixed bug where autolink plugin would only produce a link on every other consecutive link on Firefox.
- Fixed bug where it wasn't possible to select all contents if the content only had one pre element.
- Fixed bug where sizzle would produce lagging behavior on some sites due to repaints caused by feature detection.
- Fixed bug where toggling off inline formats wouldn't include the space on selected contents with leading or trailing spaces.
- Fixed bug where the cut operation in UI wouldn't work in Chrome.
- Fixed bug where some legacy editor initialization logic would throw exceptions about editor settings not being defined.
- Fixed bug where it wasn't possible to apply text color to links if they where part of a non collapsed selection.
- Fixed bug where an exception would be thrown if the user selected a video element and then moved the focus outside the editor.
- Fixed bug where list operations didn't work if there where block elements inside the list items.
- Fixed bug where applying block formats to lists wrapped in block elements would apply to all elements in that wrapped block.

## 4.6.4 - 2017-06-13

### Fixed
- Fixed bug where the editor would move the caret when clicking on the scrollbar next to a content editable false block.
- Fixed bug where the text color select dropdowns wasn't placed correctly when they didn't fit the width of the screen.
- Fixed bug where the default editor line height wasn't working for mixed font size contents.
- Fixed bug where the content css files for inline editors were loaded multiple times for multiple editor instances.
- Fixed bug where the initial value of the font size/font family dropdowns wasn't displayed.
- Fixed bug where the I18n api was not supporting arrays as the translation replacement values.
- Fixed bug where chrome would display "The given range isn't in document." errors for invalid ranges passed to setRng.
- Fixed bug where the compat3x plugin wasn't working since the global tinymce references wasn't resolved correctly.
- Fixed bug where the preview plugin wasn't encoding the base url passed into the iframe contents producing a xss bug.
- Fixed bug where the dom parser/serializer wasn't handling some special elements like noframes, title and xmp.
- Fixed bug where the dom parser/serializer wasn't handling cdata sections with comments inside.
- Fixed bug where the editor would scroll to the top of the editable area if a dialog was closed in inline mode.
- Fixed bug where the link dialog would not display the right rel value if rel_list was configured.
- Fixed bug where the context menu would select images on some platforms but not others.
- Fixed bug where the filenames of images were not retained on dragged and drop into the editor from the desktop.
- Fixed bug where the paste plugin would misrepresent newlines when pasting plain text and having forced_root_block configured.
- Fixed so that the error messages for the imagetools plugin is more human readable.
- Fixed so the internal validate setting for the parser/serializer can't be set from editor initialization settings.

## 4.6.3 - 2017-05-30

### Fixed
- Fixed bug where the arrow keys didn't work correctly when navigating on nested inline boundary elements.
- Fixed bug where delete/backspace didn't work correctly on nested inline boundary elements.
- Fixed bug where image editing didn't work on subsequent edits of the same image.
- Fixed bug where charmap descriptions wouldn't properly wrap if they exceeded the width of the box.
- Fixed bug where the default image upload handler only accepted 200 as a valid http status code.
- Fixed so rel on target=_blank links gets forced with only noopener instead of both noopener and noreferrer.

## 4.6.2 - 2017-05-23

### Fixed
- Fixed bug where the SaxParser would run out of memory on very large documents.
- Fixed bug with formatting like font size wasn't applied to del elements.
- Fixed bug where various api calls would be throwing exceptions if they where invoked on a removed editor instance.
- Fixed bug where the branding position would be incorrect if the editor was inside a hidden tab and then later showed.
- Fixed bug where the color levels feature in the imagetools dialog wasn't working properly.
- Fixed bug where imagetools dialog wouldn't pre-load images from CORS domains, before trying to prepare them for editing.
- Fixed bug where the tab key would move the caret to the next table cell if being pressed inside a list inside a table.
- Fixed bug where the cut/copy operations would loose parent context like the current format etc.
- Fixed bug with format preview not working on invalid elements excluded by valid_elements.
- Fixed bug where blocks would be merged in incorrect order on backspace/delete.
- Fixed bug where zero length text nodes would cause issues with the undo logic if there where iframes present.
- Fixed bug where the font size/family select lists would throw errors if the first node was a comment.
- Fixed bug with csp having to allow local script evaluation since it was used to detect global scope.
- Fixed bug where CSP required a relaxed option for javascript: URLs in unsupported legacy browsers.
- Fixed bug where a fake caret would be rendered for td with the contenteditable=false.
- Fixed bug where typing would be blocked on IE 11 when within a nested contenteditable=true/false structure.

## 4.6.1 - 2017-05-10

### Added
- Added configuration option to list plugin to disable tab indentation.

### Fixed
- Fixed bug where format change on very specific content could cause the selection to change.
- Fixed bug where TinyMCE could not be lazyloaded through jquery integration.
- Fixed bug where entities in style attributes weren't decoded correctly on paste in webkit.
- Fixed bug where fontsize_formats option had been renamed incorrectly.
- Fixed bug with broken backspace/delete behaviour between contenteditable=false blocks.
- Fixed bug where it wasn't possible to backspace to the previous line with the inline boundaries functionality turned on.
- Fixed bug where is wasn't possible to move caret left and right around a linked image with the inline boundaries functionality turned on.
- Fixed bug where pressing enter after/before hr element threw exception. Patch contributed bradleyke.
- Fixed so the CSS in the visualblocks plugin doesn't overwrite background color. Patch contributed by Christian Rank.
- Fixed bug where multibyte characters weren't encoded correctly. Patch contributed by James Tarkenton.
- Fixed bug where shift-click to select within contenteditable=true fields wasn't working.

## 4.6.0 - 2017-05-04

### Added
- Added an inline boundary caret position feature that makes it easier to type at the beginning/end of links/code elements.
- Added a help plugin that adds a button and a dialog showing the editor shortcuts and loaded plugins.
- Added an inline_boundaries option that allows you to disable the inline boundary feature if it's not desired.
- Added a new ScrollIntoView event that allows you to override the default scroll to element behavior.
- Added role and aria- attributes as valid elements in the default valid elements config.
- Added new internal flag for PastePreProcess/PastePostProcess this is useful to know if the paste was coming from an external source.
- Added new ignore function to UndoManager this works similar to transact except that it doesn't add an undo level by default.

### Fixed
- Fixed so that urls gets retained for images when being edited. This url is then passed on to the upload handler.
- Fixed so that the editors would be initialized on readyState interactive instead of complete.
- Fixed so that the init event of the editor gets fired once all contentCSS files have been properly loaded.
- Fixed so that width/height of the editor gets taken from the textarea element if it's explicitly specified in styles.
- Fixed so that keep_styles set to false no longer clones class/style from the previous paragraph on enter.
- Fixed so that the default line-height is 1.2em to avoid zwnbsp characters from producing text rendering glitches on Windows.
- Fixed so that loading errors of content css gets presented by a notification message.
- Fixed so figure image elements can be linked when selected this wraps the figure image in a anchor element.
- Fixed bug where it wasn't possible to copy/paste rows with colspans by using the table copy/paste feature.
- Fixed bug where the protect setting wasn't properly applied to header/footer parts when using the fullpage plugin.
- Fixed bug where custom formats that specified upper case element names where not applied correctly.
- Fixed bug where some screen readers weren't reading buttons due to an aria specific fix for IE 8.
- Fixed bug where cut wasn't working correctly on iOS due to it's clipboard API not working correctly.
- Fixed bug where Edge would paste div elements instead of paragraphs when pasting plain text.
- Fixed bug where the textpattern plugin wasn't dealing with trailing punctuations correctly.
- Fixed bug where image editing would some times change the image format from jpg to png.
- Fixed bug where some UI elements could be inserted into the toolbar even if they where not registered.
- Fixed bug where it was possible to click the TD instead of the character in the character map and that caused an exception.
- Fixed bug where the font size/font family dropdowns would sometimes show an incorrect value due to css not being loaded in time.
- Fixed bug with the media plugin inserting undefined instead of retaining size when media_dimensions was set to false.
- Fixed bug with deleting images when forced_root_blocks where set to false.
- Fixed bug where input focus wasn't properly handled on nested content editable elements.
- Fixed bug where Chrome/Firefox would throw an exception when selecting images due to recent change of setBaseAndExtent support.
- Fixed bug where malformed blobs would throw exceptions now they are simply ignored.
- Fixed bug where backspace/delete wouldn't work properly in some cases where all contents was selected in WebKit.
- Fixed bug with Angular producing errors since it was expecting events objects to be patched with their custom properties.
- Fixed bug where the formatter would apply formatting to spellchecker errors now all bogus elements are excluded.
- Fixed bug with backspace/delete inside table caption elements wouldn't behave properly on IE 11.
- Fixed bug where typing after a contenteditable false inline element could move the caret to the end of that element.
- Fixed bug where backspace before/after contenteditable false blocks wouldn't properly remove the right element.
- Fixed bug where backspace before/after contenteditable false inline elements wouldn't properly empty the current block element.
- Fixed bug where vertical caret navigation with a custom line-height would sometimes match incorrect positions.
- Fixed bug with paste on Edge where character encoding wasn't handled properly due to a browser bug.
- Fixed bug with paste on Edge where extra fragment data was inserted into the contents when pasting.
- Fixed bug with pasting contents when having a whole block element selected on WebKit could cause WebKit spans to appear.
- Fixed bug where the visualchars plugin wasn't working correctly showing invisible nbsp characters.
- Fixed bug where browsers would hang if you tried to load some malformed html contents.
- Fixed bug where the init call promise wouldn't resolve if the specified selector didn't find any matching elements.
- Fixed bug where the Schema isValidChild function was case sensitive.

### Removed
- Dropped support for IE 8-10 due to market share and lack of support from Microsoft. See tinymce docs for details.

## 4.5.3 - 2017-02-01

### Added
- Added keyboard navigation for menu buttons when the menu is in focus.
- Added api to the list plugin for setting custom classes/attributes on lists.
- Added validation for the anchor plugin input field according to W3C id naming specifications.

### Fixed
- Fixed bug where media placeholders were removed after resize with the forced_root_block setting set to false.
- Fixed bug where deleting selections with similar sibling nodes sometimes deleted the whole document.
- Fixed bug with inlite theme where several toolbars would appear scrolling when more than one instance of the editor was in use.
- Fixed bug where the editor would throw error with the fontselect plugin on hidden editor instances in Firefox.
- Fixed bug where the background color would not stretch to the font size.
- Fixed bug where font size would be removed when changing background color.
- Fixed bug where the undomanager trimmed away whitespace between nodes on undo/redo.
- Fixed bug where media_dimensions=false in media plugin caused the editor to throw an error.
- Fixed bug where IE was producing font/u elements within links on paste.
- Fixed bug where some button tooltips were broken when compat3x was in use.
- Fixed bug where backspace/delete/typeover would remove the caption element.
- Fixed bug where powerspell failed to function when compat3x was enabled.
- Fixed bug where it wasn't possible to apply sub/sup on text with large font size.
- Fixed bug where pre tags with spaces weren't treated as content.
- Fixed bug where Meta+A would select the entire document instead of all contents in nested ce=true elements.

## 4.5.2 - 2017-01-04

### Fixed
- Added missing keyboard shortcut description for the underline menu item in the format menu.
- Fixed bug where external blob urls wasn't properly handled by editor upload logic. Patch contributed by David Oviedo.
- Fixed bug where urls wasn't treated as a single word by the wordcount plugin.
- Fixed bug where nbsp characters wasn't treated as word delimiters by the wordcount plugin.
- Fixed bug where editor instance wasn't properly passed to the format preview logic. Patch contributed by NullQuery.
- Fixed bug where the fake caret wasn't hidden when you moved selection to a cE=false element.
- Fixed bug where it wasn't possible to edit existing code sample blocks.
- Fixed bug where it wasn't possible to delete editor contents if the selection included an empty block.
- Fixed bug where the formatter wasn't expanding words on some international characters. Patch contributed by Martin Larochelle.
- Fixed bug where the open link feature wasn't working correctly on IE 11.
- Fixed bug where enter before/after a cE=false block wouldn't properly padd the paragraph with an br element.
- Fixed so font size and font family select boxes always displays a value by using the runtime style as a fallback.
- Fixed so missing plugins will be logged to console as warnings rather than halting the initialization of the editor.
- Fixed so splitbuttons become normal buttons in advlist plugin if styles are empty. Patch contributed by René Schleusner.
- Fixed so you can multi insert rows/cols by selecting table cells and using insert rows/columns.

## 4.5.1 - 2016-12-07

### Fixed
- Fixed bug where the lists plugin wouldn't initialize without the advlist plugins if served from cdn.
- Fixed bug where selectors with "*" would cause the style format preview to throw an error.
- Fixed bug with toggling lists off on lists with empty list items would throw an error.
- Fixed bug where editing images would produce non existing blob uris.
- Fixed bug where the offscreen toc selection would be treated as the real toc element.
- Fixed bug where the aria level attribute for element path would have an incorrect start index.
- Fixed bug where the offscreen selection of cE=false that where very wide would be shown onscreen. Patch contributed by Steven Bufton.
- Fixed so the default_link_target gets applied to links created by the autolink plugin.
- Fixed so that the name attribute gets removed by the anchor plugin if editing anchors.

## 4.5.0 - 2016-11-23

### Added
- Added new toc plugin allows you to insert table of contents based on editor headings.
- Added new auto complete menu to all url fields. Adds history, link to anchors etc.
- Added new sidebar api that allows you to add custom sidebar panels and buttons to toggle these.
- Added new insert menu button that allows you to have multiple insert functions under the same menu button.
- Added new open link feature to ctrl+click, alt+enter and context menu.
- Added new media_embed_handler option to allow the media plugin to be populated with custom embeds.
- Added new support for editing transparent images using the image tools dialog.
- Added new images_reuse_filename option to allow filenames of images to be retained for upload.
- Added new security feature where links with target="_blank" will by default get rel="noopener noreferrer".
- Added new allow_unsafe_link_target to allow you to opt-out of the target="_blank" security feature.
- Added new style_formats_autohide option to automatically hide styles based on context.
- Added new codesample_content_css option to specify where the code sample prism css is loaded from.
- Added new support for Japanese/Chinese word count following the unicode standards on this.
- Added new fragmented undo levels this dramatically reduces flicker on contents with iframes.
- Added new live previews for complex elements like table or lists.

### Fixed
- Fixed bug where it wasn't possible to properly tab between controls in a dialog with a disabled form item control.
- Fixed bug where firefox would generate a rectangle on elements produced after/before a cE=false elements.
- Fixed bug with advlist plugin not switching list element format properly in some edge cases.
- Fixed bug where col/rowspans wasn't correctly computed by the table plugin in some cases.
- Fixed bug where the table plugin would thrown an error if object_resizing was disabled.
- Fixed bug where some invalid markup would cause issues when running in XHTML mode. Patch contributed by Charles Bourasseau.
- Fixed bug where the fullscreen class wouldn't be removed properly when closing dialogs.
- Fixed bug where the PastePlainTextToggle event wasn't fired by the paste plugin when the state changed.
- Fixed bug where table the row type wasn't properly updated in table row dialog. Patch contributed by Matthias Balmer.
- Fixed bug where select all and cut wouldn't place caret focus back to the editor in WebKit. Patch contributed by Daniel Jalkut.
- Fixed bug where applying cell/row properties to multiple cells/rows would reset other unchanged properties.
- Fixed bug where some elements in the schema would have redundant/incorrect children.
- Fixed bug where selector and target options would cause issues if used together.
- Fixed bug where drag/drop of images from desktop on chrome would thrown an error.
- Fixed bug where cut on WebKit/Blink wouldn't add an undo level.
- Fixed bug where IE 11 would scroll to the cE=false elements when they where selected.
- Fixed bug where keys like F5 wouldn't work when a cE=false element was selected.
- Fixed bug where the undo manager wouldn't stop the typing state when commands where executed.
- Fixed bug where unlink on wrapped links wouldn't work properly.
- Fixed bug with drag/drop of images on WebKit where the image would be deleted form the source editor.
- Fixed bug where the visual characters mode would be disabled when contents was extracted from the editor.
- Fixed bug where some browsers would toggle of formats applied to the caret when clicking in the editor toolbar.
- Fixed bug where the custom theme function wasn't working correctly.
- Fixed bug where image option for custom buttons required you to have icon specified as well.
- Fixed bug where the context menu and contextual toolbars would be visible at the same time and sometimes overlapping.
- Fixed bug where the noneditable plugin would double wrap elements when using the noneditable_regexp option.
- Fixed bug where tables would get padding instead of margin when you used the indent button.
- Fixed bug where the charmap plugin wouldn't properly insert non breaking spaces.
- Fixed bug where the color previews in color input boxes wasn't properly updated.
- Fixed bug where the list items of previous lists wasn't merged in the right order.
- Fixed bug where it wasn't possible to drag/drop inline-block cE=false elements on IE 11.
- Fixed bug where some table cell merges would produce incorrect rowspan/colspan.
- Fixed so the font size of the editor defaults to 14px instead of 11px this can be overridden by custom css.
- Fixed so wordcount is debounced to reduce cpu hogging on larger texts.
- Fixed so tinymce global gets properly exported as a module when used with some module bundlers.
- Fixed so it's possible to specify what css properties you want to preview on specific formats.
- Fixed so anchors are contentEditable=false while within the editor.
- Fixed so selected contents gets wrapped in a inline code element by the codesample plugin.
- Fixed so conditional comments gets properly stripped independent of case. Patch contributed by Georgii Dolzhykov.
- Fixed so some escaped css sequences gets properly handled. Patch contributed by Georgii Dolzhykov.
- Fixed so notifications with the same message doesn't get displayed at the same time.
- Fixed so F10 can be used as an alternative key to focus to the toolbar.
- Fixed various api documentation issues and typos.

### Removed
- Removed layer plugin since it wasn't really ported from 3.x and there doesn't seem to be much use for it.
- Removed moxieplayer.swf from the media plugin since it wasn't used by the media plugin.
- Removed format state from the advlist plugin to be more consistent with common word processors.

## 4.4.3 - 2016-09-01

### Fixed
- Fixed bug where copy would produce an exception on Chrome.
- Fixed bug where deleting lists on IE 11 would merge in correct text nodes.
- Fixed bug where deleting partial lists with indentation wouldn't cause proper normalization.

## 4.4.2 - 2016-08-25

### Added
- Added new importcss_exclusive option to disable unique selectors per group.
- Added new group specific selector_converter option to importcss plugin.
- Added new codesample_languages option to apply custom languages to codesample plugin.
- Added new codesample_dialog_width/codesample_dialog_height options.

### Fixed
- Fixed bug where fullscreen button had an incorrect keyboard shortcut.
- Fixed bug where backspace/delete wouldn't work correctly from a block to a cE=false element.
- Fixed bug where smartpaste wasn't detecting links with special characters in them like tilde.
- Fixed bug where the editor wouldn't get proper focus if you clicked on a cE=false element.
- Fixed bug where it wasn't possible to copy/paste table rows that had merged cells.
- Fixed bug where merging cells could some times produce invalid col/rowspan attibute values.
- Fixed bug where getBody would sometimes thrown an exception now it just returns null if the iframe is clobbered.
- Fixed bug where drag/drop of cE=false element wasn't properly constrained to viewport.
- Fixed bug where contextmenu on Mac would collapse any selection to a caret.
- Fixed bug where rtl mode wasn't rendered properly when loading a language pack with the rtl flag.
- Fixed bug where Kamer word bounderies would be stripped from contents.
- Fixed bug where lists would sometimes render two dots or numbers on the same line.
- Fixed bug where the skin_url wasn't used by the inlite theme.
- Fixed so data attributes are ignored when comparing formats in the formatter.
- Fixed so it's possible to disable inline toolbars in the inlite theme.
- Fixed so template dialog gets resized if it doesn't fit the window viewport.

## 4.4.1 - 2016-07-26

### Added
- Added smart_paste option to paste plugin to allow disabling the paste behavior if needed.

### Fixed
- Fixed bug where png urls wasn't properly detected by the smart paste logic.
- Fixed bug where the element path wasn't working properly when multiple editor instances where used.
- Fixed bug with creating lists out of multiple paragraphs would just create one list item instead of multiple.
- Fixed bug where scroll position wasn't properly handled by the inlite theme to place the toolbar properly.
- Fixed bug where multiple instances of the editor using the inlite theme didn't render the toolbar properly.
- Fixed bug where the shortcut label for fullscreen mode didn't match the actual shortcut key.
- Fixed bug where it wasn't possible to select cE=false blocks using touch devices on for example iOS.
- Fixed bug where it was possible to select the child image within a cE=false on IE 11.
- Fixed so inserts of html containing lists doesn't merge with any existing lists unless it's a paste operation.

## 4.4.0 - 2016-06-30

### Added
- Added new inlite theme this is a more lightweight inline UI.
- Added smarter paste logic that auto detects urls in the clipboard and inserts images/links based on that.
- Added a better image resize algorithm for better image quality in the imagetools plugin.

### Fixed
- Fixed bug where it wasn't possible to drag/dropping cE=false elements on FF.
- Fixed bug where backspace/delete before/after a cE=false block would produce a new paragraph.
- Fixed bug where list style type css property wasn't preserved when indenting lists.
- Fixed bug where merging of lists where done even if the list style type was different.
- Fixed bug where the image_dataimg_filter function wasn't used when pasting images.
- Fixed bug where nested editable within a non editable element would cause scroll on focus in Chrome.
- Fixed so invalid targets for inline mode is blocked on initialization. We only support elements that can have children.

## 4.3.13 - 2016-06-08

### Added
- Added characters with a diacritical mark to charmap plugin. Patch contributed by Dominik Schilling.
- Added better error handling if the image proxy service would produce errors.

### Fixed
- Fixed issue with pasting list items into list items would produce nested list rather than a merged list.
- Fixed bug where table selection could get stuck in selection mode for inline editors.
- Fixed bug where it was possible to place the caret inside the resize grid elements.
- Fixed bug where it wasn't possible to place in elements horizontally adjacent cE=false blocks.
- Fixed bug where multiple notifications wouldn't be properly placed on screen.
- Fixed bug where multiple editor instance of the same id could be produces in some specific integrations.

## 4.3.12 - 2016-05-10

### Fixed
- Fixed bug where focus calls couldn't be made inside the editors PostRender event handler.
- Fixed bug where some translations wouldn't work as expected due to a bug in editor.translate.
- Fixed bug where the node change event could fire with a node out side the root of the editor.
- Fixed bug where Chrome wouldn't properly present the keyboard paste clipboard details when paste was clicked.
- Fixed bug where merged cells in tables couldn't be selected from right to left.
- Fixed bug where insert row wouldn't properly update a merged cells rowspan property.
- Fixed bug where the color input boxes preview field wasn't properly set on initialization.
- Fixed bug where IME composition inside table cells wouldn't work as expected on IE 11.
- Fixed so all shadow dom support is under and experimental flag due to flaky browser support.

## 4.3.11 - 2016-04-25

### Fixed
- Fixed bug where it wasn't possible to insert empty blocks though the API unless they where padded.
- Fixed bug where you couldn't type the Euro character on Windows.
- Fixed bug where backspace/delete from a cE=false element to a text block didn't work properly.
- Fixed bug where the text color default grid would render incorrectly.
- Fixed bug where the codesample plugin wouldn't load the css in the editor for multiple editors.
- Fixed so the codesample plugin textarea gets focused by default.

## 4.3.10 - 2016-04-12

### Fixed
- Fixed bug where the key "y" on WebKit couldn't be entered due to conflict with keycode for F10 on keypress.

## 4.3.9 - 2016-04-12

### Added
- Added support for focusing the contextual toolbars using keyboard.
- Added keyboard support for slider UI controls. You can no increase/decrease using arrow keys.
- Added url pattern matching for Dailymotion to media plugin. Patch contributed by Bertrand Darbon.
- Added body_class to template plugin preview. Patch contributed by Milen Petrinski.
- Added options to better override textcolor pickers with custom colors. Patch contributed by Xavier Boubert.
- Added visual arrows to inline contextual toolbars so that they point to the element being active.

### Changed
- Changed the Meta+Shift+F shortcut to Ctrl+Shift+F since Czech, Slovak, Polish languages used the first one for input.

### Fixed
- Fixed so toolbars for tables or other larger elements get better positioned below the scrollable viewport.
- Fixed bug where it was possible to click links inside cE=false blocks.
- Fixed bug where event targets wasn't properly handled in Safari Technical Preview.
- Fixed bug where drag/drop text in FF 45 would make the editor caret invisible.
- Fixed bug where the remove state wasn't properly set on editor instances when detected as clobbered.
- Fixed bug where offscreen selection of some cE=false elements would render onscreen. Patch contributed by Steven Bufton
- Fixed bug where enter would clone styles out side the root on editors inside a span. Patch contributed by ChristophKaser.
- Fixed bug where drag/drop of images into the editor didn't work correctly in FF.
- Fixed so the first item in panels for the imagetools dialog gets proper keyboard focus.

## 4.3.8 - 2016-03-15

### Fixed
- Fixed bug where inserting HR at the end of a block element would produce an extra empty block.
- Fixed bug where links would be clickable when readonly mode was enabled.
- Fixed bug where the formatter would normalize to the wrong node on very specific content.
- Fixed bug where some nested list items couldn't be indented properly.
- Fixed bug where links where clickable in the preview dialog.
- Fixed so the alt attribute doesn't get padded with an empty value by default.
- Fixed so nested alignment works more correctly. You will now alter the alignment to the closest block parent.

## 4.3.7 - 2016-03-02

### Fixed
- Fixed bug where incorrect icons would be rendered for imagetools edit and color levels.
- Fixed bug where navigation using arrow keys inside a SelectBox didn't move up/down.
- Fixed bug where the visualblocks plugin would render borders round internal UI elements.

## 4.3.6 - 2016-03-01

### Added
- Added new paste_remember_plaintext_info option to allow a global disable of the plain text mode notification.
- Added new PastePlainTextToggle event that fires when plain text mode toggles on/off.

### Fixed
- Fixed bug where it wasn't possible to select media elements since the drag logic would snap it to mouse cursor.
- Fixed bug where it was hard to place the caret inside nested cE=true elements when the outer cE=false element was focused.
- Fixed bug where editors wouldn't properly initialize if both selector and mode where used.
- Fixed bug where IME input inside table cells would switch the IME off.
- Fixed bug where selection inside the first table cell would cause the whole table cell to get selected.
- Fixed bug where error handling of images being uploaded wouldn't properly handle faulty statuses.
- Fixed bug where inserting contents before a HR would cause an exception to be thrown.
- Fixed bug where copy/paste of Excel data would be inserted as an image.
- Fixed caret position issues with copy/paste of inline block cE=false elements.
- Fixed issues with various menu item focus bugs in Chrome. Where the focused menu bar item wasn't properly blurred.
- Fixed so the notifications have a solid background since it would be hard to read if there where text under it.
- Fixed so notifications gets animated similar to the ones used by dialogs.
- Fixed so larger images that gets pasted is handled better.
- Fixed so the window close button is more uniform on various platform and also increased it's hit area.

## 4.3.5 - 2016-02-11

Npm version bump due to package not being fully updated.

## 4.3.4 - 2016-02-11

### Added
- Added new OpenWindow/CloseWindow events that gets fired when windows open/close.
- Added new NewCell/NewRow events that gets fired when table cells/rows are created.
- Added new Promise return value to tinymce.init makes it easier to handle initialization.

### Fixed
- Fixed various bugs with drag/drop of contentEditable:false elements.
- Fixed bug where deleting of very specific nested list items would result in an odd list.
- Fixed bug where lists would get merged with adjacent lists outside the editable inline root.
- Fixed bug where MS Edge would crash when closing a dialog then clicking a menu item.
- Fixed bug where table cell selection would add undo levels.
- Fixed bug where table cell selection wasn't removed when inline editor where removed.
- Fixed bug where table cell selection wouldn't work properly on nested tables.
- Fixed bug where table merge menu would be available when merging between thead and tbody.
- Fixed bug where table row/column resize wouldn't get properly removed when the editor was removed.
- Fixed bug where Chrome would scroll to the editor if there where a empty hash value in document url.
- Fixed bug where the cache suffix wouldn't work correctly with the importcss plugin.
- Fixed bug where selection wouldn't work properly on MS Edge on Windows Phone 10.
- Fixed so adjacent pre blocks gets joined into one pre block since that seems like the user intent.
- Fixed so events gets properly dispatched in shadow dom. Patch provided by Nazar Mokrynskyi.

### Removed
- Removed the jQuery version the jQuery plugin is now moved into the main package.
- Removed jscs from build process since eslint can now handle code style checking.

## 4.3.3 - 2016-01-14

### Added
- Added new table_resize_bars configuration setting.  This setting allows you to disable the table resize bars.
- Added new beforeInitialize event to tinymce.util.XHR lets you modify XHR properties before open. Patch contributed by Brent Clintel.
- Added new autolink_pattern setting to autolink plugin. Enables you to override the default autolink formats. Patch contributed by Ben Tiedt.
- Added new charmap option that lets you override the default charmap of the charmap plugin.
- Added new charmap_append option that lets you add new characters to the default charmap of the charmap plugin.
- Added new insertCustomChar event that gets fired when a character is inserted by the charmap plugin.

### Fixed
- Fixed bug where table cells started with a superfluous &nbsp; in IE10+.
- Fixed bug where table plugin would retain all BR tags when cells were merged.
- Fixed bug where media plugin would strip underscores from youtube urls.
- Fixed bug where IME input would fail on IE 11 if you typed within a table.
- Fixed bug where double click selection of a word would remove the space before the word on insert contents.
- Fixed bug where table plugin would produce exceptions when hovering tables with invalid structure.
- Fixed bug where fullscreen wouldn't scroll back to it's original position when untoggled.
- Fixed so the template plugins templates setting can be a function that gets a callback that can provide templates.

## 4.3.2 - 2015-12-14

### Fixed
- Fixed bug where the resize bars for table cells were not affected by the object_resizing property.
- Fixed bug where the contextual table toolbar would appear incorrectly if TinyMCE was initialized inline inside a table.
- Fixed bug where resizing table cells did not fire a node change event or add an undo level.
- Fixed bug where double click selection of text on IE 11 wouldn't work properly.
- Fixed bug where codesample plugin would incorrectly produce br elements inside code elements.
- Fixed bug where media plugin would strip dashes from youtube urls.
- Fixed bug where it was possible to move the caret into the table resize bars.
- Fixed bug where drag/drop into a cE=false element was possible on IE.

## 4.3.1 - 2015-11-30

### Fixed
- Fixed so it's possible to disable the table inline toolbar by setting it to false or an empty string.
- Fixed bug where it wasn't possible to resize some tables using the drag handles.
- Fixed bug where unique id:s would clash for multiple editor instances and cE=false selections.
- Fixed bug where the same plugin could be initialized multiple times.
- Fixed bug where the table inline toolbars would be displayed at the same time as the image toolbars.
- Fixed bug where the table selection rect wouldn't be removed when selecting another control element.

## 4.3.0 - 2015-11-23

### Added
- Added new table column/row resize support. Makes it a lot more easy to resize the columns/rows in a table.
- Added new table inline toolbar. Makes it easier to for example add new rows or columns to a table.
- Added new notification API. Lets you display floating notifications to the end user.
- Added new codesample plugin that lets you insert syntax highlighted pre elements into the editor.
- Added new image_caption to images. Lets you create images with captions using a HTML5 figure/figcaption elements.
- Added new live previews of embeded videos. Lets you play the video right inside the editor.
- Added new setDirty method and "dirty" event to the editor. Makes it easier to track the dirty state change.
- Added new setMode method to Editor instances that lets you dynamically switch between design/readonly.
- Added new core support for contentEditable=false elements within the editor overrides the browsers broken behavior.

### Changed
- Rewrote the noneditable plugin to use the new contentEditable false core logic.

### Fixed
- Fixed so the dirty state doesn't set to false automatically when the undo index is set to 0.
- Fixed the Selection.placeCaretAt so it works better on IE when the coordinate is between paragraphs.
- Fixed bug where data-mce-bogus="all" element contents where counted by the word count plugin.
- Fixed bug where contentEditable=false elements would be indented by the indent buttons.
- Fixed bug where images within contentEditable=false would be selected in WebKit on mouse click.
- Fixed bug in DOMUntils split method where the replacement parameter wouldn't work on specific cases.
- Fixed bug where the importcss plugin would import classes from the skin content css file.
- Fixed so all button variants have a wrapping span for it's text to make it easier to skin.
- Fixed so it's easier to exit pre block using the arrow keys.
- Fixed bug where listboxes with fix widths didn't render correctly.

## 4.2.8 - 2015-11-13

### Fixed
- Fixed bug where it was possible to delete tables as the inline root element if all columns where selected.
- Fixed bug where the UI buttons active state wasn't properly updated due to recent refactoring of that logic.

## 4.2.7 - 2015-10-27

### Fixed
- Fixed bug where backspace/delete would remove all formats on the last paragraph character in WebKit/Blink.
- Fixed bug where backspace within a inline format element with a bogus caret container would move the caret.
- Fixed bug where backspace/delete on selected table cells wouldn't add an undo level.
- Fixed bug where script tags embedded within the editor could sometimes get a mce- prefix prepended to them
- Fixed bug where validate: false option could produce an error to be thrown from the Serialization step.
- Fixed bug where inline editing of a table as the root element could let the user delete that table.
- Fixed bug where inline editing of a table as the root element wouldn't properly handle enter key.
- Fixed bug where inline editing of a table as the root element would normalize the selection incorrectly.
- Fixed bug where inline editing of a list as the root element could let the user delete that list.
- Fixed bug where inline editing of a list as the root element could let the user split that list.
- Fixed bug where resize handles would be rendered on editable root elements such as table.

## 4.2.6 - 2015-09-28

### Added
- Added capability to set request headers when using XHRs.
- Added capability to upload local images automatically default delay is set to 30 seconds after editing images.
- Added commands ids mceEditImage, mceAchor and mceMedia to be avaiable from execCommand.
- Added Edge browser to saucelabs grunt task. Patch contributed by John-David Dalton.

### Fixed
- Fixed bug where blob uris not produced by tinymce would produce HTML invalid markup.
- Fixed bug where selection of contents of a nearly empty editor in Edge would sometimes fail.
- Fixed bug where color styles woudln't be retained on copy/paste in Blink/Webkit.
- Fixed bug where the table plugin would throw an error when inserting rows after a child table.
- Fixed bug where the template plugin wouldn't handle functions as variable replacements.
- Fixed bug where undo/redo sometimes wouldn't work properly when applying formatting collapsed ranges.
- Fixed bug where shift+delete wouldn't do a cut operation on Blink/WebKit.
- Fixed bug where cut action wouldn't properly store the before selection bookmark for the undo level.
- Fixed bug where backspace in side an empty list element on IE would loose editor focus.
- Fixed bug where the save plugin wouldn't enable the buttons when a change occurred.
- Fixed bug where Edge wouldn't initialize the editor if a document.domain was specified.
- Fixed bug where enter key before nested images would sometimes not properly expand the previous block.
- Fixed bug where the inline toolbars wouldn't get properly hidden when blurring the editor instance.
- Fixed bug where Edge would paste Chinese characters on some Windows 10 installations.
- Fixed bug where IME would loose focus on IE 11 due to the double trailing br bug fix.
- Fixed bug where the proxy url in imagetools was incorrect. Patch contributed by Wong Ho Wang.

## 4.2.5 - 2015-08-31

### Added
- Added fullscreen capability to embedded youtube and vimeo videos.

### Fixed
- Fixed bug where the uploadImages call didn't work on IE 10.
- Fixed bug where image place holders would be uploaded by uploadImages call.
- Fixed bug where images marked with bogus would be uploaded by the uploadImages call.
- Fixed bug where multiple calls to uploadImages would result in decreased performance.
- Fixed bug where pagebreaks were editable to imagetools patch contributed by Rasmus Wallin.
- Fixed bug where the element path could cause too much recursion exception.
- Fixed bug for domains containing ".min". Patch contributed by Loïc Février.
- Fixed so validation of external links to accept a number after www. Patch contributed by Victor Carvalho.
- Fixed so the charmap is exposed though execCommand. Patch contributed by Matthew Will.
- Fixed so that the image uploads are concurrent for improved performance.
- Fixed various grammar problems in inline documentation. Patches provided by nikolas.

## 4.2.4 - 2015-08-17

### Added
- Added picture as a valid element to the HTML 5 schema. Patch contributed by Adam Taylor.

### Fixed
- Fixed bug where contents would be duplicated on drag/drop within the same editor.
- Fixed bug where floating/alignment of images on Edge wouldn't work properly.
- Fixed bug where it wasn't possible to drag images on IE 11.
- Fixed bug where image selection on Edge would sometimes fail.
- Fixed bug where contextual toolbars icons wasn't rendered properly when using the toolbar_items_size.
- Fixed bug where searchreplace dialog doesn't get prefilled with the selected text.
- Fixed bug where fragmented matches wouldn't get properly replaced by the searchreplace plugin.
- Fixed bug where enter key wouldn't place the caret if was after a trailing space within an inline element.
- Fixed bug where the autolink plugin could produce multiple links for the same text on Gecko.
- Fixed bug where EditorUpload could sometimes throw an exception if the blob wasn't found.
- Fixed xss issues with media plugin not properly filtering out some script attributes.

## 4.2.3 - 2015-07-30

### Fixed
- Fixed bug where image selection wasn't possible on Edge due to incompatible setBaseAndExtend API.
- Fixed bug where image blobs urls where not properly destroyed by the imagetools plugin.
- Fixed bug where keyboard shortcuts wasn't working correctly on IE 8.
- Fixed skin issue where the borders of panels where not visible on IE 8.

## 4.2.2 - 2015-07-22

### Fixed
- Fixed bug where float panels were not being hidden on inline editor blur when fixed_toolbar_container config option was in use.
- Fixed bug where combobox states wasn't properly updated if contents where updated without keyboard.
- Fixed bug where pasting into textbox or combobox would move the caret to the end of text.
- Fixed bug where removal of bogus span elements before block elements would remove whitespace between nodes.
- Fixed bug where repositioning of inline toolbars where async and producing errors if the editor was removed from DOM to early. Patch by iseulde.
- Fixed bug where element path wasn't working correctly. Patch contributed by iseulde.
- Fixed bug where menus wasn't rendered correctly when custom images where added to a menu. Patch contributed by Naim Hammadi.

## 4.2.1 - 2015-06-29

### Fixed
- Fixed bug where back/forward buttons in the browser would render blob images as broken images.
- Fixed bug where Firefox would throw regexp to big error when replacing huge base64 chunks.
- Fixed bug rendering issues with resize and context toolbars not being placed properly until next animation frame.
- Fixed bug where the rendering of the image while cropping would some times not be centered correctly.
- Fixed bug where listbox items with submenus would me selected as active.
- Fixed bug where context menu where throwing an error when rendering.
- Fixed bug where resize both option wasn't working due to resent addClass API change. Patch contributed by Jogai.
- Fixed bug where a hideAll call for container rendered inline toolbars would throw an error.
- Fixed bug where onclick event handler on combobox could cause issues if element.id was a function by some polluting libraries.
- Fixed bug where listboxes wouldn't get proper selected sub menu item when using link_list or image_list.
- Fixed so the UI controls are as wide as 4.1.x to avoid wrapping controls in toolbars.
- Fixed so the imagetools dialog is adaptive for smaller screen sizes.

## 4.2.0 - 2015-06-25

### Added
- Added new flat default skin to make the UI more modern.
- Added new imagetools plugin, lets you crop/resize and apply filters to images.
- Added new contextual toolbars support to the API lets you add floating toolbars for specific CSS selectors.
- Added new promise feature fill as tinymce.util.Promise.
- Added new built in image upload feature lets you upload any base64 encoded image within the editor as files.

### Fixed
- Fixed bug where resize handles would appear in the right position in the wrong editor when switching between resizable content in different inline editors.
- Fixed bug where tables would not be inserted in inline mode due to previous float panel fix.
- Fixed bug where floating panels would remain open when focus was lost on inline editors.
- Fixed bug where cut command on Chrome would thrown a browser security exception.
- Fixed bug where IE 11 sometimes would report an incorrect size for images in the image dialog.
- Fixed bug where it wasn't possible to remove inline formatting at the end of block elements.
- Fixed bug where it wasn't possible to delete table cell contents when cell selection was vertical.
- Fixed bug where table cell wasn't emptied from block elements if delete/backspace where pressed in empty cell.
- Fixed bug where cmd+shift+arrow didn't work correctly on Firefox mac when selecting to start/end of line.
- Fixed bug where removal of bogus elements would sometimes remove whitespace between nodes.
- Fixed bug where the resize handles wasn't updated when the main window was resized.
- Fixed so script elements gets removed by default to prevent possible XSS issues in default config implementations.
- Fixed so the UI doesn't need manual reflows when using non native layout managers.
- Fixed so base64 encoded images doesn't slow down the editor on modern browsers while editing.
- Fixed so all UI elements uses touch events to improve mobile device support.
- Removed the touch click quirks patch for iOS since it did more harm than good.
- Removed the non proportional resize handles since. Unproportional resize can still be done by holding the shift key.

## 4.1.10 - 2015-05-05

### Fixed
- Fixed bug where plugins loaded with compat3x would sometimes throw errors when loading using the jQuery version.
- Fixed bug where extra empty paragraphs would get deleted in WebKit/Blink due to recent Quriks fix.
- Fixed bug where the editor wouldn't work properly on IE 12 due to some required browser sniffing.
- Fixed bug where formatting shortcut keys where interfering with Mac OS X screenshot keys.
- Fixed bug where the caret wouldn't move to the next/previous line boundary on Cmd+Left/Right on Gecko.
- Fixed bug where it wasn't possible to remove formats from very specific nested contents.
- Fixed bug where undo levels wasn't produced when typing letters using the shift or alt+ctrl modifiers.
- Fixed bug where the dirty state wasn't properly updated when typing using the shift or alt+ctrl modifiers.
- Fixed bug where an error would be thrown if an autofocused editor was destroyed quickly after its initialization. Patch provided by thorn0.
- Fixed issue with dirty state not being properly updated on redo operation.
- Fixed issue with entity decoder not handling incorrectly written numeric entities.
- Fixed issue where some PI element values wouldn't be properly encoded.

## 4.1.9 - 2015-03-10

### Fixed
- Fixed bug where indentation wouldn't work properly for non list elements.
- Fixed bug with image plugin not pulling the image dimensions out correctly if a custom document_base_url was used.
- Fixed bug where ctrl+alt+[1-9] would conflict with the AltGr+[1-9] on Windows. New shortcuts is ctrl+shift+[1-9].
- Fixed bug with removing formatting on nodes in inline mode would sometimes include nodes outside the editor body.
- Fixed bug where extra nbsp:s would be inserted when you replaced a word surrounded by spaces using insertContent.
- Fixed bug with pasting from Google Docs would produce extra strong elements and line feeds.

## 4.1.8 - 2015-03-05

### Added
- Added new html5 sizes attribute to img elements used together with srcset.
- Added new elementpath option that makes it possible to disable the element path but keep the statusbar.
- Added new option table_style_by_css for the table plugin to set table styling with css rather than table attributes.
- Added new link_assume_external_targets option to prompt the user to prepend http:// prefix if the supplied link does not contain a protocol prefix.
- Added new image_prepend_url option to allow a custom base path/url to be added to images.
- Added new table_appearance_options option to make it possible to disable some options.
- Added new image_title option to make it possible to alter the title of the image, disabled by default.

### Fixed
- Fixed bug where selection starting from out side of the body wouldn't produce a proper selection range on IE 11.
- Fixed bug where pressing enter twice before a table moves the cursor in the table and causes a javascript error.
- Fixed bug where advanced image styles were not respected.
- Fixed bug where the less common Shift+Delete didn't produce a proper cut operation on WebKit browsers.
- Fixed bug where image/media size constrain logic would produce NaN when handling non number values.
- Fixed bug where internal classes where removed by the removeformat command.
- Fixed bug with creating links table cell contents with a specific selection would throw a exceptions on WebKit/Blink.
- Fixed bug where valid_classes option didn't work as expected according to docs. Patch provided by thorn0.
- Fixed bug where jQuery plugin would patch the internal methods multiple times. Patch provided by Drew Martin.
- Fixed bug where backspace key wouldn't delete the current selection of newly formatted content.
- Fixed bug where type over of inline formatting elements wouldn't properly keep the format on WebKit/Blink.
- Fixed bug where selection needed to be properly normalized on modern IE versions.
- Fixed bug where Command+Backspace didn't properly delete the whole line of text but the previous word.
- Fixed bug where UI active states wheren't properly updated on IE if you placed caret within the current range.
- Fixed bug where delete/backspace on WebKit/Blink would remove span elements created by the user.
- Fixed bug where delete/backspace would produce incorrect results when deleting between two text blocks with br elements.
- Fixed bug where captions where removed when pasting from MS Office.
- Fixed bug where lists plugin wouldn't properly remove fully selected nested lists.
- Fixed bug where the ttf font used for icons would throw an warning message on Gecko on Mac OS X.
- Fixed a bug where applying a color to text did not update the undo/redo history.
- Fixed so shy entities gets displayed when using the visualchars plugin.
- Fixed so removeformat removes ins/del by default since these might be used for strikethough.
- Fixed so multiple language packs can be loaded and added to the global I18n data structure.
- Fixed so transparent color selection gets treated as a normal color selection. Patch contributed by Alexander Hofbauer.
- Fixed so it's possible to disable autoresize_overflow_padding, autoresize_bottom_margin options by setting them to false.
- Fixed so the charmap plugin shows the description of the character in the dialog. Patch contributed by Jelle Hissink.
- Removed address from the default list of block formats since it tends to be missused.
- Fixed so the pre block format is called preformatted to make it more verbose.
- Fixed so it's possible to context scope translation strings this isn't needed most of the time.
- Fixed so the max length of the width/height input fields of the media dialog is 5 instead of 3.
- Fixed so drag/dropped contents gets properly processed by paste plugin since it's basically a paste. Patch contributed by Greg Fairbanks.
- Fixed so shortcut keys for headers is ctrl+alt+[1-9] instead of ctrl+[1-9] since these are for switching tabs in the browsers.
- Fixed so "u" doesn't get converted into a span element by the legacy input filter. Since this is now a valid HTML5 element.
- Fixed font families in order to provide appropriate web-safe fonts.

## 4.1.7 - 2014-11-27

### Added
- Added HTML5 schema support for srcset, source and picture. Patch contributed by mattheu.
- Added new cache_suffix setting to enable cache busting by producing unique urls.
- Added new paste_convert_word_fake_lists option to enable users to disable the fake lists convert logic.

### Fixed
- Fixed so advlist style changes adds undo levels for each change.
- Fixed bug where WebKit would sometimes produce an exception when the autolink plugin where looking for URLs.
- Fixed bug where IE 7 wouldn't be rendered properly due to aggressive css compression.
- Fixed bug where DomQuery wouldn't accept window as constructor element.
- Fixed bug where the color picker in 3.x dialogs wouldn't work properly. Patch contributed by Callidior.
- Fixed bug where the image plugin wouldn't respect the document_base_url.
- Fixed bug where the jQuery plugin would fail to append to elements named array prototype names.

## 4.1.6 - 2014-10-08

### Changed
- Replaced jake with grunt since it is more mainstream and has better plugin support.

### Fixed
- Fixed bug with clicking on the scrollbar of the iframe would cause a JS error to be thrown.
- Fixed bug where null would produce an exception if you passed it to selection.setRng.
- Fixed bug where Ctrl/Cmd+Tab would indent the current list item if you switched tabs in the browser.
- Fixed bug where pasting empty cells from Excel would result in a broken table.
- Fixed bug where it wasn't possible to switch back to default list style type.
- Fixed issue where the select all quirk fix would fire for other modifiers than Ctrl/Cmd combinations.


## 4.1.5 - 2014-09-09

### Fixed
- Fixed bug where sometimes the resize rectangles wouldn't properly render on images on WebKit/Blink.
- Fixed bug in list plugin where delete/backspace would merge empty LI elements in lists incorrectly.
- Fixed bug where empty list elements would result in empty LI elements without it's parent container.
- Fixed bug where backspace in empty caret formatted element could produce an type error exception of Gecko.
- Fixed bug where lists pasted from word with a custom start index above 9 wouldn't be properly handled.
- Fixed bug where tabfocus plugin would tab out of the editor instance even if the default action was prevented.
- Fixed bug where tabfocus wouldn't tab properly to other adjacent editor instances.
- Fixed bug where the DOMUtils setStyles wouldn't properly removed or update the data-mce-style attribute.
- Fixed bug where dialog select boxes would be placed incorrectly if document.body wasn't statically positioned.
- Fixed bug where pasting would sometimes scroll to the top of page if the user was using the autoresize plugin.
- Fixed bug where caret wouldn't be properly rendered by Chrome when clicking on the iframes documentElement.
- Fixed so custom images for menubutton/splitbutton can be provided. Patch contributed by Naim Hammadi.
- Fixed so the default action of windows closing can be prevented by blocking the default action of the close event.
- Fixed so nodeChange and focus of the editor isn't automatically performed when opening sub dialogs.

## 4.1.4 - 2014-08-21

### Added
- Added new media_filter_html option to media plugin that blocks any conditional comments, scripts etc within a video element.
- Added new content_security_policy option allows you to set custom policy for iframe contents. Patch contributed by Francois Chagnon.

### Fixed
- Fixed bug where activate/deactivate events wasn't firing properly when switching between editors.
- Fixed bug where placing the caret on iOS was difficult due to a WebKit bug with touch events.
- Fixed bug where the resize helper wouldn't render properly on older IE versions.
- Fixed bug where resizing images inside tables on older IE versions would sometimes fail depending mouse position.
- Fixed bug where editor.insertContent would produce an exception when inserting select/option elements.
- Fixed bug where extra empty paragraphs would be produced if block elements where inserted inside span elements.
- Fixed bug where the spellchecker menu item wouldn't be properly checked if spell checking was started before it was rendered.
- Fixed bug where the DomQuery filter function wouldn't remove non elements from collection.
- Fixed bug where document with custom document.domain wouldn't properly render the editor.
- Fixed bug where IE 8 would throw exception when trying to enter invalid color values into colorboxes.
- Fixed bug where undo manager could incorrectly add an extra undo level when custom resize handles was removed.
- Fixed bug where it wouldn't be possible to alter cell properties properly on table cells on IE 8.
- Fixed so the color picker button in table dialog isn't shown unless you include the colorpicker plugin or add your own custom color picker.
- Fixed so activate/deactivate events fire when windowManager opens a window since.
- Fixed so the table advtab options isn't separated by an underscore to normalize naming with image_advtab option.
- Fixed so the table cell dialog has proper padding when the advanced tab in disabled.

## 4.1.3 - 2014-07-29

### Added
- Added event binding logic to tinymce.util.XHR making it possible to override headers and settings before any request is made.

### Fixed
- Fixed bug where drag events wasn't fireing properly on older IE versions since the event handlers where bound to document.
- Fixed bug where drag/dropping contents within the editor on IE would force the contents into plain text mode even if it was internal content.
- Fixed bug where IE 7 wouldn't open menus properly due to a resize bug in the browser auto closing them immediately.
- Fixed bug where the DOMUtils getPos logic wouldn't produce a valid coordinate inside the body if the body was positioned non static.
- Fixed bug where the element path and format state wasn't properly updated if you had the wordcount plugin enabled.
- Fixed bug where a comment at the beginning of source would produce an exception in the formatter logic.
- Fixed bug where setAttrib/getAttrib on null would throw exception together with any hooked attributes like style.
- Fixed bug where table sizes wasn't properly retained when copy/pasting on WebKit/Blink.
- Fixed bug where WebKit/Blink would produce colors in RGB format instead of the forced HEX format when deleting contents.
- Fixed bug where the width attribute wasn't updated on tables if you changed the size inside the table dialog.
- Fixed bug where control selection wasn't properly handled when the caret was placed directly after an image.
- Fixed bug where selecting the contents of table cells using the selection.select method wouldn't place the caret properly.
- Fixed bug where the selection state for images wasn't removed when placing the caret right after an image on WebKit/Blink.
- Fixed bug where all events wasn't properly unbound when and editor instance was removed or destroyed by some external innerHTML call.
- Fixed bug where it wasn't possible or very hard to select images on iOS when the onscreen keyboard was visible.
- Fixed so auto_focus can take a boolean argument this will auto focus the last initialized editor might be useful for single inits.
- Fixed so word auto detect lists logic works better for faked lists that doesn't have specific markup.
- Fixed so nodeChange gets fired on mouseup as it used to before 4.1.1 we optimized that event to fire less often.

### Removed
- Removed the finish menu item from spellchecker menu since it's redundant you can stop spellchecking by toggling menu item or button.

## 4.1.2 - 2014-07-15

### Added
- Added offset/grep to DomQuery class works basically the same as it's jQuery equivalent.

### Fixed
- Fixed bug where backspace/delete or setContent with an empty string would remove header data when using the fullpage plugin.
- Fixed bug where tinymce.remove with a selector not matching any editors would remove all editors.
- Fixed bug where resizing of the editor didn't work since the theme was calling setStyles instead of setStyle.
- Fixed bug where IE 7 would fail to append html fragments to iframe document when using DomQuery.
- Fixed bug where the getStyle DOMUtils method would produce an exception if it was called with null as it's element.
- Fixed bug where the paste plugin would remove the element if the none of the paste_webkit_styles rules matched the current style.
- Fixed bug where contextmenu table items wouldn't work properly on IE since it would some times fire an incorrect selection change.
- Fixed bug where the padding/border values wasn't used in the size calculation for the body size when using autoresize. Patch contributed by Matt Whelan.
- Fixed bug where conditional word comments wouldn't be properly removed when pasting plain text.
- Fixed bug where resizing would sometime fail on IE 11 when the mouseup occurred inside the resizable element.
- Fixed so the iframe gets initialized without any inline event handlers for better CSP support. Patch contributed by Matt Whelan.
- Fixed so the tinymce.dom.Sizzle is the latest version of sizzle this resolves the document context bug.

## 4.1.1 - 2014-07-08

### Fixed
- Fixed bug where pasting plain text on some WebKit versions would result in an empty line.
- Fixed bug where resizing images inside tables on IE 11 wouldn't work properly.
- Fixed bug where IE 11 would sometimes throw "Invalid argument" exception when editor contents was set to an empty string.
- Fixed bug where document.activeElement would throw exceptions on IE 9 when that element was hidden or removed from dom.
- Fixed bug where WebKit/Blink sometimes produced br elements with the Apple-interchange-newline class.
- Fixed bug where table cell selection wasn't properly removed when copy/pasting table cells.
- Fixed bug where pasting nested list items from Word wouldn't produce proper semantic nested lists.
- Fixed bug where right clicking using the contextmenu plugin on WebKit/Blink on Mac OS X would select the target current word or line.
- Fixed bug where it wasn't possible to alter table cell properties on IE 8 using the context menu.
- Fixed bug where the resize helper wouldn't be correctly positioned on older IE versions.
- Fixed bug where fullpage plugin would produce an error if you didn't specify a doctype encoding.
- Fixed bug where anchor plugin would get the name/id of the current element even if it wasn't anchor element.
- Fixed bug where visual aids for tables wouldn't be properly disabled when changing the border size.
- Fixed bug where some control selection events wasn't properly fired on older IE versions.
- Fixed bug where table cell selection on older IE versions would prevent resizing of images.
- Fixed bug with paste_data_images paste option not working properly on modern IE versions.
- Fixed bug where custom elements with underscores in the name wasn't properly parsed/serialized.
- Fixed bug where applying inline formats to nested list elements would produce an incorrect formatting result.
- Fixed so it's possible to hide items from elements path by using preventDefault/stopPropagation.
- Fixed so inline mode toolbar gets rendered right aligned if the editable element positioned to the documents right edge.
- Fixed so empty inline elements inside empty block elements doesn't get removed if configured to be kept intact.
- Fixed so DomQuery parentsUntil/prevUntil/nextUntil supports selectors/elements/filters etc.
- Fixed so legacyoutput plugin overrides fontselect and fontsizeselect controls and handles font elements properly.

## 4.1.0 - 2014-06-18

### Added
- Added new file_picker_callback option to replace the old file_browser_callback the latter will still work though.
- Added new custom colors to textcolor plugin will be displayed if a color picker is provided also shows the latest colors.
- Added new color_picker_callback option to enable you to add custom color pickers to the editor.
- Added new advanced tabs to table/cell/row dialogs to enable you to select colors for border/background.
- Added new colorpicker plugin that lets you select colors from a hsv color picker.
- Added new tinymce.util.Color class to handle color parsing and converting.
- Added new colorpicker UI widget element lets you add a hsv color picker to any form/window.
- Added new textpattern plugin that allows you to use markdown like text patterns to format contents.
- Added new resize helper element that shows the current width & height while resizing.
- Added new "once" method to Editor and EventDispatcher enables since callback execution events.
- Added new jQuery like class under tinymce.dom.DomQuery it's exposed on editor instances (editor.$) and globally under (tinymce.$).

### Fixed
- Fixed so the default resize method for images are proportional shift/ctrl can be used to make an unproportional size.
- Fixed bug where the image_dimensions option of the image plugin would cause exceptions when it tried to update the size.
- Fixed bug where table cell dialog class field wasn't properly updated when editing an a table cell with an existing class.
- Fixed bug where Safari on Mac would produce webkit-fake-url for pasted images so these are now removed.
- Fixed bug where the nodeChange event would get fired before the selection was changed when clicking inside the current selection range.
- Fixed bug where valid_classes option would cause exception when it removed internal prefixed classes like mce-item-.
- Fixed bug where backspace would cause navigation in IE 8 on an inline element and after a caret formatting was applied.
- Fixed so placeholder images produced by the media plugin gets selected when inserted/edited.
- Fixed so it's possible to drag in images when the paste_data_images option is enabled. Might be useful for mail clients.
- Fixed so images doesn't get a width/height applied if the image_dimensions option is set to false useful for responsive contents.
- Fixed so it's possible to pass in an optional arguments object for the nodeChanged function to be passed to all nodechange event listeners.
- Fixed bug where media plugin embed code didn't update correctly.<|MERGE_RESOLUTION|>--- conflicted
+++ resolved
@@ -23,11 +23,8 @@
 - The `editor.insertContent` API would insert contents inside noneditable elements if the selection was inside the element. #TINY-9462
 - Closing a dialog would scroll down the document in Safari. #TINY-9148
 - Quick toolbars were incorrectly rendered during the dragging of `contenteditable="false"` elements. #TINY-9305
-<<<<<<< HEAD
 - Selection of images, hrs, tables or noneditable elements was possible if they where within a noneditable root. #TINY-9473
-=======
 - Visual characters were rendered inside noneditable elements. #TINY-9474
->>>>>>> 0015110b
 - Removed a workaround for ensuring stylesheets are loaded in an outdated version of webkit. #TINY-9433
 - Color picker dialog would not update the preview color if the hex input value was prefixed with `#` symbol. #TINY-9457
 
