--- conflicted
+++ resolved
@@ -51,12 +51,9 @@
 - Inline boundary was rendered for noneditable inline boundary elements. #TINY-9471
 - Clicking on a disabled split button will no longer call the `onAction` callback. #TINY-9504
 - The "Edit Link" dialog incorrectly retrieved the URL value when opened immediately after the link insertion. #TINY-7993
-<<<<<<< HEAD
 - Editor commands `ForwardDelete` and `Delete` was deleting contents inside noneditable elements. #TINY-9477
 - Backspace or delete keys was deleting contents inside noneditable elements. #TINY-9477
-=======
 - Inserting newlines inside an editable element inside a noneditable root would sometimes try to split the editable element. #TINY-9461
->>>>>>> 6d84bf5c
 - Creating a list in a table cell when the caret is in front of an anchor element would not properly include the anchor in the list. #TINY-6853
 
 ## 6.3.1 - 2022-12-06
