--- conflicted
+++ resolved
@@ -30,11 +30,8 @@
 - Pressing backspace in an empty line now preserves formatting in a previous empty line. #TINY-9454
 - Pressing enter inside the `inputfontsize` input would not move the focus back into the editor content. #TINY-9598
 - Improved contrast of border colors against the background color throughout the UI. #TINY-9587
-<<<<<<< HEAD
 - Drag and drop events for noneditable elements did not include details like target element. #TINY-9599
-=======
 - Updated focus, active, and enabled colors of UI buttons for improved contrast against the UI color. #TINY-9176
->>>>>>> 00ecd8ba
 
 ### Changed
 - The `link` plugins context menu items will no longer appear for noneditable links. #TINY-9491
