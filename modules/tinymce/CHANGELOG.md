# Changelog
All notable changes to this project will be documented in this file.

The format is based on [Keep a Changelog](https://keepachangelog.com/en/1.0.0/),
and this project adheres to [Semantic Versioning](https://semver.org/spec/v2.0.0.html).

## Unreleased

### Added
<<<<<<< HEAD
- Updated `applyFormat` and `removeRngStyle` to include the last item in the selection #TINY-6567
=======
- The `inline_boundaries` feature now supports the `home`, `end`, `pageup` and `pagedown` keys #TINY-4612
- Added new `PAGE_UP` and `PAGE_DOWN` key code constants to the `VK` API
>>>>>>> edf34799
- Added support for alpha list numbering to the `lists` plugin #TINY-6891
- The editor resize handle can now be controlled using the keyboard #TINY-4823

### Changed
- Renamed the "H Align" and "V Align" input labels in the Table Cell Properties dialog to "Horizontal align" and "Vertical align" respectively #TINY-7285

### Fixed
- The RGB fields in the color picker dialog were not staying in sync with the color palette and hue slider #TINY-6952
- The color preview box in the color picker dialog was not correctly displaying the saturation and value of the chosen color #TINY-6952
- The color picker dialog will now show an alert if it is submitted with an invalid hex color code #TINY-2814
- Fixed a bug where the `TableModified` event was not fired when adding a table row via the Tab key #TINY-7006
- Added missing type for `images_file_types` setting #GH-6607
- The HTML5 `small` element could not be removed when clearing text formatting #TINY-6633
- Added HTML5 `audio` and `video` elements to the default alignment formats #TINY-6633
- The Oxide button text transform variable was incorrectly using `capitalize` instead of `none`. Patch contributed by dakur #GH-6341
- Fix dialog button text that was using title-style capitalization #TINY-6816

## 5.7.1 - 2021-03-17

### Fixed
- Fixed the `help` dialog incorrectly linking to the changelog of TinyMCE 4 instead of TinyMCE 5 #TINY-7031
- Fixed a bug where error messages were displayed incorrectly in the image dialog #TINY-7099
- Fixed an issue where URLs were not correctly filtered in some cases #TINY-7025
- Fixed a bug where context menu items with names that contained uppercase characters were not displayed #TINY-7072
- Fixed context menu items lacking support for the `disabled` and `shortcut` properties #TINY-7073
- Fixed a regression where the width and height were incorrectly set when embedding content using the `media` dialog #TINY-7074

## 5.7.0 - 2021-02-10

### Added
- Added IPv6 address support to the URI API. Patch contributed by dev7355608 #GH-4409
- Added new `structure` and `style` properties to the `TableModified` event to indicate what kinds of modifications were made #TINY-6643
- Added `video` and `audio` live embed support for the `media` plugin #TINY-6229
- Added the ability to resize `video` and `iframe` media elements #TINY-6229
- Added a new `font_css` setting for adding fonts to both the editor and the parent document #TINY-6199
- Added a new `ImageUploader` API to simplify uploading image data to the configured `images_upload_url` or `images_upload_handler` #TINY-4601
- Added an Oxide variable to define the container background color in fullscreen mode #TINY-6903
- Added Oxide variables for setting the toolbar background colors for inline and sticky toolbars #TINY-6009
- Added a new `AfterProgressState` event that is fired after `editor.setProgressState` calls complete #TINY-6686
- Added support for `table_column_resizing` when inserting or deleting columns #TINY-6711

### Changed
- Changed table and table column copy behavior to retain an appropriate width when pasted #TINY-6664
- Changed the `lists` plugin to apply list styles to all text blocks within a selection #TINY-3755
- Changed the `advlist` plugin to log a console error message when the `list` plugin isn't enabled #TINY-6585
- Changed the z-index of the `setProgressState(true)` throbber so it does not hide notifications #TINY-6686
- Changed the type signature for `editor.selection.getRng()` incorrectly returning `null` #TINY-6843
- Changed some `SaxParser` regular expressions to improve performance #TINY-6823
- Changed `editor.setProgressState(true)` to close any open popups #TINY-6686

### Fixed
- Fixed `codesample` highlighting performance issues for some languages #TINY-6996
- Fixed an issue where cell widths were lost when merging table cells #TINY-6901
- Fixed `col` elements incorrectly transformed to `th` elements when converting columns to header columns #TINY-6715
- Fixed a number of table operations not working when selecting 2 table cells on Mozilla Firefox #TINY-3897
- Fixed a memory leak by backporting an upstream Sizzle fix #TINY-6859
- Fixed table `width` style was removed when copying #TINY-6664
- Fixed focus lost while typing in the `charmap` or `emoticons` dialogs when the editor is rendered in a shadow root #TINY-6904
- Fixed corruption of base64 URLs used in style attributes when parsing HTML #TINY-6828
- Fixed the order of CSS precedence of `content_style` and `content_css` in the `preview` and `template` plugins. `content_style` now has precedence #TINY-6529
- Fixed an issue where the image dialog tried to calculate image dimensions for an empty image URL #TINY-6611
- Fixed an issue where `scope` attributes on table cells would not change as expected when merging or unmerging cells #TINY-6486
- Fixed the plugin documentation links in the `help` plugin #DOC-703
- Fixed events bound using `DOMUtils` not returning the correct result for `isDefaultPrevented` in some cases #TINY-6834
- Fixed the "Dropped file type is not supported" notification incorrectly showing when using an inline editor #TINY-6834
- Fixed an issue with external styles bleeding into TinyMCE #TINY-6735
- Fixed an issue where parsing malformed comments could cause an infinite loop #TINY-6864
- Fixed incorrect return types on `editor.selection.moveToBookmark` #TINY-6504
- Fixed the type signature for `editor.selection.setCursorLocation()` incorrectly allowing a node with no `offset` #TINY-6843
- Fixed incorrect behavior when editor is destroyed while loading stylesheets #INT-2282
- Fixed figure elements incorrectly splitting from a valid parent element when editing the image within #TINY-6592
- Fixed inserting multiple rows or columns in a table cloning from the incorrect source row or column #TINY-6906
- Fixed an issue where new lines were not scrolled into view when pressing Shift+Enter or Shift+Return #TINY-6964
- Fixed an issue where list elements would not be removed when outdenting using the Enter or Return key #TINY-5974
- Fixed an issue where file extensions with uppercase characters were treated as invalid #TINY-6940
- Fixed dialog block messages were not passed through TinyMCE's translation system #TINY-6971

## 5.6.2 - 2020-12-08

### Fixed
- Fixed a UI rendering regression when the document body is using `display: flex` #TINY-6783

## 5.6.1 - 2020-11-25

### Fixed
- Fixed the `mceTableRowType` and `mceTableCellType` commands were not firing the `newCell` event #TINY-6692
- Fixed the HTML5 `s` element was not recognized when editing or clearing text formatting #TINY-6681
- Fixed an issue where copying and pasting table columns resulted in invalid HTML when using colgroups #TINY-6684
- Fixed an issue where the toolbar would render with the wrong width for inline editors in some situations #TINY-6683

## 5.6.0 - 2020-11-18

### Added
- Added new `BeforeOpenNotification` and `OpenNotification` events which allow internal notifications to be captured and modified before display #TINY-6528
- Added support for `block` and `unblock` methods on inline dialogs #TINY-6487
- Added new `TableModified` event which is fired whenever changes are made to a table #TINY-6629
- Added new `images_file_types` setting to determine which image file formats will be automatically processed into `img` tags on paste when using the `paste` plugin #TINY-6306
- Added support for `images_file_types` setting in the image file uploader to determine which image file extensions are valid for upload #TINY-6224
- Added new `format_empty_lines` setting to control if empty lines are formatted in a ranged selection #TINY-6483
- Added template support to the `autocompleter` for customizing the autocompleter items #TINY-6505
- Added new user interface `enable`, `disable`, and `isDisabled` methods #TINY-6397
- Added new `closest` formatter API to get the closest matching selection format from a set of formats #TINY-6479
- Added new `emojiimages` emoticons database that uses the twemoji CDN by default #TINY-6021
- Added new `emoticons_database` setting to configure which emoji database to use #TINY-6021
- Added new `name` field to the `style_formats` setting object to enable specifying a name for the format #TINY-4239

### Changed
- Changed `readonly` mode to allow hyperlinks to be clickable #TINY-6248

### Fixed
- Fixed the `change` event not firing after a successful image upload #TINY-6586
- Fixed the type signature for the `entity_encoding` setting not accepting delimited lists #TINY-6648
- Fixed layout issues when empty `tr` elements were incorrectly removed from tables #TINY-4679
- Fixed image file extensions lost when uploading an image with an alternative extension, such as `.jfif` #TINY-6622
- Fixed a security issue where URLs in attributes weren't correctly sanitized #TINY-6518
- Fixed `DOMUtils.getParents` incorrectly including the shadow root in the array of elements returned #TINY-6540
- Fixed an issue where the root document could be scrolled while an editor dialog was open inside a shadow root #TINY-6363
- Fixed `getContent` with text format returning a new line when the editor is empty #TINY-6281
- Fixed table column and row resizers not respecting the `data-mce-resize` attribute #TINY-6600
- Fixed inserting a table via the `mceInsertTable` command incorrectly creating 2 undo levels #TINY-6656
- Fixed nested tables with `colgroup` elements incorrectly always resizing the inner table #TINY-6623
- Fixed the `visualchars` plugin causing the editor to steal focus when initialized #TINY-6282
- Fixed `fullpage` plugin altering text content in `editor.getContent()` #TINY-6541
- Fixed `fullscreen` plugin not working correctly with multiple editors and shadow DOM #TINY-6280
- Fixed font size keywords such as `medium` not displaying correctly in font size menus #TINY-6291
- Fixed an issue where some attributes in table cells were not copied over to new rows or columns #TINY-6485
- Fixed incorrectly removing formatting on adjacent spaces when removing formatting on a ranged selection #TINY-6268
- Fixed the `Cut` menu item not working in the latest version of Mozilla Firefox #TINY-6615
- Fixed some incorrect types in the new TypeScript declaration file #TINY-6413
- Fixed a regression where a fake offscreen selection element was incorrectly created for the editor root node #TINY-6555
- Fixed an issue where menus would incorrectly collapse in small containers #TINY-3321
- Fixed an issue where only one table column at a time could be converted to a header #TINY-6326
- Fixed some minor memory leaks that prevented garbage collection for editor instances #TINY-6570
- Fixed resizing a `responsive` table not working when using the column resize handles #TINY-6601
- Fixed incorrectly calculating table `col` widths when resizing responsive tables #TINY-6646
- Fixed an issue where spaces were not preserved in pre-blocks when getting text content #TINY-6448
- Fixed a regression that caused the selection to be difficult to see in tables with backgrounds #TINY-6495
- Fixed content pasted multiple times in the editor when using Microsoft Internet Explorer 11. Patch contributed by mattford #GH-4905

## 5.5.1 - 2020-10-01

### Fixed
- Fixed pressing the down key near the end of a document incorrectly raising an exception #TINY-6471
- Fixed incorrect Typescript types for the `Tools` API #TINY-6475

## 5.5.0 - 2020-09-29

### Added
- Added a TypeScript declaration file to the bundle output for TinyMCE core #TINY-3785
- Added new `table_column_resizing` setting to control how table columns are resized when using the resize bars #TINY-6001
- Added the ability to remove images on a failed upload using the `images_upload_handler` failure callback #TINY-6011
- Added `hasPlugin` function to the editor API to determine if a plugin exists or not #TINY-766
- Added new `ToggleToolbarDrawer` command and query state handler to allow the toolbar drawer to be programmatically toggled and the toggle state to be checked #TINY-6032
- Added the ability to use `colgroup` elements in tables #TINY-6050
- Added a new setting `table_use_colgroups` for toggling whether colgroups are used in new tables #TINY-6050
- Added the ability to delete and navigate HTML media elements without the `media` plugin #TINY-4211
- Added `fullscreen_native` setting to the `fullscreen` plugin to enable use of the entire monitor #TINY-6284
- Added table related oxide variables to the Style API for more granular control over table cell selection appearance #TINY-6311
- Added new `toolbar_persist` setting to control the visibility of the inline toolbar #TINY-4847
- Added new APIs to allow for programmatic control of the inline toolbar visibility #TINY-4847
- Added the `origin` property to the `ObjectResized` and `ObjectResizeStart` events, to specify which handle the resize was performed on #TINY-6242
- Added new StyleSheetLoader `unload` and `unloadAll` APIs to allow loaded stylesheets to be removed #TINY-3926
- Added the `LineHeight` query command and action to the editor #TINY-4843
- Added the `lineheight` toolbar and menu items, and added `lineheight` to the default format menu #TINY-4843
- Added a new `contextmenu_avoid_overlap` setting to allow context menus to avoid overlapping matched nodes #TINY-6036
- Added new listbox dialog UI component for rendering a dropdown that allows nested options #TINY-2236
- Added back the ability to use nested items in the `image_class_list`, `link_class_list`, `link_list`, `table_class_list`, `table_cell_class_list`, and `table_row_class_list` settings #TINY-2236

### Changed
- Changed how CSS manipulates table cells when selecting multiple cells to achieve a semi-transparent selection #TINY-6311
- Changed the `target` property on fired events to use the native event target. The original target for an open shadow root can be obtained using `event.getComposedPath()` #TINY-6128
- Changed the editor to clean-up loaded CSS stylesheets when all editors using the stylesheet have been removed #TINY-3926
- Changed `imagetools` context menu icon for accessing the `image` dialog to use the `image` icon #TINY-4141
- Changed the `editor.insertContent()` and `editor.selection.setContent()` APIs to retain leading and trailing whitespace #TINY-5966
- Changed the `table` plugin `Column` menu to include the cut, copy and paste column menu items #TINY-6374
- Changed the default table styles in the content CSS files to better support the styling options available in the `table` dialog #TINY-6179

### Deprecated
- Deprecated the `Env.experimentalShadowDom` flag #TINY-6128

### Fixed
- Fixed tables with no borders displaying with the default border styles in the `preview` dialog #TINY-6179
- Fixed loss of whitespace when inserting content after a non-breaking space #TINY-5966
- Fixed the `event.getComposedPath()` function throwing an exception for events fired from the editor #TINY-6128
- Fixed notifications not appearing when the editor is within a ShadowRoot #TINY-6354
- Fixed focus issues with inline dialogs when the editor is within a ShadowRoot #TINY-6360
- Fixed the `template` plugin previews missing some content styles #TINY-6115
- Fixed the `media` plugin not saving the alternative source url in some situations #TINY-4113
- Fixed an issue where column resizing using the resize bars was inconsistent between fixed and relative table widths #TINY-6001
- Fixed an issue where dragging and dropping within a table would select table cells #TINY-5950
- Fixed up and down keyboard navigation not working for inline `contenteditable="false"` elements #TINY-6226
- Fixed dialog not retrieving `close` icon from icon pack #TINY-6445
- Fixed the `unlink` toolbar button not working when selecting multiple links #TINY-4867
- Fixed the `link` dialog not showing the "Text to display" field in some valid cases #TINY-5205
- Fixed the `DOMUtils.split()` API incorrectly removing some content #TINY-6294
- Fixed pressing the escape key not focusing the editor when using multiple toolbars #TINY-6230
- Fixed the `dirty` flag not being correctly set during an `AddUndo` event #TINY-4707
- Fixed `editor.selection.setCursorLocation` incorrectly placing the cursor outside `pre` elements in some circumstances #TINY-4058
- Fixed an exception being thrown when pressing the enter key inside pre elements while `br_in_pre` setting is false #TINY-4058

## 5.4.2 - 2020-08-17

### Fixed
- Fixed the editor not resizing when resizing the browser window in fullscreen mode #TINY-3511
- Fixed clicking on notifications causing inline editors to hide #TINY-6058
- Fixed an issue where link URLs could not be deleted or edited in the link dialog in some cases #TINY-4706
- Fixed a regression where setting the `anchor_top` or `anchor_bottom` options to `false` was not working #TINY-6256
- Fixed the `anchor` plugin not supporting the `allow_html_in_named_anchor` option #TINY-6236
- Fixed an exception thrown when removing inline formats that contained additional styles or classes #TINY-6288
- Fixed an exception thrown when positioning the context toolbar on Internet Explorer 11 in some edge cases #TINY-6271
- Fixed inline formats not removed when more than one `removeformat` format rule existed #TINY-6216
- Fixed an issue where spaces were sometimes removed when removing formating on nearby text #TINY-6251
- Fixed the list toolbar buttons not showing as active when a list is selected #TINY-6286
- Fixed an issue where the UI would sometimes not be shown or hidden when calling the show or hide API methods on the editor #TINY-6048
- Fixed the list type style not retained when copying list items #TINY-6289
- Fixed the Paste plugin converting tabs in plain text to a single space character. A `paste_tab_spaces` option has been included for setting the number of spaces used to replace a tab character #TINY-6237

## 5.4.1 - 2020-07-08

### Fixed
- Fixed the Search and Replace plugin incorrectly including zero-width caret characters in search results #TINY-4599
- Fixed dragging and dropping unsupported files navigating the browser away from the editor #TINY-6027
- Fixed undo levels not created on browser handled drop or paste events #TINY-6027
- Fixed content in an iframe element parsing as DOM elements instead of text content #TINY-5943
- Fixed Oxide checklist styles not showing when printing #TINY-5139
- Fixed bug with `scope` attribute not being added to the cells of header rows #TINY-6206

## 5.4.0 - 2020-06-30

### Added
- Added keyboard navigation support to menus and toolbars when the editor is in a ShadowRoot #TINY-6152
- Added the ability for menus to be clicked when the editor is in an open shadow root #TINY-6091
- Added the `Editor.ui.styleSheetLoader` API for loading stylesheets within the Document or ShadowRoot containing the editor UI #TINY-6089
- Added the `StyleSheetLoader` module to the public API #TINY-6100
- Added Oxide variables for styling the `select` element and headings in dialog content #TINY-6070
- Added icons for `table` column and row cut, copy, and paste toolbar buttons #TINY-6062
- Added all `table` menu items to the UI registry, so they can be used by name in other menus #TINY-4866
- Added new `mceTableApplyCellStyle` command to the `table` plugin #TINY-6004
- Added new `table` cut, copy, and paste column editor commands and menu items #TINY-6006
- Added font related Oxide variables for secondary buttons, allowing for custom styling #TINY-6061
- Added new `table_header_type` setting to control how table header rows are structured #TINY-6007
- Added new `table_sizing_mode` setting to replace the `table_responsive_width` setting, which has now been deprecated #TINY-6051
- Added new `mceTableSizingMode` command for changing the sizing mode of a table #TINY-6000
- Added new `mceTableRowType`, `mceTableColType`, and `mceTableCellType` commands and value queries #TINY-6150

### Changed
- Changed `advlist` toolbar buttons to only show a dropdown list if there is more than one option #TINY-3194
- Changed `mceInsertTable` command and `insertTable` API method to take optional header rows and columns arguments #TINY-6012
- Changed stylesheet loading, so that UI skin stylesheets can load in a ShadowRoot if required #TINY-6089
- Changed the DOM location of menus so that they display correctly when the editor is in a ShadowRoot #TINY-6093
- Changed the table plugin to correctly detect all valid header row structures #TINY-6007

### Fixed
- Fixed tables with no defined width being converted to a `fixed` width table when modifying the table #TINY-6051
- Fixed the `autosave` `isEmpty` API incorrectly detecting non-empty content as empty #TINY-5953
- Fixed table `Paste row after` and `Paste row before` menu items not disabled when nothing was available to paste #TINY-6006
- Fixed a selection performance issue with large tables on Microsoft Internet Explorer and Edge #TINY-6057
- Fixed filters for screening commands from the undo stack to be case-insensitive #TINY-5946
- Fixed `fullscreen` plugin now removes all classes when the editor is closed #TINY-4048
- Fixed handling of mixed-case icon identifiers (names) for UI elements #TINY-3854
- Fixed leading and trailing spaces lost when using `editor.selection.getContent({ format: 'text' })` #TINY-5986
- Fixed an issue where changing the URL with the quicklink toolbar caused unexpected undo behavior #TINY-5952
- Fixed an issue where removing formatting within a table cell would cause Internet Explorer 11 to scroll to the end of the table #TINY-6049
- Fixed an issue where the `allow_html_data_urls` setting was not correctly applied #TINY-5951
- Fixed the `autolink` feature so that it no longer treats a string with multiple "@" characters as an email address #TINY-4773
- Fixed an issue where removing the editor would leave unexpected attributes on the target element #TINY-4001
- Fixed the `link` plugin now suggest `mailto:` when the text contains an '@' and no slashes (`/`) #TINY-5941
- Fixed the `valid_children` check of custom elements now allows a wider range of characters in names #TINY-5971

## 5.3.2 - 2020-06-10

### Fixed
- Fixed a regression introduced in 5.3.0, where `images_dataimg_filter` was no-longer called #TINY-6086

## 5.3.1 - 2020-05-27

### Fixed
- Fixed the image upload error alert also incorrectly closing the image dialog #TINY-6020
- Fixed editor content scrolling incorrectly on focus in Firefox by reverting default content CSS html and body heights added in 5.3.0 #TINY-6019

## 5.3.0 - 2020-05-21

### Added
- Added html and body height styles to the default oxide content CSS #TINY-5978
- Added `uploadUri` and `blobInfo` to the data returned by `editor.uploadImages()` #TINY-4579
- Added a new function to the `BlobCache` API to lookup a blob based on the base64 data and mime type #TINY-5988
- Added the ability to search and replace within a selection #TINY-4549
- Added the ability to set the list start position for ordered lists and added new `lists` context menu item #TINY-3915
- Added `icon` as an optional config option to the toggle menu item API #TINY-3345
- Added `auto` mode for `toolbar_location` which positions the toolbar and menu bar at the bottom if there is no space at the top #TINY-3161

### Changed
- Changed the default `toolbar_location` to `auto` #TINY-3161
- Changed toggle menu items and choice menu items to have a dedicated icon with the checkmark displayed on the far right side of the menu item #TINY-3345
- Changed the `link`, `image`, and `paste` plugins to use Promises to reduce the bundle size #TINY-4710
- Changed the default icons to be lazy loaded during initialization #TINY-4729
- Changed the parsing of content so base64 encoded urls are converted to blob urls #TINY-4727
- Changed context toolbars so they concatenate when more than one is suitable for the current selection #TINY-4495
- Changed inline style element formats (strong, b, em, i, u, strike) to convert to a span on format removal if a `style` or `class` attribute is present #TINY-4741

### Fixed
- Fixed the `selection.setContent()` API not running parser filters #TINY-4002
- Fixed formats incorrectly applied or removed when table cells were selected #TINY-4709
- Fixed the `quickimage` button not restricting the file types to images #TINY-4715
- Fixed search and replace ignoring text in nested contenteditable elements #TINY-5967
- Fixed resize handlers displaying in the wrong location sometimes for remote images #TINY-4732
- Fixed table picker breaking in Firefox on low zoom levels #TINY-4728
- Fixed issue with loading or pasting contents with large base64 encoded images on Safari #TINY-4715
- Fixed supplementary special characters being truncated when inserted into the editor. Patch contributed by mlitwin. #TINY-4791
- Fixed toolbar buttons not set to disabled when the editor is in readonly mode #TINY-4592
- Fixed the editor selection incorrectly changing when removing caret format containers #TINY-3438
- Fixed bug where title, width, and height would be set to empty string values when updating an image and removing those attributes using the image dialog #TINY-4786
- Fixed `ObjectResized` event firing when an object wasn't resized #TINY-4161
- Fixed `ObjectResized` and `ObjectResizeStart` events incorrectly fired when adding or removing table rows and columns #TINY-4829
- Fixed the placeholder not hiding when pasting content into the editor #TINY-4828
- Fixed an issue where the editor would fail to load if local storage was disabled #TINY-5935
- Fixed an issue where an uploaded image would reuse a cached image with a different mime type #TINY-5988
- Fixed bug where toolbars and dialogs would not show if the body element was replaced (e.g. with Turbolinks). Patch contributed by spohlenz #GH-5653
- Fixed an issue where multiple formats would be removed when removing a single format at the end of lines or on empty lines #TINY-1170
- Fixed zero-width spaces incorrectly included in the `wordcount` plugin character count #TINY-5991
- Fixed a regression introduced in 5.2.0 whereby the desktop `toolbar_mode` setting would incorrectly override the mobile default setting #TINY-5998
- Fixed an issue where deleting all content in a single cell table would delete the entire table #TINY-1044

## 5.2.2 - 2020-04-23

### Fixed
- Fixed an issue where anchors could not be inserted on empty lines #TINY-2788
- Fixed text decorations (underline, strikethrough) not consistently inheriting the text color #TINY-4757
- Fixed `format` menu alignment buttons inconsistently applying to images #TINY-4057
- Fixed the floating toolbar drawer height collapsing when the editor is rendered in modal dialogs or floating containers #TINY-4837
- Fixed `media` embed content not processing safely in some cases #TINY-4857

## 5.2.1 - 2020-03-25

### Fixed
- Fixed the "is decorative" checkbox in the image dialog clearing after certain dialog events #FOAM-11
- Fixed possible uncaught exception when a `style` attribute is removed using a content filter on `setContent` #TINY-4742
- Fixed the table selection not functioning correctly in Microsoft Edge 44 or higher #TINY-3862
- Fixed the table resize handles not functioning correctly in Microsoft Edge 44 or higher #TINY-4160
- Fixed the floating toolbar drawer disconnecting from the toolbar when adding content in inline mode #TINY-4725 #TINY-4765
- Fixed `readonly` mode not returning the appropriate boolean value #TINY-3948
- Fixed the `forced_root_block_attrs` setting not applying attributes to new blocks consistently #TINY-4564
- Fixed the editor incorrectly stealing focus during initialization in Microsoft Internet Explorer #TINY-4697
- Fixed dialogs stealing focus when opening an alert or confirm dialog using an `onAction` callback #TINY-4014
- Fixed inline dialogs incorrectly closing when clicking on an opened alert or confirm dialog #TINY-4012
- Fixed the context toolbar overlapping the menu bar and toolbar #TINY-4586
- Fixed notification and inline dialog positioning issues when using `toolbar_location: 'bottom'` #TINY-4586
- Fixed the `colorinput` popup appearing offscreen on mobile devices #TINY-4711
- Fixed special characters not being found when searching by "whole words only" #TINY-4522
- Fixed an issue where dragging images could cause them to be duplicated #TINY-4195
- Fixed context toolbars activating without the editor having focus #TINY-4754
- Fixed an issue where removing the background color of text did not always work #TINY-4770
- Fixed an issue where new rows and columns in a table did not retain the style of the previous row or column #TINY-4788

## 5.2.0 - 2020-02-13

### Added
- Added the ability to apply formats to spaces #TINY-4200
- Added new `toolbar_location` setting to allow for positioning the menu and toolbar at the bottom of the editor #TINY-4210
- Added new `toolbar_groups` setting to allow a custom floating toolbar group to be added to the toolbar when using `floating` toolbar mode #TINY-4229
- Added new `link_default_protocol` setting to `link` and `autolink` plugin to allow a protocol to be used by default #TINY-3328
- Added new `placeholder` setting to allow a placeholder to be shown when the editor is empty #TINY-3917
- Added new `tinymce.dom.TextSeeker` API to allow searching text across different DOM nodes #TINY-4200
- Added a drop shadow below the toolbar while in sticky mode and introduced Oxide variables to customize it when creating a custom skin #TINY-4343
- Added `quickbars_image_toolbar` setting to allow for the image quickbar to be turned off #TINY-4398
- Added iframe and img `loading` attribute to the default schema. Patch contributed by ataylor32. #GH-5112
- Added new `getNodeFilters`/`getAttributeFilters` functions to the `editor.serializer` instance #TINY-4344
- Added new `a11y_advanced_options` setting to allow additional accessibility options to be added #FOAM-11
- Added new accessibility options and behaviours to the image dialog using `a11y_advanced_options` #FOAM-11
- Added the ability to use the window `PrismJS` instance for the `codesample` plugin instead of the bundled version to allow for styling custom languages #TINY-4504
- Added error message events that fire when a resource loading error occurs #TINY-4509

### Changed
- Changed the default schema to disallow `onchange` for select elements #TINY-4614
- Changed default `toolbar_mode` value from false to `wrap`. The value false has been deprecated #TINY-4617
- Changed `toolbar_drawer` setting to `toolbar_mode`. `toolbar_drawer` has been deprecated #TINY-4416
- Changed iframe mode to set selection on content init if selection doesn't exist #TINY-4139
- Changed table related icons to align them with the visual style of the other icons #TINY-4341
- Changed and improved the visual appearance of the color input field #TINY-2917
- Changed fake caret container to use `forced_root_block` when possible #TINY-4190
- Changed the `requireLangPack` API to wait until the plugin has been loaded before loading the language pack #TINY-3716
- Changed the formatter so `style_formats` are registered before the initial content is loaded into the editor #TINY-4238
- Changed media plugin to use https protocol for media urls by default #TINY-4577
- Changed the parser to treat CDATA nodes as bogus HTML comments to match the HTML parsing spec. A new `preserve_cdata` setting has been added to preserve CDATA nodes if required #TINY-4625

### Fixed
- Fixed incorrect parsing of malformed/bogus HTML comments #TINY-4625
- Fixed `quickbars` selection toolbar appearing on non-editable elements #TINY-4359
- Fixed bug with alignment toolbar buttons sometimes not changing state correctly #TINY-4139
- Fixed the `codesample` toolbar button not toggling when selecting code samples other than HTML #TINY-4504
- Fixed content incorrectly scrolling to the top or bottom when pressing enter if when the content was already in view #TINY-4162
- Fixed `scrollIntoView` potentially hiding elements behind the toolbar #TINY-4162
- Fixed editor not respecting the `resize_img_proportional` setting due to legacy code #TINY-4236
- Fixed flickering floating toolbar drawer in inline mode #TINY-4210
- Fixed an issue where the template plugin dialog would be indefinitely blocked on a failed template load #TINY-2766
- Fixed the `mscontrolselect` event not being unbound on IE/Edge #TINY-4196
- Fixed Confirm dialog footer buttons so only the "Yes" button is highlighted #TINY-4310
- Fixed `file_picker_callback` functionality for Image, Link and Media plugins #TINY-4163
- Fixed issue where floating toolbar drawer sometimes would break if the editor is resized while the drawer is open #TINY-4439
- Fixed incorrect `external_plugins` loading error message #TINY-4503
- Fixed resize handler was not hidden for ARIA purposes. Patch contributed by Parent5446. #GH-5195
- Fixed an issue where content could be lost if a misspelled word was selected and spellchecking was disabled #TINY-3899
- Fixed validation errors in the CSS where certain properties had the wrong default value #TINY-4491
- Fixed an issue where forced root block attributes were not applied when removing a list #TINY-4272
- Fixed an issue where the element path isn't being cleared when there are no parents #TINY-4412
- Fixed an issue where width and height in svg icons containing `rect` elements were overridden by the CSS reset #TINY-4408
- Fixed an issue where uploading images with `images_reuse_filename` enabled and that included a query parameter would generate an invalid URL #TINY-4638
- Fixed the `closeButton` property not working when opening notifications #TINY-4674
- Fixed keyboard flicker when opening a context menu on mobile #TINY-4540
- Fixed issue where plus icon svg contained strokes #TINY-4681

## 5.1.6 - 2020-01-28

### Fixed
- Fixed `readonly` mode not blocking all clicked links #TINY-4572
- Fixed legacy font sizes being calculated inconsistently for the `FontSize` query command value #TINY-4555
- Fixed changing a tables row from `Header` to `Body` incorrectly moving the row to the bottom of the table #TINY-4593
- Fixed the context menu not showing in certain cases with hybrid devices #TINY-4569
- Fixed the context menu opening in the wrong location when the target is the editor body #TINY-4568
- Fixed the `image` plugin not respecting the `automatic_uploads` setting when uploading local images #TINY-4287
- Fixed security issue related to parsing HTML comments and CDATA #TINY-4544

## 5.1.5 - 2019-12-19

### Fixed
- Fixed the UI not working with hybrid devices that accept both touch and mouse events #TNY-4521
- Fixed the `charmap` dialog initially focusing the first tab of the dialog instead of the search input field #TINY-4342
- Fixed an exception being raised when inserting content if the caret was directly before or after a `contenteditable="false"` element #TINY-4528
- Fixed a bug with pasting image URLs when paste as text is enabled #TINY-4523

## 5.1.4 - 2019-12-11

### Fixed
- Fixed dialog contents disappearing when clicking a checkbox for right-to-left languages #TINY-4518
- Fixed the `legacyoutput` plugin registering legacy formats after editor initialization, causing legacy content to be stripped on the initial load #TINY-4447
- Fixed search and replace not cycling through results when searching using special characters #TINY-4506
- Fixed the `visualchars` plugin converting HTML-like text to DOM elements in certain cases #TINY-4507
- Fixed an issue with the `paste` plugin not sanitizing content in some cases #TINY-4510
- Fixed HTML comments incorrectly being parsed in certain cases #TINY-4511

## 5.1.3 - 2019-12-04

### Fixed
- Fixed sticky toolbar not undocking when fullscreen mode is activated #TINY-4390
- Fixed the "Current Window" target not applying when updating links using the link dialog #TINY-4063
- Fixed disabled menu items not highlighting when focused #TINY-4339
- Fixed touch events passing through dialog collection items to the content underneath on Android devices #TINY-4431
- Fixed keyboard navigation of the Help dialog's Keyboard Navigation tab #TINY-4391
- Fixed search and replace dialog disappearing when finding offscreen matches on iOS devices #TINY-4350
- Fixed performance issues where sticky toolbar was jumping while scrolling on slower browsers #TINY-4475

## 5.1.2 - 2019-11-19

### Fixed
- Fixed desktop touch devices using `mobile` configuration overrides #TINY-4345
- Fixed unable to disable the new scrolling toolbar feature #TINY-4345
- Fixed touch events passing through any pop-up items to the content underneath on Android devices #TINY-4367
- Fixed the table selector handles throwing JavaScript exceptions for non-table selections #TINY-4338
- Fixed `cut` operations not removing selected content on Android devices when the `paste` plugin is enabled #TINY-4362
- Fixed inline toolbar not constrained to the window width by default #TINY-4314
- Fixed context toolbar split button chevrons pointing right when they should be pointing down #TINY-4257
- Fixed unable to access the dialog footer in tabbed dialogs on small screens #TINY-4360
- Fixed mobile table selectors were hard to select with touch by increasing the size #TINY-4366
- Fixed mobile table selectors moving when moving outside the editor #TINY-4366
- Fixed inline toolbars collapsing when using sliding toolbars #TINY-4389
- Fixed block textpatterns not treating NBSPs as spaces #TINY-4378
- Fixed backspace not merging blocks when the last element in the preceding block was a `contenteditable="false"` element #TINY-4235
- Fixed toolbar buttons that only contain text labels overlapping on mobile devices #TINY-4395
- Fixed quickbars quickimage picker not working on mobile #TINY-4377
- Fixed fullscreen not resizing in an iOS WKWebView component #TINY-4413

## 5.1.1 - 2019-10-28

### Fixed
- Fixed font formats containing spaces being wrapped in `&quot;` entities instead of single quotes #TINY-4275
- Fixed alert and confirm dialogs losing focus when clicked #TINY-4248
- Fixed clicking outside a modal dialog focusing on the document body #TINY-4249
- Fixed the context toolbar not hiding when scrolled out of view #TINY-4265

## 5.1.0 - 2019-10-17

### Added
- Added touch selector handles for table selections on touch devices #TINY-4097
- Added border width field to Table Cell dialog #TINY-4028
- Added touch event listener to media plugin to make embeds playable #TINY-4093
- Added oxide styling options to notifications and tweaked the default variables #TINY-4153
- Added additional padding to split button chevrons on touch devices, to make them easier to interact with #TINY-4223
- Added new platform detection functions to `Env` and deprecated older detection properties #TINY-4184
- Added `inputMode` config field to specify inputmode attribute of `input` dialog components #TINY-4062
- Added new `inputMode` property to relevant plugins/dialogs #TINY-4102
- Added new `toolbar_sticky` setting to allow the iframe menubar/toolbar to stick to the top of the window when scrolling #TINY-3982

### Changed
- Changed default setting for `toolbar_drawer` to `floating` #TINY-3634
- Changed mobile phones to use the `silver` theme by default #TINY-3634
- Changed some editor settings to default to `false` on touch devices:
  - `menubar`(phones only) #TINY-4077
  - `table_grid` #TINY-4075
  - `resize` #TINY-4157
  - `object_resizing` #TINY-4157
- Changed toolbars and context toolbars to sidescroll on mobile #TINY-3894 #TINY-4107
- Changed context menus to render as horizontal menus on touch devices #TINY-4107
- Changed the editor to use the `VisualViewport` API of the browser where possible #TINY-4078
- Changed visualblocks toolbar button icon and renamed `paragraph` icon to `visualchars` #TINY-4074
- Changed Oxide default for `@toolbar-button-chevron-color` to follow toolbar button icon color #TINY-4153
- Changed the `urlinput` dialog component to use the `url` type attribute #TINY-4102

### Fixed
- Fixed Safari desktop visual viewport fires resize on fullscreen breaking the restore function #TINY-3976
- Fixed scroll issues on mobile devices #TINY-3976
- Fixed context toolbar unable to refresh position on iOS12 #TINY-4107
- Fixed ctrl+left click not opening links on readonly mode and the preview dialog #TINY-4138
- Fixed Slider UI component not firing `onChange` event on touch devices #TINY-4092
- Fixed notifications overlapping instead of stacking #TINY-3478
- Fixed inline dialogs positioning incorrectly when the page is scrolled #TINY-4018
- Fixed inline dialogs and menus not repositioning when resizing #TINY-3227
- Fixed inline toolbar incorrectly stretching to the full width when a width value was provided #TINY-4066
- Fixed menu chevrons color to follow the menu text color #TINY-4153
- Fixed table menu selection grid from staying black when using dark skins, now follows border color #TINY-4153
- Fixed Oxide using the wrong text color variable for menubar button focused state #TINY-4146
- Fixed the autoresize plugin not keeping the selection in view when resizing #TINY-4094
- Fixed textpattern plugin throwing exceptions when using `forced_root_block: false` #TINY-4172
- Fixed missing CSS fill styles for toolbar button icon active state #TINY-4147
- Fixed an issue where the editor selection could end up inside a short ended element (such as `br`) #TINY-3999
- Fixed browser selection being lost in inline mode when opening split dropdowns #TINY-4197
- Fixed backspace throwing an exception when using `forced_root_block: false` #TINY-4099
- Fixed floating toolbar drawer expanding outside the bounds of the editor #TINY-3941
- Fixed the autocompleter not activating immediately after a `br` or `contenteditable=false` element #TINY-4194
- Fixed an issue where the autocompleter would incorrectly close on IE 11 in certain edge cases #TINY-4205

## 5.0.16 - 2019-09-24

### Added
- Added new `referrer_policy` setting to add the `referrerpolicy` attribute when loading scripts or stylesheets #TINY-3978
- Added a slight background color to dialog tab links when focused to aid keyboard navigation #TINY-3877

### Fixed
- Fixed media poster value not updating on change #TINY-4013
- Fixed openlink was not registered as a toolbar button #TINY-4024
- Fixed failing to initialize if a script tag was used inside a SVG #TINY-4087
- Fixed double top border showing on toolbar without menubar when toolbar_drawer is enabled #TINY-4118
- Fixed unable to drag inline dialogs to the bottom of the screen when scrolled #TINY-4154
- Fixed notifications appearing on top of the toolbar when scrolled in inline mode #TINY-4159
- Fixed notifications displaying incorrectly on IE 11 #TINY-4169

## 5.0.15 - 2019-09-02

### Added
- Added a dark `content_css` skin to go with the dark UI skin #TINY-3743

### Changed
- Changed the enabled state on toolbar buttons so they don't get the hover effect #TINY-3974

### Fixed
- Fixed missing CSS active state on toolbar buttons #TINY-3966
- Fixed `onChange` callback not firing for the colorinput dialog component #TINY-3968
- Fixed context toolbars not showing in fullscreen mode #TINY-4023

## 5.0.14 - 2019-08-19

### Added
- Added an API to reload the autocompleter menu with additional fetch metadata #MENTIONS-17

### Fixed
- Fixed missing toolbar button border styling options #TINY-3965
- Fixed image upload progress notification closing before the upload is complete #TINY-3963
- Fixed inline dialogs not closing on escape when no dialog component is in focus #TINY-3936
- Fixed plugins not being filtered when defaulting to mobile on phones #TINY-3537
- Fixed toolbar more drawer showing the content behind it when transitioning between opened and closed states #TINY-3878
- Fixed focus not returning to the dialog after pressing the "Replace all" button in the search and replace dialog #TINY-3961

### Removed
- Removed Oxide variable `@menubar-select-disabled-border-color` and replaced it with `@menubar-select-disabled-border` #TINY-3965

## 5.0.13 - 2019-08-06

### Changed
- Changed modal dialogs to prevent dragging by default and added new `draggable_modal` setting to restore dragging #TINY-3873
- Changed the nonbreaking plugin to insert nbsp characters wrapped in spans to aid in filtering. This can be disabled using the `nonbreaking_wrap` setting #TINY-3647
- Changed backspace behaviour in lists to outdent nested list items when the cursor is at the start of the list item #TINY-3651

### Fixed
- Fixed sidebar growing beyond editor bounds in IE 11 #TINY-3937
- Fixed issue with being unable to keyboard navigate disabled toolbar buttons #TINY-3350
- Fixed issues with backspace and delete in nested contenteditable true and false elements #TINY-3868
- Fixed issue with losing keyboard navigation in dialogs due to disabled buttons #TINY-3914
- Fixed `MouseEvent.mozPressure is deprecated` warning in Firefox #TINY-3919
- Fixed `default_link_target` not being respected when `target_list` is disabled #TINY-3757
- Fixed mobile plugin filter to only apply to the mobile theme, rather than all mobile platforms #TINY-3405
- Fixed focus switching to another editor during mode changes #TINY-3852
- Fixed an exception being thrown when clicking on an uninitialized inline editor #TINY-3925
- Fixed unable to keyboard navigate to dialog menu buttons #TINY-3933
- Fixed dialogs being able to be dragged outside the window viewport #TINY-3787
- Fixed inline dialogs appearing above modal dialogs #TINY-3932

## 5.0.12 - 2019-07-18

### Added
- Added ability to utilize UI dialog panels inside other panels #TINY-3305
- Added help dialog tab explaining keyboard navigation of the editor #TINY-3603

### Changed
- Changed the "Find and Replace" design to an inline dialog #TINY-3054

### Fixed
- Fixed issue where autolink spacebar event was not being fired on Edge #TINY-3891
- Fixed table selection missing the background color #TINY-3892
- Fixed removing shortcuts not working for function keys #TINY-3871
- Fixed non-descriptive UI component type names #TINY-3349
- Fixed UI registry components rendering as the wrong type when manually specifying a different type #TINY-3385
- Fixed an issue where dialog checkbox, input, selectbox, textarea and urlinput components couldn't be disabled #TINY-3708
- Fixed the context toolbar not using viable screen space in inline/distraction free mode #TINY-3717
- Fixed the context toolbar overlapping the toolbar in various conditions #TINY-3205
- Fixed IE11 edge case where items were being inserted into the wrong location #TINY-3884

## 5.0.11 - 2019-07-04

### Fixed
- Fixed packaging errors caused by a rollup treeshaking bug (https://github.com/rollup/rollup/issues/2970) #TINY-3866
- Fixed the customeditor component not able to get data from the dialog api #TINY-3866
- Fixed collection component tooltips not being translated #TINY-3855

## 5.0.10 - 2019-07-02

### Added
- Added support for all HTML color formats in `color_map` setting #TINY-3837

### Changed
- Changed backspace key handling to outdent content in appropriate circumstances #TINY-3685
- Changed default palette for forecolor and backcolor to include some lighter colors suitable for highlights #TINY-2865
- Changed the search and replace plugin to cycle through results #TINY-3800

### Fixed
- Fixed inconsistent types causing some properties to be unable to be used in dialog components #TINY-3778
- Fixed an issue in the Oxide skin where dialog content like outlines and shadows were clipped because of overflow hidden #TINY-3566
- Fixed the search and replace plugin not resetting state when changing the search query #TINY-3800
- Fixed backspace in lists not creating an undo level #TINY-3814
- Fixed the editor to cancel loading in quirks mode where the UI is not supported #TINY-3391
- Fixed applying fonts not working when the name contained spaces and numbers #TINY-3801
- Fixed so that initial content is retained when initializing on list items #TINY-3796
- Fixed inefficient font name and font size current value lookup during rendering #TINY-3813
- Fixed mobile font copied into the wrong folder for the oxide-dark skin #TINY-3816
- Fixed an issue where resizing the width of tables would produce inaccurate results #TINY-3827
- Fixed a memory leak in the Silver theme #TINY-3797
- Fixed alert and confirm dialogs using incorrect markup causing inconsistent padding #TINY-3835
- Fixed an issue in the Table plugin with `table_responsive_width` not enforcing units when resizing #TINY-3790
- Fixed leading, trailing and sequential spaces being lost when pasting plain text #TINY-3726
- Fixed exception being thrown when creating relative URIs #TINY-3851
- Fixed focus is no longer set to the editor content during mode changes unless the editor already had focus #TINY-3852

## 5.0.9 - 2019-06-26

### Fixed
- Fixed print plugin not working in Firefox #TINY-3834

## 5.0.8 - 2019-06-18

### Added
- Added back support for multiple toolbars #TINY-2195
- Added support for .m4a files to the media plugin #TINY-3750
- Added new base_url and suffix editor init options #TINY-3681

### Fixed
- Fixed incorrect padding for select boxes with visible values #TINY-3780
- Fixed selection incorrectly changing when programmatically setting selection on contenteditable false elements #TINY-3766
- Fixed sidebar background being transparent #TINY-3727
- Fixed the build to remove duplicate iife wrappers #TINY-3689
- Fixed bogus autocompleter span appearing in content when the autocompleter menu is shown #TINY-3752
- Fixed toolbar font size select not working with legacyoutput plugin #TINY-2921
- Fixed the legacyoutput plugin incorrectly aligning images #TINY-3660
- Fixed remove color not working when using the legacyoutput plugin #TINY-3756
- Fixed the font size menu applying incorrect sizes when using the legacyoutput plugin #TINY-3773
- Fixed scrollIntoView not working when the parent window was out of view #TINY-3663
- Fixed the print plugin printing from the wrong window in IE11 #TINY-3762
- Fixed content CSS loaded over CORS not loading in the preview plugin with content_css_cors enabled #TINY-3769
- Fixed the link plugin missing the default "None" option for link list #TINY-3738
- Fixed small dot visible with menubar and toolbar disabled in inline mode #TINY-3623
- Fixed space key properly inserts a nbsp before/after block elements #TINY-3745
- Fixed native context menu not showing with images in IE11 #TINY-3392
- Fixed inconsistent browser context menu image selection #TINY-3789

## 5.0.7 - 2019-06-05

### Added
- Added new toolbar button and menu item for inserting tables via dialog #TINY-3636
- Added new API for adding/removing/changing tabs in the Help dialog #TINY-3535
- Added highlighting of matched text in autocompleter items #TINY-3687
- Added the ability for autocompleters to work with matches that include spaces #TINY-3704
- Added new `imagetools_fetch_image` callback to allow custom implementations for cors loading of images #TINY-3658
- Added `'http'` and `https` options to `link_assume_external_targets` to prepend `http://` or `https://` prefixes when URL does not contain a protocol prefix. Patch contributed by francoisfreitag. #GH-4335

### Changed
- Changed annotations navigation to work the same as inline boundaries #TINY-3396
- Changed tabpanel API by adding a `name` field and changing relevant methods to use it #TINY-3535

### Fixed
- Fixed text color not updating all color buttons when choosing a color #TINY-3602
- Fixed the autocompleter not working with fragmented text #TINY-3459
- Fixed the autosave plugin no longer overwrites window.onbeforeunload #TINY-3688
- Fixed infinite loop in the paste plugin when IE11 takes a long time to process paste events. Patch contributed by lRawd. #GH-4987
- Fixed image handle locations when using `fixed_toolbar_container`. Patch contributed by t00. #GH-4966
- Fixed the autoresize plugin not firing `ResizeEditor` events #TINY-3587
- Fixed editor in fullscreen mode not extending to the bottom of the screen #TINY-3701
- Fixed list removal when pressing backspace after the start of the list item #TINY-3697
- Fixed autocomplete not triggering from compositionend events #TINY-3711
- Fixed `file_picker_callback` could not set the caption field on the insert image dialog #TINY-3172
- Fixed the autocompleter menu showing up after a selection had been made #TINY-3718
- Fixed an exception being thrown when a file or number input has focus during initialization. Patch contributed by t00 #GH-2194

## 5.0.6 - 2019-05-22

### Added
- Added `icons_url` editor settings to enable icon packs to be loaded from a custom url #TINY-3585
- Added `image_uploadtab` editor setting to control the visibility of the upload tab in the image dialog #TINY-3606
- Added new api endpoints to the wordcount plugin and improved character count logic #TINY-3578

### Changed
- Changed plugin, language and icon loading errors to log in the console instead of a notification #TINY-3585

### Fixed
- Fixed the textpattern plugin not working with fragmented text #TINY-3089
- Fixed various toolbar drawer accessibility issues and added an animation #TINY-3554
- Fixed issues with selection and ui components when toggling readonly mode #TINY-3592
- Fixed so readonly mode works with inline editors #TINY-3592
- Fixed docked inline toolbar positioning when scrolled #TINY-3621
- Fixed initial value not being set on bespoke select in quickbars and toolbar drawer #TINY-3591
- Fixed so that nbsp entities aren't trimmed in white-space: pre-line elements #TINY-3642
- Fixed `mceInsertLink` command inserting spaces instead of url encoded characters #GH-4990
- Fixed text content floating on top of dialogs in IE11 #TINY-3640

## 5.0.5 - 2019-05-09

### Added
- Added menu items to match the forecolor/backcolor toolbar buttons #TINY-2878
- Added default directionality based on the configured language #TINY-2621
- Added styles, icons and tests for rtl mode #TINY-2621

### Fixed
- Fixed autoresize not working with floating elements or when media elements finished loading #TINY-3545
- Fixed incorrect vertical caret positioning in IE 11 #TINY-3188
- Fixed submenu anchoring hiding overflowed content #TINY-3564

### Removed
- Removed unused and hidden validation icons to avoid displaying phantom tooltips #TINY-2329

## 5.0.4 - 2019-04-23

### Added
- Added back URL dialog functionality, which is now available via `editor.windowManager.openUrl()` #TINY-3382
- Added the missing throbber functionality when calling `editor.setProgressState(true)` #TINY-3453
- Added function to reset the editor content and undo/dirty state via `editor.resetContent()` #TINY-3435
- Added the ability to set menu buttons as active #TINY-3274
- Added `editor.mode` API, featuring a custom editor mode API #TINY-3406
- Added better styling to floating toolbar drawer #TINY-3479
- Added the new premium plugins to the Help dialog plugins tab #TINY-3496
- Added the linkchecker context menu items to the default configuration #TINY-3543

### Fixed
- Fixed image context menu items showing on placeholder images #TINY-3280
- Fixed dialog labels and text color contrast within notifications/alert banners to satisfy WCAG 4.5:1 contrast ratio for accessibility #TINY-3351
- Fixed selectbox and colorpicker items not being translated #TINY-3546
- Fixed toolbar drawer sliding mode to correctly focus the editor when tabbing via keyboard navigation #TINY-3533
- Fixed positioning of the styleselect menu in iOS while using the mobile theme #TINY-3505
- Fixed the menubutton `onSetup` callback to be correctly executed when rendering the menu buttons #TINY-3547
- Fixed `default_link_target` setting to be correctly utilized when creating a link #TINY-3508
- Fixed colorpicker floating marginally outside its container #TINY-3026
- Fixed disabled menu items displaying as active when hovered #TINY-3027

### Removed
- Removed redundant mobile wrapper #TINY-3480

## 5.0.3 - 2019-03-19

### Changed
- Changed empty nested-menu items within the style formats menu to be disabled or hidden if the value of `style_formats_autohide` is `true` #TINY-3310
- Changed the entire phrase 'Powered by Tiny' in the status bar to be a link instead of just the word 'Tiny' #TINY-3366
- Changed `formatselect`, `styleselect` and `align` menus to use the `mceToggleFormat` command internally #TINY-3428

### Fixed
- Fixed toolbar keyboard navigation to work as expected when `toolbar_drawer` is configured #TINY-3432
- Fixed text direction buttons to display the correct pressed state in selections that have no explicit `dir` property #TINY-3138
- Fixed the mobile editor to clean up properly when removed #TINY-3445
- Fixed quickbar toolbars to add an empty box to the screen when it is set to `false` #TINY-3439
- Fixed an issue where pressing the **Delete/Backspace** key at the edge of tables was creating incorrect selections #TINY-3371
- Fixed an issue where dialog collection items (emoticon and special character dialogs) couldn't be selected with touch devices #TINY-3444
- Fixed a type error introduced in TinyMCE version 5.0.2 when calling `editor.getContent()` with nested bookmarks #TINY-3400
- Fixed an issue that prevented default icons from being overridden #TINY-3449
- Fixed an issue where **Home/End** keys wouldn't move the caret correctly before or after `contenteditable=false` inline elements #TINY-2995
- Fixed styles to be preserved in IE 11 when editing via the `fullpage` plugin #TINY-3464
- Fixed the `link` plugin context toolbar missing the open link button #TINY-3461
- Fixed inconsistent dialog component spacing #TINY-3436

## 5.0.2 - 2019-03-05

### Added
- Added presentation and document presets to `htmlpanel` dialog component #TINY-2694
- Added missing fixed_toolbar_container setting has been reimplemented in the Silver theme #TINY-2712
- Added a new toolbar setting `toolbar_drawer` that moves toolbar groups which overflow the editor width into either a `sliding` or `floating` toolbar section #TINY-2874

### Changed
- Updated the build process to include package lock files in the dev distribution archive #TINY-2870

### Fixed
- Fixed inline dialogs did not have aria attributes #TINY-2694
- Fixed default icons are now available in the UI registry, allowing use outside of toolbar buttons #TINY-3307
- Fixed a memory leak related to select toolbar items #TINY-2874
- Fixed a memory leak due to format changed listeners that were never unbound #TINY-3191
- Fixed an issue where content may have been lost when using permanent bookmarks #TINY-3400
- Fixed the quicklink toolbar button not rendering in the quickbars plugin #TINY-3125
- Fixed an issue where menus were generating invalid HTML in some cases #TINY-3323
- Fixed an issue that could cause the mobile theme to show a blank white screen when the editor was inside an `overflow:hidden` element #TINY-3407
- Fixed mobile theme using a transparent background and not taking up the full width on iOS #TINY-3414
- Fixed the template plugin dialog missing the description field #TINY-3337
- Fixed input dialog components using an invalid default type attribute #TINY-3424
- Fixed an issue where backspace/delete keys after/before pagebreak elements wouldn't move the caret #TINY-3097
- Fixed an issue in the table plugin where menu items and toolbar buttons weren't showing correctly based on the selection #TINY-3423
- Fixed inconsistent button focus styles in Firefox #TINY-3377
- Fixed the resize icon floating left when all status bar elements were disabled #TINY-3340
- Fixed the resize handle to not show in fullscreen mode #TINY-3404

## 5.0.1 - 2019-02-21

### Added
- Added H1-H6 toggle button registration to the silver theme #TINY-3070
- Added code sample toolbar button will now toggle on when the cursor is in a code section #TINY-3040
- Added new settings to the emoticons plugin to allow additional emoticons to be added #TINY-3088

### Fixed
- Fixed an issue where adding links to images would replace the image with text #TINY-3356
- Fixed an issue where the inline editor could use fractional pixels for positioning #TINY-3202
- Fixed an issue where uploading non-image files in the Image Plugin upload tab threw an error. #TINY-3244
- Fixed an issue in the media plugin that was causing the source url and height/width to be lost in certain circumstances #TINY-2858
- Fixed an issue with the Context Toolbar not being removed when clicking outside of the editor #TINY-2804
- Fixed an issue where clicking 'Remove link' wouldn't remove the link in certain circumstances #TINY-3199
- Fixed an issue where the media plugin would fail when parsing dialog data #TINY-3218
- Fixed an issue where retrieving the selected content as text didn't create newlines #TINY-3197
- Fixed incorrect keyboard shortcuts in the Help dialog for Windows #TINY-3292
- Fixed an issue where JSON serialization could produce invalid JSON #TINY-3281
- Fixed production CSS including references to source maps #TINY-3920
- Fixed development CSS was not included in the development zip #TINY-3920
- Fixed the autocompleter matches predicate not matching on the start of words by default #TINY-3306
- Fixed an issue where the page could be scrolled with modal dialogs open #TINY-2252
- Fixed an issue where autocomplete menus would show an icon margin when no items had icons #TINY-3329
- Fixed an issue in the quickbars plugin where images incorrectly showed the text selection toolbar #TINY-3338
- Fixed an issue that caused the inline editor to fail to render when the target element already had focus #TINY-3353

### Removed
- Removed paste as text notification banner and paste_plaintext_inform setting #POW-102

## 5.0.0 - 2019-02-04

Full documentation for the version 5 features and changes is available at https://www.tiny.cloud/docs/release-notes/

### Added
- Added links and registered names with * to denote premium plugins in Plugins tab of Help dialog #TINY-3223

### Changed
- Changed Tiny 5 mobile skin to look more uniform with desktop #TINY-2650
- Blacklisted table, th and td as inline editor target #TINY-717

### Fixed
- Fixed an issue where tab panel heights weren't sizing properly on smaller screens and weren't updating on resize #TINY-3242
- Fixed image tools not having any padding between the label and slider #TINY-3220
- Fixed context toolbar toggle buttons not showing the correct state #TINY-3022
- Fixed missing separators in the spellchecker context menu between the suggestions and actions #TINY-3217
- Fixed notification icon positioning in alert banners #TINY-2196
- Fixed a typo in the word count plugin name #TINY-3062
- Fixed charmap and emoticons dialogs not having a primary button #TINY-3233
- Fixed an issue where resizing wouldn't work correctly depending on the box-sizing model #TINY-3278

## 5.0.0-rc-2 - 2019-01-22

### Added
- Added screen reader accessibility for sidebar and statusbar #TINY-2699

### Changed
- Changed formatting menus so they are registered and made the align toolbar button use an icon instead of text #TINY-2880
- Changed checkboxes to use a boolean for its state, instead of a string #TINY-2848
- Updated the textpattern plugin to properly support nested patterns and to allow running a command with a value for a pattern with a start and an end #TINY-2991
- Updated Emoticons and Charmap dialogs to be screen reader accessible #TINY-2693

### Fixed
- Fixed the link dialog such that it will now retain class attributes when updating links #TINY-2825
- Fixed "Find and replace" not showing in the "Edit" menu by default #TINY-3061
- Fixed dropdown buttons missing the 'type' attribute, which could cause forms to be incorrectly submitted #TINY-2826
- Fixed emoticon and charmap search not returning expected results in certain cases #TINY-3084
- Fixed blank rel_list values throwing an exception in the link plugin #TINY-3149

### Removed
- Removed unnecessary 'flex' and unused 'colspan' properties from the new dialog APIs #TINY-2973

## 5.0.0-rc-1 - 2019-01-08

### Added
- Added editor settings functionality to specify title attributes for toolbar groups #TINY-2690
- Added icons instead of button text to improve Search and Replace dialog footer appearance #TINY-2654
- Added `tox-dialog__table` instead of `mce-table-striped` class to enhance Help dialog appearance #TINY-2360
- Added title attribute to iframes so, screen readers can announce iframe labels #TINY-2692
- Added a wordcount menu item, that defaults to appearing in the tools menu #TINY-2877

### Changed
- Updated the font select dropdown logic to try to detect the system font stack and show "System Font" as the font name #TINY-2710
- Updated the autocompleter to only show when it has matched items #TINY-2350
- Updated SizeInput labels to "Height" and "Width" instead of Dimensions #TINY-2833
- Updated the build process to minify and generate ASCII only output for the emoticons database #TINY-2744

### Fixed
- Fixed readonly mode not fully disabling editing content #TINY-2287
- Fixed accessibility issues with the font select, font size, style select and format select toolbar dropdowns #TINY-2713
- Fixed accessibility issues with split dropdowns #TINY-2697
- Fixed the legacyoutput plugin to be compatible with TinyMCE 5.0 #TINY-2301
- Fixed icons not showing correctly in the autocompleter popup #TINY-3029
- Fixed an issue where preview wouldn't show anything in Edge under certain circumstances #TINY-3035
- Fixed the height being incorrectly calculated for the autoresize plugin #TINY-2807

## 5.0.0-beta-1 - 2018-11-30

### Added
- Added a new `addNestedMenuItem()` UI registry function and changed all nested menu items to use the new registry functions #TINY-2230
- Added title attribute to color swatch colors #TINY-2669
- Added anchorbar component to anchor inline toolbar dialogs to instead of the toolbar #TINY-2040
- Added support for toolbar<n> and toolbar array config options to be squashed into a single toolbar and not create multiple toolbars #TINY-2195
- Added error handling for when forced_root_block config option is set to true #TINY-2261
- Added functionality for the removed_menuitems config option #TINY-2184
- Added the ability to use a string to reference menu items in menu buttons and submenu items #TINY-2253

### Changed
- Changed the name of the "inlite" plugin to "quickbars" #TINY-2831
- Changed the background color icon to highlight background icon #TINY-2258
- Changed Help dialog to be accessible to screen readers #TINY-2687
- Changed the color swatch to save selected custom colors to local storage for use across sessions #TINY-2722
- Changed `WindowManager` API - methods `getParams`, `setParams` and `getWindows`, and the legacy `windows` property, have been removed. `alert` and `confirm` dialogs are no longer tracked in the window list. #TINY-2603

### Fixed
- Fixed an inline mode issue where the save plugin upon saving can cause content loss #TINY-2659
- Fixed an issue in IE 11 where calling selection.getContent() would return an empty string when the editor didn't have focus #TINY-2325

### Removed
- Removed compat3x plugin #TINY-2815

## 5.0.0-preview-4 - 2018-11-12

### Added
- Added width and height placeholder text to image and media dialog dimensions input #AP-296
- Added the ability to keyboard navigate through menus, toolbars, sidebar and the status bar sequentially #AP-381
- Added translation capability back to the editor's UI #AP-282
- Added `label` component type for dialogs to group components under a label

### Changed
- Changed the editor resize handle so that it should be disabled when the autoresize plugin is turned on #AP-424
- Changed UI text for microcopy improvements #TINY-2281

### Fixed
- Fixed distraction free plugin #AP-470
- Fixed contents of the input field being selected on focus instead of just recieving an outline highlight #AP-464
- Fixed styling issues with dialogs and menus in IE 11 #AP-456
- Fixed custom style format control not honoring custom formats #AP-393
- Fixed context menu not appearing when clicking an image with a caption #AP-382
- Fixed directionality of UI when using an RTL language #AP-423
- Fixed page responsiveness with multiple inline editors #AP-430
- Fixed empty toolbar groups appearing through invalid configuration of the `toolbar` property #AP-450
- Fixed text not being retained when updating links through the link dialog #AP-293
- Fixed edit image context menu, context toolbar and toolbar items being incorrectly enabled when selecting invalid images #AP-323
- Fixed emoji type ahead being shown when typing URLs #AP-366
- Fixed toolbar configuration properties incorrectly expecting string arrays instead of strings #AP-342
- Fixed the block formatting toolbar item not showing a "Formatting" title when there is no selection #AP-321
- Fixed clicking disabled toolbar buttons hiding the toolbar in inline mode #AP-380
- Fixed `EditorResize` event not being fired upon editor resize #AP-327
- Fixed tables losing styles when updating through the dialog #AP-368
- Fixed context toolbar positioning to be more consistent near the edges of the editor #AP-318
- Fixed table of contents plugin now works with v5 toolbar APIs correctly #AP-347
- Fixed the `link_context_toolbar` configuration not disabling the context toolbar #AP-458
- Fixed the link context toolbar showing incorrect relative links #AP-435
- Fixed the alignment of the icon in alert banner dialog components #TINY-2220
- Fixed the visual blocks and visual char menu options not displaying their toggled state #TINY-2238
- Fixed the editor not displaying as fullscreen when toggled #TINY-2237

### Removed
- Removed the tox-custom-editor class that was added to the wrapping element of codemirror #TINY-2211

## 5.0.0-preview-3 - 2018-10-18

### Changed
- Changed editor layout to use modern CSS properties over manually calculating dimensions #AP-324
- Changed `autoresize_min_height` and `autoresize_max_height` configurations to `min_height` and `max_height` #AP-324
- Changed `Whole word` label in Search and Replace dialog to `Find whole words only` #AP-387

### Fixed
- Fixed bugs with editor width jumping when resizing and the iframe not resizing to smaller than 150px in height #AP-324
- Fixed mobile theme bug that prevented the editor from loading #AP-404
- Fixed long toolbar groups extending outside of the editor instead of wrapping
- Fixed dialog titles so they are now proper case #AP-384
- Fixed color picker default to be #000000 instead of #ff00ff #AP-216
- Fixed "match case" option on the Find and Replace dialog is no longer selected by default #AP-298
- Fixed vertical alignment of toolbar icons #DES-134
- Fixed toolbar icons not appearing on IE11 #DES-133

## 5.0.0-preview-2 - 2018-10-10

### Added
- Added swatch is now shown for colorinput fields, instead of the colorpicker directly #AP-328
- Added fontformats and fontsizes menu items #AP-390

### Changed
- Changed configuration of color options has been simplified to `color_map`, `color_cols`, and `custom_colors` #AP-328
- Changed `height` configuration to apply to the editor frame (including menubar, toolbar, status bar) instead of the content area #AP-324

### Fixed
- Fixed styleselect not updating the displayed item as the cursor moved #AP-388
- Fixed preview iframe not expanding to the dialog size #AP-252
- Fixed 'meta' shortcuts not translated into platform-specific text #AP-270
- Fixed tabbed dialogs (Charmap and Emoticons) shrinking when no search results returned
- Fixed a bug where alert banner icons were not retrieved from icon pack. #AP-330
- Fixed component styles to flex so they fill large dialogs. #AP-252
- Fixed editor flashing unstyled during load (still in progress). #AP-349

### Removed
- Removed `colorpicker` plugin, it is now in the theme #AP-328
- Removed `textcolor` plugin, it is now in the theme #AP-328

## 5.0.0-preview-1 - 2018-10-01

Developer preview 1

Initial list of features and changes is available at https://tiny.cloud/docs-preview/release-notes/new-features/

## 4.9.11 - 2020-07-13

### Fixed
- Fixed the `selection.setContent()` API not running parser filters #TINY-4002
- Fixed content in an iframe element parsing as DOM elements instead of text content #TINY-5943
- Fixed up and down keyboard navigation not working for inline `contenteditable="false"` elements #TINY-6226

## 4.9.10 - 2020-04-23

### Fixed
- Fixed an issue where the editor selection could end up inside a short ended element (eg br) #TINY-3999
- Fixed a security issue related to CDATA sanitization during parsing #TINY-4669
- Fixed `media` embed content not processing safely in some cases #TINY-4857

## 4.9.9 - 2020-03-25

### Fixed
- Fixed the table selection not functioning correctly in Microsoft Edge 44 or higher #TINY-3862
- Fixed the table resize handles not functioning correctly in Microsoft Edge 44 or higher #TINY-4160
- Fixed the `forced_root_block_attrs` setting not applying attributes to new blocks consistently #TINY-4564
- Fixed the editor failing to initialize if a script tag was used inside an SVG #TINY-4087

## 4.9.8 - 2020-01-28

### Fixed
- Fixed the `mobile` theme failing to load due to a bundling issue #TINY-4613
- Fixed security issue related to parsing HTML comments and CDATA #TINY-4544

## 4.9.7 - 2019-12-19

### Fixed
- Fixed the `visualchars` plugin converting HTML-like text to DOM elements in certain cases #TINY-4507
- Fixed an issue with the `paste` plugin not sanitizing content in some cases #TINY-4510
- Fixed HTML comments incorrectly being parsed in certain cases #TINY-4511

## 4.9.6 - 2019-09-02

### Fixed
- Fixed image browse button sometimes displaying the browse window twice #TINY-3959

## 4.9.5 - 2019-07-02

### Changed
- Changed annotations navigation to work the same as inline boundaries #TINY-3396

### Fixed
- Fixed the print plugin printing from the wrong window in IE11 #TINY-3762
- Fixed an exception being thrown when a file or number input has focus during initialization. Patch contributed by t00 #GH-2194
- Fixed positioning of the styleselect menu in iOS while using the mobile theme #TINY-3505
- Fixed native context menu not showing with images in IE11 #TINY-3392
- Fixed selection incorrectly changing when programmatically setting selection on contenteditable false elements #TINY-3766
- Fixed image browse button not working on touch devices #TINY-3751
- Fixed so that nbsp entities aren't trimmed in white-space: pre-line elements #TINY-3642
- Fixed space key properly inserts a nbsp before/after block elements #TINY-3745
- Fixed infinite loop in the paste plugin when IE11 takes a long time to process paste events. Patch contributed by lRawd. #GH-4987

## 4.9.4 - 2019-03-20

### Fixed
- Fixed an issue where **Home/End** keys wouldn't move the caret correctly before or after `contenteditable=false` inline elements #TINY-2995
- Fixed an issue where content may have been lost when using permanent bookmarks #TINY-3400
- Fixed the mobile editor to clean up properly when removed #TINY-3445
- Fixed an issue where retrieving the selected content as text didn't create newlines #TINY-3197
- Fixed an issue where typing space between images would cause issues with nbsp not being inserted. #TINY-3346

## 4.9.3 - 2019-01-31

### Added
- Added a visualchars_default_state setting to the Visualchars Plugin. Patch contributed by mat3e.

### Fixed
- Fixed a bug where scrolling on a page with more than one editor would cause a ResizeWindow event to fire. #TINY-3247
- Fixed a bug where if a plugin threw an error during initialisation the whole editor would fail to load. #TINY-3243
- Fixed a bug where getContent would include bogus elements when valid_elements setting was set up in a specific way. #TINY-3213
- Fixed a bug where only a few function key names could be used when creating keyboard shortcuts. #TINY-3146
- Fixed a bug where it wasn't possible to enter spaces into an editor after pressing shift+enter. #TINY-3099
- Fixed a bug where no caret would be rendered after backspacing to a contenteditable false element. #TINY-2998
- Fixed a bug where deletion to/from indented lists would leave list fragments in the editor. #TINY-2981

## 4.9.2 - 2018-12-17

### Fixed
- Fixed a bug with pressing the space key on IE 11 would result in nbsp characters being inserted between words at the end of a block. #TINY-2996
- Fixed a bug where character composition using quote and space on US International keyboards would produce a space instead of a quote. #TINY-2999
- Fixed a bug where remove format wouldn't remove the inner most inline element in some situations. #TINY-2982
- Fixed a bug where outdenting an list item would affect attributes on other list items within the same list. #TINY-2971
- Fixed a bug where the DomParser filters wouldn't be applied for elements created when parsing invalid html. #TINY-2978
- Fixed a bug where setProgressState wouldn't automatically close floating ui elements like menus. #TINY-2896
- Fixed a bug where it wasn't possible to navigate out of a figcaption element using the arrow keys. #TINY-2894
- Fixed a bug where enter key before an image inside a link would remove the image. #TINY-2780

## 4.9.1 - 2018-12-04

### Added
- Added functionality to insert html to the replacement feature of the Textpattern Plugin. #TINY-2839

### Fixed
- Fixed a bug where `editor.selection.getContent({format: 'text'})` didn't work as expected in IE11 on an unfocused editor. #TINY-2862
- Fixed a bug in the Textpattern Plugin where the editor would get an incorrect selection after inserting a text pattern on Safari. #TINY-2838
- Fixed a bug where the space bar didn't work correctly in editors with the forced_root_block setting set to false. #TINY-2816

## 4.9.0 - 2018-11-27

### Added
- Added a replace feature to the Textpattern Plugin. #TINY-1908
- Added functionality to the Lists Plugin that improves the indentation logic. #TINY-1790

### Fixed
- Fixed a bug where it wasn't possible to delete/backspace when the caret was between a contentEditable=false element and a BR. #TINY-2372
- Fixed a bug where copying table cells without a text selection would fail to copy anything. #TINY-1789
- Implemented missing `autosave_restore_when_empty` functionality in the Autosave Plugin. Patch contributed by gzzo. #GH-4447
- Reduced insertion of unnecessary nonbreaking spaces in the editor. #TINY-1879

## 4.8.5 - 2018-10-30

### Added
- Added a content_css_cors setting to the editor that adds the crossorigin="anonymous" attribute to link tags added by the StyleSheetLoader. #TINY-1909

### Fixed
- Fixed a bug where trying to remove formatting with a collapsed selection range would throw an exception. #GH-4636
- Fixed a bug in the image plugin that caused updating figures to split contenteditable elements. #GH-4563
- Fixed a bug that was causing incorrect viewport calculations for fixed position UI elements. #TINY-1897
- Fixed a bug where inline formatting would cause the delete key to do nothing. #TINY-1900

## 4.8.4 - 2018-10-23

### Added
- Added support for the HTML5 `main` element. #TINY-1877

### Changed
- Changed the keyboard shortcut to move focus to contextual toolbars to Ctrl+F9. #TINY-1812

### Fixed
- Fixed a bug where content css could not be loaded from another domain. #TINY-1891
- Fixed a bug on FireFox where the cursor would get stuck between two contenteditable false inline elements located inside of the same block element divided by a BR. #TINY-1878
- Fixed a bug with the insertContent method where nonbreaking spaces would be inserted incorrectly. #TINY-1868
- Fixed a bug where the toolbar of the inline editor would not be visible in some scenarios. #TINY-1862
- Fixed a bug where removing the editor while more than one notification was open would throw an error. #TINY-1845
- Fixed a bug where the menubutton would be rendered on top of the menu if the viewport didn't have enough height. #TINY-1678
- Fixed a bug with the annotations api where annotating collapsed selections caused problems. #TBS-2449
- Fixed a bug where wbr elements were being transformed into whitespace when using the Paste Plugin's paste as text setting. #GH-4638
- Fixed a bug where the Search and Replace didn't replace spaces correctly. #GH-4632
- Fixed a bug with sublist items not persisting selection. #GH-4628
- Fixed a bug with mceInsertRawHTML command not working as expected. #GH-4625

## 4.8.3 - 2018-09-13

### Fixed
- Fixed a bug where the Wordcount Plugin didn't correctly count words within tables on IE11. #TINY-1770
- Fixed a bug where it wasn't possible to move the caret out of a table on IE11 and Firefox. #TINY-1682
- Fixed a bug where merging empty blocks didn't work as expected, sometimes causing content to be deleted. #TINY-1781
- Fixed a bug where the Textcolor Plugin didn't show the correct current color. #TINY-1810
- Fixed a bug where clear formatting with a collapsed selection would sometimes clear formatting from more content than expected. #TINY-1813 #TINY-1821
- Fixed a bug with the Table Plugin where it wasn't possible to keyboard navigate to the caption. #TINY-1818

## 4.8.2 - 2018-08-09

### Changed
- Moved annotator from "experimental" to "annotator" object on editor. #TBS-2398
- Improved the multiclick normalization across browsers. #TINY-1788

### Fixed
- Fixed a bug where running getSelectedBlocks with a collapsed selection between block elements would produce incorrect results. #TINY-1787
- Fixed a bug where the ScriptLoaders loadScript method would not work as expected in FireFox when loaded on the same page as a ShadowDOM polyfill. #TINY-1786
- Removed reference to ShadowDOM event.path as Blink based browsers now support event.composedPath. #TINY-1785
- Fixed a bug where a reference to localStorage would throw an "access denied" error in IE11 with strict security settings. #TINY-1782
- Fixed a bug where pasting using the toolbar button on an inline editor in IE11 would cause a looping behaviour. #TINY-1768

## 4.8.1 - 2018-07-26

### Fixed
- Fixed a bug where the content of inline editors was being cleaned on every call of `editor.save()`. #TINY-1783
- Fixed a bug where the arrow of the Inlite Theme toolbar was being rendered incorrectly in RTL mode. #TINY-1776
- Fixed a bug with the Paste Plugin where pasting after inline contenteditable false elements moved the caret to the end of the line. #TINY-1758

## 4.8.0 - 2018-06-27

### Added
- Added new "experimental" object in editor, with initial Annotator API. #TBS-2374

### Fixed
- Fixed a bug where deleting paragraphs inside of table cells would delete the whole table cell. #TINY-1759
- Fixed a bug in the Table Plugin where removing row height set on the row properties dialog did not update the table. #TINY-1730
- Fixed a bug with the font select toolbar item didn't update correctly. #TINY-1683
- Fixed a bug where all bogus elements would not be deleted when removing an inline editor. #TINY-1669

## 4.7.13 - 2018-05-16

### Added
- Added missing code menu item from the default menu config. #TINY-1648
- Added new align button for combining the separate align buttons into a menu button. #TINY-1652

### Fixed
- Fixed a bug where Edge 17 wouldn't be able to select images or tables. #TINY-1679
- Fixed issue where whitespace wasn't preserved when the editor was initialized on pre elements. #TINY-1649
- Fixed a bug with the fontselect dropdowns throwing an error if the editor was hidden in Firefox. #TINY-1664
- Fixed a bug where it wasn't possible to merge table cells on IE 11. #TINY-1671
- Fixed a bug where textcolor wasn't applying properly on IE 11 in some situations. #TINY-1663
- Fixed a bug where the justifyfull command state wasn't working correctly. #TINY-1677
- Fixed a bug where the styles wasn't updated correctly when resizing some tables. #TINY-1668

## 4.7.12 - 2018-05-03

### Added
- Added an option to filter out image svg data urls.
- Added support for html5 details and summary elements.

### Changed
- Changed so the mce-abs-layout-item css rule targets html instead of body. Patch contributed by nazar-pc.

### Fixed
- Fixed a bug where the "read" step on the mobile theme was still present on android mobile browsers.
- Fixed a bug where all images in the editor document would reload on any editor change.
- Fixed a bug with the Table Plugin where ObjectResized event wasn't being triggered on column resize.
- Fixed so the selection is set to the first suitable caret position after editor.setContent called.
- Fixed so links with xlink:href attributes are filtered correctly to prevent XSS.
- Fixed a bug on IE11 where pasting content into an inline editor initialized on a heading element would create new editable elements.
- Fixed a bug where readonly mode would not work as expected when the editor contained contentEditable=true elements.
- Fixed a bug where the Link Plugin would throw an error when used together with the webcomponents polyfill. Patch contributed by 4esnog.
- Fixed a bug where the "Powered by TinyMCE" branding link would break on XHTML pages. Patch contributed by tistre.
- Fixed a bug where the same id would be used in the blobcache for all pasted images. Patch contributed by thorn0.

## 4.7.11 - 2018-04-11

### Added
- Added a new imagetools_credentials_hosts option to the Imagetools Plugin.

### Fixed
- Fixed a bug where toggling a list containing empty LIs would throw an error. Patch contributed by bradleyke.
- Fixed a bug where applying block styles to a text with the caret at the end of the paragraph would select all text in the paragraph.
- Fixed a bug where toggling on the Spellchecker Plugin would trigger isDirty on the editor.
- Fixed a bug where it was possible to enter content into selection bookmark spans.
- Fixed a bug where if a non paragraph block was configured in forced_root_block the editor.getContent method would return incorrect values with an empty editor.
- Fixed a bug where dropdown menu panels stayed open and fixed in position when dragging dialog windows.
- Fixed a bug where it wasn't possible to extend table cells with the space button in Safari.
- Fixed a bug where the setupeditor event would thrown an error when using the Compat3x Plugin.
- Fixed a bug where an error was thrown in FontInfo when called on a detached element.

## 4.7.10 - 2018-04-03

### Added
- Added normalization of triple clicks across browsers in the editor.
- Added a `hasFocus` method to the editor that checks if the editor has focus.
- Added correct icon to the Nonbreaking Plugin menu item.

### Fixed
- Fixed so the `getContent`/`setContent` methods work even if the editor is not initialized.
- Fixed a bug with the Media Plugin where query strings were being stripped from youtube links.
- Fixed a bug where image styles were changed/removed when opening and closing the Image Plugin dialog.
- Fixed a bug in the Table Plugin where some table cell styles were not correctly added to the content html.
- Fixed a bug in the Spellchecker Plugin where it wasn't possible to change the spellchecker language.
- Fixed so the the unlink action in the Link Plugin has a menu item and can be added to the contextmenu.
- Fixed a bug where it wasn't possible to keyboard navigate to the start of an inline element on a new line within the same block element.
- Fixed a bug with the Text Color Plugin where if used with an inline editor located at the bottom of the screen the colorpicker could appear off screen.
- Fixed a bug with the UndoManager where undo levels were being added for nbzwsp characters.
- Fixed a bug with the Table Plugin where the caret would sometimes be lost when keyboard navigating up through a table.
- Fixed a bug where FontInfo.getFontFamily would throw an error when called on a removed editor.
- Fixed a bug in Firefox where undo levels were not being added correctly for some specific operations.
- Fixed a bug where initializing an inline editor inside of a table would make the whole table resizeable.
- Fixed a bug where the fake cursor that appears next to tables on Firefox was positioned incorrectly when switching to fullscreen.
- Fixed a bug where zwsp's weren't trimmed from the output from `editor.getContent({ format: 'text' })`.
- Fixed a bug where the fontsizeselect/fontselect toolbar items showed the body info rather than the first possible caret position info on init.
- Fixed a bug where it wasn't possible to select all content if the editor only contained an inline boundary element.
- Fixed a bug where `content_css` urls with query strings wasn't working.
- Fixed a bug in the Table Plugin where some table row styles were removed when changing other styles in the row properties dialog.

### Removed
- Removed the "read" step from the mobile theme.

## 4.7.9 - 2018-02-27

### Fixed
- Fixed a bug where the editor target element didn't get the correct style when removing the editor.

## 4.7.8 - 2018-02-26

### Fixed
- Fixed an issue with the Help Plugin where the menuitem name wasn't lowercase.
- Fixed an issue on MacOS where text and bold text did not have the same line-height in the autocomplete dropdown in the Link Plugin dialog.
- Fixed a bug where the "paste as text" option in the Paste Plugin didn't work.
- Fixed a bug where dialog list boxes didn't get positioned correctly in documents with scroll.
- Fixed a bug where the Inlite Theme didn't use the Table Plugin api to insert correct tables.
- Fixed a bug where the Inlite Theme panel didn't hide on blur in a correct way.
- Fixed a bug where placing the cursor before a table in Firefox would scroll to the bottom of the table.
- Fixed a bug where selecting partial text in table cells with rowspans and deleting would produce faulty tables.
- Fixed a bug where the Preview Plugin didn't work on Safari due to sandbox security.
- Fixed a bug where table cell selection using the keyboard threw an error.
- Fixed so the font size and font family doesn't toggle the text but only sets the selected format on the selected text.
- Fixed so the built-in spellchecking on Chrome and Safari creates an undo level when replacing words.

## 4.7.7 - 2018-02-19

### Added
- Added a border style selector to the advanced tab of the Image Plugin.
- Added better controls for default table inserted by the Table Plugin.
- Added new `table_responsive_width` option to the Table Plugin that controls whether to use pixel or percentage widths.

### Fixed
- Fixed a bug where the Link Plugin text didn't update when a URL was pasted using the context menu.
- Fixed a bug with the Spellchecker Plugin where using "Add to dictionary" in the context menu threw an error.
- Fixed a bug in the Media Plugin where the preview node for iframes got default width and height attributes that interfered with width/height styles.
- Fixed a bug where backslashes were being added to some font family names in Firefox in the fontselect toolbar item.
- Fixed a bug where errors would be thrown when trying to remove an editor that had not yet been fully initialized.
- Fixed a bug where the Imagetools Plugin didn't update the images atomically.
- Fixed a bug where the Fullscreen Plugin was throwing errors when being used on an inline editor.
- Fixed a bug where drop down menus weren't positioned correctly in inline editors on scroll.
- Fixed a bug with a semicolon missing at the end of the bundled javascript files.
- Fixed a bug in the Table Plugin with cursor navigation inside of tables where the cursor would sometimes jump into an incorrect table cells.
- Fixed a bug where indenting a table that is a list item using the "Increase indent" button would create a nested table.
- Fixed a bug where text nodes containing only whitespace were being wrapped by paragraph elements.
- Fixed a bug where whitespace was being inserted after br tags inside of paragraph tags.
- Fixed a bug where converting an indented paragraph to a list item would cause the list item to have extra padding.
- Fixed a bug where Copy/Paste in an editor with a lot of content would cause the editor to scroll to the top of the content in IE11.
- Fixed a bug with a memory leak in the DragHelper. Path contributed by ben-mckernan.
- Fixed a bug where the advanced tab in the Media Plugin was being shown even if it didn't contain anything. Patch contributed by gabrieeel.
- Fixed an outdated eventname in the EventUtils. Patch contributed by nazar-pc.
- Fixed an issue where the Json.parse function would throw an error when being used on a page with strict CSP settings.
- Fixed so you can place the curser before and after table elements within the editor in Firefox and Edge/IE.

## 4.7.6 - 2018-01-29

### Fixed
- Fixed a bug in the jquery integration where it threw an error saying that "global is not defined".
- Fixed a bug where deleting a table cell whose previous sibling was set to contenteditable false would create a corrupted table.
- Fixed a bug where highlighting text in an unfocused editor did not work correctly in IE11/Edge.
- Fixed a bug where the table resize handles were not being repositioned when activating the Fullscreen Plugin.
- Fixed a bug where the Imagetools Plugin dialog didn't honor editor RTL settings.
- Fixed a bug where block elements weren't being merged correctly if you deleted from after a contenteditable false element to the beginning of another block element.
- Fixed a bug where TinyMCE didn't work with module loaders like webpack.

## 4.7.5 - 2018-01-22

### Fixed
- Fixed bug with the Codesample Plugin where it wasn't possible to edit codesamples when the editor was in inline mode.
- Fixed bug where focusing on the status bar broke the keyboard navigation functionality.
- Fixed bug where an error would be thrown on Edge by the Table Plugin when pasting using the PowerPaste Plugin.
- Fixed bug in the Table Plugin where selecting row border style from the dropdown menu in advanced row properties would throw an error.
- Fixed bug with icons being rendered incorrectly on Chrome on Mac OS.
- Fixed bug in the Textcolor Plugin where the font color and background color buttons wouldn't trigger an ExecCommand event.
- Fixed bug in the Link Plugin where the url field wasn't forced LTR.
- Fixed bug where the Nonbreaking Plugin incorrectly inserted spaces into tables.
- Fixed bug with the inline theme where the toolbar wasn't repositioned on window resize.

## 4.7.4 - 2017-12-05

### Fixed
- Fixed bug in the Nonbreaking Plugin where the nonbreaking_force_tab setting was being ignored.
- Fixed bug in the Table Plugin where changing row height incorrectly converted column widths to pixels.
- Fixed bug in the Table Plugin on Edge and IE11 where resizing the last column after resizing the table would cause invalid column heights.
- Fixed bug in the Table Plugin where keyboard navigation was not normalized between browsers.
- Fixed bug in the Table Plugin where the colorpicker button would show even without defining the colorpicker_callback.
- Fixed bug in the Table Plugin where it wasn't possible to set the cell background color.
- Fixed bug where Firefox would throw an error when intialising an editor on an element that is hidden or not yet added to the DOM.
- Fixed bug where Firefox would throw an error when intialising an editor inside of a hidden iframe.

## 4.7.3 - 2017-11-23

### Added
- Added functionality to open the Codesample Plugin dialog when double clicking on a codesample. Patch contributed by dakuzen.

### Fixed
- Fixed bug where undo/redo didn't work correctly with some formats and caret positions.
- Fixed bug where the color picker didn't show up in Table Plugin dialogs.
- Fixed bug where it wasn't possible to change the width of a table through the Table Plugin dialog.
- Fixed bug where the Charmap Plugin couldn't insert some special characters.
- Fixed bug where editing a newly inserted link would not actually edit the link but insert a new link next to it.
- Fixed bug where deleting all content in a table cell made it impossible to place the caret into it.
- Fixed bug where the vertical alignment field in the Table Plugin cell properties dialog didn't do anything.
- Fixed bug where an image with a caption showed two sets of resize handles in IE11.
- Fixed bug where pressing the enter button inside of an h1 with contenteditable set to true would sometimes produce a p tag.
- Fixed bug with backspace not working as expected before a noneditable element.
- Fixed bug where operating on tables with invalid rowspans would cause an error to be thrown.
- Fixed so a real base64 representation of the image is available on the blobInfo that the images_upload_handler gets called with.
- Fixed so the image upload tab is available when the images_upload_handler is defined (and not only when the images_upload_url is defined).

## 4.7.2 - 2017-11-07

### Added
- Added newly rewritten Table Plugin.
- Added support for attributes with colon in valid_elements and addValidElements.
- Added support for dailymotion short url in the Media Plugin. Patch contributed by maat8.
- Added support for converting to half pt when converting font size from px to pt. Patch contributed by danny6514.
- Added support for location hash to the Autosave plugin to make it work better with SPAs using hash routing.
- Added support for merging table cells when pasting a table into another table.

### Changed
- Changed so the language packs are only loaded once. Patch contributed by 0xor1.
- Simplified the css for inline boundaries selection by switching to an attribute selector.

### Fixed
- Fixed bug where an error would be thrown on editor initialization if the window.getSelection() returned null.
- Fixed bug where holding down control or alt keys made the keyboard navigation inside an inline boundary not work as expected.
- Fixed bug where applying formats in IE11 produced extra, empty paragraphs in the editor.
- Fixed bug where the Word Count Plugin didn't count some mathematical operators correctly.
- Fixed bug where removing an inline editor removed the element that the editor had been initialized on.
- Fixed bug where setting the selection to the end of an editable container caused some formatting problems.
- Fixed bug where an error would be thrown sometimes when an editor was removed because of the selection bookmark was being stored asynchronously.
- Fixed a bug where an editor initialized on an empty list did not contain any valid cursor positions.
- Fixed a bug with the Context Menu Plugin and webkit browsers on Mac where right-clicking inside a table would produce an incorrect selection.
- Fixed bug where the Image Plugin constrain proportions setting wasn't working as expected.
- Fixed bug where deleting the last character in a span with decorations produced an incorrect element when typing.
- Fixed bug where focusing on inline editors made the toolbar flicker when moving between elements quickly.
- Fixed bug where the selection would be stored incorrectly in inline editors when the mouseup event was fired outside the editor body.
- Fixed bug where toggling bold at the end of an inline boundary would toggle off the whole word.
- Fixed bug where setting the skin to false would not stop the loading of some skin css files.
- Fixed bug in mobile theme where pinch-to-zoom would break after exiting the editor.
- Fixed bug where sublists of a fully selected list would not be switched correctly when changing list style.
- Fixed bug where inserting media by source would break the UndoManager.
- Fixed bug where inserting some content into the editor with a specific selection would replace some content incorrectly.
- Fixed bug where selecting all content with ctrl+a in IE11 caused problems with untoggling some formatting.
- Fixed bug where the Search and Replace Plugin left some marker spans in the editor when undoing and redoing after replacing some content.
- Fixed bug where the editor would not get a scrollbar when using the Fullscreen and Autoresize plugins together.
- Fixed bug where the font selector would stop working correctly after selecting fonts three times.
- Fixed so pressing the enter key inside of an inline boundary inserts a br after the inline boundary element.
- Fixed a bug where it wasn't possible to use tab navigation inside of a table that was inside of a list.
- Fixed bug where end_container_on_empty_block would incorrectly remove elements.
- Fixed bug where content_styles weren't added to the Preview Plugin iframe.
- Fixed so the beforeSetContent/beforeGetContent events are preventable.
- Fixed bug where changing height value in Table Plugin advanced tab didn't do anything.
- Fixed bug where it wasn't possible to remove formatting from content in beginning of table cell.

## 4.7.1 - 2017-10-09

### Fixed
- Fixed bug where theme set to false on an inline editor produced an extra div element after the target element.
- Fixed bug where the editor drag icon was misaligned with the branding set to false.
- Fixed bug where doubled menu items were not being removed as expected with the removed_menuitems setting.
- Fixed bug where the Table of contents plugin threw an error when initialized.
- Fixed bug where it wasn't possible to add inline formats to text selected right to left.
- Fixed bug where the paste from plain text mode did not work as expected.
- Fixed so the style previews do not set color and background color when selected.
- Fixed bug where the Autolink plugin didn't work as expected with some formats applied on an empty editor.
- Fixed bug where the Textpattern plugin were throwing errors on some patterns.
- Fixed bug where the Save plugin saved all editors instead of only the active editor. Patch contributed by dannoe.

## 4.7.0 - 2017-10-03

### Added
- Added new mobile ui that is specifically designed for mobile devices.

### Changed
- Updated the default skin to be more modern and white since white is preferred by most implementations.
- Restructured the default menus to be more similar to common office suites like Google Docs.

### Fixed
- Fixed so theme can be set to false on both inline and iframe editor modes.
- Fixed bug where inline editor would add/remove the visualblocks css multiple times.
- Fixed bug where selection wouldn't be properly restored when editor lost focus and commands where invoked.
- Fixed bug where toc plugin would generate id:s for headers even though a toc wasn't inserted into the content.
- Fixed bug where is wasn't possible to drag/drop contents within the editor if paste_data_images where set to true.
- Fixed bug where getParam and close in WindowManager would get the first opened window instead of the last opened window.
- Fixed bug where delete would delete between cells inside a table in Firefox.

## 4.6.7 - 2017-09-18

### Added
- Added some missing translations to Image, Link and Help plugins.

### Fixed
- Fixed bug where paste wasn't working in IOS.
- Fixed bug where the Word Count Plugin didn't count some mathematical operators correctly.
- Fixed bug where inserting a list in a table caused the cell to expand in height.
- Fixed bug where pressing enter in a list located inside of a table deleted list items instead of inserting new list item.
- Fixed bug where copy and pasting table cells produced inconsistent results.
- Fixed bug where initializing an editor with an ID of 'length' would throw an exception.
- Fixed bug where it was possible to split a non merged table cell.
- Fixed bug where copy and pasting a list with a very specific selection into another list would produce a nested list.
- Fixed bug where copy and pasting ordered lists sometimes produced unordered lists.
- Fixed bug where padded elements inside other elements would be treated as empty.
- Fixed so you can resize images inside a figure element.
- Fixed bug where an inline TinyMCE editor initialized on a table did not set selection on load in Chrome.
- Fixed the positioning of the inlite toolbar when the target element wasn't big enough to fit the toolbar.

## 4.6.6 - 2017-08-30

### Fixed
- Fixed so that notifications wrap long text content instead of bleeding outside the notification element.
- Fixed so the content_style css is added after the skin and custom stylesheets.
- Fixed bug where it wasn't possible to remove a table with the Cut button.
- Fixed bug where the center format wasn't getting the same font size as the other formats in the format preview.
- Fixed bug where the wordcount plugin wasn't counting hyphenated words correctly.
- Fixed bug where all content pasted into the editor was added to the end of the editor.
- Fixed bug where enter keydown on list item selection only deleted content and didn't create a new line.
- Fixed bug where destroying the editor while the content css was still loading caused error notifications on Firefox.
- Fixed bug where undoing cut operation in IE11 left some unwanted html in the editor content.
- Fixed bug where enter keydown would throw an error in IE11.
- Fixed bug where duplicate instances of an editor were added to the editors array when using the createEditor API.
- Fixed bug where the formatter applied formats on the wrong content when spellchecker was activated.
- Fixed bug where switching formats would reset font size on child nodes.
- Fixed bug where the table caption element weren't always the first descendant to the table tag.
- Fixed bug where pasting some content into the editor on chrome some newlines were removed.
- Fixed bug where it wasn't possible to remove a list if a list item was a table element.
- Fixed bug where copy/pasting partial selections of tables wouldn't produce a proper table.
- Fixed bug where the searchreplace plugin could not find consecutive spaces.
- Fixed bug where background color wasn't applied correctly on some partially selected contents.

## 4.6.5 - 2017-08-02

### Added
- Added new inline_boundaries_selector that allows you to specify the elements that should have boundaries.
- Added new local upload feature this allows the user to upload images directly from the image dialog.
- Added a new api for providing meta data for plugins. It will show up in the help dialog if it's provided.

### Fixed
- Fixed so that the notifications created by the notification manager are more screen reader accessible.
- Fixed bug where changing the list format on multiple selected lists didn't change all of the lists.
- Fixed bug where the nonbreaking plugin would insert multiple undo levels when pressing the tab key.
- Fixed bug where delete/backspace wouldn't render a caret when all editor contents where deleted.
- Fixed bug where delete/backspace wouldn't render a caret if the deleted element was a single contentEditable false element.
- Fixed bug where the wordcount plugin wouldn't count words correctly if word where typed after applying a style format.
- Fixed bug where the wordcount plugin would count mathematical formulas as multiple words for example 1+1=2.
- Fixed bug where formatting of triple clicked blocks on Chrome/Safari would result in styles being added outside the visual selection.
- Fixed bug where paste would add the contents to the end of the editor area when inline mode was used.
- Fixed bug where toggling off bold formatting on text entered in a new paragraph would add an extra line break.
- Fixed bug where autolink plugin would only produce a link on every other consecutive link on Firefox.
- Fixed bug where it wasn't possible to select all contents if the content only had one pre element.
- Fixed bug where sizzle would produce lagging behavior on some sites due to repaints caused by feature detection.
- Fixed bug where toggling off inline formats wouldn't include the space on selected contents with leading or trailing spaces.
- Fixed bug where the cut operation in UI wouldn't work in Chrome.
- Fixed bug where some legacy editor initialization logic would throw exceptions about editor settings not being defined.
- Fixed bug where it wasn't possible to apply text color to links if they where part of a non collapsed selection.
- Fixed bug where an exception would be thrown if the user selected a video element and then moved the focus outside the editor.
- Fixed bug where list operations didn't work if there where block elements inside the list items.
- Fixed bug where applying block formats to lists wrapped in block elements would apply to all elements in that wrapped block.

## 4.6.4 - 2017-06-13

### Fixed
- Fixed bug where the editor would move the caret when clicking on the scrollbar next to a content editable false block.
- Fixed bug where the text color select dropdowns wasn't placed correctly when they didn't fit the width of the screen.
- Fixed bug where the default editor line height wasn't working for mixed font size contents.
- Fixed bug where the content css files for inline editors were loaded multiple times for multiple editor instances.
- Fixed bug where the initial value of the font size/font family dropdowns wasn't displayed.
- Fixed bug where the I18n api was not supporting arrays as the translation replacement values.
- Fixed bug where chrome would display "The given range isn't in document." errors for invalid ranges passed to setRng.
- Fixed bug where the compat3x plugin wasn't working since the global tinymce references wasn't resolved correctly.
- Fixed bug where the preview plugin wasn't encoding the base url passed into the iframe contents producing a xss bug.
- Fixed bug where the dom parser/serializer wasn't handling some special elements like noframes, title and xmp.
- Fixed bug where the dom parser/serializer wasn't handling cdata sections with comments inside.
- Fixed bug where the editor would scroll to the top of the editable area if a dialog was closed in inline mode.
- Fixed bug where the link dialog would not display the right rel value if rel_list was configured.
- Fixed bug where the context menu would select images on some platforms but not others.
- Fixed bug where the filenames of images were not retained on dragged and drop into the editor from the desktop.
- Fixed bug where the paste plugin would misrepresent newlines when pasting plain text and having forced_root_block configured.
- Fixed so that the error messages for the imagetools plugin is more human readable.
- Fixed so the internal validate setting for the parser/serializer can't be set from editor initialization settings.

## 4.6.3 - 2017-05-30

### Fixed
- Fixed bug where the arrow keys didn't work correctly when navigating on nested inline boundary elements.
- Fixed bug where delete/backspace didn't work correctly on nested inline boundary elements.
- Fixed bug where image editing didn't work on subsequent edits of the same image.
- Fixed bug where charmap descriptions wouldn't properly wrap if they exceeded the width of the box.
- Fixed bug where the default image upload handler only accepted 200 as a valid http status code.
- Fixed so rel on target=_blank links gets forced with only noopener instead of both noopener and noreferrer.

## 4.6.2 - 2017-05-23

### Fixed
- Fixed bug where the SaxParser would run out of memory on very large documents.
- Fixed bug with formatting like font size wasn't applied to del elements.
- Fixed bug where various api calls would be throwing exceptions if they where invoked on a removed editor instance.
- Fixed bug where the branding position would be incorrect if the editor was inside a hidden tab and then later showed.
- Fixed bug where the color levels feature in the imagetools dialog wasn't working properly.
- Fixed bug where imagetools dialog wouldn't pre-load images from CORS domains, before trying to prepare them for editing.
- Fixed bug where the tab key would move the caret to the next table cell if being pressed inside a list inside a table.
- Fixed bug where the cut/copy operations would loose parent context like the current format etc.
- Fixed bug with format preview not working on invalid elements excluded by valid_elements.
- Fixed bug where blocks would be merged in incorrect order on backspace/delete.
- Fixed bug where zero length text nodes would cause issues with the undo logic if there where iframes present.
- Fixed bug where the font size/family select lists would throw errors if the first node was a comment.
- Fixed bug with csp having to allow local script evaluation since it was used to detect global scope.
- Fixed bug where CSP required a relaxed option for javascript: URLs in unsupported legacy browsers.
- Fixed bug where a fake caret would be rendered for td with the contenteditable=false.
- Fixed bug where typing would be blocked on IE 11 when within a nested contenteditable=true/false structure.

## 4.6.1 - 2017-05-10

### Added
- Added configuration option to list plugin to disable tab indentation.

### Fixed
- Fixed bug where format change on very specific content could cause the selection to change.
- Fixed bug where TinyMCE could not be lazyloaded through jquery integration.
- Fixed bug where entities in style attributes weren't decoded correctly on paste in webkit.
- Fixed bug where fontsize_formats option had been renamed incorrectly.
- Fixed bug with broken backspace/delete behaviour between contenteditable=false blocks.
- Fixed bug where it wasn't possible to backspace to the previous line with the inline boundaries functionality turned on.
- Fixed bug where is wasn't possible to move caret left and right around a linked image with the inline boundaries functionality turned on.
- Fixed bug where pressing enter after/before hr element threw exception. Patch contributed bradleyke.
- Fixed so the CSS in the visualblocks plugin doesn't overwrite background color. Patch contributed by Christian Rank.
- Fixed bug where multibyte characters weren't encoded correctly. Patch contributed by James Tarkenton.
- Fixed bug where shift-click to select within contenteditable=true fields wasn't working.

## 4.6.0 - 2017-05-04

### Added
- Added an inline boundary caret position feature that makes it easier to type at the beginning/end of links/code elements.
- Added a help plugin that adds a button and a dialog showing the editor shortcuts and loaded plugins.
- Added an inline_boundaries option that allows you to disable the inline boundary feature if it's not desired.
- Added a new ScrollIntoView event that allows you to override the default scroll to element behavior.
- Added role and aria- attributes as valid elements in the default valid elements config.
- Added new internal flag for PastePreProcess/PastePostProcess this is useful to know if the paste was coming from an external source.
- Added new ignore function to UndoManager this works similar to transact except that it doesn't add an undo level by default.

### Fixed
- Fixed so that urls gets retained for images when being edited. This url is then passed on to the upload handler.
- Fixed so that the editors would be initialized on readyState interactive instead of complete.
- Fixed so that the init event of the editor gets fired once all contentCSS files have been properly loaded.
- Fixed so that width/height of the editor gets taken from the textarea element if it's explicitly specified in styles.
- Fixed so that keep_styles set to false no longer clones class/style from the previous paragraph on enter.
- Fixed so that the default line-height is 1.2em to avoid zwnbsp characters from producing text rendering glitches on Windows.
- Fixed so that loading errors of content css gets presented by a notification message.
- Fixed so figure image elements can be linked when selected this wraps the figure image in a anchor element.
- Fixed bug where it wasn't possible to copy/paste rows with colspans by using the table copy/paste feature.
- Fixed bug where the protect setting wasn't properly applied to header/footer parts when using the fullpage plugin.
- Fixed bug where custom formats that specified upper case element names where not applied correctly.
- Fixed bug where some screen readers weren't reading buttons due to an aria specific fix for IE 8.
- Fixed bug where cut wasn't working correctly on iOS due to it's clipboard API not working correctly.
- Fixed bug where Edge would paste div elements instead of paragraphs when pasting plain text.
- Fixed bug where the textpattern plugin wasn't dealing with trailing punctuations correctly.
- Fixed bug where image editing would some times change the image format from jpg to png.
- Fixed bug where some UI elements could be inserted into the toolbar even if they where not registered.
- Fixed bug where it was possible to click the TD instead of the character in the character map and that caused an exception.
- Fixed bug where the font size/font family dropdowns would sometimes show an incorrect value due to css not being loaded in time.
- Fixed bug with the media plugin inserting undefined instead of retaining size when media_dimensions was set to false.
- Fixed bug with deleting images when forced_root_blocks where set to false.
- Fixed bug where input focus wasn't properly handled on nested content editable elements.
- Fixed bug where Chrome/Firefox would throw an exception when selecting images due to recent change of setBaseAndExtent support.
- Fixed bug where malformed blobs would throw exceptions now they are simply ignored.
- Fixed bug where backspace/delete wouldn't work properly in some cases where all contents was selected in WebKit.
- Fixed bug with Angular producing errors since it was expecting events objects to be patched with their custom properties.
- Fixed bug where the formatter would apply formatting to spellchecker errors now all bogus elements are excluded.
- Fixed bug with backspace/delete inside table caption elements wouldn't behave properly on IE 11.
- Fixed bug where typing after a contenteditable false inline element could move the caret to the end of that element.
- Fixed bug where backspace before/after contenteditable false blocks wouldn't properly remove the right element.
- Fixed bug where backspace before/after contenteditable false inline elements wouldn't properly empty the current block element.
- Fixed bug where vertical caret navigation with a custom line-height would sometimes match incorrect positions.
- Fixed bug with paste on Edge where character encoding wasn't handled properly due to a browser bug.
- Fixed bug with paste on Edge where extra fragment data was inserted into the contents when pasting.
- Fixed bug with pasting contents when having a whole block element selected on WebKit could cause WebKit spans to appear.
- Fixed bug where the visualchars plugin wasn't working correctly showing invisible nbsp characters.
- Fixed bug where browsers would hang if you tried to load some malformed html contents.
- Fixed bug where the init call promise wouldn't resolve if the specified selector didn't find any matching elements.
- Fixed bug where the Schema isValidChild function was case sensitive.

### Removed
- Dropped support for IE 8-10 due to market share and lack of support from Microsoft. See tinymce docs for details.

## 4.5.3 - 2017-02-01

### Added
- Added keyboard navigation for menu buttons when the menu is in focus.
- Added api to the list plugin for setting custom classes/attributes on lists.
- Added validation for the anchor plugin input field according to W3C id naming specifications.

### Fixed
- Fixed bug where media placeholders were removed after resize with the forced_root_block setting set to false.
- Fixed bug where deleting selections with similar sibling nodes sometimes deleted the whole document.
- Fixed bug with inlite theme where several toolbars would appear scrolling when more than one instance of the editor was in use.
- Fixed bug where the editor would throw error with the fontselect plugin on hidden editor instances in Firefox.
- Fixed bug where the background color would not stretch to the font size.
- Fixed bug where font size would be removed when changing background color.
- Fixed bug where the undomanager trimmed away whitespace between nodes on undo/redo.
- Fixed bug where media_dimensions=false in media plugin caused the editor to throw an error.
- Fixed bug where IE was producing font/u elements within links on paste.
- Fixed bug where some button tooltips were broken when compat3x was in use.
- Fixed bug where backspace/delete/typeover would remove the caption element.
- Fixed bug where powerspell failed to function when compat3x was enabled.
- Fixed bug where it wasn't possible to apply sub/sup on text with large font size.
- Fixed bug where pre tags with spaces weren't treated as content.
- Fixed bug where Meta+A would select the entire document instead of all contents in nested ce=true elements.

## 4.5.2 - 2017-01-04

### Fixed
- Added missing keyboard shortcut description for the underline menu item in the format menu.
- Fixed bug where external blob urls wasn't properly handled by editor upload logic. Patch contributed by David Oviedo.
- Fixed bug where urls wasn't treated as a single word by the wordcount plugin.
- Fixed bug where nbsp characters wasn't treated as word delimiters by the wordcount plugin.
- Fixed bug where editor instance wasn't properly passed to the format preview logic. Patch contributed by NullQuery.
- Fixed bug where the fake caret wasn't hidden when you moved selection to a cE=false element.
- Fixed bug where it wasn't possible to edit existing code sample blocks.
- Fixed bug where it wasn't possible to delete editor contents if the selection included an empty block.
- Fixed bug where the formatter wasn't expanding words on some international characters. Patch contributed by Martin Larochelle.
- Fixed bug where the open link feature wasn't working correctly on IE 11.
- Fixed bug where enter before/after a cE=false block wouldn't properly padd the paragraph with an br element.
- Fixed so font size and font family select boxes always displays a value by using the runtime style as a fallback.
- Fixed so missing plugins will be logged to console as warnings rather than halting the initialization of the editor.
- Fixed so splitbuttons become normal buttons in advlist plugin if styles are empty. Patch contributed by René Schleusner.
- Fixed so you can multi insert rows/cols by selecting table cells and using insert rows/columns.

## 4.5.1 - 2016-12-07

### Fixed
- Fixed bug where the lists plugin wouldn't initialize without the advlist plugins if served from cdn.
- Fixed bug where selectors with "*" would cause the style format preview to throw an error.
- Fixed bug with toggling lists off on lists with empty list items would throw an error.
- Fixed bug where editing images would produce non existing blob uris.
- Fixed bug where the offscreen toc selection would be treated as the real toc element.
- Fixed bug where the aria level attribute for element path would have an incorrect start index.
- Fixed bug where the offscreen selection of cE=false that where very wide would be shown onscreen. Patch contributed by Steven Bufton.
- Fixed so the default_link_target gets applied to links created by the autolink plugin.
- Fixed so that the name attribute gets removed by the anchor plugin if editing anchors.

## 4.5.0 - 2016-11-23

### Added
- Added new toc plugin allows you to insert table of contents based on editor headings.
- Added new auto complete menu to all url fields. Adds history, link to anchors etc.
- Added new sidebar api that allows you to add custom sidebar panels and buttons to toggle these.
- Added new insert menu button that allows you to have multiple insert functions under the same menu button.
- Added new open link feature to ctrl+click, alt+enter and context menu.
- Added new media_embed_handler option to allow the media plugin to be populated with custom embeds.
- Added new support for editing transparent images using the image tools dialog.
- Added new images_reuse_filename option to allow filenames of images to be retained for upload.
- Added new security feature where links with target="_blank" will by default get rel="noopener noreferrer".
- Added new allow_unsafe_link_target to allow you to opt-out of the target="_blank" security feature.
- Added new style_formats_autohide option to automatically hide styles based on context.
- Added new codesample_content_css option to specify where the code sample prism css is loaded from.
- Added new support for Japanese/Chinese word count following the unicode standards on this.
- Added new fragmented undo levels this dramatically reduces flicker on contents with iframes.
- Added new live previews for complex elements like table or lists.

### Fixed
- Fixed bug where it wasn't possible to properly tab between controls in a dialog with a disabled form item control.
- Fixed bug where firefox would generate a rectangle on elements produced after/before a cE=false elements.
- Fixed bug with advlist plugin not switching list element format properly in some edge cases.
- Fixed bug where col/rowspans wasn't correctly computed by the table plugin in some cases.
- Fixed bug where the table plugin would thrown an error if object_resizing was disabled.
- Fixed bug where some invalid markup would cause issues when running in XHTML mode. Patch contributed by Charles Bourasseau.
- Fixed bug where the fullscreen class wouldn't be removed properly when closing dialogs.
- Fixed bug where the PastePlainTextToggle event wasn't fired by the paste plugin when the state changed.
- Fixed bug where table the row type wasn't properly updated in table row dialog. Patch contributed by Matthias Balmer.
- Fixed bug where select all and cut wouldn't place caret focus back to the editor in WebKit. Patch contributed by Daniel Jalkut.
- Fixed bug where applying cell/row properties to multiple cells/rows would reset other unchanged properties.
- Fixed bug where some elements in the schema would have redundant/incorrect children.
- Fixed bug where selector and target options would cause issues if used together.
- Fixed bug where drag/drop of images from desktop on chrome would thrown an error.
- Fixed bug where cut on WebKit/Blink wouldn't add an undo level.
- Fixed bug where IE 11 would scroll to the cE=false elements when they where selected.
- Fixed bug where keys like F5 wouldn't work when a cE=false element was selected.
- Fixed bug where the undo manager wouldn't stop the typing state when commands where executed.
- Fixed bug where unlink on wrapped links wouldn't work properly.
- Fixed bug with drag/drop of images on WebKit where the image would be deleted form the source editor.
- Fixed bug where the visual characters mode would be disabled when contents was extracted from the editor.
- Fixed bug where some browsers would toggle of formats applied to the caret when clicking in the editor toolbar.
- Fixed bug where the custom theme function wasn't working correctly.
- Fixed bug where image option for custom buttons required you to have icon specified as well.
- Fixed bug where the context menu and contextual toolbars would be visible at the same time and sometimes overlapping.
- Fixed bug where the noneditable plugin would double wrap elements when using the noneditable_regexp option.
- Fixed bug where tables would get padding instead of margin when you used the indent button.
- Fixed bug where the charmap plugin wouldn't properly insert non breaking spaces.
- Fixed bug where the color previews in color input boxes wasn't properly updated.
- Fixed bug where the list items of previous lists wasn't merged in the right order.
- Fixed bug where it wasn't possible to drag/drop inline-block cE=false elements on IE 11.
- Fixed bug where some table cell merges would produce incorrect rowspan/colspan.
- Fixed so the font size of the editor defaults to 14px instead of 11px this can be overridden by custom css.
- Fixed so wordcount is debounced to reduce cpu hogging on larger texts.
- Fixed so tinymce global gets properly exported as a module when used with some module bundlers.
- Fixed so it's possible to specify what css properties you want to preview on specific formats.
- Fixed so anchors are contentEditable=false while within the editor.
- Fixed so selected contents gets wrapped in a inline code element by the codesample plugin.
- Fixed so conditional comments gets properly stripped independent of case. Patch contributed by Georgii Dolzhykov.
- Fixed so some escaped css sequences gets properly handled. Patch contributed by Georgii Dolzhykov.
- Fixed so notifications with the same message doesn't get displayed at the same time.
- Fixed so F10 can be used as an alternative key to focus to the toolbar.
- Fixed various api documentation issues and typos.

### Removed
- Removed layer plugin since it wasn't really ported from 3.x and there doesn't seem to be much use for it.
- Removed moxieplayer.swf from the media plugin since it wasn't used by the media plugin.
- Removed format state from the advlist plugin to be more consistent with common word processors.

## 4.4.3 - 2016-09-01

### Fixed
- Fixed bug where copy would produce an exception on Chrome.
- Fixed bug where deleting lists on IE 11 would merge in correct text nodes.
- Fixed bug where deleting partial lists with indentation wouldn't cause proper normalization.

## 4.4.2 - 2016-08-25

### Added
- Added new importcss_exclusive option to disable unique selectors per group.
- Added new group specific selector_converter option to importcss plugin.
- Added new codesample_languages option to apply custom languages to codesample plugin.
- Added new codesample_dialog_width/codesample_dialog_height options.

### Fixed
- Fixed bug where fullscreen button had an incorrect keyboard shortcut.
- Fixed bug where backspace/delete wouldn't work correctly from a block to a cE=false element.
- Fixed bug where smartpaste wasn't detecting links with special characters in them like tilde.
- Fixed bug where the editor wouldn't get proper focus if you clicked on a cE=false element.
- Fixed bug where it wasn't possible to copy/paste table rows that had merged cells.
- Fixed bug where merging cells could some times produce invalid col/rowspan attibute values.
- Fixed bug where getBody would sometimes thrown an exception now it just returns null if the iframe is clobbered.
- Fixed bug where drag/drop of cE=false element wasn't properly constrained to viewport.
- Fixed bug where contextmenu on Mac would collapse any selection to a caret.
- Fixed bug where rtl mode wasn't rendered properly when loading a language pack with the rtl flag.
- Fixed bug where Kamer word bounderies would be stripped from contents.
- Fixed bug where lists would sometimes render two dots or numbers on the same line.
- Fixed bug where the skin_url wasn't used by the inlite theme.
- Fixed so data attributes are ignored when comparing formats in the formatter.
- Fixed so it's possible to disable inline toolbars in the inlite theme.
- Fixed so template dialog gets resized if it doesn't fit the window viewport.

## 4.4.1 - 2016-07-26

### Added
- Added smart_paste option to paste plugin to allow disabling the paste behavior if needed.

### Fixed
- Fixed bug where png urls wasn't properly detected by the smart paste logic.
- Fixed bug where the element path wasn't working properly when multiple editor instances where used.
- Fixed bug with creating lists out of multiple paragraphs would just create one list item instead of multiple.
- Fixed bug where scroll position wasn't properly handled by the inlite theme to place the toolbar properly.
- Fixed bug where multiple instances of the editor using the inlite theme didn't render the toolbar properly.
- Fixed bug where the shortcut label for fullscreen mode didn't match the actual shortcut key.
- Fixed bug where it wasn't possible to select cE=false blocks using touch devices on for example iOS.
- Fixed bug where it was possible to select the child image within a cE=false on IE 11.
- Fixed so inserts of html containing lists doesn't merge with any existing lists unless it's a paste operation.

## 4.4.0 - 2016-06-30

### Added
- Added new inlite theme this is a more lightweight inline UI.
- Added smarter paste logic that auto detects urls in the clipboard and inserts images/links based on that.
- Added a better image resize algorithm for better image quality in the imagetools plugin.

### Fixed
- Fixed bug where it wasn't possible to drag/dropping cE=false elements on FF.
- Fixed bug where backspace/delete before/after a cE=false block would produce a new paragraph.
- Fixed bug where list style type css property wasn't preserved when indenting lists.
- Fixed bug where merging of lists where done even if the list style type was different.
- Fixed bug where the image_dataimg_filter function wasn't used when pasting images.
- Fixed bug where nested editable within a non editable element would cause scroll on focus in Chrome.
- Fixed so invalid targets for inline mode is blocked on initialization. We only support elements that can have children.

## 4.3.13 - 2016-06-08

### Added
- Added characters with a diacritical mark to charmap plugin. Patch contributed by Dominik Schilling.
- Added better error handling if the image proxy service would produce errors.

### Fixed
- Fixed issue with pasting list items into list items would produce nested list rather than a merged list.
- Fixed bug where table selection could get stuck in selection mode for inline editors.
- Fixed bug where it was possible to place the caret inside the resize grid elements.
- Fixed bug where it wasn't possible to place in elements horizontally adjacent cE=false blocks.
- Fixed bug where multiple notifications wouldn't be properly placed on screen.
- Fixed bug where multiple editor instance of the same id could be produces in some specific integrations.

## 4.3.12 - 2016-05-10

### Fixed
- Fixed bug where focus calls couldn't be made inside the editors PostRender event handler.
- Fixed bug where some translations wouldn't work as expected due to a bug in editor.translate.
- Fixed bug where the node change event could fire with a node out side the root of the editor.
- Fixed bug where Chrome wouldn't properly present the keyboard paste clipboard details when paste was clicked.
- Fixed bug where merged cells in tables couldn't be selected from right to left.
- Fixed bug where insert row wouldn't properly update a merged cells rowspan property.
- Fixed bug where the color input boxes preview field wasn't properly set on initialization.
- Fixed bug where IME composition inside table cells wouldn't work as expected on IE 11.
- Fixed so all shadow dom support is under and experimental flag due to flaky browser support.

## 4.3.11 - 2016-04-25

### Fixed
- Fixed bug where it wasn't possible to insert empty blocks though the API unless they where padded.
- Fixed bug where you couldn't type the Euro character on Windows.
- Fixed bug where backspace/delete from a cE=false element to a text block didn't work properly.
- Fixed bug where the text color default grid would render incorrectly.
- Fixed bug where the codesample plugin wouldn't load the css in the editor for multiple editors.
- Fixed so the codesample plugin textarea gets focused by default.

## 4.3.10 - 2016-04-12

### Fixed
- Fixed bug where the key "y" on WebKit couldn't be entered due to conflict with keycode for F10 on keypress.

## 4.3.9 - 2016-04-12

### Added
- Added support for focusing the contextual toolbars using keyboard.
- Added keyboard support for slider UI controls. You can no increase/decrease using arrow keys.
- Added url pattern matching for Dailymotion to media plugin. Patch contributed by Bertrand Darbon.
- Added body_class to template plugin preview. Patch contributed by Milen Petrinski.
- Added options to better override textcolor pickers with custom colors. Patch contributed by Xavier Boubert.
- Added visual arrows to inline contextual toolbars so that they point to the element being active.

### Changed
- Changed the Meta+Shift+F shortcut to Ctrl+Shift+F since Czech, Slovak, Polish languages used the first one for input.

### Fixed
- Fixed so toolbars for tables or other larger elements get better positioned below the scrollable viewport.
- Fixed bug where it was possible to click links inside cE=false blocks.
- Fixed bug where event targets wasn't properly handled in Safari Technical Preview.
- Fixed bug where drag/drop text in FF 45 would make the editor caret invisible.
- Fixed bug where the remove state wasn't properly set on editor instances when detected as clobbered.
- Fixed bug where offscreen selection of some cE=false elements would render onscreen. Patch contributed by Steven Bufton
- Fixed bug where enter would clone styles out side the root on editors inside a span. Patch contributed by ChristophKaser.
- Fixed bug where drag/drop of images into the editor didn't work correctly in FF.
- Fixed so the first item in panels for the imagetools dialog gets proper keyboard focus.

## 4.3.8 - 2016-03-15

### Fixed
- Fixed bug where inserting HR at the end of a block element would produce an extra empty block.
- Fixed bug where links would be clickable when readonly mode was enabled.
- Fixed bug where the formatter would normalize to the wrong node on very specific content.
- Fixed bug where some nested list items couldn't be indented properly.
- Fixed bug where links where clickable in the preview dialog.
- Fixed so the alt attribute doesn't get padded with an empty value by default.
- Fixed so nested alignment works more correctly. You will now alter the alignment to the closest block parent.

## 4.3.7 - 2016-03-02

### Fixed
- Fixed bug where incorrect icons would be rendered for imagetools edit and color levels.
- Fixed bug where navigation using arrow keys inside a SelectBox didn't move up/down.
- Fixed bug where the visualblocks plugin would render borders round internal UI elements.

## 4.3.6 - 2016-03-01

### Added
- Added new paste_remember_plaintext_info option to allow a global disable of the plain text mode notification.
- Added new PastePlainTextToggle event that fires when plain text mode toggles on/off.

### Fixed
- Fixed bug where it wasn't possible to select media elements since the drag logic would snap it to mouse cursor.
- Fixed bug where it was hard to place the caret inside nested cE=true elements when the outer cE=false element was focused.
- Fixed bug where editors wouldn't properly initialize if both selector and mode where used.
- Fixed bug where IME input inside table cells would switch the IME off.
- Fixed bug where selection inside the first table cell would cause the whole table cell to get selected.
- Fixed bug where error handling of images being uploaded wouldn't properly handle faulty statuses.
- Fixed bug where inserting contents before a HR would cause an exception to be thrown.
- Fixed bug where copy/paste of Excel data would be inserted as an image.
- Fixed caret position issues with copy/paste of inline block cE=false elements.
- Fixed issues with various menu item focus bugs in Chrome. Where the focused menu bar item wasn't properly blurred.
- Fixed so the notifications have a solid background since it would be hard to read if there where text under it.
- Fixed so notifications gets animated similar to the ones used by dialogs.
- Fixed so larger images that gets pasted is handled better.
- Fixed so the window close button is more uniform on various platform and also increased it's hit area.

## 4.3.5 - 2016-02-11

Npm version bump due to package not being fully updated.

## 4.3.4 - 2016-02-11

### Added
- Added new OpenWindow/CloseWindow events that gets fired when windows open/close.
- Added new NewCell/NewRow events that gets fired when table cells/rows are created.
- Added new Promise return value to tinymce.init makes it easier to handle initialization.

### Fixed
- Fixed various bugs with drag/drop of contentEditable:false elements.
- Fixed bug where deleting of very specific nested list items would result in an odd list.
- Fixed bug where lists would get merged with adjacent lists outside the editable inline root.
- Fixed bug where MS Edge would crash when closing a dialog then clicking a menu item.
- Fixed bug where table cell selection would add undo levels.
- Fixed bug where table cell selection wasn't removed when inline editor where removed.
- Fixed bug where table cell selection wouldn't work properly on nested tables.
- Fixed bug where table merge menu would be available when merging between thead and tbody.
- Fixed bug where table row/column resize wouldn't get properly removed when the editor was removed.
- Fixed bug where Chrome would scroll to the editor if there where a empty hash value in document url.
- Fixed bug where the cache suffix wouldn't work correctly with the importcss plugin.
- Fixed bug where selection wouldn't work properly on MS Edge on Windows Phone 10.
- Fixed so adjacent pre blocks gets joined into one pre block since that seems like the user intent.
- Fixed so events gets properly dispatched in shadow dom. Patch provided by Nazar Mokrynskyi.

### Removed
- Removed the jQuery version the jQuery plugin is now moved into the main package.
- Removed jscs from build process since eslint can now handle code style checking.

## 4.3.3 - 2016-01-14

### Added
- Added new table_resize_bars configuration setting.  This setting allows you to disable the table resize bars.
- Added new beforeInitialize event to tinymce.util.XHR lets you modify XHR properties before open. Patch contributed by Brent Clintel.
- Added new autolink_pattern setting to autolink plugin. Enables you to override the default autolink formats. Patch contributed by Ben Tiedt.
- Added new charmap option that lets you override the default charmap of the charmap plugin.
- Added new charmap_append option that lets you add new characters to the default charmap of the charmap plugin.
- Added new insertCustomChar event that gets fired when a character is inserted by the charmap plugin.

### Fixed
- Fixed bug where table cells started with a superfluous &nbsp; in IE10+.
- Fixed bug where table plugin would retain all BR tags when cells were merged.
- Fixed bug where media plugin would strip underscores from youtube urls.
- Fixed bug where IME input would fail on IE 11 if you typed within a table.
- Fixed bug where double click selection of a word would remove the space before the word on insert contents.
- Fixed bug where table plugin would produce exceptions when hovering tables with invalid structure.
- Fixed bug where fullscreen wouldn't scroll back to it's original position when untoggled.
- Fixed so the template plugins templates setting can be a function that gets a callback that can provide templates.

## 4.3.2 - 2015-12-14

### Fixed
- Fixed bug where the resize bars for table cells were not affected by the object_resizing property.
- Fixed bug where the contextual table toolbar would appear incorrectly if TinyMCE was initialized inline inside a table.
- Fixed bug where resizing table cells did not fire a node change event or add an undo level.
- Fixed bug where double click selection of text on IE 11 wouldn't work properly.
- Fixed bug where codesample plugin would incorrectly produce br elements inside code elements.
- Fixed bug where media plugin would strip dashes from youtube urls.
- Fixed bug where it was possible to move the caret into the table resize bars.
- Fixed bug where drag/drop into a cE=false element was possible on IE.

## 4.3.1 - 2015-11-30

### Fixed
- Fixed so it's possible to disable the table inline toolbar by setting it to false or an empty string.
- Fixed bug where it wasn't possible to resize some tables using the drag handles.
- Fixed bug where unique id:s would clash for multiple editor instances and cE=false selections.
- Fixed bug where the same plugin could be initialized multiple times.
- Fixed bug where the table inline toolbars would be displayed at the same time as the image toolbars.
- Fixed bug where the table selection rect wouldn't be removed when selecting another control element.

## 4.3.0 - 2015-11-23

### Added
- Added new table column/row resize support. Makes it a lot more easy to resize the columns/rows in a table.
- Added new table inline toolbar. Makes it easier to for example add new rows or columns to a table.
- Added new notification API. Lets you display floating notifications to the end user.
- Added new codesample plugin that lets you insert syntax highlighted pre elements into the editor.
- Added new image_caption to images. Lets you create images with captions using a HTML5 figure/figcaption elements.
- Added new live previews of embeded videos. Lets you play the video right inside the editor.
- Added new setDirty method and "dirty" event to the editor. Makes it easier to track the dirty state change.
- Added new setMode method to Editor instances that lets you dynamically switch between design/readonly.
- Added new core support for contentEditable=false elements within the editor overrides the browsers broken behavior.

### Changed
- Rewrote the noneditable plugin to use the new contentEditable false core logic.

### Fixed
- Fixed so the dirty state doesn't set to false automatically when the undo index is set to 0.
- Fixed the Selection.placeCaretAt so it works better on IE when the coordinate is between paragraphs.
- Fixed bug where data-mce-bogus="all" element contents where counted by the word count plugin.
- Fixed bug where contentEditable=false elements would be indented by the indent buttons.
- Fixed bug where images within contentEditable=false would be selected in WebKit on mouse click.
- Fixed bug in DOMUntils split method where the replacement parameter wouldn't work on specific cases.
- Fixed bug where the importcss plugin would import classes from the skin content css file.
- Fixed so all button variants have a wrapping span for it's text to make it easier to skin.
- Fixed so it's easier to exit pre block using the arrow keys.
- Fixed bug where listboxes with fix widths didn't render correctly.

## 4.2.8 - 2015-11-13

### Fixed
- Fixed bug where it was possible to delete tables as the inline root element if all columns where selected.
- Fixed bug where the UI buttons active state wasn't properly updated due to recent refactoring of that logic.

## 4.2.7 - 2015-10-27

### Fixed
- Fixed bug where backspace/delete would remove all formats on the last paragraph character in WebKit/Blink.
- Fixed bug where backspace within a inline format element with a bogus caret container would move the caret.
- Fixed bug where backspace/delete on selected table cells wouldn't add an undo level.
- Fixed bug where script tags embedded within the editor could sometimes get a mce- prefix prepended to them
- Fixed bug where validate: false option could produce an error to be thrown from the Serialization step.
- Fixed bug where inline editing of a table as the root element could let the user delete that table.
- Fixed bug where inline editing of a table as the root element wouldn't properly handle enter key.
- Fixed bug where inline editing of a table as the root element would normalize the selection incorrectly.
- Fixed bug where inline editing of a list as the root element could let the user delete that list.
- Fixed bug where inline editing of a list as the root element could let the user split that list.
- Fixed bug where resize handles would be rendered on editable root elements such as table.

## 4.2.6 - 2015-09-28

### Added
- Added capability to set request headers when using XHRs.
- Added capability to upload local images automatically default delay is set to 30 seconds after editing images.
- Added commands ids mceEditImage, mceAchor and mceMedia to be avaiable from execCommand.
- Added Edge browser to saucelabs grunt task. Patch contributed by John-David Dalton.

### Fixed
- Fixed bug where blob uris not produced by tinymce would produce HTML invalid markup.
- Fixed bug where selection of contents of a nearly empty editor in Edge would sometimes fail.
- Fixed bug where color styles woudln't be retained on copy/paste in Blink/Webkit.
- Fixed bug where the table plugin would throw an error when inserting rows after a child table.
- Fixed bug where the template plugin wouldn't handle functions as variable replacements.
- Fixed bug where undo/redo sometimes wouldn't work properly when applying formatting collapsed ranges.
- Fixed bug where shift+delete wouldn't do a cut operation on Blink/WebKit.
- Fixed bug where cut action wouldn't properly store the before selection bookmark for the undo level.
- Fixed bug where backspace in side an empty list element on IE would loose editor focus.
- Fixed bug where the save plugin wouldn't enable the buttons when a change occurred.
- Fixed bug where Edge wouldn't initialize the editor if a document.domain was specified.
- Fixed bug where enter key before nested images would sometimes not properly expand the previous block.
- Fixed bug where the inline toolbars wouldn't get properly hidden when blurring the editor instance.
- Fixed bug where Edge would paste Chinese characters on some Windows 10 installations.
- Fixed bug where IME would loose focus on IE 11 due to the double trailing br bug fix.
- Fixed bug where the proxy url in imagetools was incorrect. Patch contributed by Wong Ho Wang.

## 4.2.5 - 2015-08-31

### Added
- Added fullscreen capability to embedded youtube and vimeo videos.

### Fixed
- Fixed bug where the uploadImages call didn't work on IE 10.
- Fixed bug where image place holders would be uploaded by uploadImages call.
- Fixed bug where images marked with bogus would be uploaded by the uploadImages call.
- Fixed bug where multiple calls to uploadImages would result in decreased performance.
- Fixed bug where pagebreaks were editable to imagetools patch contributed by Rasmus Wallin.
- Fixed bug where the element path could cause too much recursion exception.
- Fixed bug for domains containing ".min". Patch contributed by Loïc Février.
- Fixed so validation of external links to accept a number after www. Patch contributed by Victor Carvalho.
- Fixed so the charmap is exposed though execCommand. Patch contributed by Matthew Will.
- Fixed so that the image uploads are concurrent for improved performance.
- Fixed various grammar problems in inline documentation. Patches provided by nikolas.

## 4.2.4 - 2015-08-17

### Added
- Added picture as a valid element to the HTML 5 schema. Patch contributed by Adam Taylor.

### Fixed
- Fixed bug where contents would be duplicated on drag/drop within the same editor.
- Fixed bug where floating/alignment of images on Edge wouldn't work properly.
- Fixed bug where it wasn't possible to drag images on IE 11.
- Fixed bug where image selection on Edge would sometimes fail.
- Fixed bug where contextual toolbars icons wasn't rendered properly when using the toolbar_items_size.
- Fixed bug where searchreplace dialog doesn't get prefilled with the selected text.
- Fixed bug where fragmented matches wouldn't get properly replaced by the searchreplace plugin.
- Fixed bug where enter key wouldn't place the caret if was after a trailing space within an inline element.
- Fixed bug where the autolink plugin could produce multiple links for the same text on Gecko.
- Fixed bug where EditorUpload could sometimes throw an exception if the blob wasn't found.
- Fixed xss issues with media plugin not properly filtering out some script attributes.

## 4.2.3 - 2015-07-30

### Fixed
- Fixed bug where image selection wasn't possible on Edge due to incompatible setBaseAndExtend API.
- Fixed bug where image blobs urls where not properly destroyed by the imagetools plugin.
- Fixed bug where keyboard shortcuts wasn't working correctly on IE 8.
- Fixed skin issue where the borders of panels where not visible on IE 8.

## 4.2.2 - 2015-07-22

### Fixed
- Fixed bug where float panels were not being hidden on inline editor blur when fixed_toolbar_container config option was in use.
- Fixed bug where combobox states wasn't properly updated if contents where updated without keyboard.
- Fixed bug where pasting into textbox or combobox would move the caret to the end of text.
- Fixed bug where removal of bogus span elements before block elements would remove whitespace between nodes.
- Fixed bug where repositioning of inline toolbars where async and producing errors if the editor was removed from DOM to early. Patch by iseulde.
- Fixed bug where element path wasn't working correctly. Patch contributed by iseulde.
- Fixed bug where menus wasn't rendered correctly when custom images where added to a menu. Patch contributed by Naim Hammadi.

## 4.2.1 - 2015-06-29

### Fixed
- Fixed bug where back/forward buttons in the browser would render blob images as broken images.
- Fixed bug where Firefox would throw regexp to big error when replacing huge base64 chunks.
- Fixed bug rendering issues with resize and context toolbars not being placed properly until next animation frame.
- Fixed bug where the rendering of the image while cropping would some times not be centered correctly.
- Fixed bug where listbox items with submenus would me selected as active.
- Fixed bug where context menu where throwing an error when rendering.
- Fixed bug where resize both option wasn't working due to resent addClass API change. Patch contributed by Jogai.
- Fixed bug where a hideAll call for container rendered inline toolbars would throw an error.
- Fixed bug where onclick event handler on combobox could cause issues if element.id was a function by some polluting libraries.
- Fixed bug where listboxes wouldn't get proper selected sub menu item when using link_list or image_list.
- Fixed so the UI controls are as wide as 4.1.x to avoid wrapping controls in toolbars.
- Fixed so the imagetools dialog is adaptive for smaller screen sizes.

## 4.2.0 - 2015-06-25

### Added
- Added new flat default skin to make the UI more modern.
- Added new imagetools plugin, lets you crop/resize and apply filters to images.
- Added new contextual toolbars support to the API lets you add floating toolbars for specific CSS selectors.
- Added new promise feature fill as tinymce.util.Promise.
- Added new built in image upload feature lets you upload any base64 encoded image within the editor as files.

### Fixed
- Fixed bug where resize handles would appear in the right position in the wrong editor when switching between resizable content in different inline editors.
- Fixed bug where tables would not be inserted in inline mode due to previous float panel fix.
- Fixed bug where floating panels would remain open when focus was lost on inline editors.
- Fixed bug where cut command on Chrome would thrown a browser security exception.
- Fixed bug where IE 11 sometimes would report an incorrect size for images in the image dialog.
- Fixed bug where it wasn't possible to remove inline formatting at the end of block elements.
- Fixed bug where it wasn't possible to delete table cell contents when cell selection was vertical.
- Fixed bug where table cell wasn't emptied from block elements if delete/backspace where pressed in empty cell.
- Fixed bug where cmd+shift+arrow didn't work correctly on Firefox mac when selecting to start/end of line.
- Fixed bug where removal of bogus elements would sometimes remove whitespace between nodes.
- Fixed bug where the resize handles wasn't updated when the main window was resized.
- Fixed so script elements gets removed by default to prevent possible XSS issues in default config implementations.
- Fixed so the UI doesn't need manual reflows when using non native layout managers.
- Fixed so base64 encoded images doesn't slow down the editor on modern browsers while editing.
- Fixed so all UI elements uses touch events to improve mobile device support.
- Removed the touch click quirks patch for iOS since it did more harm than good.
- Removed the non proportional resize handles since. Unproportional resize can still be done by holding the shift key.

## 4.1.10 - 2015-05-05

### Fixed
- Fixed bug where plugins loaded with compat3x would sometimes throw errors when loading using the jQuery version.
- Fixed bug where extra empty paragraphs would get deleted in WebKit/Blink due to recent Quriks fix.
- Fixed bug where the editor wouldn't work properly on IE 12 due to some required browser sniffing.
- Fixed bug where formatting shortcut keys where interfering with Mac OS X screenshot keys.
- Fixed bug where the caret wouldn't move to the next/previous line boundary on Cmd+Left/Right on Gecko.
- Fixed bug where it wasn't possible to remove formats from very specific nested contents.
- Fixed bug where undo levels wasn't produced when typing letters using the shift or alt+ctrl modifiers.
- Fixed bug where the dirty state wasn't properly updated when typing using the shift or alt+ctrl modifiers.
- Fixed bug where an error would be thrown if an autofocused editor was destroyed quickly after its initialization. Patch provided by thorn0.
- Fixed issue with dirty state not being properly updated on redo operation.
- Fixed issue with entity decoder not handling incorrectly written numeric entities.
- Fixed issue where some PI element values wouldn't be properly encoded.

## 4.1.9 - 2015-03-10

### Fixed
- Fixed bug where indentation wouldn't work properly for non list elements.
- Fixed bug with image plugin not pulling the image dimensions out correctly if a custom document_base_url was used.
- Fixed bug where ctrl+alt+[1-9] would conflict with the AltGr+[1-9] on Windows. New shortcuts is ctrl+shift+[1-9].
- Fixed bug with removing formatting on nodes in inline mode would sometimes include nodes outside the editor body.
- Fixed bug where extra nbsp:s would be inserted when you replaced a word surrounded by spaces using insertContent.
- Fixed bug with pasting from Google Docs would produce extra strong elements and line feeds.

## 4.1.8 - 2015-03-05

### Added
- Added new html5 sizes attribute to img elements used together with srcset.
- Added new elementpath option that makes it possible to disable the element path but keep the statusbar.
- Added new option table_style_by_css for the table plugin to set table styling with css rather than table attributes.
- Added new link_assume_external_targets option to prompt the user to prepend http:// prefix if the supplied link does not contain a protocol prefix.
- Added new image_prepend_url option to allow a custom base path/url to be added to images.
- Added new table_appearance_options option to make it possible to disable some options.
- Added new image_title option to make it possible to alter the title of the image, disabled by default.

### Fixed
- Fixed bug where selection starting from out side of the body wouldn't produce a proper selection range on IE 11.
- Fixed bug where pressing enter twice before a table moves the cursor in the table and causes a javascript error.
- Fixed bug where advanced image styles were not respected.
- Fixed bug where the less common Shift+Delete didn't produce a proper cut operation on WebKit browsers.
- Fixed bug where image/media size constrain logic would produce NaN when handling non number values.
- Fixed bug where internal classes where removed by the removeformat command.
- Fixed bug with creating links table cell contents with a specific selection would throw a exceptions on WebKit/Blink.
- Fixed bug where valid_classes option didn't work as expected according to docs. Patch provided by thorn0.
- Fixed bug where jQuery plugin would patch the internal methods multiple times. Patch provided by Drew Martin.
- Fixed bug where backspace key wouldn't delete the current selection of newly formatted content.
- Fixed bug where type over of inline formatting elements wouldn't properly keep the format on WebKit/Blink.
- Fixed bug where selection needed to be properly normalized on modern IE versions.
- Fixed bug where Command+Backspace didn't properly delete the whole line of text but the previous word.
- Fixed bug where UI active states wheren't properly updated on IE if you placed caret within the current range.
- Fixed bug where delete/backspace on WebKit/Blink would remove span elements created by the user.
- Fixed bug where delete/backspace would produce incorrect results when deleting between two text blocks with br elements.
- Fixed bug where captions where removed when pasting from MS Office.
- Fixed bug where lists plugin wouldn't properly remove fully selected nested lists.
- Fixed bug where the ttf font used for icons would throw an warning message on Gecko on Mac OS X.
- Fixed a bug where applying a color to text did not update the undo/redo history.
- Fixed so shy entities gets displayed when using the visualchars plugin.
- Fixed so removeformat removes ins/del by default since these might be used for strikethough.
- Fixed so multiple language packs can be loaded and added to the global I18n data structure.
- Fixed so transparent color selection gets treated as a normal color selection. Patch contributed by Alexander Hofbauer.
- Fixed so it's possible to disable autoresize_overflow_padding, autoresize_bottom_margin options by setting them to false.
- Fixed so the charmap plugin shows the description of the character in the dialog. Patch contributed by Jelle Hissink.
- Removed address from the default list of block formats since it tends to be missused.
- Fixed so the pre block format is called preformatted to make it more verbose.
- Fixed so it's possible to context scope translation strings this isn't needed most of the time.
- Fixed so the max length of the width/height input fields of the media dialog is 5 instead of 3.
- Fixed so drag/dropped contents gets properly processed by paste plugin since it's basically a paste. Patch contributed by Greg Fairbanks.
- Fixed so shortcut keys for headers is ctrl+alt+[1-9] instead of ctrl+[1-9] since these are for switching tabs in the browsers.
- Fixed so "u" doesn't get converted into a span element by the legacy input filter. Since this is now a valid HTML5 element.
- Fixed font families in order to provide appropriate web-safe fonts.

## 4.1.7 - 2014-11-27

### Added
- Added HTML5 schema support for srcset, source and picture. Patch contributed by mattheu.
- Added new cache_suffix setting to enable cache busting by producing unique urls.
- Added new paste_convert_word_fake_lists option to enable users to disable the fake lists convert logic.

### Fixed
- Fixed so advlist style changes adds undo levels for each change.
- Fixed bug where WebKit would sometimes produce an exception when the autolink plugin where looking for URLs.
- Fixed bug where IE 7 wouldn't be rendered properly due to aggressive css compression.
- Fixed bug where DomQuery wouldn't accept window as constructor element.
- Fixed bug where the color picker in 3.x dialogs wouldn't work properly. Patch contributed by Callidior.
- Fixed bug where the image plugin wouldn't respect the document_base_url.
- Fixed bug where the jQuery plugin would fail to append to elements named array prototype names.

## 4.1.6 - 2014-10-08

### Changed
- Replaced jake with grunt since it is more mainstream and has better plugin support.

### Fixed
- Fixed bug with clicking on the scrollbar of the iframe would cause a JS error to be thrown.
- Fixed bug where null would produce an exception if you passed it to selection.setRng.
- Fixed bug where Ctrl/Cmd+Tab would indent the current list item if you switched tabs in the browser.
- Fixed bug where pasting empty cells from Excel would result in a broken table.
- Fixed bug where it wasn't possible to switch back to default list style type.
- Fixed issue where the select all quirk fix would fire for other modifiers than Ctrl/Cmd combinations.


## 4.1.5 - 2014-09-09

### Fixed
- Fixed bug where sometimes the resize rectangles wouldn't properly render on images on WebKit/Blink.
- Fixed bug in list plugin where delete/backspace would merge empty LI elements in lists incorrectly.
- Fixed bug where empty list elements would result in empty LI elements without it's parent container.
- Fixed bug where backspace in empty caret formatted element could produce an type error exception of Gecko.
- Fixed bug where lists pasted from word with a custom start index above 9 wouldn't be properly handled.
- Fixed bug where tabfocus plugin would tab out of the editor instance even if the default action was prevented.
- Fixed bug where tabfocus wouldn't tab properly to other adjacent editor instances.
- Fixed bug where the DOMUtils setStyles wouldn't properly removed or update the data-mce-style attribute.
- Fixed bug where dialog select boxes would be placed incorrectly if document.body wasn't statically positioned.
- Fixed bug where pasting would sometimes scroll to the top of page if the user was using the autoresize plugin.
- Fixed bug where caret wouldn't be properly rendered by Chrome when clicking on the iframes documentElement.
- Fixed so custom images for menubutton/splitbutton can be provided. Patch contributed by Naim Hammadi.
- Fixed so the default action of windows closing can be prevented by blocking the default action of the close event.
- Fixed so nodeChange and focus of the editor isn't automatically performed when opening sub dialogs.

## 4.1.4 - 2014-08-21

### Added
- Added new media_filter_html option to media plugin that blocks any conditional comments, scripts etc within a video element.
- Added new content_security_policy option allows you to set custom policy for iframe contents. Patch contributed by Francois Chagnon.

### Fixed
- Fixed bug where activate/deactivate events wasn't firing properly when switching between editors.
- Fixed bug where placing the caret on iOS was difficult due to a WebKit bug with touch events.
- Fixed bug where the resize helper wouldn't render properly on older IE versions.
- Fixed bug where resizing images inside tables on older IE versions would sometimes fail depending mouse position.
- Fixed bug where editor.insertContent would produce an exception when inserting select/option elements.
- Fixed bug where extra empty paragraphs would be produced if block elements where inserted inside span elements.
- Fixed bug where the spellchecker menu item wouldn't be properly checked if spell checking was started before it was rendered.
- Fixed bug where the DomQuery filter function wouldn't remove non elements from collection.
- Fixed bug where document with custom document.domain wouldn't properly render the editor.
- Fixed bug where IE 8 would throw exception when trying to enter invalid color values into colorboxes.
- Fixed bug where undo manager could incorrectly add an extra undo level when custom resize handles was removed.
- Fixed bug where it wouldn't be possible to alter cell properties properly on table cells on IE 8.
- Fixed so the color picker button in table dialog isn't shown unless you include the colorpicker plugin or add your own custom color picker.
- Fixed so activate/deactivate events fire when windowManager opens a window since.
- Fixed so the table advtab options isn't separated by an underscore to normalize naming with image_advtab option.
- Fixed so the table cell dialog has proper padding when the advanced tab in disabled.

## 4.1.3 - 2014-07-29

### Added
- Added event binding logic to tinymce.util.XHR making it possible to override headers and settings before any request is made.

### Fixed
- Fixed bug where drag events wasn't fireing properly on older IE versions since the event handlers where bound to document.
- Fixed bug where drag/dropping contents within the editor on IE would force the contents into plain text mode even if it was internal content.
- Fixed bug where IE 7 wouldn't open menus properly due to a resize bug in the browser auto closing them immediately.
- Fixed bug where the DOMUtils getPos logic wouldn't produce a valid coordinate inside the body if the body was positioned non static.
- Fixed bug where the element path and format state wasn't properly updated if you had the wordcount plugin enabled.
- Fixed bug where a comment at the beginning of source would produce an exception in the formatter logic.
- Fixed bug where setAttrib/getAttrib on null would throw exception together with any hooked attributes like style.
- Fixed bug where table sizes wasn't properly retained when copy/pasting on WebKit/Blink.
- Fixed bug where WebKit/Blink would produce colors in RGB format instead of the forced HEX format when deleting contents.
- Fixed bug where the width attribute wasn't updated on tables if you changed the size inside the table dialog.
- Fixed bug where control selection wasn't properly handled when the caret was placed directly after an image.
- Fixed bug where selecting the contents of table cells using the selection.select method wouldn't place the caret properly.
- Fixed bug where the selection state for images wasn't removed when placing the caret right after an image on WebKit/Blink.
- Fixed bug where all events wasn't properly unbound when and editor instance was removed or destroyed by some external innerHTML call.
- Fixed bug where it wasn't possible or very hard to select images on iOS when the onscreen keyboard was visible.
- Fixed so auto_focus can take a boolean argument this will auto focus the last initialized editor might be useful for single inits.
- Fixed so word auto detect lists logic works better for faked lists that doesn't have specific markup.
- Fixed so nodeChange gets fired on mouseup as it used to before 4.1.1 we optimized that event to fire less often.

### Removed
- Removed the finish menu item from spellchecker menu since it's redundant you can stop spellchecking by toggling menu item or button.

## 4.1.2 - 2014-07-15

### Added
- Added offset/grep to DomQuery class works basically the same as it's jQuery equivalent.

### Fixed
- Fixed bug where backspace/delete or setContent with an empty string would remove header data when using the fullpage plugin.
- Fixed bug where tinymce.remove with a selector not matching any editors would remove all editors.
- Fixed bug where resizing of the editor didn't work since the theme was calling setStyles instead of setStyle.
- Fixed bug where IE 7 would fail to append html fragments to iframe document when using DomQuery.
- Fixed bug where the getStyle DOMUtils method would produce an exception if it was called with null as it's element.
- Fixed bug where the paste plugin would remove the element if the none of the paste_webkit_styles rules matched the current style.
- Fixed bug where contextmenu table items wouldn't work properly on IE since it would some times fire an incorrect selection change.
- Fixed bug where the padding/border values wasn't used in the size calculation for the body size when using autoresize. Patch contributed by Matt Whelan.
- Fixed bug where conditional word comments wouldn't be properly removed when pasting plain text.
- Fixed bug where resizing would sometime fail on IE 11 when the mouseup occurred inside the resizable element.
- Fixed so the iframe gets initialized without any inline event handlers for better CSP support. Patch contributed by Matt Whelan.
- Fixed so the tinymce.dom.Sizzle is the latest version of sizzle this resolves the document context bug.

## 4.1.1 - 2014-07-08

### Fixed
- Fixed bug where pasting plain text on some WebKit versions would result in an empty line.
- Fixed bug where resizing images inside tables on IE 11 wouldn't work properly.
- Fixed bug where IE 11 would sometimes throw "Invalid argument" exception when editor contents was set to an empty string.
- Fixed bug where document.activeElement would throw exceptions on IE 9 when that element was hidden or removed from dom.
- Fixed bug where WebKit/Blink sometimes produced br elements with the Apple-interchange-newline class.
- Fixed bug where table cell selection wasn't properly removed when copy/pasting table cells.
- Fixed bug where pasting nested list items from Word wouldn't produce proper semantic nested lists.
- Fixed bug where right clicking using the contextmenu plugin on WebKit/Blink on Mac OS X would select the target current word or line.
- Fixed bug where it wasn't possible to alter table cell properties on IE 8 using the context menu.
- Fixed bug where the resize helper wouldn't be correctly positioned on older IE versions.
- Fixed bug where fullpage plugin would produce an error if you didn't specify a doctype encoding.
- Fixed bug where anchor plugin would get the name/id of the current element even if it wasn't anchor element.
- Fixed bug where visual aids for tables wouldn't be properly disabled when changing the border size.
- Fixed bug where some control selection events wasn't properly fired on older IE versions.
- Fixed bug where table cell selection on older IE versions would prevent resizing of images.
- Fixed bug with paste_data_images paste option not working properly on modern IE versions.
- Fixed bug where custom elements with underscores in the name wasn't properly parsed/serialized.
- Fixed bug where applying inline formats to nested list elements would produce an incorrect formatting result.
- Fixed so it's possible to hide items from elements path by using preventDefault/stopPropagation.
- Fixed so inline mode toolbar gets rendered right aligned if the editable element positioned to the documents right edge.
- Fixed so empty inline elements inside empty block elements doesn't get removed if configured to be kept intact.
- Fixed so DomQuery parentsUntil/prevUntil/nextUntil supports selectors/elements/filters etc.
- Fixed so legacyoutput plugin overrides fontselect and fontsizeselect controls and handles font elements properly.

## 4.1.0 - 2014-06-18

### Added
- Added new file_picker_callback option to replace the old file_browser_callback the latter will still work though.
- Added new custom colors to textcolor plugin will be displayed if a color picker is provided also shows the latest colors.
- Added new color_picker_callback option to enable you to add custom color pickers to the editor.
- Added new advanced tabs to table/cell/row dialogs to enable you to select colors for border/background.
- Added new colorpicker plugin that lets you select colors from a hsv color picker.
- Added new tinymce.util.Color class to handle color parsing and converting.
- Added new colorpicker UI widget element lets you add a hsv color picker to any form/window.
- Added new textpattern plugin that allows you to use markdown like text patterns to format contents.
- Added new resize helper element that shows the current width & height while resizing.
- Added new "once" method to Editor and EventDispatcher enables since callback execution events.
- Added new jQuery like class under tinymce.dom.DomQuery it's exposed on editor instances (editor.$) and globally under (tinymce.$).

### Fixed
- Fixed so the default resize method for images are proportional shift/ctrl can be used to make an unproportional size.
- Fixed bug where the image_dimensions option of the image plugin would cause exceptions when it tried to update the size.
- Fixed bug where table cell dialog class field wasn't properly updated when editing an a table cell with an existing class.
- Fixed bug where Safari on Mac would produce webkit-fake-url for pasted images so these are now removed.
- Fixed bug where the nodeChange event would get fired before the selection was changed when clicking inside the current selection range.
- Fixed bug where valid_classes option would cause exception when it removed internal prefixed classes like mce-item-.
- Fixed bug where backspace would cause navigation in IE 8 on an inline element and after a caret formatting was applied.
- Fixed so placeholder images produced by the media plugin gets selected when inserted/edited.
- Fixed so it's possible to drag in images when the paste_data_images option is enabled. Might be useful for mail clients.
- Fixed so images doesn't get a width/height applied if the image_dimensions option is set to false useful for responsive contents.
- Fixed so it's possible to pass in an optional arguments object for the nodeChanged function to be passed to all nodechange event listeners.
- Fixed bug where media plugin embed code didn't update correctly.<|MERGE_RESOLUTION|>--- conflicted
+++ resolved
@@ -7,12 +7,9 @@
 ## Unreleased
 
 ### Added
-<<<<<<< HEAD
 - Updated `applyFormat` and `removeRngStyle` to include the last item in the selection #TINY-6567
-=======
 - The `inline_boundaries` feature now supports the `home`, `end`, `pageup` and `pagedown` keys #TINY-4612
 - Added new `PAGE_UP` and `PAGE_DOWN` key code constants to the `VK` API
->>>>>>> edf34799
 - Added support for alpha list numbering to the `lists` plugin #TINY-6891
 - The editor resize handle can now be controlled using the keyboard #TINY-4823
 
