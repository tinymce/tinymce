# Changelog
All notable changes to this project will be documented in this file.

The format is based on [Keep a Changelog](https://keepachangelog.com/en/1.0.0/),
and this project adheres to [Semantic Versioning](https://semver.org/spec/v2.0.0.html).

## Unreleased

### Fixed
<<<<<<< HEAD
- Applying heading formatting to the content of the `summary` element extended its application to the content of the parent `details` element. #TINY-10154
=======
- Removed use of `async` for editor rendering which caused visual blinking when reloading the editor in-place. #TINY-10249
>>>>>>> 5a391a0f

## 6.7.1 - 2023-10-19

### Fixed
- Specific HTML content caused mXSS when using undo/redo. #TINY-10180
- Specific HTML content caused mXSS when using the `getContent` and `setContent` APIs with the `format: 'raw'` option, which also affected the `resetContent` API and the draft restoration feature of the Autosave plugin. #TINY-10236
- Notification messages containing HTML were not properly XSS sanitized before being displayed. #TINY-10286

## 6.7.0 - 2023-08-30

### Added
- New `help_accessibility` option displays the keyboard shortcut to open the in-application help in the status bar. #TINY-9379
- Added a new `InsertNewBlockBefore` command which inserts an empty block before the block containing the current selection. #TINY-10022
- Added a new `InsertNewBlockAfter` command which inserts an empty block after the block containing the current selection. #TINY-10022

### Improved
- Adding a newline after a table would, in some specific cases, not work. #TINY-9863
- Menus now have a slight margin at the top and bottom to more clearly separate them from the frame edge. #TINY-9978
- Updated **More** toolbar button tooltip text from *More...* to *Reveal or hide additional toolbar items*. #TINY-9629
- Where multiple case sensitive variants of a translation key are provided, they will now all be preserved in the translation object instead of just the lowercase variant. #TINY-10115
- Improved screen reader announcements of the column and row selection in the grid presented by the **Table** menu and toolbar item. #TINY-10140
- Improved the keyboard focus visibility for links inside dialogs. #TINY-10124

### Changed
- Change `UndoLevelType` from `enum` to union type so that it is easier to use. #TINY-9764
- The pattern replacement removed spaces if they were contained within a tag that only contained a space and the text to replace. #TINY-9744
- If loading content CSS takes more than 500ms, the editor will be set to an *in progress* state until the CSS is ready. #TINY-10008

### Fixed
- Applying an ordered or unordered list to a selected checklist incorrectly turned the list into paragraphs. #TINY-9975
- Returning an empty string in a custom context menu update function resulted in a small white line appearing on right-click and the browser-native context menu would not present. #TINY-9842
- For sufficiently long URLs and sufficiently wide windows, URL autocompletion hid middle portions of the URL from view. #TINY-10017
- Numeric input in toolbar items did not disable when a switching from edit to read-only mode. #TINY-10129
- The Quick Toolbars plugin showed text alignment buttons on pagebreaks. #TINY-10054
- Creating lists in empty blocks sometimes, and incorrectly, converted adjacent block elements into list items. #TINY-10136
- Creating a list from multiple `<div>` elements only created a partial list. #TINY-9872
- Tab navigation incorrectly stopped around `iframe` dialog components. #TINY-9815
- It was possible to delete the sole empty block immediately before a `<details>` element if it was nested within another `<details>` element. #TINY-9965
- Deleting `<li>` elements that only contained `<br>` tags sometimes caused a crash. #TINY-6888
- It was possible to remove the `<summary>` element from a `<details>` element by dragging and dropping. #TINY-9960
- It was possible to break `<summary>` elements if content containing block elements was dragged-and-dropped inside them. #TINY-9960
- Contents were not removed from the drag start source if dragging and dropping internally into a transparent block element. #TINY-9960
- Using the Media plugin unexpectedly changed `<script>` tags in the editor body to `<image>` tags. #TINY-10007
- In some circumstances, pressing the **Enter** key scrolled the entire page. #TINY-9828
- The border styles of a table were incorrectly split into a longhand form after table dialog updates. #TINY-9843
- Links in **Help → Help → Plugins** and **Help → Help → Version** were not navigable by keyboard. #TINY-10071
- Fixed the inability to insert content next to the `<details>` element when it is the first or last content element. Pressing the **Up** or **Down** arrow key now inserts a block element before or after the `<details>` element. #TINY-9827
- An empty element with a `contenteditable="true"` attribute within a noneditable root was deleted when the Backspace key was pressed. #TINY-10011
- The `color_cols` option was not respected when set to the value 5 with a custom `color_map` specified. #TINY-10126
- In Safari on macOS, deleting backwards within a `<summary>` element removed the entire `<details>` element if it had no other content. #TINY-10123

## 6.6.2 - 2023-08-09

### Fixed
- An "Uncaught TypeError: Cannot read properties of null" error would sometimes be thrown when updating the content of a `streamContent: true` iframe dialog component. #TINY-10128

## 6.6.1 - 2023-08-02

### Added
- Restored filtering option, `pad_empty_with_br`. Set to `true` to pad empty block elements with `<br>` tags instead of the `&nbsp;` character entity. #TINY-9861

### Improved
- When Safari is the host browser, content updates for iframe dialog components with `streamContent: true` set are now throttled to 500ms intervals. #TINY-10097

### Changed
- API comments/documentation: a markup typo and run-on sentences both corrected. #TINY-10073

### Fixed
- On Safari and Firefox, scroll positions were not always maintained when updating the content of a `streamContent: true` iframe dialog component. #TINY-10078
- On Safari, iframe dialog components did not consistently autoscroll to the end of the scrollable area when `streamContent: true` was set. #TINY-10109
- Scrolling behavior was inconsistent when updating a `streamContent: true` iframe dialog component with content lacking an HTML document type declaration. #TINY-10110
- A warning message was sometimes printed to the browser console when closing a dialog that contained an iframe component. #TINY-10070
- Lists could not be created within editable areas nested inside non-editable areas. #TINY-10000
- On Safari and Firefox, the border around `iframe` dialog components did not highlight when focused. #TINY-10101
- Right-clicking on an image in a non-editable context opened the Image context menu. #TINY-10016
- The `color_cols` option was not respected when a custom `color_map` was defined. #TINY-10098
- The `color_cols` options were were not rounded to the nearest number when set to a decimal number. #TINY-9737

## 6.6.0 - 2023-07-12

### Added
- Added a new property value — `bottom` — for inline dialog configurations that anchors the dialog to the bottom of the editor. #TINY-9888
- Added a new property — `persistent` — for inline dialog configurations that will stop the dialog closing when clicking away from it. #TINY-9991
- New `ai`, `ai-prompt` and `send` icons. #TINY-9942
- Added a new property — `streamContent` — for the `iframe` dialog component. This causes `setData()` to update content without reloading the frame, and end scroll positions will be maintained as new content streams in. #TINY-10032
- AI Assistant plugin toolbar items added to the default toolbar and AI Assistant plugin menu items added to the default menu bar. #TINY-9939
- Added a new property — `border` — for the `iframe` dialog component that allows a border to be added. #TINY-10049
- Added a new property — `align` — for the label dialog component that controls text alignment. #TINY-10058

### Improved
- When defining a modal or inline dialog, if the buttons property is an empty array, or is not defined at all, the footer will now no longer be rendered. #TINY-9996
- The `iframe` dialog component now has a minimum height of 200px. #TINY-10059
- Improved detection of scrollable containers when the `ui_mode: 'split'` option is set. #TINY-9385

### Changed
- The icon in an `alertbanner` dialog component is no longer clickable if the _URL_ field is not specified. #TINY-10013

### Fixed
- Fixed an issue that caused the inline dialog `size` setting to have no effect. #TINY-10015
- Fixed an issue that prevented the close button from being clicked when the dialog was blocked. #TINY-10056

## 6.5.1 - 2023-06-19

### Fixed
- Fixed a regression where pasting an image url would result in the url being inserted as plain text instead of the image being inserted. #TINY-9997
- It was not possible to press space to insert a space character inside a summary element on Firefox. #TINY-9964

## 6.5.0 - 2023-06-12

### Added
- Support for the `h` hash parameter in Vimeo video URLs in the Media plugin. #TINY-9830
- New `table_merge_content_on_paste` option which disables the merging behaviour when pasting a table inside an existing table. #TINY-9808
- New optional `defaultExpandedIds` and `onToggleExpand` options to the `tree` component config. #TINY-9653
- New optional `defaultSelectedId` option to the `tree` component config. #TINY-9715
- New `accordion` plugin with the `InsertAccordion` command. #TINY-9730
- New `accordion` and `accordion-toggle` icons. #TINY-9789
- New `details_initial_state` and `details_serialized_state` options. #TINY-9732
- New `init_content_sync` option that initializes the editor iframe using `document.write` instead of `srcdoc`. #TINY-9818
- New `newdocument_content` option that sets the content presented in the editor on choosing *File -> New document* or pressing the *New document* toolbar button. #TINY-9839
- New `editable_root` option that can be set to `false` to prevent editing of the editor’s root element. #TINY-9839
- New `editor.setEditableRoot` API that sets the editable state of the editor root element. #TINY-9839
- New `editor.hasEditableRoot` API that returns `true` or `false` depending on the editable state of the editor root element. #TINY-9839
- New `EditableRootStateChange` event that gets dispatched when the state of the editable root is changed. #TINY-9839
- Added Oxide styles for `dl`, `dt`, `dd`, `ol`, and `strong` elements in dialog body content. #TINY-9919

### Improved
- Screen readers can now announce highlighted items listed in the Link dialog’s link combobox. #TINY-9280
- The `icon` field for a dialog’s footer `togglebutton` is no longer mandatory. #TINY-9757
- Toolbar buttons and menu items now present as disabled when they cannot be used because a selected element has a `contenteditable="false"` attribute. #TINY-9669
- Help text displayed at *Help -> Help -> Keyboard Navigation* re-written. #DOC-1936
- Translations added for Help text displayed at *Help > Help > Keyboard Navigation*. #TINY-9633
- For word count purposes these characters are now considered punctuation marks: *$*, *~*, *+*, *|*, *№*, and *`*. They no longer increase a document’s word count. #TINY-8122
- Updated the `codesample` plugin dialog and the `template` plugin dialog to use the `listbox` component to match other dialogs. #TINY-9630
- If the selection contains more than one table cell, Quickbar toolbars are now positioned in the middle of the selection horizontally. #TINY-8297
- Exposed `dataTransfer` property of drag and drop events for elements with a `contenteditable="false"` attribute. #TINY-9601
- Screen readers now announce instructions for resizing the editor using arrow keys, when the resize handle is focused. #TINY-9793
- Dialog `tabpanel` tab labels are now allowed to word wrap for better readability with long labels. #TINY-9947
- Added newlines before and after `details` elements in the output HTML. #TINY-9959
- Added padding for empty `summary` elements so that they can be properly edited. #TINY-9959

### Changed
- The `caption`, `address` and `dt` elements no longer incorrectly allow non-inline child elements when the editor schema is set to _HTML 4_. #TINY-9768
- SVG icons for back and foreground colors now use `class` instead of `id` to identify SVG elements that should change color. #TINY-9844
- Anchor tag elements — `<a>` — no longer incorrectly allow non-inline child elements when the editor schema is set to _HTML 4_. #TINY-9805
- Help dialog was restored to `medium` width for better readability. #TINY-9947

### Fixed
- Right-clicking on a merge tag instance presented different highlighting depending on the host browser. #TINY-9848
- When macOS was the host operating system, pressing *Command+backspace* did not add an undo level. #TINY-8910
- *Ctrl+backspace* and *Ctrl+delete* did not restore the correct insertion point position after a redo operation. #TINY-8910
- In the `tree` component, a selected item in a directory would not stay selected after collapsing the directory. #TINY-9715
- Enabling or Disabling checkboxes would not set the correct classes and attributes. #TINY-4189
- Entering a newline would, in some setups, place the insertion point in the wrong paragraph. #TINY-9822
- Redial would, in some situations, cause select elements not to have an initial value selected when they should have. #TINY-9679
- The Table toolbar was visible even if the table was within a host element with a `contenteditable="false"` attribute set. #TINY-9664
- Quickbar toolbars were incorrectly shown for elements with a `contenteditable="false"` attribute set in a root with a `contenteditable="false"` attribute set. #TINY-9460
- When Chrome was the host browser, adding a newline when the insertion point was placed after a table could, in some specific situations, not generate the expected newline. #TINY-9813
- Show the calculated height and width of Media Embed elements in the `media` plugin dialog. #TINY-8714
- Removing an image that failed to upload from an empty paragraph left the paragraph without a padding `<br>` tag. #TINY-9696
- Allow a Media Embed element to be correctly resized when using the `media` plugin dialog by converting the Media Embed element to a standalone iframe. #TINY-8714
- In some circumstances, an inline alert in the _Search and Replace_ dialog persisted when it was not necessary. #TINY-9704
- Context toolbars displayed the incorrect status for the `advlist` plugin buttons. #TINY-9680
- In Safari running on iOS, Korean characters merged onto the previous line upon typing after inserting a newline by pressing Enter. #TINY-9746
- Initiating the editor with a table as the first element resulted in resize handles being displayed around the table even when the editor did not have focus. #TINY-9748
- If the insertion point was between two images, pressing the Backspace key would, in some situations, delete the image after the insertion point instead of the image before the insertion point. #TINY-9807
- Directionality commands could set the `dir` attribute on elements with a `contenteditable="false"` attribute set when these elements were within a root with a `contenteditable="false"` attribute set. #TINY-9662
- The content of the dialog body could not be scrolled. #TINY-9668
- Some toolbar items, when in a not-enabled state, did not render the `not-allowed` mouse pointer. #TINY-9758
- Formats were incorrectly applied to the closest editable element if the selection was in a `contenteditable="false"` context. #TINY-9678
- Formats were incorrectly removed from the closest editable element if the selection was in a `contenteditable="false"` context. #TINY-9678
- Formatter API, `canApply`, was not returning `false` when the selection was in a `contenteditable="false"` context. #TINY-9678
- When dragging image elements and dropping the image in the editor the `dragend` event would sometimes not fire when Firefox was the host browser. #TINY-9694
- It was possible to remove links in noneditable contents with the `unlink` editor command. #TINY-9739
- Direction was not visually changing when using the Directionality plugin on an element which had the `direction` CSS property set. #TINY-9314
- Whitespace between transparent elements was incorrectly converted into empty paragraphs. #TINY-9761
- Popups were not constrained within the scrollable container when in a shadow root. #TINY-9743
- Pressing arrow keys inside RTL elements would move the insertion point in an incorrect direction when moving over elements with the `contenteditable` attribute set to `false`. #TINY-9565
- Inserting two tables consecutively without focus in the editor resulted in the second table being inserted at the wrong position. #TINY-3909
- Pasting content into the editor did not fire `beforeinput` and `input` events. #TINY-9829
- In some cases, exiting a `blockquote` element could fail when the insertion point was positioned at the end of the `blockquote`. #TINY-9794
- Templates containing an `<html>` tag were not parsed before being rendered for preview. #TINY-9867
- Typing after deleting formatted content could remove a space at the start of the typing. #TINY-9310
- Invalid markup in Notification and Dialog close buttons. #TINY-9849
- In dialogs, an incorrect `aria-describedby` attribute caused the dialog body to be announced when using a screen reader. #TINY-9816
- The sticky toolbar did not render correctly when transitioning from the custom editor view to the main view. #TINY-9814
- Saving the Table Properties dialog after changing properties unrelated to cells would overwrite cell properties set by the Cell Properties dialog. #TINY-9837
- Fixed the constrained bounds calculation for dismissal of the toolbar when using `toolbar_location: 'bottom'`. #TINY-9718
- Pressing the Backspace or Delete key when the insertion point was within a `details` element resulted in broken markup. #TINY-9884
- Making the selection into a list did not work if the selection included a block element with a `contenteditable="false"` attribute. #TINY-9823
- Inserting elements in the middle of the summary caused two summaries to appear within `details` elements. #TINY-9885

## 6.4.2 - 2023-04-26

### Fixed
- The editor displayed a notification error when it failed to retrieve a blob image uri. #TINY-9604
- Tab navigation no longer incorrectly stops at menu buttons within toolbar groups. #TINY-9723
- The `urlinput` dialog component would not open the type-ahead dropdown when the input value was reset to an empty string. #TINY-9717
- Redial would, in some circumstances, cause elements to not have an initial value selected when they should have. #TINY-9679
- When hovering over tree dialog components the mouse pointer rendered incorrectly. #TINY-9692
- The `tox-button` and `tox-button-secondary` buttons now support the `hover`, `active`, `focus`, and `disabled` states. #TINY-9713
- Setting an invalid unit in the `fontsizeinput` changed it to the default value instead of reverting it to the previous, and valid, value. #TINY-9754
- Selection was not correctly scrolled horizontally into view when using the `selection.scrollIntoView` API. #TINY-9747
- The contextual toolbar displayed the status of Advanced List Premium plugin icons incorrectly. #TINY-9680
- The `quickimage` toolbar button failed to insert images selected from the local computer when running on Google Chrome for macOS. #TINY-9769

## 6.4.1 - 2023-03-29

### Fixed
- The `fontsizeinput` increase and decrease size buttons now work on TinyMCE mobile. #TINY-9725
- The TinyMCE editor toolbar is now accessible for all screen widths; it no longer collapses into an inaccessible vertical line when the screen is scrolled horizontally. #TINY-9646
- Reverted the changes made, in TinyMCE 6.4.0, to UI button colors in focus, active, and enabled states. #TINY-9176

## 6.4.0 - 2023-03-15

### Added
- New `tree` component that can be used in dialog body panel. #TINY-9532
- `renderUI` property in the `Theme` type can now return a `Promise<RenderResult>` instead of `RenderResult`. #TINY-9556
- New `isEditable` API to `editor.selection` that returns true or false if the current selection is editable. #TINY-9462
- New `isEditable` API to `editor.dom` that returns true or false if the specified node is editable. #TINY-9462
- New `setText` and `setIcon` methods added to menu button and toolbar button API. #TINY-9268
- New `highlight_on_focus` option which enables highlighting the content area on focus. #TINY-9277
- New `fontsizeinput` toolbar item which allows the user to set the size via input and also increase and decrease it with `+` and `-` buttons. #TINY-9429
- Added `skipFocus` option to the `ToggleToolbarDrawer` command to preserve focus. #TINY-9337
- New `font_size_input_default_unit` option allows entry of numbers without a unit in `fontsizeinput`. They are then parsed as the set unit. If `font_size_input_default_unit` is not set the default is `pt`. #TINY-9585
- New `group` and `togglebutton` in view. #TINY-9523
- New `togglebutton` in dialog footer buttons. #TINY-9523
- Added `toggleFullscreen` to dialog API. #TINY-9528
- New `text-size-increase` and `text-size-decrease` icons. #TINY-9530
- New `xss_sanitization` option to allow disabling of XSS sanitization. #TINY-9600
- Added the top right close button of modal dialogs to the tabbing order. The 'x' button in these dialogs can now be accessed using keyboard navigation. #TINY-9520
- New `ui_mode` option for editor in scrollable containers support. #TINY-9414
- The sidebar element now has the accessibility role `region` when visible and the accessibility role `presentation` when hidden. #TINY-9517
- The `tox-custom-editor` class now has a border highlight when it is selected. #TINY-9673
- An element could be dropped onto the decendants of an element with a `contenteditable="false"` attribute. #TINY-9364
- Checkmark did not show in menu color swatches. #TINY-9395
- Add support for navigating inside the tree component using arrow keys and shift key. #TINY-9614

### Improved
- Direct invalid child text nodes of list elements are now wrapped in list item elements. #TINY-4818
- Templates are now be parsed before preview and insertion to make preview consistent with inserted template content and prevent XSS. #TINY-9244
- Pressing backspace on an empty line now preserves formatting on the previous empty line. #TINY-9454
- Pressing enter inside the `inputfontsize` input field now moves focus back into the editor content. #TINY-9598
- Drag and drop events for elements with a `contenteditable="false"` attribute now includes target element details. #TINY-9599
- Updated focus, active, and enabled colors of UI buttons for improved contrast against the UI color. #TINY-9176

### Changed
- The `link` plugins context menu items no longer appears for links that include elements with a `contenteditable="false"` attribute. #TINY-9491
- The formatting of elements with a `contenteditable="false"` attribute are no longer cloned to new cells when new table rows are created. #TINY-9449
- Changed the color of `@dialog-table-border-color`, and added right padding to the first cell of dialog table. #TINY-9380

### Fixed
- Sometimes the editor would finish initializing before the silver theme would have finished loading. #TINY-9556
- The `searchreplace` modal closed incorrectly when clicking outside of the alert that pops up when no match is found. #TINY-9443
- The text color or background color picker toolbar buttons did not update when the text color or background color was changed using the equivalent commands in the Format menu. #TINY-9439
- The `onSetup` api function would not run when defining custom group toolbar button. #TINY-9496
- The foreground and background menu icons would not properly update to display the last used color. #TINY-9497
- Added new `setIconFill` function to `NestedMenuItemInstanceApi`. #TINY-9497
- Pasting links to text would sometimes not generate the correct undo stack in Safari. #TINY-9489
- Toolbar split buttons in `advlist` plugin now show the correct state when the cursor is in a checklist. #TINY-5167
- Dragging transparent elements into transparent block elements could produce invalid nesting of transparents. #TINY-9231
- The `editor.insertContent` API would insert contents inside elements with a `contenteditable="false"` attribute if the selection was inside the element. #TINY-9462
- Closing a dialog would scroll down the document in Safari. #TINY-9148
- Inline headers would not work in some situations when the editor was moved too far right horizontally. #TINY-8977
- Quick toolbars were incorrectly rendered during the dragging of elements with a `contenteditable="false"` attribute. #TINY-9305
- Selection of images, horizontal rules, tables or elements with a `contenteditable="false"` attribute was possible if they were within an element with a `contenteditable="false"` attribute. #TINY-9473
- Ranged deletion of formatted text using selection or a keyboard shortcut would sometimes cause Blink- and Webkit-based browsers to insert interpreted tags upon typing. This could result in inconsistent tags. #TINY-9302
- Visual characters were rendered inside elements with a `contenteditable="false"` attribute. #TINY-9474
- Lists with an element with a `contenteditable="false"` attribute as their root were incorrectly editable using list API commands, toolbar buttons and menu items. #TINY-9458
- Color picker dialog would not update the preview color if the hex input value was prefixed with the `#` character. #TINY-9457
- Table cell selection was possible even if the element being selected was within an element with a `contenteditable="false"` attribute. #TINY-9459
- Table commands were modifying tables that were within an element with a `contenteditable="false"` attribute. #TINY-9459
- Fake carets were rendered for elements with a `contenteditable="false"` attribute and for tables within an element with a `contenteditable="false"` attribute. #TINY-9459
- Textareas with scrollbars in dialogs would not render rounded corners correctly on some browsers. #TINY-9331
- It was possible to open links inside the editor if the editor root was an element with a `contenteditable="false"` attribute. #TINY-9470
- Inline boundary was rendered for boundary elements that had a `contenteditable="false"` attribute. #TINY-9471
- Clicking on a disabled split button will no longer call the `onAction` callback. #TINY-9504
- The *Edit Link* dialog incorrectly retrieved the URL value when opened immediately after the link insertion. #TINY-7993
- The `ForwardDelete` and `Delete` editor commands were deleting content within elements with a `contenteditable="false"` attribute. #TINY-9477
- The Backspace and Forward Delete keys were deleting content within elements with a `contenteditable="false"` attribute. #TINY-9477
- Inserting newlines inside an editable element that was inside an element with a `contenteditable="false"` attribute root would sometimes try to split the editable element. #TINY-9461
- Creating a list in a table cell when the caret is in front of an anchor element would not properly include the anchor in the list. #TINY-6853
- Dragging and dropping elements with a `contenteditable="false"` attribute on table borders would remove the element on drop. #TINY-9021
- Elements with a `contenteditable="false"` attribute would be removed when dragged and dropped within a root element with a `contenteditable="false"` attribute. #TINY-9558
- Formatting could be applied or removed to list items with a `contenteditable="false"` attribute that were inside an element with a `contenteditable="false"` attribute. #TINY-9563
- Annotation were not removed if the annotation was deleted immediately after being created. #TINY-9399
- Inserting a link for a selection from quickbars did not preserve formatting. #TINY-9593
- Inline dialog position was not correct when the editor was not inline and was contained in a `fixed` or `absolute` positioned element. #TINY-9554
- Sticky toolbars did not fade transition when undocking in classic iframe mode. #TINY-9408
- Inserting elements that were not valid within the closest editing host would incorrectly split the editing host. #TINY-9595
- The `color_cols` option was not respected in the `forecolor` or `backcolor` color swatches. #TINY-9560
- Drag and dropping the last element with a `contenteditable="false"` attribute out of its parent block would not properly pad the parent block element. #TINY-9606
- Applying heading formats from `text_patterns` produced an invisible space before a word. #TINY-9603
- Opening color swatches caused the browser tab to crash when `color_cols` or other column option was set to 0. #TINY-9649
- Opening a menu button in the footer of a dialog after a redial threw an error. #TINY-9686
- After closing a view, the `more...` toolbar button disappeared if the editor had `toolbar_mode: 'sliding'` and the toolbar was opened. #TINY-9419
- Inline dialogs would open partially off screen when the toolbar had a small width. #TINY-9588
- The `autoresize` plugin would cause infinite resizing when `content_css` was set to `document`. #TINY-8872

## 6.3.2 - 2023-02-22

### Fixed
- Removed a workaround for ensuring stylesheets are loaded in an outdated version of webkit. #TINY-9433

## 6.3.1 - 2022-12-06

### Fixed
- HTML in messages for the `WindowManager.alert` and `WindowManager.confirm` APIs were not properly sanitized. #TINY-3548

## 6.3.0 - 2022-11-23

### Added
- New `expand` function added to `tinymce.selection` which expands the selection around the nearest word. #TINY-9001
- New `expand` function added to `tinymce.dom.RangeUtils` to return a new range expanded around the nearest word. #TINY-9001
- New `color_map_background` and `color_map_foreground` options which set the base colors used in the `backcolor` and `forecolor` toolbar buttons and menu items. #TINY-9184
- Added optional `storageKey` property to `colorinput` component and `colorswatch` fancy menu item. #TINY-9184
- New `addView` function added to `editor.ui.registry` which makes it possible to register custom editor views. #TINY-9210
- New `ToggleView` command which makes it possible to hide or show registered custom views. #TINY-9210
- New `color_default_foreground` and `color_default_background` options to set the initial default color for the `forecolor` and `backcolor` toolbar buttons and menu items. #TINY-9183
- New `getTransparentElements` function added to `tinymce.html.Schema` to return a map object of transparent HTML elements. #TINY-9172
- Added `ToggleToolbarDrawer` event to subscribe to toolbar’s opening and closing. #TINY-9271

### Changed
- Transparent elements, like anchors, are now allowed in the root of the editor body if they contain blocks. #TINY-9172
- Colorswatch keyboard navigation now starts on currently selected color if present in the colorswatch. #TINY-9283
- `setContent` is now allowed to accept any custom keys and values as a second options argument. #TINY-9143

### Improved
- Transparent elements, like anchors, can now contain block elements. #TINY-9172
- Colorswatch now displays a checkmark for selected color. #TINY-9283
- Color picker dialog now starts on the appropriate color for the cursor position. #TINY-9213

### Fixed
- Parsing media content would cause a memory leak, which for example occurred when using the `getContent` API. #TINY-9186
- Dragging a noneditable element toward the bottom edge would cause the page to scroll up. #TINY-9025
- Range expanding capabilities would behave inconsistently depending on where the cursor was placed. #TINY-9029
- Compilation errors were thrown when using TypeScript 4.8. #TINY-9161
- Line separator scrolling in floating toolbars. #TINY-8948
- A double bottom border appeared on inline mode editor for the `tinymce-5` skin. #TINY-9108
- The editor header showed up even with no menubar and toolbar configured. #TINY-8819
- Inline text pattern no longer triggers if it matches only the end but not the start. #TINY-8947
- Matches of inline text patterns that are similar are now managed correctly. #TINY-8949
- Using `editor.selection.getContent({ format: 'text' })` or `editor.getContent({ format: 'text' })` would sometimes deselect selected radio buttons. #TINY-9213
- The context toolbar prevented the user from placing the cursor at the edges of the editor. #TINY-8890
- The Quick Insert context toolbar provided by the `quickbars` plugin showed when the cursor was in a fake block caret. #TINY-9190
- The `editor.selection.getRng()` API was not returning a proper range on hidden editors in Firefox. #TINY-9259
- The `editor.selection.getBookmark()` API was not returning a proper bookmark on hidden editors in Firefox. #TINY-9259
- Dragging a noneditable element before or after another noneditable element now works correctly. #TINY-9253
- The restored selection after a redo or undo action was not scrolled into view. #TINY-9222
- A newline could not be inserted when the selection was restored from a bookmark after an inline element with a `contenteditable="false"` attribute. #TINY-9194
- The global `tinymce.dom.styleSheetLoader` was not affected by the `content_css_cors` option. #TINY-6037
- The caret was moved to the previous line when a text pattern executed a `mceInsertContent` command on Enter key when running on Firefox. #TINY-9193

## 6.2.0 - 2022-09-08

### Added
- New `text_patterns_lookup` option to provide additional text patterns dynamically. #TINY-8778
- New promotion element has been added to the default UI. It can be disabled using the new `promotion` option. #TINY-8840
- New `format_noneditable_selector` option to specify the `contenteditable="false"` elements that can be wrapped in a format. #TINY-8905
- Added `allow` as a valid attribute for the `iframe` element in the editor schema. #TINY-8939
- New `search` field in the `MenuButton` that shows a search field at the top of the menu, and refetches items when the search field updates. #TINY-8952

### Improved
- The formatter can now apply a format to a `contenteditable="false"` element by wrapping it. Configurable using the `format_noneditable_selector` option. #TINY-8905
- The autocompleter now supports a multiple character trigger using the new `trigger` configuration. #TINY-8887
- The formatter now applies some inline formats, such as color and font size, to list item elements when the entire item content is selected. #TINY-8961
- The installed and available plugin lists in the Help dialog are now sorted alphabetically. #TINY-9019
- Alignment can now be applied to more types of embedded media elements. #TINY-8687

### Changed
- The `@menubar-row-separator-color` oxide variable no longer affects the divider between the Menubar and Toolbar. It only controls the color of the separator lines drawn in multiline Menubars. #TINY-8632
- The `@toolbar-separator-color` oxide variable now affects the color of the separator between the Menubar and Toolbar only. #TINY-8632
- Available Premium plugins, which are listed by name in the Help dialog, are no longer translated. #TINY-9019

### Fixed
- The Autolink plugin did not work when text nodes in the content were fragmented. #TINY-3723
- Fixed multiple incorrect types on public APIs found while enabling TypeScript strict mode. #TINY-8806
- The number of blank lines returned from `editor.getContent({format: 'text'})` differed between browsers. #TINY-8579
- The editor focused via the `auto_focus` option was not scrolled into the viewport. #TINY-8785
- Adding spaces immediately after a `contenteditable="false"` block did not work properly in some circumstances. #TINY-8814
- Elements with only `data-*` custom attributes were sometimes removed when they should not be removed. #TINY-8755
- Selecting a figure with `class="image"` incorrectly highlighted the link toolbar button. #TINY-8832
- Specifying a single, non-default list style for the `advlist_bullet_styles` and `advlist_number_styles` options was not respected. #TINY-8721
- Fixed multiple issues that occurred when formatting `contenteditable` elements. #TINY-8905
- Spaces could be incorrectly added to `urlinput` dialog components (commonly but not exclusively presented in the *Insert/Edit Link* dialog) in certain cases. #TINY-8775
- The text patterns logic threw an error when there were fragmented text nodes in a paragraph. #TINY-8779
- Dragging a `contentEditable=false` element towards a document’s edge did not cause scrolling. #TINY-8874
- Parsing large documents no longer throws a `Maximum call stack size exceeded` exception. #TINY-6945
- DomParser filter matching was not checked between filters, which could lead to an exception in the parser. #TINY-8888
- `contenteditable="false"` lists can no longer be toggled; and `contenteditable="true"` list elements within these lists can no longer be indented, split into another list element, or appended to the previous list element by deletion. #TINY-8920
- Removed extra bottom padding in the context toolbar of the `tinymce-5` skin. #TINY-8980
- Fixed a regression where pressing **Enter** added or deleted content outside the selection. #TINY-9101
- Fixed a bug where pressing **Enter** deleted selected `contenteditable="false"` `<pre>` elements. #TINY-9101
- The `editor.insertContent()` API did not respect the `no_events` argument. #TINY-9140

### Deprecated
- The autocompleter configuration property, `ch`, has been deprecated. It will be removed in the next major release. Use the `trigger` property instead. #TINY-8887

## 6.1.2 - 2022-07-29

### Fixed
- Reverted the undo level fix in the `autolink` plugin as it caused duplicated content in some edge cases. #TINY-8936

## 6.1.1 - 2022-07-27

### Fixed
- Invalid special elements were not cleaned up correctly during sanitization. #TINY-8780
- An exception was thrown when deleting all content if the start or end of the document had a `contenteditable="false"` element. #TINY-8877
- When a sidebar was opened using the `sidebar_show` option, its associated toolbar button was not highlighted. #TINY-8873
- When converting a URL to a link, the `autolink` plugin did not fire an `ExecCommand` event, nor did it create an undo level. #TINY-8896
- Worked around a Firefox bug which resulted in cookies not being available inside the editor content. #TINY-8916
- `<pre>` content pasted into a `<pre>` block that had inline styles or was `noneditable` now merges correctly with the surrounding content. #TINY-8860
- After a `codesample` was pasted, the insertion point was placed incorrectly. #TINY-8861

## 6.1.0 - 2022-06-29

### Added
- New `sidebar_show` option to show the specified sidebar on initialization. #TINY-8710
- New `newline_behavior` option controls what happens when the Return or Enter key is pressed or the `mceInsertNewLine` command is used. #TINY-8458
- New `iframe_template_callback` option in the Media plugin. Patch provided by Namstel. #TINY-8684
- New `transparent` property for `iframe` dialog component. #TINY-8534
- New `removeAttributeFilter` and `removeNodeFilter` functions added to the DomParser and DOM Serializer APIs. #TINY-7847
- New `dispatchChange` function added to the UndoManager API to fire the change with current editor status as level and current undoManager layer as lastLevel. #TINY-8641

### Improved
- Clearer focus states for buttons while navigating with a keyboard. #TINY-8557
- Support annotating certain block elements directly when using the editor's Annotation API. #TINY-8698
- The `mceLink` command can now take the value `{ dialog: true }` to always open the link dialog. #TINY-8057
- All help dialog links to `https://www.tiny.cloud` now include `rel="noopener"` to avoid potential security issues. #TINY-8834

### Changed
- The `end_container_on_empty_block` option can now take a string of blocks, allowing the exiting of a blockquote element by pressing Enter or Return twice. #TINY-6559
- The default value for `end_container_on_empty_block` option has been changed to `'blockquote'`. #TINY-6559
- Link menu and toolbar buttons now always execute the `mceLink` command. #TINY-8057
- Toggling fullscreen mode when using the Fullscreen plugin now also fires the `ResizeEditor` event. #TINY-8701
- Getting the editor's text content now returns newlines instead of an empty string if more than one empty paragraph exists. #TINY-8578
- Custom elements are now treated as non-empty elements by the schema. #TINY-4784
- The autocompleter's menu HTML element is now positioned instead of the wrapper. #TINY-6476
- Choice menu items will now use the `'menuitemradio'` aria role to better reflect that only a single item can be active. #TINY-8602

### Fixed
- Some Template plugin option values were not escaped properly when doing replacement lookups with Regular Expressions. #TINY-7433
- Copy events were not dispatched in readonly mode. #TINY-6800
- `<pre>` tags were not preserved when copying and pasting. #TINY-7719
- The URL detection used for autolink and smart paste did not work if a path segment contained valid characters such as `!` and `:`. #TINY-8069
- In some cases pressing the Backspace or Delete key would incorrectly step into tables rather than remain outside. #TINY-8592
- Links opened when Alt+Enter or Option+Return was typed even when `preventDefault()` was called on the keydown event. #TINY-8661
- Inconsistent visual behavior between choosing Edit -> Select All and typing Ctrl+A or Cmd+A when a document contained an image. #TINY-4550
- Ctrl+Shift+Home/End or Cmd+Shift+Up-arrow/Down-arrow did not expand the selection to a `contenteditable="false"` element if the element was at the beginning or end of a document. #TINY-7795
- Triple-clicking did not select a paragraph in Google Chrome in some circumstances. #TINY-8215
- Images were not showing as selected when selected along with other content. #TINY-5947
- Selection direction was not stored or restored when getting or setting selection bookmarks. #TINY-8599
- When text within an inline boundary element was selected and the right-arrow key was pressed, the insertion point incorrectly moved to the left. #TINY-8601
- In some versions of Safari, the `editor.selection.isForward()` API could throw an exception due to an invalid selection. #TINY-8686
- The selection is no longer incorrectly moved inside a comment by the `editor.selection.normalize()` API. #TINY-7817
- The `InsertParagraph` or `mceInsertNewLine` commands did not delete the current selection like the native command does. #TINY-8606
- The `InsertLineBreak` command did not replace selected content. #TINY-8458
- If selected content straddled a parent and nested list, cutting the selection did not always set the list style to `'none'` on the parent list. #TINY-8078
- Delete operations could behave incorrectly if the selection contains a `contenteditable="false"` element located at the edge of content. #TINY-8729
- Spaces were not added correctly on some browsers when the insertion point was immediately before or after a `contenteditable="false"` block element. #TINY-8588
- Images that used a Data URI were corrupted when the data wasn't base64 encoded. #TINY-8337
- `uploadImages` no longer triggers two change events if there is a removal of images on upload. #TINY-8641
- Preview and Insert Template dialogs now display the correct content background color when using dark skins. #TINY-8534
- Dialogs no longer exceed window height on smaller screens. #TINY-8146
- UI components, such as dialogs, would in some cases cause the Esc keyup event to incorrectly trigger inside the editor. #TINY-7005
- Fixed incorrect word breaks in menus when the menu presented with a scrollbar. #TINY-8572
- Notifications did not properly reposition when toggling fullscreen mode. #TINY-8701
- Text alignments, such as flush left and centered, could not be applied to `<pre>` elements. #TINY-7715
- Indenting or outdenting list items inside a block element that was inside another list item did not work. #TINY-7209
- Changing the list type of a list within another block element altered the parent element that contained that list. #TINY-8068
- Pasting columns in tables could, in some circumstances, result in an invalid table. #TINY-8040
- Copying columns in tables could sometimes result in an invalid copy. #TINY-8040
- Changing table properties with the `table_style_by_css` option set to `false` would sometimes reset the table width. #TINY-8758
- Custom elements added to otherwise blank lines were removed during serialization. #TINY-4784
- The editor's autocompleter was not triggered at the start of nested list items. #TINY-8759
- Some function types in the TreeWalker API missed that it could return `undefined`. #TINY-8592
- Nuget packages for .NET and .NET Core are now configured to copy TinyMCE into `/wwwroot/lib/` when TinyMCE is installed into a project. #TINY-8611

## 6.0.3 - 2022-05-25

### Fixed
- Could not remove values when multiple cells were selected with the cell properties dialog. #TINY-8625
- Could not remove values when multiple rows were selected with the row properties dialog. #TINY-8625
- Empty lines that were formatted in a ranged selection using the `format_empty_lines` option were not kept in the serialized content. #TINY-8639
- The `s` element was missing from the default schema text inline elements. #TINY-8639
- Some text inline elements specified via the schema were not removed when empty by default. #TINY-8639

## 6.0.2 - 2022-04-27

### Fixed
- Some media elements wouldn't update when changing the source URL. #TINY-8660
- Inline toolbars flickered when switching between editors. #TINY-8594
- Multiple inline toolbars were shown if focused too quickly. #TINY-8503
- Added background and additional spacing for the text labeled buttons in the toolbar to improve visual clarity. #TINY-8617
- Toolbar split buttons with text used an incorrect width on touch devices. #TINY-8647

## 6.0.1 - 2022-03-23

### Fixed
- Fixed the dev ZIP missing the required `bin` scripts to build from the source. #TINY-8542
- Fixed a regression whereby text patterns couldn't be updated at runtime. #TINY-8540
- Fixed an issue where tables with colgroups could be copied incorrectly in some cases. #TINY-8568
- Naked buttons better adapt to various background colors, improved text contrast in notifications. #TINY-8533
- The autocompleter would not fire the `AutocompleterStart` event nor close the menu in some cases. #TINY-8552
- It wasn't possible to select text right after an inline noneditable element. #TINY-8567
- Fixed a double border showing for the `tinymce-5` skin when using `toolbar_location: 'bottom'`. #TINY-8564
- Clipboard content was not generated correctly when cutting and copying `contenteditable="false"` elements. #TINY-8563
- Fixed the box-shadow getting clipped in autocompletor popups. #TINY-8573
- The `buttonType` property did not work for dialog footer buttons. #TINY-8582
- Fix contrast ratio for error messages. #TINY-8586

## 6.0.0 - 2022-03-03

### Added
- New `editor.options` API to replace the old `editor.settings` and `editor.getParam` APIs. #TINY-8206
- New `editor.annotator.removeAll` API to remove all annotations by name. #TINY-8195
- New `Resource.unload` API to make it possible to unload resources. #TINY-8431
- New `FakeClipboard` API on the `tinymce` global. #TINY-8353
- New `dispatch()` function to replace the now deprecated `fire()` function in various APIs. #TINY-8102
- New `AutocompleterStart`, `AutocompleterUpdate` and `AutocompleterEnd` events. #TINY-8279
- New `mceAutocompleterClose`, `mceAutocompleterReload` commands. #TINY-8279
- New `mceInsertTableDialog` command to open the insert table dialog. #TINY-8273
- New `slider` dialog component. #TINY-8304
- New `imagepreview` dialog component, allowing preview and zoom of any image URL. #TINY-8333
- New `buttonType` property on dialog button components, supporting `toolbar` style in addition to `primary` and `secondary`. #TINY-8304
- The `tabindex` attribute is now copied from the target element to the iframe. #TINY-8315

### Improved
- New default theme styling for TinyMCE 6 facelift with old skin available as `tinymce-5` and `tinymce-5-dark`. #TINY-8373
- The default height of editor has been increased from `200px` to `400px` to improve the usability of the editor. #TINY-6860
- The upload results returned from the `editor.uploadImages()` API now includes a `removed` flag, reflecting if the image was removed after a failed upload. #TINY-7735
- The `ScriptLoader`, `StyleSheetLoader`, `AddOnManager`, `PluginManager` and `ThemeManager` APIs will now return a `Promise` when loading resources instead of using callbacks. #TINY-8325
- A `ThemeLoadError` event is now fired if the theme fails to load. #TINY-8325
- The `BeforeSetContent` event will now include the actual serialized content when passing in an `AstNode` to the `editor.setContent` API. #TINY-7996
- Improved support for placing the caret before or after noneditable elements within the editor. #TINY-8169
- Calls to `editor.selection.setRng` now update the caret position bookmark used when focus is returned to the editor. #TINY-8450
- The `emoticon` plugin dialog, toolbar and menu item has been updated to use the more accurate `Emojis` term. #TINY-7631
- The dialog `redial` API will now only rerender the changed components instead of the whole dialog. #TINY-8334
- The dialog API `setData` method now uses a deep merge algorithm to support partial nested objects. #TINY-8333
- The dialog spec `initialData` type is now `Partial<T>` to match the underlying implementation details. #TINY-8334
- Notifications no longer require a timeout to disable the close button. #TINY-6679
- The editor theme is now fetched in parallel with the icons, language pack and plugins. #TINY-8453

### Changed
- TinyMCE is now MIT licensed. #TINY-2316
- Moved the `paste` plugin's functionality to TinyMCE core. #TINY-8310
- The `paste_data_images` option now defaults to `true`. #TINY-8310
- Moved the `noneditable` plugin to TinyMCE core. #TINY-8311
- Renamed the `noneditable_noneditable_class` option to `noneditable_class`. #TINY-8311
- Renamed the `noneditable_editable_class` option to `editable_class`. #TINY-8311
- Moved the `textpattern` plugin to TinyMCE core. #TINY-8312
- Renamed the `textpattern_patterns` option to `text_patterns`. #TINY-8312
- Moved the `hr` plugin's functionality to TinyMCE core. #TINY-8313
- Moved the `print` plugin's functionality to TinyMCE core. #TINY-8314
- Moved non-UI table functionality to core. #TINY-8273
- The `DomParser` API no longer uses a custom parser internally and instead uses the native `DOMParser` API. #TINY-4627
- The `editor.getContent()` API can provide custom content by preventing and overriding `content` in the `BeforeGetContent` event. This makes it consistent with the `editor.selection.getContent()` API. #TINY-8018
- The `editor.setContent()` API can now be prevented using the `BeforeSetContent` event. This makes it consistent with the `editor.selection.setContent()` API. #TINY-8018
- Add-ons such as plugins and themes are no longer constructed using the `new` operator. #TINY-8256
- A number of APIs that were not proper classes, are no longer constructed using the `new` operator. #TINY-8322
- The Editor commands APIs will no longer fallback to executing the browsers native command functionality. #TINY-7829
- The Editor query command APIs will now return `false` or an empty string on removed editors. #TINY-7829
- The `mceAddEditor` and `mceToggleEditor` commands now take an object as their value to specify the id and editor options. #TINY-8138
- The `mceInsertTable` command can no longer open the insert table dialog. Use the `mceInsertTableDialog` command instead. #TINY-8273
- The `plugins` option now returns a `string` array instead of a space separated string. #TINY-8455
- The `media` plugin no longer treats `iframe`, `video`, `audio` or `object` elements as "special" and will validate the contents against the schema. #TINY-8382
- The `images_upload_handler` option is no longer passed a `success` or `failure` callback and instead requires a `Promise` to be returned with the upload result. #TINY-8325
- The `tinymce.settings` global property is no longer set upon initialization. #TINY-7359
- The `change` event is no longer fired on first modification. #TINY-6920
- The `GetContent` event will now always pass a `string` for the `content` property. #TINY-7996
- Changed the default tag for the strikethrough format to the `s` tag when using a html 5 schema. #TINY-8262
- The `strike` tag is automatically converted to the `s` tag when using a html 5 schema. #TINY-8262
- Aligning a table to the left or right will now use margin styling instead of float styling. #TINY-6558
- The `:` control character has been changed to `~` for the schema `valid_elements` and `extended_valid_elements` options. #TINY-6726
- The `primary` property on dialog buttons has been deprecated. Use the new `buttonType` property instead. #TINY-8304
- Changed the default statusbar element path delimiter from `»` to `›`. #TINY-8372
- Replaced the `Powered by Tiny` branding text with the Tiny logo. #TINY-8371
- The default minimum height of editor has been changed to 100px to prevent the UI disappearing while resizing. #TINY-6860
- RGB colors are no longer converted to hex values when parsing or serializing content. #TINY-8163
- Replaced the `isDisabled()` function with an `isEnabled()` function for various APIs. #TINY-8101
- Replaced the `enable()` and `disable()` functions with a `setEnabled(state)` function in various APIs. #TINY-8101
- Replaced the `disabled` property with an `enabled` property in various APIs. #TINY-8101
- Replaced the `disable(name)` and `enable(name)` functions with a `setEnabled(name, state)` function in the Dialog APIs. #TINY-8101
- Renamed the `tinymce.Env.os.isOSX` API to `tinymce.Env.os.isMacOS`. #TINY-8175
- Renamed the `tinymce.Env.browser.isChrome` API to `tinymce.Env.browser.isChromium` to better reflect its functionality. #TINY-8300
- Renamed the `getShortEndedElements` Schema API to `getVoidElements`. #TINY-8344
- Renamed the `font_formats` option to `font_family_formats`. #TINY-8328
- Renamed the `fontselect` toolbar button and `fontformats` menu item to `fontfamily`. #TINY-8328
- Renamed the `fontsize_formats` option to `font_size_formats`. #TINY-8328
- Renamed the `fontsizeselect` toolbar button and `fontsizes` menu item to `fontsize`. #TINY-8328
- Renamed the `formatselect` toolbar button and `blockformats` menu item to `blocks`. #TINY-8328
- Renamed the `styleselect` toolbar button and `formats` menu item to `styles`. #TINY-8328
- Renamed the `lineheight_formats` option to `line_height_formats`. #TINY-8328
- Renamed the `getWhiteSpaceElements()` function to `getWhitespaceElements()` in the `Schema` API. #TINY-8102
- Renamed the `mceInsertClipboardContent` command `content` property to `html` to better reflect what data is passed. #TINY-8310
- Renamed the `default_link_target` option to `link_default_target` for both `link` and `autolink` plugins. #TINY-4603
- Renamed the `rel_list` option to `link_rel_list` for the `link` plugin. #TINY-4603
- Renamed the `target_list` option to `link_target_list` for the `link` plugin. #TINY-4603
- The default value for the `link_default_protocol` option has been changed to `https` instead of `http`. #TINY-7824
- The default value for the `element_format` option has been changed to `html`. #TINY-8263
- The default value for the `schema` option has been changed to `html5`. #TINY-8261
- The default value for the `table_style_by_css` option has been changed to `true`. #TINY-8259
- The default value for the `table_use_colgroups` option has been changed to `true`. #TINY-8259

### Fixed
- The object returned from the `editor.fire()` API was incorrect if the editor had been removed. #TINY-8018
- The `editor.selection.getContent()` API did not respect the `no_events` argument. #TINY-8018
- The `editor.annotator.remove` API did not keep selection when removing the annotation. #TINY-8195
- The `GetContent` event was not fired when getting `tree` or `text` formats using the `editor.selection.getContent()` API. #TINY-8018
- The `beforeinput` and `input` events would sometimes not fire as expected when deleting content. #TINY-8168 #TINY-8329
- The `table` plugin would sometimes not correctly handle headers in the `tfoot` section. #TINY-8104
- The `silver` theme UI was incorrectly rendered before plugins had initialized. #TINY-8288
- The aria labels for the color picker dialog were not translated. #TINY-8381
- Fixed sub-menu items not read by screen readers. Patch contributed by westonkd. #TINY-8417
- Dialog labels and other text-based UI properties did not escape HTML markup. #TINY-7524
- Anchor elements would render incorrectly when using the `allow_html_in_named_anchor` option. #TINY-3799
- The `AstNode` HTML serializer did not serialize `pre` or `textarea` elements correctly when they contained newlines. #TINY-8446
- Fixed sub-menu items not read by screen readers. Patch contributed by westonkd. #TINY-8417
- The Home or End keys would move out of a editable element contained within a noneditable element. #TINY-8201
- Dialogs could not be opened in inline mode before the editor had been rendered. #TINY-8397
- Clicking on menu items could cause an unexpected console warning if the `onAction` function caused the menu to close. #TINY-8513
- Fixed various color and contrast issues for the dark skins. #TINY-8527

### Removed
- Removed support for Microsoft Internet Explorer 11. #TINY-8194 #TINY-8241
- Removed support for Microsoft Word from the opensource paste functionality. #TINY-7493
- Removed support for the `plugins` option allowing a mixture of a string array and of space separated strings. #TINY-8399
- Removed support for the deprecated `false` value for the `forced_root_block` option. #TINY-8260
- Removed the jQuery integration. #TINY-4519
- Removed the `imagetools` plugin, which is now classified as a Premium plugin. #TINY-8209
- Removed the `imagetools` dialog component. #TINY-8333
- Removed the `toc` plugin, which is now classified as a Premium plugin. #TINY-8250
- Removed the `tabfocus` plugin. #TINY-8315
- Removed the `textpattern` plugin's API as part of moving it to core. #TINY-8312
- Removed the `table` plugin's API. #TINY-8273
- Removed the callback for the `EditorUpload` API. #TINY-8325
- Removed the legacy browser detection properties from the `Env` API. #TINY-8162
- Removed the `filterNode` method from the `DomParser` API. #TINY-8249
- Removed the `SaxParser` API. #TINY-8218
- Removed the `tinymce.utils.Promise` API. #TINY-8241
- Removed the `toHex` function for the `DOMUtils` and `Styles` APIs. #TINY-8163
- Removed the `execCommand` handler function from the plugin and theme interfaces. #TINY-7829
- Removed the `editor.settings` property as it has been replaced by the new Options API. #TINY-8236
- Removed the `shortEnded` and `fixed` properties on `tinymce.html.Node` class. #TINY-8205
- Removed the `mceInsertRawHTML` command. #TINY-8214
- Removed the style field from the `image` plugin dialog advanced tab. #TINY-3422
- Removed the `paste_filter_drop` option as native drag and drop handling is no longer supported. #TINY-8511
- Removed the legacy `mobile` theme. #TINY-7832
- Removed the deprecated `$`, `Class`, `DomQuery` and `Sizzle` APIs. #TINY-4520 #TINY-8326
- Removed the deprecated `Color`, `JSON`, `JSONP` and `JSONRequest`. #TINY-8162
- Removed the deprecated `XHR` API. #TINY-8164
- Removed the deprecated `setIconStroke` Split Toolbar Button API. #TINY-8162
- Removed the deprecated `editors` property from `EditorManager`. #TINY-8162
- Removed the deprecated `execCallback` and `setMode` APIs from `Editor`. #TINY-8162
- Removed the deprecated `addComponents` and `dependencies` APIs from `AddOnManager`. #TINY-8162
- Removed the deprecated `clearInterval`, `clearTimeout`, `debounce`, `requestAnimationFrame`, `setInterval`, `setTimeout` and `throttle` APIs from `Delay`. #TINY-8162
- Removed the deprecated `Schema` options. #TINY-7821
- Removed the deprecated `file_browser_callback_types`, `force_hex_style_colors` and `images_dataimg_filter` options. #TINY-7823
- Removed the deprecated `filepicker_validator_handler`, `force_p_newlines`, `gecko_spellcheck`, `tab_focus`, `table_responsive_width` and `toolbar_drawer` options. #TINY-7820
- Removed the deprecated `media_scripts` option in the `media` plugin. #TINY-8421
- Removed the deprecated `editor_deselector`, `editor_selector`, `elements`, `mode` and `types` legacy TinyMCE init options. #TINY-7822
- Removed the deprecated `content_editable_state` and `padd_empty_with_br` options. #TINY-8400
- Removed the deprecated `autoresize_on_init` option from the `autoresize` plugin. #TINY-8400
- Removed the deprecated `fullpage`, `spellchecker`, `bbcode`, `legacyoutput`, `colorpicker`, `contextmenu` and `textcolor` plugins. #TINY-8192
- Removed the undocumented `editor.editorCommands.hasCustomCommand` API. #TINY-7829
- Removed the undocumented `mceResetDesignMode`, `mceRepaint` and `mceBeginUndoLevel` commands. #TINY-7829

### Deprecated
- The dialog button component's `primary` property has been deprecated and will be removed in the next major release. Use the new `buttonType` property instead. #TINY-8304
- The `fire()` function of `tinymce.Editor`, `tinymce.dom.EventUtils`, `tinymce.dom.DOMUtils`, `tinymce.util.Observable` and `tinymce.util.EventDispatcher` has been deprecated and will be removed in the next major release. Use the `dispatch()` function instead. #TINY-8102
- The `content` property on the `SetContent` event has been deprecated and will be removed in the next major release. #TINY-8457
- The return value of the `editor.setContent` API has been deprecated and will be removed in the next major release. #TINY-8457

## 5.10.3 - 2022-02-09

### Fixed
- Alignment would sometimes be removed on parent elements when changing alignment on certain inline nodes, such as images. #TINY-8308
- The `fullscreen` plugin would reset the scroll position when exiting fullscreen mode. #TINY-8418

## 5.10.2 - 2021-11-17

### Fixed
- Internal selectors were appearing in the style list when using the `importcss` plugin. #TINY-8238

## 5.10.1 - 2021-11-03

### Fixed
- The iframe aria help text was not read by some screen readers. #TINY-8171
- Clicking the `forecolor` or `backcolor` toolbar buttons would do nothing until selecting a color. #TINY-7836
- Crop functionality did not work in the `imagetools` plugin when the editor was rendered in a shadow root. #TINY-6387
- Fixed an exception thrown on Safari when closing the `searchreplace` plugin dialog. #TINY-8166
- The `autolink` plugin did not convert URLs to links when starting with a bracket. #TINY-8091
- The `autolink` plugin incorrectly created nested links in some cases. #TINY-8091
- Tables could have an incorrect height set on rows when rendered outside of the editor. #TINY-7699
- In certain circumstances, the table of contents plugin would incorrectly add an extra empty list item. #TINY-4636
- The insert table grid menu displayed an incorrect size when re-opening the grid. #TINY-6532
- The word count plugin was treating the zero width space character (`&#8203;`) as a word. #TINY-7484

## 5.10.0 - 2021-10-11

### Added
- Added a new `URI.isDomSafe(uri)` API to check if a URI is considered safe to be inserted into the DOM. #TINY-7998
- Added the `ESC` key code constant to the `VK` API. #TINY-7917
- Added a new `deprecation_warnings` setting for turning off deprecation console warning messages. #TINY-8049

### Improved
- The `element` argument of the `editor.selection.scrollIntoView()` API is now optional, and if it is not provided the current selection will be scrolled into view. #TINY-7291

### Changed
- The deprecated `scope` attribute is no longer added to `td` cells when converting a row to a header row. #TINY-7731
- The number of `col` elements is normalized to match the number of columns in a table after a table action. #TINY-8011

### Fixed
- Fixed a regression that caused block wrapper formats to apply and remove incorrectly when using a collapsed selection with multiple words. #TINY-8036
- Resizing table columns in some scenarios would resize the column to an incorrect position. #TINY-7731
- Inserting a table where the parent element had padding would cause the table width to be incorrect. #TINY-7991
- The resize backdrop element did not have the `data-mce-bogus="all"` attribute set to prevent it being included in output. #TINY-7854
- Resize handles appeared on top of dialogs and menus when using an inline editor. #TINY-3263
- Fixed the `autoresize` plugin incorrectly scrolling to the top of the editor content in some cases when changing content. #TINY-7291
- Fixed the `editor.selection.scrollIntoView()` type signature, as it incorrectly required an `Element` instead of `HTMLElement`. #TINY-7291
- Table cells that were both row and column headers did not retain the correct state when converting back to a regular row or column. #TINY-7709
- Clicking beside a non-editable element could cause the editor to incorrectly scroll to the top of the content. #TINY-7062
- Clicking in a table cell, with a non-editable element in an adjacent cell, incorrectly caused the non-editable element to be selected. #TINY-7736
- Split toolbar buttons incorrectly had nested `tabindex="-1"` attributes. #TINY-7879
- Fixed notifications rendering in the wrong place initially and when the page was scrolled. #TINY-7894
- Fixed an exception getting thrown when the number of `col` elements didn't match the number of columns in a table. #TINY-7041 #TINY-8011
- The table selection state could become incorrect after selecting a noneditable table cell. #TINY-8053
- As of Mozilla Firefox 91, toggling fullscreen mode with `toolbar_sticky` enabled would cause the toolbar to disappear. #TINY-7873
- Fixed URLs not cleaned correctly in some cases in the `link` and `image` plugins. #TINY-7998
- Fixed the `image` and `media` toolbar buttons incorrectly appearing to be in an inactive state in some cases. #TINY-3463
- Fixed the `editor.selection.selectorChanged` API not firing if the selector matched the current selection when registered in some cases. #TINY-3463
- Inserting content into a `contenteditable="true"` element that was contained within a `contenteditable="false"` element would move the selection to an incorrect location. #TINY-7842
- Dragging and dropping `contenteditable="false"` elements could result in the element being placed in an unexpected location. #TINY-7917
- Pressing the Escape key would not cancel a drag action that started on a `contenteditable="false"` element within the editor. #TINY-7917
- `video` and `audio` elements were unable to be played when the `media` plugin live embeds were enabled in some cases. #TINY-7674
- Pasting images would throw an exception if the clipboard `items` were not files (for example, screenshots taken from gnome-software). Patch contributed by cedric-anne. #TINY-8079

### Deprecated
- Several APIs have been deprecated. See the release notes section for information. #TINY-8023 #TINY-8063
- Several Editor settings have been deprecated. See the release notes section for information. #TINY-8086
- The Table of Contents and Image Tools plugins will be classified as Premium plugins in the next major release. #TINY-8087
- Word support in the `paste` plugin has been deprecated and will be removed in the next major release. #TINY-8087

## 5.9.2 - 2021-09-08

### Fixed
- Fixed an exception getting thrown when disabling events and setting content. #TINY-7956
- Delete operations could behave incorrectly if the selection crossed a table boundary. #TINY-7596

## 5.9.1 - 2021-08-27

### Fixed
- Published TinyMCE types failed to compile in strict mode. #TINY-7915
- The `TableModified` event sometimes didn't fire when performing certain table actions. #TINY-7916

## 5.9.0 - 2021-08-26

### Added
- Added a new `mceFocus` command that focuses the editor. Equivalent to using `editor.focus()`. #TINY-7373
- Added a new `mceTableToggleClass` command which toggles the provided class on the currently selected table. #TINY-7476
- Added a new `mceTableCellToggleClass` command which toggles the provided class on the currently selected table cells. #TINY-7476
- Added a new `tablecellvalign` toolbar button and menu item for vertical table cell alignment. #TINY-7477
- Added a new `tablecellborderwidth` toolbar button and menu item to change table cell border width. #TINY-7478
- Added a new `tablecellborderstyle` toolbar button and menu item to change table cell border style. #TINY-7478
- Added a new `tablecaption` toolbar button and menu item to toggle captions on tables. #TINY-7479
- Added a new `mceTableToggleCaption` command that toggles captions on a selected table. #TINY-7479
- Added a new `tablerowheader` toolbar button and menu item to toggle the header state of row cells. #TINY-7478
- Added a new `tablecolheader` toolbar button and menu item to toggle the header state of column cells. #TINY-7482
- Added a new `tablecellbordercolor` toolbar button and menu item to select table cell border colors, with an accompanying setting `table_border_color_map` to customize the available values. #TINY-7480
- Added a new `tablecellbackgroundcolor` toolbar button and menu item to select table cell background colors, with an accompanying setting `table_background_color_map` to customize the available values. #TINY-7480
- Added a new `language` menu item and toolbar button to add `lang` attributes to content, with an accompanying `content_langs` setting to specify the languages available. #TINY-6149
- A new `lang` format is now available that can be used with `editor.formatter`, or applied with the `Lang` editor command. #TINY-6149
- Added a new `language` icon for the `language` toolbar button. #TINY-7670
- Added a new `table-row-numbering` icon. #TINY-7327
- Added new plugin commands: `mceEmoticons` (Emoticons), `mceWordCount` (Word Count), and `mceTemplate` (Template). #TINY-7619
- Added a new `iframe_aria_text` setting to set the iframe title attribute. #TINY-1264
- Added a new DomParser `Node.children()` API to return all the children of a `Node`. #TINY-7756

### Improved
- Sticky toolbars can now be offset from the top of the page using the new `toolbar_sticky_offset` setting. #TINY-7337
- Fancy menu items now accept an `initData` property to allow custom initialization data. #TINY-7480
- Improved the load time of the `fullpage` plugin by using the existing editor schema rather than creating a new one. #TINY-6504
- Improved the performance when UI components are rendered. #TINY-7572
- The context toolbar no longer unnecessarily repositions to the top of large elements when scrolling. #TINY-7545
- The context toolbar will now move out of the way when it overlaps with the selection, such as in table cells. #TINY-7192
- The context toolbar now uses a short animation when transitioning between different locations. #TINY-7740
- `Env.browser` now uses the User-Agent Client Hints API where it is available. #TINY-7785
- Icons with a `-rtl` suffix in their name will now automatically be used when the UI is rendered in right-to-left mode. #TINY-7782
- The `formatter.match` API now accepts an optional `similar` parameter to check if the format partially matches. #TINY-7712
- The `formatter.formatChanged` API now supports providing format variables when listening for changes. #TINY-7713
- The formatter will now fire `FormatApply` and `FormatRemove` events for the relevant actions. #TINY-7713
- The `autolink` plugin link detection now permits custom protocols. #TINY-7714
- The `autolink` plugin valid link detection has been improved. #TINY-7714

### Changed
- Changed the load order so content CSS is loaded before the editor is populated with content. #TINY-7249
- Changed the `emoticons`, `wordcount`, `code`, `codesample`, and `template` plugins to open dialogs using commands. #TINY-7619
- The context toolbar will no longer show an arrow when it overlaps the content, such as in table cells. #TINY-7665
- The context toolbar will no longer overlap the statusbar for toolbars using `node` or `selection` positions. #TINY-7666

### Fixed
- The `editor.fire` API was incorrectly mutating the original `args` provided. #TINY-3254
- Unbinding an event handler did not take effect immediately while the event was firing. #TINY-7436
- Binding an event handler incorrectly took effect immediately while the event was firing. #TINY-7436
- Unbinding a native event handler inside the `remove` event caused an exception that blocked editor removal. #TINY-7730
- The `SetContent` event contained the incorrect `content` when using the `editor.selection.setContent()` API. #TINY-3254
- The editor content could be edited after calling `setProgressState(true)` in iframe mode. #TINY-7373
- Tabbing out of the editor after calling `setProgressState(true)` behaved inconsistently in iframe mode. #TINY-7373
- Flash of unstyled content while loading the editor because the content CSS was loaded after the editor content was rendered. #TINY-7249
- Partially transparent RGBA values provided in the `color_map` setting were given the wrong hex value. #TINY-7163
- HTML comments with mismatched quotes were parsed incorrectly under certain circumstances. #TINY-7589
- The editor could crash when inserting certain HTML content. #TINY-7756
- Inserting certain HTML content into the editor could result in invalid HTML once parsed. #TINY-7756
- Links in notification text did not show the correct mouse pointer. #TINY-7661
- Using the Tab key to navigate into the editor on Microsoft Internet Explorer 11 would incorrectly focus the toolbar. #TINY-3707
- The editor selection could be placed in an incorrect location when undoing or redoing changes in a document containing `contenteditable="false"` elements. #TINY-7663
- Menus and context menus were not closed when clicking into a different editor. #TINY-7399
- Context menus on Android were not displayed when more than one HTML element was selected. #TINY-7688
- Disabled nested menu items could still be opened. #TINY-7700
- The nested menu item chevron icon was not fading when the menu item was disabled. #TINY-7700
- `imagetools` buttons were incorrectly enabled for remote images without `imagetools_proxy` set. #TINY-7772
- Only table content would be deleted when partially selecting a table and content outside the table. #TINY-6044
- The table cell selection handling was incorrect in some cases when dealing with nested tables. #TINY-6298
- Removing a table row or column could result in the cursor getting placed in an invalid location. #TINY-7695
- Pressing the Tab key to navigate through table cells did not skip noneditable cells. #TINY-7705
- Clicking on a noneditable table cell did not show a visual selection like other noneditable elements. #TINY-7724
- Some table operations would incorrectly cause table row attributes and styles to be lost. #TINY-6666
- The selection was incorrectly lost when using the `mceTableCellType` and `mceTableRowType` commands. #TINY-6666
- The `mceTableRowType` was reversing the order of the rows when converting multiple header rows back to body rows. #TINY-6666
- The table dialog did not always respect the `table_style_with_css` option. #TINY-4926
- Pasting into a table with multiple cells selected could cause the content to be pasted in the wrong location. #TINY-7485
- The `TableModified` event was not fired when pasting cells into a table. #TINY-6939
- The table paste column before and after icons were not flipped in RTL mode. #TINY-7851
- Fixed table corruption when deleting a `contenteditable="false"` cell. #TINY-7891
- The `dir` attribute was being incorrectly applied to list items. #TINY-4589
- Applying selector formats would sometimes not apply the format correctly to elements in a list. #TINY-7393
- For formats that specify an attribute or style that should be removed, the formatter `match` API incorrectly returned `false`. #TINY-6149
- The type signature on the `formatter.matchNode` API had the wrong return type (was `boolean` but should have been `Formatter | undefined`). #TINY-6149
- The `formatter.formatChanged` API would ignore the `similar` parameter if another callback had already been registered for the same format. #TINY-7713
- The `formatter.formatChanged` API would sometimes not run the callback the first time the format was removed. #TINY-7713
- Base64 encoded images with spaces or line breaks in the data URI were not displayed correctly. Patch contributed by RoboBurned.

### Deprecated
- The `bbcode`, `fullpage`, `legacyoutput`, and `spellchecker` plugins have been deprecated and marked for removal in the next major release. #TINY-7260

## 5.8.2 - 2021-06-23

### Fixed
- Fixed an issue when pasting cells from tables containing `colgroup`s into tables without `colgroup`s. #TINY-6675
- Fixed an issue that could cause an invalid toolbar button state when multiple inline editors were on a single page. #TINY-6297

## 5.8.1 - 2021-05-20

### Fixed
- An unexpected exception was thrown when switching to readonly mode and adjusting the editor width. #TINY-6383
- Content could be lost when the `pagebreak_split_block` setting was enabled. #TINY-3388
- The `list-style-type: none;` style on nested list items was incorrectly removed when clearing formatting. #TINY-6264
- URLs were not always detected when pasting over a selection. Patch contributed by jwcooper. #TINY-6997
- Properties on the `OpenNotification` event were incorrectly namespaced. #TINY-7486

## 5.8.0 - 2021-05-06

### Added
- Added the `PAGE_UP` and `PAGE_DOWN` key code constants to the `VK` API. #TINY-4612
- The editor resize handle can now be controlled using the keyboard. #TINY-4823
- Added a new `fixed_toolbar_container_target` setting which renders the toolbar in the specified `HTMLElement`. Patch contributed by pvrobays.

### Improved
- The `inline_boundaries` feature now supports the `home`, `end`, `pageup`, and `pagedown` keys. #TINY-4612
- Updated the `formatter.matchFormat` API to support matching formats with variables in the `classes` property. #TINY-7227
- Added HTML5 `audio` and `video` elements to the default alignment formats. #TINY-6633
- Added support for alpha list numbering to the list properties dialog. #TINY-6891

### Changed
- Updated the `image` dialog to display the class list dropdown as full-width if the caption checkbox is not present. #TINY-6400
- Renamed the "H Align" and "V Align" input labels in the Table Cell Properties dialog to "Horizontal align" and "Vertical align" respectively. #TINY-7285

### Deprecated
- The undocumented `setIconStroke` Split Toolbar Button API has been deprecated and will be removed in a future release. #TINY-3551

### Fixed
- Fixed a bug where it wasn't possible to align nested list items. #TINY-6567
- The RGB fields in the color picker dialog were not staying in sync with the color palette and hue slider. #TINY-6952
- The color preview box in the color picker dialog was not correctly displaying the saturation and value of the chosen color. #TINY-6952
- The color picker dialog will now show an alert if it is submitted with an invalid hex color code. #TINY-2814
- Fixed a bug where the `TableModified` event was not fired when adding a table row with the Tab key. #TINY-7006
- Added missing `images_file_types` setting to the exported TypeScript types. #GH-6607
- Fixed a bug where lists pasted from Word with Roman numeral markers were not displayed correctly. Patch contributed by aautio. #GH-6620
- The `editor.insertContent` API was incorrectly handling nested `span` elements with matching styles. #TINY-6263
- The HTML5 `small` element could not be removed when clearing text formatting. #TINY-6633
- The Oxide button text transform variable was incorrectly using `capitalize` instead of `none`. Patch contributed by dakur. #GH-6341
- Fix dialog button text that was using title-style capitalization. #TINY-6816
- Table plugin could perform operations on tables containing the inline editor. #TINY-6625
- Fixed Tab key navigation inside table cells with a ranged selection. #TINY-6638
- The foreground and background toolbar button color indicator is no longer blurry. #TINY-3551
- Fixed a regression in the `tinymce.create()` API that caused issues when multiple objects were created. #TINY-7358
- Fixed the `LineHeight` command causing the `change` event to be fired inconsistently. #TINY-7048

## 5.7.1 - 2021-03-17

### Fixed
- Fixed the `help` dialog incorrectly linking to the changelog of TinyMCE 4 instead of TinyMCE 5. #TINY-7031
- Fixed a bug where error messages were displayed incorrectly in the image dialog. #TINY-7099
- Fixed an issue where URLs were not correctly filtered in some cases. #TINY-7025
- Fixed a bug where context menu items with names that contained uppercase characters were not displayed. #TINY-7072
- Fixed context menu items lacking support for the `disabled` and `shortcut` properties. #TINY-7073
- Fixed a regression where the width and height were incorrectly set when embedding content using the `media` dialog. #TINY-7074

## 5.7.0 - 2021-02-10

### Added
- Added IPv6 address support to the URI API. Patch contributed by dev7355608. #GH-4409
- Added new `structure` and `style` properties to the `TableModified` event to indicate what kinds of modifications were made. #TINY-6643
- Added `video` and `audio` live embed support for the `media` plugin. #TINY-6229
- Added the ability to resize `video` and `iframe` media elements. #TINY-6229
- Added a new `font_css` setting for adding fonts to both the editor and the parent document. #TINY-6199
- Added a new `ImageUploader` API to simplify uploading image data to the configured `images_upload_url` or `images_upload_handler`. #TINY-4601
- Added an Oxide variable to define the container background color in fullscreen mode. #TINY-6903
- Added Oxide variables for setting the toolbar background colors for inline and sticky toolbars. #TINY-6009
- Added a new `AfterProgressState` event that is fired after `editor.setProgressState` calls complete. #TINY-6686
- Added support for `table_column_resizing` when inserting or deleting columns. #TINY-6711

### Changed
- Changed table and table column copy behavior to retain an appropriate width when pasted. #TINY-6664
- Changed the `lists` plugin to apply list styles to all text blocks within a selection. #TINY-3755
- Changed the `advlist` plugin to log a console error message when the `list` plugin isn't enabled. #TINY-6585
- Changed the z-index of the `setProgressState(true)` throbber so it does not hide notifications. #TINY-6686
- Changed the type signature for `editor.selection.getRng()` incorrectly returning `null`. #TINY-6843
- Changed some `SaxParser` regular expressions to improve performance. #TINY-6823
- Changed `editor.setProgressState(true)` to close any open popups. #TINY-6686

### Fixed
- Fixed `codesample` highlighting performance issues for some languages. #TINY-6996
- Fixed an issue where cell widths were lost when merging table cells. #TINY-6901
- Fixed `col` elements incorrectly transformed to `th` elements when converting columns to header columns. #TINY-6715
- Fixed a number of table operations not working when selecting 2 table cells on Mozilla Firefox. #TINY-3897
- Fixed a memory leak by backporting an upstream Sizzle fix. #TINY-6859
- Fixed table `width` style was removed when copying. #TINY-6664
- Fixed focus lost while typing in the `charmap` or `emoticons` dialogs when the editor is rendered in a shadow root. #TINY-6904
- Fixed corruption of base64 URLs used in style attributes when parsing HTML. #TINY-6828
- Fixed the order of CSS precedence of `content_style` and `content_css` in the `preview` and `template` plugins. `content_style` now has precedence. #TINY-6529
- Fixed an issue where the image dialog tried to calculate image dimensions for an empty image URL. #TINY-6611
- Fixed an issue where `scope` attributes on table cells would not change as expected when merging or unmerging cells. #TINY-6486
- Fixed the plugin documentation links in the `help` plugin. #DOC-703
- Fixed events bound using `DOMUtils` not returning the correct result for `isDefaultPrevented` in some cases. #TINY-6834
- Fixed the "Dropped file type is not supported" notification incorrectly showing when using an inline editor. #TINY-6834
- Fixed an issue with external styles bleeding into TinyMCE. #TINY-6735
- Fixed an issue where parsing malformed comments could cause an infinite loop. #TINY-6864
- Fixed incorrect return types on `editor.selection.moveToBookmark`. #TINY-6504
- Fixed the type signature for `editor.selection.setCursorLocation()` incorrectly allowing a node with no `offset`. #TINY-6843
- Fixed incorrect behavior when editor is destroyed while loading stylesheets. #INT-2282
- Fixed figure elements incorrectly splitting from a valid parent element when editing the image within. #TINY-6592
- Fixed inserting multiple rows or columns in a table cloning from the incorrect source row or column. #TINY-6906
- Fixed an issue where new lines were not scrolled into view when pressing Shift+Enter or Shift+Return. #TINY-6964
- Fixed an issue where list elements would not be removed when outdenting using the Enter or Return key. #TINY-5974
- Fixed an issue where file extensions with uppercase characters were treated as invalid. #TINY-6940
- Fixed dialog block messages were not passed through TinyMCE's translation system. #TINY-6971

## 5.6.2 - 2020-12-08

### Fixed
- Fixed a UI rendering regression when the document body is using `display: flex`. #TINY-6783

## 5.6.1 - 2020-11-25

### Fixed
- Fixed the `mceTableRowType` and `mceTableCellType` commands were not firing the `newCell` event. #TINY-6692
- Fixed the HTML5 `s` element was not recognized when editing or clearing text formatting. #TINY-6681
- Fixed an issue where copying and pasting table columns resulted in invalid HTML when using colgroups. #TINY-6684
- Fixed an issue where the toolbar would render with the wrong width for inline editors in some situations. #TINY-6683

## 5.6.0 - 2020-11-18

### Added
- Added new `BeforeOpenNotification` and `OpenNotification` events which allow internal notifications to be captured and modified before display. #TINY-6528
- Added support for `block` and `unblock` methods on inline dialogs. #TINY-6487
- Added new `TableModified` event which is fired whenever changes are made to a table. #TINY-6629
- Added new `images_file_types` setting to determine which image file formats will be automatically processed into `img` tags on paste when using the `paste` plugin. #TINY-6306
- Added support for `images_file_types` setting in the image file uploader to determine which image file extensions are valid for upload. #TINY-6224
- Added new `format_empty_lines` setting to control if empty lines are formatted in a ranged selection. #TINY-6483
- Added template support to the `autocompleter` for customizing the autocompleter items. #TINY-6505
- Added new user interface `enable`, `disable`, and `isDisabled` methods. #TINY-6397
- Added new `closest` formatter API to get the closest matching selection format from a set of formats. #TINY-6479
- Added new `emojiimages` emoticons database that uses the twemoji CDN by default. #TINY-6021
- Added new `emoticons_database` setting to configure which emoji database to use. #TINY-6021
- Added new `name` field to the `style_formats` setting object to enable specifying a name for the format. #TINY-4239

### Changed
- Changed `readonly` mode to allow hyperlinks to be clickable. #TINY-6248

### Fixed
- Fixed the `change` event not firing after a successful image upload. #TINY-6586
- Fixed the type signature for the `entity_encoding` setting not accepting delimited lists. #TINY-6648
- Fixed layout issues when empty `tr` elements were incorrectly removed from tables. #TINY-4679
- Fixed image file extensions lost when uploading an image with an alternative extension, such as `.jfif`. #TINY-6622
- Fixed a security issue where URLs in attributes weren't correctly sanitized. #TINY-6518
- Fixed `DOMUtils.getParents` incorrectly including the shadow root in the array of elements returned. #TINY-6540
- Fixed an issue where the root document could be scrolled while an editor dialog was open inside a shadow root. #TINY-6363
- Fixed `getContent` with text format returning a new line when the editor is empty. #TINY-6281
- Fixed table column and row resizers not respecting the `data-mce-resize` attribute. #TINY-6600
- Fixed inserting a table via the `mceInsertTable` command incorrectly creating 2 undo levels. #TINY-6656
- Fixed nested tables with `colgroup` elements incorrectly always resizing the inner table. #TINY-6623
- Fixed the `visualchars` plugin causing the editor to steal focus when initialized. #TINY-6282
- Fixed `fullpage` plugin altering text content in `editor.getContent()`. #TINY-6541
- Fixed `fullscreen` plugin not working correctly with multiple editors and shadow DOM. #TINY-6280
- Fixed font size keywords such as `medium` not displaying correctly in font size menus. #TINY-6291
- Fixed an issue where some attributes in table cells were not copied over to new rows or columns. #TINY-6485
- Fixed incorrectly removing formatting on adjacent spaces when removing formatting on a ranged selection. #TINY-6268
- Fixed the `Cut` menu item not working in the latest version of Mozilla Firefox. #TINY-6615
- Fixed some incorrect types in the new TypeScript declaration file. #TINY-6413
- Fixed a regression where a fake offscreen selection element was incorrectly created for the editor root node. #TINY-6555
- Fixed an issue where menus would incorrectly collapse in small containers. #TINY-3321
- Fixed an issue where only one table column at a time could be converted to a header. #TINY-6326
- Fixed some minor memory leaks that prevented garbage collection for editor instances. #TINY-6570
- Fixed resizing a `responsive` table not working when using the column resize handles. #TINY-6601
- Fixed incorrectly calculating table `col` widths when resizing responsive tables. #TINY-6646
- Fixed an issue where spaces were not preserved in pre-blocks when getting text content. #TINY-6448
- Fixed a regression that caused the selection to be difficult to see in tables with backgrounds. #TINY-6495
- Fixed content pasted multiple times in the editor when using Microsoft Internet Explorer 11. Patch contributed by mattford. #GH-4905

## 5.5.1 - 2020-10-01

### Fixed
- Fixed pressing the down key near the end of a document incorrectly raising an exception. #TINY-6471
- Fixed incorrect Typescript types for the `Tools` API. #TINY-6475

## 5.5.0 - 2020-09-29

### Added
- Added a TypeScript declaration file to the bundle output for TinyMCE core. #TINY-3785
- Added new `table_column_resizing` setting to control how table columns are resized when using the resize bars. #TINY-6001
- Added the ability to remove images on a failed upload using the `images_upload_handler` failure callback. #TINY-6011
- Added `hasPlugin` function to the editor API to determine if a plugin exists or not. #TINY-766
- Added new `ToggleToolbarDrawer` command and query state handler to allow the toolbar drawer to be programmatically toggled and the toggle state to be checked. #TINY-6032
- Added the ability to use `colgroup` elements in tables. #TINY-6050
- Added a new setting `table_use_colgroups` for toggling whether colgroups are used in new tables. #TINY-6050
- Added the ability to delete and navigate HTML media elements without the `media` plugin. #TINY-4211
- Added `fullscreen_native` setting to the `fullscreen` plugin to enable use of the entire monitor. #TINY-6284
- Added table related oxide variables to the Style API for more granular control over table cell selection appearance. #TINY-6311
- Added new `toolbar_persist` setting to control the visibility of the inline toolbar. #TINY-4847
- Added new APIs to allow for programmatic control of the inline toolbar visibility. #TINY-4847
- Added the `origin` property to the `ObjectResized` and `ObjectResizeStart` events, to specify which handle the resize was performed on. #TINY-6242
- Added new StyleSheetLoader `unload` and `unloadAll` APIs to allow loaded stylesheets to be removed. #TINY-3926
- Added the `LineHeight` query command and action to the editor. #TINY-4843
- Added the `lineheight` toolbar and menu items, and added `lineheight` to the default format menu. #TINY-4843
- Added a new `contextmenu_avoid_overlap` setting to allow context menus to avoid overlapping matched nodes. #TINY-6036
- Added new listbox dialog UI component for rendering a dropdown that allows nested options. #TINY-2236
- Added back the ability to use nested items in the `image_class_list`, `link_class_list`, `link_list`, `table_class_list`, `table_cell_class_list`, and `table_row_class_list` settings. #TINY-2236

### Changed
- Changed how CSS manipulates table cells when selecting multiple cells to achieve a semi-transparent selection. #TINY-6311
- Changed the `target` property on fired events to use the native event target. The original target for an open shadow root can be obtained using `event.getComposedPath()`. #TINY-6128
- Changed the editor to clean-up loaded CSS stylesheets when all editors using the stylesheet have been removed. #TINY-3926
- Changed `imagetools` context menu icon for accessing the `image` dialog to use the `image` icon. #TINY-4141
- Changed the `editor.insertContent()` and `editor.selection.setContent()` APIs to retain leading and trailing whitespace. #TINY-5966
- Changed the `table` plugin `Column` menu to include the cut, copy and paste column menu items. #TINY-6374
- Changed the default table styles in the content CSS files to better support the styling options available in the `table` dialog. #TINY-6179

### Deprecated
- Deprecated the `Env.experimentalShadowDom` flag. #TINY-6128

### Fixed
- Fixed tables with no borders displaying with the default border styles in the `preview` dialog. #TINY-6179
- Fixed loss of whitespace when inserting content after a non-breaking space. #TINY-5966
- Fixed the `event.getComposedPath()` function throwing an exception for events fired from the editor. #TINY-6128
- Fixed notifications not appearing when the editor is within a ShadowRoot. #TINY-6354
- Fixed focus issues with inline dialogs when the editor is within a ShadowRoot. #TINY-6360
- Fixed the `template` plugin previews missing some content styles. #TINY-6115
- Fixed the `media` plugin not saving the alternative source url in some situations. #TINY-4113
- Fixed an issue where column resizing using the resize bars was inconsistent between fixed and relative table widths. #TINY-6001
- Fixed an issue where dragging and dropping within a table would select table cells. #TINY-5950
- Fixed up and down keyboard navigation not working for inline `contenteditable="false"` elements. #TINY-6226
- Fixed dialog not retrieving `close` icon from icon pack. #TINY-6445
- Fixed the `unlink` toolbar button not working when selecting multiple links. #TINY-4867
- Fixed the `link` dialog not showing the "Text to display" field in some valid cases. #TINY-5205
- Fixed the `DOMUtils.split()` API incorrectly removing some content. #TINY-6294
- Fixed pressing the escape key not focusing the editor when using multiple toolbars. #TINY-6230
- Fixed the `dirty` flag not being correctly set during an `AddUndo` event. #TINY-4707
- Fixed `editor.selection.setCursorLocation` incorrectly placing the cursor outside `pre` elements in some circumstances. #TINY-4058
- Fixed an exception being thrown when pressing the enter key inside pre elements while `br_in_pre` setting is false. #TINY-4058

## 5.4.2 - 2020-08-17

### Fixed
- Fixed the editor not resizing when resizing the browser window in fullscreen mode. #TINY-3511
- Fixed clicking on notifications causing inline editors to hide. #TINY-6058
- Fixed an issue where link URLs could not be deleted or edited in the link dialog in some cases. #TINY-4706
- Fixed a regression where setting the `anchor_top` or `anchor_bottom` options to `false` was not working. #TINY-6256
- Fixed the `anchor` plugin not supporting the `allow_html_in_named_anchor` option. #TINY-6236
- Fixed an exception thrown when removing inline formats that contained additional styles or classes. #TINY-6288
- Fixed an exception thrown when positioning the context toolbar on Internet Explorer 11 in some edge cases. #TINY-6271
- Fixed inline formats not removed when more than one `removeformat` format rule existed. #TINY-6216
- Fixed an issue where spaces were sometimes removed when removing formating on nearby text. #TINY-6251
- Fixed the list toolbar buttons not showing as active when a list is selected. #TINY-6286
- Fixed an issue where the UI would sometimes not be shown or hidden when calling the show or hide API methods on the editor. #TINY-6048
- Fixed the list type style not retained when copying list items. #TINY-6289
- Fixed the Paste plugin converting tabs in plain text to a single space character. A `paste_tab_spaces` option has been included for setting the number of spaces used to replace a tab character. #TINY-6237

## 5.4.1 - 2020-07-08

### Fixed
- Fixed the Search and Replace plugin incorrectly including zero-width caret characters in search results. #TINY-4599
- Fixed dragging and dropping unsupported files navigating the browser away from the editor. #TINY-6027
- Fixed undo levels not created on browser handled drop or paste events. #TINY-6027
- Fixed content in an iframe element parsing as DOM elements instead of text content. #TINY-5943
- Fixed Oxide checklist styles not showing when printing. #TINY-5139
- Fixed bug with `scope` attribute not being added to the cells of header rows. #TINY-6206

## 5.4.0 - 2020-06-30

### Added
- Added keyboard navigation support to menus and toolbars when the editor is in a ShadowRoot. #TINY-6152
- Added the ability for menus to be clicked when the editor is in an open shadow root. #TINY-6091
- Added the `Editor.ui.styleSheetLoader` API for loading stylesheets within the Document or ShadowRoot containing the editor UI. #TINY-6089
- Added the `StyleSheetLoader` module to the public API. #TINY-6100
- Added Oxide variables for styling the `select` element and headings in dialog content. #TINY-6070
- Added icons for `table` column and row cut, copy, and paste toolbar buttons. #TINY-6062
- Added all `table` menu items to the UI registry, so they can be used by name in other menus. #TINY-4866
- Added new `mceTableApplyCellStyle` command to the `table` plugin. #TINY-6004
- Added new `table` cut, copy, and paste column editor commands and menu items. #TINY-6006
- Added font related Oxide variables for secondary buttons, allowing for custom styling. #TINY-6061
- Added new `table_header_type` setting to control how table header rows are structured. #TINY-6007
- Added new `table_sizing_mode` setting to replace the `table_responsive_width` setting, which has now been deprecated. #TINY-6051
- Added new `mceTableSizingMode` command for changing the sizing mode of a table. #TINY-6000
- Added new `mceTableRowType`, `mceTableColType`, and `mceTableCellType` commands and value queries. #TINY-6150

### Changed
- Changed `advlist` toolbar buttons to only show a dropdown list if there is more than one option. #TINY-3194
- Changed `mceInsertTable` command and `insertTable` API method to take optional header rows and columns arguments. #TINY-6012
- Changed stylesheet loading, so that UI skin stylesheets can load in a ShadowRoot if required. #TINY-6089
- Changed the DOM location of menus so that they display correctly when the editor is in a ShadowRoot. #TINY-6093
- Changed the table plugin to correctly detect all valid header row structures. #TINY-6007

### Fixed
- Fixed tables with no defined width being converted to a `fixed` width table when modifying the table. #TINY-6051
- Fixed the `autosave` `isEmpty` API incorrectly detecting non-empty content as empty. #TINY-5953
- Fixed table `Paste row after` and `Paste row before` menu items not disabled when nothing was available to paste. #TINY-6006
- Fixed a selection performance issue with large tables on Microsoft Internet Explorer and Edge. #TINY-6057
- Fixed filters for screening commands from the undo stack to be case-insensitive. #TINY-5946
- Fixed `fullscreen` plugin now removes all classes when the editor is closed. #TINY-4048
- Fixed handling of mixed-case icon identifiers (names) for UI elements. #TINY-3854
- Fixed leading and trailing spaces lost when using `editor.selection.getContent({ format: 'text' })`. #TINY-5986
- Fixed an issue where changing the URL with the quicklink toolbar caused unexpected undo behavior. #TINY-5952
- Fixed an issue where removing formatting within a table cell would cause Internet Explorer 11 to scroll to the end of the table. #TINY-6049
- Fixed an issue where the `allow_html_data_urls` setting was not correctly applied. #TINY-5951
- Fixed the `autolink` feature so that it no longer treats a string with multiple "@" characters as an email address. #TINY-4773
- Fixed an issue where removing the editor would leave unexpected attributes on the target element. #TINY-4001
- Fixed the `link` plugin now suggest `mailto:` when the text contains an '@' and no slashes (`/`). #TINY-5941
- Fixed the `valid_children` check of custom elements now allows a wider range of characters in names. #TINY-5971

## 5.3.2 - 2020-06-10

### Fixed
- Fixed a regression introduced in 5.3.0, where `images_dataimg_filter` was no-longer called. #TINY-6086

## 5.3.1 - 2020-05-27

### Fixed
- Fixed the image upload error alert also incorrectly closing the image dialog. #TINY-6020
- Fixed editor content scrolling incorrectly on focus in Firefox by reverting default content CSS html and body heights added in 5.3.0. #TINY-6019

## 5.3.0 - 2020-05-21

### Added
- Added html and body height styles to the default oxide content CSS. #TINY-5978
- Added `uploadUri` and `blobInfo` to the data returned by `editor.uploadImages()`. #TINY-4579
- Added a new function to the `BlobCache` API to lookup a blob based on the base64 data and mime type. #TINY-5988
- Added the ability to search and replace within a selection. #TINY-4549
- Added the ability to set the list start position for ordered lists and added new `lists` context menu item. #TINY-3915
- Added `icon` as an optional config option to the toggle menu item API. #TINY-3345
- Added `auto` mode for `toolbar_location` which positions the toolbar and menu bar at the bottom if there is no space at the top. #TINY-3161

### Changed
- Changed the default `toolbar_location` to `auto`. #TINY-3161
- Changed toggle menu items and choice menu items to have a dedicated icon with the checkmark displayed on the far right side of the menu item. #TINY-3345
- Changed the `link`, `image`, and `paste` plugins to use Promises to reduce the bundle size. #TINY-4710
- Changed the default icons to be lazy loaded during initialization. #TINY-4729
- Changed the parsing of content so base64 encoded urls are converted to blob urls. #TINY-4727
- Changed context toolbars so they concatenate when more than one is suitable for the current selection. #TINY-4495
- Changed inline style element formats (strong, b, em, i, u, strike) to convert to a span on format removal if a `style` or `class` attribute is present. #TINY-4741

### Fixed
- Fixed the `selection.setContent()` API not running parser filters. #TINY-4002
- Fixed formats incorrectly applied or removed when table cells were selected. #TINY-4709
- Fixed the `quickimage` button not restricting the file types to images. #TINY-4715
- Fixed search and replace ignoring text in nested contenteditable elements. #TINY-5967
- Fixed resize handlers displaying in the wrong location sometimes for remote images. #TINY-4732
- Fixed table picker breaking in Firefox on low zoom levels. #TINY-4728
- Fixed issue with loading or pasting contents with large base64 encoded images on Safari. #TINY-4715
- Fixed supplementary special characters being truncated when inserted into the editor. Patch contributed by mlitwin. #TINY-4791
- Fixed toolbar buttons not set to disabled when the editor is in readonly mode. #TINY-4592
- Fixed the editor selection incorrectly changing when removing caret format containers. #TINY-3438
- Fixed bug where title, width, and height would be set to empty string values when updating an image and removing those attributes using the image dialog. #TINY-4786
- Fixed `ObjectResized` event firing when an object wasn't resized. #TINY-4161
- Fixed `ObjectResized` and `ObjectResizeStart` events incorrectly fired when adding or removing table rows and columns. #TINY-4829
- Fixed the placeholder not hiding when pasting content into the editor. #TINY-4828
- Fixed an issue where the editor would fail to load if local storage was disabled. #TINY-5935
- Fixed an issue where an uploaded image would reuse a cached image with a different mime type. #TINY-5988
- Fixed bug where toolbars and dialogs would not show if the body element was replaced (e.g. with Turbolinks). Patch contributed by spohlenz. #GH-5653
- Fixed an issue where multiple formats would be removed when removing a single format at the end of lines or on empty lines. #TINY-1170
- Fixed zero-width spaces incorrectly included in the `wordcount` plugin character count. #TINY-5991
- Fixed a regression introduced in 5.2.0 whereby the desktop `toolbar_mode` setting would incorrectly override the mobile default setting. #TINY-5998
- Fixed an issue where deleting all content in a single cell table would delete the entire table. #TINY-1044

## 5.2.2 - 2020-04-23

### Fixed
- Fixed an issue where anchors could not be inserted on empty lines. #TINY-2788
- Fixed text decorations (underline, strikethrough) not consistently inheriting the text color. #TINY-4757
- Fixed `format` menu alignment buttons inconsistently applying to images. #TINY-4057
- Fixed the floating toolbar drawer height collapsing when the editor is rendered in modal dialogs or floating containers. #TINY-4837
- Fixed `media` embed content not processing safely in some cases. #TINY-4857

## 5.2.1 - 2020-03-25

### Fixed
- Fixed the "is decorative" checkbox in the image dialog clearing after certain dialog events. #FOAM-11
- Fixed possible uncaught exception when a `style` attribute is removed using a content filter on `setContent`. #TINY-4742
- Fixed the table selection not functioning correctly in Microsoft Edge 44 or higher. #TINY-3862
- Fixed the table resize handles not functioning correctly in Microsoft Edge 44 or higher. #TINY-4160
- Fixed the floating toolbar drawer disconnecting from the toolbar when adding content in inline mode. #TINY-4725 #TINY-4765
- Fixed `readonly` mode not returning the appropriate boolean value. #TINY-3948
- Fixed the `forced_root_block_attrs` setting not applying attributes to new blocks consistently. #TINY-4564
- Fixed the editor incorrectly stealing focus during initialization in Microsoft Internet Explorer. #TINY-4697
- Fixed dialogs stealing focus when opening an alert or confirm dialog using an `onAction` callback. #TINY-4014
- Fixed inline dialogs incorrectly closing when clicking on an opened alert or confirm dialog. #TINY-4012
- Fixed the context toolbar overlapping the menu bar and toolbar. #TINY-4586
- Fixed notification and inline dialog positioning issues when using `toolbar_location: 'bottom'`. #TINY-4586
- Fixed the `colorinput` popup appearing offscreen on mobile devices. #TINY-4711
- Fixed special characters not being found when searching by "whole words only". #TINY-4522
- Fixed an issue where dragging images could cause them to be duplicated. #TINY-4195
- Fixed context toolbars activating without the editor having focus. #TINY-4754
- Fixed an issue where removing the background color of text did not always work. #TINY-4770
- Fixed an issue where new rows and columns in a table did not retain the style of the previous row or column. #TINY-4788

## 5.2.0 - 2020-02-13

### Added
- Added the ability to apply formats to spaces. #TINY-4200
- Added new `toolbar_location` setting to allow for positioning the menu and toolbar at the bottom of the editor. #TINY-4210
- Added new `toolbar_groups` setting to allow a custom floating toolbar group to be added to the toolbar when using `floating` toolbar mode. #TINY-4229
- Added new `link_default_protocol` setting to `link` and `autolink` plugin to allow a protocol to be used by default. #TINY-3328
- Added new `placeholder` setting to allow a placeholder to be shown when the editor is empty. #TINY-3917
- Added new `tinymce.dom.TextSeeker` API to allow searching text across different DOM nodes. #TINY-4200
- Added a drop shadow below the toolbar while in sticky mode and introduced Oxide variables to customize it when creating a custom skin. #TINY-4343
- Added `quickbars_image_toolbar` setting to allow for the image quickbar to be turned off. #TINY-4398
- Added iframe and img `loading` attribute to the default schema. Patch contributed by ataylor32. #GH-5112
- Added new `getNodeFilters`/`getAttributeFilters` functions to the `editor.serializer` instance. #TINY-4344
- Added new `a11y_advanced_options` setting to allow additional accessibility options to be added. #FOAM-11
- Added new accessibility options and behaviours to the image dialog using `a11y_advanced_options`. #FOAM-11
- Added the ability to use the window `PrismJS` instance for the `codesample` plugin instead of the bundled version to allow for styling custom languages. #TINY-4504
- Added error message events that fire when a resource loading error occurs. #TINY-4509

### Changed
- Changed the default schema to disallow `onchange` for select elements. #TINY-4614
- Changed default `toolbar_mode` value from false to `wrap`. The value false has been deprecated. #TINY-4617
- Changed `toolbar_drawer` setting to `toolbar_mode`. `toolbar_drawer` has been deprecated. #TINY-4416
- Changed iframe mode to set selection on content init if selection doesn't exist. #TINY-4139
- Changed table related icons to align them with the visual style of the other icons. #TINY-4341
- Changed and improved the visual appearance of the color input field. #TINY-2917
- Changed fake caret container to use `forced_root_block` when possible. #TINY-4190
- Changed the `requireLangPack` API to wait until the plugin has been loaded before loading the language pack. #TINY-3716
- Changed the formatter so `style_formats` are registered before the initial content is loaded into the editor. #TINY-4238
- Changed media plugin to use https protocol for media urls by default. #TINY-4577
- Changed the parser to treat CDATA nodes as bogus HTML comments to match the HTML parsing spec. A new `preserve_cdata` setting has been added to preserve CDATA nodes if required. #TINY-4625

### Fixed
- Fixed incorrect parsing of malformed/bogus HTML comments. #TINY-4625
- Fixed `quickbars` selection toolbar appearing on non-editable elements. #TINY-4359
- Fixed bug with alignment toolbar buttons sometimes not changing state correctly. #TINY-4139
- Fixed the `codesample` toolbar button not toggling when selecting code samples other than HTML. #TINY-4504
- Fixed content incorrectly scrolling to the top or bottom when pressing enter if when the content was already in view. #TINY-4162
- Fixed `scrollIntoView` potentially hiding elements behind the toolbar. #TINY-4162
- Fixed editor not respecting the `resize_img_proportional` setting due to legacy code. #TINY-4236
- Fixed flickering floating toolbar drawer in inline mode. #TINY-4210
- Fixed an issue where the template plugin dialog would be indefinitely blocked on a failed template load. #TINY-2766
- Fixed the `mscontrolselect` event not being unbound on IE/Edge. #TINY-4196
- Fixed Confirm dialog footer buttons so only the "Yes" button is highlighted. #TINY-4310
- Fixed `file_picker_callback` functionality for Image, Link and Media plugins. #TINY-4163
- Fixed issue where floating toolbar drawer sometimes would break if the editor is resized while the drawer is open. #TINY-4439
- Fixed incorrect `external_plugins` loading error message. #TINY-4503
- Fixed resize handler was not hidden for ARIA purposes. Patch contributed by Parent5446. #GH-5195
- Fixed an issue where content could be lost if a misspelled word was selected and spellchecking was disabled. #TINY-3899
- Fixed validation errors in the CSS where certain properties had the wrong default value. #TINY-4491
- Fixed an issue where forced root block attributes were not applied when removing a list. #TINY-4272
- Fixed an issue where the element path isn't being cleared when there are no parents. #TINY-4412
- Fixed an issue where width and height in svg icons containing `rect` elements were overridden by the CSS reset. #TINY-4408
- Fixed an issue where uploading images with `images_reuse_filename` enabled and that included a query parameter would generate an invalid URL. #TINY-4638
- Fixed the `closeButton` property not working when opening notifications. #TINY-4674
- Fixed keyboard flicker when opening a context menu on mobile. #TINY-4540
- Fixed issue where plus icon svg contained strokes. #TINY-4681

## 5.1.6 - 2020-01-28

### Fixed
- Fixed `readonly` mode not blocking all clicked links. #TINY-4572
- Fixed legacy font sizes being calculated inconsistently for the `FontSize` query command value. #TINY-4555
- Fixed changing a tables row from `Header` to `Body` incorrectly moving the row to the bottom of the table. #TINY-4593
- Fixed the context menu not showing in certain cases with hybrid devices. #TINY-4569
- Fixed the context menu opening in the wrong location when the target is the editor body. #TINY-4568
- Fixed the `image` plugin not respecting the `automatic_uploads` setting when uploading local images. #TINY-4287
- Fixed security issue related to parsing HTML comments and CDATA. #TINY-4544

## 5.1.5 - 2019-12-19

### Fixed
- Fixed the UI not working with hybrid devices that accept both touch and mouse events. #TNY-4521
- Fixed the `charmap` dialog initially focusing the first tab of the dialog instead of the search input field. #TINY-4342
- Fixed an exception being raised when inserting content if the caret was directly before or after a `contenteditable="false"` element. #TINY-4528
- Fixed a bug with pasting image URLs when paste as text is enabled. #TINY-4523

## 5.1.4 - 2019-12-11

### Fixed
- Fixed dialog contents disappearing when clicking a checkbox for right-to-left languages. #TINY-4518
- Fixed the `legacyoutput` plugin registering legacy formats after editor initialization, causing legacy content to be stripped on the initial load. #TINY-4447
- Fixed search and replace not cycling through results when searching using special characters. #TINY-4506
- Fixed the `visualchars` plugin converting HTML-like text to DOM elements in certain cases. #TINY-4507
- Fixed an issue with the `paste` plugin not sanitizing content in some cases. #TINY-4510
- Fixed HTML comments incorrectly being parsed in certain cases. #TINY-4511

## 5.1.3 - 2019-12-04

### Fixed
- Fixed sticky toolbar not undocking when fullscreen mode is activated. #TINY-4390
- Fixed the "Current Window" target not applying when updating links using the link dialog. #TINY-4063
- Fixed disabled menu items not highlighting when focused. #TINY-4339
- Fixed touch events passing through dialog collection items to the content underneath on Android devices. #TINY-4431
- Fixed keyboard navigation of the Help dialog's Keyboard Navigation tab. #TINY-4391
- Fixed search and replace dialog disappearing when finding offscreen matches on iOS devices. #TINY-4350
- Fixed performance issues where sticky toolbar was jumping while scrolling on slower browsers. #TINY-4475

## 5.1.2 - 2019-11-19

### Fixed
- Fixed desktop touch devices using `mobile` configuration overrides. #TINY-4345
- Fixed unable to disable the new scrolling toolbar feature. #TINY-4345
- Fixed touch events passing through any pop-up items to the content underneath on Android devices. #TINY-4367
- Fixed the table selector handles throwing JavaScript exceptions for non-table selections. #TINY-4338
- Fixed `cut` operations not removing selected content on Android devices when the `paste` plugin is enabled. #TINY-4362
- Fixed inline toolbar not constrained to the window width by default. #TINY-4314
- Fixed context toolbar split button chevrons pointing right when they should be pointing down. #TINY-4257
- Fixed unable to access the dialog footer in tabbed dialogs on small screens. #TINY-4360
- Fixed mobile table selectors were hard to select with touch by increasing the size. #TINY-4366
- Fixed mobile table selectors moving when moving outside the editor. #TINY-4366
- Fixed inline toolbars collapsing when using sliding toolbars. #TINY-4389
- Fixed block textpatterns not treating NBSPs as spaces. #TINY-4378
- Fixed backspace not merging blocks when the last element in the preceding block was a `contenteditable="false"` element. #TINY-4235
- Fixed toolbar buttons that only contain text labels overlapping on mobile devices. #TINY-4395
- Fixed quickbars quickimage picker not working on mobile. #TINY-4377
- Fixed fullscreen not resizing in an iOS WKWebView component. #TINY-4413

## 5.1.1 - 2019-10-28

### Fixed
- Fixed font formats containing spaces being wrapped in `&quot;` entities instead of single quotes. #TINY-4275
- Fixed alert and confirm dialogs losing focus when clicked. #TINY-4248
- Fixed clicking outside a modal dialog focusing on the document body. #TINY-4249
- Fixed the context toolbar not hiding when scrolled out of view. #TINY-4265

## 5.1.0 - 2019-10-17

### Added
- Added touch selector handles for table selections on touch devices. #TINY-4097
- Added border width field to Table Cell dialog. #TINY-4028
- Added touch event listener to media plugin to make embeds playable. #TINY-4093
- Added oxide styling options to notifications and tweaked the default variables. #TINY-4153
- Added additional padding to split button chevrons on touch devices, to make them easier to interact with. #TINY-4223
- Added new platform detection functions to `Env` and deprecated older detection properties. #TINY-4184
- Added `inputMode` config field to specify inputmode attribute of `input` dialog components. #TINY-4062
- Added new `inputMode` property to relevant plugins/dialogs. #TINY-4102
- Added new `toolbar_sticky` setting to allow the iframe menubar/toolbar to stick to the top of the window when scrolling. #TINY-3982

### Changed
- Changed default setting for `toolbar_drawer` to `floating`. #TINY-3634
- Changed mobile phones to use the `silver` theme by default. #TINY-3634
- Changed some editor settings to default to `false` on touch devices:
  - `menubar`(phones only). #TINY-4077
  - `table_grid`. #TINY-4075
  - `resize`. #TINY-4157
  - `object_resizing`. #TINY-4157
- Changed toolbars and context toolbars to sidescroll on mobile. #TINY-3894 #TINY-4107
- Changed context menus to render as horizontal menus on touch devices. #TINY-4107
- Changed the editor to use the `VisualViewport` API of the browser where possible. #TINY-4078
- Changed visualblocks toolbar button icon and renamed `paragraph` icon to `visualchars`. #TINY-4074
- Changed Oxide default for `@toolbar-button-chevron-color` to follow toolbar button icon color. #TINY-4153
- Changed the `urlinput` dialog component to use the `url` type attribute. #TINY-4102

### Fixed
- Fixed Safari desktop visual viewport fires resize on fullscreen breaking the restore function. #TINY-3976
- Fixed scroll issues on mobile devices. #TINY-3976
- Fixed context toolbar unable to refresh position on iOS12. #TINY-4107
- Fixed ctrl+left click not opening links on readonly mode and the preview dialog. #TINY-4138
- Fixed Slider UI component not firing `onChange` event on touch devices. #TINY-4092
- Fixed notifications overlapping instead of stacking. #TINY-3478
- Fixed inline dialogs positioning incorrectly when the page is scrolled. #TINY-4018
- Fixed inline dialogs and menus not repositioning when resizing. #TINY-3227
- Fixed inline toolbar incorrectly stretching to the full width when a width value was provided. #TINY-4066
- Fixed menu chevrons color to follow the menu text color. #TINY-4153
- Fixed table menu selection grid from staying black when using dark skins, now follows border color. #TINY-4153
- Fixed Oxide using the wrong text color variable for menubar button focused state. #TINY-4146
- Fixed the autoresize plugin not keeping the selection in view when resizing. #TINY-4094
- Fixed textpattern plugin throwing exceptions when using `forced_root_block: false`. #TINY-4172
- Fixed missing CSS fill styles for toolbar button icon active state. #TINY-4147
- Fixed an issue where the editor selection could end up inside a short ended element (such as `br`). #TINY-3999
- Fixed browser selection being lost in inline mode when opening split dropdowns. #TINY-4197
- Fixed backspace throwing an exception when using `forced_root_block: false`. #TINY-4099
- Fixed floating toolbar drawer expanding outside the bounds of the editor. #TINY-3941
- Fixed the autocompleter not activating immediately after a `br` or `contenteditable=false` element. #TINY-4194
- Fixed an issue where the autocompleter would incorrectly close on IE 11 in certain edge cases. #TINY-4205

## 5.0.16 - 2019-09-24

### Added
- Added new `referrer_policy` setting to add the `referrerpolicy` attribute when loading scripts or stylesheets. #TINY-3978
- Added a slight background color to dialog tab links when focused to aid keyboard navigation. #TINY-3877

### Fixed
- Fixed media poster value not updating on change. #TINY-4013
- Fixed openlink was not registered as a toolbar button. #TINY-4024
- Fixed failing to initialize if a script tag was used inside a SVG. #TINY-4087
- Fixed double top border showing on toolbar without menubar when toolbar_drawer is enabled. #TINY-4118
- Fixed unable to drag inline dialogs to the bottom of the screen when scrolled. #TINY-4154
- Fixed notifications appearing on top of the toolbar when scrolled in inline mode. #TINY-4159
- Fixed notifications displaying incorrectly on IE 11. #TINY-4169

## 5.0.15 - 2019-09-02

### Added
- Added a dark `content_css` skin to go with the dark UI skin. #TINY-3743

### Changed
- Changed the enabled state on toolbar buttons so they don't get the hover effect. #TINY-3974

### Fixed
- Fixed missing CSS active state on toolbar buttons. #TINY-3966
- Fixed `onChange` callback not firing for the colorinput dialog component. #TINY-3968
- Fixed context toolbars not showing in fullscreen mode. #TINY-4023

## 5.0.14 - 2019-08-19

### Added
- Added an API to reload the autocompleter menu with additional fetch metadata #MENTIONS-17

### Fixed
- Fixed missing toolbar button border styling options. #TINY-3965
- Fixed image upload progress notification closing before the upload is complete. #TINY-3963
- Fixed inline dialogs not closing on escape when no dialog component is in focus. #TINY-3936
- Fixed plugins not being filtered when defaulting to mobile on phones. #TINY-3537
- Fixed toolbar more drawer showing the content behind it when transitioning between opened and closed states. #TINY-3878
- Fixed focus not returning to the dialog after pressing the "Replace all" button in the search and replace dialog. #TINY-3961

### Removed
- Removed Oxide variable `@menubar-select-disabled-border-color` and replaced it with `@menubar-select-disabled-border`. #TINY-3965

## 5.0.13 - 2019-08-06

### Changed
- Changed modal dialogs to prevent dragging by default and added new `draggable_modal` setting to restore dragging. #TINY-3873
- Changed the nonbreaking plugin to insert nbsp characters wrapped in spans to aid in filtering. This can be disabled using the `nonbreaking_wrap` setting. #TINY-3647
- Changed backspace behaviour in lists to outdent nested list items when the cursor is at the start of the list item. #TINY-3651

### Fixed
- Fixed sidebar growing beyond editor bounds in IE 11. #TINY-3937
- Fixed issue with being unable to keyboard navigate disabled toolbar buttons. #TINY-3350
- Fixed issues with backspace and delete in nested contenteditable true and false elements. #TINY-3868
- Fixed issue with losing keyboard navigation in dialogs due to disabled buttons. #TINY-3914
- Fixed `MouseEvent.mozPressure is deprecated` warning in Firefox. #TINY-3919
- Fixed `default_link_target` not being respected when `target_list` is disabled. #TINY-3757
- Fixed mobile plugin filter to only apply to the mobile theme, rather than all mobile platforms. #TINY-3405
- Fixed focus switching to another editor during mode changes. #TINY-3852
- Fixed an exception being thrown when clicking on an uninitialized inline editor. #TINY-3925
- Fixed unable to keyboard navigate to dialog menu buttons. #TINY-3933
- Fixed dialogs being able to be dragged outside the window viewport. #TINY-3787
- Fixed inline dialogs appearing above modal dialogs. #TINY-3932

## 5.0.12 - 2019-07-18

### Added
- Added ability to utilize UI dialog panels inside other panels. #TINY-3305
- Added help dialog tab explaining keyboard navigation of the editor. #TINY-3603

### Changed
- Changed the "Find and Replace" design to an inline dialog. #TINY-3054

### Fixed
- Fixed issue where autolink spacebar event was not being fired on Edge. #TINY-3891
- Fixed table selection missing the background color. #TINY-3892
- Fixed removing shortcuts not working for function keys. #TINY-3871
- Fixed non-descriptive UI component type names. #TINY-3349
- Fixed UI registry components rendering as the wrong type when manually specifying a different type. #TINY-3385
- Fixed an issue where dialog checkbox, input, selectbox, textarea and urlinput components couldn't be disabled. #TINY-3708
- Fixed the context toolbar not using viable screen space in inline/distraction free mode. #TINY-3717
- Fixed the context toolbar overlapping the toolbar in various conditions. #TINY-3205
- Fixed IE11 edge case where items were being inserted into the wrong location. #TINY-3884

## 5.0.11 - 2019-07-04

### Fixed
- Fixed packaging errors caused by a rollup treeshaking bug (https://github.com/rollup/rollup/issues/2970). #TINY-3866
- Fixed the customeditor component not able to get data from the dialog api. #TINY-3866
- Fixed collection component tooltips not being translated. #TINY-3855

## 5.0.10 - 2019-07-02

### Added
- Added support for all HTML color formats in `color_map` setting. #TINY-3837

### Changed
- Changed backspace key handling to outdent content in appropriate circumstances. #TINY-3685
- Changed default palette for forecolor and backcolor to include some lighter colors suitable for highlights. #TINY-2865
- Changed the search and replace plugin to cycle through results. #TINY-3800

### Fixed
- Fixed inconsistent types causing some properties to be unable to be used in dialog components. #TINY-3778
- Fixed an issue in the Oxide skin where dialog content like outlines and shadows were clipped because of overflow hidden. #TINY-3566
- Fixed the search and replace plugin not resetting state when changing the search query. #TINY-3800
- Fixed backspace in lists not creating an undo level. #TINY-3814
- Fixed the editor to cancel loading in quirks mode where the UI is not supported. #TINY-3391
- Fixed applying fonts not working when the name contained spaces and numbers. #TINY-3801
- Fixed so that initial content is retained when initializing on list items. #TINY-3796
- Fixed inefficient font name and font size current value lookup during rendering. #TINY-3813
- Fixed mobile font copied into the wrong folder for the oxide-dark skin. #TINY-3816
- Fixed an issue where resizing the width of tables would produce inaccurate results. #TINY-3827
- Fixed a memory leak in the Silver theme. #TINY-3797
- Fixed alert and confirm dialogs using incorrect markup causing inconsistent padding. #TINY-3835
- Fixed an issue in the Table plugin with `table_responsive_width` not enforcing units when resizing. #TINY-3790
- Fixed leading, trailing and sequential spaces being lost when pasting plain text. #TINY-3726
- Fixed exception being thrown when creating relative URIs. #TINY-3851
- Fixed focus is no longer set to the editor content during mode changes unless the editor already had focus. #TINY-3852

## 5.0.9 - 2019-06-26

### Fixed
- Fixed print plugin not working in Firefox. #TINY-3834

## 5.0.8 - 2019-06-18

### Added
- Added back support for multiple toolbars. #TINY-2195
- Added support for .m4a files to the media plugin. #TINY-3750
- Added new base_url and suffix editor init options. #TINY-3681

### Fixed
- Fixed incorrect padding for select boxes with visible values. #TINY-3780
- Fixed selection incorrectly changing when programmatically setting selection on contenteditable false elements. #TINY-3766
- Fixed sidebar background being transparent. #TINY-3727
- Fixed the build to remove duplicate iife wrappers. #TINY-3689
- Fixed bogus autocompleter span appearing in content when the autocompleter menu is shown. #TINY-3752
- Fixed toolbar font size select not working with legacyoutput plugin. #TINY-2921
- Fixed the legacyoutput plugin incorrectly aligning images. #TINY-3660
- Fixed remove color not working when using the legacyoutput plugin. #TINY-3756
- Fixed the font size menu applying incorrect sizes when using the legacyoutput plugin. #TINY-3773
- Fixed scrollIntoView not working when the parent window was out of view. #TINY-3663
- Fixed the print plugin printing from the wrong window in IE11. #TINY-3762
- Fixed content CSS loaded over CORS not loading in the preview plugin with content_css_cors enabled. #TINY-3769
- Fixed the link plugin missing the default "None" option for link list. #TINY-3738
- Fixed small dot visible with menubar and toolbar disabled in inline mode. #TINY-3623
- Fixed space key properly inserts a nbsp before/after block elements. #TINY-3745
- Fixed native context menu not showing with images in IE11. #TINY-3392
- Fixed inconsistent browser context menu image selection. #TINY-3789

## 5.0.7 - 2019-06-05

### Added
- Added new toolbar button and menu item for inserting tables via dialog. #TINY-3636
- Added new API for adding/removing/changing tabs in the Help dialog. #TINY-3535
- Added highlighting of matched text in autocompleter items. #TINY-3687
- Added the ability for autocompleters to work with matches that include spaces. #TINY-3704
- Added new `imagetools_fetch_image` callback to allow custom implementations for cors loading of images. #TINY-3658
- Added `'http'` and `https` options to `link_assume_external_targets` to prepend `http://` or `https://` prefixes when URL does not contain a protocol prefix. Patch contributed by francoisfreitag. #GH-4335

### Changed
- Changed annotations navigation to work the same as inline boundaries. #TINY-3396
- Changed tabpanel API by adding a `name` field and changing relevant methods to use it. #TINY-3535

### Fixed
- Fixed text color not updating all color buttons when choosing a color. #TINY-3602
- Fixed the autocompleter not working with fragmented text. #TINY-3459
- Fixed the autosave plugin no longer overwrites window.onbeforeunload. #TINY-3688
- Fixed infinite loop in the paste plugin when IE11 takes a long time to process paste events. Patch contributed by lRawd. #GH-4987
- Fixed image handle locations when using `fixed_toolbar_container`. Patch contributed by t00. #GH-4966
- Fixed the autoresize plugin not firing `ResizeEditor` events. #TINY-3587
- Fixed editor in fullscreen mode not extending to the bottom of the screen. #TINY-3701
- Fixed list removal when pressing backspace after the start of the list item. #TINY-3697
- Fixed autocomplete not triggering from compositionend events. #TINY-3711
- Fixed `file_picker_callback` could not set the caption field on the insert image dialog. #TINY-3172
- Fixed the autocompleter menu showing up after a selection had been made. #TINY-3718
- Fixed an exception being thrown when a file or number input has focus during initialization. Patch contributed by t00. #GH-2194

## 5.0.6 - 2019-05-22

### Added
- Added `icons_url` editor settings to enable icon packs to be loaded from a custom url. #TINY-3585
- Added `image_uploadtab` editor setting to control the visibility of the upload tab in the image dialog. #TINY-3606
- Added new api endpoints to the wordcount plugin and improved character count logic. #TINY-3578

### Changed
- Changed plugin, language and icon loading errors to log in the console instead of a notification. #TINY-3585

### Fixed
- Fixed the textpattern plugin not working with fragmented text. #TINY-3089
- Fixed various toolbar drawer accessibility issues and added an animation. #TINY-3554
- Fixed issues with selection and ui components when toggling readonly mode. #TINY-3592
- Fixed so readonly mode works with inline editors. #TINY-3592
- Fixed docked inline toolbar positioning when scrolled. #TINY-3621
- Fixed initial value not being set on bespoke select in quickbars and toolbar drawer. #TINY-3591
- Fixed so that nbsp entities aren't trimmed in white-space: pre-line elements. #TINY-3642
- Fixed `mceInsertLink` command inserting spaces instead of url encoded characters. #GH-4990
- Fixed text content floating on top of dialogs in IE11. #TINY-3640

## 5.0.5 - 2019-05-09

### Added
- Added menu items to match the forecolor/backcolor toolbar buttons. #TINY-2878
- Added default directionality based on the configured language. #TINY-2621
- Added styles, icons and tests for rtl mode. #TINY-2621

### Fixed
- Fixed autoresize not working with floating elements or when media elements finished loading. #TINY-3545
- Fixed incorrect vertical caret positioning in IE 11. #TINY-3188
- Fixed submenu anchoring hiding overflowed content. #TINY-3564

### Removed
- Removed unused and hidden validation icons to avoid displaying phantom tooltips. #TINY-2329

## 5.0.4 - 2019-04-23

### Added
- Added back URL dialog functionality, which is now available via `editor.windowManager.openUrl()`. #TINY-3382
- Added the missing throbber functionality when calling `editor.setProgressState(true)`. #TINY-3453
- Added function to reset the editor content and undo/dirty state via `editor.resetContent()`. #TINY-3435
- Added the ability to set menu buttons as active. #TINY-3274
- Added `editor.mode` API, featuring a custom editor mode API. #TINY-3406
- Added better styling to floating toolbar drawer. #TINY-3479
- Added the new premium plugins to the Help dialog plugins tab. #TINY-3496
- Added the linkchecker context menu items to the default configuration. #TINY-3543

### Fixed
- Fixed image context menu items showing on placeholder images. #TINY-3280
- Fixed dialog labels and text color contrast within notifications/alert banners to satisfy WCAG 4.5:1 contrast ratio for accessibility. #TINY-3351
- Fixed selectbox and colorpicker items not being translated. #TINY-3546
- Fixed toolbar drawer sliding mode to correctly focus the editor when tabbing via keyboard navigation. #TINY-3533
- Fixed positioning of the styleselect menu in iOS while using the mobile theme. #TINY-3505
- Fixed the menubutton `onSetup` callback to be correctly executed when rendering the menu buttons. #TINY-3547
- Fixed `default_link_target` setting to be correctly utilized when creating a link. #TINY-3508
- Fixed colorpicker floating marginally outside its container. #TINY-3026
- Fixed disabled menu items displaying as active when hovered. #TINY-3027

### Removed
- Removed redundant mobile wrapper. #TINY-3480

## 5.0.3 - 2019-03-19

### Changed
- Changed empty nested-menu items within the style formats menu to be disabled or hidden if the value of `style_formats_autohide` is `true`. #TINY-3310
- Changed the entire phrase 'Powered by Tiny' in the status bar to be a link instead of just the word 'Tiny'. #TINY-3366
- Changed `formatselect`, `styleselect` and `align` menus to use the `mceToggleFormat` command internally. #TINY-3428

### Fixed
- Fixed toolbar keyboard navigation to work as expected when `toolbar_drawer` is configured. #TINY-3432
- Fixed text direction buttons to display the correct pressed state in selections that have no explicit `dir` property. #TINY-3138
- Fixed the mobile editor to clean up properly when removed. #TINY-3445
- Fixed quickbar toolbars to add an empty box to the screen when it is set to `false`. #TINY-3439
- Fixed an issue where pressing the **Delete/Backspace** key at the edge of tables was creating incorrect selections. #TINY-3371
- Fixed an issue where dialog collection items (emoticon and special character dialogs) couldn't be selected with touch devices. #TINY-3444
- Fixed a type error introduced in TinyMCE version 5.0.2 when calling `editor.getContent()` with nested bookmarks. #TINY-3400
- Fixed an issue that prevented default icons from being overridden. #TINY-3449
- Fixed an issue where **Home/End** keys wouldn't move the caret correctly before or after `contenteditable=false` inline elements. #TINY-2995
- Fixed styles to be preserved in IE 11 when editing via the `fullpage` plugin. #TINY-3464
- Fixed the `link` plugin context toolbar missing the open link button. #TINY-3461
- Fixed inconsistent dialog component spacing. #TINY-3436

## 5.0.2 - 2019-03-05

### Added
- Added presentation and document presets to `htmlpanel` dialog component. #TINY-2694
- Added missing fixed_toolbar_container setting has been reimplemented in the Silver theme. #TINY-2712
- Added a new toolbar setting `toolbar_drawer` that moves toolbar groups which overflow the editor width into either a `sliding` or `floating` toolbar section. #TINY-2874

### Changed
- Updated the build process to include package lock files in the dev distribution archive. #TINY-2870

### Fixed
- Fixed inline dialogs did not have aria attributes. #TINY-2694
- Fixed default icons are now available in the UI registry, allowing use outside of toolbar buttons. #TINY-3307
- Fixed a memory leak related to select toolbar items. #TINY-2874
- Fixed a memory leak due to format changed listeners that were never unbound. #TINY-3191
- Fixed an issue where content may have been lost when using permanent bookmarks. #TINY-3400
- Fixed the quicklink toolbar button not rendering in the quickbars plugin. #TINY-3125
- Fixed an issue where menus were generating invalid HTML in some cases. #TINY-3323
- Fixed an issue that could cause the mobile theme to show a blank white screen when the editor was inside an `overflow:hidden` element. #TINY-3407
- Fixed mobile theme using a transparent background and not taking up the full width on iOS. #TINY-3414
- Fixed the template plugin dialog missing the description field. #TINY-3337
- Fixed input dialog components using an invalid default type attribute. #TINY-3424
- Fixed an issue where backspace/delete keys after/before pagebreak elements wouldn't move the caret. #TINY-3097
- Fixed an issue in the table plugin where menu items and toolbar buttons weren't showing correctly based on the selection. #TINY-3423
- Fixed inconsistent button focus styles in Firefox. #TINY-3377
- Fixed the resize icon floating left when all status bar elements were disabled. #TINY-3340
- Fixed the resize handle to not show in fullscreen mode. #TINY-3404

## 5.0.1 - 2019-02-21

### Added
- Added H1-H6 toggle button registration to the silver theme. #TINY-3070
- Added code sample toolbar button will now toggle on when the cursor is in a code section. #TINY-3040
- Added new settings to the emoticons plugin to allow additional emoticons to be added. #TINY-3088

### Fixed
- Fixed an issue where adding links to images would replace the image with text. #TINY-3356
- Fixed an issue where the inline editor could use fractional pixels for positioning. #TINY-3202
- Fixed an issue where uploading non-image files in the Image Plugin upload tab threw an error. #TINY-3244
- Fixed an issue in the media plugin that was causing the source url and height/width to be lost in certain circumstances. #TINY-2858
- Fixed an issue with the Context Toolbar not being removed when clicking outside of the editor. #TINY-2804
- Fixed an issue where clicking 'Remove link' wouldn't remove the link in certain circumstances. #TINY-3199
- Fixed an issue where the media plugin would fail when parsing dialog data. #TINY-3218
- Fixed an issue where retrieving the selected content as text didn't create newlines. #TINY-3197
- Fixed incorrect keyboard shortcuts in the Help dialog for Windows. #TINY-3292
- Fixed an issue where JSON serialization could produce invalid JSON. #TINY-3281
- Fixed production CSS including references to source maps. #TINY-3920
- Fixed development CSS was not included in the development zip. #TINY-3920
- Fixed the autocompleter matches predicate not matching on the start of words by default. #TINY-3306
- Fixed an issue where the page could be scrolled with modal dialogs open. #TINY-2252
- Fixed an issue where autocomplete menus would show an icon margin when no items had icons. #TINY-3329
- Fixed an issue in the quickbars plugin where images incorrectly showed the text selection toolbar. #TINY-3338
- Fixed an issue that caused the inline editor to fail to render when the target element already had focus. #TINY-3353

### Removed
- Removed paste as text notification banner and paste_plaintext_inform setting. #POW-102

## 5.0.0 - 2019-02-04

Full documentation for the version 5 features and changes is available at https://www.tiny.cloud/docs/tinymce/5/release-notes/release-notes50/

### Added
- Added links and registered names with * to denote premium plugins in Plugins tab of Help dialog. #TINY-3223

### Changed
- Changed Tiny 5 mobile skin to look more uniform with desktop. #TINY-2650
- Blacklisted table, th and td as inline editor target. #TINY-717

### Fixed
- Fixed an issue where tab panel heights weren't sizing properly on smaller screens and weren't updating on resize. #TINY-3242
- Fixed image tools not having any padding between the label and slider. #TINY-3220
- Fixed context toolbar toggle buttons not showing the correct state. #TINY-3022
- Fixed missing separators in the spellchecker context menu between the suggestions and actions. #TINY-3217
- Fixed notification icon positioning in alert banners. #TINY-2196
- Fixed a typo in the word count plugin name. #TINY-3062
- Fixed charmap and emoticons dialogs not having a primary button. #TINY-3233
- Fixed an issue where resizing wouldn't work correctly depending on the box-sizing model. #TINY-3278

## 5.0.0-rc-2 - 2019-01-22

### Added
- Added screen reader accessibility for sidebar and statusbar. #TINY-2699

### Changed
- Changed formatting menus so they are registered and made the align toolbar button use an icon instead of text. #TINY-2880
- Changed checkboxes to use a boolean for its state, instead of a string. #TINY-2848
- Updated the textpattern plugin to properly support nested patterns and to allow running a command with a value for a pattern with a start and an end. #TINY-2991
- Updated Emoticons and Charmap dialogs to be screen reader accessible. #TINY-2693

### Fixed
- Fixed the link dialog such that it will now retain class attributes when updating links. #TINY-2825
- Fixed "Find and replace" not showing in the "Edit" menu by default. #TINY-3061
- Fixed dropdown buttons missing the 'type' attribute, which could cause forms to be incorrectly submitted. #TINY-2826
- Fixed emoticon and charmap search not returning expected results in certain cases. #TINY-3084
- Fixed blank rel_list values throwing an exception in the link plugin. #TINY-3149

### Removed
- Removed unnecessary 'flex' and unused 'colspan' properties from the new dialog APIs. #TINY-2973

## 5.0.0-rc-1 - 2019-01-08

### Added
- Added editor settings functionality to specify title attributes for toolbar groups. #TINY-2690
- Added icons instead of button text to improve Search and Replace dialog footer appearance. #TINY-2654
- Added `tox-dialog__table` instead of `mce-table-striped` class to enhance Help dialog appearance. #TINY-2360
- Added title attribute to iframes so, screen readers can announce iframe labels. #TINY-2692
- Added a wordcount menu item, that defaults to appearing in the tools menu. #TINY-2877

### Changed
- Updated the font select dropdown logic to try to detect the system font stack and show "System Font" as the font name. #TINY-2710
- Updated the autocompleter to only show when it has matched items. #TINY-2350
- Updated SizeInput labels to "Height" and "Width" instead of Dimensions. #TINY-2833
- Updated the build process to minify and generate ASCII only output for the emoticons database. #TINY-2744

### Fixed
- Fixed readonly mode not fully disabling editing content. #TINY-2287
- Fixed accessibility issues with the font select, font size, style select and format select toolbar dropdowns. #TINY-2713
- Fixed accessibility issues with split dropdowns. #TINY-2697
- Fixed the legacyoutput plugin to be compatible with TinyMCE 5.0. #TINY-2301
- Fixed icons not showing correctly in the autocompleter popup. #TINY-3029
- Fixed an issue where preview wouldn't show anything in Edge under certain circumstances. #TINY-3035
- Fixed the height being incorrectly calculated for the autoresize plugin. #TINY-2807

## 5.0.0-beta-1 - 2018-11-30

### Added
- Added a new `addNestedMenuItem()` UI registry function and changed all nested menu items to use the new registry functions. #TINY-2230
- Added title attribute to color swatch colors. #TINY-2669
- Added anchorbar component to anchor inline toolbar dialogs to instead of the toolbar. #TINY-2040
- Added support for toolbar<n> and toolbar array config options to be squashed into a single toolbar and not create multiple toolbars. #TINY-2195
- Added error handling for when forced_root_block config option is set to true. #TINY-2261
- Added functionality for the removed_menuitems config option. #TINY-2184
- Added the ability to use a string to reference menu items in menu buttons and submenu items. #TINY-2253

### Changed
- Changed the name of the "inlite" plugin to "quickbars". #TINY-2831
- Changed the background color icon to highlight background icon. #TINY-2258
- Changed Help dialog to be accessible to screen readers. #TINY-2687
- Changed the color swatch to save selected custom colors to local storage for use across sessions. #TINY-2722
- Changed `WindowManager` API - methods `getParams`, `setParams` and `getWindows`, and the legacy `windows` property, have been removed. `alert` and `confirm` dialogs are no longer tracked in the window list. #TINY-2603

### Fixed
- Fixed an inline mode issue where the save plugin upon saving can cause content loss. #TINY-2659
- Fixed an issue in IE 11 where calling selection.getContent() would return an empty string when the editor didn't have focus. #TINY-2325

### Removed
- Removed compat3x plugin. #TINY-2815

## 5.0.0-preview-4 - 2018-11-12

### Added
- Added width and height placeholder text to image and media dialog dimensions input. #AP-296
- Added the ability to keyboard navigate through menus, toolbars, sidebar and the status bar sequentially. #AP-381
- Added translation capability back to the editor's UI. #AP-282
- Added `label` component type for dialogs to group components under a label.

### Changed
- Changed the editor resize handle so that it should be disabled when the autoresize plugin is turned on. #AP-424
- Changed UI text for microcopy improvements. #TINY-2281

### Fixed
- Fixed distraction free plugin. #AP-470
- Fixed contents of the input field being selected on focus instead of just recieving an outline highlight. #AP-464
- Fixed styling issues with dialogs and menus in IE 11. #AP-456
- Fixed custom style format control not honoring custom formats. #AP-393
- Fixed context menu not appearing when clicking an image with a caption. #AP-382
- Fixed directionality of UI when using an RTL language. #AP-423
- Fixed page responsiveness with multiple inline editors. #AP-430
- Fixed empty toolbar groups appearing through invalid configuration of the `toolbar` property. #AP-450
- Fixed text not being retained when updating links through the link dialog. #AP-293
- Fixed edit image context menu, context toolbar and toolbar items being incorrectly enabled when selecting invalid images. #AP-323
- Fixed emoji type ahead being shown when typing URLs. #AP-366
- Fixed toolbar configuration properties incorrectly expecting string arrays instead of strings. #AP-342
- Fixed the block formatting toolbar item not showing a "Formatting" title when there is no selection. #AP-321
- Fixed clicking disabled toolbar buttons hiding the toolbar in inline mode. #AP-380
- Fixed `EditorResize` event not being fired upon editor resize. #AP-327
- Fixed tables losing styles when updating through the dialog. #AP-368
- Fixed context toolbar positioning to be more consistent near the edges of the editor. #AP-318
- Fixed table of contents plugin now works with v5 toolbar APIs correctly. #AP-347
- Fixed the `link_context_toolbar` configuration not disabling the context toolbar. #AP-458
- Fixed the link context toolbar showing incorrect relative links. #AP-435
- Fixed the alignment of the icon in alert banner dialog components. #TINY-2220
- Fixed the visual blocks and visual char menu options not displaying their toggled state. #TINY-2238
- Fixed the editor not displaying as fullscreen when toggled. #TINY-2237

### Removed
- Removed the tox-custom-editor class that was added to the wrapping element of codemirror. #TINY-2211

## 5.0.0-preview-3 - 2018-10-18

### Changed
- Changed editor layout to use modern CSS properties over manually calculating dimensions. #AP-324
- Changed `autoresize_min_height` and `autoresize_max_height` configurations to `min_height` and `max_height`. #AP-324
- Changed `Whole word` label in Search and Replace dialog to `Find whole words only`. #AP-387

### Fixed
- Fixed bugs with editor width jumping when resizing and the iframe not resizing to smaller than 150px in height. #AP-324
- Fixed mobile theme bug that prevented the editor from loading. #AP-404
- Fixed long toolbar groups extending outside of the editor instead of wrapping.
- Fixed dialog titles so they are now proper case. #AP-384
- Fixed color picker default to be #000000 instead of #ff00ff. #AP-216
- Fixed "match case" option on the Find and Replace dialog is no longer selected by default. #AP-298
- Fixed vertical alignment of toolbar icons. #DES-134
- Fixed toolbar icons not appearing on IE11. #DES-133

## 5.0.0-preview-2 - 2018-10-10

### Added
- Added swatch is now shown for colorinput fields, instead of the colorpicker directly. #AP-328
- Added fontformats and fontsizes menu items. #AP-390

### Changed
- Changed configuration of color options has been simplified to `color_map`, `color_cols`, and `custom_colors`. #AP-328
- Changed `height` configuration to apply to the editor frame (including menubar, toolbar, status bar) instead of the content area. #AP-324

### Fixed
- Fixed styleselect not updating the displayed item as the cursor moved. #AP-388
- Fixed preview iframe not expanding to the dialog size. #AP-252
- Fixed 'meta' shortcuts not translated into platform-specific text. #AP-270
- Fixed tabbed dialogs (Charmap and Emoticons) shrinking when no search results returned.
- Fixed a bug where alert banner icons were not retrieved from icon pack. #AP-330
- Fixed component styles to flex so they fill large dialogs. #AP-252
- Fixed editor flashing unstyled during load (still in progress). #AP-349

### Removed
- Removed `colorpicker` plugin, it is now in the theme. #AP-328
- Removed `textcolor` plugin, it is now in the theme. #AP-328

## 5.0.0-preview-1 - 2018-10-01

Developer preview 1.

Initial list of features and changes is available at https://www.tiny.cloud/docs/tinymce/5/release-notes/release-notes50/.

## 4.9.11 - 2020-07-13

### Fixed
- Fixed the `selection.setContent()` API not running parser filters. #TINY-4002
- Fixed content in an iframe element parsing as DOM elements instead of text content. #TINY-5943
- Fixed up and down keyboard navigation not working for inline `contenteditable="false"` elements. #TINY-6226

## 4.9.10 - 2020-04-23

### Fixed
- Fixed an issue where the editor selection could end up inside a short ended element (eg br). #TINY-3999
- Fixed a security issue related to CDATA sanitization during parsing. #TINY-4669
- Fixed `media` embed content not processing safely in some cases. #TINY-4857

## 4.9.9 - 2020-03-25

### Fixed
- Fixed the table selection not functioning correctly in Microsoft Edge 44 or higher. #TINY-3862
- Fixed the table resize handles not functioning correctly in Microsoft Edge 44 or higher. #TINY-4160
- Fixed the `forced_root_block_attrs` setting not applying attributes to new blocks consistently. #TINY-4564
- Fixed the editor failing to initialize if a script tag was used inside an SVG. #TINY-4087

## 4.9.8 - 2020-01-28

### Fixed
- Fixed the `mobile` theme failing to load due to a bundling issue. #TINY-4613
- Fixed security issue related to parsing HTML comments and CDATA. #TINY-4544

## 4.9.7 - 2019-12-19

### Fixed
- Fixed the `visualchars` plugin converting HTML-like text to DOM elements in certain cases. #TINY-4507
- Fixed an issue with the `paste` plugin not sanitizing content in some cases. #TINY-4510
- Fixed HTML comments incorrectly being parsed in certain cases. #TINY-4511

## 4.9.6 - 2019-09-02

### Fixed
- Fixed image browse button sometimes displaying the browse window twice. #TINY-3959

## 4.9.5 - 2019-07-02

### Changed
- Changed annotations navigation to work the same as inline boundaries. #TINY-3396

### Fixed
- Fixed the print plugin printing from the wrong window in IE11. #TINY-3762
- Fixed an exception being thrown when a file or number input has focus during initialization. Patch contributed by t00. #GH-2194
- Fixed positioning of the styleselect menu in iOS while using the mobile theme. #TINY-3505
- Fixed native context menu not showing with images in IE11. #TINY-3392
- Fixed selection incorrectly changing when programmatically setting selection on contenteditable false elements. #TINY-3766
- Fixed image browse button not working on touch devices. #TINY-3751
- Fixed so that nbsp entities aren't trimmed in white-space: pre-line elements. #TINY-3642
- Fixed space key properly inserts a nbsp before/after block elements. #TINY-3745
- Fixed infinite loop in the paste plugin when IE11 takes a long time to process paste events. Patch contributed by lRawd. #GH-4987

## 4.9.4 - 2019-03-20

### Fixed
- Fixed an issue where **Home/End** keys wouldn't move the caret correctly before or after `contenteditable=false` inline elements. #TINY-2995
- Fixed an issue where content may have been lost when using permanent bookmarks. #TINY-3400
- Fixed the mobile editor to clean up properly when removed. #TINY-3445
- Fixed an issue where retrieving the selected content as text didn't create newlines. #TINY-3197
- Fixed an issue where typing space between images would cause issues with nbsp not being inserted. #TINY-3346

## 4.9.3 - 2019-01-31

### Added
- Added a visualchars_default_state setting to the Visualchars Plugin. Patch contributed by mat3e.

### Fixed
- Fixed a bug where scrolling on a page with more than one editor would cause a ResizeWindow event to fire. #TINY-3247
- Fixed a bug where if a plugin threw an error during initialisation the whole editor would fail to load. #TINY-3243
- Fixed a bug where getContent would include bogus elements when valid_elements setting was set up in a specific way. #TINY-3213
- Fixed a bug where only a few function key names could be used when creating keyboard shortcuts. #TINY-3146
- Fixed a bug where it wasn't possible to enter spaces into an editor after pressing shift+enter. #TINY-3099
- Fixed a bug where no caret would be rendered after backspacing to a contenteditable false element. #TINY-2998
- Fixed a bug where deletion to/from indented lists would leave list fragments in the editor. #TINY-2981

## 4.9.2 - 2018-12-17

### Fixed
- Fixed a bug with pressing the space key on IE 11 would result in nbsp characters being inserted between words at the end of a block. #TINY-2996
- Fixed a bug where character composition using quote and space on US International keyboards would produce a space instead of a quote. #TINY-2999
- Fixed a bug where remove format wouldn't remove the inner most inline element in some situations. #TINY-2982
- Fixed a bug where outdenting an list item would affect attributes on other list items within the same list. #TINY-2971
- Fixed a bug where the DomParser filters wouldn't be applied for elements created when parsing invalid html. #TINY-2978
- Fixed a bug where setProgressState wouldn't automatically close floating ui elements like menus. #TINY-2896
- Fixed a bug where it wasn't possible to navigate out of a figcaption element using the arrow keys. #TINY-2894
- Fixed a bug where enter key before an image inside a link would remove the image. #TINY-2780

## 4.9.1 - 2018-12-04

### Added
- Added functionality to insert html to the replacement feature of the Textpattern Plugin. #TINY-2839

### Fixed
- Fixed a bug where `editor.selection.getContent({format: 'text'})` didn't work as expected in IE11 on an unfocused editor. #TINY-2862
- Fixed a bug in the Textpattern Plugin where the editor would get an incorrect selection after inserting a text pattern on Safari. #TINY-2838
- Fixed a bug where the space bar didn't work correctly in editors with the forced_root_block setting set to false. #TINY-2816

## 4.9.0 - 2018-11-27

### Added
- Added a replace feature to the Textpattern Plugin. #TINY-1908
- Added functionality to the Lists Plugin that improves the indentation logic. #TINY-1790

### Fixed
- Fixed a bug where it wasn't possible to delete/backspace when the caret was between a contentEditable=false element and a BR. #TINY-2372
- Fixed a bug where copying table cells without a text selection would fail to copy anything. #TINY-1789
- Implemented missing `autosave_restore_when_empty` functionality in the Autosave Plugin. Patch contributed by gzzo. #GH-4447
- Reduced insertion of unnecessary nonbreaking spaces in the editor. #TINY-1879

## 4.8.5 - 2018-10-30

### Added
- Added a content_css_cors setting to the editor that adds the crossorigin="anonymous" attribute to link tags added by the StyleSheetLoader. #TINY-1909

### Fixed
- Fixed a bug where trying to remove formatting with a collapsed selection range would throw an exception. #GH-4636
- Fixed a bug in the image plugin that caused updating figures to split contenteditable elements. #GH-4563
- Fixed a bug that was causing incorrect viewport calculations for fixed position UI elements. #TINY-1897
- Fixed a bug where inline formatting would cause the delete key to do nothing. #TINY-1900

## 4.8.4 - 2018-10-23

### Added
- Added support for the HTML5 `main` element. #TINY-1877

### Changed
- Changed the keyboard shortcut to move focus to contextual toolbars to Ctrl+F9. #TINY-1812

### Fixed
- Fixed a bug where content css could not be loaded from another domain. #TINY-1891
- Fixed a bug on FireFox where the cursor would get stuck between two contenteditable false inline elements located inside of the same block element divided by a BR. #TINY-1878
- Fixed a bug with the insertContent method where nonbreaking spaces would be inserted incorrectly. #TINY-1868
- Fixed a bug where the toolbar of the inline editor would not be visible in some scenarios. #TINY-1862
- Fixed a bug where removing the editor while more than one notification was open would throw an error. #TINY-1845
- Fixed a bug where the menubutton would be rendered on top of the menu if the viewport didn't have enough height. #TINY-1678
- Fixed a bug with the annotations api where annotating collapsed selections caused problems. #TBS-2449
- Fixed a bug where wbr elements were being transformed into whitespace when using the Paste Plugin's paste as text setting. #GH-4638
- Fixed a bug where the Search and Replace didn't replace spaces correctly. #GH-4632
- Fixed a bug with sublist items not persisting selection. #GH-4628
- Fixed a bug with mceInsertRawHTML command not working as expected. #GH-4625

## 4.8.3 - 2018-09-13

### Fixed
- Fixed a bug where the Wordcount Plugin didn't correctly count words within tables on IE11. #TINY-1770
- Fixed a bug where it wasn't possible to move the caret out of a table on IE11 and Firefox. #TINY-1682
- Fixed a bug where merging empty blocks didn't work as expected, sometimes causing content to be deleted. #TINY-1781
- Fixed a bug where the Textcolor Plugin didn't show the correct current color. #TINY-1810
- Fixed a bug where clear formatting with a collapsed selection would sometimes clear formatting from more content than expected. #TINY-1813 #TINY-1821
- Fixed a bug with the Table Plugin where it wasn't possible to keyboard navigate to the caption. #TINY-1818

## 4.8.2 - 2018-08-09

### Changed
- Moved annotator from "experimental" to "annotator" object on editor. #TBS-2398
- Improved the multiclick normalization across browsers. #TINY-1788

### Fixed
- Fixed a bug where running getSelectedBlocks with a collapsed selection between block elements would produce incorrect results. #TINY-1787
- Fixed a bug where the ScriptLoaders loadScript method would not work as expected in FireFox when loaded on the same page as a ShadowDOM polyfill. #TINY-1786
- Removed reference to ShadowDOM event.path as Blink based browsers now support event.composedPath. #TINY-1785
- Fixed a bug where a reference to localStorage would throw an "access denied" error in IE11 with strict security settings. #TINY-1782
- Fixed a bug where pasting using the toolbar button on an inline editor in IE11 would cause a looping behaviour. #TINY-1768

## 4.8.1 - 2018-07-26

### Fixed
- Fixed a bug where the content of inline editors was being cleaned on every call of `editor.save()`. #TINY-1783
- Fixed a bug where the arrow of the Inlite Theme toolbar was being rendered incorrectly in RTL mode. #TINY-1776
- Fixed a bug with the Paste Plugin where pasting after inline contenteditable false elements moved the caret to the end of the line. #TINY-1758

## 4.8.0 - 2018-06-27

### Added
- Added new "experimental" object in editor, with initial Annotator API. #TBS-2374

### Fixed
- Fixed a bug where deleting paragraphs inside of table cells would delete the whole table cell. #TINY-1759
- Fixed a bug in the Table Plugin where removing row height set on the row properties dialog did not update the table. #TINY-1730
- Fixed a bug with the font select toolbar item didn't update correctly. #TINY-1683
- Fixed a bug where all bogus elements would not be deleted when removing an inline editor. #TINY-1669

## 4.7.13 - 2018-05-16

### Added
- Added missing code menu item from the default menu config. #TINY-1648
- Added new align button for combining the separate align buttons into a menu button. #TINY-1652

### Fixed
- Fixed a bug where Edge 17 wouldn't be able to select images or tables. #TINY-1679
- Fixed issue where whitespace wasn't preserved when the editor was initialized on pre elements. #TINY-1649
- Fixed a bug with the fontselect dropdowns throwing an error if the editor was hidden in Firefox. #TINY-1664
- Fixed a bug where it wasn't possible to merge table cells on IE 11. #TINY-1671
- Fixed a bug where textcolor wasn't applying properly on IE 11 in some situations. #TINY-1663
- Fixed a bug where the justifyfull command state wasn't working correctly. #TINY-1677
- Fixed a bug where the styles wasn't updated correctly when resizing some tables. #TINY-1668

## 4.7.12 - 2018-05-03

### Added
- Added an option to filter out image svg data urls.
- Added support for html5 details and summary elements.

### Changed
- Changed so the mce-abs-layout-item css rule targets html instead of body. Patch contributed by nazar-pc.

### Fixed
- Fixed a bug where the "read" step on the mobile theme was still present on android mobile browsers.
- Fixed a bug where all images in the editor document would reload on any editor change.
- Fixed a bug with the Table Plugin where ObjectResized event wasn't being triggered on column resize.
- Fixed so the selection is set to the first suitable caret position after editor.setContent called.
- Fixed so links with xlink:href attributes are filtered correctly to prevent XSS.
- Fixed a bug on IE11 where pasting content into an inline editor initialized on a heading element would create new editable elements.
- Fixed a bug where readonly mode would not work as expected when the editor contained contentEditable=true elements.
- Fixed a bug where the Link Plugin would throw an error when used together with the webcomponents polyfill. Patch contributed by 4esnog.
- Fixed a bug where the "Powered by TinyMCE" branding link would break on XHTML pages. Patch contributed by tistre.
- Fixed a bug where the same id would be used in the blobcache for all pasted images. Patch contributed by thorn0.

## 4.7.11 - 2018-04-11

### Added
- Added a new imagetools_credentials_hosts option to the Imagetools Plugin.

### Fixed
- Fixed a bug where toggling a list containing empty LIs would throw an error. Patch contributed by bradleyke.
- Fixed a bug where applying block styles to a text with the caret at the end of the paragraph would select all text in the paragraph.
- Fixed a bug where toggling on the Spellchecker Plugin would trigger isDirty on the editor.
- Fixed a bug where it was possible to enter content into selection bookmark spans.
- Fixed a bug where if a non paragraph block was configured in forced_root_block the editor.getContent method would return incorrect values with an empty editor.
- Fixed a bug where dropdown menu panels stayed open and fixed in position when dragging dialog windows.
- Fixed a bug where it wasn't possible to extend table cells with the space button in Safari.
- Fixed a bug where the setupeditor event would thrown an error when using the Compat3x Plugin.
- Fixed a bug where an error was thrown in FontInfo when called on a detached element.

## 4.7.10 - 2018-04-03

### Added
- Added normalization of triple clicks across browsers in the editor.
- Added a `hasFocus` method to the editor that checks if the editor has focus.
- Added correct icon to the Nonbreaking Plugin menu item.

### Fixed
- Fixed so the `getContent`/`setContent` methods work even if the editor is not initialized.
- Fixed a bug with the Media Plugin where query strings were being stripped from youtube links.
- Fixed a bug where image styles were changed/removed when opening and closing the Image Plugin dialog.
- Fixed a bug in the Table Plugin where some table cell styles were not correctly added to the content html.
- Fixed a bug in the Spellchecker Plugin where it wasn't possible to change the spellchecker language.
- Fixed so the the unlink action in the Link Plugin has a menu item and can be added to the contextmenu.
- Fixed a bug where it wasn't possible to keyboard navigate to the start of an inline element on a new line within the same block element.
- Fixed a bug with the Text Color Plugin where if used with an inline editor located at the bottom of the screen the colorpicker could appear off screen.
- Fixed a bug with the UndoManager where undo levels were being added for nbzwsp characters.
- Fixed a bug with the Table Plugin where the caret would sometimes be lost when keyboard navigating up through a table.
- Fixed a bug where FontInfo.getFontFamily would throw an error when called on a removed editor.
- Fixed a bug in Firefox where undo levels were not being added correctly for some specific operations.
- Fixed a bug where initializing an inline editor inside of a table would make the whole table resizeable.
- Fixed a bug where the fake cursor that appears next to tables on Firefox was positioned incorrectly when switching to fullscreen.
- Fixed a bug where zwsp's weren't trimmed from the output from `editor.getContent({ format: 'text' })`.
- Fixed a bug where the fontsizeselect/fontselect toolbar items showed the body info rather than the first possible caret position info on init.
- Fixed a bug where it wasn't possible to select all content if the editor only contained an inline boundary element.
- Fixed a bug where `content_css` urls with query strings wasn't working.
- Fixed a bug in the Table Plugin where some table row styles were removed when changing other styles in the row properties dialog.

### Removed
- Removed the "read" step from the mobile theme.

## 4.7.9 - 2018-02-27

### Fixed
- Fixed a bug where the editor target element didn't get the correct style when removing the editor.

## 4.7.8 - 2018-02-26

### Fixed
- Fixed an issue with the Help Plugin where the menuitem name wasn't lowercase.
- Fixed an issue on MacOS where text and bold text did not have the same line-height in the autocomplete dropdown in the Link Plugin dialog.
- Fixed a bug where the "paste as text" option in the Paste Plugin didn't work.
- Fixed a bug where dialog list boxes didn't get positioned correctly in documents with scroll.
- Fixed a bug where the Inlite Theme didn't use the Table Plugin api to insert correct tables.
- Fixed a bug where the Inlite Theme panel didn't hide on blur in a correct way.
- Fixed a bug where placing the cursor before a table in Firefox would scroll to the bottom of the table.
- Fixed a bug where selecting partial text in table cells with rowspans and deleting would produce faulty tables.
- Fixed a bug where the Preview Plugin didn't work on Safari due to sandbox security.
- Fixed a bug where table cell selection using the keyboard threw an error.
- Fixed so the font size and font family doesn't toggle the text but only sets the selected format on the selected text.
- Fixed so the built-in spellchecking on Chrome and Safari creates an undo level when replacing words.

## 4.7.7 - 2018-02-19

### Added
- Added a border style selector to the advanced tab of the Image Plugin.
- Added better controls for default table inserted by the Table Plugin.
- Added new `table_responsive_width` option to the Table Plugin that controls whether to use pixel or percentage widths.

### Fixed
- Fixed a bug where the Link Plugin text didn't update when a URL was pasted using the context menu.
- Fixed a bug with the Spellchecker Plugin where using "Add to dictionary" in the context menu threw an error.
- Fixed a bug in the Media Plugin where the preview node for iframes got default width and height attributes that interfered with width/height styles.
- Fixed a bug where backslashes were being added to some font family names in Firefox in the fontselect toolbar item.
- Fixed a bug where errors would be thrown when trying to remove an editor that had not yet been fully initialized.
- Fixed a bug where the Imagetools Plugin didn't update the images atomically.
- Fixed a bug where the Fullscreen Plugin was throwing errors when being used on an inline editor.
- Fixed a bug where drop down menus weren't positioned correctly in inline editors on scroll.
- Fixed a bug with a semicolon missing at the end of the bundled javascript files.
- Fixed a bug in the Table Plugin with cursor navigation inside of tables where the cursor would sometimes jump into an incorrect table cells.
- Fixed a bug where indenting a table that is a list item using the "Increase indent" button would create a nested table.
- Fixed a bug where text nodes containing only whitespace were being wrapped by paragraph elements.
- Fixed a bug where whitespace was being inserted after br tags inside of paragraph tags.
- Fixed a bug where converting an indented paragraph to a list item would cause the list item to have extra padding.
- Fixed a bug where Copy/Paste in an editor with a lot of content would cause the editor to scroll to the top of the content in IE11.
- Fixed a bug with a memory leak in the DragHelper. Path contributed by ben-mckernan.
- Fixed a bug where the advanced tab in the Media Plugin was being shown even if it didn't contain anything. Patch contributed by gabrieeel.
- Fixed an outdated eventname in the EventUtils. Patch contributed by nazar-pc.
- Fixed an issue where the Json.parse function would throw an error when being used on a page with strict CSP settings.
- Fixed so you can place the curser before and after table elements within the editor in Firefox and Edge/IE.

## 4.7.6 - 2018-01-29

### Fixed
- Fixed a bug in the jquery integration where it threw an error saying that "global is not defined".
- Fixed a bug where deleting a table cell whose previous sibling was set to contenteditable false would create a corrupted table.
- Fixed a bug where highlighting text in an unfocused editor did not work correctly in IE11/Edge.
- Fixed a bug where the table resize handles were not being repositioned when activating the Fullscreen Plugin.
- Fixed a bug where the Imagetools Plugin dialog didn't honor editor RTL settings.
- Fixed a bug where block elements weren't being merged correctly if you deleted from after a contenteditable false element to the beginning of another block element.
- Fixed a bug where TinyMCE didn't work with module loaders like webpack.

## 4.7.5 - 2018-01-22

### Fixed
- Fixed bug with the Codesample Plugin where it wasn't possible to edit codesamples when the editor was in inline mode.
- Fixed bug where focusing on the status bar broke the keyboard navigation functionality.
- Fixed bug where an error would be thrown on Edge by the Table Plugin when pasting using the PowerPaste Plugin.
- Fixed bug in the Table Plugin where selecting row border style from the dropdown menu in advanced row properties would throw an error.
- Fixed bug with icons being rendered incorrectly on Chrome on Mac OS.
- Fixed bug in the Textcolor Plugin where the font color and background color buttons wouldn't trigger an ExecCommand event.
- Fixed bug in the Link Plugin where the url field wasn't forced LTR.
- Fixed bug where the Nonbreaking Plugin incorrectly inserted spaces into tables.
- Fixed bug with the inline theme where the toolbar wasn't repositioned on window resize.

## 4.7.4 - 2017-12-05

### Fixed
- Fixed bug in the Nonbreaking Plugin where the nonbreaking_force_tab setting was being ignored.
- Fixed bug in the Table Plugin where changing row height incorrectly converted column widths to pixels.
- Fixed bug in the Table Plugin on Edge and IE11 where resizing the last column after resizing the table would cause invalid column heights.
- Fixed bug in the Table Plugin where keyboard navigation was not normalized between browsers.
- Fixed bug in the Table Plugin where the colorpicker button would show even without defining the colorpicker_callback.
- Fixed bug in the Table Plugin where it wasn't possible to set the cell background color.
- Fixed bug where Firefox would throw an error when intialising an editor on an element that is hidden or not yet added to the DOM.
- Fixed bug where Firefox would throw an error when intialising an editor inside of a hidden iframe.

## 4.7.3 - 2017-11-23

### Added
- Added functionality to open the Codesample Plugin dialog when double clicking on a codesample. Patch contributed by dakuzen.

### Fixed
- Fixed bug where undo/redo didn't work correctly with some formats and caret positions.
- Fixed bug where the color picker didn't show up in Table Plugin dialogs.
- Fixed bug where it wasn't possible to change the width of a table through the Table Plugin dialog.
- Fixed bug where the Charmap Plugin couldn't insert some special characters.
- Fixed bug where editing a newly inserted link would not actually edit the link but insert a new link next to it.
- Fixed bug where deleting all content in a table cell made it impossible to place the caret into it.
- Fixed bug where the vertical alignment field in the Table Plugin cell properties dialog didn't do anything.
- Fixed bug where an image with a caption showed two sets of resize handles in IE11.
- Fixed bug where pressing the enter button inside of an h1 with contenteditable set to true would sometimes produce a p tag.
- Fixed bug with backspace not working as expected before a noneditable element.
- Fixed bug where operating on tables with invalid rowspans would cause an error to be thrown.
- Fixed so a real base64 representation of the image is available on the blobInfo that the images_upload_handler gets called with.
- Fixed so the image upload tab is available when the images_upload_handler is defined (and not only when the images_upload_url is defined).

## 4.7.2 - 2017-11-07

### Added
- Added newly rewritten Table Plugin.
- Added support for attributes with colon in valid_elements and addValidElements.
- Added support for dailymotion short url in the Media Plugin. Patch contributed by maat8.
- Added support for converting to half pt when converting font size from px to pt. Patch contributed by danny6514.
- Added support for location hash to the Autosave plugin to make it work better with SPAs using hash routing.
- Added support for merging table cells when pasting a table into another table.

### Changed
- Changed so the language packs are only loaded once. Patch contributed by 0xor1.
- Simplified the css for inline boundaries selection by switching to an attribute selector.

### Fixed
- Fixed bug where an error would be thrown on editor initialization if the window.getSelection() returned null.
- Fixed bug where holding down control or alt keys made the keyboard navigation inside an inline boundary not work as expected.
- Fixed bug where applying formats in IE11 produced extra, empty paragraphs in the editor.
- Fixed bug where the Word Count Plugin didn't count some mathematical operators correctly.
- Fixed bug where removing an inline editor removed the element that the editor had been initialized on.
- Fixed bug where setting the selection to the end of an editable container caused some formatting problems.
- Fixed bug where an error would be thrown sometimes when an editor was removed because of the selection bookmark was being stored asynchronously.
- Fixed a bug where an editor initialized on an empty list did not contain any valid cursor positions.
- Fixed a bug with the Context Menu Plugin and webkit browsers on Mac where right-clicking inside a table would produce an incorrect selection.
- Fixed bug where the Image Plugin constrain proportions setting wasn't working as expected.
- Fixed bug where deleting the last character in a span with decorations produced an incorrect element when typing.
- Fixed bug where focusing on inline editors made the toolbar flicker when moving between elements quickly.
- Fixed bug where the selection would be stored incorrectly in inline editors when the mouseup event was fired outside the editor body.
- Fixed bug where toggling bold at the end of an inline boundary would toggle off the whole word.
- Fixed bug where setting the skin to false would not stop the loading of some skin css files.
- Fixed bug in mobile theme where pinch-to-zoom would break after exiting the editor.
- Fixed bug where sublists of a fully selected list would not be switched correctly when changing list style.
- Fixed bug where inserting media by source would break the UndoManager.
- Fixed bug where inserting some content into the editor with a specific selection would replace some content incorrectly.
- Fixed bug where selecting all content with ctrl+a in IE11 caused problems with untoggling some formatting.
- Fixed bug where the Search and Replace Plugin left some marker spans in the editor when undoing and redoing after replacing some content.
- Fixed bug where the editor would not get a scrollbar when using the Fullscreen and Autoresize plugins together.
- Fixed bug where the font selector would stop working correctly after selecting fonts three times.
- Fixed so pressing the enter key inside of an inline boundary inserts a br after the inline boundary element.
- Fixed a bug where it wasn't possible to use tab navigation inside of a table that was inside of a list.
- Fixed bug where end_container_on_empty_block would incorrectly remove elements.
- Fixed bug where content_styles weren't added to the Preview Plugin iframe.
- Fixed so the beforeSetContent/beforeGetContent events are preventable.
- Fixed bug where changing height value in Table Plugin advanced tab didn't do anything.
- Fixed bug where it wasn't possible to remove formatting from content in beginning of table cell.

## 4.7.1 - 2017-10-09

### Fixed
- Fixed bug where theme set to false on an inline editor produced an extra div element after the target element.
- Fixed bug where the editor drag icon was misaligned with the branding set to false.
- Fixed bug where doubled menu items were not being removed as expected with the removed_menuitems setting.
- Fixed bug where the Table of contents plugin threw an error when initialized.
- Fixed bug where it wasn't possible to add inline formats to text selected right to left.
- Fixed bug where the paste from plain text mode did not work as expected.
- Fixed so the style previews do not set color and background color when selected.
- Fixed bug where the Autolink plugin didn't work as expected with some formats applied on an empty editor.
- Fixed bug where the Textpattern plugin were throwing errors on some patterns.
- Fixed bug where the Save plugin saved all editors instead of only the active editor. Patch contributed by dannoe.

## 4.7.0 - 2017-10-03

### Added
- Added new mobile ui that is specifically designed for mobile devices.

### Changed
- Updated the default skin to be more modern and white since white is preferred by most implementations.
- Restructured the default menus to be more similar to common office suites like Google Docs.

### Fixed
- Fixed so theme can be set to false on both inline and iframe editor modes.
- Fixed bug where inline editor would add/remove the visualblocks css multiple times.
- Fixed bug where selection wouldn't be properly restored when editor lost focus and commands where invoked.
- Fixed bug where toc plugin would generate id:s for headers even though a toc wasn't inserted into the content.
- Fixed bug where is wasn't possible to drag/drop contents within the editor if paste_data_images where set to true.
- Fixed bug where getParam and close in WindowManager would get the first opened window instead of the last opened window.
- Fixed bug where delete would delete between cells inside a table in Firefox.

## 4.6.7 - 2017-09-18

### Added
- Added some missing translations to Image, Link and Help plugins.

### Fixed
- Fixed bug where paste wasn't working in IOS.
- Fixed bug where the Word Count Plugin didn't count some mathematical operators correctly.
- Fixed bug where inserting a list in a table caused the cell to expand in height.
- Fixed bug where pressing enter in a list located inside of a table deleted list items instead of inserting new list item.
- Fixed bug where copy and pasting table cells produced inconsistent results.
- Fixed bug where initializing an editor with an ID of 'length' would throw an exception.
- Fixed bug where it was possible to split a non merged table cell.
- Fixed bug where copy and pasting a list with a very specific selection into another list would produce a nested list.
- Fixed bug where copy and pasting ordered lists sometimes produced unordered lists.
- Fixed bug where padded elements inside other elements would be treated as empty.
- Fixed so you can resize images inside a figure element.
- Fixed bug where an inline TinyMCE editor initialized on a table did not set selection on load in Chrome.
- Fixed the positioning of the inlite toolbar when the target element wasn't big enough to fit the toolbar.

## 4.6.6 - 2017-08-30

### Fixed
- Fixed so that notifications wrap long text content instead of bleeding outside the notification element.
- Fixed so the content_style css is added after the skin and custom stylesheets.
- Fixed bug where it wasn't possible to remove a table with the Cut button.
- Fixed bug where the center format wasn't getting the same font size as the other formats in the format preview.
- Fixed bug where the wordcount plugin wasn't counting hyphenated words correctly.
- Fixed bug where all content pasted into the editor was added to the end of the editor.
- Fixed bug where enter keydown on list item selection only deleted content and didn't create a new line.
- Fixed bug where destroying the editor while the content css was still loading caused error notifications on Firefox.
- Fixed bug where undoing cut operation in IE11 left some unwanted html in the editor content.
- Fixed bug where enter keydown would throw an error in IE11.
- Fixed bug where duplicate instances of an editor were added to the editors array when using the createEditor API.
- Fixed bug where the formatter applied formats on the wrong content when spellchecker was activated.
- Fixed bug where switching formats would reset font size on child nodes.
- Fixed bug where the table caption element weren't always the first descendant to the table tag.
- Fixed bug where pasting some content into the editor on chrome some newlines were removed.
- Fixed bug where it wasn't possible to remove a list if a list item was a table element.
- Fixed bug where copy/pasting partial selections of tables wouldn't produce a proper table.
- Fixed bug where the searchreplace plugin could not find consecutive spaces.
- Fixed bug where background color wasn't applied correctly on some partially selected contents.

## 4.6.5 - 2017-08-02

### Added
- Added new inline_boundaries_selector that allows you to specify the elements that should have boundaries.
- Added new local upload feature this allows the user to upload images directly from the image dialog.
- Added a new api for providing meta data for plugins. It will show up in the help dialog if it's provided.

### Fixed
- Fixed so that the notifications created by the notification manager are more screen reader accessible.
- Fixed bug where changing the list format on multiple selected lists didn't change all of the lists.
- Fixed bug where the nonbreaking plugin would insert multiple undo levels when pressing the tab key.
- Fixed bug where delete/backspace wouldn't render a caret when all editor contents where deleted.
- Fixed bug where delete/backspace wouldn't render a caret if the deleted element was a single contentEditable false element.
- Fixed bug where the wordcount plugin wouldn't count words correctly if word where typed after applying a style format.
- Fixed bug where the wordcount plugin would count mathematical formulas as multiple words for example 1+1=2.
- Fixed bug where formatting of triple clicked blocks on Chrome/Safari would result in styles being added outside the visual selection.
- Fixed bug where paste would add the contents to the end of the editor area when inline mode was used.
- Fixed bug where toggling off bold formatting on text entered in a new paragraph would add an extra line break.
- Fixed bug where autolink plugin would only produce a link on every other consecutive link on Firefox.
- Fixed bug where it wasn't possible to select all contents if the content only had one pre element.
- Fixed bug where sizzle would produce lagging behavior on some sites due to repaints caused by feature detection.
- Fixed bug where toggling off inline formats wouldn't include the space on selected contents with leading or trailing spaces.
- Fixed bug where the cut operation in UI wouldn't work in Chrome.
- Fixed bug where some legacy editor initialization logic would throw exceptions about editor settings not being defined.
- Fixed bug where it wasn't possible to apply text color to links if they where part of a non collapsed selection.
- Fixed bug where an exception would be thrown if the user selected a video element and then moved the focus outside the editor.
- Fixed bug where list operations didn't work if there where block elements inside the list items.
- Fixed bug where applying block formats to lists wrapped in block elements would apply to all elements in that wrapped block.

## 4.6.4 - 2017-06-13

### Fixed
- Fixed bug where the editor would move the caret when clicking on the scrollbar next to a content editable false block.
- Fixed bug where the text color select dropdowns wasn't placed correctly when they didn't fit the width of the screen.
- Fixed bug where the default editor line height wasn't working for mixed font size contents.
- Fixed bug where the content css files for inline editors were loaded multiple times for multiple editor instances.
- Fixed bug where the initial value of the font size/font family dropdowns wasn't displayed.
- Fixed bug where the I18n api was not supporting arrays as the translation replacement values.
- Fixed bug where chrome would display "The given range isn't in document." errors for invalid ranges passed to setRng.
- Fixed bug where the compat3x plugin wasn't working since the global tinymce references wasn't resolved correctly.
- Fixed bug where the preview plugin wasn't encoding the base url passed into the iframe contents producing a xss bug.
- Fixed bug where the dom parser/serializer wasn't handling some special elements like noframes, title and xmp.
- Fixed bug where the dom parser/serializer wasn't handling cdata sections with comments inside.
- Fixed bug where the editor would scroll to the top of the editable area if a dialog was closed in inline mode.
- Fixed bug where the link dialog would not display the right rel value if rel_list was configured.
- Fixed bug where the context menu would select images on some platforms but not others.
- Fixed bug where the filenames of images were not retained on dragged and drop into the editor from the desktop.
- Fixed bug where the paste plugin would misrepresent newlines when pasting plain text and having forced_root_block configured.
- Fixed so that the error messages for the imagetools plugin is more human readable.
- Fixed so the internal validate setting for the parser/serializer can't be set from editor initialization settings.

## 4.6.3 - 2017-05-30

### Fixed
- Fixed bug where the arrow keys didn't work correctly when navigating on nested inline boundary elements.
- Fixed bug where delete/backspace didn't work correctly on nested inline boundary elements.
- Fixed bug where image editing didn't work on subsequent edits of the same image.
- Fixed bug where charmap descriptions wouldn't properly wrap if they exceeded the width of the box.
- Fixed bug where the default image upload handler only accepted 200 as a valid http status code.
- Fixed so rel on target=_blank links gets forced with only noopener instead of both noopener and noreferrer.

## 4.6.2 - 2017-05-23

### Fixed
- Fixed bug where the SaxParser would run out of memory on very large documents.
- Fixed bug with formatting like font size wasn't applied to del elements.
- Fixed bug where various api calls would be throwing exceptions if they where invoked on a removed editor instance.
- Fixed bug where the branding position would be incorrect if the editor was inside a hidden tab and then later showed.
- Fixed bug where the color levels feature in the imagetools dialog wasn't working properly.
- Fixed bug where imagetools dialog wouldn't pre-load images from CORS domains, before trying to prepare them for editing.
- Fixed bug where the tab key would move the caret to the next table cell if being pressed inside a list inside a table.
- Fixed bug where the cut/copy operations would loose parent context like the current format etc.
- Fixed bug with format preview not working on invalid elements excluded by valid_elements.
- Fixed bug where blocks would be merged in incorrect order on backspace/delete.
- Fixed bug where zero length text nodes would cause issues with the undo logic if there where iframes present.
- Fixed bug where the font size/family select lists would throw errors if the first node was a comment.
- Fixed bug with csp having to allow local script evaluation since it was used to detect global scope.
- Fixed bug where CSP required a relaxed option for javascript: URLs in unsupported legacy browsers.
- Fixed bug where a fake caret would be rendered for td with the contenteditable=false.
- Fixed bug where typing would be blocked on IE 11 when within a nested contenteditable=true/false structure.

## 4.6.1 - 2017-05-10

### Added
- Added configuration option to list plugin to disable tab indentation.

### Fixed
- Fixed bug where format change on very specific content could cause the selection to change.
- Fixed bug where TinyMCE could not be lazyloaded through jquery integration.
- Fixed bug where entities in style attributes weren't decoded correctly on paste in webkit.
- Fixed bug where fontsize_formats option had been renamed incorrectly.
- Fixed bug with broken backspace/delete behaviour between contenteditable=false blocks.
- Fixed bug where it wasn't possible to backspace to the previous line with the inline boundaries functionality turned on.
- Fixed bug where is wasn't possible to move caret left and right around a linked image with the inline boundaries functionality turned on.
- Fixed bug where pressing enter after/before hr element threw exception. Patch contributed bradleyke.
- Fixed so the CSS in the visualblocks plugin doesn't overwrite background color. Patch contributed by Christian Rank.
- Fixed bug where multibyte characters weren't encoded correctly. Patch contributed by James Tarkenton.
- Fixed bug where shift-click to select within contenteditable=true fields wasn't working.

## 4.6.0 - 2017-05-04

### Added
- Added an inline boundary caret position feature that makes it easier to type at the beginning/end of links/code elements.
- Added a help plugin that adds a button and a dialog showing the editor shortcuts and loaded plugins.
- Added an inline_boundaries option that allows you to disable the inline boundary feature if it's not desired.
- Added a new ScrollIntoView event that allows you to override the default scroll to element behavior.
- Added role and aria- attributes as valid elements in the default valid elements config.
- Added new internal flag for PastePreProcess/PastePostProcess this is useful to know if the paste was coming from an external source.
- Added new ignore function to UndoManager this works similar to transact except that it doesn't add an undo level by default.

### Fixed
- Fixed so that urls gets retained for images when being edited. This url is then passed on to the upload handler.
- Fixed so that the editors would be initialized on readyState interactive instead of complete.
- Fixed so that the init event of the editor gets fired once all contentCSS files have been properly loaded.
- Fixed so that width/height of the editor gets taken from the textarea element if it's explicitly specified in styles.
- Fixed so that keep_styles set to false no longer clones class/style from the previous paragraph on enter.
- Fixed so that the default line-height is 1.2em to avoid zwnbsp characters from producing text rendering glitches on Windows.
- Fixed so that loading errors of content css gets presented by a notification message.
- Fixed so figure image elements can be linked when selected this wraps the figure image in a anchor element.
- Fixed bug where it wasn't possible to copy/paste rows with colspans by using the table copy/paste feature.
- Fixed bug where the protect setting wasn't properly applied to header/footer parts when using the fullpage plugin.
- Fixed bug where custom formats that specified upper case element names where not applied correctly.
- Fixed bug where some screen readers weren't reading buttons due to an aria specific fix for IE 8.
- Fixed bug where cut wasn't working correctly on iOS due to it's clipboard API not working correctly.
- Fixed bug where Edge would paste div elements instead of paragraphs when pasting plain text.
- Fixed bug where the textpattern plugin wasn't dealing with trailing punctuations correctly.
- Fixed bug where image editing would some times change the image format from jpg to png.
- Fixed bug where some UI elements could be inserted into the toolbar even if they where not registered.
- Fixed bug where it was possible to click the TD instead of the character in the character map and that caused an exception.
- Fixed bug where the font size/font family dropdowns would sometimes show an incorrect value due to css not being loaded in time.
- Fixed bug with the media plugin inserting undefined instead of retaining size when media_dimensions was set to false.
- Fixed bug with deleting images when forced_root_blocks where set to false.
- Fixed bug where input focus wasn't properly handled on nested content editable elements.
- Fixed bug where Chrome/Firefox would throw an exception when selecting images due to recent change of setBaseAndExtent support.
- Fixed bug where malformed blobs would throw exceptions now they are simply ignored.
- Fixed bug where backspace/delete wouldn't work properly in some cases where all contents was selected in WebKit.
- Fixed bug with Angular producing errors since it was expecting events objects to be patched with their custom properties.
- Fixed bug where the formatter would apply formatting to spellchecker errors now all bogus elements are excluded.
- Fixed bug with backspace/delete inside table caption elements wouldn't behave properly on IE 11.
- Fixed bug where typing after a contenteditable false inline element could move the caret to the end of that element.
- Fixed bug where backspace before/after contenteditable false blocks wouldn't properly remove the right element.
- Fixed bug where backspace before/after contenteditable false inline elements wouldn't properly empty the current block element.
- Fixed bug where vertical caret navigation with a custom line-height would sometimes match incorrect positions.
- Fixed bug with paste on Edge where character encoding wasn't handled properly due to a browser bug.
- Fixed bug with paste on Edge where extra fragment data was inserted into the contents when pasting.
- Fixed bug with pasting contents when having a whole block element selected on WebKit could cause WebKit spans to appear.
- Fixed bug where the visualchars plugin wasn't working correctly showing invisible nbsp characters.
- Fixed bug where browsers would hang if you tried to load some malformed html contents.
- Fixed bug where the init call promise wouldn't resolve if the specified selector didn't find any matching elements.
- Fixed bug where the Schema isValidChild function was case sensitive.

### Removed
- Dropped support for IE 8-10 due to market share and lack of support from Microsoft. See tinymce docs for details.

## 4.5.3 - 2017-02-01

### Added
- Added keyboard navigation for menu buttons when the menu is in focus.
- Added api to the list plugin for setting custom classes/attributes on lists.
- Added validation for the anchor plugin input field according to W3C id naming specifications.

### Fixed
- Fixed bug where media placeholders were removed after resize with the forced_root_block setting set to false.
- Fixed bug where deleting selections with similar sibling nodes sometimes deleted the whole document.
- Fixed bug with inlite theme where several toolbars would appear scrolling when more than one instance of the editor was in use.
- Fixed bug where the editor would throw error with the fontselect plugin on hidden editor instances in Firefox.
- Fixed bug where the background color would not stretch to the font size.
- Fixed bug where font size would be removed when changing background color.
- Fixed bug where the undomanager trimmed away whitespace between nodes on undo/redo.
- Fixed bug where media_dimensions=false in media plugin caused the editor to throw an error.
- Fixed bug where IE was producing font/u elements within links on paste.
- Fixed bug where some button tooltips were broken when compat3x was in use.
- Fixed bug where backspace/delete/typeover would remove the caption element.
- Fixed bug where powerspell failed to function when compat3x was enabled.
- Fixed bug where it wasn't possible to apply sub/sup on text with large font size.
- Fixed bug where pre tags with spaces weren't treated as content.
- Fixed bug where Meta+A would select the entire document instead of all contents in nested ce=true elements.

## 4.5.2 - 2017-01-04

### Fixed
- Added missing keyboard shortcut description for the underline menu item in the format menu.
- Fixed bug where external blob urls wasn't properly handled by editor upload logic. Patch contributed by David Oviedo.
- Fixed bug where urls wasn't treated as a single word by the wordcount plugin.
- Fixed bug where nbsp characters wasn't treated as word delimiters by the wordcount plugin.
- Fixed bug where editor instance wasn't properly passed to the format preview logic. Patch contributed by NullQuery.
- Fixed bug where the fake caret wasn't hidden when you moved selection to a cE=false element.
- Fixed bug where it wasn't possible to edit existing code sample blocks.
- Fixed bug where it wasn't possible to delete editor contents if the selection included an empty block.
- Fixed bug where the formatter wasn't expanding words on some international characters. Patch contributed by Martin Larochelle.
- Fixed bug where the open link feature wasn't working correctly on IE 11.
- Fixed bug where enter before/after a cE=false block wouldn't properly padd the paragraph with an br element.
- Fixed so font size and font family select boxes always displays a value by using the runtime style as a fallback.
- Fixed so missing plugins will be logged to console as warnings rather than halting the initialization of the editor.
- Fixed so splitbuttons become normal buttons in advlist plugin if styles are empty. Patch contributed by René Schleusner.
- Fixed so you can multi insert rows/cols by selecting table cells and using insert rows/columns.

## 4.5.1 - 2016-12-07

### Fixed
- Fixed bug where the lists plugin wouldn't initialize without the advlist plugins if served from cdn.
- Fixed bug where selectors with "*" would cause the style format preview to throw an error.
- Fixed bug with toggling lists off on lists with empty list items would throw an error.
- Fixed bug where editing images would produce non existing blob uris.
- Fixed bug where the offscreen toc selection would be treated as the real toc element.
- Fixed bug where the aria level attribute for element path would have an incorrect start index.
- Fixed bug where the offscreen selection of cE=false that where very wide would be shown onscreen. Patch contributed by Steven Bufton.
- Fixed so the default_link_target gets applied to links created by the autolink plugin.
- Fixed so that the name attribute gets removed by the anchor plugin if editing anchors.

## 4.5.0 - 2016-11-23

### Added
- Added new toc plugin allows you to insert table of contents based on editor headings.
- Added new auto complete menu to all url fields. Adds history, link to anchors etc.
- Added new sidebar api that allows you to add custom sidebar panels and buttons to toggle these.
- Added new insert menu button that allows you to have multiple insert functions under the same menu button.
- Added new open link feature to ctrl+click, alt+enter and context menu.
- Added new media_embed_handler option to allow the media plugin to be populated with custom embeds.
- Added new support for editing transparent images using the image tools dialog.
- Added new images_reuse_filename option to allow filenames of images to be retained for upload.
- Added new security feature where links with target="_blank" will by default get rel="noopener noreferrer".
- Added new allow_unsafe_link_target to allow you to opt-out of the target="_blank" security feature.
- Added new style_formats_autohide option to automatically hide styles based on context.
- Added new codesample_content_css option to specify where the code sample prism css is loaded from.
- Added new support for Japanese/Chinese word count following the unicode standards on this.
- Added new fragmented undo levels this dramatically reduces flicker on contents with iframes.
- Added new live previews for complex elements like table or lists.

### Fixed
- Fixed bug where it wasn't possible to properly tab between controls in a dialog with a disabled form item control.
- Fixed bug where firefox would generate a rectangle on elements produced after/before a cE=false elements.
- Fixed bug with advlist plugin not switching list element format properly in some edge cases.
- Fixed bug where col/rowspans wasn't correctly computed by the table plugin in some cases.
- Fixed bug where the table plugin would thrown an error if object_resizing was disabled.
- Fixed bug where some invalid markup would cause issues when running in XHTML mode. Patch contributed by Charles Bourasseau.
- Fixed bug where the fullscreen class wouldn't be removed properly when closing dialogs.
- Fixed bug where the PastePlainTextToggle event wasn't fired by the paste plugin when the state changed.
- Fixed bug where table the row type wasn't properly updated in table row dialog. Patch contributed by Matthias Balmer.
- Fixed bug where select all and cut wouldn't place caret focus back to the editor in WebKit. Patch contributed by Daniel Jalkut.
- Fixed bug where applying cell/row properties to multiple cells/rows would reset other unchanged properties.
- Fixed bug where some elements in the schema would have redundant/incorrect children.
- Fixed bug where selector and target options would cause issues if used together.
- Fixed bug where drag/drop of images from desktop on chrome would thrown an error.
- Fixed bug where cut on WebKit/Blink wouldn't add an undo level.
- Fixed bug where IE 11 would scroll to the cE=false elements when they where selected.
- Fixed bug where keys like F5 wouldn't work when a cE=false element was selected.
- Fixed bug where the undo manager wouldn't stop the typing state when commands where executed.
- Fixed bug where unlink on wrapped links wouldn't work properly.
- Fixed bug with drag/drop of images on WebKit where the image would be deleted form the source editor.
- Fixed bug where the visual characters mode would be disabled when contents was extracted from the editor.
- Fixed bug where some browsers would toggle of formats applied to the caret when clicking in the editor toolbar.
- Fixed bug where the custom theme function wasn't working correctly.
- Fixed bug where image option for custom buttons required you to have icon specified as well.
- Fixed bug where the context menu and contextual toolbars would be visible at the same time and sometimes overlapping.
- Fixed bug where the noneditable plugin would double wrap elements when using the noneditable_regexp option.
- Fixed bug where tables would get padding instead of margin when you used the indent button.
- Fixed bug where the charmap plugin wouldn't properly insert non breaking spaces.
- Fixed bug where the color previews in color input boxes wasn't properly updated.
- Fixed bug where the list items of previous lists wasn't merged in the right order.
- Fixed bug where it wasn't possible to drag/drop inline-block cE=false elements on IE 11.
- Fixed bug where some table cell merges would produce incorrect rowspan/colspan.
- Fixed so the font size of the editor defaults to 14px instead of 11px this can be overridden by custom css.
- Fixed so wordcount is debounced to reduce cpu hogging on larger texts.
- Fixed so tinymce global gets properly exported as a module when used with some module bundlers.
- Fixed so it's possible to specify what css properties you want to preview on specific formats.
- Fixed so anchors are contentEditable=false while within the editor.
- Fixed so selected contents gets wrapped in a inline code element by the codesample plugin.
- Fixed so conditional comments gets properly stripped independent of case. Patch contributed by Georgii Dolzhykov.
- Fixed so some escaped css sequences gets properly handled. Patch contributed by Georgii Dolzhykov.
- Fixed so notifications with the same message doesn't get displayed at the same time.
- Fixed so F10 can be used as an alternative key to focus to the toolbar.
- Fixed various api documentation issues and typos.

### Removed
- Removed layer plugin since it wasn't really ported from 3.x and there doesn't seem to be much use for it.
- Removed moxieplayer.swf from the media plugin since it wasn't used by the media plugin.
- Removed format state from the advlist plugin to be more consistent with common word processors.

## 4.4.3 - 2016-09-01

### Fixed
- Fixed bug where copy would produce an exception on Chrome.
- Fixed bug where deleting lists on IE 11 would merge in correct text nodes.
- Fixed bug where deleting partial lists with indentation wouldn't cause proper normalization.

## 4.4.2 - 2016-08-25

### Added
- Added new importcss_exclusive option to disable unique selectors per group.
- Added new group specific selector_converter option to importcss plugin.
- Added new codesample_languages option to apply custom languages to codesample plugin.
- Added new codesample_dialog_width/codesample_dialog_height options.

### Fixed
- Fixed bug where fullscreen button had an incorrect keyboard shortcut.
- Fixed bug where backspace/delete wouldn't work correctly from a block to a cE=false element.
- Fixed bug where smartpaste wasn't detecting links with special characters in them like tilde.
- Fixed bug where the editor wouldn't get proper focus if you clicked on a cE=false element.
- Fixed bug where it wasn't possible to copy/paste table rows that had merged cells.
- Fixed bug where merging cells could some times produce invalid col/rowspan attibute values.
- Fixed bug where getBody would sometimes thrown an exception now it just returns null if the iframe is clobbered.
- Fixed bug where drag/drop of cE=false element wasn't properly constrained to viewport.
- Fixed bug where contextmenu on Mac would collapse any selection to a caret.
- Fixed bug where rtl mode wasn't rendered properly when loading a language pack with the rtl flag.
- Fixed bug where Kamer word bounderies would be stripped from contents.
- Fixed bug where lists would sometimes render two dots or numbers on the same line.
- Fixed bug where the skin_url wasn't used by the inlite theme.
- Fixed so data attributes are ignored when comparing formats in the formatter.
- Fixed so it's possible to disable inline toolbars in the inlite theme.
- Fixed so template dialog gets resized if it doesn't fit the window viewport.

## 4.4.1 - 2016-07-26

### Added
- Added smart_paste option to paste plugin to allow disabling the paste behavior if needed.

### Fixed
- Fixed bug where png urls wasn't properly detected by the smart paste logic.
- Fixed bug where the element path wasn't working properly when multiple editor instances where used.
- Fixed bug with creating lists out of multiple paragraphs would just create one list item instead of multiple.
- Fixed bug where scroll position wasn't properly handled by the inlite theme to place the toolbar properly.
- Fixed bug where multiple instances of the editor using the inlite theme didn't render the toolbar properly.
- Fixed bug where the shortcut label for fullscreen mode didn't match the actual shortcut key.
- Fixed bug where it wasn't possible to select cE=false blocks using touch devices on for example iOS.
- Fixed bug where it was possible to select the child image within a cE=false on IE 11.
- Fixed so inserts of html containing lists doesn't merge with any existing lists unless it's a paste operation.

## 4.4.0 - 2016-06-30

### Added
- Added new inlite theme this is a more lightweight inline UI.
- Added smarter paste logic that auto detects urls in the clipboard and inserts images/links based on that.
- Added a better image resize algorithm for better image quality in the imagetools plugin.

### Fixed
- Fixed bug where it wasn't possible to drag/dropping cE=false elements on FF.
- Fixed bug where backspace/delete before/after a cE=false block would produce a new paragraph.
- Fixed bug where list style type css property wasn't preserved when indenting lists.
- Fixed bug where merging of lists where done even if the list style type was different.
- Fixed bug where the image_dataimg_filter function wasn't used when pasting images.
- Fixed bug where nested editable within a non editable element would cause scroll on focus in Chrome.
- Fixed so invalid targets for inline mode is blocked on initialization. We only support elements that can have children.

## 4.3.13 - 2016-06-08

### Added
- Added characters with a diacritical mark to charmap plugin. Patch contributed by Dominik Schilling.
- Added better error handling if the image proxy service would produce errors.

### Fixed
- Fixed issue with pasting list items into list items would produce nested list rather than a merged list.
- Fixed bug where table selection could get stuck in selection mode for inline editors.
- Fixed bug where it was possible to place the caret inside the resize grid elements.
- Fixed bug where it wasn't possible to place in elements horizontally adjacent cE=false blocks.
- Fixed bug where multiple notifications wouldn't be properly placed on screen.
- Fixed bug where multiple editor instance of the same id could be produces in some specific integrations.

## 4.3.12 - 2016-05-10

### Fixed
- Fixed bug where focus calls couldn't be made inside the editors PostRender event handler.
- Fixed bug where some translations wouldn't work as expected due to a bug in editor.translate.
- Fixed bug where the node change event could fire with a node out side the root of the editor.
- Fixed bug where Chrome wouldn't properly present the keyboard paste clipboard details when paste was clicked.
- Fixed bug where merged cells in tables couldn't be selected from right to left.
- Fixed bug where insert row wouldn't properly update a merged cells rowspan property.
- Fixed bug where the color input boxes preview field wasn't properly set on initialization.
- Fixed bug where IME composition inside table cells wouldn't work as expected on IE 11.
- Fixed so all shadow dom support is under and experimental flag due to flaky browser support.

## 4.3.11 - 2016-04-25

### Fixed
- Fixed bug where it wasn't possible to insert empty blocks though the API unless they where padded.
- Fixed bug where you couldn't type the Euro character on Windows.
- Fixed bug where backspace/delete from a cE=false element to a text block didn't work properly.
- Fixed bug where the text color default grid would render incorrectly.
- Fixed bug where the codesample plugin wouldn't load the css in the editor for multiple editors.
- Fixed so the codesample plugin textarea gets focused by default.

## 4.3.10 - 2016-04-12

### Fixed
- Fixed bug where the key "y" on WebKit couldn't be entered due to conflict with keycode for F10 on keypress.

## 4.3.9 - 2016-04-12

### Added
- Added support for focusing the contextual toolbars using keyboard.
- Added keyboard support for slider UI controls. You can no increase/decrease using arrow keys.
- Added url pattern matching for Dailymotion to media plugin. Patch contributed by Bertrand Darbon.
- Added body_class to template plugin preview. Patch contributed by Milen Petrinski.
- Added options to better override textcolor pickers with custom colors. Patch contributed by Xavier Boubert.
- Added visual arrows to inline contextual toolbars so that they point to the element being active.

### Changed
- Changed the Meta+Shift+F shortcut to Ctrl+Shift+F since Czech, Slovak, Polish languages used the first one for input.

### Fixed
- Fixed so toolbars for tables or other larger elements get better positioned below the scrollable viewport.
- Fixed bug where it was possible to click links inside cE=false blocks.
- Fixed bug where event targets wasn't properly handled in Safari Technical Preview.
- Fixed bug where drag/drop text in FF 45 would make the editor caret invisible.
- Fixed bug where the remove state wasn't properly set on editor instances when detected as clobbered.
- Fixed bug where offscreen selection of some cE=false elements would render onscreen. Patch contributed by Steven Bufton
- Fixed bug where enter would clone styles out side the root on editors inside a span. Patch contributed by ChristophKaser.
- Fixed bug where drag/drop of images into the editor didn't work correctly in FF.
- Fixed so the first item in panels for the imagetools dialog gets proper keyboard focus.

## 4.3.8 - 2016-03-15

### Fixed
- Fixed bug where inserting HR at the end of a block element would produce an extra empty block.
- Fixed bug where links would be clickable when readonly mode was enabled.
- Fixed bug where the formatter would normalize to the wrong node on very specific content.
- Fixed bug where some nested list items couldn't be indented properly.
- Fixed bug where links where clickable in the preview dialog.
- Fixed so the alt attribute doesn't get padded with an empty value by default.
- Fixed so nested alignment works more correctly. You will now alter the alignment to the closest block parent.

## 4.3.7 - 2016-03-02

### Fixed
- Fixed bug where incorrect icons would be rendered for imagetools edit and color levels.
- Fixed bug where navigation using arrow keys inside a SelectBox didn't move up/down.
- Fixed bug where the visualblocks plugin would render borders round internal UI elements.

## 4.3.6 - 2016-03-01

### Added
- Added new paste_remember_plaintext_info option to allow a global disable of the plain text mode notification.
- Added new PastePlainTextToggle event that fires when plain text mode toggles on/off.

### Fixed
- Fixed bug where it wasn't possible to select media elements since the drag logic would snap it to mouse cursor.
- Fixed bug where it was hard to place the caret inside nested cE=true elements when the outer cE=false element was focused.
- Fixed bug where editors wouldn't properly initialize if both selector and mode where used.
- Fixed bug where IME input inside table cells would switch the IME off.
- Fixed bug where selection inside the first table cell would cause the whole table cell to get selected.
- Fixed bug where error handling of images being uploaded wouldn't properly handle faulty statuses.
- Fixed bug where inserting contents before a HR would cause an exception to be thrown.
- Fixed bug where copy/paste of Excel data would be inserted as an image.
- Fixed caret position issues with copy/paste of inline block cE=false elements.
- Fixed issues with various menu item focus bugs in Chrome. Where the focused menu bar item wasn't properly blurred.
- Fixed so the notifications have a solid background since it would be hard to read if there where text under it.
- Fixed so notifications gets animated similar to the ones used by dialogs.
- Fixed so larger images that gets pasted is handled better.
- Fixed so the window close button is more uniform on various platform and also increased it's hit area.

## 4.3.5 - 2016-02-11

Npm version bump due to package not being fully updated.

## 4.3.4 - 2016-02-11

### Added
- Added new OpenWindow/CloseWindow events that gets fired when windows open/close.
- Added new NewCell/NewRow events that gets fired when table cells/rows are created.
- Added new Promise return value to tinymce.init makes it easier to handle initialization.

### Fixed
- Fixed various bugs with drag/drop of contentEditable:false elements.
- Fixed bug where deleting of very specific nested list items would result in an odd list.
- Fixed bug where lists would get merged with adjacent lists outside the editable inline root.
- Fixed bug where MS Edge would crash when closing a dialog then clicking a menu item.
- Fixed bug where table cell selection would add undo levels.
- Fixed bug where table cell selection wasn't removed when inline editor where removed.
- Fixed bug where table cell selection wouldn't work properly on nested tables.
- Fixed bug where table merge menu would be available when merging between thead and tbody.
- Fixed bug where table row/column resize wouldn't get properly removed when the editor was removed.
- Fixed bug where Chrome would scroll to the editor if there where a empty hash value in document url.
- Fixed bug where the cache suffix wouldn't work correctly with the importcss plugin.
- Fixed bug where selection wouldn't work properly on MS Edge on Windows Phone 10.
- Fixed so adjacent pre blocks gets joined into one pre block since that seems like the user intent.
- Fixed so events gets properly dispatched in shadow dom. Patch provided by Nazar Mokrynskyi.

### Removed
- Removed the jQuery version the jQuery plugin is now moved into the main package.
- Removed jscs from build process since eslint can now handle code style checking.

## 4.3.3 - 2016-01-14

### Added
- Added new table_resize_bars configuration setting.  This setting allows you to disable the table resize bars.
- Added new beforeInitialize event to tinymce.util.XHR lets you modify XHR properties before open. Patch contributed by Brent Clintel.
- Added new autolink_pattern setting to autolink plugin. Enables you to override the default autolink formats. Patch contributed by Ben Tiedt.
- Added new charmap option that lets you override the default charmap of the charmap plugin.
- Added new charmap_append option that lets you add new characters to the default charmap of the charmap plugin.
- Added new insertCustomChar event that gets fired when a character is inserted by the charmap plugin.

### Fixed
- Fixed bug where table cells started with a superfluous &nbsp; in IE10+.
- Fixed bug where table plugin would retain all BR tags when cells were merged.
- Fixed bug where media plugin would strip underscores from youtube urls.
- Fixed bug where IME input would fail on IE 11 if you typed within a table.
- Fixed bug where double click selection of a word would remove the space before the word on insert contents.
- Fixed bug where table plugin would produce exceptions when hovering tables with invalid structure.
- Fixed bug where fullscreen wouldn't scroll back to it's original position when untoggled.
- Fixed so the template plugins templates setting can be a function that gets a callback that can provide templates.

## 4.3.2 - 2015-12-14

### Fixed
- Fixed bug where the resize bars for table cells were not affected by the object_resizing property.
- Fixed bug where the contextual table toolbar would appear incorrectly if TinyMCE was initialized inline inside a table.
- Fixed bug where resizing table cells did not fire a node change event or add an undo level.
- Fixed bug where double click selection of text on IE 11 wouldn't work properly.
- Fixed bug where codesample plugin would incorrectly produce br elements inside code elements.
- Fixed bug where media plugin would strip dashes from youtube urls.
- Fixed bug where it was possible to move the caret into the table resize bars.
- Fixed bug where drag/drop into a cE=false element was possible on IE.

## 4.3.1 - 2015-11-30

### Fixed
- Fixed so it's possible to disable the table inline toolbar by setting it to false or an empty string.
- Fixed bug where it wasn't possible to resize some tables using the drag handles.
- Fixed bug where unique id:s would clash for multiple editor instances and cE=false selections.
- Fixed bug where the same plugin could be initialized multiple times.
- Fixed bug where the table inline toolbars would be displayed at the same time as the image toolbars.
- Fixed bug where the table selection rect wouldn't be removed when selecting another control element.

## 4.3.0 - 2015-11-23

### Added
- Added new table column/row resize support. Makes it a lot more easy to resize the columns/rows in a table.
- Added new table inline toolbar. Makes it easier to for example add new rows or columns to a table.
- Added new notification API. Lets you display floating notifications to the end user.
- Added new codesample plugin that lets you insert syntax highlighted pre elements into the editor.
- Added new image_caption to images. Lets you create images with captions using a HTML5 figure/figcaption elements.
- Added new live previews of embeded videos. Lets you play the video right inside the editor.
- Added new setDirty method and "dirty" event to the editor. Makes it easier to track the dirty state change.
- Added new setMode method to Editor instances that lets you dynamically switch between design/readonly.
- Added new core support for contentEditable=false elements within the editor overrides the browsers broken behavior.

### Changed
- Rewrote the noneditable plugin to use the new contentEditable false core logic.

### Fixed
- Fixed so the dirty state doesn't set to false automatically when the undo index is set to 0.
- Fixed the Selection.placeCaretAt so it works better on IE when the coordinate is between paragraphs.
- Fixed bug where data-mce-bogus="all" element contents where counted by the word count plugin.
- Fixed bug where contentEditable=false elements would be indented by the indent buttons.
- Fixed bug where images within contentEditable=false would be selected in WebKit on mouse click.
- Fixed bug in DOMUntils split method where the replacement parameter wouldn't work on specific cases.
- Fixed bug where the importcss plugin would import classes from the skin content css file.
- Fixed so all button variants have a wrapping span for it's text to make it easier to skin.
- Fixed so it's easier to exit pre block using the arrow keys.
- Fixed bug where listboxes with fix widths didn't render correctly.

## 4.2.8 - 2015-11-13

### Fixed
- Fixed bug where it was possible to delete tables as the inline root element if all columns where selected.
- Fixed bug where the UI buttons active state wasn't properly updated due to recent refactoring of that logic.

## 4.2.7 - 2015-10-27

### Fixed
- Fixed bug where backspace/delete would remove all formats on the last paragraph character in WebKit/Blink.
- Fixed bug where backspace within a inline format element with a bogus caret container would move the caret.
- Fixed bug where backspace/delete on selected table cells wouldn't add an undo level.
- Fixed bug where script tags embedded within the editor could sometimes get a mce- prefix prepended to them
- Fixed bug where validate: false option could produce an error to be thrown from the Serialization step.
- Fixed bug where inline editing of a table as the root element could let the user delete that table.
- Fixed bug where inline editing of a table as the root element wouldn't properly handle enter key.
- Fixed bug where inline editing of a table as the root element would normalize the selection incorrectly.
- Fixed bug where inline editing of a list as the root element could let the user delete that list.
- Fixed bug where inline editing of a list as the root element could let the user split that list.
- Fixed bug where resize handles would be rendered on editable root elements such as table.

## 4.2.6 - 2015-09-28

### Added
- Added capability to set request headers when using XHRs.
- Added capability to upload local images automatically default delay is set to 30 seconds after editing images.
- Added commands ids mceEditImage, mceAchor and mceMedia to be avaiable from execCommand.
- Added Edge browser to saucelabs grunt task. Patch contributed by John-David Dalton.

### Fixed
- Fixed bug where blob uris not produced by tinymce would produce HTML invalid markup.
- Fixed bug where selection of contents of a nearly empty editor in Edge would sometimes fail.
- Fixed bug where color styles woudln't be retained on copy/paste in Blink/Webkit.
- Fixed bug where the table plugin would throw an error when inserting rows after a child table.
- Fixed bug where the template plugin wouldn't handle functions as variable replacements.
- Fixed bug where undo/redo sometimes wouldn't work properly when applying formatting collapsed ranges.
- Fixed bug where shift+delete wouldn't do a cut operation on Blink/WebKit.
- Fixed bug where cut action wouldn't properly store the before selection bookmark for the undo level.
- Fixed bug where backspace in side an empty list element on IE would loose editor focus.
- Fixed bug where the save plugin wouldn't enable the buttons when a change occurred.
- Fixed bug where Edge wouldn't initialize the editor if a document.domain was specified.
- Fixed bug where enter key before nested images would sometimes not properly expand the previous block.
- Fixed bug where the inline toolbars wouldn't get properly hidden when blurring the editor instance.
- Fixed bug where Edge would paste Chinese characters on some Windows 10 installations.
- Fixed bug where IME would loose focus on IE 11 due to the double trailing br bug fix.
- Fixed bug where the proxy url in imagetools was incorrect. Patch contributed by Wong Ho Wang.

## 4.2.5 - 2015-08-31

### Added
- Added fullscreen capability to embedded youtube and vimeo videos.

### Fixed
- Fixed bug where the uploadImages call didn't work on IE 10.
- Fixed bug where image place holders would be uploaded by uploadImages call.
- Fixed bug where images marked with bogus would be uploaded by the uploadImages call.
- Fixed bug where multiple calls to uploadImages would result in decreased performance.
- Fixed bug where pagebreaks were editable to imagetools patch contributed by Rasmus Wallin.
- Fixed bug where the element path could cause too much recursion exception.
- Fixed bug for domains containing ".min". Patch contributed by Loïc Février.
- Fixed so validation of external links to accept a number after www. Patch contributed by Victor Carvalho.
- Fixed so the charmap is exposed though execCommand. Patch contributed by Matthew Will.
- Fixed so that the image uploads are concurrent for improved performance.
- Fixed various grammar problems in inline documentation. Patches provided by nikolas.

## 4.2.4 - 2015-08-17

### Added
- Added picture as a valid element to the HTML 5 schema. Patch contributed by Adam Taylor.

### Fixed
- Fixed bug where contents would be duplicated on drag/drop within the same editor.
- Fixed bug where floating/alignment of images on Edge wouldn't work properly.
- Fixed bug where it wasn't possible to drag images on IE 11.
- Fixed bug where image selection on Edge would sometimes fail.
- Fixed bug where contextual toolbars icons wasn't rendered properly when using the toolbar_items_size.
- Fixed bug where searchreplace dialog doesn't get prefilled with the selected text.
- Fixed bug where fragmented matches wouldn't get properly replaced by the searchreplace plugin.
- Fixed bug where enter key wouldn't place the caret if was after a trailing space within an inline element.
- Fixed bug where the autolink plugin could produce multiple links for the same text on Gecko.
- Fixed bug where EditorUpload could sometimes throw an exception if the blob wasn't found.
- Fixed xss issues with media plugin not properly filtering out some script attributes.

## 4.2.3 - 2015-07-30

### Fixed
- Fixed bug where image selection wasn't possible on Edge due to incompatible setBaseAndExtend API.
- Fixed bug where image blobs urls where not properly destroyed by the imagetools plugin.
- Fixed bug where keyboard shortcuts wasn't working correctly on IE 8.
- Fixed skin issue where the borders of panels where not visible on IE 8.

## 4.2.2 - 2015-07-22

### Fixed
- Fixed bug where float panels were not being hidden on inline editor blur when fixed_toolbar_container config option was in use.
- Fixed bug where combobox states wasn't properly updated if contents where updated without keyboard.
- Fixed bug where pasting into textbox or combobox would move the caret to the end of text.
- Fixed bug where removal of bogus span elements before block elements would remove whitespace between nodes.
- Fixed bug where repositioning of inline toolbars where async and producing errors if the editor was removed from DOM to early. Patch by iseulde.
- Fixed bug where element path wasn't working correctly. Patch contributed by iseulde.
- Fixed bug where menus wasn't rendered correctly when custom images where added to a menu. Patch contributed by Naim Hammadi.

## 4.2.1 - 2015-06-29

### Fixed
- Fixed bug where back/forward buttons in the browser would render blob images as broken images.
- Fixed bug where Firefox would throw regexp to big error when replacing huge base64 chunks.
- Fixed bug rendering issues with resize and context toolbars not being placed properly until next animation frame.
- Fixed bug where the rendering of the image while cropping would some times not be centered correctly.
- Fixed bug where listbox items with submenus would me selected as active.
- Fixed bug where context menu where throwing an error when rendering.
- Fixed bug where resize both option wasn't working due to resent addClass API change. Patch contributed by Jogai.
- Fixed bug where a hideAll call for container rendered inline toolbars would throw an error.
- Fixed bug where onclick event handler on combobox could cause issues if element.id was a function by some polluting libraries.
- Fixed bug where listboxes wouldn't get proper selected sub menu item when using link_list or image_list.
- Fixed so the UI controls are as wide as 4.1.x to avoid wrapping controls in toolbars.
- Fixed so the imagetools dialog is adaptive for smaller screen sizes.

## 4.2.0 - 2015-06-25

### Added
- Added new flat default skin to make the UI more modern.
- Added new imagetools plugin, lets you crop/resize and apply filters to images.
- Added new contextual toolbars support to the API lets you add floating toolbars for specific CSS selectors.
- Added new promise feature fill as tinymce.util.Promise.
- Added new built in image upload feature lets you upload any base64 encoded image within the editor as files.

### Fixed
- Fixed bug where resize handles would appear in the right position in the wrong editor when switching between resizable content in different inline editors.
- Fixed bug where tables would not be inserted in inline mode due to previous float panel fix.
- Fixed bug where floating panels would remain open when focus was lost on inline editors.
- Fixed bug where cut command on Chrome would thrown a browser security exception.
- Fixed bug where IE 11 sometimes would report an incorrect size for images in the image dialog.
- Fixed bug where it wasn't possible to remove inline formatting at the end of block elements.
- Fixed bug where it wasn't possible to delete table cell contents when cell selection was vertical.
- Fixed bug where table cell wasn't emptied from block elements if delete/backspace where pressed in empty cell.
- Fixed bug where cmd+shift+arrow didn't work correctly on Firefox mac when selecting to start/end of line.
- Fixed bug where removal of bogus elements would sometimes remove whitespace between nodes.
- Fixed bug where the resize handles wasn't updated when the main window was resized.
- Fixed so script elements gets removed by default to prevent possible XSS issues in default config implementations.
- Fixed so the UI doesn't need manual reflows when using non native layout managers.
- Fixed so base64 encoded images doesn't slow down the editor on modern browsers while editing.
- Fixed so all UI elements uses touch events to improve mobile device support.
- Removed the touch click quirks patch for iOS since it did more harm than good.
- Removed the non proportional resize handles since. Unproportional resize can still be done by holding the shift key.

## 4.1.10 - 2015-05-05

### Fixed
- Fixed bug where plugins loaded with compat3x would sometimes throw errors when loading using the jQuery version.
- Fixed bug where extra empty paragraphs would get deleted in WebKit/Blink due to recent Quriks fix.
- Fixed bug where the editor wouldn't work properly on IE 12 due to some required browser sniffing.
- Fixed bug where formatting shortcut keys where interfering with Mac OS X screenshot keys.
- Fixed bug where the caret wouldn't move to the next/previous line boundary on Cmd+Left/Right on Gecko.
- Fixed bug where it wasn't possible to remove formats from very specific nested contents.
- Fixed bug where undo levels wasn't produced when typing letters using the shift or alt+ctrl modifiers.
- Fixed bug where the dirty state wasn't properly updated when typing using the shift or alt+ctrl modifiers.
- Fixed bug where an error would be thrown if an autofocused editor was destroyed quickly after its initialization. Patch provided by thorn0.
- Fixed issue with dirty state not being properly updated on redo operation.
- Fixed issue with entity decoder not handling incorrectly written numeric entities.
- Fixed issue where some PI element values wouldn't be properly encoded.

## 4.1.9 - 2015-03-10

### Fixed
- Fixed bug where indentation wouldn't work properly for non list elements.
- Fixed bug with image plugin not pulling the image dimensions out correctly if a custom document_base_url was used.
- Fixed bug where ctrl+alt+[1-9] would conflict with the AltGr+[1-9] on Windows. New shortcuts is ctrl+shift+[1-9].
- Fixed bug with removing formatting on nodes in inline mode would sometimes include nodes outside the editor body.
- Fixed bug where extra nbsp:s would be inserted when you replaced a word surrounded by spaces using insertContent.
- Fixed bug with pasting from Google Docs would produce extra strong elements and line feeds.

## 4.1.8 - 2015-03-05

### Added
- Added new html5 sizes attribute to img elements used together with srcset.
- Added new elementpath option that makes it possible to disable the element path but keep the statusbar.
- Added new option table_style_by_css for the table plugin to set table styling with css rather than table attributes.
- Added new link_assume_external_targets option to prompt the user to prepend http:// prefix if the supplied link does not contain a protocol prefix.
- Added new image_prepend_url option to allow a custom base path/url to be added to images.
- Added new table_appearance_options option to make it possible to disable some options.
- Added new image_title option to make it possible to alter the title of the image, disabled by default.

### Fixed
- Fixed bug where selection starting from out side of the body wouldn't produce a proper selection range on IE 11.
- Fixed bug where pressing enter twice before a table moves the cursor in the table and causes a javascript error.
- Fixed bug where advanced image styles were not respected.
- Fixed bug where the less common Shift+Delete didn't produce a proper cut operation on WebKit browsers.
- Fixed bug where image/media size constrain logic would produce NaN when handling non number values.
- Fixed bug where internal classes where removed by the removeformat command.
- Fixed bug with creating links table cell contents with a specific selection would throw a exceptions on WebKit/Blink.
- Fixed bug where valid_classes option didn't work as expected according to docs. Patch provided by thorn0.
- Fixed bug where jQuery plugin would patch the internal methods multiple times. Patch provided by Drew Martin.
- Fixed bug where backspace key wouldn't delete the current selection of newly formatted content.
- Fixed bug where type over of inline formatting elements wouldn't properly keep the format on WebKit/Blink.
- Fixed bug where selection needed to be properly normalized on modern IE versions.
- Fixed bug where Command+Backspace didn't properly delete the whole line of text but the previous word.
- Fixed bug where UI active states wheren't properly updated on IE if you placed caret within the current range.
- Fixed bug where delete/backspace on WebKit/Blink would remove span elements created by the user.
- Fixed bug where delete/backspace would produce incorrect results when deleting between two text blocks with br elements.
- Fixed bug where captions where removed when pasting from MS Office.
- Fixed bug where lists plugin wouldn't properly remove fully selected nested lists.
- Fixed bug where the ttf font used for icons would throw an warning message on Gecko on Mac OS X.
- Fixed a bug where applying a color to text did not update the undo/redo history.
- Fixed so shy entities gets displayed when using the visualchars plugin.
- Fixed so removeformat removes ins/del by default since these might be used for strikethough.
- Fixed so multiple language packs can be loaded and added to the global I18n data structure.
- Fixed so transparent color selection gets treated as a normal color selection. Patch contributed by Alexander Hofbauer.
- Fixed so it's possible to disable autoresize_overflow_padding, autoresize_bottom_margin options by setting them to false.
- Fixed so the charmap plugin shows the description of the character in the dialog. Patch contributed by Jelle Hissink.
- Removed address from the default list of block formats since it tends to be missused.
- Fixed so the pre block format is called preformatted to make it more verbose.
- Fixed so it's possible to context scope translation strings this isn't needed most of the time.
- Fixed so the max length of the width/height input fields of the media dialog is 5 instead of 3.
- Fixed so drag/dropped contents gets properly processed by paste plugin since it's basically a paste. Patch contributed by Greg Fairbanks.
- Fixed so shortcut keys for headers is ctrl+alt+[1-9] instead of ctrl+[1-9] since these are for switching tabs in the browsers.
- Fixed so "u" doesn't get converted into a span element by the legacy input filter. Since this is now a valid HTML5 element.
- Fixed font families in order to provide appropriate web-safe fonts.

## 4.1.7 - 2014-11-27

### Added
- Added HTML5 schema support for srcset, source and picture. Patch contributed by mattheu.
- Added new cache_suffix setting to enable cache busting by producing unique urls.
- Added new paste_convert_word_fake_lists option to enable users to disable the fake lists convert logic.

### Fixed
- Fixed so advlist style changes adds undo levels for each change.
- Fixed bug where WebKit would sometimes produce an exception when the autolink plugin where looking for URLs.
- Fixed bug where IE 7 wouldn't be rendered properly due to aggressive css compression.
- Fixed bug where DomQuery wouldn't accept window as constructor element.
- Fixed bug where the color picker in 3.x dialogs wouldn't work properly. Patch contributed by Callidior.
- Fixed bug where the image plugin wouldn't respect the document_base_url.
- Fixed bug where the jQuery plugin would fail to append to elements named array prototype names.

## 4.1.6 - 2014-10-08

### Changed
- Replaced jake with grunt since it is more mainstream and has better plugin support.

### Fixed
- Fixed bug with clicking on the scrollbar of the iframe would cause a JS error to be thrown.
- Fixed bug where null would produce an exception if you passed it to selection.setRng.
- Fixed bug where Ctrl/Cmd+Tab would indent the current list item if you switched tabs in the browser.
- Fixed bug where pasting empty cells from Excel would result in a broken table.
- Fixed bug where it wasn't possible to switch back to default list style type.
- Fixed issue where the select all quirk fix would fire for other modifiers than Ctrl/Cmd combinations.


## 4.1.5 - 2014-09-09

### Fixed
- Fixed bug where sometimes the resize rectangles wouldn't properly render on images on WebKit/Blink.
- Fixed bug in list plugin where delete/backspace would merge empty LI elements in lists incorrectly.
- Fixed bug where empty list elements would result in empty LI elements without it's parent container.
- Fixed bug where backspace in empty caret formatted element could produce an type error exception of Gecko.
- Fixed bug where lists pasted from word with a custom start index above 9 wouldn't be properly handled.
- Fixed bug where tabfocus plugin would tab out of the editor instance even if the default action was prevented.
- Fixed bug where tabfocus wouldn't tab properly to other adjacent editor instances.
- Fixed bug where the DOMUtils setStyles wouldn't properly removed or update the data-mce-style attribute.
- Fixed bug where dialog select boxes would be placed incorrectly if document.body wasn't statically positioned.
- Fixed bug where pasting would sometimes scroll to the top of page if the user was using the autoresize plugin.
- Fixed bug where caret wouldn't be properly rendered by Chrome when clicking on the iframes documentElement.
- Fixed so custom images for menubutton/splitbutton can be provided. Patch contributed by Naim Hammadi.
- Fixed so the default action of windows closing can be prevented by blocking the default action of the close event.
- Fixed so nodeChange and focus of the editor isn't automatically performed when opening sub dialogs.

## 4.1.4 - 2014-08-21

### Added
- Added new media_filter_html option to media plugin that blocks any conditional comments, scripts etc within a video element.
- Added new content_security_policy option allows you to set custom policy for iframe contents. Patch contributed by Francois Chagnon.

### Fixed
- Fixed bug where activate/deactivate events wasn't firing properly when switching between editors.
- Fixed bug where placing the caret on iOS was difficult due to a WebKit bug with touch events.
- Fixed bug where the resize helper wouldn't render properly on older IE versions.
- Fixed bug where resizing images inside tables on older IE versions would sometimes fail depending mouse position.
- Fixed bug where editor.insertContent would produce an exception when inserting select/option elements.
- Fixed bug where extra empty paragraphs would be produced if block elements where inserted inside span elements.
- Fixed bug where the spellchecker menu item wouldn't be properly checked if spell checking was started before it was rendered.
- Fixed bug where the DomQuery filter function wouldn't remove non elements from collection.
- Fixed bug where document with custom document.domain wouldn't properly render the editor.
- Fixed bug where IE 8 would throw exception when trying to enter invalid color values into colorboxes.
- Fixed bug where undo manager could incorrectly add an extra undo level when custom resize handles was removed.
- Fixed bug where it wouldn't be possible to alter cell properties properly on table cells on IE 8.
- Fixed so the color picker button in table dialog isn't shown unless you include the colorpicker plugin or add your own custom color picker.
- Fixed so activate/deactivate events fire when windowManager opens a window since.
- Fixed so the table advtab options isn't separated by an underscore to normalize naming with image_advtab option.
- Fixed so the table cell dialog has proper padding when the advanced tab in disabled.

## 4.1.3 - 2014-07-29

### Added
- Added event binding logic to tinymce.util.XHR making it possible to override headers and settings before any request is made.

### Fixed
- Fixed bug where drag events wasn't fireing properly on older IE versions since the event handlers where bound to document.
- Fixed bug where drag/dropping contents within the editor on IE would force the contents into plain text mode even if it was internal content.
- Fixed bug where IE 7 wouldn't open menus properly due to a resize bug in the browser auto closing them immediately.
- Fixed bug where the DOMUtils getPos logic wouldn't produce a valid coordinate inside the body if the body was positioned non static.
- Fixed bug where the element path and format state wasn't properly updated if you had the wordcount plugin enabled.
- Fixed bug where a comment at the beginning of source would produce an exception in the formatter logic.
- Fixed bug where setAttrib/getAttrib on null would throw exception together with any hooked attributes like style.
- Fixed bug where table sizes wasn't properly retained when copy/pasting on WebKit/Blink.
- Fixed bug where WebKit/Blink would produce colors in RGB format instead of the forced HEX format when deleting contents.
- Fixed bug where the width attribute wasn't updated on tables if you changed the size inside the table dialog.
- Fixed bug where control selection wasn't properly handled when the caret was placed directly after an image.
- Fixed bug where selecting the contents of table cells using the selection.select method wouldn't place the caret properly.
- Fixed bug where the selection state for images wasn't removed when placing the caret right after an image on WebKit/Blink.
- Fixed bug where all events wasn't properly unbound when and editor instance was removed or destroyed by some external innerHTML call.
- Fixed bug where it wasn't possible or very hard to select images on iOS when the onscreen keyboard was visible.
- Fixed so auto_focus can take a boolean argument this will auto focus the last initialized editor might be useful for single inits.
- Fixed so word auto detect lists logic works better for faked lists that doesn't have specific markup.
- Fixed so nodeChange gets fired on mouseup as it used to before 4.1.1 we optimized that event to fire less often.

### Removed
- Removed the finish menu item from spellchecker menu since it's redundant you can stop spellchecking by toggling menu item or button.

## 4.1.2 - 2014-07-15

### Added
- Added offset/grep to DomQuery class works basically the same as it's jQuery equivalent.

### Fixed
- Fixed bug where backspace/delete or setContent with an empty string would remove header data when using the fullpage plugin.
- Fixed bug where tinymce.remove with a selector not matching any editors would remove all editors.
- Fixed bug where resizing of the editor didn't work since the theme was calling setStyles instead of setStyle.
- Fixed bug where IE 7 would fail to append html fragments to iframe document when using DomQuery.
- Fixed bug where the getStyle DOMUtils method would produce an exception if it was called with null as it's element.
- Fixed bug where the paste plugin would remove the element if the none of the paste_webkit_styles rules matched the current style.
- Fixed bug where contextmenu table items wouldn't work properly on IE since it would some times fire an incorrect selection change.
- Fixed bug where the padding/border values wasn't used in the size calculation for the body size when using autoresize. Patch contributed by Matt Whelan.
- Fixed bug where conditional word comments wouldn't be properly removed when pasting plain text.
- Fixed bug where resizing would sometime fail on IE 11 when the mouseup occurred inside the resizable element.
- Fixed so the iframe gets initialized without any inline event handlers for better CSP support. Patch contributed by Matt Whelan.
- Fixed so the tinymce.dom.Sizzle is the latest version of sizzle this resolves the document context bug.

## 4.1.1 - 2014-07-08

### Fixed
- Fixed bug where pasting plain text on some WebKit versions would result in an empty line.
- Fixed bug where resizing images inside tables on IE 11 wouldn't work properly.
- Fixed bug where IE 11 would sometimes throw "Invalid argument" exception when editor contents was set to an empty string.
- Fixed bug where document.activeElement would throw exceptions on IE 9 when that element was hidden or removed from dom.
- Fixed bug where WebKit/Blink sometimes produced br elements with the Apple-interchange-newline class.
- Fixed bug where table cell selection wasn't properly removed when copy/pasting table cells.
- Fixed bug where pasting nested list items from Word wouldn't produce proper semantic nested lists.
- Fixed bug where right clicking using the contextmenu plugin on WebKit/Blink on Mac OS X would select the target current word or line.
- Fixed bug where it wasn't possible to alter table cell properties on IE 8 using the context menu.
- Fixed bug where the resize helper wouldn't be correctly positioned on older IE versions.
- Fixed bug where fullpage plugin would produce an error if you didn't specify a doctype encoding.
- Fixed bug where anchor plugin would get the name/id of the current element even if it wasn't anchor element.
- Fixed bug where visual aids for tables wouldn't be properly disabled when changing the border size.
- Fixed bug where some control selection events wasn't properly fired on older IE versions.
- Fixed bug where table cell selection on older IE versions would prevent resizing of images.
- Fixed bug with paste_data_images paste option not working properly on modern IE versions.
- Fixed bug where custom elements with underscores in the name wasn't properly parsed/serialized.
- Fixed bug where applying inline formats to nested list elements would produce an incorrect formatting result.
- Fixed so it's possible to hide items from elements path by using preventDefault/stopPropagation.
- Fixed so inline mode toolbar gets rendered right aligned if the editable element positioned to the documents right edge.
- Fixed so empty inline elements inside empty block elements doesn't get removed if configured to be kept intact.
- Fixed so DomQuery parentsUntil/prevUntil/nextUntil supports selectors/elements/filters etc.
- Fixed so legacyoutput plugin overrides fontselect and fontsizeselect controls and handles font elements properly.

## 4.1.0 - 2014-06-18

### Added
- Added new file_picker_callback option to replace the old file_browser_callback the latter will still work though.
- Added new custom colors to textcolor plugin will be displayed if a color picker is provided also shows the latest colors.
- Added new color_picker_callback option to enable you to add custom color pickers to the editor.
- Added new advanced tabs to table/cell/row dialogs to enable you to select colors for border/background.
- Added new colorpicker plugin that lets you select colors from a hsv color picker.
- Added new tinymce.util.Color class to handle color parsing and converting.
- Added new colorpicker UI widget element lets you add a hsv color picker to any form/window.
- Added new textpattern plugin that allows you to use markdown like text patterns to format contents.
- Added new resize helper element that shows the current width & height while resizing.
- Added new "once" method to Editor and EventDispatcher enables since callback execution events.
- Added new jQuery like class under tinymce.dom.DomQuery it's exposed on editor instances (editor.$) and globally under (tinymce.$).

### Fixed
- Fixed so the default resize method for images are proportional shift/ctrl can be used to make an unproportional size.
- Fixed bug where the image_dimensions option of the image plugin would cause exceptions when it tried to update the size.
- Fixed bug where table cell dialog class field wasn't properly updated when editing an a table cell with an existing class.
- Fixed bug where Safari on Mac would produce webkit-fake-url for pasted images so these are now removed.
- Fixed bug where the nodeChange event would get fired before the selection was changed when clicking inside the current selection range.
- Fixed bug where valid_classes option would cause exception when it removed internal prefixed classes like mce-item-.
- Fixed bug where backspace would cause navigation in IE 8 on an inline element and after a caret formatting was applied.
- Fixed so placeholder images produced by the media plugin gets selected when inserted/edited.
- Fixed so it's possible to drag in images when the paste_data_images option is enabled. Might be useful for mail clients.
- Fixed so images doesn't get a width/height applied if the image_dimensions option is set to false useful for responsive contents.
- Fixed so it's possible to pass in an optional arguments object for the nodeChanged function to be passed to all nodechange event listeners.
- Fixed bug where media plugin embed code didn't update correctly.<|MERGE_RESOLUTION|>--- conflicted
+++ resolved
@@ -7,11 +7,8 @@
 ## Unreleased
 
 ### Fixed
-<<<<<<< HEAD
 - Applying heading formatting to the content of the `summary` element extended its application to the content of the parent `details` element. #TINY-10154
-=======
 - Removed use of `async` for editor rendering which caused visual blinking when reloading the editor in-place. #TINY-10249
->>>>>>> 5a391a0f
 
 ## 6.7.1 - 2023-10-19
 
