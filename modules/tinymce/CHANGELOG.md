--- conflicted
+++ resolved
@@ -20,9 +20,6 @@
 - The editor focused via the `auto_focus` option was not scrolled into the viewport #TINY-8785
 - Elements with only custom attributes starting with `data-` would sometimes be removed when they shouldn't #TINY-8755
 - Selecting a figure with `class="image"` would incorrectly highlight the link toolbar button #TINY-8832
-<<<<<<< HEAD
-- Pasting styled `pre` content into a `pre` block now correctly merges content #TINY-8860
-=======
 - Fixed various issues that occurred when formatting `contenteditable` elements. #TINY-8905
 - The text pattern logic threw an error when there were fragmented text nodes in a paragraph #TINY-8779
 
@@ -33,8 +30,8 @@
 - An exception was thrown when deleting all content if the start or end of the document had a `contenteditable="false"` element #TINY-8877
 - When a sidebar was opened using the `sidebar_show` option, its associated toggle button was not highlighted #TINY-8873
 - The `autolink` plugin when converting a URL to a link did not fire an `ExecCommand` event, nor did it create an undo level #TINY-8896
-- Worked around a Firefox bug whereby cookies weren't available inside the editor content #TINY-88916
->>>>>>> 25dae8ae
+- Worked around a Firefox bug whereby cookies weren't available inside the editor content #TINY-8916
+- Pasting styled `pre` content into a `pre` block now correctly merges content #TINY-8860
 
 ## 6.1.0 - 2022-06-29
 
