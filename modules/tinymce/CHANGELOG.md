# Changelog
All notable changes to this project will be documented in this file.

The format is based on [Keep a Changelog](https://keepachangelog.com/en/1.0.0/),
and this project adheres to [Semantic Versioning](https://semver.org/spec/v2.0.0.html).

## Unreleased

### Added
- Added `force_hex_color` editor option. Option `'always'` converts all RGB & RGBA colours to hex, `'rgb_only'` will only convert RGB and *not* RGBA colours to hex, `'off'` won't convert any colours to hex. #TINY-9819

### Improved
- Colorpicker now includes the Brightness/Saturation selector and hue slider in the keyboard navigable items. #TINY-9287
- Improved the tooltips of picker buttons for the urlinput components in the "Insert/Edit Image" and "Insert/Edit Link" dialogs. #TINY-10155
- Inline dialog will now respect `size: 'large'` argument in the dialog spec. #TINY-10209
- SVG elements and their children are now retained when configured as valid elements. #TINY-10237
- Bespoke dropdown toolbar buttons including `align`, `fontfamily`, `fontsize`, `blocks`, and `styles` did not include their visible text labels in their accessible names. #TINY-10147

### Fixed
- Editor would convert urls that are not http/s or relative resulting in broken links. #TINY-10153
- Calling the `setProgressState` API would cause the window to be scrolled when the editor wasn't fully visible. #TINY-10172
- Applying heading formatting to the content of the `summary` element extended its application to the content of the parent `details` element. #TINY-10154
- Setting the content with an attribute that contains a self-closing HTML tag did not preserve the tag. #TINY-10088
- Screen readers now announce the selected color of `forecolor` and `backcolor` buttons. #TINY-9796
- Resize handles would not appear on editable images in a non-editable context. #TINY-10118
- Corrections and copy-edits to the `addIcon` API documentation. #TINY-10230
- The dialog size was not updated when the `size` argument was changed when redialling a dialog. #TINY-10209
- Toggling a list that contains an LI element having another list as its first child would remove the remaining content within that LI element. #TINY-10213
- Custom block element wasn't considered block element in some cases. #TINY-10139
- The editor no longer forcefully takes focus when a notification closes while the focus is outside of the editor. #TINY-10282
- An empty element with a `contenteditable="true"` attribute within a table cell would not be treated as content and get removed if backspace or delete was being pressed. #TINY-10010
- Removing an LI element containing a `details` element would incorrectly merge its content. #TINY-10133
- The function `getModifierState` did not work on events passed through the editor as expected. #TINY-10263
- Search and replace plugin would incorrectly find matching text inside non-editable root elements. #TINY-10162
- Search and replace plugin would incorrectly find matching text inside SVG elements. #TINY-10162
- Removed use of `async` for editor rendering which caused visual blinking when reloading the editor in-place. #TINY-10249
<<<<<<< HEAD
- Hex colors are no longer always converted to RGB. #TINY-9819
=======
- Merging an external `p` inside a `list` via delete or backspace would incorrectly try to move a parent element inside a child element. #TINY-10289
>>>>>>> 7b310119

## 6.7.2 - 2023-10-25

### Fixed
- The function `getModifierState` did not work on events passed through the editor as expected. #TINY-10263
- Removed use of `async` for editor rendering which caused visual blinking when reloading the editor in-place. #TINY-10249
- Toggling a list that contains an LI element having another list as its first child would remove the remaining content within that LI element. #TINY-10213
- List items containing a list element surrounded by non list nodes would cause some list operations to fail. #TINY-10268
- The `accordion` toggling with the Enter key press would behave incorrectly on Safari. #TINY-10177
- Deleting a range that included both text of a cell and a nested table in that cell removed the entire content of the cell. #TINY-10254

## 6.7.1 - 2023-10-19

### Fixed
- Specific HTML content caused mXSS when using undo/redo. #TINY-10180
- Specific HTML content caused mXSS when using the `getContent` and `setContent` APIs with the `format: 'raw'` option, which also affected the `resetContent` API and the draft restoration feature of the Autosave plugin. #TINY-10236
- Notification messages containing HTML were not properly XSS sanitized before being displayed. #TINY-10286

## 6.7.0 - 2023-08-30

### Added
- New `help_accessibility` option displays the keyboard shortcut to open the in-application help in the status bar. #TINY-9379
- Added a new `InsertNewBlockBefore` command which inserts an empty block before the block containing the current selection. #TINY-10022
- Added a new `InsertNewBlockAfter` command which inserts an empty block after the block containing the current selection. #TINY-10022

### Improved
- Adding a newline after a table would, in some specific cases, not work. #TINY-9863
- Menus now have a slight margin at the top and bottom to more clearly separate them from the frame edge. #TINY-9978
- Updated **More** toolbar button tooltip text from *More...* to *Reveal or hide additional toolbar items*. #TINY-9629
- Where multiple case sensitive variants of a translation key are provided, they will now all be preserved in the translation object instead of just the lowercase variant. #TINY-10115
- Improved screen reader announcements of the column and row selection in the grid presented by the **Table** menu and toolbar item. #TINY-10140
- Improved the keyboard focus visibility for links inside dialogs. #TINY-10124

### Changed
- Change `UndoLevelType` from `enum` to union type so that it is easier to use. #TINY-9764
- The pattern replacement removed spaces if they were contained within a tag that only contained a space and the text to replace. #TINY-9744
- If loading content CSS takes more than 500ms, the editor will be set to an *in progress* state until the CSS is ready. #TINY-10008

### Fixed
- Applying an ordered or unordered list to a selected checklist incorrectly turned the list into paragraphs. #TINY-9975
- Returning an empty string in a custom context menu update function resulted in a small white line appearing on right-click and the browser-native context menu would not present. #TINY-9842
- For sufficiently long URLs and sufficiently wide windows, URL autocompletion hid middle portions of the URL from view. #TINY-10017
- Numeric input in toolbar items did not disable when a switching from edit to read-only mode. #TINY-10129
- The Quick Toolbars plugin showed text alignment buttons on pagebreaks. #TINY-10054
- Creating lists in empty blocks sometimes, and incorrectly, converted adjacent block elements into list items. #TINY-10136
- Creating a list from multiple `<div>` elements only created a partial list. #TINY-9872
- Tab navigation incorrectly stopped around `iframe` dialog components. #TINY-9815
- It was possible to delete the sole empty block immediately before a `<details>` element if it was nested within another `<details>` element. #TINY-9965
- Deleting `<li>` elements that only contained `<br>` tags sometimes caused a crash. #TINY-6888
- It was possible to remove the `<summary>` element from a `<details>` element by dragging and dropping. #TINY-9960
- It was possible to break `<summary>` elements if content containing block elements was dragged-and-dropped inside them. #TINY-9960
- Contents were not removed from the drag start source if dragging and dropping internally into a transparent block element. #TINY-9960
- Using the Media plugin unexpectedly changed `<script>` tags in the editor body to `<image>` tags. #TINY-10007
- In some circumstances, pressing the **Enter** key scrolled the entire page. #TINY-9828
- The border styles of a table were incorrectly split into a longhand form after table dialog updates. #TINY-9843
- Links in **Help → Help → Plugins** and **Help → Help → Version** were not navigable by keyboard. #TINY-10071
- Fixed the inability to insert content next to the `<details>` element when it is the first or last content element. Pressing the **Up** or **Down** arrow key now inserts a block element before or after the `<details>` element. #TINY-9827
- An empty element with a `contenteditable="true"` attribute within a noneditable root was deleted when the Backspace key was pressed. #TINY-10011
- The `color_cols` option was not respected when set to the value 5 with a custom `color_map` specified. #TINY-10126
- In Safari on macOS, deleting backwards within a `<summary>` element removed the entire `<details>` element if it had no other content. #TINY-10123

## 6.6.2 - 2023-08-09

### Fixed
- An "Uncaught TypeError: Cannot read properties of null" error would sometimes be thrown when updating the content of a `streamContent: true` iframe dialog component. #TINY-10128

## 6.6.1 - 2023-08-02

### Added
- Restored filtering option, `pad_empty_with_br`. Set to `true` to pad empty block elements with `<br>` tags instead of the `&nbsp;` character entity. #TINY-9861

### Improved
- When Safari is the host browser, content updates for iframe dialog components with `streamContent: true` set are now throttled to 500ms intervals. #TINY-10097

### Changed
- API comments/documentation: a markup typo and run-on sentences both corrected. #TINY-10073

### Fixed
- On Safari and Firefox, scroll positions were not always maintained when updating the content of a `streamContent: true` iframe dialog component. #TINY-10078
- On Safari, iframe dialog components did not consistently autoscroll to the end of the scrollable area when `streamContent: true` was set. #TINY-10109
- Scrolling behavior was inconsistent when updating a `streamContent: true` iframe dialog component with content lacking an HTML document type declaration. #TINY-10110
- A warning message was sometimes printed to the browser console when closing a dialog that contained an iframe component. #TINY-10070
- Lists could not be created within editable areas nested inside non-editable areas. #TINY-10000
- On Safari and Firefox, the border around `iframe` dialog components did not highlight when focused. #TINY-10101
- Right-clicking on an image in a non-editable context opened the Image context menu. #TINY-10016
- The `color_cols` option was not respected when a custom `color_map` was defined. #TINY-10098
- The `color_cols` options were were not rounded to the nearest number when set to a decimal number. #TINY-9737

## 6.6.0 - 2023-07-12

### Added
- Added a new property value — `bottom` — for inline dialog configurations that anchors the dialog to the bottom of the editor. #TINY-9888
- Added a new property — `persistent` — for inline dialog configurations that will stop the dialog closing when clicking away from it. #TINY-9991
- New `ai`, `ai-prompt` and `send` icons. #TINY-9942
- Added a new property — `streamContent` — for the `iframe` dialog component. This causes `setData()` to update content without reloading the frame, and end scroll positions will be maintained as new content streams in. #TINY-10032
- AI Assistant plugin toolbar items added to the default toolbar and AI Assistant plugin menu items added to the default menu bar. #TINY-9939
- Added a new property — `border` — for the `iframe` dialog component that allows a border to be added. #TINY-10049
- Added a new property — `align` — for the label dialog component that controls text alignment. #TINY-10058

### Improved
- When defining a modal or inline dialog, if the buttons property is an empty array, or is not defined at all, the footer will now no longer be rendered. #TINY-9996
- The `iframe` dialog component now has a minimum height of 200px. #TINY-10059
- Improved detection of scrollable containers when the `ui_mode: 'split'` option is set. #TINY-9385

### Changed
- The icon in an `alertbanner` dialog component is no longer clickable if the _URL_ field is not specified. #TINY-10013

### Fixed
- Fixed an issue that caused the inline dialog `size` setting to have no effect. #TINY-10015
- Fixed an issue that prevented the close button from being clicked when the dialog was blocked. #TINY-10056

## 6.5.1 - 2023-06-19

### Fixed
- Fixed a regression where pasting an image url would result in the url being inserted as plain text instead of the image being inserted. #TINY-9997
- It was not possible to press space to insert a space character inside a summary element on Firefox. #TINY-9964

## 6.5.0 - 2023-06-12

### Added
- Support for the `h` hash parameter in Vimeo video URLs in the Media plugin. #TINY-9830
- New `table_merge_content_on_paste` option which disables the merging behaviour when pasting a table inside an existing table. #TINY-9808
- New optional `defaultExpandedIds` and `onToggleExpand` options to the `tree` component config. #TINY-9653
- New optional `defaultSelectedId` option to the `tree` component config. #TINY-9715
- New `accordion` plugin with the `InsertAccordion` command. #TINY-9730
- New `accordion` and `accordion-toggle` icons. #TINY-9789
- New `details_initial_state` and `details_serialized_state` options. #TINY-9732
- New `init_content_sync` option that initializes the editor iframe using `document.write` instead of `srcdoc`. #TINY-9818
- New `newdocument_content` option that sets the content presented in the editor on choosing *File -> New document* or pressing the *New document* toolbar button. #TINY-9839
- New `editable_root` option that can be set to `false` to prevent editing of the editor’s root element. #TINY-9839
- New `editor.setEditableRoot` API that sets the editable state of the editor root element. #TINY-9839
- New `editor.hasEditableRoot` API that returns `true` or `false` depending on the editable state of the editor root element. #TINY-9839
- New `EditableRootStateChange` event that gets dispatched when the state of the editable root is changed. #TINY-9839
- Added Oxide styles for `dl`, `dt`, `dd`, `ol`, and `strong` elements in dialog body content. #TINY-9919

### Improved
- Screen readers can now announce highlighted items listed in the Link dialog’s link combobox. #TINY-9280
- The `icon` field for a dialog’s footer `togglebutton` is no longer mandatory. #TINY-9757
- Toolbar buttons and menu items now present as disabled when they cannot be used because a selected element has a `contenteditable="false"` attribute. #TINY-9669
- Help text displayed at *Help -> Help -> Keyboard Navigation* re-written. #DOC-1936
- Translations added for Help text displayed at *Help > Help > Keyboard Navigation*. #TINY-9633
- For word count purposes these characters are now considered punctuation marks: *$*, *~*, *+*, *|*, *№*, and *`*. They no longer increase a document’s word count. #TINY-8122
- Updated the `codesample` plugin dialog and the `template` plugin dialog to use the `listbox` component to match other dialogs. #TINY-9630
- If the selection contains more than one table cell, Quickbar toolbars are now positioned in the middle of the selection horizontally. #TINY-8297
- Exposed `dataTransfer` property of drag and drop events for elements with a `contenteditable="false"` attribute. #TINY-9601
- Screen readers now announce instructions for resizing the editor using arrow keys, when the resize handle is focused. #TINY-9793
- Dialog `tabpanel` tab labels are now allowed to word wrap for better readability with long labels. #TINY-9947
- Added newlines before and after `details` elements in the output HTML. #TINY-9959
- Added padding for empty `summary` elements so that they can be properly edited. #TINY-9959

### Changed
- The `caption`, `address` and `dt` elements no longer incorrectly allow non-inline child elements when the editor schema is set to _HTML 4_. #TINY-9768
- SVG icons for back and foreground colors now use `class` instead of `id` to identify SVG elements that should change color. #TINY-9844
- Anchor tag elements — `<a>` — no longer incorrectly allow non-inline child elements when the editor schema is set to _HTML 4_. #TINY-9805
- Help dialog was restored to `medium` width for better readability. #TINY-9947

### Fixed
- Right-clicking on a merge tag instance presented different highlighting depending on the host browser. #TINY-9848
- When macOS was the host operating system, pressing *Command+backspace* did not add an undo level. #TINY-8910
- *Ctrl+backspace* and *Ctrl+delete* did not restore the correct insertion point position after a redo operation. #TINY-8910
- In the `tree` component, a selected item in a directory would not stay selected after collapsing the directory. #TINY-9715
- Enabling or Disabling checkboxes would not set the correct classes and attributes. #TINY-4189
- Entering a newline would, in some setups, place the insertion point in the wrong paragraph. #TINY-9822
- Redial would, in some situations, cause select elements not to have an initial value selected when they should have. #TINY-9679
- The Table toolbar was visible even if the table was within a host element with a `contenteditable="false"` attribute set. #TINY-9664
- Quickbar toolbars were incorrectly shown for elements with a `contenteditable="false"` attribute set in a root with a `contenteditable="false"` attribute set. #TINY-9460
- When Chrome was the host browser, adding a newline when the insertion point was placed after a table could, in some specific situations, not generate the expected newline. #TINY-9813
- Show the calculated height and width of Media Embed elements in the `media` plugin dialog. #TINY-8714
- Removing an image that failed to upload from an empty paragraph left the paragraph without a padding `<br>` tag. #TINY-9696
- Allow a Media Embed element to be correctly resized when using the `media` plugin dialog by converting the Media Embed element to a standalone iframe. #TINY-8714
- In some circumstances, an inline alert in the _Search and Replace_ dialog persisted when it was not necessary. #TINY-9704
- Context toolbars displayed the incorrect status for the `advlist` plugin buttons. #TINY-9680
- In Safari running on iOS, Korean characters merged onto the previous line upon typing after inserting a newline by pressing Enter. #TINY-9746
- Initiating the editor with a table as the first element resulted in resize handles being displayed around the table even when the editor did not have focus. #TINY-9748
- If the insertion point was between two images, pressing the Backspace key would, in some situations, delete the image after the insertion point instead of the image before the insertion point. #TINY-9807
- Directionality commands could set the `dir` attribute on elements with a `contenteditable="false"` attribute set when these elements were within a root with a `contenteditable="false"` attribute set. #TINY-9662
- The content of the dialog body could not be scrolled. #TINY-9668
- Some toolbar items, when in a not-enabled state, did not render the `not-allowed` mouse pointer. #TINY-9758
- Formats were incorrectly applied to the closest editable element if the selection was in a `contenteditable="false"` context. #TINY-9678
- Formats were incorrectly removed from the closest editable element if the selection was in a `contenteditable="false"` context. #TINY-9678
- Formatter API, `canApply`, was not returning `false` when the selection was in a `contenteditable="false"` context. #TINY-9678
- When dragging image elements and dropping the image in the editor the `dragend` event would sometimes not fire when Firefox was the host browser. #TINY-9694
- It was possible to remove links in noneditable contents with the `unlink` editor command. #TINY-9739
- Direction was not visually changing when using the Directionality plugin on an element which had the `direction` CSS property set. #TINY-9314
- Whitespace between transparent elements was incorrectly converted into empty paragraphs. #TINY-9761
- Popups were not constrained within the scrollable container when in a shadow root. #TINY-9743
- Pressing arrow keys inside RTL elements would move the insertion point in an incorrect direction when moving over elements with the `contenteditable` attribute set to `false`. #TINY-9565
- Inserting two tables consecutively without focus in the editor resulted in the second table being inserted at the wrong position. #TINY-3909
- Pasting content into the editor did not fire `beforeinput` and `input` events. #TINY-9829
- In some cases, exiting a `blockquote` element could fail when the insertion point was positioned at the end of the `blockquote`. #TINY-9794
- Templates containing an `<html>` tag were not parsed before being rendered for preview. #TINY-9867
- Typing after deleting formatted content could remove a space at the start of the typing. #TINY-9310
- Invalid markup in Notification and Dialog close buttons. #TINY-9849
- In dialogs, an incorrect `aria-describedby` attribute caused the dialog body to be announced when using a screen reader. #TINY-9816
- The sticky toolbar did not render correctly when transitioning from the custom editor view to the main view. #TINY-9814
- Saving the Table Properties dialog after changing properties unrelated to cells would overwrite cell properties set by the Cell Properties dialog. #TINY-9837
- Fixed the constrained bounds calculation for dismissal of the toolbar when using `toolbar_location: 'bottom'`. #TINY-9718
- Pressing the Backspace or Delete key when the insertion point was within a `details` element resulted in broken markup. #TINY-9884
- Making the selection into a list did not work if the selection included a block element with a `contenteditable="false"` attribute. #TINY-9823
- Inserting elements in the middle of the summary caused two summaries to appear within `details` elements. #TINY-9885

## 6.4.2 - 2023-04-26

### Fixed
- The editor displayed a notification error when it failed to retrieve a blob image uri. #TINY-9604
- Tab navigation no longer incorrectly stops at menu buttons within toolbar groups. #TINY-9723
- The `urlinput` dialog component would not open the type-ahead dropdown when the input value was reset to an empty string. #TINY-9717
- Redial would, in some circumstances, cause elements to not have an initial value selected when they should have. #TINY-9679
- When hovering over tree dialog components the mouse pointer rendered incorrectly. #TINY-9692
- The `tox-button` and `tox-button-secondary` buttons now support the `hover`, `active`, `focus`, and `disabled` states. #TINY-9713
- Setting an invalid unit in the `fontsizeinput` changed it to the default value instead of reverting it to the previous, and valid, value. #TINY-9754
- Selection was not correctly scrolled horizontally into view when using the `selection.scrollIntoView` API. #TINY-9747
- The contextual toolbar displayed the status of Advanced List Premium plugin icons incorrectly. #TINY-9680
- The `quickimage` toolbar button failed to insert images selected from the local computer when running on Google Chrome for macOS. #TINY-9769

## 6.4.1 - 2023-03-29

### Fixed
- The `fontsizeinput` increase and decrease size buttons now work on TinyMCE mobile. #TINY-9725
- The TinyMCE editor toolbar is now accessible for all screen widths; it no longer collapses into an inaccessible vertical line when the screen is scrolled horizontally. #TINY-9646
- Reverted the changes made, in TinyMCE 6.4.0, to UI button colors in focus, active, and enabled states. #TINY-9176

## 6.4.0 - 2023-03-15

### Added
- New `tree` component that can be used in dialog body panel. #TINY-9532
- `renderUI` property in the `Theme` type can now return a `Promise<RenderResult>` instead of `RenderResult`. #TINY-9556
- New `isEditable` API to `editor.selection` that returns true or false if the current selection is editable. #TINY-9462
- New `isEditable` API to `editor.dom` that returns true or false if the specified node is editable. #TINY-9462
- New `setText` and `setIcon` methods added to menu button and toolbar button API. #TINY-9268
- New `highlight_on_focus` option which enables highlighting the content area on focus. #TINY-9277
- New `fontsizeinput` toolbar item which allows the user to set the size via input and also increase and decrease it with `+` and `-` buttons. #TINY-9429
- Added `skipFocus` option to the `ToggleToolbarDrawer` command to preserve focus. #TINY-9337
- New `font_size_input_default_unit` option allows entry of numbers without a unit in `fontsizeinput`. They are then parsed as the set unit. If `font_size_input_default_unit` is not set the default is `pt`. #TINY-9585
- New `group` and `togglebutton` in view. #TINY-9523
- New `togglebutton` in dialog footer buttons. #TINY-9523
- Added `toggleFullscreen` to dialog API. #TINY-9528
- New `text-size-increase` and `text-size-decrease` icons. #TINY-9530
- New `xss_sanitization` option to allow disabling of XSS sanitization. #TINY-9600
- Added the top right close button of modal dialogs to the tabbing order. The 'x' button in these dialogs can now be accessed using keyboard navigation. #TINY-9520
- New `ui_mode` option for editor in scrollable containers support. #TINY-9414
- The sidebar element now has the accessibility role `region` when visible and the accessibility role `presentation` when hidden. #TINY-9517
- The `tox-custom-editor` class now has a border highlight when it is selected. #TINY-9673
- An element could be dropped onto the decendants of an element with a `contenteditable="false"` attribute. #TINY-9364
- Checkmark did not show in menu color swatches. #TINY-9395
- Add support for navigating inside the tree component using arrow keys and shift key. #TINY-9614

### Improved
- Direct invalid child text nodes of list elements are now wrapped in list item elements. #TINY-4818
- Templates are now be parsed before preview and insertion to make preview consistent with inserted template content and prevent XSS. #TINY-9244
- Pressing backspace on an empty line now preserves formatting on the previous empty line. #TINY-9454
- Pressing enter inside the `inputfontsize` input field now moves focus back into the editor content. #TINY-9598
- Drag and drop events for elements with a `contenteditable="false"` attribute now includes target element details. #TINY-9599
- Updated focus, active, and enabled colors of UI buttons for improved contrast against the UI color. #TINY-9176

### Changed
- The `link` plugins context menu items no longer appears for links that include elements with a `contenteditable="false"` attribute. #TINY-9491
- The formatting of elements with a `contenteditable="false"` attribute are no longer cloned to new cells when new table rows are created. #TINY-9449
- Changed the color of `@dialog-table-border-color`, and added right padding to the first cell of dialog table. #TINY-9380

### Fixed
- Sometimes the editor would finish initializing before the silver theme would have finished loading. #TINY-9556
- The `searchreplace` modal closed incorrectly when clicking outside of the alert that pops up when no match is found. #TINY-9443
- The text color or background color picker toolbar buttons did not update when the text color or background color was changed using the equivalent commands in the Format menu. #TINY-9439
- The `onSetup` api function would not run when defining custom group toolbar button. #TINY-9496
- The foreground and background menu icons would not properly update to display the last used color. #TINY-9497
- Added new `setIconFill` function to `NestedMenuItemInstanceApi`. #TINY-9497
- Pasting links to text would sometimes not generate the correct undo stack in Safari. #TINY-9489
- Toolbar split buttons in `advlist` plugin now show the correct state when the cursor is in a checklist. #TINY-5167
- Dragging transparent elements into transparent block elements could produce invalid nesting of transparents. #TINY-9231
- The `editor.insertContent` API would insert contents inside elements with a `contenteditable="false"` attribute if the selection was inside the element. #TINY-9462
- Closing a dialog would scroll down the document in Safari. #TINY-9148
- Inline headers would not work in some situations when the editor was moved too far right horizontally. #TINY-8977
- Quick toolbars were incorrectly rendered during the dragging of elements with a `contenteditable="false"` attribute. #TINY-9305
- Selection of images, horizontal rules, tables or elements with a `contenteditable="false"` attribute was possible if they were within an element with a `contenteditable="false"` attribute. #TINY-9473
- Ranged deletion of formatted text using selection or a keyboard shortcut would sometimes cause Blink- and Webkit-based browsers to insert interpreted tags upon typing. This could result in inconsistent tags. #TINY-9302
- Visual characters were rendered inside elements with a `contenteditable="false"` attribute. #TINY-9474
- Lists with an element with a `contenteditable="false"` attribute as their root were incorrectly editable using list API commands, toolbar buttons and menu items. #TINY-9458
- Color picker dialog would not update the preview color if the hex input value was prefixed with the `#` character. #TINY-9457
- Table cell selection was possible even if the element being selected was within an element with a `contenteditable="false"` attribute. #TINY-9459
- Table commands were modifying tables that were within an element with a `contenteditable="false"` attribute. #TINY-9459
- Fake carets were rendered for elements with a `contenteditable="false"` attribute and for tables within an element with a `contenteditable="false"` attribute. #TINY-9459
- Textareas with scrollbars in dialogs would not render rounded corners correctly on some browsers. #TINY-9331
- It was possible to open links inside the editor if the editor root was an element with a `contenteditable="false"` attribute. #TINY-9470
- Inline boundary was rendered for boundary elements that had a `contenteditable="false"` attribute. #TINY-9471
- Clicking on a disabled split button will no longer call the `onAction` callback. #TINY-9504
- The *Edit Link* dialog incorrectly retrieved the URL value when opened immediately after the link insertion. #TINY-7993
- The `ForwardDelete` and `Delete` editor commands were deleting content within elements with a `contenteditable="false"` attribute. #TINY-9477
- The Backspace and Forward Delete keys were deleting content within elements with a `contenteditable="false"` attribute. #TINY-9477
- Inserting newlines inside an editable element that was inside an element with a `contenteditable="false"` attribute root would sometimes try to split the editable element. #TINY-9461
- Creating a list in a table cell when the caret is in front of an anchor element would not properly include the anchor in the list. #TINY-6853
- Dragging and dropping elements with a `contenteditable="false"` attribute on table borders would remove the element on drop. #TINY-9021
- Elements with a `contenteditable="false"` attribute would be removed when dragged and dropped within a root element with a `contenteditable="false"` attribute. #TINY-9558
- Formatting could be applied or removed to list items with a `contenteditable="false"` attribute that were inside an element with a `contenteditable="false"` attribute. #TINY-9563
- Annotation were not removed if the annotation was deleted immediately after being created. #TINY-9399
- Inserting a link for a selection from quickbars did not preserve formatting. #TINY-9593
- Inline dialog position was not correct when the editor was not inline and was contained in a `fixed` or `absolute` positioned element. #TINY-9554
- Sticky toolbars did not fade transition when undocking in classic iframe mode. #TINY-9408
- Inserting elements that were not valid within the closest editing host would incorrectly split the editing host. #TINY-9595
- The `color_cols` option was not respected in the `forecolor` or `backcolor` color swatches. #TINY-9560
- Drag and dropping the last element with a `contenteditable="false"` attribute out of its parent block would not properly pad the parent block element. #TINY-9606
- Applying heading formats from `text_patterns` produced an invisible space before a word. #TINY-9603
- Opening color swatches caused the browser tab to crash when `color_cols` or other column option was set to 0. #TINY-9649
- Opening a menu button in the footer of a dialog after a redial threw an error. #TINY-9686
- After closing a view, the `more...` toolbar button disappeared if the editor had `toolbar_mode: 'sliding'` and the toolbar was opened. #TINY-9419
- Inline dialogs would open partially off screen when the toolbar had a small width. #TINY-9588
- The `autoresize` plugin would cause infinite resizing when `content_css` was set to `document`. #TINY-8872

## 6.3.2 - 2023-02-22

### Fixed
- Removed a workaround for ensuring stylesheets are loaded in an outdated version of webkit. #TINY-9433

## 6.3.1 - 2022-12-06

### Fixed
- HTML in messages for the `WindowManager.alert` and `WindowManager.confirm` APIs were not properly sanitized. #TINY-3548

## 6.3.0 - 2022-11-23

### Added
- New `expand` function added to `tinymce.selection` which expands the selection around the nearest word. #TINY-9001
- New `expand` function added to `tinymce.dom.RangeUtils` to return a new range expanded around the nearest word. #TINY-9001
- New `color_map_background` and `color_map_foreground` options which set the base colors used in the `backcolor` and `forecolor` toolbar buttons and menu items. #TINY-9184
- Added optional `storageKey` property to `colorinput` component and `colorswatch` fancy menu item. #TINY-9184
- New `addView` function added to `editor.ui.registry` which makes it possible to register custom editor views. #TINY-9210
- New `ToggleView` command which makes it possible to hide or show registered custom views. #TINY-9210
- New `color_default_foreground` and `color_default_background` options to set the initial default color for the `forecolor` and `backcolor` toolbar buttons and menu items. #TINY-9183
- New `getTransparentElements` function added to `tinymce.html.Schema` to return a map object of transparent HTML elements. #TINY-9172
- Added `ToggleToolbarDrawer` event to subscribe to toolbar’s opening and closing. #TINY-9271

### Changed
- Transparent elements, like anchors, are now allowed in the root of the editor body if they contain blocks. #TINY-9172
- Colorswatch keyboard navigation now starts on currently selected color if present in the colorswatch. #TINY-9283
- `setContent` is now allowed to accept any custom keys and values as a second options argument. #TINY-9143

### Improved
- Transparent elements, like anchors, can now contain block elements. #TINY-9172
- Colorswatch now displays a checkmark for selected color. #TINY-9283
- Color picker dialog now starts on the appropriate color for the cursor position. #TINY-9213

### Fixed
- Parsing media content would cause a memory leak, which for example occurred when using the `getContent` API. #TINY-9186
- Dragging a noneditable element toward the bottom edge would cause the page to scroll up. #TINY-9025
- Range expanding capabilities would behave inconsistently depending on where the cursor was placed. #TINY-9029
- Compilation errors were thrown when using TypeScript 4.8. #TINY-9161
- Line separator scrolling in floating toolbars. #TINY-8948
- A double bottom border appeared on inline mode editor for the `tinymce-5` skin. #TINY-9108
- The editor header showed up even with no menubar and toolbar configured. #TINY-8819
- Inline text pattern no longer triggers if it matches only the end but not the start. #TINY-8947
- Matches of inline text patterns that are similar are now managed correctly. #TINY-8949
- Using `editor.selection.getContent({ format: 'text' })` or `editor.getContent({ format: 'text' })` would sometimes deselect selected radio buttons. #TINY-9213
- The context toolbar prevented the user from placing the cursor at the edges of the editor. #TINY-8890
- The Quick Insert context toolbar provided by the `quickbars` plugin showed when the cursor was in a fake block caret. #TINY-9190
- The `editor.selection.getRng()` API was not returning a proper range on hidden editors in Firefox. #TINY-9259
- The `editor.selection.getBookmark()` API was not returning a proper bookmark on hidden editors in Firefox. #TINY-9259
- Dragging a noneditable element before or after another noneditable element now works correctly. #TINY-9253
- The restored selection after a redo or undo action was not scrolled into view. #TINY-9222
- A newline could not be inserted when the selection was restored from a bookmark after an inline element with a `contenteditable="false"` attribute. #TINY-9194
- The global `tinymce.dom.styleSheetLoader` was not affected by the `content_css_cors` option. #TINY-6037
- The caret was moved to the previous line when a text pattern executed a `mceInsertContent` command on Enter key when running on Firefox. #TINY-9193

## 6.2.0 - 2022-09-08

### Added
- New `text_patterns_lookup` option to provide additional text patterns dynamically. #TINY-8778
- New promotion element has been added to the default UI. It can be disabled using the new `promotion` option. #TINY-8840
- New `format_noneditable_selector` option to specify the `contenteditable="false"` elements that can be wrapped in a format. #TINY-8905
- Added `allow` as a valid attribute for the `iframe` element in the editor schema. #TINY-8939
- New `search` field in the `MenuButton` that shows a search field at the top of the menu, and refetches items when the search field updates. #TINY-8952

### Improved
- The formatter can now apply a format to a `contenteditable="false"` element by wrapping it. Configurable using the `format_noneditable_selector` option. #TINY-8905
- The autocompleter now supports a multiple character trigger using the new `trigger` configuration. #TINY-8887
- The formatter now applies some inline formats, such as color and font size, to list item elements when the entire item content is selected. #TINY-8961
- The installed and available plugin lists in the Help dialog are now sorted alphabetically. #TINY-9019
- Alignment can now be applied to more types of embedded media elements. #TINY-8687

### Changed
- The `@menubar-row-separator-color` oxide variable no longer affects the divider between the Menubar and Toolbar. It only controls the color of the separator lines drawn in multiline Menubars. #TINY-8632
- The `@toolbar-separator-color` oxide variable now affects the color of the separator between the Menubar and Toolbar only. #TINY-8632
- Available Premium plugins, which are listed by name in the Help dialog, are no longer translated. #TINY-9019

### Fixed
- The Autolink plugin did not work when text nodes in the content were fragmented. #TINY-3723
- Fixed multiple incorrect types on public APIs found while enabling TypeScript strict mode. #TINY-8806
- The number of blank lines returned from `editor.getContent({format: 'text'})` differed between browsers. #TINY-8579
- The editor focused via the `auto_focus` option was not scrolled into the viewport. #TINY-8785
- Adding spaces immediately after a `contenteditable="false"` block did not work properly in some circumstances. #TINY-8814
- Elements with only `data-*` custom attributes were sometimes removed when they should not be removed. #TINY-8755
- Selecting a figure with `class="image"` incorrectly highlighted the link toolbar button. #TINY-8832
- Specifying a single, non-default list style for the `advlist_bullet_styles` and `advlist_number_styles` options was not respected. #TINY-8721
- Fixed multiple issues that occurred when formatting `contenteditable` elements. #TINY-8905
- Spaces could be incorrectly added to `urlinput` dialog components (commonly but not exclusively presented in the *Insert/Edit Link* dialog) in certain cases. #TINY-8775
- The text patterns logic threw an error when there were fragmented text nodes in a paragraph. #TINY-8779
- Dragging a `contentEditable=false` element towards a document’s edge did not cause scrolling. #TINY-8874
- Parsing large documents no longer throws a `Maximum call stack size exceeded` exception. #TINY-6945
- DomParser filter matching was not checked between filters, which could lead to an exception in the parser. #TINY-8888
- `contenteditable="false"` lists can no longer be toggled; and `contenteditable="true"` list elements within these lists can no longer be indented, split into another list element, or appended to the previous list element by deletion. #TINY-8920
- Removed extra bottom padding in the context toolbar of the `tinymce-5` skin. #TINY-8980
- Fixed a regression where pressing **Enter** added or deleted content outside the selection. #TINY-9101
- Fixed a bug where pressing **Enter** deleted selected `contenteditable="false"` `<pre>` elements. #TINY-9101
- The `editor.insertContent()` API did not respect the `no_events` argument. #TINY-9140

### Deprecated
- The autocompleter configuration property, `ch`, has been deprecated. It will be removed in the next major release. Use the `trigger` property instead. #TINY-8887

## 6.1.2 - 2022-07-29

### Fixed
- Reverted the undo level fix in the `autolink` plugin as it caused duplicated content in some edge cases. #TINY-8936

## 6.1.1 - 2022-07-27

### Fixed
- Invalid special elements were not cleaned up correctly during sanitization. #TINY-8780
- An exception was thrown when deleting all content if the start or end of the document had a `contenteditable="false"` element. #TINY-8877
- When a sidebar was opened using the `sidebar_show` option, its associated toolbar button was not highlighted. #TINY-8873
- When converting a URL to a link, the `autolink` plugin did not fire an `ExecCommand` event, nor did it create an undo level. #TINY-8896
- Worked around a Firefox bug which resulted in cookies not being available inside the editor content. #TINY-8916
- `<pre>` content pasted into a `<pre>` block that had inline styles or was `noneditable` now merges correctly with the surrounding content. #TINY-8860
- After a `codesample` was pasted, the insertion point was placed incorrectly. #TINY-8861

## 6.1.0 - 2022-06-29

### Added
- New `sidebar_show` option to show the specified sidebar on initialization. #TINY-8710
- New `newline_behavior` option controls what happens when the Return or Enter key is pressed or the `mceInsertNewLine` command is used. #TINY-8458
- New `iframe_template_callback` option in the Media plugin. Patch provided by Namstel. #TINY-8684
- New `transparent` property for `iframe` dialog component. #TINY-8534
- New `removeAttributeFilter` and `removeNodeFilter` functions added to the DomParser and DOM Serializer APIs. #TINY-7847
- New `dispatchChange` function added to the UndoManager API to fire the change with current editor status as level and current undoManager layer as lastLevel. #TINY-8641

### Improved
- Clearer focus states for buttons while navigating with a keyboard. #TINY-8557
- Support annotating certain block elements directly when using the editor's Annotation API. #TINY-8698
- The `mceLink` command can now take the value `{ dialog: true }` to always open the link dialog. #TINY-8057
- All help dialog links to `https://www.tiny.cloud` now include `rel="noopener"` to avoid potential security issues. #TINY-8834

### Changed
- The `end_container_on_empty_block` option can now take a string of blocks, allowing the exiting of a blockquote element by pressing Enter or Return twice. #TINY-6559
- The default value for `end_container_on_empty_block` option has been changed to `'blockquote'`. #TINY-6559
- Link menu and toolbar buttons now always execute the `mceLink` command. #TINY-8057
- Toggling fullscreen mode when using the Fullscreen plugin now also fires the `ResizeEditor` event. #TINY-8701
- Getting the editor's text content now returns newlines instead of an empty string if more than one empty paragraph exists. #TINY-8578
- Custom elements are now treated as non-empty elements by the schema. #TINY-4784
- The autocompleter's menu HTML element is now positioned instead of the wrapper. #TINY-6476
- Choice menu items will now use the `'menuitemradio'` aria role to better reflect that only a single item can be active. #TINY-8602

### Fixed
- Some Template plugin option values were not escaped properly when doing replacement lookups with Regular Expressions. #TINY-7433
- Copy events were not dispatched in readonly mode. #TINY-6800
- `<pre>` tags were not preserved when copying and pasting. #TINY-7719
- The URL detection used for autolink and smart paste did not work if a path segment contained valid characters such as `!` and `:`. #TINY-8069
- In some cases pressing the Backspace or Delete key would incorrectly step into tables rather than remain outside. #TINY-8592
- Links opened when Alt+Enter or Option+Return was typed even when `preventDefault()` was called on the keydown event. #TINY-8661
- Inconsistent visual behavior between choosing Edit -> Select All and typing Ctrl+A or Cmd+A when a document contained an image. #TINY-4550
- Ctrl+Shift+Home/End or Cmd+Shift+Up-arrow/Down-arrow did not expand the selection to a `contenteditable="false"` element if the element was at the beginning or end of a document. #TINY-7795
- Triple-clicking did not select a paragraph in Google Chrome in some circumstances. #TINY-8215
- Images were not showing as selected when selected along with other content. #TINY-5947
- Selection direction was not stored or restored when getting or setting selection bookmarks. #TINY-8599
- When text within an inline boundary element was selected and the right-arrow key was pressed, the insertion point incorrectly moved to the left. #TINY-8601
- In some versions of Safari, the `editor.selection.isForward()` API could throw an exception due to an invalid selection. #TINY-8686
- The selection is no longer incorrectly moved inside a comment by the `editor.selection.normalize()` API. #TINY-7817
- The `InsertParagraph` or `mceInsertNewLine` commands did not delete the current selection like the native command does. #TINY-8606
- The `InsertLineBreak` command did not replace selected content. #TINY-8458
- If selected content straddled a parent and nested list, cutting the selection did not always set the list style to `'none'` on the parent list. #TINY-8078
- Delete operations could behave incorrectly if the selection contains a `contenteditable="false"` element located at the edge of content. #TINY-8729
- Spaces were not added correctly on some browsers when the insertion point was immediately before or after a `contenteditable="false"` block element. #TINY-8588
- Images that used a Data URI were corrupted when the data wasn't base64 encoded. #TINY-8337
- `uploadImages` no longer triggers two change events if there is a removal of images on upload. #TINY-8641
- Preview and Insert Template dialogs now display the correct content background color when using dark skins. #TINY-8534
- Dialogs no longer exceed window height on smaller screens. #TINY-8146
- UI components, such as dialogs, would in some cases cause the Esc keyup event to incorrectly trigger inside the editor. #TINY-7005
- Fixed incorrect word breaks in menus when the menu presented with a scrollbar. #TINY-8572
- Notifications did not properly reposition when toggling fullscreen mode. #TINY-8701
- Text alignments, such as flush left and centered, could not be applied to `<pre>` elements. #TINY-7715
- Indenting or outdenting list items inside a block element that was inside another list item did not work. #TINY-7209
- Changing the list type of a list within another block element altered the parent element that contained that list. #TINY-8068
- Pasting columns in tables could, in some circumstances, result in an invalid table. #TINY-8040
- Copying columns in tables could sometimes result in an invalid copy. #TINY-8040
- Changing table properties with the `table_style_by_css` option set to `false` would sometimes reset the table width. #TINY-8758
- Custom elements added to otherwise blank lines were removed during serialization. #TINY-4784
- The editor's autocompleter was not triggered at the start of nested list items. #TINY-8759
- Some function types in the TreeWalker API missed that it could return `undefined`. #TINY-8592
- Nuget packages for .NET and .NET Core are now configured to copy TinyMCE into `/wwwroot/lib/` when TinyMCE is installed into a project. #TINY-8611

## 6.0.3 - 2022-05-25

### Fixed
- Could not remove values when multiple cells were selected with the cell properties dialog. #TINY-8625
- Could not remove values when multiple rows were selected with the row properties dialog. #TINY-8625
- Empty lines that were formatted in a ranged selection using the `format_empty_lines` option were not kept in the serialized content. #TINY-8639
- The `s` element was missing from the default schema text inline elements. #TINY-8639
- Some text inline elements specified via the schema were not removed when empty by default. #TINY-8639

## 6.0.2 - 2022-04-27

### Fixed
- Some media elements wouldn't update when changing the source URL. #TINY-8660
- Inline toolbars flickered when switching between editors. #TINY-8594
- Multiple inline toolbars were shown if focused too quickly. #TINY-8503
- Added background and additional spacing for the text labeled buttons in the toolbar to improve visual clarity. #TINY-8617
- Toolbar split buttons with text used an incorrect width on touch devices. #TINY-8647

## 6.0.1 - 2022-03-23

### Fixed
- Fixed the dev ZIP missing the required `bin` scripts to build from the source. #TINY-8542
- Fixed a regression whereby text patterns couldn't be updated at runtime. #TINY-8540
- Fixed an issue where tables with colgroups could be copied incorrectly in some cases. #TINY-8568
- Naked buttons better adapt to various background colors, improved text contrast in notifications. #TINY-8533
- The autocompleter would not fire the `AutocompleterStart` event nor close the menu in some cases. #TINY-8552
- It wasn't possible to select text right after an inline noneditable element. #TINY-8567
- Fixed a double border showing for the `tinymce-5` skin when using `toolbar_location: 'bottom'`. #TINY-8564
- Clipboard content was not generated correctly when cutting and copying `contenteditable="false"` elements. #TINY-8563
- Fixed the box-shadow getting clipped in autocompletor popups. #TINY-8573
- The `buttonType` property did not work for dialog footer buttons. #TINY-8582
- Fix contrast ratio for error messages. #TINY-8586

## 6.0.0 - 2022-03-03

### Added
- New `editor.options` API to replace the old `editor.settings` and `editor.getParam` APIs. #TINY-8206
- New `editor.annotator.removeAll` API to remove all annotations by name. #TINY-8195
- New `Resource.unload` API to make it possible to unload resources. #TINY-8431
- New `FakeClipboard` API on the `tinymce` global. #TINY-8353
- New `dispatch()` function to replace the now deprecated `fire()` function in various APIs. #TINY-8102
- New `AutocompleterStart`, `AutocompleterUpdate` and `AutocompleterEnd` events. #TINY-8279
- New `mceAutocompleterClose`, `mceAutocompleterReload` commands. #TINY-8279
- New `mceInsertTableDialog` command to open the insert table dialog. #TINY-8273
- New `slider` dialog component. #TINY-8304
- New `imagepreview` dialog component, allowing preview and zoom of any image URL. #TINY-8333
- New `buttonType` property on dialog button components, supporting `toolbar` style in addition to `primary` and `secondary`. #TINY-8304
- The `tabindex` attribute is now copied from the target element to the iframe. #TINY-8315

### Improved
- New default theme styling for TinyMCE 6 facelift with old skin available as `tinymce-5` and `tinymce-5-dark`. #TINY-8373
- The default height of editor has been increased from `200px` to `400px` to improve the usability of the editor. #TINY-6860
- The upload results returned from the `editor.uploadImages()` API now includes a `removed` flag, reflecting if the image was removed after a failed upload. #TINY-7735
- The `ScriptLoader`, `StyleSheetLoader`, `AddOnManager`, `PluginManager` and `ThemeManager` APIs will now return a `Promise` when loading resources instead of using callbacks. #TINY-8325
- A `ThemeLoadError` event is now fired if the theme fails to load. #TINY-8325
- The `BeforeSetContent` event will now include the actual serialized content when passing in an `AstNode` to the `editor.setContent` API. #TINY-7996
- Improved support for placing the caret before or after noneditable elements within the editor. #TINY-8169
- Calls to `editor.selection.setRng` now update the caret position bookmark used when focus is returned to the editor. #TINY-8450
- The `emoticon` plugin dialog, toolbar and menu item has been updated to use the more accurate `Emojis` term. #TINY-7631
- The dialog `redial` API will now only rerender the changed components instead of the whole dialog. #TINY-8334
- The dialog API `setData` method now uses a deep merge algorithm to support partial nested objects. #TINY-8333
- The dialog spec `initialData` type is now `Partial<T>` to match the underlying implementation details. #TINY-8334
- Notifications no longer require a timeout to disable the close button. #TINY-6679
- The editor theme is now fetched in parallel with the icons, language pack and plugins. #TINY-8453

### Changed
- TinyMCE is now MIT licensed. #TINY-2316
- Moved the `paste` plugin's functionality to TinyMCE core. #TINY-8310
- The `paste_data_images` option now defaults to `true`. #TINY-8310
- Moved the `noneditable` plugin to TinyMCE core. #TINY-8311
- Renamed the `noneditable_noneditable_class` option to `noneditable_class`. #TINY-8311
- Renamed the `noneditable_editable_class` option to `editable_class`. #TINY-8311
- Moved the `textpattern` plugin to TinyMCE core. #TINY-8312
- Renamed the `textpattern_patterns` option to `text_patterns`. #TINY-8312
- Moved the `hr` plugin's functionality to TinyMCE core. #TINY-8313
- Moved the `print` plugin's functionality to TinyMCE core. #TINY-8314
- Moved non-UI table functionality to core. #TINY-8273
- The `DomParser` API no longer uses a custom parser internally and instead uses the native `DOMParser` API. #TINY-4627
- The `editor.getContent()` API can provide custom content by preventing and overriding `content` in the `BeforeGetContent` event. This makes it consistent with the `editor.selection.getContent()` API. #TINY-8018
- The `editor.setContent()` API can now be prevented using the `BeforeSetContent` event. This makes it consistent with the `editor.selection.setContent()` API. #TINY-8018
- Add-ons such as plugins and themes are no longer constructed using the `new` operator. #TINY-8256
- A number of APIs that were not proper classes, are no longer constructed using the `new` operator. #TINY-8322
- The Editor commands APIs will no longer fallback to executing the browsers native command functionality. #TINY-7829
- The Editor query command APIs will now return `false` or an empty string on removed editors. #TINY-7829
- The `mceAddEditor` and `mceToggleEditor` commands now take an object as their value to specify the id and editor options. #TINY-8138
- The `mceInsertTable` command can no longer open the insert table dialog. Use the `mceInsertTableDialog` command instead. #TINY-8273
- The `plugins` option now returns a `string` array instead of a space separated string. #TINY-8455
- The `media` plugin no longer treats `iframe`, `video`, `audio` or `object` elements as "special" and will validate the contents against the schema. #TINY-8382
- The `images_upload_handler` option is no longer passed a `success` or `failure` callback and instead requires a `Promise` to be returned with the upload result. #TINY-8325
- The `tinymce.settings` global property is no longer set upon initialization. #TINY-7359
- The `change` event is no longer fired on first modification. #TINY-6920
- The `GetContent` event will now always pass a `string` for the `content` property. #TINY-7996
- Changed the default tag for the strikethrough format to the `s` tag when using a html 5 schema. #TINY-8262
- The `strike` tag is automatically converted to the `s` tag when using a html 5 schema. #TINY-8262
- Aligning a table to the left or right will now use margin styling instead of float styling. #TINY-6558
- The `:` control character has been changed to `~` for the schema `valid_elements` and `extended_valid_elements` options. #TINY-6726
- The `primary` property on dialog buttons has been deprecated. Use the new `buttonType` property instead. #TINY-8304
- Changed the default statusbar element path delimiter from `»` to `›`. #TINY-8372
- Replaced the `Powered by Tiny` branding text with the Tiny logo. #TINY-8371
- The default minimum height of editor has been changed to 100px to prevent the UI disappearing while resizing. #TINY-6860
- RGB colors are no longer converted to hex values when parsing or serializing content. #TINY-8163
- Replaced the `isDisabled()` function with an `isEnabled()` function for various APIs. #TINY-8101
- Replaced the `enable()` and `disable()` functions with a `setEnabled(state)` function in various APIs. #TINY-8101
- Replaced the `disabled` property with an `enabled` property in various APIs. #TINY-8101
- Replaced the `disable(name)` and `enable(name)` functions with a `setEnabled(name, state)` function in the Dialog APIs. #TINY-8101
- Renamed the `tinymce.Env.os.isOSX` API to `tinymce.Env.os.isMacOS`. #TINY-8175
- Renamed the `tinymce.Env.browser.isChrome` API to `tinymce.Env.browser.isChromium` to better reflect its functionality. #TINY-8300
- Renamed the `getShortEndedElements` Schema API to `getVoidElements`. #TINY-8344
- Renamed the `font_formats` option to `font_family_formats`. #TINY-8328
- Renamed the `fontselect` toolbar button and `fontformats` menu item to `fontfamily`. #TINY-8328
- Renamed the `fontsize_formats` option to `font_size_formats`. #TINY-8328
- Renamed the `fontsizeselect` toolbar button and `fontsizes` menu item to `fontsize`. #TINY-8328
- Renamed the `formatselect` toolbar button and `blockformats` menu item to `blocks`. #TINY-8328
- Renamed the `styleselect` toolbar button and `formats` menu item to `styles`. #TINY-8328
- Renamed the `lineheight_formats` option to `line_height_formats`. #TINY-8328
- Renamed the `getWhiteSpaceElements()` function to `getWhitespaceElements()` in the `Schema` API. #TINY-8102
- Renamed the `mceInsertClipboardContent` command `content` property to `html` to better reflect what data is passed. #TINY-8310
- Renamed the `default_link_target` option to `link_default_target` for both `link` and `autolink` plugins. #TINY-4603
- Renamed the `rel_list` option to `link_rel_list` for the `link` plugin. #TINY-4603
- Renamed the `target_list` option to `link_target_list` for the `link` plugin. #TINY-4603
- The default value for the `link_default_protocol` option has been changed to `https` instead of `http`. #TINY-7824
- The default value for the `element_format` option has been changed to `html`. #TINY-8263
- The default value for the `schema` option has been changed to `html5`. #TINY-8261
- The default value for the `table_style_by_css` option has been changed to `true`. #TINY-8259
- The default value for the `table_use_colgroups` option has been changed to `true`. #TINY-8259

### Fixed
- The object returned from the `editor.fire()` API was incorrect if the editor had been removed. #TINY-8018
- The `editor.selection.getContent()` API did not respect the `no_events` argument. #TINY-8018
- The `editor.annotator.remove` API did not keep selection when removing the annotation. #TINY-8195
- The `GetContent` event was not fired when getting `tree` or `text` formats using the `editor.selection.getContent()` API. #TINY-8018
- The `beforeinput` and `input` events would sometimes not fire as expected when deleting content. #TINY-8168 #TINY-8329
- The `table` plugin would sometimes not correctly handle headers in the `tfoot` section. #TINY-8104
- The `silver` theme UI was incorrectly rendered before plugins had initialized. #TINY-8288
- The aria labels for the color picker dialog were not translated. #TINY-8381
- Fixed sub-menu items not read by screen readers. Patch contributed by westonkd. #TINY-8417
- Dialog labels and other text-based UI properties did not escape HTML markup. #TINY-7524
- Anchor elements would render incorrectly when using the `allow_html_in_named_anchor` option. #TINY-3799
- The `AstNode` HTML serializer did not serialize `pre` or `textarea` elements correctly when they contained newlines. #TINY-8446
- Fixed sub-menu items not read by screen readers. Patch contributed by westonkd. #TINY-8417
- The Home or End keys would move out of a editable element contained within a noneditable element. #TINY-8201
- Dialogs could not be opened in inline mode before the editor had been rendered. #TINY-8397
- Clicking on menu items could cause an unexpected console warning if the `onAction` function caused the menu to close. #TINY-8513
- Fixed various color and contrast issues for the dark skins. #TINY-8527

### Removed
- Removed support for Microsoft Internet Explorer 11. #TINY-8194 #TINY-8241
- Removed support for Microsoft Word from the opensource paste functionality. #TINY-7493
- Removed support for the `plugins` option allowing a mixture of a string array and of space separated strings. #TINY-8399
- Removed support for the deprecated `false` value for the `forced_root_block` option. #TINY-8260
- Removed the jQuery integration. #TINY-4519
- Removed the `imagetools` plugin, which is now classified as a Premium plugin. #TINY-8209
- Removed the `imagetools` dialog component. #TINY-8333
- Removed the `toc` plugin, which is now classified as a Premium plugin. #TINY-8250
- Removed the `tabfocus` plugin. #TINY-8315
- Removed the `textpattern` plugin's API as part of moving it to core. #TINY-8312
- Removed the `table` plugin's API. #TINY-8273
- Removed the callback for the `EditorUpload` API. #TINY-8325
- Removed the legacy browser detection properties from the `Env` API. #TINY-8162
- Removed the `filterNode` method from the `DomParser` API. #TINY-8249
- Removed the `SaxParser` API. #TINY-8218
- Removed the `tinymce.utils.Promise` API. #TINY-8241
- Removed the `toHex` function for the `DOMUtils` and `Styles` APIs. #TINY-8163
- Removed the `execCommand` handler function from the plugin and theme interfaces. #TINY-7829
- Removed the `editor.settings` property as it has been replaced by the new Options API. #TINY-8236
- Removed the `shortEnded` and `fixed` properties on `tinymce.html.Node` class. #TINY-8205
- Removed the `mceInsertRawHTML` command. #TINY-8214
- Removed the style field from the `image` plugin dialog advanced tab. #TINY-3422
- Removed the `paste_filter_drop` option as native drag and drop handling is no longer supported. #TINY-8511
- Removed the legacy `mobile` theme. #TINY-7832
- Removed the deprecated `$`, `Class`, `DomQuery` and `Sizzle` APIs. #TINY-4520 #TINY-8326
- Removed the deprecated `Color`, `JSON`, `JSONP` and `JSONRequest`. #TINY-8162
- Removed the deprecated `XHR` API. #TINY-8164
- Removed the deprecated `setIconStroke` Split Toolbar Button API. #TINY-8162
- Removed the deprecated `editors` property from `EditorManager`. #TINY-8162
- Removed the deprecated `execCallback` and `setMode` APIs from `Editor`. #TINY-8162
- Removed the deprecated `addComponents` and `dependencies` APIs from `AddOnManager`. #TINY-8162
- Removed the deprecated `clearInterval`, `clearTimeout`, `debounce`, `requestAnimationFrame`, `setInterval`, `setTimeout` and `throttle` APIs from `Delay`. #TINY-8162
- Removed the deprecated `Schema` options. #TINY-7821
- Removed the deprecated `file_browser_callback_types`, `force_hex_style_colors` and `images_dataimg_filter` options. #TINY-7823
- Removed the deprecated `filepicker_validator_handler`, `force_p_newlines`, `gecko_spellcheck`, `tab_focus`, `table_responsive_width` and `toolbar_drawer` options. #TINY-7820
- Removed the deprecated `media_scripts` option in the `media` plugin. #TINY-8421
- Removed the deprecated `editor_deselector`, `editor_selector`, `elements`, `mode` and `types` legacy TinyMCE init options. #TINY-7822
- Removed the deprecated `content_editable_state` and `padd_empty_with_br` options. #TINY-8400
- Removed the deprecated `autoresize_on_init` option from the `autoresize` plugin. #TINY-8400
- Removed the deprecated `fullpage`, `spellchecker`, `bbcode`, `legacyoutput`, `colorpicker`, `contextmenu` and `textcolor` plugins. #TINY-8192
- Removed the undocumented `editor.editorCommands.hasCustomCommand` API. #TINY-7829
- Removed the undocumented `mceResetDesignMode`, `mceRepaint` and `mceBeginUndoLevel` commands. #TINY-7829

### Deprecated
- The dialog button component's `primary` property has been deprecated and will be removed in the next major release. Use the new `buttonType` property instead. #TINY-8304
- The `fire()` function of `tinymce.Editor`, `tinymce.dom.EventUtils`, `tinymce.dom.DOMUtils`, `tinymce.util.Observable` and `tinymce.util.EventDispatcher` has been deprecated and will be removed in the next major release. Use the `dispatch()` function instead. #TINY-8102
- The `content` property on the `SetContent` event has been deprecated and will be removed in the next major release. #TINY-8457
- The return value of the `editor.setContent` API has been deprecated and will be removed in the next major release. #TINY-8457

## 5.10.3 - 2022-02-09

### Fixed
- Alignment would sometimes be removed on parent elements when changing alignment on certain inline nodes, such as images. #TINY-8308
- The `fullscreen` plugin would reset the scroll position when exiting fullscreen mode. #TINY-8418

## 5.10.2 - 2021-11-17

### Fixed
- Internal selectors were appearing in the style list when using the `importcss` plugin. #TINY-8238

## 5.10.1 - 2021-11-03

### Fixed
- The iframe aria help text was not read by some screen readers. #TINY-8171
- Clicking the `forecolor` or `backcolor` toolbar buttons would do nothing until selecting a color. #TINY-7836
- Crop functionality did not work in the `imagetools` plugin when the editor was rendered in a shadow root. #TINY-6387
- Fixed an exception thrown on Safari when closing the `searchreplace` plugin dialog. #TINY-8166
- The `autolink` plugin did not convert URLs to links when starting with a bracket. #TINY-8091
- The `autolink` plugin incorrectly created nested links in some cases. #TINY-8091
- Tables could have an incorrect height set on rows when rendered outside of the editor. #TINY-7699
- In certain circumstances, the table of contents plugin would incorrectly add an extra empty list item. #TINY-4636
- The insert table grid menu displayed an incorrect size when re-opening the grid. #TINY-6532
- The word count plugin was treating the zero width space character (`&#8203;`) as a word. #TINY-7484

## 5.10.0 - 2021-10-11

### Added
- Added a new `URI.isDomSafe(uri)` API to check if a URI is considered safe to be inserted into the DOM. #TINY-7998
- Added the `ESC` key code constant to the `VK` API. #TINY-7917
- Added a new `deprecation_warnings` setting for turning off deprecation console warning messages. #TINY-8049

### Improved
- The `element` argument of the `editor.selection.scrollIntoView()` API is now optional, and if it is not provided the current selection will be scrolled into view. #TINY-7291

### Changed
- The deprecated `scope` attribute is no longer added to `td` cells when converting a row to a header row. #TINY-7731
- The number of `col` elements is normalized to match the number of columns in a table after a table action. #TINY-8011

### Fixed
- Fixed a regression that caused block wrapper formats to apply and remove incorrectly when using a collapsed selection with multiple words. #TINY-8036
- Resizing table columns in some scenarios would resize the column to an incorrect position. #TINY-7731
- Inserting a table where the parent element had padding would cause the table width to be incorrect. #TINY-7991
- The resize backdrop element did not have the `data-mce-bogus="all"` attribute set to prevent it being included in output. #TINY-7854
- Resize handles appeared on top of dialogs and menus when using an inline editor. #TINY-3263
- Fixed the `autoresize` plugin incorrectly scrolling to the top of the editor content in some cases when changing content. #TINY-7291
- Fixed the `editor.selection.scrollIntoView()` type signature, as it incorrectly required an `Element` instead of `HTMLElement`. #TINY-7291
- Table cells that were both row and column headers did not retain the correct state when converting back to a regular row or column. #TINY-7709
- Clicking beside a non-editable element could cause the editor to incorrectly scroll to the top of the content. #TINY-7062
- Clicking in a table cell, with a non-editable element in an adjacent cell, incorrectly caused the non-editable element to be selected. #TINY-7736
- Split toolbar buttons incorrectly had nested `tabindex="-1"` attributes. #TINY-7879
- Fixed notifications rendering in the wrong place initially and when the page was scrolled. #TINY-7894
- Fixed an exception getting thrown when the number of `col` elements didn't match the number of columns in a table. #TINY-7041 #TINY-8011
- The table selection state could become incorrect after selecting a noneditable table cell. #TINY-8053
- As of Mozilla Firefox 91, toggling fullscreen mode with `toolbar_sticky` enabled would cause the toolbar to disappear. #TINY-7873
- Fixed URLs not cleaned correctly in some cases in the `link` and `image` plugins. #TINY-7998
- Fixed the `image` and `media` toolbar buttons incorrectly appearing to be in an inactive state in some cases. #TINY-3463
- Fixed the `editor.selection.selectorChanged` API not firing if the selector matched the current selection when registered in some cases. #TINY-3463
- Inserting content into a `contenteditable="true"` element that was contained within a `contenteditable="false"` element would move the selection to an incorrect location. #TINY-7842
- Dragging and dropping `contenteditable="false"` elements could result in the element being placed in an unexpected location. #TINY-7917
- Pressing the Escape key would not cancel a drag action that started on a `contenteditable="false"` element within the editor. #TINY-7917
- `video` and `audio` elements were unable to be played when the `media` plugin live embeds were enabled in some cases. #TINY-7674
- Pasting images would throw an exception if the clipboard `items` were not files (for example, screenshots taken from gnome-software). Patch contributed by cedric-anne. #TINY-8079

### Deprecated
- Several APIs have been deprecated. See the release notes section for information. #TINY-8023 #TINY-8063
- Several Editor settings have been deprecated. See the release notes section for information. #TINY-8086
- The Table of Contents and Image Tools plugins will be classified as Premium plugins in the next major release. #TINY-8087
- Word support in the `paste` plugin has been deprecated and will be removed in the next major release. #TINY-8087

## 5.9.2 - 2021-09-08

### Fixed
- Fixed an exception getting thrown when disabling events and setting content. #TINY-7956
- Delete operations could behave incorrectly if the selection crossed a table boundary. #TINY-7596

## 5.9.1 - 2021-08-27

### Fixed
- Published TinyMCE types failed to compile in strict mode. #TINY-7915
- The `TableModified` event sometimes didn't fire when performing certain table actions. #TINY-7916

## 5.9.0 - 2021-08-26

### Added
- Added a new `mceFocus` command that focuses the editor. Equivalent to using `editor.focus()`. #TINY-7373
- Added a new `mceTableToggleClass` command which toggles the provided class on the currently selected table. #TINY-7476
- Added a new `mceTableCellToggleClass` command which toggles the provided class on the currently selected table cells. #TINY-7476
- Added a new `tablecellvalign` toolbar button and menu item for vertical table cell alignment. #TINY-7477
- Added a new `tablecellborderwidth` toolbar button and menu item to change table cell border width. #TINY-7478
- Added a new `tablecellborderstyle` toolbar button and menu item to change table cell border style. #TINY-7478
- Added a new `tablecaption` toolbar button and menu item to toggle captions on tables. #TINY-7479
- Added a new `mceTableToggleCaption` command that toggles captions on a selected table. #TINY-7479
- Added a new `tablerowheader` toolbar button and menu item to toggle the header state of row cells. #TINY-7478
- Added a new `tablecolheader` toolbar button and menu item to toggle the header state of column cells. #TINY-7482
- Added a new `tablecellbordercolor` toolbar button and menu item to select table cell border colors, with an accompanying setting `table_border_color_map` to customize the available values. #TINY-7480
- Added a new `tablecellbackgroundcolor` toolbar button and menu item to select table cell background colors, with an accompanying setting `table_background_color_map` to customize the available values. #TINY-7480
- Added a new `language` menu item and toolbar button to add `lang` attributes to content, with an accompanying `content_langs` setting to specify the languages available. #TINY-6149
- A new `lang` format is now available that can be used with `editor.formatter`, or applied with the `Lang` editor command. #TINY-6149
- Added a new `language` icon for the `language` toolbar button. #TINY-7670
- Added a new `table-row-numbering` icon. #TINY-7327
- Added new plugin commands: `mceEmoticons` (Emoticons), `mceWordCount` (Word Count), and `mceTemplate` (Template). #TINY-7619
- Added a new `iframe_aria_text` setting to set the iframe title attribute. #TINY-1264
- Added a new DomParser `Node.children()` API to return all the children of a `Node`. #TINY-7756

### Improved
- Sticky toolbars can now be offset from the top of the page using the new `toolbar_sticky_offset` setting. #TINY-7337
- Fancy menu items now accept an `initData` property to allow custom initialization data. #TINY-7480
- Improved the load time of the `fullpage` plugin by using the existing editor schema rather than creating a new one. #TINY-6504
- Improved the performance when UI components are rendered. #TINY-7572
- The context toolbar no longer unnecessarily repositions to the top of large elements when scrolling. #TINY-7545
- The context toolbar will now move out of the way when it overlaps with the selection, such as in table cells. #TINY-7192
- The context toolbar now uses a short animation when transitioning between different locations. #TINY-7740
- `Env.browser` now uses the User-Agent Client Hints API where it is available. #TINY-7785
- Icons with a `-rtl` suffix in their name will now automatically be used when the UI is rendered in right-to-left mode. #TINY-7782
- The `formatter.match` API now accepts an optional `similar` parameter to check if the format partially matches. #TINY-7712
- The `formatter.formatChanged` API now supports providing format variables when listening for changes. #TINY-7713
- The formatter will now fire `FormatApply` and `FormatRemove` events for the relevant actions. #TINY-7713
- The `autolink` plugin link detection now permits custom protocols. #TINY-7714
- The `autolink` plugin valid link detection has been improved. #TINY-7714

### Changed
- Changed the load order so content CSS is loaded before the editor is populated with content. #TINY-7249
- Changed the `emoticons`, `wordcount`, `code`, `codesample`, and `template` plugins to open dialogs using commands. #TINY-7619
- The context toolbar will no longer show an arrow when it overlaps the content, such as in table cells. #TINY-7665
- The context toolbar will no longer overlap the statusbar for toolbars using `node` or `selection` positions. #TINY-7666

### Fixed
- The `editor.fire` API was incorrectly mutating the original `args` provided. #TINY-3254
- Unbinding an event handler did not take effect immediately while the event was firing. #TINY-7436
- Binding an event handler incorrectly took effect immediately while the event was firing. #TINY-7436
- Unbinding a native event handler inside the `remove` event caused an exception that blocked editor removal. #TINY-7730
- The `SetContent` event contained the incorrect `content` when using the `editor.selection.setContent()` API. #TINY-3254
- The editor content could be edited after calling `setProgressState(true)` in iframe mode. #TINY-7373
- Tabbing out of the editor after calling `setProgressState(true)` behaved inconsistently in iframe mode. #TINY-7373
- Flash of unstyled content while loading the editor because the content CSS was loaded after the editor content was rendered. #TINY-7249
- Partially transparent RGBA values provided in the `color_map` setting were given the wrong hex value. #TINY-7163
- HTML comments with mismatched quotes were parsed incorrectly under certain circumstances. #TINY-7589
- The editor could crash when inserting certain HTML content. #TINY-7756
- Inserting certain HTML content into the editor could result in invalid HTML once parsed. #TINY-7756
- Links in notification text did not show the correct mouse pointer. #TINY-7661
- Using the Tab key to navigate into the editor on Microsoft Internet Explorer 11 would incorrectly focus the toolbar. #TINY-3707
- The editor selection could be placed in an incorrect location when undoing or redoing changes in a document containing `contenteditable="false"` elements. #TINY-7663
- Menus and context menus were not closed when clicking into a different editor. #TINY-7399
- Context menus on Android were not displayed when more than one HTML element was selected. #TINY-7688
- Disabled nested menu items could still be opened. #TINY-7700
- The nested menu item chevron icon was not fading when the menu item was disabled. #TINY-7700
- `imagetools` buttons were incorrectly enabled for remote images without `imagetools_proxy` set. #TINY-7772
- Only table content would be deleted when partially selecting a table and content outside the table. #TINY-6044
- The table cell selection handling was incorrect in some cases when dealing with nested tables. #TINY-6298
- Removing a table row or column could result in the cursor getting placed in an invalid location. #TINY-7695
- Pressing the Tab key to navigate through table cells did not skip noneditable cells. #TINY-7705
- Clicking on a noneditable table cell did not show a visual selection like other noneditable elements. #TINY-7724
- Some table operations would incorrectly cause table row attributes and styles to be lost. #TINY-6666
- The selection was incorrectly lost when using the `mceTableCellType` and `mceTableRowType` commands. #TINY-6666
- The `mceTableRowType` was reversing the order of the rows when converting multiple header rows back to body rows. #TINY-6666
- The table dialog did not always respect the `table_style_with_css` option. #TINY-4926
- Pasting into a table with multiple cells selected could cause the content to be pasted in the wrong location. #TINY-7485
- The `TableModified` event was not fired when pasting cells into a table. #TINY-6939
- The table paste column before and after icons were not flipped in RTL mode. #TINY-7851
- Fixed table corruption when deleting a `contenteditable="false"` cell. #TINY-7891
- The `dir` attribute was being incorrectly applied to list items. #TINY-4589
- Applying selector formats would sometimes not apply the format correctly to elements in a list. #TINY-7393
- For formats that specify an attribute or style that should be removed, the formatter `match` API incorrectly returned `false`. #TINY-6149
- The type signature on the `formatter.matchNode` API had the wrong return type (was `boolean` but should have been `Formatter | undefined`). #TINY-6149
- The `formatter.formatChanged` API would ignore the `similar` parameter if another callback had already been registered for the same format. #TINY-7713
- The `formatter.formatChanged` API would sometimes not run the callback the first time the format was removed. #TINY-7713
- Base64 encoded images with spaces or line breaks in the data URI were not displayed correctly. Patch contributed by RoboBurned.

### Deprecated
- The `bbcode`, `fullpage`, `legacyoutput`, and `spellchecker` plugins have been deprecated and marked for removal in the next major release. #TINY-7260

## 5.8.2 - 2021-06-23

### Fixed
- Fixed an issue when pasting cells from tables containing `colgroup`s into tables without `colgroup`s. #TINY-6675
- Fixed an issue that could cause an invalid toolbar button state when multiple inline editors were on a single page. #TINY-6297

## 5.8.1 - 2021-05-20

### Fixed
- An unexpected exception was thrown when switching to readonly mode and adjusting the editor width. #TINY-6383
- Content could be lost when the `pagebreak_split_block` setting was enabled. #TINY-3388
- The `list-style-type: none;` style on nested list items was incorrectly removed when clearing formatting. #TINY-6264
- URLs were not always detected when pasting over a selection. Patch contributed by jwcooper. #TINY-6997
- Properties on the `OpenNotification` event were incorrectly namespaced. #TINY-7486

## 5.8.0 - 2021-05-06

### Added
- Added the `PAGE_UP` and `PAGE_DOWN` key code constants to the `VK` API. #TINY-4612
- The editor resize handle can now be controlled using the keyboard. #TINY-4823
- Added a new `fixed_toolbar_container_target` setting which renders the toolbar in the specified `HTMLElement`. Patch contributed by pvrobays.

### Improved
- The `inline_boundaries` feature now supports the `home`, `end`, `pageup`, and `pagedown` keys. #TINY-4612
- Updated the `formatter.matchFormat` API to support matching formats with variables in the `classes` property. #TINY-7227
- Added HTML5 `audio` and `video` elements to the default alignment formats. #TINY-6633
- Added support for alpha list numbering to the list properties dialog. #TINY-6891

### Changed
- Updated the `image` dialog to display the class list dropdown as full-width if the caption checkbox is not present. #TINY-6400
- Renamed the "H Align" and "V Align" input labels in the Table Cell Properties dialog to "Horizontal align" and "Vertical align" respectively. #TINY-7285

### Deprecated
- The undocumented `setIconStroke` Split Toolbar Button API has been deprecated and will be removed in a future release. #TINY-3551

### Fixed
- Fixed a bug where it wasn't possible to align nested list items. #TINY-6567
- The RGB fields in the color picker dialog were not staying in sync with the color palette and hue slider. #TINY-6952
- The color preview box in the color picker dialog was not correctly displaying the saturation and value of the chosen color. #TINY-6952
- The color picker dialog will now show an alert if it is submitted with an invalid hex color code. #TINY-2814
- Fixed a bug where the `TableModified` event was not fired when adding a table row with the Tab key. #TINY-7006
- Added missing `images_file_types` setting to the exported TypeScript types. #GH-6607
- Fixed a bug where lists pasted from Word with Roman numeral markers were not displayed correctly. Patch contributed by aautio. #GH-6620
- The `editor.insertContent` API was incorrectly handling nested `span` elements with matching styles. #TINY-6263
- The HTML5 `small` element could not be removed when clearing text formatting. #TINY-6633
- The Oxide button text transform variable was incorrectly using `capitalize` instead of `none`. Patch contributed by dakur. #GH-6341
- Fix dialog button text that was using title-style capitalization. #TINY-6816
- Table plugin could perform operations on tables containing the inline editor. #TINY-6625
- Fixed Tab key navigation inside table cells with a ranged selection. #TINY-6638
- The foreground and background toolbar button color indicator is no longer blurry. #TINY-3551
- Fixed a regression in the `tinymce.create()` API that caused issues when multiple objects were created. #TINY-7358
- Fixed the `LineHeight` command causing the `change` event to be fired inconsistently. #TINY-7048

## 5.7.1 - 2021-03-17

### Fixed
- Fixed the `help` dialog incorrectly linking to the changelog of TinyMCE 4 instead of TinyMCE 5. #TINY-7031
- Fixed a bug where error messages were displayed incorrectly in the image dialog. #TINY-7099
- Fixed an issue where URLs were not correctly filtered in some cases. #TINY-7025
- Fixed a bug where context menu items with names that contained uppercase characters were not displayed. #TINY-7072
- Fixed context menu items lacking support for the `disabled` and `shortcut` properties. #TINY-7073
- Fixed a regression where the width and height were incorrectly set when embedding content using the `media` dialog. #TINY-7074

## 5.7.0 - 2021-02-10

### Added
- Added IPv6 address support to the URI API. Patch contributed by dev7355608. #GH-4409
- Added new `structure` and `style` properties to the `TableModified` event to indicate what kinds of modifications were made. #TINY-6643
- Added `video` and `audio` live embed support for the `media` plugin. #TINY-6229
- Added the ability to resize `video` and `iframe` media elements. #TINY-6229
- Added a new `font_css` setting for adding fonts to both the editor and the parent document. #TINY-6199
- Added a new `ImageUploader` API to simplify uploading image data to the configured `images_upload_url` or `images_upload_handler`. #TINY-4601
- Added an Oxide variable to define the container background color in fullscreen mode. #TINY-6903
- Added Oxide variables for setting the toolbar background colors for inline and sticky toolbars. #TINY-6009
- Added a new `AfterProgressState` event that is fired after `editor.setProgressState` calls complete. #TINY-6686
- Added support for `table_column_resizing` when inserting or deleting columns. #TINY-6711

### Changed
- Changed table and table column copy behavior to retain an appropriate width when pasted. #TINY-6664
- Changed the `lists` plugin to apply list styles to all text blocks within a selection. #TINY-3755
- Changed the `advlist` plugin to log a console error message when the `list` plugin isn't enabled. #TINY-6585
- Changed the z-index of the `setProgressState(true)` throbber so it does not hide notifications. #TINY-6686
- Changed the type signature for `editor.selection.getRng()` incorrectly returning `null`. #TINY-6843
- Changed some `SaxParser` regular expressions to improve performance. #TINY-6823
- Changed `editor.setProgressState(true)` to close any open popups. #TINY-6686

### Fixed
- Fixed `codesample` highlighting performance issues for some languages. #TINY-6996
- Fixed an issue where cell widths were lost when merging table cells. #TINY-6901
- Fixed `col` elements incorrectly transformed to `th` elements when converting columns to header columns. #TINY-6715
- Fixed a number of table operations not working when selecting 2 table cells on Mozilla Firefox. #TINY-3897
- Fixed a memory leak by backporting an upstream Sizzle fix. #TINY-6859
- Fixed table `width` style was removed when copying. #TINY-6664
- Fixed focus lost while typing in the `charmap` or `emoticons` dialogs when the editor is rendered in a shadow root. #TINY-6904
- Fixed corruption of base64 URLs used in style attributes when parsing HTML. #TINY-6828
- Fixed the order of CSS precedence of `content_style` and `content_css` in the `preview` and `template` plugins. `content_style` now has precedence. #TINY-6529
- Fixed an issue where the image dialog tried to calculate image dimensions for an empty image URL. #TINY-6611
- Fixed an issue where `scope` attributes on table cells would not change as expected when merging or unmerging cells. #TINY-6486
- Fixed the plugin documentation links in the `help` plugin. #DOC-703
- Fixed events bound using `DOMUtils` not returning the correct result for `isDefaultPrevented` in some cases. #TINY-6834
- Fixed the "Dropped file type is not supported" notification incorrectly showing when using an inline editor. #TINY-6834
- Fixed an issue with external styles bleeding into TinyMCE. #TINY-6735
- Fixed an issue where parsing malformed comments could cause an infinite loop. #TINY-6864
- Fixed incorrect return types on `editor.selection.moveToBookmark`. #TINY-6504
- Fixed the type signature for `editor.selection.setCursorLocation()` incorrectly allowing a node with no `offset`. #TINY-6843
- Fixed incorrect behavior when editor is destroyed while loading stylesheets. #INT-2282
- Fixed figure elements incorrectly splitting from a valid parent element when editing the image within. #TINY-6592
- Fixed inserting multiple rows or columns in a table cloning from the incorrect source row or column. #TINY-6906
- Fixed an issue where new lines were not scrolled into view when pressing Shift+Enter or Shift+Return. #TINY-6964
- Fixed an issue where list elements would not be removed when outdenting using the Enter or Return key. #TINY-5974
- Fixed an issue where file extensions with uppercase characters were treated as invalid. #TINY-6940
- Fixed dialog block messages were not passed through TinyMCE's translation system. #TINY-6971

## 5.6.2 - 2020-12-08

### Fixed
- Fixed a UI rendering regression when the document body is using `display: flex`. #TINY-6783

## 5.6.1 - 2020-11-25

### Fixed
- Fixed the `mceTableRowType` and `mceTableCellType` commands were not firing the `newCell` event. #TINY-6692
- Fixed the HTML5 `s` element was not recognized when editing or clearing text formatting. #TINY-6681
- Fixed an issue where copying and pasting table columns resulted in invalid HTML when using colgroups. #TINY-6684
- Fixed an issue where the toolbar would render with the wrong width for inline editors in some situations. #TINY-6683

## 5.6.0 - 2020-11-18

### Added
- Added new `BeforeOpenNotification` and `OpenNotification` events which allow internal notifications to be captured and modified before display. #TINY-6528
- Added support for `block` and `unblock` methods on inline dialogs. #TINY-6487
- Added new `TableModified` event which is fired whenever changes are made to a table. #TINY-6629
- Added new `images_file_types` setting to determine which image file formats will be automatically processed into `img` tags on paste when using the `paste` plugin. #TINY-6306
- Added support for `images_file_types` setting in the image file uploader to determine which image file extensions are valid for upload. #TINY-6224
- Added new `format_empty_lines` setting to control if empty lines are formatted in a ranged selection. #TINY-6483
- Added template support to the `autocompleter` for customizing the autocompleter items. #TINY-6505
- Added new user interface `enable`, `disable`, and `isDisabled` methods. #TINY-6397
- Added new `closest` formatter API to get the closest matching selection format from a set of formats. #TINY-6479
- Added new `emojiimages` emoticons database that uses the twemoji CDN by default. #TINY-6021
- Added new `emoticons_database` setting to configure which emoji database to use. #TINY-6021
- Added new `name` field to the `style_formats` setting object to enable specifying a name for the format. #TINY-4239

### Changed
- Changed `readonly` mode to allow hyperlinks to be clickable. #TINY-6248

### Fixed
- Fixed the `change` event not firing after a successful image upload. #TINY-6586
- Fixed the type signature for the `entity_encoding` setting not accepting delimited lists. #TINY-6648
- Fixed layout issues when empty `tr` elements were incorrectly removed from tables. #TINY-4679
- Fixed image file extensions lost when uploading an image with an alternative extension, such as `.jfif`. #TINY-6622
- Fixed a security issue where URLs in attributes weren't correctly sanitized. #TINY-6518
- Fixed `DOMUtils.getParents` incorrectly including the shadow root in the array of elements returned. #TINY-6540
- Fixed an issue where the root document could be scrolled while an editor dialog was open inside a shadow root. #TINY-6363
- Fixed `getContent` with text format returning a new line when the editor is empty. #TINY-6281
- Fixed table column and row resizers not respecting the `data-mce-resize` attribute. #TINY-6600
- Fixed inserting a table via the `mceInsertTable` command incorrectly creating 2 undo levels. #TINY-6656
- Fixed nested tables with `colgroup` elements incorrectly always resizing the inner table. #TINY-6623
- Fixed the `visualchars` plugin causing the editor to steal focus when initialized. #TINY-6282
- Fixed `fullpage` plugin altering text content in `editor.getContent()`. #TINY-6541
- Fixed `fullscreen` plugin not working correctly with multiple editors and shadow DOM. #TINY-6280
- Fixed font size keywords such as `medium` not displaying correctly in font size menus. #TINY-6291
- Fixed an issue where some attributes in table cells were not copied over to new rows or columns. #TINY-6485
- Fixed incorrectly removing formatting on adjacent spaces when removing formatting on a ranged selection. #TINY-6268
- Fixed the `Cut` menu item not working in the latest version of Mozilla Firefox. #TINY-6615
- Fixed some incorrect types in the new TypeScript declaration file. #TINY-6413
- Fixed a regression where a fake offscreen selection element was incorrectly created for the editor root node. #TINY-6555
- Fixed an issue where menus would incorrectly collapse in small containers. #TINY-3321
- Fixed an issue where only one table column at a time could be converted to a header. #TINY-6326
- Fixed some minor memory leaks that prevented garbage collection for editor instances. #TINY-6570
- Fixed resizing a `responsive` table not working when using the column resize handles. #TINY-6601
- Fixed incorrectly calculating table `col` widths when resizing responsive tables. #TINY-6646
- Fixed an issue where spaces were not preserved in pre-blocks when getting text content. #TINY-6448
- Fixed a regression that caused the selection to be difficult to see in tables with backgrounds. #TINY-6495
- Fixed content pasted multiple times in the editor when using Microsoft Internet Explorer 11. Patch contributed by mattford. #GH-4905

## 5.5.1 - 2020-10-01

### Fixed
- Fixed pressing the down key near the end of a document incorrectly raising an exception. #TINY-6471
- Fixed incorrect Typescript types for the `Tools` API. #TINY-6475

## 5.5.0 - 2020-09-29

### Added
- Added a TypeScript declaration file to the bundle output for TinyMCE core. #TINY-3785
- Added new `table_column_resizing` setting to control how table columns are resized when using the resize bars. #TINY-6001
- Added the ability to remove images on a failed upload using the `images_upload_handler` failure callback. #TINY-6011
- Added `hasPlugin` function to the editor API to determine if a plugin exists or not. #TINY-766
- Added new `ToggleToolbarDrawer` command and query state handler to allow the toolbar drawer to be programmatically toggled and the toggle state to be checked. #TINY-6032
- Added the ability to use `colgroup` elements in tables. #TINY-6050
- Added a new setting `table_use_colgroups` for toggling whether colgroups are used in new tables. #TINY-6050
- Added the ability to delete and navigate HTML media elements without the `media` plugin. #TINY-4211
- Added `fullscreen_native` setting to the `fullscreen` plugin to enable use of the entire monitor. #TINY-6284
- Added table related oxide variables to the Style API for more granular control over table cell selection appearance. #TINY-6311
- Added new `toolbar_persist` setting to control the visibility of the inline toolbar. #TINY-4847
- Added new APIs to allow for programmatic control of the inline toolbar visibility. #TINY-4847
- Added the `origin` property to the `ObjectResized` and `ObjectResizeStart` events, to specify which handle the resize was performed on. #TINY-6242
- Added new StyleSheetLoader `unload` and `unloadAll` APIs to allow loaded stylesheets to be removed. #TINY-3926
- Added the `LineHeight` query command and action to the editor. #TINY-4843
- Added the `lineheight` toolbar and menu items, and added `lineheight` to the default format menu. #TINY-4843
- Added a new `contextmenu_avoid_overlap` setting to allow context menus to avoid overlapping matched nodes. #TINY-6036
- Added new listbox dialog UI component for rendering a dropdown that allows nested options. #TINY-2236
- Added back the ability to use nested items in the `image_class_list`, `link_class_list`, `link_list`, `table_class_list`, `table_cell_class_list`, and `table_row_class_list` settings. #TINY-2236

### Changed
- Changed how CSS manipulates table cells when selecting multiple cells to achieve a semi-transparent selection. #TINY-6311
- Changed the `target` property on fired events to use the native event target. The original target for an open shadow root can be obtained using `event.getComposedPath()`. #TINY-6128
- Changed the editor to clean-up loaded CSS stylesheets when all editors using the stylesheet have been removed. #TINY-3926
- Changed `imagetools` context menu icon for accessing the `image` dialog to use the `image` icon. #TINY-4141
- Changed the `editor.insertContent()` and `editor.selection.setContent()` APIs to retain leading and trailing whitespace. #TINY-5966
- Changed the `table` plugin `Column` menu to include the cut, copy and paste column menu items. #TINY-6374
- Changed the default table styles in the content CSS files to better support the styling options available in the `table` dialog. #TINY-6179

### Deprecated
- Deprecated the `Env.experimentalShadowDom` flag. #TINY-6128

### Fixed
- Fixed tables with no borders displaying with the default border styles in the `preview` dialog. #TINY-6179
- Fixed loss of whitespace when inserting content after a non-breaking space. #TINY-5966
- Fixed the `event.getComposedPath()` function throwing an exception for events fired from the editor. #TINY-6128
- Fixed notifications not appearing when the editor is within a ShadowRoot. #TINY-6354
- Fixed focus issues with inline dialogs when the editor is within a ShadowRoot. #TINY-6360
- Fixed the `template` plugin previews missing some content styles. #TINY-6115
- Fixed the `media` plugin not saving the alternative source url in some situations. #TINY-4113
- Fixed an issue where column resizing using the resize bars was inconsistent between fixed and relative table widths. #TINY-6001
- Fixed an issue where dragging and dropping within a table would select table cells. #TINY-5950
- Fixed up and down keyboard navigation not working for inline `contenteditable="false"` elements. #TINY-6226
- Fixed dialog not retrieving `close` icon from icon pack. #TINY-6445
- Fixed the `unlink` toolbar button not working when selecting multiple links. #TINY-4867
- Fixed the `link` dialog not showing the "Text to display" field in some valid cases. #TINY-5205
- Fixed the `DOMUtils.split()` API incorrectly removing some content. #TINY-6294
- Fixed pressing the escape key not focusing the editor when using multiple toolbars. #TINY-6230
- Fixed the `dirty` flag not being correctly set during an `AddUndo` event. #TINY-4707
- Fixed `editor.selection.setCursorLocation` incorrectly placing the cursor outside `pre` elements in some circumstances. #TINY-4058
- Fixed an exception being thrown when pressing the enter key inside pre elements while `br_in_pre` setting is false. #TINY-4058

## 5.4.2 - 2020-08-17

### Fixed
- Fixed the editor not resizing when resizing the browser window in fullscreen mode. #TINY-3511
- Fixed clicking on notifications causing inline editors to hide. #TINY-6058
- Fixed an issue where link URLs could not be deleted or edited in the link dialog in some cases. #TINY-4706
- Fixed a regression where setting the `anchor_top` or `anchor_bottom` options to `false` was not working. #TINY-6256
- Fixed the `anchor` plugin not supporting the `allow_html_in_named_anchor` option. #TINY-6236
- Fixed an exception thrown when removing inline formats that contained additional styles or classes. #TINY-6288
- Fixed an exception thrown when positioning the context toolbar on Internet Explorer 11 in some edge cases. #TINY-6271
- Fixed inline formats not removed when more than one `removeformat` format rule existed. #TINY-6216
- Fixed an issue where spaces were sometimes removed when removing formating on nearby text. #TINY-6251
- Fixed the list toolbar buttons not showing as active when a list is selected. #TINY-6286
- Fixed an issue where the UI would sometimes not be shown or hidden when calling the show or hide API methods on the editor. #TINY-6048
- Fixed the list type style not retained when copying list items. #TINY-6289
- Fixed the Paste plugin converting tabs in plain text to a single space character. A `paste_tab_spaces` option has been included for setting the number of spaces used to replace a tab character. #TINY-6237

## 5.4.1 - 2020-07-08

### Fixed
- Fixed the Search and Replace plugin incorrectly including zero-width caret characters in search results. #TINY-4599
- Fixed dragging and dropping unsupported files navigating the browser away from the editor. #TINY-6027
- Fixed undo levels not created on browser handled drop or paste events. #TINY-6027
- Fixed content in an iframe element parsing as DOM elements instead of text content. #TINY-5943
- Fixed Oxide checklist styles not showing when printing. #TINY-5139
- Fixed bug with `scope` attribute not being added to the cells of header rows. #TINY-6206

## 5.4.0 - 2020-06-30

### Added
- Added keyboard navigation support to menus and toolbars when the editor is in a ShadowRoot. #TINY-6152
- Added the ability for menus to be clicked when the editor is in an open shadow root. #TINY-6091
- Added the `Editor.ui.styleSheetLoader` API for loading stylesheets within the Document or ShadowRoot containing the editor UI. #TINY-6089
- Added the `StyleSheetLoader` module to the public API. #TINY-6100
- Added Oxide variables for styling the `select` element and headings in dialog content. #TINY-6070
- Added icons for `table` column and row cut, copy, and paste toolbar buttons. #TINY-6062
- Added all `table` menu items to the UI registry, so they can be used by name in other menus. #TINY-4866
- Added new `mceTableApplyCellStyle` command to the `table` plugin. #TINY-6004
- Added new `table` cut, copy, and paste column editor commands and menu items. #TINY-6006
- Added font related Oxide variables for secondary buttons, allowing for custom styling. #TINY-6061
- Added new `table_header_type` setting to control how table header rows are structured. #TINY-6007
- Added new `table_sizing_mode` setting to replace the `table_responsive_width` setting, which has now been deprecated. #TINY-6051
- Added new `mceTableSizingMode` command for changing the sizing mode of a table. #TINY-6000
- Added new `mceTableRowType`, `mceTableColType`, and `mceTableCellType` commands and value queries. #TINY-6150

### Changed
- Changed `advlist` toolbar buttons to only show a dropdown list if there is more than one option. #TINY-3194
- Changed `mceInsertTable` command and `insertTable` API method to take optional header rows and columns arguments. #TINY-6012
- Changed stylesheet loading, so that UI skin stylesheets can load in a ShadowRoot if required. #TINY-6089
- Changed the DOM location of menus so that they display correctly when the editor is in a ShadowRoot. #TINY-6093
- Changed the table plugin to correctly detect all valid header row structures. #TINY-6007

### Fixed
- Fixed tables with no defined width being converted to a `fixed` width table when modifying the table. #TINY-6051
- Fixed the `autosave` `isEmpty` API incorrectly detecting non-empty content as empty. #TINY-5953
- Fixed table `Paste row after` and `Paste row before` menu items not disabled when nothing was available to paste. #TINY-6006
- Fixed a selection performance issue with large tables on Microsoft Internet Explorer and Edge. #TINY-6057
- Fixed filters for screening commands from the undo stack to be case-insensitive. #TINY-5946
- Fixed `fullscreen` plugin now removes all classes when the editor is closed. #TINY-4048
- Fixed handling of mixed-case icon identifiers (names) for UI elements. #TINY-3854
- Fixed leading and trailing spaces lost when using `editor.selection.getContent({ format: 'text' })`. #TINY-5986
- Fixed an issue where changing the URL with the quicklink toolbar caused unexpected undo behavior. #TINY-5952
- Fixed an issue where removing formatting within a table cell would cause Internet Explorer 11 to scroll to the end of the table. #TINY-6049
- Fixed an issue where the `allow_html_data_urls` setting was not correctly applied. #TINY-5951
- Fixed the `autolink` feature so that it no longer treats a string with multiple "@" characters as an email address. #TINY-4773
- Fixed an issue where removing the editor would leave unexpected attributes on the target element. #TINY-4001
- Fixed the `link` plugin now suggest `mailto:` when the text contains an '@' and no slashes (`/`). #TINY-5941
- Fixed the `valid_children` check of custom elements now allows a wider range of characters in names. #TINY-5971

## 5.3.2 - 2020-06-10

### Fixed
- Fixed a regression introduced in 5.3.0, where `images_dataimg_filter` was no-longer called. #TINY-6086

## 5.3.1 - 2020-05-27

### Fixed
- Fixed the image upload error alert also incorrectly closing the image dialog. #TINY-6020
- Fixed editor content scrolling incorrectly on focus in Firefox by reverting default content CSS html and body heights added in 5.3.0. #TINY-6019

## 5.3.0 - 2020-05-21

### Added
- Added html and body height styles to the default oxide content CSS. #TINY-5978
- Added `uploadUri` and `blobInfo` to the data returned by `editor.uploadImages()`. #TINY-4579
- Added a new function to the `BlobCache` API to lookup a blob based on the base64 data and mime type. #TINY-5988
- Added the ability to search and replace within a selection. #TINY-4549
- Added the ability to set the list start position for ordered lists and added new `lists` context menu item. #TINY-3915
- Added `icon` as an optional config option to the toggle menu item API. #TINY-3345
- Added `auto` mode for `toolbar_location` which positions the toolbar and menu bar at the bottom if there is no space at the top. #TINY-3161

### Changed
- Changed the default `toolbar_location` to `auto`. #TINY-3161
- Changed toggle menu items and choice menu items to have a dedicated icon with the checkmark displayed on the far right side of the menu item. #TINY-3345
- Changed the `link`, `image`, and `paste` plugins to use Promises to reduce the bundle size. #TINY-4710
- Changed the default icons to be lazy loaded during initialization. #TINY-4729
- Changed the parsing of content so base64 encoded urls are converted to blob urls. #TINY-4727
- Changed context toolbars so they concatenate when more than one is suitable for the current selection. #TINY-4495
- Changed inline style element formats (strong, b, em, i, u, strike) to convert to a span on format removal if a `style` or `class` attribute is present. #TINY-4741

### Fixed
- Fixed the `selection.setContent()` API not running parser filters. #TINY-4002
- Fixed formats incorrectly applied or removed when table cells were selected. #TINY-4709
- Fixed the `quickimage` button not restricting the file types to images. #TINY-4715
- Fixed search and replace ignoring text in nested contenteditable elements. #TINY-5967
- Fixed resize handlers displaying in the wrong location sometimes for remote images. #TINY-4732
- Fixed table picker breaking in Firefox on low zoom levels. #TINY-4728
- Fixed issue with loading or pasting contents with large base64 encoded images on Safari. #TINY-4715
- Fixed supplementary special characters being truncated when inserted into the editor. Patch contributed by mlitwin. #TINY-4791
- Fixed toolbar buttons not set to disabled when the editor is in readonly mode. #TINY-4592
- Fixed the editor selection incorrectly changing when removing caret format containers. #TINY-3438
- Fixed bug where title, width, and height would be set to empty string values when updating an image and removing those attributes using the image dialog. #TINY-4786
- Fixed `ObjectResized` event firing when an object wasn't resized. #TINY-4161
- Fixed `ObjectResized` and `ObjectResizeStart` events incorrectly fired when adding or removing table rows and columns. #TINY-4829
- Fixed the placeholder not hiding when pasting content into the editor. #TINY-4828
- Fixed an issue where the editor would fail to load if local storage was disabled. #TINY-5935
- Fixed an issue where an uploaded image would reuse a cached image with a different mime type. #TINY-5988
- Fixed bug where toolbars and dialogs would not show if the body element was replaced (e.g. with Turbolinks). Patch contributed by spohlenz. #GH-5653
- Fixed an issue where multiple formats would be removed when removing a single format at the end of lines or on empty lines. #TINY-1170
- Fixed zero-width spaces incorrectly included in the `wordcount` plugin character count. #TINY-5991
- Fixed a regression introduced in 5.2.0 whereby the desktop `toolbar_mode` setting would incorrectly override the mobile default setting. #TINY-5998
- Fixed an issue where deleting all content in a single cell table would delete the entire table. #TINY-1044

## 5.2.2 - 2020-04-23

### Fixed
- Fixed an issue where anchors could not be inserted on empty lines. #TINY-2788
- Fixed text decorations (underline, strikethrough) not consistently inheriting the text color. #TINY-4757
- Fixed `format` menu alignment buttons inconsistently applying to images. #TINY-4057
- Fixed the floating toolbar drawer height collapsing when the editor is rendered in modal dialogs or floating containers. #TINY-4837
- Fixed `media` embed content not processing safely in some cases. #TINY-4857

## 5.2.1 - 2020-03-25

### Fixed
- Fixed the "is decorative" checkbox in the image dialog clearing after certain dialog events. #FOAM-11
- Fixed possible uncaught exception when a `style` attribute is removed using a content filter on `setContent`. #TINY-4742
- Fixed the table selection not functioning correctly in Microsoft Edge 44 or higher. #TINY-3862
- Fixed the table resize handles not functioning correctly in Microsoft Edge 44 or higher. #TINY-4160
- Fixed the floating toolbar drawer disconnecting from the toolbar when adding content in inline mode. #TINY-4725 #TINY-4765
- Fixed `readonly` mode not returning the appropriate boolean value. #TINY-3948
- Fixed the `forced_root_block_attrs` setting not applying attributes to new blocks consistently. #TINY-4564
- Fixed the editor incorrectly stealing focus during initialization in Microsoft Internet Explorer. #TINY-4697
- Fixed dialogs stealing focus when opening an alert or confirm dialog using an `onAction` callback. #TINY-4014
- Fixed inline dialogs incorrectly closing when clicking on an opened alert or confirm dialog. #TINY-4012
- Fixed the context toolbar overlapping the menu bar and toolbar. #TINY-4586
- Fixed notification and inline dialog positioning issues when using `toolbar_location: 'bottom'`. #TINY-4586
- Fixed the `colorinput` popup appearing offscreen on mobile devices. #TINY-4711
- Fixed special characters not being found when searching by "whole words only". #TINY-4522
- Fixed an issue where dragging images could cause them to be duplicated. #TINY-4195
- Fixed context toolbars activating without the editor having focus. #TINY-4754
- Fixed an issue where removing the background color of text did not always work. #TINY-4770
- Fixed an issue where new rows and columns in a table did not retain the style of the previous row or column. #TINY-4788

## 5.2.0 - 2020-02-13

### Added
- Added the ability to apply formats to spaces. #TINY-4200
- Added new `toolbar_location` setting to allow for positioning the menu and toolbar at the bottom of the editor. #TINY-4210
- Added new `toolbar_groups` setting to allow a custom floating toolbar group to be added to the toolbar when using `floating` toolbar mode. #TINY-4229
- Added new `link_default_protocol` setting to `link` and `autolink` plugin to allow a protocol to be used by default. #TINY-3328
- Added new `placeholder` setting to allow a placeholder to be shown when the editor is empty. #TINY-3917
- Added new `tinymce.dom.TextSeeker` API to allow searching text across different DOM nodes. #TINY-4200
- Added a drop shadow below the toolbar while in sticky mode and introduced Oxide variables to customize it when creating a custom skin. #TINY-4343
- Added `quickbars_image_toolbar` setting to allow for the image quickbar to be turned off. #TINY-4398
- Added iframe and img `loading` attribute to the default schema. Patch contributed by ataylor32. #GH-5112
- Added new `getNodeFilters`/`getAttributeFilters` functions to the `editor.serializer` instance. #TINY-4344
- Added new `a11y_advanced_options` setting to allow additional accessibility options to be added. #FOAM-11
- Added new accessibility options and behaviours to the image dialog using `a11y_advanced_options`. #FOAM-11
- Added the ability to use the window `PrismJS` instance for the `codesample` plugin instead of the bundled version to allow for styling custom languages. #TINY-4504
- Added error message events that fire when a resource loading error occurs. #TINY-4509

### Changed
- Changed the default schema to disallow `onchange` for select elements. #TINY-4614
- Changed default `toolbar_mode` value from false to `wrap`. The value false has been deprecated. #TINY-4617
- Changed `toolbar_drawer` setting to `toolbar_mode`. `toolbar_drawer` has been deprecated. #TINY-4416
- Changed iframe mode to set selection on content init if selection doesn't exist. #TINY-4139
- Changed table related icons to align them with the visual style of the other icons. #TINY-4341
- Changed and improved the visual appearance of the color input field. #TINY-2917
- Changed fake caret container to use `forced_root_block` when possible. #TINY-4190
- Changed the `requireLangPack` API to wait until the plugin has been loaded before loading the language pack. #TINY-3716
- Changed the formatter so `style_formats` are registered before the initial content is loaded into the editor. #TINY-4238
- Changed media plugin to use https protocol for media urls by default. #TINY-4577
- Changed the parser to treat CDATA nodes as bogus HTML comments to match the HTML parsing spec. A new `preserve_cdata` setting has been added to preserve CDATA nodes if required. #TINY-4625

### Fixed
- Fixed incorrect parsing of malformed/bogus HTML comments. #TINY-4625
- Fixed `quickbars` selection toolbar appearing on non-editable elements. #TINY-4359
- Fixed bug with alignment toolbar buttons sometimes not changing state correctly. #TINY-4139
- Fixed the `codesample` toolbar button not toggling when selecting code samples other than HTML. #TINY-4504
- Fixed content incorrectly scrolling to the top or bottom when pressing enter if when the content was already in view. #TINY-4162
- Fixed `scrollIntoView` potentially hiding elements behind the toolbar. #TINY-4162
- Fixed editor not respecting the `resize_img_proportional` setting due to legacy code. #TINY-4236
- Fixed flickering floating toolbar drawer in inline mode. #TINY-4210
- Fixed an issue where the template plugin dialog would be indefinitely blocked on a failed template load. #TINY-2766
- Fixed the `mscontrolselect` event not being unbound on IE/Edge. #TINY-4196
- Fixed Confirm dialog footer buttons so only the "Yes" button is highlighted. #TINY-4310
- Fixed `file_picker_callback` functionality for Image, Link and Media plugins. #TINY-4163
- Fixed issue where floating toolbar drawer sometimes would break if the editor is resized while the drawer is open. #TINY-4439
- Fixed incorrect `external_plugins` loading error message. #TINY-4503
- Fixed resize handler was not hidden for ARIA purposes. Patch contributed by Parent5446. #GH-5195
- Fixed an issue where content could be lost if a misspelled word was selected and spellchecking was disabled. #TINY-3899
- Fixed validation errors in the CSS where certain properties had the wrong default value. #TINY-4491
- Fixed an issue where forced root block attributes were not applied when removing a list. #TINY-4272
- Fixed an issue where the element path isn't being cleared when there are no parents. #TINY-4412
- Fixed an issue where width and height in svg icons containing `rect` elements were overridden by the CSS reset. #TINY-4408
- Fixed an issue where uploading images with `images_reuse_filename` enabled and that included a query parameter would generate an invalid URL. #TINY-4638
- Fixed the `closeButton` property not working when opening notifications. #TINY-4674
- Fixed keyboard flicker when opening a context menu on mobile. #TINY-4540
- Fixed issue where plus icon svg contained strokes. #TINY-4681

## 5.1.6 - 2020-01-28

### Fixed
- Fixed `readonly` mode not blocking all clicked links. #TINY-4572
- Fixed legacy font sizes being calculated inconsistently for the `FontSize` query command value. #TINY-4555
- Fixed changing a tables row from `Header` to `Body` incorrectly moving the row to the bottom of the table. #TINY-4593
- Fixed the context menu not showing in certain cases with hybrid devices. #TINY-4569
- Fixed the context menu opening in the wrong location when the target is the editor body. #TINY-4568
- Fixed the `image` plugin not respecting the `automatic_uploads` setting when uploading local images. #TINY-4287
- Fixed security issue related to parsing HTML comments and CDATA. #TINY-4544

## 5.1.5 - 2019-12-19

### Fixed
- Fixed the UI not working with hybrid devices that accept both touch and mouse events. #TNY-4521
- Fixed the `charmap` dialog initially focusing the first tab of the dialog instead of the search input field. #TINY-4342
- Fixed an exception being raised when inserting content if the caret was directly before or after a `contenteditable="false"` element. #TINY-4528
- Fixed a bug with pasting image URLs when paste as text is enabled. #TINY-4523

## 5.1.4 - 2019-12-11

### Fixed
- Fixed dialog contents disappearing when clicking a checkbox for right-to-left languages. #TINY-4518
- Fixed the `legacyoutput` plugin registering legacy formats after editor initialization, causing legacy content to be stripped on the initial load. #TINY-4447
- Fixed search and replace not cycling through results when searching using special characters. #TINY-4506
- Fixed the `visualchars` plugin converting HTML-like text to DOM elements in certain cases. #TINY-4507
- Fixed an issue with the `paste` plugin not sanitizing content in some cases. #TINY-4510
- Fixed HTML comments incorrectly being parsed in certain cases. #TINY-4511

## 5.1.3 - 2019-12-04

### Fixed
- Fixed sticky toolbar not undocking when fullscreen mode is activated. #TINY-4390
- Fixed the "Current Window" target not applying when updating links using the link dialog. #TINY-4063
- Fixed disabled menu items not highlighting when focused. #TINY-4339
- Fixed touch events passing through dialog collection items to the content underneath on Android devices. #TINY-4431
- Fixed keyboard navigation of the Help dialog's Keyboard Navigation tab. #TINY-4391
- Fixed search and replace dialog disappearing when finding offscreen matches on iOS devices. #TINY-4350
- Fixed performance issues where sticky toolbar was jumping while scrolling on slower browsers. #TINY-4475

## 5.1.2 - 2019-11-19

### Fixed
- Fixed desktop touch devices using `mobile` configuration overrides. #TINY-4345
- Fixed unable to disable the new scrolling toolbar feature. #TINY-4345
- Fixed touch events passing through any pop-up items to the content underneath on Android devices. #TINY-4367
- Fixed the table selector handles throwing JavaScript exceptions for non-table selections. #TINY-4338
- Fixed `cut` operations not removing selected content on Android devices when the `paste` plugin is enabled. #TINY-4362
- Fixed inline toolbar not constrained to the window width by default. #TINY-4314
- Fixed context toolbar split button chevrons pointing right when they should be pointing down. #TINY-4257
- Fixed unable to access the dialog footer in tabbed dialogs on small screens. #TINY-4360
- Fixed mobile table selectors were hard to select with touch by increasing the size. #TINY-4366
- Fixed mobile table selectors moving when moving outside the editor. #TINY-4366
- Fixed inline toolbars collapsing when using sliding toolbars. #TINY-4389
- Fixed block textpatterns not treating NBSPs as spaces. #TINY-4378
- Fixed backspace not merging blocks when the last element in the preceding block was a `contenteditable="false"` element. #TINY-4235
- Fixed toolbar buttons that only contain text labels overlapping on mobile devices. #TINY-4395
- Fixed quickbars quickimage picker not working on mobile. #TINY-4377
- Fixed fullscreen not resizing in an iOS WKWebView component. #TINY-4413

## 5.1.1 - 2019-10-28

### Fixed
- Fixed font formats containing spaces being wrapped in `&quot;` entities instead of single quotes. #TINY-4275
- Fixed alert and confirm dialogs losing focus when clicked. #TINY-4248
- Fixed clicking outside a modal dialog focusing on the document body. #TINY-4249
- Fixed the context toolbar not hiding when scrolled out of view. #TINY-4265

## 5.1.0 - 2019-10-17

### Added
- Added touch selector handles for table selections on touch devices. #TINY-4097
- Added border width field to Table Cell dialog. #TINY-4028
- Added touch event listener to media plugin to make embeds playable. #TINY-4093
- Added oxide styling options to notifications and tweaked the default variables. #TINY-4153
- Added additional padding to split button chevrons on touch devices, to make them easier to interact with. #TINY-4223
- Added new platform detection functions to `Env` and deprecated older detection properties. #TINY-4184
- Added `inputMode` config field to specify inputmode attribute of `input` dialog components. #TINY-4062
- Added new `inputMode` property to relevant plugins/dialogs. #TINY-4102
- Added new `toolbar_sticky` setting to allow the iframe menubar/toolbar to stick to the top of the window when scrolling. #TINY-3982

### Changed
- Changed default setting for `toolbar_drawer` to `floating`. #TINY-3634
- Changed mobile phones to use the `silver` theme by default. #TINY-3634
- Changed some editor settings to default to `false` on touch devices:
  - `menubar`(phones only). #TINY-4077
  - `table_grid`. #TINY-4075
  - `resize`. #TINY-4157
  - `object_resizing`. #TINY-4157
- Changed toolbars and context toolbars to sidescroll on mobile. #TINY-3894 #TINY-4107
- Changed context menus to render as horizontal menus on touch devices. #TINY-4107
- Changed the editor to use the `VisualViewport` API of the browser where possible. #TINY-4078
- Changed visualblocks toolbar button icon and renamed `paragraph` icon to `visualchars`. #TINY-4074
- Changed Oxide default for `@toolbar-button-chevron-color` to follow toolbar button icon color. #TINY-4153
- Changed the `urlinput` dialog component to use the `url` type attribute. #TINY-4102

### Fixed
- Fixed Safari desktop visual viewport fires resize on fullscreen breaking the restore function. #TINY-3976
- Fixed scroll issues on mobile devices. #TINY-3976
- Fixed context toolbar unable to refresh position on iOS12. #TINY-4107
- Fixed ctrl+left click not opening links on readonly mode and the preview dialog. #TINY-4138
- Fixed Slider UI component not firing `onChange` event on touch devices. #TINY-4092
- Fixed notifications overlapping instead of stacking. #TINY-3478
- Fixed inline dialogs positioning incorrectly when the page is scrolled. #TINY-4018
- Fixed inline dialogs and menus not repositioning when resizing. #TINY-3227
- Fixed inline toolbar incorrectly stretching to the full width when a width value was provided. #TINY-4066
- Fixed menu chevrons color to follow the menu text color. #TINY-4153
- Fixed table menu selection grid from staying black when using dark skins, now follows border color. #TINY-4153
- Fixed Oxide using the wrong text color variable for menubar button focused state. #TINY-4146
- Fixed the autoresize plugin not keeping the selection in view when resizing. #TINY-4094
- Fixed textpattern plugin throwing exceptions when using `forced_root_block: false`. #TINY-4172
- Fixed missing CSS fill styles for toolbar button icon active state. #TINY-4147
- Fixed an issue where the editor selection could end up inside a short ended element (such as `br`). #TINY-3999
- Fixed browser selection being lost in inline mode when opening split dropdowns. #TINY-4197
- Fixed backspace throwing an exception when using `forced_root_block: false`. #TINY-4099
- Fixed floating toolbar drawer expanding outside the bounds of the editor. #TINY-3941
- Fixed the autocompleter not activating immediately after a `br` or `contenteditable=false` element. #TINY-4194
- Fixed an issue where the autocompleter would incorrectly close on IE 11 in certain edge cases. #TINY-4205

## 5.0.16 - 2019-09-24

### Added
- Added new `referrer_policy` setting to add the `referrerpolicy` attribute when loading scripts or stylesheets. #TINY-3978
- Added a slight background color to dialog tab links when focused to aid keyboard navigation. #TINY-3877

### Fixed
- Fixed media poster value not updating on change. #TINY-4013
- Fixed openlink was not registered as a toolbar button. #TINY-4024
- Fixed failing to initialize if a script tag was used inside a SVG. #TINY-4087
- Fixed double top border showing on toolbar without menubar when toolbar_drawer is enabled. #TINY-4118
- Fixed unable to drag inline dialogs to the bottom of the screen when scrolled. #TINY-4154
- Fixed notifications appearing on top of the toolbar when scrolled in inline mode. #TINY-4159
- Fixed notifications displaying incorrectly on IE 11. #TINY-4169

## 5.0.15 - 2019-09-02

### Added
- Added a dark `content_css` skin to go with the dark UI skin. #TINY-3743

### Changed
- Changed the enabled state on toolbar buttons so they don't get the hover effect. #TINY-3974

### Fixed
- Fixed missing CSS active state on toolbar buttons. #TINY-3966
- Fixed `onChange` callback not firing for the colorinput dialog component. #TINY-3968
- Fixed context toolbars not showing in fullscreen mode. #TINY-4023

## 5.0.14 - 2019-08-19

### Added
- Added an API to reload the autocompleter menu with additional fetch metadata #MENTIONS-17

### Fixed
- Fixed missing toolbar button border styling options. #TINY-3965
- Fixed image upload progress notification closing before the upload is complete. #TINY-3963
- Fixed inline dialogs not closing on escape when no dialog component is in focus. #TINY-3936
- Fixed plugins not being filtered when defaulting to mobile on phones. #TINY-3537
- Fixed toolbar more drawer showing the content behind it when transitioning between opened and closed states. #TINY-3878
- Fixed focus not returning to the dialog after pressing the "Replace all" button in the search and replace dialog. #TINY-3961

### Removed
- Removed Oxide variable `@menubar-select-disabled-border-color` and replaced it with `@menubar-select-disabled-border`. #TINY-3965

## 5.0.13 - 2019-08-06

### Changed
- Changed modal dialogs to prevent dragging by default and added new `draggable_modal` setting to restore dragging. #TINY-3873
- Changed the nonbreaking plugin to insert nbsp characters wrapped in spans to aid in filtering. This can be disabled using the `nonbreaking_wrap` setting. #TINY-3647
- Changed backspace behaviour in lists to outdent nested list items when the cursor is at the start of the list item. #TINY-3651

### Fixed
- Fixed sidebar growing beyond editor bounds in IE 11. #TINY-3937
- Fixed issue with being unable to keyboard navigate disabled toolbar buttons. #TINY-3350
- Fixed issues with backspace and delete in nested contenteditable true and false elements. #TINY-3868
- Fixed issue with losing keyboard navigation in dialogs due to disabled buttons. #TINY-3914
- Fixed `MouseEvent.mozPressure is deprecated` warning in Firefox. #TINY-3919
- Fixed `default_link_target` not being respected when `target_list` is disabled. #TINY-3757
- Fixed mobile plugin filter to only apply to the mobile theme, rather than all mobile platforms. #TINY-3405
- Fixed focus switching to another editor during mode changes. #TINY-3852
- Fixed an exception being thrown when clicking on an uninitialized inline editor. #TINY-3925
- Fixed unable to keyboard navigate to dialog menu buttons. #TINY-3933
- Fixed dialogs being able to be dragged outside the window viewport. #TINY-3787
- Fixed inline dialogs appearing above modal dialogs. #TINY-3932

## 5.0.12 - 2019-07-18

### Added
- Added ability to utilize UI dialog panels inside other panels. #TINY-3305
- Added help dialog tab explaining keyboard navigation of the editor. #TINY-3603

### Changed
- Changed the "Find and Replace" design to an inline dialog. #TINY-3054

### Fixed
- Fixed issue where autolink spacebar event was not being fired on Edge. #TINY-3891
- Fixed table selection missing the background color. #TINY-3892
- Fixed removing shortcuts not working for function keys. #TINY-3871
- Fixed non-descriptive UI component type names. #TINY-3349
- Fixed UI registry components rendering as the wrong type when manually specifying a different type. #TINY-3385
- Fixed an issue where dialog checkbox, input, selectbox, textarea and urlinput components couldn't be disabled. #TINY-3708
- Fixed the context toolbar not using viable screen space in inline/distraction free mode. #TINY-3717
- Fixed the context toolbar overlapping the toolbar in various conditions. #TINY-3205
- Fixed IE11 edge case where items were being inserted into the wrong location. #TINY-3884

## 5.0.11 - 2019-07-04

### Fixed
- Fixed packaging errors caused by a rollup treeshaking bug (https://github.com/rollup/rollup/issues/2970). #TINY-3866
- Fixed the customeditor component not able to get data from the dialog api. #TINY-3866
- Fixed collection component tooltips not being translated. #TINY-3855

## 5.0.10 - 2019-07-02

### Added
- Added support for all HTML color formats in `color_map` setting. #TINY-3837

### Changed
- Changed backspace key handling to outdent content in appropriate circumstances. #TINY-3685
- Changed default palette for forecolor and backcolor to include some lighter colors suitable for highlights. #TINY-2865
- Changed the search and replace plugin to cycle through results. #TINY-3800

### Fixed
- Fixed inconsistent types causing some properties to be unable to be used in dialog components. #TINY-3778
- Fixed an issue in the Oxide skin where dialog content like outlines and shadows were clipped because of overflow hidden. #TINY-3566
- Fixed the search and replace plugin not resetting state when changing the search query. #TINY-3800
- Fixed backspace in lists not creating an undo level. #TINY-3814
- Fixed the editor to cancel loading in quirks mode where the UI is not supported. #TINY-3391
- Fixed applying fonts not working when the name contained spaces and numbers. #TINY-3801
- Fixed so that initial content is retained when initializing on list items. #TINY-3796
- Fixed inefficient font name and font size current value lookup during rendering. #TINY-3813
- Fixed mobile font copied into the wrong folder for the oxide-dark skin. #TINY-3816
- Fixed an issue where resizing the width of tables would produce inaccurate results. #TINY-3827
- Fixed a memory leak in the Silver theme. #TINY-3797
- Fixed alert and confirm dialogs using incorrect markup causing inconsistent padding. #TINY-3835
- Fixed an issue in the Table plugin with `table_responsive_width` not enforcing units when resizing. #TINY-3790
- Fixed leading, trailing and sequential spaces being lost when pasting plain text. #TINY-3726
- Fixed exception being thrown when creating relative URIs. #TINY-3851
- Fixed focus is no longer set to the editor content during mode changes unless the editor already had focus. #TINY-3852

## 5.0.9 - 2019-06-26

### Fixed
- Fixed print plugin not working in Firefox. #TINY-3834

## 5.0.8 - 2019-06-18

### Added
- Added back support for multiple toolbars. #TINY-2195
- Added support for .m4a files to the media plugin. #TINY-3750
- Added new base_url and suffix editor init options. #TINY-3681

### Fixed
- Fixed incorrect padding for select boxes with visible values. #TINY-3780
- Fixed selection incorrectly changing when programmatically setting selection on contenteditable false elements. #TINY-3766
- Fixed sidebar background being transparent. #TINY-3727
- Fixed the build to remove duplicate iife wrappers. #TINY-3689
- Fixed bogus autocompleter span appearing in content when the autocompleter menu is shown. #TINY-3752
- Fixed toolbar font size select not working with legacyoutput plugin. #TINY-2921
- Fixed the legacyoutput plugin incorrectly aligning images. #TINY-3660
- Fixed remove color not working when using the legacyoutput plugin. #TINY-3756
- Fixed the font size menu applying incorrect sizes when using the legacyoutput plugin. #TINY-3773
- Fixed scrollIntoView not working when the parent window was out of view. #TINY-3663
- Fixed the print plugin printing from the wrong window in IE11. #TINY-3762
- Fixed content CSS loaded over CORS not loading in the preview plugin with content_css_cors enabled. #TINY-3769
- Fixed the link plugin missing the default "None" option for link list. #TINY-3738
- Fixed small dot visible with menubar and toolbar disabled in inline mode. #TINY-3623
- Fixed space key properly inserts a nbsp before/after block elements. #TINY-3745
- Fixed native context menu not showing with images in IE11. #TINY-3392
- Fixed inconsistent browser context menu image selection. #TINY-3789

## 5.0.7 - 2019-06-05

### Added
- Added new toolbar button and menu item for inserting tables via dialog. #TINY-3636
- Added new API for adding/removing/changing tabs in the Help dialog. #TINY-3535
- Added highlighting of matched text in autocompleter items. #TINY-3687
- Added the ability for autocompleters to work with matches that include spaces. #TINY-3704
- Added new `imagetools_fetch_image` callback to allow custom implementations for cors loading of images. #TINY-3658
- Added `'http'` and `https` options to `link_assume_external_targets` to prepend `http://` or `https://` prefixes when URL does not contain a protocol prefix. Patch contributed by francoisfreitag. #GH-4335

### Changed
- Changed annotations navigation to work the same as inline boundaries. #TINY-3396
- Changed tabpanel API by adding a `name` field and changing relevant methods to use it. #TINY-3535

### Fixed
- Fixed text color not updating all color buttons when choosing a color. #TINY-3602
- Fixed the autocompleter not working with fragmented text. #TINY-3459
- Fixed the autosave plugin no longer overwrites window.onbeforeunload. #TINY-3688
- Fixed infinite loop in the paste plugin when IE11 takes a long time to process paste events. Patch contributed by lRawd. #GH-4987
- Fixed image handle locations when using `fixed_toolbar_container`. Patch contributed by t00. #GH-4966
- Fixed the autoresize plugin not firing `ResizeEditor` events. #TINY-3587
- Fixed editor in fullscreen mode not extending to the bottom of the screen. #TINY-3701
- Fixed list removal when pressing backspace after the start of the list item. #TINY-3697
- Fixed autocomplete not triggering from compositionend events. #TINY-3711
- Fixed `file_picker_callback` could not set the caption field on the insert image dialog. #TINY-3172
- Fixed the autocompleter menu showing up after a selection had been made. #TINY-3718
- Fixed an exception being thrown when a file or number input has focus during initialization. Patch contributed by t00. #GH-2194

## 5.0.6 - 2019-05-22

### Added
- Added `icons_url` editor settings to enable icon packs to be loaded from a custom url. #TINY-3585
- Added `image_uploadtab` editor setting to control the visibility of the upload tab in the image dialog. #TINY-3606
- Added new api endpoints to the wordcount plugin and improved character count logic. #TINY-3578

### Changed
- Changed plugin, language and icon loading errors to log in the console instead of a notification. #TINY-3585

### Fixed
- Fixed the textpattern plugin not working with fragmented text. #TINY-3089
- Fixed various toolbar drawer accessibility issues and added an animation. #TINY-3554
- Fixed issues with selection and ui components when toggling readonly mode. #TINY-3592
- Fixed so readonly mode works with inline editors. #TINY-3592
- Fixed docked inline toolbar positioning when scrolled. #TINY-3621
- Fixed initial value not being set on bespoke select in quickbars and toolbar drawer. #TINY-3591
- Fixed so that nbsp entities aren't trimmed in white-space: pre-line elements. #TINY-3642
- Fixed `mceInsertLink` command inserting spaces instead of url encoded characters. #GH-4990
- Fixed text content floating on top of dialogs in IE11. #TINY-3640

## 5.0.5 - 2019-05-09

### Added
- Added menu items to match the forecolor/backcolor toolbar buttons. #TINY-2878
- Added default directionality based on the configured language. #TINY-2621
- Added styles, icons and tests for rtl mode. #TINY-2621

### Fixed
- Fixed autoresize not working with floating elements or when media elements finished loading. #TINY-3545
- Fixed incorrect vertical caret positioning in IE 11. #TINY-3188
- Fixed submenu anchoring hiding overflowed content. #TINY-3564

### Removed
- Removed unused and hidden validation icons to avoid displaying phantom tooltips. #TINY-2329

## 5.0.4 - 2019-04-23

### Added
- Added back URL dialog functionality, which is now available via `editor.windowManager.openUrl()`. #TINY-3382
- Added the missing throbber functionality when calling `editor.setProgressState(true)`. #TINY-3453
- Added function to reset the editor content and undo/dirty state via `editor.resetContent()`. #TINY-3435
- Added the ability to set menu buttons as active. #TINY-3274
- Added `editor.mode` API, featuring a custom editor mode API. #TINY-3406
- Added better styling to floating toolbar drawer. #TINY-3479
- Added the new premium plugins to the Help dialog plugins tab. #TINY-3496
- Added the linkchecker context menu items to the default configuration. #TINY-3543

### Fixed
- Fixed image context menu items showing on placeholder images. #TINY-3280
- Fixed dialog labels and text color contrast within notifications/alert banners to satisfy WCAG 4.5:1 contrast ratio for accessibility. #TINY-3351
- Fixed selectbox and colorpicker items not being translated. #TINY-3546
- Fixed toolbar drawer sliding mode to correctly focus the editor when tabbing via keyboard navigation. #TINY-3533
- Fixed positioning of the styleselect menu in iOS while using the mobile theme. #TINY-3505
- Fixed the menubutton `onSetup` callback to be correctly executed when rendering the menu buttons. #TINY-3547
- Fixed `default_link_target` setting to be correctly utilized when creating a link. #TINY-3508
- Fixed colorpicker floating marginally outside its container. #TINY-3026
- Fixed disabled menu items displaying as active when hovered. #TINY-3027

### Removed
- Removed redundant mobile wrapper. #TINY-3480

## 5.0.3 - 2019-03-19

### Changed
- Changed empty nested-menu items within the style formats menu to be disabled or hidden if the value of `style_formats_autohide` is `true`. #TINY-3310
- Changed the entire phrase 'Powered by Tiny' in the status bar to be a link instead of just the word 'Tiny'. #TINY-3366
- Changed `formatselect`, `styleselect` and `align` menus to use the `mceToggleFormat` command internally. #TINY-3428

### Fixed
- Fixed toolbar keyboard navigation to work as expected when `toolbar_drawer` is configured. #TINY-3432
- Fixed text direction buttons to display the correct pressed state in selections that have no explicit `dir` property. #TINY-3138
- Fixed the mobile editor to clean up properly when removed. #TINY-3445
- Fixed quickbar toolbars to add an empty box to the screen when it is set to `false`. #TINY-3439
- Fixed an issue where pressing the **Delete/Backspace** key at the edge of tables was creating incorrect selections. #TINY-3371
- Fixed an issue where dialog collection items (emoticon and special character dialogs) couldn't be selected with touch devices. #TINY-3444
- Fixed a type error introduced in TinyMCE version 5.0.2 when calling `editor.getContent()` with nested bookmarks. #TINY-3400
- Fixed an issue that prevented default icons from being overridden. #TINY-3449
- Fixed an issue where **Home/End** keys wouldn't move the caret correctly before or after `contenteditable=false` inline elements. #TINY-2995
- Fixed styles to be preserved in IE 11 when editing via the `fullpage` plugin. #TINY-3464
- Fixed the `link` plugin context toolbar missing the open link button. #TINY-3461
- Fixed inconsistent dialog component spacing. #TINY-3436

## 5.0.2 - 2019-03-05

### Added
- Added presentation and document presets to `htmlpanel` dialog component. #TINY-2694
- Added missing fixed_toolbar_container setting has been reimplemented in the Silver theme. #TINY-2712
- Added a new toolbar setting `toolbar_drawer` that moves toolbar groups which overflow the editor width into either a `sliding` or `floating` toolbar section. #TINY-2874

### Changed
- Updated the build process to include package lock files in the dev distribution archive. #TINY-2870

### Fixed
- Fixed inline dialogs did not have aria attributes. #TINY-2694
- Fixed default icons are now available in the UI registry, allowing use outside of toolbar buttons. #TINY-3307
- Fixed a memory leak related to select toolbar items. #TINY-2874
- Fixed a memory leak due to format changed listeners that were never unbound. #TINY-3191
- Fixed an issue where content may have been lost when using permanent bookmarks. #TINY-3400
- Fixed the quicklink toolbar button not rendering in the quickbars plugin. #TINY-3125
- Fixed an issue where menus were generating invalid HTML in some cases. #TINY-3323
- Fixed an issue that could cause the mobile theme to show a blank white screen when the editor was inside an `overflow:hidden` element. #TINY-3407
- Fixed mobile theme using a transparent background and not taking up the full width on iOS. #TINY-3414
- Fixed the template plugin dialog missing the description field. #TINY-3337
- Fixed input dialog components using an invalid default type attribute. #TINY-3424
- Fixed an issue where backspace/delete keys after/before pagebreak elements wouldn't move the caret. #TINY-3097
- Fixed an issue in the table plugin where menu items and toolbar buttons weren't showing correctly based on the selection. #TINY-3423
- Fixed inconsistent button focus styles in Firefox. #TINY-3377
- Fixed the resize icon floating left when all status bar elements were disabled. #TINY-3340
- Fixed the resize handle to not show in fullscreen mode. #TINY-3404

## 5.0.1 - 2019-02-21

### Added
- Added H1-H6 toggle button registration to the silver theme. #TINY-3070
- Added code sample toolbar button will now toggle on when the cursor is in a code section. #TINY-3040
- Added new settings to the emoticons plugin to allow additional emoticons to be added. #TINY-3088

### Fixed
- Fixed an issue where adding links to images would replace the image with text. #TINY-3356
- Fixed an issue where the inline editor could use fractional pixels for positioning. #TINY-3202
- Fixed an issue where uploading non-image files in the Image Plugin upload tab threw an error. #TINY-3244
- Fixed an issue in the media plugin that was causing the source url and height/width to be lost in certain circumstances. #TINY-2858
- Fixed an issue with the Context Toolbar not being removed when clicking outside of the editor. #TINY-2804
- Fixed an issue where clicking 'Remove link' wouldn't remove the link in certain circumstances. #TINY-3199
- Fixed an issue where the media plugin would fail when parsing dialog data. #TINY-3218
- Fixed an issue where retrieving the selected content as text didn't create newlines. #TINY-3197
- Fixed incorrect keyboard shortcuts in the Help dialog for Windows. #TINY-3292
- Fixed an issue where JSON serialization could produce invalid JSON. #TINY-3281
- Fixed production CSS including references to source maps. #TINY-3920
- Fixed development CSS was not included in the development zip. #TINY-3920
- Fixed the autocompleter matches predicate not matching on the start of words by default. #TINY-3306
- Fixed an issue where the page could be scrolled with modal dialogs open. #TINY-2252
- Fixed an issue where autocomplete menus would show an icon margin when no items had icons. #TINY-3329
- Fixed an issue in the quickbars plugin where images incorrectly showed the text selection toolbar. #TINY-3338
- Fixed an issue that caused the inline editor to fail to render when the target element already had focus. #TINY-3353

### Removed
- Removed paste as text notification banner and paste_plaintext_inform setting. #POW-102

## 5.0.0 - 2019-02-04

Full documentation for the version 5 features and changes is available at https://www.tiny.cloud/docs/tinymce/5/release-notes/release-notes50/

### Added
- Added links and registered names with * to denote premium plugins in Plugins tab of Help dialog. #TINY-3223

### Changed
- Changed Tiny 5 mobile skin to look more uniform with desktop. #TINY-2650
- Blacklisted table, th and td as inline editor target. #TINY-717

### Fixed
- Fixed an issue where tab panel heights weren't sizing properly on smaller screens and weren't updating on resize. #TINY-3242
- Fixed image tools not having any padding between the label and slider. #TINY-3220
- Fixed context toolbar toggle buttons not showing the correct state. #TINY-3022
- Fixed missing separators in the spellchecker context menu between the suggestions and actions. #TINY-3217
- Fixed notification icon positioning in alert banners. #TINY-2196
- Fixed a typo in the word count plugin name. #TINY-3062
- Fixed charmap and emoticons dialogs not having a primary button. #TINY-3233
- Fixed an issue where resizing wouldn't work correctly depending on the box-sizing model. #TINY-3278

## 5.0.0-rc-2 - 2019-01-22

### Added
- Added screen reader accessibility for sidebar and statusbar. #TINY-2699

### Changed
- Changed formatting menus so they are registered and made the align toolbar button use an icon instead of text. #TINY-2880
- Changed checkboxes to use a boolean for its state, instead of a string. #TINY-2848
- Updated the textpattern plugin to properly support nested patterns and to allow running a command with a value for a pattern with a start and an end. #TINY-2991
- Updated Emoticons and Charmap dialogs to be screen reader accessible. #TINY-2693

### Fixed
- Fixed the link dialog such that it will now retain class attributes when updating links. #TINY-2825
- Fixed "Find and replace" not showing in the "Edit" menu by default. #TINY-3061
- Fixed dropdown buttons missing the 'type' attribute, which could cause forms to be incorrectly submitted. #TINY-2826
- Fixed emoticon and charmap search not returning expected results in certain cases. #TINY-3084
- Fixed blank rel_list values throwing an exception in the link plugin. #TINY-3149

### Removed
- Removed unnecessary 'flex' and unused 'colspan' properties from the new dialog APIs. #TINY-2973

## 5.0.0-rc-1 - 2019-01-08

### Added
- Added editor settings functionality to specify title attributes for toolbar groups. #TINY-2690
- Added icons instead of button text to improve Search and Replace dialog footer appearance. #TINY-2654
- Added `tox-dialog__table` instead of `mce-table-striped` class to enhance Help dialog appearance. #TINY-2360
- Added title attribute to iframes so, screen readers can announce iframe labels. #TINY-2692
- Added a wordcount menu item, that defaults to appearing in the tools menu. #TINY-2877

### Changed
- Updated the font select dropdown logic to try to detect the system font stack and show "System Font" as the font name. #TINY-2710
- Updated the autocompleter to only show when it has matched items. #TINY-2350
- Updated SizeInput labels to "Height" and "Width" instead of Dimensions. #TINY-2833
- Updated the build process to minify and generate ASCII only output for the emoticons database. #TINY-2744

### Fixed
- Fixed readonly mode not fully disabling editing content. #TINY-2287
- Fixed accessibility issues with the font select, font size, style select and format select toolbar dropdowns. #TINY-2713
- Fixed accessibility issues with split dropdowns. #TINY-2697
- Fixed the legacyoutput plugin to be compatible with TinyMCE 5.0. #TINY-2301
- Fixed icons not showing correctly in the autocompleter popup. #TINY-3029
- Fixed an issue where preview wouldn't show anything in Edge under certain circumstances. #TINY-3035
- Fixed the height being incorrectly calculated for the autoresize plugin. #TINY-2807

## 5.0.0-beta-1 - 2018-11-30

### Added
- Added a new `addNestedMenuItem()` UI registry function and changed all nested menu items to use the new registry functions. #TINY-2230
- Added title attribute to color swatch colors. #TINY-2669
- Added anchorbar component to anchor inline toolbar dialogs to instead of the toolbar. #TINY-2040
- Added support for toolbar<n> and toolbar array config options to be squashed into a single toolbar and not create multiple toolbars. #TINY-2195
- Added error handling for when forced_root_block config option is set to true. #TINY-2261
- Added functionality for the removed_menuitems config option. #TINY-2184
- Added the ability to use a string to reference menu items in menu buttons and submenu items. #TINY-2253

### Changed
- Changed the name of the "inlite" plugin to "quickbars". #TINY-2831
- Changed the background color icon to highlight background icon. #TINY-2258
- Changed Help dialog to be accessible to screen readers. #TINY-2687
- Changed the color swatch to save selected custom colors to local storage for use across sessions. #TINY-2722
- Changed `WindowManager` API - methods `getParams`, `setParams` and `getWindows`, and the legacy `windows` property, have been removed. `alert` and `confirm` dialogs are no longer tracked in the window list. #TINY-2603

### Fixed
- Fixed an inline mode issue where the save plugin upon saving can cause content loss. #TINY-2659
- Fixed an issue in IE 11 where calling selection.getContent() would return an empty string when the editor didn't have focus. #TINY-2325

### Removed
- Removed compat3x plugin. #TINY-2815

## 5.0.0-preview-4 - 2018-11-12

### Added
- Added width and height placeholder text to image and media dialog dimensions input. #AP-296
- Added the ability to keyboard navigate through menus, toolbars, sidebar and the status bar sequentially. #AP-381
- Added translation capability back to the editor's UI. #AP-282
- Added `label` component type for dialogs to group components under a label.

### Changed
- Changed the editor resize handle so that it should be disabled when the autoresize plugin is turned on. #AP-424
- Changed UI text for microcopy improvements. #TINY-2281

### Fixed
- Fixed distraction free plugin. #AP-470
- Fixed contents of the input field being selected on focus instead of just recieving an outline highlight. #AP-464
- Fixed styling issues with dialogs and menus in IE 11. #AP-456
- Fixed custom style format control not honoring custom formats. #AP-393
- Fixed context menu not appearing when clicking an image with a caption. #AP-382
- Fixed directionality of UI when using an RTL language. #AP-423
- Fixed page responsiveness with multiple inline editors. #AP-430
- Fixed empty toolbar groups appearing through invalid configuration of the `toolbar` property. #AP-450
- Fixed text not being retained when updating links through the link dialog. #AP-293
- Fixed edit image context menu, context toolbar and toolbar items being incorrectly enabled when selecting invalid images. #AP-323
- Fixed emoji type ahead being shown when typing URLs. #AP-366
- Fixed toolbar configuration properties incorrectly expecting string arrays instead of strings. #AP-342
- Fixed the block formatting toolbar item not showing a "Formatting" title when there is no selection. #AP-321
- Fixed clicking disabled toolbar buttons hiding the toolbar in inline mode. #AP-380
- Fixed `EditorResize` event not being fired upon editor resize. #AP-327
- Fixed tables losing styles when updating through the dialog. #AP-368
- Fixed context toolbar positioning to be more consistent near the edges of the editor. #AP-318
- Fixed table of contents plugin now works with v5 toolbar APIs correctly. #AP-347
- Fixed the `link_context_toolbar` configuration not disabling the context toolbar. #AP-458
- Fixed the link context toolbar showing incorrect relative links. #AP-435
- Fixed the alignment of the icon in alert banner dialog components. #TINY-2220
- Fixed the visual blocks and visual char menu options not displaying their toggled state. #TINY-2238
- Fixed the editor not displaying as fullscreen when toggled. #TINY-2237

### Removed
- Removed the tox-custom-editor class that was added to the wrapping element of codemirror. #TINY-2211

## 5.0.0-preview-3 - 2018-10-18

### Changed
- Changed editor layout to use modern CSS properties over manually calculating dimensions. #AP-324
- Changed `autoresize_min_height` and `autoresize_max_height` configurations to `min_height` and `max_height`. #AP-324
- Changed `Whole word` label in Search and Replace dialog to `Find whole words only`. #AP-387

### Fixed
- Fixed bugs with editor width jumping when resizing and the iframe not resizing to smaller than 150px in height. #AP-324
- Fixed mobile theme bug that prevented the editor from loading. #AP-404
- Fixed long toolbar groups extending outside of the editor instead of wrapping.
- Fixed dialog titles so they are now proper case. #AP-384
- Fixed color picker default to be #000000 instead of #ff00ff. #AP-216
- Fixed "match case" option on the Find and Replace dialog is no longer selected by default. #AP-298
- Fixed vertical alignment of toolbar icons. #DES-134
- Fixed toolbar icons not appearing on IE11. #DES-133

## 5.0.0-preview-2 - 2018-10-10

### Added
- Added swatch is now shown for colorinput fields, instead of the colorpicker directly. #AP-328
- Added fontformats and fontsizes menu items. #AP-390

### Changed
- Changed configuration of color options has been simplified to `color_map`, `color_cols`, and `custom_colors`. #AP-328
- Changed `height` configuration to apply to the editor frame (including menubar, toolbar, status bar) instead of the content area. #AP-324

### Fixed
- Fixed styleselect not updating the displayed item as the cursor moved. #AP-388
- Fixed preview iframe not expanding to the dialog size. #AP-252
- Fixed 'meta' shortcuts not translated into platform-specific text. #AP-270
- Fixed tabbed dialogs (Charmap and Emoticons) shrinking when no search results returned.
- Fixed a bug where alert banner icons were not retrieved from icon pack. #AP-330
- Fixed component styles to flex so they fill large dialogs. #AP-252
- Fixed editor flashing unstyled during load (still in progress). #AP-349

### Removed
- Removed `colorpicker` plugin, it is now in the theme. #AP-328
- Removed `textcolor` plugin, it is now in the theme. #AP-328

## 5.0.0-preview-1 - 2018-10-01

Developer preview 1.

Initial list of features and changes is available at https://www.tiny.cloud/docs/tinymce/5/release-notes/release-notes50/.

## 4.9.11 - 2020-07-13

### Fixed
- Fixed the `selection.setContent()` API not running parser filters. #TINY-4002
- Fixed content in an iframe element parsing as DOM elements instead of text content. #TINY-5943
- Fixed up and down keyboard navigation not working for inline `contenteditable="false"` elements. #TINY-6226

## 4.9.10 - 2020-04-23

### Fixed
- Fixed an issue where the editor selection could end up inside a short ended element (eg br). #TINY-3999
- Fixed a security issue related to CDATA sanitization during parsing. #TINY-4669
- Fixed `media` embed content not processing safely in some cases. #TINY-4857

## 4.9.9 - 2020-03-25

### Fixed
- Fixed the table selection not functioning correctly in Microsoft Edge 44 or higher. #TINY-3862
- Fixed the table resize handles not functioning correctly in Microsoft Edge 44 or higher. #TINY-4160
- Fixed the `forced_root_block_attrs` setting not applying attributes to new blocks consistently. #TINY-4564
- Fixed the editor failing to initialize if a script tag was used inside an SVG. #TINY-4087

## 4.9.8 - 2020-01-28

### Fixed
- Fixed the `mobile` theme failing to load due to a bundling issue. #TINY-4613
- Fixed security issue related to parsing HTML comments and CDATA. #TINY-4544

## 4.9.7 - 2019-12-19

### Fixed
- Fixed the `visualchars` plugin converting HTML-like text to DOM elements in certain cases. #TINY-4507
- Fixed an issue with the `paste` plugin not sanitizing content in some cases. #TINY-4510
- Fixed HTML comments incorrectly being parsed in certain cases. #TINY-4511

## 4.9.6 - 2019-09-02

### Fixed
- Fixed image browse button sometimes displaying the browse window twice. #TINY-3959

## 4.9.5 - 2019-07-02

### Changed
- Changed annotations navigation to work the same as inline boundaries. #TINY-3396

### Fixed
- Fixed the print plugin printing from the wrong window in IE11. #TINY-3762
- Fixed an exception being thrown when a file or number input has focus during initialization. Patch contributed by t00. #GH-2194
- Fixed positioning of the styleselect menu in iOS while using the mobile theme. #TINY-3505
- Fixed native context menu not showing with images in IE11. #TINY-3392
- Fixed selection incorrectly changing when programmatically setting selection on contenteditable false elements. #TINY-3766
- Fixed image browse button not working on touch devices. #TINY-3751
- Fixed so that nbsp entities aren't trimmed in white-space: pre-line elements. #TINY-3642
- Fixed space key properly inserts a nbsp before/after block elements. #TINY-3745
- Fixed infinite loop in the paste plugin when IE11 takes a long time to process paste events. Patch contributed by lRawd. #GH-4987

## 4.9.4 - 2019-03-20

### Fixed
- Fixed an issue where **Home/End** keys wouldn't move the caret correctly before or after `contenteditable=false` inline elements. #TINY-2995
- Fixed an issue where content may have been lost when using permanent bookmarks. #TINY-3400
- Fixed the mobile editor to clean up properly when removed. #TINY-3445
- Fixed an issue where retrieving the selected content as text didn't create newlines. #TINY-3197
- Fixed an issue where typing space between images would cause issues with nbsp not being inserted. #TINY-3346

## 4.9.3 - 2019-01-31

### Added
- Added a visualchars_default_state setting to the Visualchars Plugin. Patch contributed by mat3e.

### Fixed
- Fixed a bug where scrolling on a page with more than one editor would cause a ResizeWindow event to fire. #TINY-3247
- Fixed a bug where if a plugin threw an error during initialisation the whole editor would fail to load. #TINY-3243
- Fixed a bug where getContent would include bogus elements when valid_elements setting was set up in a specific way. #TINY-3213
- Fixed a bug where only a few function key names could be used when creating keyboard shortcuts. #TINY-3146
- Fixed a bug where it wasn't possible to enter spaces into an editor after pressing shift+enter. #TINY-3099
- Fixed a bug where no caret would be rendered after backspacing to a contenteditable false element. #TINY-2998
- Fixed a bug where deletion to/from indented lists would leave list fragments in the editor. #TINY-2981

## 4.9.2 - 2018-12-17

### Fixed
- Fixed a bug with pressing the space key on IE 11 would result in nbsp characters being inserted between words at the end of a block. #TINY-2996
- Fixed a bug where character composition using quote and space on US International keyboards would produce a space instead of a quote. #TINY-2999
- Fixed a bug where remove format wouldn't remove the inner most inline element in some situations. #TINY-2982
- Fixed a bug where outdenting an list item would affect attributes on other list items within the same list. #TINY-2971
- Fixed a bug where the DomParser filters wouldn't be applied for elements created when parsing invalid html. #TINY-2978
- Fixed a bug where setProgressState wouldn't automatically close floating ui elements like menus. #TINY-2896
- Fixed a bug where it wasn't possible to navigate out of a figcaption element using the arrow keys. #TINY-2894
- Fixed a bug where enter key before an image inside a link would remove the image. #TINY-2780

## 4.9.1 - 2018-12-04

### Added
- Added functionality to insert html to the replacement feature of the Textpattern Plugin. #TINY-2839

### Fixed
- Fixed a bug where `editor.selection.getContent({format: 'text'})` didn't work as expected in IE11 on an unfocused editor. #TINY-2862
- Fixed a bug in the Textpattern Plugin where the editor would get an incorrect selection after inserting a text pattern on Safari. #TINY-2838
- Fixed a bug where the space bar didn't work correctly in editors with the forced_root_block setting set to false. #TINY-2816

## 4.9.0 - 2018-11-27

### Added
- Added a replace feature to the Textpattern Plugin. #TINY-1908
- Added functionality to the Lists Plugin that improves the indentation logic. #TINY-1790

### Fixed
- Fixed a bug where it wasn't possible to delete/backspace when the caret was between a contentEditable=false element and a BR. #TINY-2372
- Fixed a bug where copying table cells without a text selection would fail to copy anything. #TINY-1789
- Implemented missing `autosave_restore_when_empty` functionality in the Autosave Plugin. Patch contributed by gzzo. #GH-4447
- Reduced insertion of unnecessary nonbreaking spaces in the editor. #TINY-1879

## 4.8.5 - 2018-10-30

### Added
- Added a content_css_cors setting to the editor that adds the crossorigin="anonymous" attribute to link tags added by the StyleSheetLoader. #TINY-1909

### Fixed
- Fixed a bug where trying to remove formatting with a collapsed selection range would throw an exception. #GH-4636
- Fixed a bug in the image plugin that caused updating figures to split contenteditable elements. #GH-4563
- Fixed a bug that was causing incorrect viewport calculations for fixed position UI elements. #TINY-1897
- Fixed a bug where inline formatting would cause the delete key to do nothing. #TINY-1900

## 4.8.4 - 2018-10-23

### Added
- Added support for the HTML5 `main` element. #TINY-1877

### Changed
- Changed the keyboard shortcut to move focus to contextual toolbars to Ctrl+F9. #TINY-1812

### Fixed
- Fixed a bug where content css could not be loaded from another domain. #TINY-1891
- Fixed a bug on FireFox where the cursor would get stuck between two contenteditable false inline elements located inside of the same block element divided by a BR. #TINY-1878
- Fixed a bug with the insertContent method where nonbreaking spaces would be inserted incorrectly. #TINY-1868
- Fixed a bug where the toolbar of the inline editor would not be visible in some scenarios. #TINY-1862
- Fixed a bug where removing the editor while more than one notification was open would throw an error. #TINY-1845
- Fixed a bug where the menubutton would be rendered on top of the menu if the viewport didn't have enough height. #TINY-1678
- Fixed a bug with the annotations api where annotating collapsed selections caused problems. #TBS-2449
- Fixed a bug where wbr elements were being transformed into whitespace when using the Paste Plugin's paste as text setting. #GH-4638
- Fixed a bug where the Search and Replace didn't replace spaces correctly. #GH-4632
- Fixed a bug with sublist items not persisting selection. #GH-4628
- Fixed a bug with mceInsertRawHTML command not working as expected. #GH-4625

## 4.8.3 - 2018-09-13

### Fixed
- Fixed a bug where the Wordcount Plugin didn't correctly count words within tables on IE11. #TINY-1770
- Fixed a bug where it wasn't possible to move the caret out of a table on IE11 and Firefox. #TINY-1682
- Fixed a bug where merging empty blocks didn't work as expected, sometimes causing content to be deleted. #TINY-1781
- Fixed a bug where the Textcolor Plugin didn't show the correct current color. #TINY-1810
- Fixed a bug where clear formatting with a collapsed selection would sometimes clear formatting from more content than expected. #TINY-1813 #TINY-1821
- Fixed a bug with the Table Plugin where it wasn't possible to keyboard navigate to the caption. #TINY-1818

## 4.8.2 - 2018-08-09

### Changed
- Moved annotator from "experimental" to "annotator" object on editor. #TBS-2398
- Improved the multiclick normalization across browsers. #TINY-1788

### Fixed
- Fixed a bug where running getSelectedBlocks with a collapsed selection between block elements would produce incorrect results. #TINY-1787
- Fixed a bug where the ScriptLoaders loadScript method would not work as expected in FireFox when loaded on the same page as a ShadowDOM polyfill. #TINY-1786
- Removed reference to ShadowDOM event.path as Blink based browsers now support event.composedPath. #TINY-1785
- Fixed a bug where a reference to localStorage would throw an "access denied" error in IE11 with strict security settings. #TINY-1782
- Fixed a bug where pasting using the toolbar button on an inline editor in IE11 would cause a looping behaviour. #TINY-1768

## 4.8.1 - 2018-07-26

### Fixed
- Fixed a bug where the content of inline editors was being cleaned on every call of `editor.save()`. #TINY-1783
- Fixed a bug where the arrow of the Inlite Theme toolbar was being rendered incorrectly in RTL mode. #TINY-1776
- Fixed a bug with the Paste Plugin where pasting after inline contenteditable false elements moved the caret to the end of the line. #TINY-1758

## 4.8.0 - 2018-06-27

### Added
- Added new "experimental" object in editor, with initial Annotator API. #TBS-2374

### Fixed
- Fixed a bug where deleting paragraphs inside of table cells would delete the whole table cell. #TINY-1759
- Fixed a bug in the Table Plugin where removing row height set on the row properties dialog did not update the table. #TINY-1730
- Fixed a bug with the font select toolbar item didn't update correctly. #TINY-1683
- Fixed a bug where all bogus elements would not be deleted when removing an inline editor. #TINY-1669

## 4.7.13 - 2018-05-16

### Added
- Added missing code menu item from the default menu config. #TINY-1648
- Added new align button for combining the separate align buttons into a menu button. #TINY-1652

### Fixed
- Fixed a bug where Edge 17 wouldn't be able to select images or tables. #TINY-1679
- Fixed issue where whitespace wasn't preserved when the editor was initialized on pre elements. #TINY-1649
- Fixed a bug with the fontselect dropdowns throwing an error if the editor was hidden in Firefox. #TINY-1664
- Fixed a bug where it wasn't possible to merge table cells on IE 11. #TINY-1671
- Fixed a bug where textcolor wasn't applying properly on IE 11 in some situations. #TINY-1663
- Fixed a bug where the justifyfull command state wasn't working correctly. #TINY-1677
- Fixed a bug where the styles wasn't updated correctly when resizing some tables. #TINY-1668

## 4.7.12 - 2018-05-03

### Added
- Added an option to filter out image svg data urls.
- Added support for html5 details and summary elements.

### Changed
- Changed so the mce-abs-layout-item css rule targets html instead of body. Patch contributed by nazar-pc.

### Fixed
- Fixed a bug where the "read" step on the mobile theme was still present on android mobile browsers.
- Fixed a bug where all images in the editor document would reload on any editor change.
- Fixed a bug with the Table Plugin where ObjectResized event wasn't being triggered on column resize.
- Fixed so the selection is set to the first suitable caret position after editor.setContent called.
- Fixed so links with xlink:href attributes are filtered correctly to prevent XSS.
- Fixed a bug on IE11 where pasting content into an inline editor initialized on a heading element would create new editable elements.
- Fixed a bug where readonly mode would not work as expected when the editor contained contentEditable=true elements.
- Fixed a bug where the Link Plugin would throw an error when used together with the webcomponents polyfill. Patch contributed by 4esnog.
- Fixed a bug where the "Powered by TinyMCE" branding link would break on XHTML pages. Patch contributed by tistre.
- Fixed a bug where the same id would be used in the blobcache for all pasted images. Patch contributed by thorn0.

## 4.7.11 - 2018-04-11

### Added
- Added a new imagetools_credentials_hosts option to the Imagetools Plugin.

### Fixed
- Fixed a bug where toggling a list containing empty LIs would throw an error. Patch contributed by bradleyke.
- Fixed a bug where applying block styles to a text with the caret at the end of the paragraph would select all text in the paragraph.
- Fixed a bug where toggling on the Spellchecker Plugin would trigger isDirty on the editor.
- Fixed a bug where it was possible to enter content into selection bookmark spans.
- Fixed a bug where if a non paragraph block was configured in forced_root_block the editor.getContent method would return incorrect values with an empty editor.
- Fixed a bug where dropdown menu panels stayed open and fixed in position when dragging dialog windows.
- Fixed a bug where it wasn't possible to extend table cells with the space button in Safari.
- Fixed a bug where the setupeditor event would thrown an error when using the Compat3x Plugin.
- Fixed a bug where an error was thrown in FontInfo when called on a detached element.

## 4.7.10 - 2018-04-03

### Added
- Added normalization of triple clicks across browsers in the editor.
- Added a `hasFocus` method to the editor that checks if the editor has focus.
- Added correct icon to the Nonbreaking Plugin menu item.

### Fixed
- Fixed so the `getContent`/`setContent` methods work even if the editor is not initialized.
- Fixed a bug with the Media Plugin where query strings were being stripped from youtube links.
- Fixed a bug where image styles were changed/removed when opening and closing the Image Plugin dialog.
- Fixed a bug in the Table Plugin where some table cell styles were not correctly added to the content html.
- Fixed a bug in the Spellchecker Plugin where it wasn't possible to change the spellchecker language.
- Fixed so the the unlink action in the Link Plugin has a menu item and can be added to the contextmenu.
- Fixed a bug where it wasn't possible to keyboard navigate to the start of an inline element on a new line within the same block element.
- Fixed a bug with the Text Color Plugin where if used with an inline editor located at the bottom of the screen the colorpicker could appear off screen.
- Fixed a bug with the UndoManager where undo levels were being added for nbzwsp characters.
- Fixed a bug with the Table Plugin where the caret would sometimes be lost when keyboard navigating up through a table.
- Fixed a bug where FontInfo.getFontFamily would throw an error when called on a removed editor.
- Fixed a bug in Firefox where undo levels were not being added correctly for some specific operations.
- Fixed a bug where initializing an inline editor inside of a table would make the whole table resizeable.
- Fixed a bug where the fake cursor that appears next to tables on Firefox was positioned incorrectly when switching to fullscreen.
- Fixed a bug where zwsp's weren't trimmed from the output from `editor.getContent({ format: 'text' })`.
- Fixed a bug where the fontsizeselect/fontselect toolbar items showed the body info rather than the first possible caret position info on init.
- Fixed a bug where it wasn't possible to select all content if the editor only contained an inline boundary element.
- Fixed a bug where `content_css` urls with query strings wasn't working.
- Fixed a bug in the Table Plugin where some table row styles were removed when changing other styles in the row properties dialog.

### Removed
- Removed the "read" step from the mobile theme.

## 4.7.9 - 2018-02-27

### Fixed
- Fixed a bug where the editor target element didn't get the correct style when removing the editor.

## 4.7.8 - 2018-02-26

### Fixed
- Fixed an issue with the Help Plugin where the menuitem name wasn't lowercase.
- Fixed an issue on MacOS where text and bold text did not have the same line-height in the autocomplete dropdown in the Link Plugin dialog.
- Fixed a bug where the "paste as text" option in the Paste Plugin didn't work.
- Fixed a bug where dialog list boxes didn't get positioned correctly in documents with scroll.
- Fixed a bug where the Inlite Theme didn't use the Table Plugin api to insert correct tables.
- Fixed a bug where the Inlite Theme panel didn't hide on blur in a correct way.
- Fixed a bug where placing the cursor before a table in Firefox would scroll to the bottom of the table.
- Fixed a bug where selecting partial text in table cells with rowspans and deleting would produce faulty tables.
- Fixed a bug where the Preview Plugin didn't work on Safari due to sandbox security.
- Fixed a bug where table cell selection using the keyboard threw an error.
- Fixed so the font size and font family doesn't toggle the text but only sets the selected format on the selected text.
- Fixed so the built-in spellchecking on Chrome and Safari creates an undo level when replacing words.

## 4.7.7 - 2018-02-19

### Added
- Added a border style selector to the advanced tab of the Image Plugin.
- Added better controls for default table inserted by the Table Plugin.
- Added new `table_responsive_width` option to the Table Plugin that controls whether to use pixel or percentage widths.

### Fixed
- Fixed a bug where the Link Plugin text didn't update when a URL was pasted using the context menu.
- Fixed a bug with the Spellchecker Plugin where using "Add to dictionary" in the context menu threw an error.
- Fixed a bug in the Media Plugin where the preview node for iframes got default width and height attributes that interfered with width/height styles.
- Fixed a bug where backslashes were being added to some font family names in Firefox in the fontselect toolbar item.
- Fixed a bug where errors would be thrown when trying to remove an editor that had not yet been fully initialized.
- Fixed a bug where the Imagetools Plugin didn't update the images atomically.
- Fixed a bug where the Fullscreen Plugin was throwing errors when being used on an inline editor.
- Fixed a bug where drop down menus weren't positioned correctly in inline editors on scroll.
- Fixed a bug with a semicolon missing at the end of the bundled javascript files.
- Fixed a bug in the Table Plugin with cursor navigation inside of tables where the cursor would sometimes jump into an incorrect table cells.
- Fixed a bug where indenting a table that is a list item using the "Increase indent" button would create a nested table.
- Fixed a bug where text nodes containing only whitespace were being wrapped by paragraph elements.
- Fixed a bug where whitespace was being inserted after br tags inside of paragraph tags.
- Fixed a bug where converting an indented paragraph to a list item would cause the list item to have extra padding.
- Fixed a bug where Copy/Paste in an editor with a lot of content would cause the editor to scroll to the top of the content in IE11.
- Fixed a bug with a memory leak in the DragHelper. Path contributed by ben-mckernan.
- Fixed a bug where the advanced tab in the Media Plugin was being shown even if it didn't contain anything. Patch contributed by gabrieeel.
- Fixed an outdated eventname in the EventUtils. Patch contributed by nazar-pc.
- Fixed an issue where the Json.parse function would throw an error when being used on a page with strict CSP settings.
- Fixed so you can place the curser before and after table elements within the editor in Firefox and Edge/IE.

## 4.7.6 - 2018-01-29

### Fixed
- Fixed a bug in the jquery integration where it threw an error saying that "global is not defined".
- Fixed a bug where deleting a table cell whose previous sibling was set to contenteditable false would create a corrupted table.
- Fixed a bug where highlighting text in an unfocused editor did not work correctly in IE11/Edge.
- Fixed a bug where the table resize handles were not being repositioned when activating the Fullscreen Plugin.
- Fixed a bug where the Imagetools Plugin dialog didn't honor editor RTL settings.
- Fixed a bug where block elements weren't being merged correctly if you deleted from after a contenteditable false element to the beginning of another block element.
- Fixed a bug where TinyMCE didn't work with module loaders like webpack.

## 4.7.5 - 2018-01-22

### Fixed
- Fixed bug with the Codesample Plugin where it wasn't possible to edit codesamples when the editor was in inline mode.
- Fixed bug where focusing on the status bar broke the keyboard navigation functionality.
- Fixed bug where an error would be thrown on Edge by the Table Plugin when pasting using the PowerPaste Plugin.
- Fixed bug in the Table Plugin where selecting row border style from the dropdown menu in advanced row properties would throw an error.
- Fixed bug with icons being rendered incorrectly on Chrome on Mac OS.
- Fixed bug in the Textcolor Plugin where the font color and background color buttons wouldn't trigger an ExecCommand event.
- Fixed bug in the Link Plugin where the url field wasn't forced LTR.
- Fixed bug where the Nonbreaking Plugin incorrectly inserted spaces into tables.
- Fixed bug with the inline theme where the toolbar wasn't repositioned on window resize.

## 4.7.4 - 2017-12-05

### Fixed
- Fixed bug in the Nonbreaking Plugin where the nonbreaking_force_tab setting was being ignored.
- Fixed bug in the Table Plugin where changing row height incorrectly converted column widths to pixels.
- Fixed bug in the Table Plugin on Edge and IE11 where resizing the last column after resizing the table would cause invalid column heights.
- Fixed bug in the Table Plugin where keyboard navigation was not normalized between browsers.
- Fixed bug in the Table Plugin where the colorpicker button would show even without defining the colorpicker_callback.
- Fixed bug in the Table Plugin where it wasn't possible to set the cell background color.
- Fixed bug where Firefox would throw an error when intialising an editor on an element that is hidden or not yet added to the DOM.
- Fixed bug where Firefox would throw an error when intialising an editor inside of a hidden iframe.

## 4.7.3 - 2017-11-23

### Added
- Added functionality to open the Codesample Plugin dialog when double clicking on a codesample. Patch contributed by dakuzen.

### Fixed
- Fixed bug where undo/redo didn't work correctly with some formats and caret positions.
- Fixed bug where the color picker didn't show up in Table Plugin dialogs.
- Fixed bug where it wasn't possible to change the width of a table through the Table Plugin dialog.
- Fixed bug where the Charmap Plugin couldn't insert some special characters.
- Fixed bug where editing a newly inserted link would not actually edit the link but insert a new link next to it.
- Fixed bug where deleting all content in a table cell made it impossible to place the caret into it.
- Fixed bug where the vertical alignment field in the Table Plugin cell properties dialog didn't do anything.
- Fixed bug where an image with a caption showed two sets of resize handles in IE11.
- Fixed bug where pressing the enter button inside of an h1 with contenteditable set to true would sometimes produce a p tag.
- Fixed bug with backspace not working as expected before a noneditable element.
- Fixed bug where operating on tables with invalid rowspans would cause an error to be thrown.
- Fixed so a real base64 representation of the image is available on the blobInfo that the images_upload_handler gets called with.
- Fixed so the image upload tab is available when the images_upload_handler is defined (and not only when the images_upload_url is defined).

## 4.7.2 - 2017-11-07

### Added
- Added newly rewritten Table Plugin.
- Added support for attributes with colon in valid_elements and addValidElements.
- Added support for dailymotion short url in the Media Plugin. Patch contributed by maat8.
- Added support for converting to half pt when converting font size from px to pt. Patch contributed by danny6514.
- Added support for location hash to the Autosave plugin to make it work better with SPAs using hash routing.
- Added support for merging table cells when pasting a table into another table.

### Changed
- Changed so the language packs are only loaded once. Patch contributed by 0xor1.
- Simplified the css for inline boundaries selection by switching to an attribute selector.

### Fixed
- Fixed bug where an error would be thrown on editor initialization if the window.getSelection() returned null.
- Fixed bug where holding down control or alt keys made the keyboard navigation inside an inline boundary not work as expected.
- Fixed bug where applying formats in IE11 produced extra, empty paragraphs in the editor.
- Fixed bug where the Word Count Plugin didn't count some mathematical operators correctly.
- Fixed bug where removing an inline editor removed the element that the editor had been initialized on.
- Fixed bug where setting the selection to the end of an editable container caused some formatting problems.
- Fixed bug where an error would be thrown sometimes when an editor was removed because of the selection bookmark was being stored asynchronously.
- Fixed a bug where an editor initialized on an empty list did not contain any valid cursor positions.
- Fixed a bug with the Context Menu Plugin and webkit browsers on Mac where right-clicking inside a table would produce an incorrect selection.
- Fixed bug where the Image Plugin constrain proportions setting wasn't working as expected.
- Fixed bug where deleting the last character in a span with decorations produced an incorrect element when typing.
- Fixed bug where focusing on inline editors made the toolbar flicker when moving between elements quickly.
- Fixed bug where the selection would be stored incorrectly in inline editors when the mouseup event was fired outside the editor body.
- Fixed bug where toggling bold at the end of an inline boundary would toggle off the whole word.
- Fixed bug where setting the skin to false would not stop the loading of some skin css files.
- Fixed bug in mobile theme where pinch-to-zoom would break after exiting the editor.
- Fixed bug where sublists of a fully selected list would not be switched correctly when changing list style.
- Fixed bug where inserting media by source would break the UndoManager.
- Fixed bug where inserting some content into the editor with a specific selection would replace some content incorrectly.
- Fixed bug where selecting all content with ctrl+a in IE11 caused problems with untoggling some formatting.
- Fixed bug where the Search and Replace Plugin left some marker spans in the editor when undoing and redoing after replacing some content.
- Fixed bug where the editor would not get a scrollbar when using the Fullscreen and Autoresize plugins together.
- Fixed bug where the font selector would stop working correctly after selecting fonts three times.
- Fixed so pressing the enter key inside of an inline boundary inserts a br after the inline boundary element.
- Fixed a bug where it wasn't possible to use tab navigation inside of a table that was inside of a list.
- Fixed bug where end_container_on_empty_block would incorrectly remove elements.
- Fixed bug where content_styles weren't added to the Preview Plugin iframe.
- Fixed so the beforeSetContent/beforeGetContent events are preventable.
- Fixed bug where changing height value in Table Plugin advanced tab didn't do anything.
- Fixed bug where it wasn't possible to remove formatting from content in beginning of table cell.

## 4.7.1 - 2017-10-09

### Fixed
- Fixed bug where theme set to false on an inline editor produced an extra div element after the target element.
- Fixed bug where the editor drag icon was misaligned with the branding set to false.
- Fixed bug where doubled menu items were not being removed as expected with the removed_menuitems setting.
- Fixed bug where the Table of contents plugin threw an error when initialized.
- Fixed bug where it wasn't possible to add inline formats to text selected right to left.
- Fixed bug where the paste from plain text mode did not work as expected.
- Fixed so the style previews do not set color and background color when selected.
- Fixed bug where the Autolink plugin didn't work as expected with some formats applied on an empty editor.
- Fixed bug where the Textpattern plugin were throwing errors on some patterns.
- Fixed bug where the Save plugin saved all editors instead of only the active editor. Patch contributed by dannoe.

## 4.7.0 - 2017-10-03

### Added
- Added new mobile ui that is specifically designed for mobile devices.

### Changed
- Updated the default skin to be more modern and white since white is preferred by most implementations.
- Restructured the default menus to be more similar to common office suites like Google Docs.

### Fixed
- Fixed so theme can be set to false on both inline and iframe editor modes.
- Fixed bug where inline editor would add/remove the visualblocks css multiple times.
- Fixed bug where selection wouldn't be properly restored when editor lost focus and commands where invoked.
- Fixed bug where toc plugin would generate id:s for headers even though a toc wasn't inserted into the content.
- Fixed bug where is wasn't possible to drag/drop contents within the editor if paste_data_images where set to true.
- Fixed bug where getParam and close in WindowManager would get the first opened window instead of the last opened window.
- Fixed bug where delete would delete between cells inside a table in Firefox.

## 4.6.7 - 2017-09-18

### Added
- Added some missing translations to Image, Link and Help plugins.

### Fixed
- Fixed bug where paste wasn't working in IOS.
- Fixed bug where the Word Count Plugin didn't count some mathematical operators correctly.
- Fixed bug where inserting a list in a table caused the cell to expand in height.
- Fixed bug where pressing enter in a list located inside of a table deleted list items instead of inserting new list item.
- Fixed bug where copy and pasting table cells produced inconsistent results.
- Fixed bug where initializing an editor with an ID of 'length' would throw an exception.
- Fixed bug where it was possible to split a non merged table cell.
- Fixed bug where copy and pasting a list with a very specific selection into another list would produce a nested list.
- Fixed bug where copy and pasting ordered lists sometimes produced unordered lists.
- Fixed bug where padded elements inside other elements would be treated as empty.
- Fixed so you can resize images inside a figure element.
- Fixed bug where an inline TinyMCE editor initialized on a table did not set selection on load in Chrome.
- Fixed the positioning of the inlite toolbar when the target element wasn't big enough to fit the toolbar.

## 4.6.6 - 2017-08-30

### Fixed
- Fixed so that notifications wrap long text content instead of bleeding outside the notification element.
- Fixed so the content_style css is added after the skin and custom stylesheets.
- Fixed bug where it wasn't possible to remove a table with the Cut button.
- Fixed bug where the center format wasn't getting the same font size as the other formats in the format preview.
- Fixed bug where the wordcount plugin wasn't counting hyphenated words correctly.
- Fixed bug where all content pasted into the editor was added to the end of the editor.
- Fixed bug where enter keydown on list item selection only deleted content and didn't create a new line.
- Fixed bug where destroying the editor while the content css was still loading caused error notifications on Firefox.
- Fixed bug where undoing cut operation in IE11 left some unwanted html in the editor content.
- Fixed bug where enter keydown would throw an error in IE11.
- Fixed bug where duplicate instances of an editor were added to the editors array when using the createEditor API.
- Fixed bug where the formatter applied formats on the wrong content when spellchecker was activated.
- Fixed bug where switching formats would reset font size on child nodes.
- Fixed bug where the table caption element weren't always the first descendant to the table tag.
- Fixed bug where pasting some content into the editor on chrome some newlines were removed.
- Fixed bug where it wasn't possible to remove a list if a list item was a table element.
- Fixed bug where copy/pasting partial selections of tables wouldn't produce a proper table.
- Fixed bug where the searchreplace plugin could not find consecutive spaces.
- Fixed bug where background color wasn't applied correctly on some partially selected contents.

## 4.6.5 - 2017-08-02

### Added
- Added new inline_boundaries_selector that allows you to specify the elements that should have boundaries.
- Added new local upload feature this allows the user to upload images directly from the image dialog.
- Added a new api for providing meta data for plugins. It will show up in the help dialog if it's provided.

### Fixed
- Fixed so that the notifications created by the notification manager are more screen reader accessible.
- Fixed bug where changing the list format on multiple selected lists didn't change all of the lists.
- Fixed bug where the nonbreaking plugin would insert multiple undo levels when pressing the tab key.
- Fixed bug where delete/backspace wouldn't render a caret when all editor contents where deleted.
- Fixed bug where delete/backspace wouldn't render a caret if the deleted element was a single contentEditable false element.
- Fixed bug where the wordcount plugin wouldn't count words correctly if word where typed after applying a style format.
- Fixed bug where the wordcount plugin would count mathematical formulas as multiple words for example 1+1=2.
- Fixed bug where formatting of triple clicked blocks on Chrome/Safari would result in styles being added outside the visual selection.
- Fixed bug where paste would add the contents to the end of the editor area when inline mode was used.
- Fixed bug where toggling off bold formatting on text entered in a new paragraph would add an extra line break.
- Fixed bug where autolink plugin would only produce a link on every other consecutive link on Firefox.
- Fixed bug where it wasn't possible to select all contents if the content only had one pre element.
- Fixed bug where sizzle would produce lagging behavior on some sites due to repaints caused by feature detection.
- Fixed bug where toggling off inline formats wouldn't include the space on selected contents with leading or trailing spaces.
- Fixed bug where the cut operation in UI wouldn't work in Chrome.
- Fixed bug where some legacy editor initialization logic would throw exceptions about editor settings not being defined.
- Fixed bug where it wasn't possible to apply text color to links if they where part of a non collapsed selection.
- Fixed bug where an exception would be thrown if the user selected a video element and then moved the focus outside the editor.
- Fixed bug where list operations didn't work if there where block elements inside the list items.
- Fixed bug where applying block formats to lists wrapped in block elements would apply to all elements in that wrapped block.

## 4.6.4 - 2017-06-13

### Fixed
- Fixed bug where the editor would move the caret when clicking on the scrollbar next to a content editable false block.
- Fixed bug where the text color select dropdowns wasn't placed correctly when they didn't fit the width of the screen.
- Fixed bug where the default editor line height wasn't working for mixed font size contents.
- Fixed bug where the content css files for inline editors were loaded multiple times for multiple editor instances.
- Fixed bug where the initial value of the font size/font family dropdowns wasn't displayed.
- Fixed bug where the I18n api was not supporting arrays as the translation replacement values.
- Fixed bug where chrome would display "The given range isn't in document." errors for invalid ranges passed to setRng.
- Fixed bug where the compat3x plugin wasn't working since the global tinymce references wasn't resolved correctly.
- Fixed bug where the preview plugin wasn't encoding the base url passed into the iframe contents producing a xss bug.
- Fixed bug where the dom parser/serializer wasn't handling some special elements like noframes, title and xmp.
- Fixed bug where the dom parser/serializer wasn't handling cdata sections with comments inside.
- Fixed bug where the editor would scroll to the top of the editable area if a dialog was closed in inline mode.
- Fixed bug where the link dialog would not display the right rel value if rel_list was configured.
- Fixed bug where the context menu would select images on some platforms but not others.
- Fixed bug where the filenames of images were not retained on dragged and drop into the editor from the desktop.
- Fixed bug where the paste plugin would misrepresent newlines when pasting plain text and having forced_root_block configured.
- Fixed so that the error messages for the imagetools plugin is more human readable.
- Fixed so the internal validate setting for the parser/serializer can't be set from editor initialization settings.

## 4.6.3 - 2017-05-30

### Fixed
- Fixed bug where the arrow keys didn't work correctly when navigating on nested inline boundary elements.
- Fixed bug where delete/backspace didn't work correctly on nested inline boundary elements.
- Fixed bug where image editing didn't work on subsequent edits of the same image.
- Fixed bug where charmap descriptions wouldn't properly wrap if they exceeded the width of the box.
- Fixed bug where the default image upload handler only accepted 200 as a valid http status code.
- Fixed so rel on target=_blank links gets forced with only noopener instead of both noopener and noreferrer.

## 4.6.2 - 2017-05-23

### Fixed
- Fixed bug where the SaxParser would run out of memory on very large documents.
- Fixed bug with formatting like font size wasn't applied to del elements.
- Fixed bug where various api calls would be throwing exceptions if they where invoked on a removed editor instance.
- Fixed bug where the branding position would be incorrect if the editor was inside a hidden tab and then later showed.
- Fixed bug where the color levels feature in the imagetools dialog wasn't working properly.
- Fixed bug where imagetools dialog wouldn't pre-load images from CORS domains, before trying to prepare them for editing.
- Fixed bug where the tab key would move the caret to the next table cell if being pressed inside a list inside a table.
- Fixed bug where the cut/copy operations would loose parent context like the current format etc.
- Fixed bug with format preview not working on invalid elements excluded by valid_elements.
- Fixed bug where blocks would be merged in incorrect order on backspace/delete.
- Fixed bug where zero length text nodes would cause issues with the undo logic if there where iframes present.
- Fixed bug where the font size/family select lists would throw errors if the first node was a comment.
- Fixed bug with csp having to allow local script evaluation since it was used to detect global scope.
- Fixed bug where CSP required a relaxed option for javascript: URLs in unsupported legacy browsers.
- Fixed bug where a fake caret would be rendered for td with the contenteditable=false.
- Fixed bug where typing would be blocked on IE 11 when within a nested contenteditable=true/false structure.

## 4.6.1 - 2017-05-10

### Added
- Added configuration option to list plugin to disable tab indentation.

### Fixed
- Fixed bug where format change on very specific content could cause the selection to change.
- Fixed bug where TinyMCE could not be lazyloaded through jquery integration.
- Fixed bug where entities in style attributes weren't decoded correctly on paste in webkit.
- Fixed bug where fontsize_formats option had been renamed incorrectly.
- Fixed bug with broken backspace/delete behaviour between contenteditable=false blocks.
- Fixed bug where it wasn't possible to backspace to the previous line with the inline boundaries functionality turned on.
- Fixed bug where is wasn't possible to move caret left and right around a linked image with the inline boundaries functionality turned on.
- Fixed bug where pressing enter after/before hr element threw exception. Patch contributed bradleyke.
- Fixed so the CSS in the visualblocks plugin doesn't overwrite background color. Patch contributed by Christian Rank.
- Fixed bug where multibyte characters weren't encoded correctly. Patch contributed by James Tarkenton.
- Fixed bug where shift-click to select within contenteditable=true fields wasn't working.

## 4.6.0 - 2017-05-04

### Added
- Added an inline boundary caret position feature that makes it easier to type at the beginning/end of links/code elements.
- Added a help plugin that adds a button and a dialog showing the editor shortcuts and loaded plugins.
- Added an inline_boundaries option that allows you to disable the inline boundary feature if it's not desired.
- Added a new ScrollIntoView event that allows you to override the default scroll to element behavior.
- Added role and aria- attributes as valid elements in the default valid elements config.
- Added new internal flag for PastePreProcess/PastePostProcess this is useful to know if the paste was coming from an external source.
- Added new ignore function to UndoManager this works similar to transact except that it doesn't add an undo level by default.

### Fixed
- Fixed so that urls gets retained for images when being edited. This url is then passed on to the upload handler.
- Fixed so that the editors would be initialized on readyState interactive instead of complete.
- Fixed so that the init event of the editor gets fired once all contentCSS files have been properly loaded.
- Fixed so that width/height of the editor gets taken from the textarea element if it's explicitly specified in styles.
- Fixed so that keep_styles set to false no longer clones class/style from the previous paragraph on enter.
- Fixed so that the default line-height is 1.2em to avoid zwnbsp characters from producing text rendering glitches on Windows.
- Fixed so that loading errors of content css gets presented by a notification message.
- Fixed so figure image elements can be linked when selected this wraps the figure image in a anchor element.
- Fixed bug where it wasn't possible to copy/paste rows with colspans by using the table copy/paste feature.
- Fixed bug where the protect setting wasn't properly applied to header/footer parts when using the fullpage plugin.
- Fixed bug where custom formats that specified upper case element names where not applied correctly.
- Fixed bug where some screen readers weren't reading buttons due to an aria specific fix for IE 8.
- Fixed bug where cut wasn't working correctly on iOS due to it's clipboard API not working correctly.
- Fixed bug where Edge would paste div elements instead of paragraphs when pasting plain text.
- Fixed bug where the textpattern plugin wasn't dealing with trailing punctuations correctly.
- Fixed bug where image editing would some times change the image format from jpg to png.
- Fixed bug where some UI elements could be inserted into the toolbar even if they where not registered.
- Fixed bug where it was possible to click the TD instead of the character in the character map and that caused an exception.
- Fixed bug where the font size/font family dropdowns would sometimes show an incorrect value due to css not being loaded in time.
- Fixed bug with the media plugin inserting undefined instead of retaining size when media_dimensions was set to false.
- Fixed bug with deleting images when forced_root_blocks where set to false.
- Fixed bug where input focus wasn't properly handled on nested content editable elements.
- Fixed bug where Chrome/Firefox would throw an exception when selecting images due to recent change of setBaseAndExtent support.
- Fixed bug where malformed blobs would throw exceptions now they are simply ignored.
- Fixed bug where backspace/delete wouldn't work properly in some cases where all contents was selected in WebKit.
- Fixed bug with Angular producing errors since it was expecting events objects to be patched with their custom properties.
- Fixed bug where the formatter would apply formatting to spellchecker errors now all bogus elements are excluded.
- Fixed bug with backspace/delete inside table caption elements wouldn't behave properly on IE 11.
- Fixed bug where typing after a contenteditable false inline element could move the caret to the end of that element.
- Fixed bug where backspace before/after contenteditable false blocks wouldn't properly remove the right element.
- Fixed bug where backspace before/after contenteditable false inline elements wouldn't properly empty the current block element.
- Fixed bug where vertical caret navigation with a custom line-height would sometimes match incorrect positions.
- Fixed bug with paste on Edge where character encoding wasn't handled properly due to a browser bug.
- Fixed bug with paste on Edge where extra fragment data was inserted into the contents when pasting.
- Fixed bug with pasting contents when having a whole block element selected on WebKit could cause WebKit spans to appear.
- Fixed bug where the visualchars plugin wasn't working correctly showing invisible nbsp characters.
- Fixed bug where browsers would hang if you tried to load some malformed html contents.
- Fixed bug where the init call promise wouldn't resolve if the specified selector didn't find any matching elements.
- Fixed bug where the Schema isValidChild function was case sensitive.

### Removed
- Dropped support for IE 8-10 due to market share and lack of support from Microsoft. See tinymce docs for details.

## 4.5.3 - 2017-02-01

### Added
- Added keyboard navigation for menu buttons when the menu is in focus.
- Added api to the list plugin for setting custom classes/attributes on lists.
- Added validation for the anchor plugin input field according to W3C id naming specifications.

### Fixed
- Fixed bug where media placeholders were removed after resize with the forced_root_block setting set to false.
- Fixed bug where deleting selections with similar sibling nodes sometimes deleted the whole document.
- Fixed bug with inlite theme where several toolbars would appear scrolling when more than one instance of the editor was in use.
- Fixed bug where the editor would throw error with the fontselect plugin on hidden editor instances in Firefox.
- Fixed bug where the background color would not stretch to the font size.
- Fixed bug where font size would be removed when changing background color.
- Fixed bug where the undomanager trimmed away whitespace between nodes on undo/redo.
- Fixed bug where media_dimensions=false in media plugin caused the editor to throw an error.
- Fixed bug where IE was producing font/u elements within links on paste.
- Fixed bug where some button tooltips were broken when compat3x was in use.
- Fixed bug where backspace/delete/typeover would remove the caption element.
- Fixed bug where powerspell failed to function when compat3x was enabled.
- Fixed bug where it wasn't possible to apply sub/sup on text with large font size.
- Fixed bug where pre tags with spaces weren't treated as content.
- Fixed bug where Meta+A would select the entire document instead of all contents in nested ce=true elements.

## 4.5.2 - 2017-01-04

### Fixed
- Added missing keyboard shortcut description for the underline menu item in the format menu.
- Fixed bug where external blob urls wasn't properly handled by editor upload logic. Patch contributed by David Oviedo.
- Fixed bug where urls wasn't treated as a single word by the wordcount plugin.
- Fixed bug where nbsp characters wasn't treated as word delimiters by the wordcount plugin.
- Fixed bug where editor instance wasn't properly passed to the format preview logic. Patch contributed by NullQuery.
- Fixed bug where the fake caret wasn't hidden when you moved selection to a cE=false element.
- Fixed bug where it wasn't possible to edit existing code sample blocks.
- Fixed bug where it wasn't possible to delete editor contents if the selection included an empty block.
- Fixed bug where the formatter wasn't expanding words on some international characters. Patch contributed by Martin Larochelle.
- Fixed bug where the open link feature wasn't working correctly on IE 11.
- Fixed bug where enter before/after a cE=false block wouldn't properly padd the paragraph with an br element.
- Fixed so font size and font family select boxes always displays a value by using the runtime style as a fallback.
- Fixed so missing plugins will be logged to console as warnings rather than halting the initialization of the editor.
- Fixed so splitbuttons become normal buttons in advlist plugin if styles are empty. Patch contributed by René Schleusner.
- Fixed so you can multi insert rows/cols by selecting table cells and using insert rows/columns.

## 4.5.1 - 2016-12-07

### Fixed
- Fixed bug where the lists plugin wouldn't initialize without the advlist plugins if served from cdn.
- Fixed bug where selectors with "*" would cause the style format preview to throw an error.
- Fixed bug with toggling lists off on lists with empty list items would throw an error.
- Fixed bug where editing images would produce non existing blob uris.
- Fixed bug where the offscreen toc selection would be treated as the real toc element.
- Fixed bug where the aria level attribute for element path would have an incorrect start index.
- Fixed bug where the offscreen selection of cE=false that where very wide would be shown onscreen. Patch contributed by Steven Bufton.
- Fixed so the default_link_target gets applied to links created by the autolink plugin.
- Fixed so that the name attribute gets removed by the anchor plugin if editing anchors.

## 4.5.0 - 2016-11-23

### Added
- Added new toc plugin allows you to insert table of contents based on editor headings.
- Added new auto complete menu to all url fields. Adds history, link to anchors etc.
- Added new sidebar api that allows you to add custom sidebar panels and buttons to toggle these.
- Added new insert menu button that allows you to have multiple insert functions under the same menu button.
- Added new open link feature to ctrl+click, alt+enter and context menu.
- Added new media_embed_handler option to allow the media plugin to be populated with custom embeds.
- Added new support for editing transparent images using the image tools dialog.
- Added new images_reuse_filename option to allow filenames of images to be retained for upload.
- Added new security feature where links with target="_blank" will by default get rel="noopener noreferrer".
- Added new allow_unsafe_link_target to allow you to opt-out of the target="_blank" security feature.
- Added new style_formats_autohide option to automatically hide styles based on context.
- Added new codesample_content_css option to specify where the code sample prism css is loaded from.
- Added new support for Japanese/Chinese word count following the unicode standards on this.
- Added new fragmented undo levels this dramatically reduces flicker on contents with iframes.
- Added new live previews for complex elements like table or lists.

### Fixed
- Fixed bug where it wasn't possible to properly tab between controls in a dialog with a disabled form item control.
- Fixed bug where firefox would generate a rectangle on elements produced after/before a cE=false elements.
- Fixed bug with advlist plugin not switching list element format properly in some edge cases.
- Fixed bug where col/rowspans wasn't correctly computed by the table plugin in some cases.
- Fixed bug where the table plugin would thrown an error if object_resizing was disabled.
- Fixed bug where some invalid markup would cause issues when running in XHTML mode. Patch contributed by Charles Bourasseau.
- Fixed bug where the fullscreen class wouldn't be removed properly when closing dialogs.
- Fixed bug where the PastePlainTextToggle event wasn't fired by the paste plugin when the state changed.
- Fixed bug where table the row type wasn't properly updated in table row dialog. Patch contributed by Matthias Balmer.
- Fixed bug where select all and cut wouldn't place caret focus back to the editor in WebKit. Patch contributed by Daniel Jalkut.
- Fixed bug where applying cell/row properties to multiple cells/rows would reset other unchanged properties.
- Fixed bug where some elements in the schema would have redundant/incorrect children.
- Fixed bug where selector and target options would cause issues if used together.
- Fixed bug where drag/drop of images from desktop on chrome would thrown an error.
- Fixed bug where cut on WebKit/Blink wouldn't add an undo level.
- Fixed bug where IE 11 would scroll to the cE=false elements when they where selected.
- Fixed bug where keys like F5 wouldn't work when a cE=false element was selected.
- Fixed bug where the undo manager wouldn't stop the typing state when commands where executed.
- Fixed bug where unlink on wrapped links wouldn't work properly.
- Fixed bug with drag/drop of images on WebKit where the image would be deleted form the source editor.
- Fixed bug where the visual characters mode would be disabled when contents was extracted from the editor.
- Fixed bug where some browsers would toggle of formats applied to the caret when clicking in the editor toolbar.
- Fixed bug where the custom theme function wasn't working correctly.
- Fixed bug where image option for custom buttons required you to have icon specified as well.
- Fixed bug where the context menu and contextual toolbars would be visible at the same time and sometimes overlapping.
- Fixed bug where the noneditable plugin would double wrap elements when using the noneditable_regexp option.
- Fixed bug where tables would get padding instead of margin when you used the indent button.
- Fixed bug where the charmap plugin wouldn't properly insert non breaking spaces.
- Fixed bug where the color previews in color input boxes wasn't properly updated.
- Fixed bug where the list items of previous lists wasn't merged in the right order.
- Fixed bug where it wasn't possible to drag/drop inline-block cE=false elements on IE 11.
- Fixed bug where some table cell merges would produce incorrect rowspan/colspan.
- Fixed so the font size of the editor defaults to 14px instead of 11px this can be overridden by custom css.
- Fixed so wordcount is debounced to reduce cpu hogging on larger texts.
- Fixed so tinymce global gets properly exported as a module when used with some module bundlers.
- Fixed so it's possible to specify what css properties you want to preview on specific formats.
- Fixed so anchors are contentEditable=false while within the editor.
- Fixed so selected contents gets wrapped in a inline code element by the codesample plugin.
- Fixed so conditional comments gets properly stripped independent of case. Patch contributed by Georgii Dolzhykov.
- Fixed so some escaped css sequences gets properly handled. Patch contributed by Georgii Dolzhykov.
- Fixed so notifications with the same message doesn't get displayed at the same time.
- Fixed so F10 can be used as an alternative key to focus to the toolbar.
- Fixed various api documentation issues and typos.

### Removed
- Removed layer plugin since it wasn't really ported from 3.x and there doesn't seem to be much use for it.
- Removed moxieplayer.swf from the media plugin since it wasn't used by the media plugin.
- Removed format state from the advlist plugin to be more consistent with common word processors.

## 4.4.3 - 2016-09-01

### Fixed
- Fixed bug where copy would produce an exception on Chrome.
- Fixed bug where deleting lists on IE 11 would merge in correct text nodes.
- Fixed bug where deleting partial lists with indentation wouldn't cause proper normalization.

## 4.4.2 - 2016-08-25

### Added
- Added new importcss_exclusive option to disable unique selectors per group.
- Added new group specific selector_converter option to importcss plugin.
- Added new codesample_languages option to apply custom languages to codesample plugin.
- Added new codesample_dialog_width/codesample_dialog_height options.

### Fixed
- Fixed bug where fullscreen button had an incorrect keyboard shortcut.
- Fixed bug where backspace/delete wouldn't work correctly from a block to a cE=false element.
- Fixed bug where smartpaste wasn't detecting links with special characters in them like tilde.
- Fixed bug where the editor wouldn't get proper focus if you clicked on a cE=false element.
- Fixed bug where it wasn't possible to copy/paste table rows that had merged cells.
- Fixed bug where merging cells could some times produce invalid col/rowspan attibute values.
- Fixed bug where getBody would sometimes thrown an exception now it just returns null if the iframe is clobbered.
- Fixed bug where drag/drop of cE=false element wasn't properly constrained to viewport.
- Fixed bug where contextmenu on Mac would collapse any selection to a caret.
- Fixed bug where rtl mode wasn't rendered properly when loading a language pack with the rtl flag.
- Fixed bug where Kamer word bounderies would be stripped from contents.
- Fixed bug where lists would sometimes render two dots or numbers on the same line.
- Fixed bug where the skin_url wasn't used by the inlite theme.
- Fixed so data attributes are ignored when comparing formats in the formatter.
- Fixed so it's possible to disable inline toolbars in the inlite theme.
- Fixed so template dialog gets resized if it doesn't fit the window viewport.

## 4.4.1 - 2016-07-26

### Added
- Added smart_paste option to paste plugin to allow disabling the paste behavior if needed.

### Fixed
- Fixed bug where png urls wasn't properly detected by the smart paste logic.
- Fixed bug where the element path wasn't working properly when multiple editor instances where used.
- Fixed bug with creating lists out of multiple paragraphs would just create one list item instead of multiple.
- Fixed bug where scroll position wasn't properly handled by the inlite theme to place the toolbar properly.
- Fixed bug where multiple instances of the editor using the inlite theme didn't render the toolbar properly.
- Fixed bug where the shortcut label for fullscreen mode didn't match the actual shortcut key.
- Fixed bug where it wasn't possible to select cE=false blocks using touch devices on for example iOS.
- Fixed bug where it was possible to select the child image within a cE=false on IE 11.
- Fixed so inserts of html containing lists doesn't merge with any existing lists unless it's a paste operation.

## 4.4.0 - 2016-06-30

### Added
- Added new inlite theme this is a more lightweight inline UI.
- Added smarter paste logic that auto detects urls in the clipboard and inserts images/links based on that.
- Added a better image resize algorithm for better image quality in the imagetools plugin.

### Fixed
- Fixed bug where it wasn't possible to drag/dropping cE=false elements on FF.
- Fixed bug where backspace/delete before/after a cE=false block would produce a new paragraph.
- Fixed bug where list style type css property wasn't preserved when indenting lists.
- Fixed bug where merging of lists where done even if the list style type was different.
- Fixed bug where the image_dataimg_filter function wasn't used when pasting images.
- Fixed bug where nested editable within a non editable element would cause scroll on focus in Chrome.
- Fixed so invalid targets for inline mode is blocked on initialization. We only support elements that can have children.

## 4.3.13 - 2016-06-08

### Added
- Added characters with a diacritical mark to charmap plugin. Patch contributed by Dominik Schilling.
- Added better error handling if the image proxy service would produce errors.

### Fixed
- Fixed issue with pasting list items into list items would produce nested list rather than a merged list.
- Fixed bug where table selection could get stuck in selection mode for inline editors.
- Fixed bug where it was possible to place the caret inside the resize grid elements.
- Fixed bug where it wasn't possible to place in elements horizontally adjacent cE=false blocks.
- Fixed bug where multiple notifications wouldn't be properly placed on screen.
- Fixed bug where multiple editor instance of the same id could be produces in some specific integrations.

## 4.3.12 - 2016-05-10

### Fixed
- Fixed bug where focus calls couldn't be made inside the editors PostRender event handler.
- Fixed bug where some translations wouldn't work as expected due to a bug in editor.translate.
- Fixed bug where the node change event could fire with a node out side the root of the editor.
- Fixed bug where Chrome wouldn't properly present the keyboard paste clipboard details when paste was clicked.
- Fixed bug where merged cells in tables couldn't be selected from right to left.
- Fixed bug where insert row wouldn't properly update a merged cells rowspan property.
- Fixed bug where the color input boxes preview field wasn't properly set on initialization.
- Fixed bug where IME composition inside table cells wouldn't work as expected on IE 11.
- Fixed so all shadow dom support is under and experimental flag due to flaky browser support.

## 4.3.11 - 2016-04-25

### Fixed
- Fixed bug where it wasn't possible to insert empty blocks though the API unless they where padded.
- Fixed bug where you couldn't type the Euro character on Windows.
- Fixed bug where backspace/delete from a cE=false element to a text block didn't work properly.
- Fixed bug where the text color default grid would render incorrectly.
- Fixed bug where the codesample plugin wouldn't load the css in the editor for multiple editors.
- Fixed so the codesample plugin textarea gets focused by default.

## 4.3.10 - 2016-04-12

### Fixed
- Fixed bug where the key "y" on WebKit couldn't be entered due to conflict with keycode for F10 on keypress.

## 4.3.9 - 2016-04-12

### Added
- Added support for focusing the contextual toolbars using keyboard.
- Added keyboard support for slider UI controls. You can no increase/decrease using arrow keys.
- Added url pattern matching for Dailymotion to media plugin. Patch contributed by Bertrand Darbon.
- Added body_class to template plugin preview. Patch contributed by Milen Petrinski.
- Added options to better override textcolor pickers with custom colors. Patch contributed by Xavier Boubert.
- Added visual arrows to inline contextual toolbars so that they point to the element being active.

### Changed
- Changed the Meta+Shift+F shortcut to Ctrl+Shift+F since Czech, Slovak, Polish languages used the first one for input.

### Fixed
- Fixed so toolbars for tables or other larger elements get better positioned below the scrollable viewport.
- Fixed bug where it was possible to click links inside cE=false blocks.
- Fixed bug where event targets wasn't properly handled in Safari Technical Preview.
- Fixed bug where drag/drop text in FF 45 would make the editor caret invisible.
- Fixed bug where the remove state wasn't properly set on editor instances when detected as clobbered.
- Fixed bug where offscreen selection of some cE=false elements would render onscreen. Patch contributed by Steven Bufton
- Fixed bug where enter would clone styles out side the root on editors inside a span. Patch contributed by ChristophKaser.
- Fixed bug where drag/drop of images into the editor didn't work correctly in FF.
- Fixed so the first item in panels for the imagetools dialog gets proper keyboard focus.

## 4.3.8 - 2016-03-15

### Fixed
- Fixed bug where inserting HR at the end of a block element would produce an extra empty block.
- Fixed bug where links would be clickable when readonly mode was enabled.
- Fixed bug where the formatter would normalize to the wrong node on very specific content.
- Fixed bug where some nested list items couldn't be indented properly.
- Fixed bug where links where clickable in the preview dialog.
- Fixed so the alt attribute doesn't get padded with an empty value by default.
- Fixed so nested alignment works more correctly. You will now alter the alignment to the closest block parent.

## 4.3.7 - 2016-03-02

### Fixed
- Fixed bug where incorrect icons would be rendered for imagetools edit and color levels.
- Fixed bug where navigation using arrow keys inside a SelectBox didn't move up/down.
- Fixed bug where the visualblocks plugin would render borders round internal UI elements.

## 4.3.6 - 2016-03-01

### Added
- Added new paste_remember_plaintext_info option to allow a global disable of the plain text mode notification.
- Added new PastePlainTextToggle event that fires when plain text mode toggles on/off.

### Fixed
- Fixed bug where it wasn't possible to select media elements since the drag logic would snap it to mouse cursor.
- Fixed bug where it was hard to place the caret inside nested cE=true elements when the outer cE=false element was focused.
- Fixed bug where editors wouldn't properly initialize if both selector and mode where used.
- Fixed bug where IME input inside table cells would switch the IME off.
- Fixed bug where selection inside the first table cell would cause the whole table cell to get selected.
- Fixed bug where error handling of images being uploaded wouldn't properly handle faulty statuses.
- Fixed bug where inserting contents before a HR would cause an exception to be thrown.
- Fixed bug where copy/paste of Excel data would be inserted as an image.
- Fixed caret position issues with copy/paste of inline block cE=false elements.
- Fixed issues with various menu item focus bugs in Chrome. Where the focused menu bar item wasn't properly blurred.
- Fixed so the notifications have a solid background since it would be hard to read if there where text under it.
- Fixed so notifications gets animated similar to the ones used by dialogs.
- Fixed so larger images that gets pasted is handled better.
- Fixed so the window close button is more uniform on various platform and also increased it's hit area.

## 4.3.5 - 2016-02-11

Npm version bump due to package not being fully updated.

## 4.3.4 - 2016-02-11

### Added
- Added new OpenWindow/CloseWindow events that gets fired when windows open/close.
- Added new NewCell/NewRow events that gets fired when table cells/rows are created.
- Added new Promise return value to tinymce.init makes it easier to handle initialization.

### Fixed
- Fixed various bugs with drag/drop of contentEditable:false elements.
- Fixed bug where deleting of very specific nested list items would result in an odd list.
- Fixed bug where lists would get merged with adjacent lists outside the editable inline root.
- Fixed bug where MS Edge would crash when closing a dialog then clicking a menu item.
- Fixed bug where table cell selection would add undo levels.
- Fixed bug where table cell selection wasn't removed when inline editor where removed.
- Fixed bug where table cell selection wouldn't work properly on nested tables.
- Fixed bug where table merge menu would be available when merging between thead and tbody.
- Fixed bug where table row/column resize wouldn't get properly removed when the editor was removed.
- Fixed bug where Chrome would scroll to the editor if there where a empty hash value in document url.
- Fixed bug where the cache suffix wouldn't work correctly with the importcss plugin.
- Fixed bug where selection wouldn't work properly on MS Edge on Windows Phone 10.
- Fixed so adjacent pre blocks gets joined into one pre block since that seems like the user intent.
- Fixed so events gets properly dispatched in shadow dom. Patch provided by Nazar Mokrynskyi.

### Removed
- Removed the jQuery version the jQuery plugin is now moved into the main package.
- Removed jscs from build process since eslint can now handle code style checking.

## 4.3.3 - 2016-01-14

### Added
- Added new table_resize_bars configuration setting.  This setting allows you to disable the table resize bars.
- Added new beforeInitialize event to tinymce.util.XHR lets you modify XHR properties before open. Patch contributed by Brent Clintel.
- Added new autolink_pattern setting to autolink plugin. Enables you to override the default autolink formats. Patch contributed by Ben Tiedt.
- Added new charmap option that lets you override the default charmap of the charmap plugin.
- Added new charmap_append option that lets you add new characters to the default charmap of the charmap plugin.
- Added new insertCustomChar event that gets fired when a character is inserted by the charmap plugin.

### Fixed
- Fixed bug where table cells started with a superfluous &nbsp; in IE10+.
- Fixed bug where table plugin would retain all BR tags when cells were merged.
- Fixed bug where media plugin would strip underscores from youtube urls.
- Fixed bug where IME input would fail on IE 11 if you typed within a table.
- Fixed bug where double click selection of a word would remove the space before the word on insert contents.
- Fixed bug where table plugin would produce exceptions when hovering tables with invalid structure.
- Fixed bug where fullscreen wouldn't scroll back to it's original position when untoggled.
- Fixed so the template plugins templates setting can be a function that gets a callback that can provide templates.

## 4.3.2 - 2015-12-14

### Fixed
- Fixed bug where the resize bars for table cells were not affected by the object_resizing property.
- Fixed bug where the contextual table toolbar would appear incorrectly if TinyMCE was initialized inline inside a table.
- Fixed bug where resizing table cells did not fire a node change event or add an undo level.
- Fixed bug where double click selection of text on IE 11 wouldn't work properly.
- Fixed bug where codesample plugin would incorrectly produce br elements inside code elements.
- Fixed bug where media plugin would strip dashes from youtube urls.
- Fixed bug where it was possible to move the caret into the table resize bars.
- Fixed bug where drag/drop into a cE=false element was possible on IE.

## 4.3.1 - 2015-11-30

### Fixed
- Fixed so it's possible to disable the table inline toolbar by setting it to false or an empty string.
- Fixed bug where it wasn't possible to resize some tables using the drag handles.
- Fixed bug where unique id:s would clash for multiple editor instances and cE=false selections.
- Fixed bug where the same plugin could be initialized multiple times.
- Fixed bug where the table inline toolbars would be displayed at the same time as the image toolbars.
- Fixed bug where the table selection rect wouldn't be removed when selecting another control element.

## 4.3.0 - 2015-11-23

### Added
- Added new table column/row resize support. Makes it a lot more easy to resize the columns/rows in a table.
- Added new table inline toolbar. Makes it easier to for example add new rows or columns to a table.
- Added new notification API. Lets you display floating notifications to the end user.
- Added new codesample plugin that lets you insert syntax highlighted pre elements into the editor.
- Added new image_caption to images. Lets you create images with captions using a HTML5 figure/figcaption elements.
- Added new live previews of embeded videos. Lets you play the video right inside the editor.
- Added new setDirty method and "dirty" event to the editor. Makes it easier to track the dirty state change.
- Added new setMode method to Editor instances that lets you dynamically switch between design/readonly.
- Added new core support for contentEditable=false elements within the editor overrides the browsers broken behavior.

### Changed
- Rewrote the noneditable plugin to use the new contentEditable false core logic.

### Fixed
- Fixed so the dirty state doesn't set to false automatically when the undo index is set to 0.
- Fixed the Selection.placeCaretAt so it works better on IE when the coordinate is between paragraphs.
- Fixed bug where data-mce-bogus="all" element contents where counted by the word count plugin.
- Fixed bug where contentEditable=false elements would be indented by the indent buttons.
- Fixed bug where images within contentEditable=false would be selected in WebKit on mouse click.
- Fixed bug in DOMUntils split method where the replacement parameter wouldn't work on specific cases.
- Fixed bug where the importcss plugin would import classes from the skin content css file.
- Fixed so all button variants have a wrapping span for it's text to make it easier to skin.
- Fixed so it's easier to exit pre block using the arrow keys.
- Fixed bug where listboxes with fix widths didn't render correctly.

## 4.2.8 - 2015-11-13

### Fixed
- Fixed bug where it was possible to delete tables as the inline root element if all columns where selected.
- Fixed bug where the UI buttons active state wasn't properly updated due to recent refactoring of that logic.

## 4.2.7 - 2015-10-27

### Fixed
- Fixed bug where backspace/delete would remove all formats on the last paragraph character in WebKit/Blink.
- Fixed bug where backspace within a inline format element with a bogus caret container would move the caret.
- Fixed bug where backspace/delete on selected table cells wouldn't add an undo level.
- Fixed bug where script tags embedded within the editor could sometimes get a mce- prefix prepended to them
- Fixed bug where validate: false option could produce an error to be thrown from the Serialization step.
- Fixed bug where inline editing of a table as the root element could let the user delete that table.
- Fixed bug where inline editing of a table as the root element wouldn't properly handle enter key.
- Fixed bug where inline editing of a table as the root element would normalize the selection incorrectly.
- Fixed bug where inline editing of a list as the root element could let the user delete that list.
- Fixed bug where inline editing of a list as the root element could let the user split that list.
- Fixed bug where resize handles would be rendered on editable root elements such as table.

## 4.2.6 - 2015-09-28

### Added
- Added capability to set request headers when using XHRs.
- Added capability to upload local images automatically default delay is set to 30 seconds after editing images.
- Added commands ids mceEditImage, mceAchor and mceMedia to be avaiable from execCommand.
- Added Edge browser to saucelabs grunt task. Patch contributed by John-David Dalton.

### Fixed
- Fixed bug where blob uris not produced by tinymce would produce HTML invalid markup.
- Fixed bug where selection of contents of a nearly empty editor in Edge would sometimes fail.
- Fixed bug where color styles woudln't be retained on copy/paste in Blink/Webkit.
- Fixed bug where the table plugin would throw an error when inserting rows after a child table.
- Fixed bug where the template plugin wouldn't handle functions as variable replacements.
- Fixed bug where undo/redo sometimes wouldn't work properly when applying formatting collapsed ranges.
- Fixed bug where shift+delete wouldn't do a cut operation on Blink/WebKit.
- Fixed bug where cut action wouldn't properly store the before selection bookmark for the undo level.
- Fixed bug where backspace in side an empty list element on IE would loose editor focus.
- Fixed bug where the save plugin wouldn't enable the buttons when a change occurred.
- Fixed bug where Edge wouldn't initialize the editor if a document.domain was specified.
- Fixed bug where enter key before nested images would sometimes not properly expand the previous block.
- Fixed bug where the inline toolbars wouldn't get properly hidden when blurring the editor instance.
- Fixed bug where Edge would paste Chinese characters on some Windows 10 installations.
- Fixed bug where IME would loose focus on IE 11 due to the double trailing br bug fix.
- Fixed bug where the proxy url in imagetools was incorrect. Patch contributed by Wong Ho Wang.

## 4.2.5 - 2015-08-31

### Added
- Added fullscreen capability to embedded youtube and vimeo videos.

### Fixed
- Fixed bug where the uploadImages call didn't work on IE 10.
- Fixed bug where image place holders would be uploaded by uploadImages call.
- Fixed bug where images marked with bogus would be uploaded by the uploadImages call.
- Fixed bug where multiple calls to uploadImages would result in decreased performance.
- Fixed bug where pagebreaks were editable to imagetools patch contributed by Rasmus Wallin.
- Fixed bug where the element path could cause too much recursion exception.
- Fixed bug for domains containing ".min". Patch contributed by Loïc Février.
- Fixed so validation of external links to accept a number after www. Patch contributed by Victor Carvalho.
- Fixed so the charmap is exposed though execCommand. Patch contributed by Matthew Will.
- Fixed so that the image uploads are concurrent for improved performance.
- Fixed various grammar problems in inline documentation. Patches provided by nikolas.

## 4.2.4 - 2015-08-17

### Added
- Added picture as a valid element to the HTML 5 schema. Patch contributed by Adam Taylor.

### Fixed
- Fixed bug where contents would be duplicated on drag/drop within the same editor.
- Fixed bug where floating/alignment of images on Edge wouldn't work properly.
- Fixed bug where it wasn't possible to drag images on IE 11.
- Fixed bug where image selection on Edge would sometimes fail.
- Fixed bug where contextual toolbars icons wasn't rendered properly when using the toolbar_items_size.
- Fixed bug where searchreplace dialog doesn't get prefilled with the selected text.
- Fixed bug where fragmented matches wouldn't get properly replaced by the searchreplace plugin.
- Fixed bug where enter key wouldn't place the caret if was after a trailing space within an inline element.
- Fixed bug where the autolink plugin could produce multiple links for the same text on Gecko.
- Fixed bug where EditorUpload could sometimes throw an exception if the blob wasn't found.
- Fixed xss issues with media plugin not properly filtering out some script attributes.

## 4.2.3 - 2015-07-30

### Fixed
- Fixed bug where image selection wasn't possible on Edge due to incompatible setBaseAndExtend API.
- Fixed bug where image blobs urls where not properly destroyed by the imagetools plugin.
- Fixed bug where keyboard shortcuts wasn't working correctly on IE 8.
- Fixed skin issue where the borders of panels where not visible on IE 8.

## 4.2.2 - 2015-07-22

### Fixed
- Fixed bug where float panels were not being hidden on inline editor blur when fixed_toolbar_container config option was in use.
- Fixed bug where combobox states wasn't properly updated if contents where updated without keyboard.
- Fixed bug where pasting into textbox or combobox would move the caret to the end of text.
- Fixed bug where removal of bogus span elements before block elements would remove whitespace between nodes.
- Fixed bug where repositioning of inline toolbars where async and producing errors if the editor was removed from DOM to early. Patch by iseulde.
- Fixed bug where element path wasn't working correctly. Patch contributed by iseulde.
- Fixed bug where menus wasn't rendered correctly when custom images where added to a menu. Patch contributed by Naim Hammadi.

## 4.2.1 - 2015-06-29

### Fixed
- Fixed bug where back/forward buttons in the browser would render blob images as broken images.
- Fixed bug where Firefox would throw regexp to big error when replacing huge base64 chunks.
- Fixed bug rendering issues with resize and context toolbars not being placed properly until next animation frame.
- Fixed bug where the rendering of the image while cropping would some times not be centered correctly.
- Fixed bug where listbox items with submenus would me selected as active.
- Fixed bug where context menu where throwing an error when rendering.
- Fixed bug where resize both option wasn't working due to resent addClass API change. Patch contributed by Jogai.
- Fixed bug where a hideAll call for container rendered inline toolbars would throw an error.
- Fixed bug where onclick event handler on combobox could cause issues if element.id was a function by some polluting libraries.
- Fixed bug where listboxes wouldn't get proper selected sub menu item when using link_list or image_list.
- Fixed so the UI controls are as wide as 4.1.x to avoid wrapping controls in toolbars.
- Fixed so the imagetools dialog is adaptive for smaller screen sizes.

## 4.2.0 - 2015-06-25

### Added
- Added new flat default skin to make the UI more modern.
- Added new imagetools plugin, lets you crop/resize and apply filters to images.
- Added new contextual toolbars support to the API lets you add floating toolbars for specific CSS selectors.
- Added new promise feature fill as tinymce.util.Promise.
- Added new built in image upload feature lets you upload any base64 encoded image within the editor as files.

### Fixed
- Fixed bug where resize handles would appear in the right position in the wrong editor when switching between resizable content in different inline editors.
- Fixed bug where tables would not be inserted in inline mode due to previous float panel fix.
- Fixed bug where floating panels would remain open when focus was lost on inline editors.
- Fixed bug where cut command on Chrome would thrown a browser security exception.
- Fixed bug where IE 11 sometimes would report an incorrect size for images in the image dialog.
- Fixed bug where it wasn't possible to remove inline formatting at the end of block elements.
- Fixed bug where it wasn't possible to delete table cell contents when cell selection was vertical.
- Fixed bug where table cell wasn't emptied from block elements if delete/backspace where pressed in empty cell.
- Fixed bug where cmd+shift+arrow didn't work correctly on Firefox mac when selecting to start/end of line.
- Fixed bug where removal of bogus elements would sometimes remove whitespace between nodes.
- Fixed bug where the resize handles wasn't updated when the main window was resized.
- Fixed so script elements gets removed by default to prevent possible XSS issues in default config implementations.
- Fixed so the UI doesn't need manual reflows when using non native layout managers.
- Fixed so base64 encoded images doesn't slow down the editor on modern browsers while editing.
- Fixed so all UI elements uses touch events to improve mobile device support.
- Removed the touch click quirks patch for iOS since it did more harm than good.
- Removed the non proportional resize handles since. Unproportional resize can still be done by holding the shift key.

## 4.1.10 - 2015-05-05

### Fixed
- Fixed bug where plugins loaded with compat3x would sometimes throw errors when loading using the jQuery version.
- Fixed bug where extra empty paragraphs would get deleted in WebKit/Blink due to recent Quriks fix.
- Fixed bug where the editor wouldn't work properly on IE 12 due to some required browser sniffing.
- Fixed bug where formatting shortcut keys where interfering with Mac OS X screenshot keys.
- Fixed bug where the caret wouldn't move to the next/previous line boundary on Cmd+Left/Right on Gecko.
- Fixed bug where it wasn't possible to remove formats from very specific nested contents.
- Fixed bug where undo levels wasn't produced when typing letters using the shift or alt+ctrl modifiers.
- Fixed bug where the dirty state wasn't properly updated when typing using the shift or alt+ctrl modifiers.
- Fixed bug where an error would be thrown if an autofocused editor was destroyed quickly after its initialization. Patch provided by thorn0.
- Fixed issue with dirty state not being properly updated on redo operation.
- Fixed issue with entity decoder not handling incorrectly written numeric entities.
- Fixed issue where some PI element values wouldn't be properly encoded.

## 4.1.9 - 2015-03-10

### Fixed
- Fixed bug where indentation wouldn't work properly for non list elements.
- Fixed bug with image plugin not pulling the image dimensions out correctly if a custom document_base_url was used.
- Fixed bug where ctrl+alt+[1-9] would conflict with the AltGr+[1-9] on Windows. New shortcuts is ctrl+shift+[1-9].
- Fixed bug with removing formatting on nodes in inline mode would sometimes include nodes outside the editor body.
- Fixed bug where extra nbsp:s would be inserted when you replaced a word surrounded by spaces using insertContent.
- Fixed bug with pasting from Google Docs would produce extra strong elements and line feeds.

## 4.1.8 - 2015-03-05

### Added
- Added new html5 sizes attribute to img elements used together with srcset.
- Added new elementpath option that makes it possible to disable the element path but keep the statusbar.
- Added new option table_style_by_css for the table plugin to set table styling with css rather than table attributes.
- Added new link_assume_external_targets option to prompt the user to prepend http:// prefix if the supplied link does not contain a protocol prefix.
- Added new image_prepend_url option to allow a custom base path/url to be added to images.
- Added new table_appearance_options option to make it possible to disable some options.
- Added new image_title option to make it possible to alter the title of the image, disabled by default.

### Fixed
- Fixed bug where selection starting from out side of the body wouldn't produce a proper selection range on IE 11.
- Fixed bug where pressing enter twice before a table moves the cursor in the table and causes a javascript error.
- Fixed bug where advanced image styles were not respected.
- Fixed bug where the less common Shift+Delete didn't produce a proper cut operation on WebKit browsers.
- Fixed bug where image/media size constrain logic would produce NaN when handling non number values.
- Fixed bug where internal classes where removed by the removeformat command.
- Fixed bug with creating links table cell contents with a specific selection would throw a exceptions on WebKit/Blink.
- Fixed bug where valid_classes option didn't work as expected according to docs. Patch provided by thorn0.
- Fixed bug where jQuery plugin would patch the internal methods multiple times. Patch provided by Drew Martin.
- Fixed bug where backspace key wouldn't delete the current selection of newly formatted content.
- Fixed bug where type over of inline formatting elements wouldn't properly keep the format on WebKit/Blink.
- Fixed bug where selection needed to be properly normalized on modern IE versions.
- Fixed bug where Command+Backspace didn't properly delete the whole line of text but the previous word.
- Fixed bug where UI active states wheren't properly updated on IE if you placed caret within the current range.
- Fixed bug where delete/backspace on WebKit/Blink would remove span elements created by the user.
- Fixed bug where delete/backspace would produce incorrect results when deleting between two text blocks with br elements.
- Fixed bug where captions where removed when pasting from MS Office.
- Fixed bug where lists plugin wouldn't properly remove fully selected nested lists.
- Fixed bug where the ttf font used for icons would throw an warning message on Gecko on Mac OS X.
- Fixed a bug where applying a color to text did not update the undo/redo history.
- Fixed so shy entities gets displayed when using the visualchars plugin.
- Fixed so removeformat removes ins/del by default since these might be used for strikethough.
- Fixed so multiple language packs can be loaded and added to the global I18n data structure.
- Fixed so transparent color selection gets treated as a normal color selection. Patch contributed by Alexander Hofbauer.
- Fixed so it's possible to disable autoresize_overflow_padding, autoresize_bottom_margin options by setting them to false.
- Fixed so the charmap plugin shows the description of the character in the dialog. Patch contributed by Jelle Hissink.
- Removed address from the default list of block formats since it tends to be missused.
- Fixed so the pre block format is called preformatted to make it more verbose.
- Fixed so it's possible to context scope translation strings this isn't needed most of the time.
- Fixed so the max length of the width/height input fields of the media dialog is 5 instead of 3.
- Fixed so drag/dropped contents gets properly processed by paste plugin since it's basically a paste. Patch contributed by Greg Fairbanks.
- Fixed so shortcut keys for headers is ctrl+alt+[1-9] instead of ctrl+[1-9] since these are for switching tabs in the browsers.
- Fixed so "u" doesn't get converted into a span element by the legacy input filter. Since this is now a valid HTML5 element.
- Fixed font families in order to provide appropriate web-safe fonts.

## 4.1.7 - 2014-11-27

### Added
- Added HTML5 schema support for srcset, source and picture. Patch contributed by mattheu.
- Added new cache_suffix setting to enable cache busting by producing unique urls.
- Added new paste_convert_word_fake_lists option to enable users to disable the fake lists convert logic.

### Fixed
- Fixed so advlist style changes adds undo levels for each change.
- Fixed bug where WebKit would sometimes produce an exception when the autolink plugin where looking for URLs.
- Fixed bug where IE 7 wouldn't be rendered properly due to aggressive css compression.
- Fixed bug where DomQuery wouldn't accept window as constructor element.
- Fixed bug where the color picker in 3.x dialogs wouldn't work properly. Patch contributed by Callidior.
- Fixed bug where the image plugin wouldn't respect the document_base_url.
- Fixed bug where the jQuery plugin would fail to append to elements named array prototype names.

## 4.1.6 - 2014-10-08

### Changed
- Replaced jake with grunt since it is more mainstream and has better plugin support.

### Fixed
- Fixed bug with clicking on the scrollbar of the iframe would cause a JS error to be thrown.
- Fixed bug where null would produce an exception if you passed it to selection.setRng.
- Fixed bug where Ctrl/Cmd+Tab would indent the current list item if you switched tabs in the browser.
- Fixed bug where pasting empty cells from Excel would result in a broken table.
- Fixed bug where it wasn't possible to switch back to default list style type.
- Fixed issue where the select all quirk fix would fire for other modifiers than Ctrl/Cmd combinations.


## 4.1.5 - 2014-09-09

### Fixed
- Fixed bug where sometimes the resize rectangles wouldn't properly render on images on WebKit/Blink.
- Fixed bug in list plugin where delete/backspace would merge empty LI elements in lists incorrectly.
- Fixed bug where empty list elements would result in empty LI elements without it's parent container.
- Fixed bug where backspace in empty caret formatted element could produce an type error exception of Gecko.
- Fixed bug where lists pasted from word with a custom start index above 9 wouldn't be properly handled.
- Fixed bug where tabfocus plugin would tab out of the editor instance even if the default action was prevented.
- Fixed bug where tabfocus wouldn't tab properly to other adjacent editor instances.
- Fixed bug where the DOMUtils setStyles wouldn't properly removed or update the data-mce-style attribute.
- Fixed bug where dialog select boxes would be placed incorrectly if document.body wasn't statically positioned.
- Fixed bug where pasting would sometimes scroll to the top of page if the user was using the autoresize plugin.
- Fixed bug where caret wouldn't be properly rendered by Chrome when clicking on the iframes documentElement.
- Fixed so custom images for menubutton/splitbutton can be provided. Patch contributed by Naim Hammadi.
- Fixed so the default action of windows closing can be prevented by blocking the default action of the close event.
- Fixed so nodeChange and focus of the editor isn't automatically performed when opening sub dialogs.

## 4.1.4 - 2014-08-21

### Added
- Added new media_filter_html option to media plugin that blocks any conditional comments, scripts etc within a video element.
- Added new content_security_policy option allows you to set custom policy for iframe contents. Patch contributed by Francois Chagnon.

### Fixed
- Fixed bug where activate/deactivate events wasn't firing properly when switching between editors.
- Fixed bug where placing the caret on iOS was difficult due to a WebKit bug with touch events.
- Fixed bug where the resize helper wouldn't render properly on older IE versions.
- Fixed bug where resizing images inside tables on older IE versions would sometimes fail depending mouse position.
- Fixed bug where editor.insertContent would produce an exception when inserting select/option elements.
- Fixed bug where extra empty paragraphs would be produced if block elements where inserted inside span elements.
- Fixed bug where the spellchecker menu item wouldn't be properly checked if spell checking was started before it was rendered.
- Fixed bug where the DomQuery filter function wouldn't remove non elements from collection.
- Fixed bug where document with custom document.domain wouldn't properly render the editor.
- Fixed bug where IE 8 would throw exception when trying to enter invalid color values into colorboxes.
- Fixed bug where undo manager could incorrectly add an extra undo level when custom resize handles was removed.
- Fixed bug where it wouldn't be possible to alter cell properties properly on table cells on IE 8.
- Fixed so the color picker button in table dialog isn't shown unless you include the colorpicker plugin or add your own custom color picker.
- Fixed so activate/deactivate events fire when windowManager opens a window since.
- Fixed so the table advtab options isn't separated by an underscore to normalize naming with image_advtab option.
- Fixed so the table cell dialog has proper padding when the advanced tab in disabled.

## 4.1.3 - 2014-07-29

### Added
- Added event binding logic to tinymce.util.XHR making it possible to override headers and settings before any request is made.

### Fixed
- Fixed bug where drag events wasn't fireing properly on older IE versions since the event handlers where bound to document.
- Fixed bug where drag/dropping contents within the editor on IE would force the contents into plain text mode even if it was internal content.
- Fixed bug where IE 7 wouldn't open menus properly due to a resize bug in the browser auto closing them immediately.
- Fixed bug where the DOMUtils getPos logic wouldn't produce a valid coordinate inside the body if the body was positioned non static.
- Fixed bug where the element path and format state wasn't properly updated if you had the wordcount plugin enabled.
- Fixed bug where a comment at the beginning of source would produce an exception in the formatter logic.
- Fixed bug where setAttrib/getAttrib on null would throw exception together with any hooked attributes like style.
- Fixed bug where table sizes wasn't properly retained when copy/pasting on WebKit/Blink.
- Fixed bug where WebKit/Blink would produce colors in RGB format instead of the forced HEX format when deleting contents.
- Fixed bug where the width attribute wasn't updated on tables if you changed the size inside the table dialog.
- Fixed bug where control selection wasn't properly handled when the caret was placed directly after an image.
- Fixed bug where selecting the contents of table cells using the selection.select method wouldn't place the caret properly.
- Fixed bug where the selection state for images wasn't removed when placing the caret right after an image on WebKit/Blink.
- Fixed bug where all events wasn't properly unbound when and editor instance was removed or destroyed by some external innerHTML call.
- Fixed bug where it wasn't possible or very hard to select images on iOS when the onscreen keyboard was visible.
- Fixed so auto_focus can take a boolean argument this will auto focus the last initialized editor might be useful for single inits.
- Fixed so word auto detect lists logic works better for faked lists that doesn't have specific markup.
- Fixed so nodeChange gets fired on mouseup as it used to before 4.1.1 we optimized that event to fire less often.

### Removed
- Removed the finish menu item from spellchecker menu since it's redundant you can stop spellchecking by toggling menu item or button.

## 4.1.2 - 2014-07-15

### Added
- Added offset/grep to DomQuery class works basically the same as it's jQuery equivalent.

### Fixed
- Fixed bug where backspace/delete or setContent with an empty string would remove header data when using the fullpage plugin.
- Fixed bug where tinymce.remove with a selector not matching any editors would remove all editors.
- Fixed bug where resizing of the editor didn't work since the theme was calling setStyles instead of setStyle.
- Fixed bug where IE 7 would fail to append html fragments to iframe document when using DomQuery.
- Fixed bug where the getStyle DOMUtils method would produce an exception if it was called with null as it's element.
- Fixed bug where the paste plugin would remove the element if the none of the paste_webkit_styles rules matched the current style.
- Fixed bug where contextmenu table items wouldn't work properly on IE since it would some times fire an incorrect selection change.
- Fixed bug where the padding/border values wasn't used in the size calculation for the body size when using autoresize. Patch contributed by Matt Whelan.
- Fixed bug where conditional word comments wouldn't be properly removed when pasting plain text.
- Fixed bug where resizing would sometime fail on IE 11 when the mouseup occurred inside the resizable element.
- Fixed so the iframe gets initialized without any inline event handlers for better CSP support. Patch contributed by Matt Whelan.
- Fixed so the tinymce.dom.Sizzle is the latest version of sizzle this resolves the document context bug.

## 4.1.1 - 2014-07-08

### Fixed
- Fixed bug where pasting plain text on some WebKit versions would result in an empty line.
- Fixed bug where resizing images inside tables on IE 11 wouldn't work properly.
- Fixed bug where IE 11 would sometimes throw "Invalid argument" exception when editor contents was set to an empty string.
- Fixed bug where document.activeElement would throw exceptions on IE 9 when that element was hidden or removed from dom.
- Fixed bug where WebKit/Blink sometimes produced br elements with the Apple-interchange-newline class.
- Fixed bug where table cell selection wasn't properly removed when copy/pasting table cells.
- Fixed bug where pasting nested list items from Word wouldn't produce proper semantic nested lists.
- Fixed bug where right clicking using the contextmenu plugin on WebKit/Blink on Mac OS X would select the target current word or line.
- Fixed bug where it wasn't possible to alter table cell properties on IE 8 using the context menu.
- Fixed bug where the resize helper wouldn't be correctly positioned on older IE versions.
- Fixed bug where fullpage plugin would produce an error if you didn't specify a doctype encoding.
- Fixed bug where anchor plugin would get the name/id of the current element even if it wasn't anchor element.
- Fixed bug where visual aids for tables wouldn't be properly disabled when changing the border size.
- Fixed bug where some control selection events wasn't properly fired on older IE versions.
- Fixed bug where table cell selection on older IE versions would prevent resizing of images.
- Fixed bug with paste_data_images paste option not working properly on modern IE versions.
- Fixed bug where custom elements with underscores in the name wasn't properly parsed/serialized.
- Fixed bug where applying inline formats to nested list elements would produce an incorrect formatting result.
- Fixed so it's possible to hide items from elements path by using preventDefault/stopPropagation.
- Fixed so inline mode toolbar gets rendered right aligned if the editable element positioned to the documents right edge.
- Fixed so empty inline elements inside empty block elements doesn't get removed if configured to be kept intact.
- Fixed so DomQuery parentsUntil/prevUntil/nextUntil supports selectors/elements/filters etc.
- Fixed so legacyoutput plugin overrides fontselect and fontsizeselect controls and handles font elements properly.

## 4.1.0 - 2014-06-18

### Added
- Added new file_picker_callback option to replace the old file_browser_callback the latter will still work though.
- Added new custom colors to textcolor plugin will be displayed if a color picker is provided also shows the latest colors.
- Added new color_picker_callback option to enable you to add custom color pickers to the editor.
- Added new advanced tabs to table/cell/row dialogs to enable you to select colors for border/background.
- Added new colorpicker plugin that lets you select colors from a hsv color picker.
- Added new tinymce.util.Color class to handle color parsing and converting.
- Added new colorpicker UI widget element lets you add a hsv color picker to any form/window.
- Added new textpattern plugin that allows you to use markdown like text patterns to format contents.
- Added new resize helper element that shows the current width & height while resizing.
- Added new "once" method to Editor and EventDispatcher enables since callback execution events.
- Added new jQuery like class under tinymce.dom.DomQuery it's exposed on editor instances (editor.$) and globally under (tinymce.$).

### Fixed
- Fixed so the default resize method for images are proportional shift/ctrl can be used to make an unproportional size.
- Fixed bug where the image_dimensions option of the image plugin would cause exceptions when it tried to update the size.
- Fixed bug where table cell dialog class field wasn't properly updated when editing an a table cell with an existing class.
- Fixed bug where Safari on Mac would produce webkit-fake-url for pasted images so these are now removed.
- Fixed bug where the nodeChange event would get fired before the selection was changed when clicking inside the current selection range.
- Fixed bug where valid_classes option would cause exception when it removed internal prefixed classes like mce-item-.
- Fixed bug where backspace would cause navigation in IE 8 on an inline element and after a caret formatting was applied.
- Fixed so placeholder images produced by the media plugin gets selected when inserted/edited.
- Fixed so it's possible to drag in images when the paste_data_images option is enabled. Might be useful for mail clients.
- Fixed so images doesn't get a width/height applied if the image_dimensions option is set to false useful for responsive contents.
- Fixed so it's possible to pass in an optional arguments object for the nodeChanged function to be passed to all nodechange event listeners.
- Fixed bug where media plugin embed code didn't update correctly.<|MERGE_RESOLUTION|>--- conflicted
+++ resolved
@@ -34,11 +34,8 @@
 - Search and replace plugin would incorrectly find matching text inside non-editable root elements. #TINY-10162
 - Search and replace plugin would incorrectly find matching text inside SVG elements. #TINY-10162
 - Removed use of `async` for editor rendering which caused visual blinking when reloading the editor in-place. #TINY-10249
-<<<<<<< HEAD
 - Hex colors are no longer always converted to RGB. #TINY-9819
-=======
 - Merging an external `p` inside a `list` via delete or backspace would incorrectly try to move a parent element inside a child element. #TINY-10289
->>>>>>> 7b310119
 
 ## 6.7.2 - 2023-10-25
 
