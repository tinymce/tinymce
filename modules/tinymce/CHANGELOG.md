# Changelog
All notable changes to this project will be documented in this file.

The format is based on [Keep a Changelog](https://keepachangelog.com/en/1.0.0/),
and this project adheres to [Semantic Versioning](https://semver.org/spec/v2.0.0.html).

## Unreleased

### Added
- Added a new `editor.options` API to replace the old `editor.settings` and `editor.getParam` APIs #TINY-8206
- The `tabindex` attribute is now copied from the target element to the iframe #TINY-8315

### Improved
- The upload results returned from the `editor.uploadImages()` API now includes a `removed` flag, reflecting if the image was removed after a failed upload #TINY-7735

### Changed
- The `editor.getContent()` API can provide custom content by preventing and overriding `content` in the `BeforeGetContent` event. This makes it consistent with the `editor.selection.getContent()` API #TINY-8018
- The `tinymce.Env.os.isOSX` API has been renamed to `tinymce.Env.os.isMacOS` #TINY-8175
- The `tinymce.Env.browser.isChrome` API has been renamed to `tinymce.Env.browser.isChromium` to better reflect its functionality #TINY-8300
- The `editor.setContent()` API can now be prevented using the `BeforeSetContent` event. This makes it consistent with the `editor.selection.setContent()` API #TINY-8018
- Aligning a table to the left or right will now use margin styling instead of float styling #TINY-6558
- The `tinymce.settings` global property is no longer set upon initialization #TINY-7359
- Add-ons such as plugins and themes are no longer constructed using the `new` operator #TINY-8256
- A number of APIs that were not proper classes, are no longer constructed using the `new` operator #TINY-8322
- Moved the `print` plugin's functionality to TinyMCE core #TINY-8314
<<<<<<< HEAD
- Moved the `textpattern` plugin to TinyMCE core #TINY-8312
- Renamed the `textpattern_patterns` setting to `text_patterns` #TINY-8312
=======
- The `default_link_target` option has been renamed to `link_default_target` for both `link` and `autolink` plugins #TINY-4603
- The `rel_list` option has been renamed to `link_rel_list` for the `link` plugin #TINY-4603
- The `target_list` option has been renamed to `link_target_list` for the `link` plugin #TINY-4603
>>>>>>> c16f5296

### Fixed
- The object returned from the `editor.fire()` API was incorrect if the editor had been removed #TINY-8018
- The `editor.selection.getContent()` API did not respect the `no_events` argument #TINY-8018
- The `GetContent` event was not fired when getting `tree` or `text` formats using the `editor.selection.getContent()` API #TINY-8018
- The `table` plugin would sometimes not correctly handle headers in the `tfoot` section #TINY-8104

### Removed
- Removed the deprecated `$`, `DomQuery` and `Sizzle` APIs #TINY-4520
- Removed the deprecated `Color`, `JSON`, `JSONP` and `JSONRequest` #TINY-8162
- Removed the legacy browser detection properties from `Env` #TINY-8162
- Removed the deprecated `setIconStroke` Split Toolbar Button API #TINY-8162
- Removed the deprecated `editors` property from `EditorManager` #TINY-8162
- Removed the deprecated `execCallback` and `setMode` APIs from `Editor` #TINY-8162
- Removed the deprecated `addComponents` and `dependencies` APIs from `AddOnManager` #TINY-8162
- Removed the deprecated `clearInterval`, `clearTimeout`, `debounce`, `requestAnimationFrame`, `setInterval`, `setTimeout` and `throttle` APIs from `Delay` #TINY-8162
- Removed the deprecated `Schema` settings #TINY-7821
- Removed the deprecated `file_browser_callback_types`, `force_hex_style_colors` and `images_dataimg_filter` settings #TINY-7823
- Removed the deprecated `filepicker_validator_handler`, `force_p_newlines`, `gecko_spellcheck`, `tab_focus`, `table_responsive_width` and `toolbar_drawer` settings #TINY-7820
- Removed the deprecated `editor_deselector`, `editor_selector`, `elements`, `mode` and `types` legacy TinyMCE init settings #TINY-7822
- The legacy `mobile` theme has been removed #TINY-7832
- Removed support for Microsoft Internet Explorer 11 #TINY-8194 #TINY-8241
- Removed the deprecated `fullpage`, `spellchecker`, `bbcode`, `legacyoutput`, `colorpicker`, `contextmenu` and `textcolor` plugins #TINY-8192
- Removed support for Word from the `paste` plugin #TINY-7493
- Removed the `imagetools` plugin, which is now classified as a Premium plugin #TINY-8209
- Removed the `toc` plugin, which is now classified as a Premium plugin #TINY-8250
- Removed the `tinymce.utils.Promise` API #TINY-8241
- Removed the `tabfocus` plugin #TINY-8315
- Removed the `textpattern` plugin's API as part of moving it to core #TINY-8312

## 5.10.2 - 2021-11-17

### Fixed
- Internal selectors were appearing in the style list when using the `importcss` plugin #TINY-8238

## 5.10.1 - 2021-11-03

### Fixed
- The iframe aria help text was not read by some screen readers #TINY-8171
- Clicking the `forecolor` or `backcolor` toolbar buttons would do nothing until selecting a color #TINY-7836
- Crop functionality did not work in the `imagetools` plugin when the editor was rendered in a shadow root #TINY-6387
- Fixed an exception thrown on Safari when closing the `searchreplace` plugin dialog #TINY-8166
- The `autolink` plugin did not convert URLs to links when starting with a bracket #TINY-8091
- The `autolink` plugin incorrectly created nested links in some cases #TINY-8091
- Tables could have an incorrect height set on rows when rendered outside of the editor #TINY-7699
- In certain circumstances, the table of contents plugin would incorrectly add an extra empty list item #TINY-4636
- The insert table grid menu displayed an incorrect size when re-opening the grid #TINY-6532
- The word count plugin was treating the zero width space character (`&#8203;`) as a word #TINY-7484

## 5.10.0 - 2021-10-11

### Added
- Added a new `URI.isDomSafe(uri)` API to check if a URI is considered safe to be inserted into the DOM #TINY-7998
- Added the `ESC` key code constant to the `VK` API #TINY-7917
- Added a new `deprecation_warnings` setting for turning off deprecation console warning messages #TINY-8049

### Improved
- The `element` argument of the `editor.selection.scrollIntoView()` API is now optional, and if it is not provided the current selection will be scrolled into view #TINY-7291

### Changed
- The deprecated `scope` attribute is no longer added to `td` cells when converting a row to a header row #TINY-7731
- The number of `col` elements is normalized to match the number of columns in a table after a table action #TINY-8011

### Fixed
- Fixed a regression that caused block wrapper formats to apply and remove incorrectly when using a collapsed selection with multiple words #TINY-8036
- Resizing table columns in some scenarios would resize the column to an incorrect position #TINY-7731
- Inserting a table where the parent element had padding would cause the table width to be incorrect #TINY-7991
- The resize backdrop element did not have the `data-mce-bogus="all"` attribute set to prevent it being included in output #TINY-7854
- Resize handles appeared on top of dialogs and menus when using an inline editor #TINY-3263
- Fixed the `autoresize` plugin incorrectly scrolling to the top of the editor content in some cases when changing content #TINY-7291
- Fixed the `editor.selection.scrollIntoView()` type signature, as it incorrectly required an `Element` instead of `HTMLElement` #TINY-7291
- Table cells that were both row and column headers did not retain the correct state when converting back to a regular row or column #TINY-7709
- Clicking beside a non-editable element could cause the editor to incorrectly scroll to the top of the content #TINY-7062
- Clicking in a table cell, with a non-editable element in an adjacent cell, incorrectly caused the non-editable element to be selected #TINY-7736
- Split toolbar buttons incorrectly had nested `tabindex="-1"` attributes #TINY-7879
- Fixed notifications rendering in the wrong place initially and when the page was scrolled #TINY-7894
- Fixed an exception getting thrown when the number of `col` elements didn't match the number of columns in a table #TINY-7041 #TINY-8011
- The table selection state could become incorrect after selecting a noneditable table cell #TINY-8053
- As of Mozilla Firefox 91, toggling fullscreen mode with `toolbar_sticky` enabled would cause the toolbar to disappear #TINY-7873
- Fixed URLs not cleaned correctly in some cases in the `link` and `image` plugins #TINY-7998
- Fixed the `image` and `media` toolbar buttons incorrectly appearing to be in an inactive state in some cases #TINY-3463
- Fixed the `editor.selection.selectorChanged` API not firing if the selector matched the current selection when registered in some cases #TINY-3463
- Inserting content into a `contenteditable="true"` element that was contained within a `contenteditable="false"` element would move the selection to an incorrect location #TINY-7842
- Dragging and dropping `contenteditable="false"` elements could result in the element being placed in an unexpected location #TINY-7917
- Pressing the Escape key would not cancel a drag action that started on a `contenteditable="false"` element within the editor #TINY-7917
- `video` and `audio` elements were unable to be played when the `media` plugin live embeds were enabled in some cases #TINY-7674
- Pasting images would throw an exception if the clipboard `items` were not files (for example, screenshots taken from gnome-software). Patch contributed by cedric-anne #TINY-8079

### Deprecated
- Several APIs have been deprecated. See the release notes section for information #TINY-8023 #TINY-8063
- Several Editor settings have been deprecated. See the release notes section for information #TINY-8086
- The Table of Contents and Image Tools plugins will be classified as Premium plugins in the next major release #TINY-8087
- Word support in the `paste` plugin has been deprecated and will be removed in the next major release #TINY-8087

## 5.9.2 - 2021-09-08

### Fixed
- Fixed an exception getting thrown when disabling events and setting content #TINY-7956
- Delete operations could behave incorrectly if the selection crossed a table boundary #TINY-7596

## 5.9.1 - 2021-08-27

### Fixed
- Published TinyMCE types failed to compile in strict mode #TINY-7915
- The `TableModified` event sometimes didn't fire when performing certain table actions #TINY-7916

## 5.9.0 - 2021-08-26

### Added
- Added a new `mceFocus` command that focuses the editor. Equivalent to using `editor.focus()` #TINY-7373
- Added a new `mceTableToggleClass` command which toggles the provided class on the currently selected table #TINY-7476
- Added a new `mceTableCellToggleClass` command which toggles the provided class on the currently selected table cells #TINY-7476
- Added a new `tablecellvalign` toolbar button and menu item for vertical table cell alignment #TINY-7477
- Added a new `tablecellborderwidth` toolbar button and menu item to change table cell border width #TINY-7478
- Added a new `tablecellborderstyle` toolbar button and menu item to change table cell border style #TINY-7478
- Added a new `tablecaption` toolbar button and menu item to toggle captions on tables #TINY-7479
- Added a new `mceTableToggleCaption` command that toggles captions on a selected table #TINY-7479
- Added a new `tablerowheader` toolbar button and menu item to toggle the header state of row cells #TINY-7478
- Added a new `tablecolheader` toolbar button and menu item to toggle the header state of column cells #TINY-7482
- Added a new `tablecellbordercolor` toolbar button and menu item to select table cell border colors, with an accompanying setting `table_border_color_map` to customize the available values #TINY-7480
- Added a new `tablecellbackgroundcolor` toolbar button and menu item to select table cell background colors, with an accompanying setting `table_background_color_map` to customize the available values #TINY-7480
- Added a new `language` menu item and toolbar button to add `lang` attributes to content, with an accompanying `content_langs` setting to specify the languages available #TINY-6149
- A new `lang` format is now available that can be used with `editor.formatter`, or applied with the `Lang` editor command #TINY-6149
- Added a new `language` icon for the `language` toolbar button #TINY-7670
- Added a new `table-row-numbering` icon #TINY-7327
- Added new plugin commands: `mceEmoticons` (Emoticons), `mceWordCount` (Word Count), and `mceTemplate` (Template) #TINY-7619
- Added a new `iframe_aria_text` setting to set the iframe title attribute #TINY-1264
- Added a new DomParser `Node.children()` API to return all the children of a `Node` #TINY-7756

### Improved
- Sticky toolbars can now be offset from the top of the page using the new `toolbar_sticky_offset` setting #TINY-7337
- Fancy menu items now accept an `initData` property to allow custom initialization data #TINY-7480
- Improved the load time of the `fullpage` plugin by using the existing editor schema rather than creating a new one #TINY-6504
- Improved the performance when UI components are rendered #TINY-7572
- The context toolbar no longer unnecessarily repositions to the top of large elements when scrolling #TINY-7545
- The context toolbar will now move out of the way when it overlaps with the selection, such as in table cells #TINY-7192
- The context toolbar now uses a short animation when transitioning between different locations #TINY-7740
- `Env.browser` now uses the User-Agent Client Hints API where it is available #TINY-7785
- Icons with a `-rtl` suffix in their name will now automatically be used when the UI is rendered in right-to-left mode #TINY-7782
- The `formatter.match` API now accepts an optional `similar` parameter to check if the format partially matches #TINY-7712
- The `formatter.formatChanged` API now supports providing format variables when listening for changes #TINY-7713
- The formatter will now fire `FormatApply` and `FormatRemove` events for the relevant actions #TINY-7713
- The `autolink` plugin link detection now permits custom protocols #TINY-7714
- The `autolink` plugin valid link detection has been improved #TINY-7714

### Changed
- Changed the load order so content CSS is loaded before the editor is populated with content #TINY-7249
- Changed the `emoticons`, `wordcount`, `code`, `codesample`, and `template` plugins to open dialogs using commands #TINY-7619
- The context toolbar will no longer show an arrow when it overlaps the content, such as in table cells #TINY-7665
- The context toolbar will no longer overlap the statusbar for toolbars using `node` or `selection` positions #TINY-7666

### Fixed
- The `editor.fire` API was incorrectly mutating the original `args` provided #TINY-3254
- Unbinding an event handler did not take effect immediately while the event was firing #TINY-7436
- Binding an event handler incorrectly took effect immediately while the event was firing #TINY-7436
- Unbinding a native event handler inside the `remove` event caused an exception that blocked editor removal #TINY-7730
- The `SetContent` event contained the incorrect `content` when using the `editor.selection.setContent()` API #TINY-3254
- The editor content could be edited after calling `setProgressState(true)` in iframe mode #TINY-7373
- Tabbing out of the editor after calling `setProgressState(true)` behaved inconsistently in iframe mode #TINY-7373
- Flash of unstyled content while loading the editor because the content CSS was loaded after the editor content was rendered #TINY-7249
- Partially transparent RGBA values provided in the `color_map` setting were given the wrong hex value #TINY-7163
- HTML comments with mismatched quotes were parsed incorrectly under certain circumstances #TINY-7589
- The editor could crash when inserting certain HTML content #TINY-7756
- Inserting certain HTML content into the editor could result in invalid HTML once parsed #TINY-7756
- Links in notification text did not show the correct mouse pointer #TINY-7661
- Using the Tab key to navigate into the editor on Microsoft Internet Explorer 11 would incorrectly focus the toolbar #TINY-3707
- The editor selection could be placed in an incorrect location when undoing or redoing changes in a document containing `contenteditable="false"` elements #TINY-7663
- Menus and context menus were not closed when clicking into a different editor #TINY-7399
- Context menus on Android were not displayed when more than one HTML element was selected #TINY-7688
- Disabled nested menu items could still be opened #TINY-7700
- The nested menu item chevron icon was not fading when the menu item was disabled #TINY-7700
- `imagetools` buttons were incorrectly enabled for remote images without `imagetools_proxy` set #TINY-7772
- Only table content would be deleted when partially selecting a table and content outside the table #TINY-6044
- The table cell selection handling was incorrect in some cases when dealing with nested tables #TINY-6298
- Removing a table row or column could result in the cursor getting placed in an invalid location #TINY-7695
- Pressing the Tab key to navigate through table cells did not skip noneditable cells #TINY-7705
- Clicking on a noneditable table cell did not show a visual selection like other noneditable elements #TINY-7724
- Some table operations would incorrectly cause table row attributes and styles to be lost #TINY-6666
- The selection was incorrectly lost when using the `mceTableCellType` and `mceTableRowType` commands #TINY-6666
- The `mceTableRowType` was reversing the order of the rows when converting multiple header rows back to body rows #TINY-6666
- The table dialog did not always respect the `table_style_with_css` option #TINY-4926
- Pasting into a table with multiple cells selected could cause the content to be pasted in the wrong location #TINY-7485
- The `TableModified` event was not fired when pasting cells into a table #TINY-6939
- The table paste column before and after icons were not flipped in RTL mode #TINY-7851
- Fixed table corruption when deleting a `contenteditable="false"` cell #TINY-7891
- The `dir` attribute was being incorrectly applied to list items #TINY-4589
- Applying selector formats would sometimes not apply the format correctly to elements in a list #TINY-7393
- For formats that specify an attribute or style that should be removed, the formatter `match` API incorrectly returned `false` #TINY-6149
- The type signature on the `formatter.matchNode` API had the wrong return type (was `boolean` but should have been `Formatter | undefined`) #TINY-6149
- The `formatter.formatChanged` API would ignore the `similar` parameter if another callback had already been registered for the same format #TINY-7713
- The `formatter.formatChanged` API would sometimes not run the callback the first time the format was removed #TINY-7713
- Base64 encoded images with spaces or line breaks in the data URI were not displayed correctly. Patch contributed by RoboBurned

### Deprecated
- The `bbcode`, `fullpage`, `legacyoutput`, and `spellchecker` plugins have been deprecated and marked for removal in the next major release #TINY-7260

## 5.8.2 - 2021-06-23

### Fixed
- Fixed an issue when pasting cells from tables containing `colgroup`s into tables without `colgroup`s #TINY-6675
- Fixed an issue that could cause an invalid toolbar button state when multiple inline editors were on a single page #TINY-6297

## 5.8.1 - 2021-05-20

### Fixed
- An unexpected exception was thrown when switching to readonly mode and adjusting the editor width #TINY-6383
- Content could be lost when the `pagebreak_split_block` setting was enabled #TINY-3388
- The `list-style-type: none;` style on nested list items was incorrectly removed when clearing formatting #TINY-6264
- URLs were not always detected when pasting over a selection. Patch contributed by jwcooper #TINY-6997
- Properties on the `OpenNotification` event were incorrectly namespaced #TINY-7486

## 5.8.0 - 2021-05-06

### Added
- Added the `PAGE_UP` and `PAGE_DOWN` key code constants to the `VK` API #TINY-4612
- The editor resize handle can now be controlled using the keyboard #TINY-4823
- Added a new `fixed_toolbar_container_target` setting which renders the toolbar in the specified `HTMLElement`. Patch contributed by pvrobays

### Improved
- The `inline_boundaries` feature now supports the `home`, `end`, `pageup`, and `pagedown` keys #TINY-4612
- Updated the `formatter.matchFormat` API to support matching formats with variables in the `classes` property #TINY-7227
- Added HTML5 `audio` and `video` elements to the default alignment formats #TINY-6633
- Added support for alpha list numbering to the list properties dialog #TINY-6891

### Changed
- Updated the `image` dialog to display the class list dropdown as full-width if the caption checkbox is not present #TINY-6400
- Renamed the "H Align" and "V Align" input labels in the Table Cell Properties dialog to "Horizontal align" and "Vertical align" respectively #TINY-7285

### Deprecated
- The undocumented `setIconStroke` Split Toolbar Button API has been deprecated and will be removed in a future release #TINY-3551

### Fixed
- Fixed a bug where it wasn't possible to align nested list items #TINY-6567
- The RGB fields in the color picker dialog were not staying in sync with the color palette and hue slider #TINY-6952
- The color preview box in the color picker dialog was not correctly displaying the saturation and value of the chosen color #TINY-6952
- The color picker dialog will now show an alert if it is submitted with an invalid hex color code #TINY-2814
- Fixed a bug where the `TableModified` event was not fired when adding a table row with the Tab key #TINY-7006
- Added missing `images_file_types` setting to the exported TypeScript types #GH-6607
- Fixed a bug where lists pasted from Word with Roman numeral markers were not displayed correctly. Patch contributed by aautio #GH-6620
- The `editor.insertContent` API was incorrectly handling nested `span` elements with matching styles #TINY-6263
- The HTML5 `small` element could not be removed when clearing text formatting #TINY-6633
- The Oxide button text transform variable was incorrectly using `capitalize` instead of `none`. Patch contributed by dakur #GH-6341
- Fix dialog button text that was using title-style capitalization #TINY-6816
- Table plugin could perform operations on tables containing the inline editor #TINY-6625
- Fixed Tab key navigation inside table cells with a ranged selection #TINY-6638
- The foreground and background toolbar button color indicator is no longer blurry #TINY-3551
- Fixed a regression in the `tinymce.create()` API that caused issues when multiple objects were created #TINY-7358
- Fixed the `LineHeight` command causing the `change` event to be fired inconsistently #TINY-7048

## 5.7.1 - 2021-03-17

### Fixed
- Fixed the `help` dialog incorrectly linking to the changelog of TinyMCE 4 instead of TinyMCE 5 #TINY-7031
- Fixed a bug where error messages were displayed incorrectly in the image dialog #TINY-7099
- Fixed an issue where URLs were not correctly filtered in some cases #TINY-7025
- Fixed a bug where context menu items with names that contained uppercase characters were not displayed #TINY-7072
- Fixed context menu items lacking support for the `disabled` and `shortcut` properties #TINY-7073
- Fixed a regression where the width and height were incorrectly set when embedding content using the `media` dialog #TINY-7074

## 5.7.0 - 2021-02-10

### Added
- Added IPv6 address support to the URI API. Patch contributed by dev7355608 #GH-4409
- Added new `structure` and `style` properties to the `TableModified` event to indicate what kinds of modifications were made #TINY-6643
- Added `video` and `audio` live embed support for the `media` plugin #TINY-6229
- Added the ability to resize `video` and `iframe` media elements #TINY-6229
- Added a new `font_css` setting for adding fonts to both the editor and the parent document #TINY-6199
- Added a new `ImageUploader` API to simplify uploading image data to the configured `images_upload_url` or `images_upload_handler` #TINY-4601
- Added an Oxide variable to define the container background color in fullscreen mode #TINY-6903
- Added Oxide variables for setting the toolbar background colors for inline and sticky toolbars #TINY-6009
- Added a new `AfterProgressState` event that is fired after `editor.setProgressState` calls complete #TINY-6686
- Added support for `table_column_resizing` when inserting or deleting columns #TINY-6711

### Changed
- Changed table and table column copy behavior to retain an appropriate width when pasted #TINY-6664
- Changed the `lists` plugin to apply list styles to all text blocks within a selection #TINY-3755
- Changed the `advlist` plugin to log a console error message when the `list` plugin isn't enabled #TINY-6585
- Changed the z-index of the `setProgressState(true)` throbber so it does not hide notifications #TINY-6686
- Changed the type signature for `editor.selection.getRng()` incorrectly returning `null` #TINY-6843
- Changed some `SaxParser` regular expressions to improve performance #TINY-6823
- Changed `editor.setProgressState(true)` to close any open popups #TINY-6686

### Fixed
- Fixed `codesample` highlighting performance issues for some languages #TINY-6996
- Fixed an issue where cell widths were lost when merging table cells #TINY-6901
- Fixed `col` elements incorrectly transformed to `th` elements when converting columns to header columns #TINY-6715
- Fixed a number of table operations not working when selecting 2 table cells on Mozilla Firefox #TINY-3897
- Fixed a memory leak by backporting an upstream Sizzle fix #TINY-6859
- Fixed table `width` style was removed when copying #TINY-6664
- Fixed focus lost while typing in the `charmap` or `emoticons` dialogs when the editor is rendered in a shadow root #TINY-6904
- Fixed corruption of base64 URLs used in style attributes when parsing HTML #TINY-6828
- Fixed the order of CSS precedence of `content_style` and `content_css` in the `preview` and `template` plugins. `content_style` now has precedence #TINY-6529
- Fixed an issue where the image dialog tried to calculate image dimensions for an empty image URL #TINY-6611
- Fixed an issue where `scope` attributes on table cells would not change as expected when merging or unmerging cells #TINY-6486
- Fixed the plugin documentation links in the `help` plugin #DOC-703
- Fixed events bound using `DOMUtils` not returning the correct result for `isDefaultPrevented` in some cases #TINY-6834
- Fixed the "Dropped file type is not supported" notification incorrectly showing when using an inline editor #TINY-6834
- Fixed an issue with external styles bleeding into TinyMCE #TINY-6735
- Fixed an issue where parsing malformed comments could cause an infinite loop #TINY-6864
- Fixed incorrect return types on `editor.selection.moveToBookmark` #TINY-6504
- Fixed the type signature for `editor.selection.setCursorLocation()` incorrectly allowing a node with no `offset` #TINY-6843
- Fixed incorrect behavior when editor is destroyed while loading stylesheets #INT-2282
- Fixed figure elements incorrectly splitting from a valid parent element when editing the image within #TINY-6592
- Fixed inserting multiple rows or columns in a table cloning from the incorrect source row or column #TINY-6906
- Fixed an issue where new lines were not scrolled into view when pressing Shift+Enter or Shift+Return #TINY-6964
- Fixed an issue where list elements would not be removed when outdenting using the Enter or Return key #TINY-5974
- Fixed an issue where file extensions with uppercase characters were treated as invalid #TINY-6940
- Fixed dialog block messages were not passed through TinyMCE's translation system #TINY-6971

## 5.6.2 - 2020-12-08

### Fixed
- Fixed a UI rendering regression when the document body is using `display: flex` #TINY-6783

## 5.6.1 - 2020-11-25

### Fixed
- Fixed the `mceTableRowType` and `mceTableCellType` commands were not firing the `newCell` event #TINY-6692
- Fixed the HTML5 `s` element was not recognized when editing or clearing text formatting #TINY-6681
- Fixed an issue where copying and pasting table columns resulted in invalid HTML when using colgroups #TINY-6684
- Fixed an issue where the toolbar would render with the wrong width for inline editors in some situations #TINY-6683

## 5.6.0 - 2020-11-18

### Added
- Added new `BeforeOpenNotification` and `OpenNotification` events which allow internal notifications to be captured and modified before display #TINY-6528
- Added support for `block` and `unblock` methods on inline dialogs #TINY-6487
- Added new `TableModified` event which is fired whenever changes are made to a table #TINY-6629
- Added new `images_file_types` setting to determine which image file formats will be automatically processed into `img` tags on paste when using the `paste` plugin #TINY-6306
- Added support for `images_file_types` setting in the image file uploader to determine which image file extensions are valid for upload #TINY-6224
- Added new `format_empty_lines` setting to control if empty lines are formatted in a ranged selection #TINY-6483
- Added template support to the `autocompleter` for customizing the autocompleter items #TINY-6505
- Added new user interface `enable`, `disable`, and `isDisabled` methods #TINY-6397
- Added new `closest` formatter API to get the closest matching selection format from a set of formats #TINY-6479
- Added new `emojiimages` emoticons database that uses the twemoji CDN by default #TINY-6021
- Added new `emoticons_database` setting to configure which emoji database to use #TINY-6021
- Added new `name` field to the `style_formats` setting object to enable specifying a name for the format #TINY-4239

### Changed
- Changed `readonly` mode to allow hyperlinks to be clickable #TINY-6248

### Fixed
- Fixed the `change` event not firing after a successful image upload #TINY-6586
- Fixed the type signature for the `entity_encoding` setting not accepting delimited lists #TINY-6648
- Fixed layout issues when empty `tr` elements were incorrectly removed from tables #TINY-4679
- Fixed image file extensions lost when uploading an image with an alternative extension, such as `.jfif` #TINY-6622
- Fixed a security issue where URLs in attributes weren't correctly sanitized #TINY-6518
- Fixed `DOMUtils.getParents` incorrectly including the shadow root in the array of elements returned #TINY-6540
- Fixed an issue where the root document could be scrolled while an editor dialog was open inside a shadow root #TINY-6363
- Fixed `getContent` with text format returning a new line when the editor is empty #TINY-6281
- Fixed table column and row resizers not respecting the `data-mce-resize` attribute #TINY-6600
- Fixed inserting a table via the `mceInsertTable` command incorrectly creating 2 undo levels #TINY-6656
- Fixed nested tables with `colgroup` elements incorrectly always resizing the inner table #TINY-6623
- Fixed the `visualchars` plugin causing the editor to steal focus when initialized #TINY-6282
- Fixed `fullpage` plugin altering text content in `editor.getContent()` #TINY-6541
- Fixed `fullscreen` plugin not working correctly with multiple editors and shadow DOM #TINY-6280
- Fixed font size keywords such as `medium` not displaying correctly in font size menus #TINY-6291
- Fixed an issue where some attributes in table cells were not copied over to new rows or columns #TINY-6485
- Fixed incorrectly removing formatting on adjacent spaces when removing formatting on a ranged selection #TINY-6268
- Fixed the `Cut` menu item not working in the latest version of Mozilla Firefox #TINY-6615
- Fixed some incorrect types in the new TypeScript declaration file #TINY-6413
- Fixed a regression where a fake offscreen selection element was incorrectly created for the editor root node #TINY-6555
- Fixed an issue where menus would incorrectly collapse in small containers #TINY-3321
- Fixed an issue where only one table column at a time could be converted to a header #TINY-6326
- Fixed some minor memory leaks that prevented garbage collection for editor instances #TINY-6570
- Fixed resizing a `responsive` table not working when using the column resize handles #TINY-6601
- Fixed incorrectly calculating table `col` widths when resizing responsive tables #TINY-6646
- Fixed an issue where spaces were not preserved in pre-blocks when getting text content #TINY-6448
- Fixed a regression that caused the selection to be difficult to see in tables with backgrounds #TINY-6495
- Fixed content pasted multiple times in the editor when using Microsoft Internet Explorer 11. Patch contributed by mattford #GH-4905

## 5.5.1 - 2020-10-01

### Fixed
- Fixed pressing the down key near the end of a document incorrectly raising an exception #TINY-6471
- Fixed incorrect Typescript types for the `Tools` API #TINY-6475

## 5.5.0 - 2020-09-29

### Added
- Added a TypeScript declaration file to the bundle output for TinyMCE core #TINY-3785
- Added new `table_column_resizing` setting to control how table columns are resized when using the resize bars #TINY-6001
- Added the ability to remove images on a failed upload using the `images_upload_handler` failure callback #TINY-6011
- Added `hasPlugin` function to the editor API to determine if a plugin exists or not #TINY-766
- Added new `ToggleToolbarDrawer` command and query state handler to allow the toolbar drawer to be programmatically toggled and the toggle state to be checked #TINY-6032
- Added the ability to use `colgroup` elements in tables #TINY-6050
- Added a new setting `table_use_colgroups` for toggling whether colgroups are used in new tables #TINY-6050
- Added the ability to delete and navigate HTML media elements without the `media` plugin #TINY-4211
- Added `fullscreen_native` setting to the `fullscreen` plugin to enable use of the entire monitor #TINY-6284
- Added table related oxide variables to the Style API for more granular control over table cell selection appearance #TINY-6311
- Added new `toolbar_persist` setting to control the visibility of the inline toolbar #TINY-4847
- Added new APIs to allow for programmatic control of the inline toolbar visibility #TINY-4847
- Added the `origin` property to the `ObjectResized` and `ObjectResizeStart` events, to specify which handle the resize was performed on #TINY-6242
- Added new StyleSheetLoader `unload` and `unloadAll` APIs to allow loaded stylesheets to be removed #TINY-3926
- Added the `LineHeight` query command and action to the editor #TINY-4843
- Added the `lineheight` toolbar and menu items, and added `lineheight` to the default format menu #TINY-4843
- Added a new `contextmenu_avoid_overlap` setting to allow context menus to avoid overlapping matched nodes #TINY-6036
- Added new listbox dialog UI component for rendering a dropdown that allows nested options #TINY-2236
- Added back the ability to use nested items in the `image_class_list`, `link_class_list`, `link_list`, `table_class_list`, `table_cell_class_list`, and `table_row_class_list` settings #TINY-2236

### Changed
- Changed how CSS manipulates table cells when selecting multiple cells to achieve a semi-transparent selection #TINY-6311
- Changed the `target` property on fired events to use the native event target. The original target for an open shadow root can be obtained using `event.getComposedPath()` #TINY-6128
- Changed the editor to clean-up loaded CSS stylesheets when all editors using the stylesheet have been removed #TINY-3926
- Changed `imagetools` context menu icon for accessing the `image` dialog to use the `image` icon #TINY-4141
- Changed the `editor.insertContent()` and `editor.selection.setContent()` APIs to retain leading and trailing whitespace #TINY-5966
- Changed the `table` plugin `Column` menu to include the cut, copy and paste column menu items #TINY-6374
- Changed the default table styles in the content CSS files to better support the styling options available in the `table` dialog #TINY-6179

### Deprecated
- Deprecated the `Env.experimentalShadowDom` flag #TINY-6128

### Fixed
- Fixed tables with no borders displaying with the default border styles in the `preview` dialog #TINY-6179
- Fixed loss of whitespace when inserting content after a non-breaking space #TINY-5966
- Fixed the `event.getComposedPath()` function throwing an exception for events fired from the editor #TINY-6128
- Fixed notifications not appearing when the editor is within a ShadowRoot #TINY-6354
- Fixed focus issues with inline dialogs when the editor is within a ShadowRoot #TINY-6360
- Fixed the `template` plugin previews missing some content styles #TINY-6115
- Fixed the `media` plugin not saving the alternative source url in some situations #TINY-4113
- Fixed an issue where column resizing using the resize bars was inconsistent between fixed and relative table widths #TINY-6001
- Fixed an issue where dragging and dropping within a table would select table cells #TINY-5950
- Fixed up and down keyboard navigation not working for inline `contenteditable="false"` elements #TINY-6226
- Fixed dialog not retrieving `close` icon from icon pack #TINY-6445
- Fixed the `unlink` toolbar button not working when selecting multiple links #TINY-4867
- Fixed the `link` dialog not showing the "Text to display" field in some valid cases #TINY-5205
- Fixed the `DOMUtils.split()` API incorrectly removing some content #TINY-6294
- Fixed pressing the escape key not focusing the editor when using multiple toolbars #TINY-6230
- Fixed the `dirty` flag not being correctly set during an `AddUndo` event #TINY-4707
- Fixed `editor.selection.setCursorLocation` incorrectly placing the cursor outside `pre` elements in some circumstances #TINY-4058
- Fixed an exception being thrown when pressing the enter key inside pre elements while `br_in_pre` setting is false #TINY-4058

## 5.4.2 - 2020-08-17

### Fixed
- Fixed the editor not resizing when resizing the browser window in fullscreen mode #TINY-3511
- Fixed clicking on notifications causing inline editors to hide #TINY-6058
- Fixed an issue where link URLs could not be deleted or edited in the link dialog in some cases #TINY-4706
- Fixed a regression where setting the `anchor_top` or `anchor_bottom` options to `false` was not working #TINY-6256
- Fixed the `anchor` plugin not supporting the `allow_html_in_named_anchor` option #TINY-6236
- Fixed an exception thrown when removing inline formats that contained additional styles or classes #TINY-6288
- Fixed an exception thrown when positioning the context toolbar on Internet Explorer 11 in some edge cases #TINY-6271
- Fixed inline formats not removed when more than one `removeformat` format rule existed #TINY-6216
- Fixed an issue where spaces were sometimes removed when removing formating on nearby text #TINY-6251
- Fixed the list toolbar buttons not showing as active when a list is selected #TINY-6286
- Fixed an issue where the UI would sometimes not be shown or hidden when calling the show or hide API methods on the editor #TINY-6048
- Fixed the list type style not retained when copying list items #TINY-6289
- Fixed the Paste plugin converting tabs in plain text to a single space character. A `paste_tab_spaces` option has been included for setting the number of spaces used to replace a tab character #TINY-6237

## 5.4.1 - 2020-07-08

### Fixed
- Fixed the Search and Replace plugin incorrectly including zero-width caret characters in search results #TINY-4599
- Fixed dragging and dropping unsupported files navigating the browser away from the editor #TINY-6027
- Fixed undo levels not created on browser handled drop or paste events #TINY-6027
- Fixed content in an iframe element parsing as DOM elements instead of text content #TINY-5943
- Fixed Oxide checklist styles not showing when printing #TINY-5139
- Fixed bug with `scope` attribute not being added to the cells of header rows #TINY-6206

## 5.4.0 - 2020-06-30

### Added
- Added keyboard navigation support to menus and toolbars when the editor is in a ShadowRoot #TINY-6152
- Added the ability for menus to be clicked when the editor is in an open shadow root #TINY-6091
- Added the `Editor.ui.styleSheetLoader` API for loading stylesheets within the Document or ShadowRoot containing the editor UI #TINY-6089
- Added the `StyleSheetLoader` module to the public API #TINY-6100
- Added Oxide variables for styling the `select` element and headings in dialog content #TINY-6070
- Added icons for `table` column and row cut, copy, and paste toolbar buttons #TINY-6062
- Added all `table` menu items to the UI registry, so they can be used by name in other menus #TINY-4866
- Added new `mceTableApplyCellStyle` command to the `table` plugin #TINY-6004
- Added new `table` cut, copy, and paste column editor commands and menu items #TINY-6006
- Added font related Oxide variables for secondary buttons, allowing for custom styling #TINY-6061
- Added new `table_header_type` setting to control how table header rows are structured #TINY-6007
- Added new `table_sizing_mode` setting to replace the `table_responsive_width` setting, which has now been deprecated #TINY-6051
- Added new `mceTableSizingMode` command for changing the sizing mode of a table #TINY-6000
- Added new `mceTableRowType`, `mceTableColType`, and `mceTableCellType` commands and value queries #TINY-6150

### Changed
- Changed `advlist` toolbar buttons to only show a dropdown list if there is more than one option #TINY-3194
- Changed `mceInsertTable` command and `insertTable` API method to take optional header rows and columns arguments #TINY-6012
- Changed stylesheet loading, so that UI skin stylesheets can load in a ShadowRoot if required #TINY-6089
- Changed the DOM location of menus so that they display correctly when the editor is in a ShadowRoot #TINY-6093
- Changed the table plugin to correctly detect all valid header row structures #TINY-6007

### Fixed
- Fixed tables with no defined width being converted to a `fixed` width table when modifying the table #TINY-6051
- Fixed the `autosave` `isEmpty` API incorrectly detecting non-empty content as empty #TINY-5953
- Fixed table `Paste row after` and `Paste row before` menu items not disabled when nothing was available to paste #TINY-6006
- Fixed a selection performance issue with large tables on Microsoft Internet Explorer and Edge #TINY-6057
- Fixed filters for screening commands from the undo stack to be case-insensitive #TINY-5946
- Fixed `fullscreen` plugin now removes all classes when the editor is closed #TINY-4048
- Fixed handling of mixed-case icon identifiers (names) for UI elements #TINY-3854
- Fixed leading and trailing spaces lost when using `editor.selection.getContent({ format: 'text' })` #TINY-5986
- Fixed an issue where changing the URL with the quicklink toolbar caused unexpected undo behavior #TINY-5952
- Fixed an issue where removing formatting within a table cell would cause Internet Explorer 11 to scroll to the end of the table #TINY-6049
- Fixed an issue where the `allow_html_data_urls` setting was not correctly applied #TINY-5951
- Fixed the `autolink` feature so that it no longer treats a string with multiple "@" characters as an email address #TINY-4773
- Fixed an issue where removing the editor would leave unexpected attributes on the target element #TINY-4001
- Fixed the `link` plugin now suggest `mailto:` when the text contains an '@' and no slashes (`/`) #TINY-5941
- Fixed the `valid_children` check of custom elements now allows a wider range of characters in names #TINY-5971

## 5.3.2 - 2020-06-10

### Fixed
- Fixed a regression introduced in 5.3.0, where `images_dataimg_filter` was no-longer called #TINY-6086

## 5.3.1 - 2020-05-27

### Fixed
- Fixed the image upload error alert also incorrectly closing the image dialog #TINY-6020
- Fixed editor content scrolling incorrectly on focus in Firefox by reverting default content CSS html and body heights added in 5.3.0 #TINY-6019

## 5.3.0 - 2020-05-21

### Added
- Added html and body height styles to the default oxide content CSS #TINY-5978
- Added `uploadUri` and `blobInfo` to the data returned by `editor.uploadImages()` #TINY-4579
- Added a new function to the `BlobCache` API to lookup a blob based on the base64 data and mime type #TINY-5988
- Added the ability to search and replace within a selection #TINY-4549
- Added the ability to set the list start position for ordered lists and added new `lists` context menu item #TINY-3915
- Added `icon` as an optional config option to the toggle menu item API #TINY-3345
- Added `auto` mode for `toolbar_location` which positions the toolbar and menu bar at the bottom if there is no space at the top #TINY-3161

### Changed
- Changed the default `toolbar_location` to `auto` #TINY-3161
- Changed toggle menu items and choice menu items to have a dedicated icon with the checkmark displayed on the far right side of the menu item #TINY-3345
- Changed the `link`, `image`, and `paste` plugins to use Promises to reduce the bundle size #TINY-4710
- Changed the default icons to be lazy loaded during initialization #TINY-4729
- Changed the parsing of content so base64 encoded urls are converted to blob urls #TINY-4727
- Changed context toolbars so they concatenate when more than one is suitable for the current selection #TINY-4495
- Changed inline style element formats (strong, b, em, i, u, strike) to convert to a span on format removal if a `style` or `class` attribute is present #TINY-4741

### Fixed
- Fixed the `selection.setContent()` API not running parser filters #TINY-4002
- Fixed formats incorrectly applied or removed when table cells were selected #TINY-4709
- Fixed the `quickimage` button not restricting the file types to images #TINY-4715
- Fixed search and replace ignoring text in nested contenteditable elements #TINY-5967
- Fixed resize handlers displaying in the wrong location sometimes for remote images #TINY-4732
- Fixed table picker breaking in Firefox on low zoom levels #TINY-4728
- Fixed issue with loading or pasting contents with large base64 encoded images on Safari #TINY-4715
- Fixed supplementary special characters being truncated when inserted into the editor. Patch contributed by mlitwin. #TINY-4791
- Fixed toolbar buttons not set to disabled when the editor is in readonly mode #TINY-4592
- Fixed the editor selection incorrectly changing when removing caret format containers #TINY-3438
- Fixed bug where title, width, and height would be set to empty string values when updating an image and removing those attributes using the image dialog #TINY-4786
- Fixed `ObjectResized` event firing when an object wasn't resized #TINY-4161
- Fixed `ObjectResized` and `ObjectResizeStart` events incorrectly fired when adding or removing table rows and columns #TINY-4829
- Fixed the placeholder not hiding when pasting content into the editor #TINY-4828
- Fixed an issue where the editor would fail to load if local storage was disabled #TINY-5935
- Fixed an issue where an uploaded image would reuse a cached image with a different mime type #TINY-5988
- Fixed bug where toolbars and dialogs would not show if the body element was replaced (e.g. with Turbolinks). Patch contributed by spohlenz #GH-5653
- Fixed an issue where multiple formats would be removed when removing a single format at the end of lines or on empty lines #TINY-1170
- Fixed zero-width spaces incorrectly included in the `wordcount` plugin character count #TINY-5991
- Fixed a regression introduced in 5.2.0 whereby the desktop `toolbar_mode` setting would incorrectly override the mobile default setting #TINY-5998
- Fixed an issue where deleting all content in a single cell table would delete the entire table #TINY-1044

## 5.2.2 - 2020-04-23

### Fixed
- Fixed an issue where anchors could not be inserted on empty lines #TINY-2788
- Fixed text decorations (underline, strikethrough) not consistently inheriting the text color #TINY-4757
- Fixed `format` menu alignment buttons inconsistently applying to images #TINY-4057
- Fixed the floating toolbar drawer height collapsing when the editor is rendered in modal dialogs or floating containers #TINY-4837
- Fixed `media` embed content not processing safely in some cases #TINY-4857

## 5.2.1 - 2020-03-25

### Fixed
- Fixed the "is decorative" checkbox in the image dialog clearing after certain dialog events #FOAM-11
- Fixed possible uncaught exception when a `style` attribute is removed using a content filter on `setContent` #TINY-4742
- Fixed the table selection not functioning correctly in Microsoft Edge 44 or higher #TINY-3862
- Fixed the table resize handles not functioning correctly in Microsoft Edge 44 or higher #TINY-4160
- Fixed the floating toolbar drawer disconnecting from the toolbar when adding content in inline mode #TINY-4725 #TINY-4765
- Fixed `readonly` mode not returning the appropriate boolean value #TINY-3948
- Fixed the `forced_root_block_attrs` setting not applying attributes to new blocks consistently #TINY-4564
- Fixed the editor incorrectly stealing focus during initialization in Microsoft Internet Explorer #TINY-4697
- Fixed dialogs stealing focus when opening an alert or confirm dialog using an `onAction` callback #TINY-4014
- Fixed inline dialogs incorrectly closing when clicking on an opened alert or confirm dialog #TINY-4012
- Fixed the context toolbar overlapping the menu bar and toolbar #TINY-4586
- Fixed notification and inline dialog positioning issues when using `toolbar_location: 'bottom'` #TINY-4586
- Fixed the `colorinput` popup appearing offscreen on mobile devices #TINY-4711
- Fixed special characters not being found when searching by "whole words only" #TINY-4522
- Fixed an issue where dragging images could cause them to be duplicated #TINY-4195
- Fixed context toolbars activating without the editor having focus #TINY-4754
- Fixed an issue where removing the background color of text did not always work #TINY-4770
- Fixed an issue where new rows and columns in a table did not retain the style of the previous row or column #TINY-4788

## 5.2.0 - 2020-02-13

### Added
- Added the ability to apply formats to spaces #TINY-4200
- Added new `toolbar_location` setting to allow for positioning the menu and toolbar at the bottom of the editor #TINY-4210
- Added new `toolbar_groups` setting to allow a custom floating toolbar group to be added to the toolbar when using `floating` toolbar mode #TINY-4229
- Added new `link_default_protocol` setting to `link` and `autolink` plugin to allow a protocol to be used by default #TINY-3328
- Added new `placeholder` setting to allow a placeholder to be shown when the editor is empty #TINY-3917
- Added new `tinymce.dom.TextSeeker` API to allow searching text across different DOM nodes #TINY-4200
- Added a drop shadow below the toolbar while in sticky mode and introduced Oxide variables to customize it when creating a custom skin #TINY-4343
- Added `quickbars_image_toolbar` setting to allow for the image quickbar to be turned off #TINY-4398
- Added iframe and img `loading` attribute to the default schema. Patch contributed by ataylor32. #GH-5112
- Added new `getNodeFilters`/`getAttributeFilters` functions to the `editor.serializer` instance #TINY-4344
- Added new `a11y_advanced_options` setting to allow additional accessibility options to be added #FOAM-11
- Added new accessibility options and behaviours to the image dialog using `a11y_advanced_options` #FOAM-11
- Added the ability to use the window `PrismJS` instance for the `codesample` plugin instead of the bundled version to allow for styling custom languages #TINY-4504
- Added error message events that fire when a resource loading error occurs #TINY-4509

### Changed
- Changed the default schema to disallow `onchange` for select elements #TINY-4614
- Changed default `toolbar_mode` value from false to `wrap`. The value false has been deprecated #TINY-4617
- Changed `toolbar_drawer` setting to `toolbar_mode`. `toolbar_drawer` has been deprecated #TINY-4416
- Changed iframe mode to set selection on content init if selection doesn't exist #TINY-4139
- Changed table related icons to align them with the visual style of the other icons #TINY-4341
- Changed and improved the visual appearance of the color input field #TINY-2917
- Changed fake caret container to use `forced_root_block` when possible #TINY-4190
- Changed the `requireLangPack` API to wait until the plugin has been loaded before loading the language pack #TINY-3716
- Changed the formatter so `style_formats` are registered before the initial content is loaded into the editor #TINY-4238
- Changed media plugin to use https protocol for media urls by default #TINY-4577
- Changed the parser to treat CDATA nodes as bogus HTML comments to match the HTML parsing spec. A new `preserve_cdata` setting has been added to preserve CDATA nodes if required #TINY-4625

### Fixed
- Fixed incorrect parsing of malformed/bogus HTML comments #TINY-4625
- Fixed `quickbars` selection toolbar appearing on non-editable elements #TINY-4359
- Fixed bug with alignment toolbar buttons sometimes not changing state correctly #TINY-4139
- Fixed the `codesample` toolbar button not toggling when selecting code samples other than HTML #TINY-4504
- Fixed content incorrectly scrolling to the top or bottom when pressing enter if when the content was already in view #TINY-4162
- Fixed `scrollIntoView` potentially hiding elements behind the toolbar #TINY-4162
- Fixed editor not respecting the `resize_img_proportional` setting due to legacy code #TINY-4236
- Fixed flickering floating toolbar drawer in inline mode #TINY-4210
- Fixed an issue where the template plugin dialog would be indefinitely blocked on a failed template load #TINY-2766
- Fixed the `mscontrolselect` event not being unbound on IE/Edge #TINY-4196
- Fixed Confirm dialog footer buttons so only the "Yes" button is highlighted #TINY-4310
- Fixed `file_picker_callback` functionality for Image, Link and Media plugins #TINY-4163
- Fixed issue where floating toolbar drawer sometimes would break if the editor is resized while the drawer is open #TINY-4439
- Fixed incorrect `external_plugins` loading error message #TINY-4503
- Fixed resize handler was not hidden for ARIA purposes. Patch contributed by Parent5446. #GH-5195
- Fixed an issue where content could be lost if a misspelled word was selected and spellchecking was disabled #TINY-3899
- Fixed validation errors in the CSS where certain properties had the wrong default value #TINY-4491
- Fixed an issue where forced root block attributes were not applied when removing a list #TINY-4272
- Fixed an issue where the element path isn't being cleared when there are no parents #TINY-4412
- Fixed an issue where width and height in svg icons containing `rect` elements were overridden by the CSS reset #TINY-4408
- Fixed an issue where uploading images with `images_reuse_filename` enabled and that included a query parameter would generate an invalid URL #TINY-4638
- Fixed the `closeButton` property not working when opening notifications #TINY-4674
- Fixed keyboard flicker when opening a context menu on mobile #TINY-4540
- Fixed issue where plus icon svg contained strokes #TINY-4681

## 5.1.6 - 2020-01-28

### Fixed
- Fixed `readonly` mode not blocking all clicked links #TINY-4572
- Fixed legacy font sizes being calculated inconsistently for the `FontSize` query command value #TINY-4555
- Fixed changing a tables row from `Header` to `Body` incorrectly moving the row to the bottom of the table #TINY-4593
- Fixed the context menu not showing in certain cases with hybrid devices #TINY-4569
- Fixed the context menu opening in the wrong location when the target is the editor body #TINY-4568
- Fixed the `image` plugin not respecting the `automatic_uploads` setting when uploading local images #TINY-4287
- Fixed security issue related to parsing HTML comments and CDATA #TINY-4544

## 5.1.5 - 2019-12-19

### Fixed
- Fixed the UI not working with hybrid devices that accept both touch and mouse events #TNY-4521
- Fixed the `charmap` dialog initially focusing the first tab of the dialog instead of the search input field #TINY-4342
- Fixed an exception being raised when inserting content if the caret was directly before or after a `contenteditable="false"` element #TINY-4528
- Fixed a bug with pasting image URLs when paste as text is enabled #TINY-4523

## 5.1.4 - 2019-12-11

### Fixed
- Fixed dialog contents disappearing when clicking a checkbox for right-to-left languages #TINY-4518
- Fixed the `legacyoutput` plugin registering legacy formats after editor initialization, causing legacy content to be stripped on the initial load #TINY-4447
- Fixed search and replace not cycling through results when searching using special characters #TINY-4506
- Fixed the `visualchars` plugin converting HTML-like text to DOM elements in certain cases #TINY-4507
- Fixed an issue with the `paste` plugin not sanitizing content in some cases #TINY-4510
- Fixed HTML comments incorrectly being parsed in certain cases #TINY-4511

## 5.1.3 - 2019-12-04

### Fixed
- Fixed sticky toolbar not undocking when fullscreen mode is activated #TINY-4390
- Fixed the "Current Window" target not applying when updating links using the link dialog #TINY-4063
- Fixed disabled menu items not highlighting when focused #TINY-4339
- Fixed touch events passing through dialog collection items to the content underneath on Android devices #TINY-4431
- Fixed keyboard navigation of the Help dialog's Keyboard Navigation tab #TINY-4391
- Fixed search and replace dialog disappearing when finding offscreen matches on iOS devices #TINY-4350
- Fixed performance issues where sticky toolbar was jumping while scrolling on slower browsers #TINY-4475

## 5.1.2 - 2019-11-19

### Fixed
- Fixed desktop touch devices using `mobile` configuration overrides #TINY-4345
- Fixed unable to disable the new scrolling toolbar feature #TINY-4345
- Fixed touch events passing through any pop-up items to the content underneath on Android devices #TINY-4367
- Fixed the table selector handles throwing JavaScript exceptions for non-table selections #TINY-4338
- Fixed `cut` operations not removing selected content on Android devices when the `paste` plugin is enabled #TINY-4362
- Fixed inline toolbar not constrained to the window width by default #TINY-4314
- Fixed context toolbar split button chevrons pointing right when they should be pointing down #TINY-4257
- Fixed unable to access the dialog footer in tabbed dialogs on small screens #TINY-4360
- Fixed mobile table selectors were hard to select with touch by increasing the size #TINY-4366
- Fixed mobile table selectors moving when moving outside the editor #TINY-4366
- Fixed inline toolbars collapsing when using sliding toolbars #TINY-4389
- Fixed block textpatterns not treating NBSPs as spaces #TINY-4378
- Fixed backspace not merging blocks when the last element in the preceding block was a `contenteditable="false"` element #TINY-4235
- Fixed toolbar buttons that only contain text labels overlapping on mobile devices #TINY-4395
- Fixed quickbars quickimage picker not working on mobile #TINY-4377
- Fixed fullscreen not resizing in an iOS WKWebView component #TINY-4413

## 5.1.1 - 2019-10-28

### Fixed
- Fixed font formats containing spaces being wrapped in `&quot;` entities instead of single quotes #TINY-4275
- Fixed alert and confirm dialogs losing focus when clicked #TINY-4248
- Fixed clicking outside a modal dialog focusing on the document body #TINY-4249
- Fixed the context toolbar not hiding when scrolled out of view #TINY-4265

## 5.1.0 - 2019-10-17

### Added
- Added touch selector handles for table selections on touch devices #TINY-4097
- Added border width field to Table Cell dialog #TINY-4028
- Added touch event listener to media plugin to make embeds playable #TINY-4093
- Added oxide styling options to notifications and tweaked the default variables #TINY-4153
- Added additional padding to split button chevrons on touch devices, to make them easier to interact with #TINY-4223
- Added new platform detection functions to `Env` and deprecated older detection properties #TINY-4184
- Added `inputMode` config field to specify inputmode attribute of `input` dialog components #TINY-4062
- Added new `inputMode` property to relevant plugins/dialogs #TINY-4102
- Added new `toolbar_sticky` setting to allow the iframe menubar/toolbar to stick to the top of the window when scrolling #TINY-3982

### Changed
- Changed default setting for `toolbar_drawer` to `floating` #TINY-3634
- Changed mobile phones to use the `silver` theme by default #TINY-3634
- Changed some editor settings to default to `false` on touch devices:
  - `menubar`(phones only) #TINY-4077
  - `table_grid` #TINY-4075
  - `resize` #TINY-4157
  - `object_resizing` #TINY-4157
- Changed toolbars and context toolbars to sidescroll on mobile #TINY-3894 #TINY-4107
- Changed context menus to render as horizontal menus on touch devices #TINY-4107
- Changed the editor to use the `VisualViewport` API of the browser where possible #TINY-4078
- Changed visualblocks toolbar button icon and renamed `paragraph` icon to `visualchars` #TINY-4074
- Changed Oxide default for `@toolbar-button-chevron-color` to follow toolbar button icon color #TINY-4153
- Changed the `urlinput` dialog component to use the `url` type attribute #TINY-4102

### Fixed
- Fixed Safari desktop visual viewport fires resize on fullscreen breaking the restore function #TINY-3976
- Fixed scroll issues on mobile devices #TINY-3976
- Fixed context toolbar unable to refresh position on iOS12 #TINY-4107
- Fixed ctrl+left click not opening links on readonly mode and the preview dialog #TINY-4138
- Fixed Slider UI component not firing `onChange` event on touch devices #TINY-4092
- Fixed notifications overlapping instead of stacking #TINY-3478
- Fixed inline dialogs positioning incorrectly when the page is scrolled #TINY-4018
- Fixed inline dialogs and menus not repositioning when resizing #TINY-3227
- Fixed inline toolbar incorrectly stretching to the full width when a width value was provided #TINY-4066
- Fixed menu chevrons color to follow the menu text color #TINY-4153
- Fixed table menu selection grid from staying black when using dark skins, now follows border color #TINY-4153
- Fixed Oxide using the wrong text color variable for menubar button focused state #TINY-4146
- Fixed the autoresize plugin not keeping the selection in view when resizing #TINY-4094
- Fixed textpattern plugin throwing exceptions when using `forced_root_block: false` #TINY-4172
- Fixed missing CSS fill styles for toolbar button icon active state #TINY-4147
- Fixed an issue where the editor selection could end up inside a short ended element (such as `br`) #TINY-3999
- Fixed browser selection being lost in inline mode when opening split dropdowns #TINY-4197
- Fixed backspace throwing an exception when using `forced_root_block: false` #TINY-4099
- Fixed floating toolbar drawer expanding outside the bounds of the editor #TINY-3941
- Fixed the autocompleter not activating immediately after a `br` or `contenteditable=false` element #TINY-4194
- Fixed an issue where the autocompleter would incorrectly close on IE 11 in certain edge cases #TINY-4205

## 5.0.16 - 2019-09-24

### Added
- Added new `referrer_policy` setting to add the `referrerpolicy` attribute when loading scripts or stylesheets #TINY-3978
- Added a slight background color to dialog tab links when focused to aid keyboard navigation #TINY-3877

### Fixed
- Fixed media poster value not updating on change #TINY-4013
- Fixed openlink was not registered as a toolbar button #TINY-4024
- Fixed failing to initialize if a script tag was used inside a SVG #TINY-4087
- Fixed double top border showing on toolbar without menubar when toolbar_drawer is enabled #TINY-4118
- Fixed unable to drag inline dialogs to the bottom of the screen when scrolled #TINY-4154
- Fixed notifications appearing on top of the toolbar when scrolled in inline mode #TINY-4159
- Fixed notifications displaying incorrectly on IE 11 #TINY-4169

## 5.0.15 - 2019-09-02

### Added
- Added a dark `content_css` skin to go with the dark UI skin #TINY-3743

### Changed
- Changed the enabled state on toolbar buttons so they don't get the hover effect #TINY-3974

### Fixed
- Fixed missing CSS active state on toolbar buttons #TINY-3966
- Fixed `onChange` callback not firing for the colorinput dialog component #TINY-3968
- Fixed context toolbars not showing in fullscreen mode #TINY-4023

## 5.0.14 - 2019-08-19

### Added
- Added an API to reload the autocompleter menu with additional fetch metadata #MENTIONS-17

### Fixed
- Fixed missing toolbar button border styling options #TINY-3965
- Fixed image upload progress notification closing before the upload is complete #TINY-3963
- Fixed inline dialogs not closing on escape when no dialog component is in focus #TINY-3936
- Fixed plugins not being filtered when defaulting to mobile on phones #TINY-3537
- Fixed toolbar more drawer showing the content behind it when transitioning between opened and closed states #TINY-3878
- Fixed focus not returning to the dialog after pressing the "Replace all" button in the search and replace dialog #TINY-3961

### Removed
- Removed Oxide variable `@menubar-select-disabled-border-color` and replaced it with `@menubar-select-disabled-border` #TINY-3965

## 5.0.13 - 2019-08-06

### Changed
- Changed modal dialogs to prevent dragging by default and added new `draggable_modal` setting to restore dragging #TINY-3873
- Changed the nonbreaking plugin to insert nbsp characters wrapped in spans to aid in filtering. This can be disabled using the `nonbreaking_wrap` setting #TINY-3647
- Changed backspace behaviour in lists to outdent nested list items when the cursor is at the start of the list item #TINY-3651

### Fixed
- Fixed sidebar growing beyond editor bounds in IE 11 #TINY-3937
- Fixed issue with being unable to keyboard navigate disabled toolbar buttons #TINY-3350
- Fixed issues with backspace and delete in nested contenteditable true and false elements #TINY-3868
- Fixed issue with losing keyboard navigation in dialogs due to disabled buttons #TINY-3914
- Fixed `MouseEvent.mozPressure is deprecated` warning in Firefox #TINY-3919
- Fixed `default_link_target` not being respected when `target_list` is disabled #TINY-3757
- Fixed mobile plugin filter to only apply to the mobile theme, rather than all mobile platforms #TINY-3405
- Fixed focus switching to another editor during mode changes #TINY-3852
- Fixed an exception being thrown when clicking on an uninitialized inline editor #TINY-3925
- Fixed unable to keyboard navigate to dialog menu buttons #TINY-3933
- Fixed dialogs being able to be dragged outside the window viewport #TINY-3787
- Fixed inline dialogs appearing above modal dialogs #TINY-3932

## 5.0.12 - 2019-07-18

### Added
- Added ability to utilize UI dialog panels inside other panels #TINY-3305
- Added help dialog tab explaining keyboard navigation of the editor #TINY-3603

### Changed
- Changed the "Find and Replace" design to an inline dialog #TINY-3054

### Fixed
- Fixed issue where autolink spacebar event was not being fired on Edge #TINY-3891
- Fixed table selection missing the background color #TINY-3892
- Fixed removing shortcuts not working for function keys #TINY-3871
- Fixed non-descriptive UI component type names #TINY-3349
- Fixed UI registry components rendering as the wrong type when manually specifying a different type #TINY-3385
- Fixed an issue where dialog checkbox, input, selectbox, textarea and urlinput components couldn't be disabled #TINY-3708
- Fixed the context toolbar not using viable screen space in inline/distraction free mode #TINY-3717
- Fixed the context toolbar overlapping the toolbar in various conditions #TINY-3205
- Fixed IE11 edge case where items were being inserted into the wrong location #TINY-3884

## 5.0.11 - 2019-07-04

### Fixed
- Fixed packaging errors caused by a rollup treeshaking bug (https://github.com/rollup/rollup/issues/2970) #TINY-3866
- Fixed the customeditor component not able to get data from the dialog api #TINY-3866
- Fixed collection component tooltips not being translated #TINY-3855

## 5.0.10 - 2019-07-02

### Added
- Added support for all HTML color formats in `color_map` setting #TINY-3837

### Changed
- Changed backspace key handling to outdent content in appropriate circumstances #TINY-3685
- Changed default palette for forecolor and backcolor to include some lighter colors suitable for highlights #TINY-2865
- Changed the search and replace plugin to cycle through results #TINY-3800

### Fixed
- Fixed inconsistent types causing some properties to be unable to be used in dialog components #TINY-3778
- Fixed an issue in the Oxide skin where dialog content like outlines and shadows were clipped because of overflow hidden #TINY-3566
- Fixed the search and replace plugin not resetting state when changing the search query #TINY-3800
- Fixed backspace in lists not creating an undo level #TINY-3814
- Fixed the editor to cancel loading in quirks mode where the UI is not supported #TINY-3391
- Fixed applying fonts not working when the name contained spaces and numbers #TINY-3801
- Fixed so that initial content is retained when initializing on list items #TINY-3796
- Fixed inefficient font name and font size current value lookup during rendering #TINY-3813
- Fixed mobile font copied into the wrong folder for the oxide-dark skin #TINY-3816
- Fixed an issue where resizing the width of tables would produce inaccurate results #TINY-3827
- Fixed a memory leak in the Silver theme #TINY-3797
- Fixed alert and confirm dialogs using incorrect markup causing inconsistent padding #TINY-3835
- Fixed an issue in the Table plugin with `table_responsive_width` not enforcing units when resizing #TINY-3790
- Fixed leading, trailing and sequential spaces being lost when pasting plain text #TINY-3726
- Fixed exception being thrown when creating relative URIs #TINY-3851
- Fixed focus is no longer set to the editor content during mode changes unless the editor already had focus #TINY-3852

## 5.0.9 - 2019-06-26

### Fixed
- Fixed print plugin not working in Firefox #TINY-3834

## 5.0.8 - 2019-06-18

### Added
- Added back support for multiple toolbars #TINY-2195
- Added support for .m4a files to the media plugin #TINY-3750
- Added new base_url and suffix editor init options #TINY-3681

### Fixed
- Fixed incorrect padding for select boxes with visible values #TINY-3780
- Fixed selection incorrectly changing when programmatically setting selection on contenteditable false elements #TINY-3766
- Fixed sidebar background being transparent #TINY-3727
- Fixed the build to remove duplicate iife wrappers #TINY-3689
- Fixed bogus autocompleter span appearing in content when the autocompleter menu is shown #TINY-3752
- Fixed toolbar font size select not working with legacyoutput plugin #TINY-2921
- Fixed the legacyoutput plugin incorrectly aligning images #TINY-3660
- Fixed remove color not working when using the legacyoutput plugin #TINY-3756
- Fixed the font size menu applying incorrect sizes when using the legacyoutput plugin #TINY-3773
- Fixed scrollIntoView not working when the parent window was out of view #TINY-3663
- Fixed the print plugin printing from the wrong window in IE11 #TINY-3762
- Fixed content CSS loaded over CORS not loading in the preview plugin with content_css_cors enabled #TINY-3769
- Fixed the link plugin missing the default "None" option for link list #TINY-3738
- Fixed small dot visible with menubar and toolbar disabled in inline mode #TINY-3623
- Fixed space key properly inserts a nbsp before/after block elements #TINY-3745
- Fixed native context menu not showing with images in IE11 #TINY-3392
- Fixed inconsistent browser context menu image selection #TINY-3789

## 5.0.7 - 2019-06-05

### Added
- Added new toolbar button and menu item for inserting tables via dialog #TINY-3636
- Added new API for adding/removing/changing tabs in the Help dialog #TINY-3535
- Added highlighting of matched text in autocompleter items #TINY-3687
- Added the ability for autocompleters to work with matches that include spaces #TINY-3704
- Added new `imagetools_fetch_image` callback to allow custom implementations for cors loading of images #TINY-3658
- Added `'http'` and `https` options to `link_assume_external_targets` to prepend `http://` or `https://` prefixes when URL does not contain a protocol prefix. Patch contributed by francoisfreitag. #GH-4335

### Changed
- Changed annotations navigation to work the same as inline boundaries #TINY-3396
- Changed tabpanel API by adding a `name` field and changing relevant methods to use it #TINY-3535

### Fixed
- Fixed text color not updating all color buttons when choosing a color #TINY-3602
- Fixed the autocompleter not working with fragmented text #TINY-3459
- Fixed the autosave plugin no longer overwrites window.onbeforeunload #TINY-3688
- Fixed infinite loop in the paste plugin when IE11 takes a long time to process paste events. Patch contributed by lRawd. #GH-4987
- Fixed image handle locations when using `fixed_toolbar_container`. Patch contributed by t00. #GH-4966
- Fixed the autoresize plugin not firing `ResizeEditor` events #TINY-3587
- Fixed editor in fullscreen mode not extending to the bottom of the screen #TINY-3701
- Fixed list removal when pressing backspace after the start of the list item #TINY-3697
- Fixed autocomplete not triggering from compositionend events #TINY-3711
- Fixed `file_picker_callback` could not set the caption field on the insert image dialog #TINY-3172
- Fixed the autocompleter menu showing up after a selection had been made #TINY-3718
- Fixed an exception being thrown when a file or number input has focus during initialization. Patch contributed by t00 #GH-2194

## 5.0.6 - 2019-05-22

### Added
- Added `icons_url` editor settings to enable icon packs to be loaded from a custom url #TINY-3585
- Added `image_uploadtab` editor setting to control the visibility of the upload tab in the image dialog #TINY-3606
- Added new api endpoints to the wordcount plugin and improved character count logic #TINY-3578

### Changed
- Changed plugin, language and icon loading errors to log in the console instead of a notification #TINY-3585

### Fixed
- Fixed the textpattern plugin not working with fragmented text #TINY-3089
- Fixed various toolbar drawer accessibility issues and added an animation #TINY-3554
- Fixed issues with selection and ui components when toggling readonly mode #TINY-3592
- Fixed so readonly mode works with inline editors #TINY-3592
- Fixed docked inline toolbar positioning when scrolled #TINY-3621
- Fixed initial value not being set on bespoke select in quickbars and toolbar drawer #TINY-3591
- Fixed so that nbsp entities aren't trimmed in white-space: pre-line elements #TINY-3642
- Fixed `mceInsertLink` command inserting spaces instead of url encoded characters #GH-4990
- Fixed text content floating on top of dialogs in IE11 #TINY-3640

## 5.0.5 - 2019-05-09

### Added
- Added menu items to match the forecolor/backcolor toolbar buttons #TINY-2878
- Added default directionality based on the configured language #TINY-2621
- Added styles, icons and tests for rtl mode #TINY-2621

### Fixed
- Fixed autoresize not working with floating elements or when media elements finished loading #TINY-3545
- Fixed incorrect vertical caret positioning in IE 11 #TINY-3188
- Fixed submenu anchoring hiding overflowed content #TINY-3564

### Removed
- Removed unused and hidden validation icons to avoid displaying phantom tooltips #TINY-2329

## 5.0.4 - 2019-04-23

### Added
- Added back URL dialog functionality, which is now available via `editor.windowManager.openUrl()` #TINY-3382
- Added the missing throbber functionality when calling `editor.setProgressState(true)` #TINY-3453
- Added function to reset the editor content and undo/dirty state via `editor.resetContent()` #TINY-3435
- Added the ability to set menu buttons as active #TINY-3274
- Added `editor.mode` API, featuring a custom editor mode API #TINY-3406
- Added better styling to floating toolbar drawer #TINY-3479
- Added the new premium plugins to the Help dialog plugins tab #TINY-3496
- Added the linkchecker context menu items to the default configuration #TINY-3543

### Fixed
- Fixed image context menu items showing on placeholder images #TINY-3280
- Fixed dialog labels and text color contrast within notifications/alert banners to satisfy WCAG 4.5:1 contrast ratio for accessibility #TINY-3351
- Fixed selectbox and colorpicker items not being translated #TINY-3546
- Fixed toolbar drawer sliding mode to correctly focus the editor when tabbing via keyboard navigation #TINY-3533
- Fixed positioning of the styleselect menu in iOS while using the mobile theme #TINY-3505
- Fixed the menubutton `onSetup` callback to be correctly executed when rendering the menu buttons #TINY-3547
- Fixed `default_link_target` setting to be correctly utilized when creating a link #TINY-3508
- Fixed colorpicker floating marginally outside its container #TINY-3026
- Fixed disabled menu items displaying as active when hovered #TINY-3027

### Removed
- Removed redundant mobile wrapper #TINY-3480

## 5.0.3 - 2019-03-19

### Changed
- Changed empty nested-menu items within the style formats menu to be disabled or hidden if the value of `style_formats_autohide` is `true` #TINY-3310
- Changed the entire phrase 'Powered by Tiny' in the status bar to be a link instead of just the word 'Tiny' #TINY-3366
- Changed `formatselect`, `styleselect` and `align` menus to use the `mceToggleFormat` command internally #TINY-3428

### Fixed
- Fixed toolbar keyboard navigation to work as expected when `toolbar_drawer` is configured #TINY-3432
- Fixed text direction buttons to display the correct pressed state in selections that have no explicit `dir` property #TINY-3138
- Fixed the mobile editor to clean up properly when removed #TINY-3445
- Fixed quickbar toolbars to add an empty box to the screen when it is set to `false` #TINY-3439
- Fixed an issue where pressing the **Delete/Backspace** key at the edge of tables was creating incorrect selections #TINY-3371
- Fixed an issue where dialog collection items (emoticon and special character dialogs) couldn't be selected with touch devices #TINY-3444
- Fixed a type error introduced in TinyMCE version 5.0.2 when calling `editor.getContent()` with nested bookmarks #TINY-3400
- Fixed an issue that prevented default icons from being overridden #TINY-3449
- Fixed an issue where **Home/End** keys wouldn't move the caret correctly before or after `contenteditable=false` inline elements #TINY-2995
- Fixed styles to be preserved in IE 11 when editing via the `fullpage` plugin #TINY-3464
- Fixed the `link` plugin context toolbar missing the open link button #TINY-3461
- Fixed inconsistent dialog component spacing #TINY-3436

## 5.0.2 - 2019-03-05

### Added
- Added presentation and document presets to `htmlpanel` dialog component #TINY-2694
- Added missing fixed_toolbar_container setting has been reimplemented in the Silver theme #TINY-2712
- Added a new toolbar setting `toolbar_drawer` that moves toolbar groups which overflow the editor width into either a `sliding` or `floating` toolbar section #TINY-2874

### Changed
- Updated the build process to include package lock files in the dev distribution archive #TINY-2870

### Fixed
- Fixed inline dialogs did not have aria attributes #TINY-2694
- Fixed default icons are now available in the UI registry, allowing use outside of toolbar buttons #TINY-3307
- Fixed a memory leak related to select toolbar items #TINY-2874
- Fixed a memory leak due to format changed listeners that were never unbound #TINY-3191
- Fixed an issue where content may have been lost when using permanent bookmarks #TINY-3400
- Fixed the quicklink toolbar button not rendering in the quickbars plugin #TINY-3125
- Fixed an issue where menus were generating invalid HTML in some cases #TINY-3323
- Fixed an issue that could cause the mobile theme to show a blank white screen when the editor was inside an `overflow:hidden` element #TINY-3407
- Fixed mobile theme using a transparent background and not taking up the full width on iOS #TINY-3414
- Fixed the template plugin dialog missing the description field #TINY-3337
- Fixed input dialog components using an invalid default type attribute #TINY-3424
- Fixed an issue where backspace/delete keys after/before pagebreak elements wouldn't move the caret #TINY-3097
- Fixed an issue in the table plugin where menu items and toolbar buttons weren't showing correctly based on the selection #TINY-3423
- Fixed inconsistent button focus styles in Firefox #TINY-3377
- Fixed the resize icon floating left when all status bar elements were disabled #TINY-3340
- Fixed the resize handle to not show in fullscreen mode #TINY-3404

## 5.0.1 - 2019-02-21

### Added
- Added H1-H6 toggle button registration to the silver theme #TINY-3070
- Added code sample toolbar button will now toggle on when the cursor is in a code section #TINY-3040
- Added new settings to the emoticons plugin to allow additional emoticons to be added #TINY-3088

### Fixed
- Fixed an issue where adding links to images would replace the image with text #TINY-3356
- Fixed an issue where the inline editor could use fractional pixels for positioning #TINY-3202
- Fixed an issue where uploading non-image files in the Image Plugin upload tab threw an error. #TINY-3244
- Fixed an issue in the media plugin that was causing the source url and height/width to be lost in certain circumstances #TINY-2858
- Fixed an issue with the Context Toolbar not being removed when clicking outside of the editor #TINY-2804
- Fixed an issue where clicking 'Remove link' wouldn't remove the link in certain circumstances #TINY-3199
- Fixed an issue where the media plugin would fail when parsing dialog data #TINY-3218
- Fixed an issue where retrieving the selected content as text didn't create newlines #TINY-3197
- Fixed incorrect keyboard shortcuts in the Help dialog for Windows #TINY-3292
- Fixed an issue where JSON serialization could produce invalid JSON #TINY-3281
- Fixed production CSS including references to source maps #TINY-3920
- Fixed development CSS was not included in the development zip #TINY-3920
- Fixed the autocompleter matches predicate not matching on the start of words by default #TINY-3306
- Fixed an issue where the page could be scrolled with modal dialogs open #TINY-2252
- Fixed an issue where autocomplete menus would show an icon margin when no items had icons #TINY-3329
- Fixed an issue in the quickbars plugin where images incorrectly showed the text selection toolbar #TINY-3338
- Fixed an issue that caused the inline editor to fail to render when the target element already had focus #TINY-3353

### Removed
- Removed paste as text notification banner and paste_plaintext_inform setting #POW-102

## 5.0.0 - 2019-02-04

Full documentation for the version 5 features and changes is available at https://www.tiny.cloud/docs/release-notes/

### Added
- Added links and registered names with * to denote premium plugins in Plugins tab of Help dialog #TINY-3223

### Changed
- Changed Tiny 5 mobile skin to look more uniform with desktop #TINY-2650
- Blacklisted table, th and td as inline editor target #TINY-717

### Fixed
- Fixed an issue where tab panel heights weren't sizing properly on smaller screens and weren't updating on resize #TINY-3242
- Fixed image tools not having any padding between the label and slider #TINY-3220
- Fixed context toolbar toggle buttons not showing the correct state #TINY-3022
- Fixed missing separators in the spellchecker context menu between the suggestions and actions #TINY-3217
- Fixed notification icon positioning in alert banners #TINY-2196
- Fixed a typo in the word count plugin name #TINY-3062
- Fixed charmap and emoticons dialogs not having a primary button #TINY-3233
- Fixed an issue where resizing wouldn't work correctly depending on the box-sizing model #TINY-3278

## 5.0.0-rc-2 - 2019-01-22

### Added
- Added screen reader accessibility for sidebar and statusbar #TINY-2699

### Changed
- Changed formatting menus so they are registered and made the align toolbar button use an icon instead of text #TINY-2880
- Changed checkboxes to use a boolean for its state, instead of a string #TINY-2848
- Updated the textpattern plugin to properly support nested patterns and to allow running a command with a value for a pattern with a start and an end #TINY-2991
- Updated Emoticons and Charmap dialogs to be screen reader accessible #TINY-2693

### Fixed
- Fixed the link dialog such that it will now retain class attributes when updating links #TINY-2825
- Fixed "Find and replace" not showing in the "Edit" menu by default #TINY-3061
- Fixed dropdown buttons missing the 'type' attribute, which could cause forms to be incorrectly submitted #TINY-2826
- Fixed emoticon and charmap search not returning expected results in certain cases #TINY-3084
- Fixed blank rel_list values throwing an exception in the link plugin #TINY-3149

### Removed
- Removed unnecessary 'flex' and unused 'colspan' properties from the new dialog APIs #TINY-2973

## 5.0.0-rc-1 - 2019-01-08

### Added
- Added editor settings functionality to specify title attributes for toolbar groups #TINY-2690
- Added icons instead of button text to improve Search and Replace dialog footer appearance #TINY-2654
- Added `tox-dialog__table` instead of `mce-table-striped` class to enhance Help dialog appearance #TINY-2360
- Added title attribute to iframes so, screen readers can announce iframe labels #TINY-2692
- Added a wordcount menu item, that defaults to appearing in the tools menu #TINY-2877

### Changed
- Updated the font select dropdown logic to try to detect the system font stack and show "System Font" as the font name #TINY-2710
- Updated the autocompleter to only show when it has matched items #TINY-2350
- Updated SizeInput labels to "Height" and "Width" instead of Dimensions #TINY-2833
- Updated the build process to minify and generate ASCII only output for the emoticons database #TINY-2744

### Fixed
- Fixed readonly mode not fully disabling editing content #TINY-2287
- Fixed accessibility issues with the font select, font size, style select and format select toolbar dropdowns #TINY-2713
- Fixed accessibility issues with split dropdowns #TINY-2697
- Fixed the legacyoutput plugin to be compatible with TinyMCE 5.0 #TINY-2301
- Fixed icons not showing correctly in the autocompleter popup #TINY-3029
- Fixed an issue where preview wouldn't show anything in Edge under certain circumstances #TINY-3035
- Fixed the height being incorrectly calculated for the autoresize plugin #TINY-2807

## 5.0.0-beta-1 - 2018-11-30

### Added
- Added a new `addNestedMenuItem()` UI registry function and changed all nested menu items to use the new registry functions #TINY-2230
- Added title attribute to color swatch colors #TINY-2669
- Added anchorbar component to anchor inline toolbar dialogs to instead of the toolbar #TINY-2040
- Added support for toolbar<n> and toolbar array config options to be squashed into a single toolbar and not create multiple toolbars #TINY-2195
- Added error handling for when forced_root_block config option is set to true #TINY-2261
- Added functionality for the removed_menuitems config option #TINY-2184
- Added the ability to use a string to reference menu items in menu buttons and submenu items #TINY-2253

### Changed
- Changed the name of the "inlite" plugin to "quickbars" #TINY-2831
- Changed the background color icon to highlight background icon #TINY-2258
- Changed Help dialog to be accessible to screen readers #TINY-2687
- Changed the color swatch to save selected custom colors to local storage for use across sessions #TINY-2722
- Changed `WindowManager` API - methods `getParams`, `setParams` and `getWindows`, and the legacy `windows` property, have been removed. `alert` and `confirm` dialogs are no longer tracked in the window list. #TINY-2603

### Fixed
- Fixed an inline mode issue where the save plugin upon saving can cause content loss #TINY-2659
- Fixed an issue in IE 11 where calling selection.getContent() would return an empty string when the editor didn't have focus #TINY-2325

### Removed
- Removed compat3x plugin #TINY-2815

## 5.0.0-preview-4 - 2018-11-12

### Added
- Added width and height placeholder text to image and media dialog dimensions input #AP-296
- Added the ability to keyboard navigate through menus, toolbars, sidebar and the status bar sequentially #AP-381
- Added translation capability back to the editor's UI #AP-282
- Added `label` component type for dialogs to group components under a label

### Changed
- Changed the editor resize handle so that it should be disabled when the autoresize plugin is turned on #AP-424
- Changed UI text for microcopy improvements #TINY-2281

### Fixed
- Fixed distraction free plugin #AP-470
- Fixed contents of the input field being selected on focus instead of just recieving an outline highlight #AP-464
- Fixed styling issues with dialogs and menus in IE 11 #AP-456
- Fixed custom style format control not honoring custom formats #AP-393
- Fixed context menu not appearing when clicking an image with a caption #AP-382
- Fixed directionality of UI when using an RTL language #AP-423
- Fixed page responsiveness with multiple inline editors #AP-430
- Fixed empty toolbar groups appearing through invalid configuration of the `toolbar` property #AP-450
- Fixed text not being retained when updating links through the link dialog #AP-293
- Fixed edit image context menu, context toolbar and toolbar items being incorrectly enabled when selecting invalid images #AP-323
- Fixed emoji type ahead being shown when typing URLs #AP-366
- Fixed toolbar configuration properties incorrectly expecting string arrays instead of strings #AP-342
- Fixed the block formatting toolbar item not showing a "Formatting" title when there is no selection #AP-321
- Fixed clicking disabled toolbar buttons hiding the toolbar in inline mode #AP-380
- Fixed `EditorResize` event not being fired upon editor resize #AP-327
- Fixed tables losing styles when updating through the dialog #AP-368
- Fixed context toolbar positioning to be more consistent near the edges of the editor #AP-318
- Fixed table of contents plugin now works with v5 toolbar APIs correctly #AP-347
- Fixed the `link_context_toolbar` configuration not disabling the context toolbar #AP-458
- Fixed the link context toolbar showing incorrect relative links #AP-435
- Fixed the alignment of the icon in alert banner dialog components #TINY-2220
- Fixed the visual blocks and visual char menu options not displaying their toggled state #TINY-2238
- Fixed the editor not displaying as fullscreen when toggled #TINY-2237

### Removed
- Removed the tox-custom-editor class that was added to the wrapping element of codemirror #TINY-2211

## 5.0.0-preview-3 - 2018-10-18

### Changed
- Changed editor layout to use modern CSS properties over manually calculating dimensions #AP-324
- Changed `autoresize_min_height` and `autoresize_max_height` configurations to `min_height` and `max_height` #AP-324
- Changed `Whole word` label in Search and Replace dialog to `Find whole words only` #AP-387

### Fixed
- Fixed bugs with editor width jumping when resizing and the iframe not resizing to smaller than 150px in height #AP-324
- Fixed mobile theme bug that prevented the editor from loading #AP-404
- Fixed long toolbar groups extending outside of the editor instead of wrapping
- Fixed dialog titles so they are now proper case #AP-384
- Fixed color picker default to be #000000 instead of #ff00ff #AP-216
- Fixed "match case" option on the Find and Replace dialog is no longer selected by default #AP-298
- Fixed vertical alignment of toolbar icons #DES-134
- Fixed toolbar icons not appearing on IE11 #DES-133

## 5.0.0-preview-2 - 2018-10-10

### Added
- Added swatch is now shown for colorinput fields, instead of the colorpicker directly #AP-328
- Added fontformats and fontsizes menu items #AP-390

### Changed
- Changed configuration of color options has been simplified to `color_map`, `color_cols`, and `custom_colors` #AP-328
- Changed `height` configuration to apply to the editor frame (including menubar, toolbar, status bar) instead of the content area #AP-324

### Fixed
- Fixed styleselect not updating the displayed item as the cursor moved #AP-388
- Fixed preview iframe not expanding to the dialog size #AP-252
- Fixed 'meta' shortcuts not translated into platform-specific text #AP-270
- Fixed tabbed dialogs (Charmap and Emoticons) shrinking when no search results returned
- Fixed a bug where alert banner icons were not retrieved from icon pack. #AP-330
- Fixed component styles to flex so they fill large dialogs. #AP-252
- Fixed editor flashing unstyled during load (still in progress). #AP-349

### Removed
- Removed `colorpicker` plugin, it is now in the theme #AP-328
- Removed `textcolor` plugin, it is now in the theme #AP-328

## 5.0.0-preview-1 - 2018-10-01

Developer preview 1

Initial list of features and changes is available at https://tiny.cloud/docs-preview/release-notes/new-features/

## 4.9.11 - 2020-07-13

### Fixed
- Fixed the `selection.setContent()` API not running parser filters #TINY-4002
- Fixed content in an iframe element parsing as DOM elements instead of text content #TINY-5943
- Fixed up and down keyboard navigation not working for inline `contenteditable="false"` elements #TINY-6226

## 4.9.10 - 2020-04-23

### Fixed
- Fixed an issue where the editor selection could end up inside a short ended element (eg br) #TINY-3999
- Fixed a security issue related to CDATA sanitization during parsing #TINY-4669
- Fixed `media` embed content not processing safely in some cases #TINY-4857

## 4.9.9 - 2020-03-25

### Fixed
- Fixed the table selection not functioning correctly in Microsoft Edge 44 or higher #TINY-3862
- Fixed the table resize handles not functioning correctly in Microsoft Edge 44 or higher #TINY-4160
- Fixed the `forced_root_block_attrs` setting not applying attributes to new blocks consistently #TINY-4564
- Fixed the editor failing to initialize if a script tag was used inside an SVG #TINY-4087

## 4.9.8 - 2020-01-28

### Fixed
- Fixed the `mobile` theme failing to load due to a bundling issue #TINY-4613
- Fixed security issue related to parsing HTML comments and CDATA #TINY-4544

## 4.9.7 - 2019-12-19

### Fixed
- Fixed the `visualchars` plugin converting HTML-like text to DOM elements in certain cases #TINY-4507
- Fixed an issue with the `paste` plugin not sanitizing content in some cases #TINY-4510
- Fixed HTML comments incorrectly being parsed in certain cases #TINY-4511

## 4.9.6 - 2019-09-02

### Fixed
- Fixed image browse button sometimes displaying the browse window twice #TINY-3959

## 4.9.5 - 2019-07-02

### Changed
- Changed annotations navigation to work the same as inline boundaries #TINY-3396

### Fixed
- Fixed the print plugin printing from the wrong window in IE11 #TINY-3762
- Fixed an exception being thrown when a file or number input has focus during initialization. Patch contributed by t00 #GH-2194
- Fixed positioning of the styleselect menu in iOS while using the mobile theme #TINY-3505
- Fixed native context menu not showing with images in IE11 #TINY-3392
- Fixed selection incorrectly changing when programmatically setting selection on contenteditable false elements #TINY-3766
- Fixed image browse button not working on touch devices #TINY-3751
- Fixed so that nbsp entities aren't trimmed in white-space: pre-line elements #TINY-3642
- Fixed space key properly inserts a nbsp before/after block elements #TINY-3745
- Fixed infinite loop in the paste plugin when IE11 takes a long time to process paste events. Patch contributed by lRawd. #GH-4987

## 4.9.4 - 2019-03-20

### Fixed
- Fixed an issue where **Home/End** keys wouldn't move the caret correctly before or after `contenteditable=false` inline elements #TINY-2995
- Fixed an issue where content may have been lost when using permanent bookmarks #TINY-3400
- Fixed the mobile editor to clean up properly when removed #TINY-3445
- Fixed an issue where retrieving the selected content as text didn't create newlines #TINY-3197
- Fixed an issue where typing space between images would cause issues with nbsp not being inserted. #TINY-3346

## 4.9.3 - 2019-01-31

### Added
- Added a visualchars_default_state setting to the Visualchars Plugin. Patch contributed by mat3e.

### Fixed
- Fixed a bug where scrolling on a page with more than one editor would cause a ResizeWindow event to fire. #TINY-3247
- Fixed a bug where if a plugin threw an error during initialisation the whole editor would fail to load. #TINY-3243
- Fixed a bug where getContent would include bogus elements when valid_elements setting was set up in a specific way. #TINY-3213
- Fixed a bug where only a few function key names could be used when creating keyboard shortcuts. #TINY-3146
- Fixed a bug where it wasn't possible to enter spaces into an editor after pressing shift+enter. #TINY-3099
- Fixed a bug where no caret would be rendered after backspacing to a contenteditable false element. #TINY-2998
- Fixed a bug where deletion to/from indented lists would leave list fragments in the editor. #TINY-2981

## 4.9.2 - 2018-12-17

### Fixed
- Fixed a bug with pressing the space key on IE 11 would result in nbsp characters being inserted between words at the end of a block. #TINY-2996
- Fixed a bug where character composition using quote and space on US International keyboards would produce a space instead of a quote. #TINY-2999
- Fixed a bug where remove format wouldn't remove the inner most inline element in some situations. #TINY-2982
- Fixed a bug where outdenting an list item would affect attributes on other list items within the same list. #TINY-2971
- Fixed a bug where the DomParser filters wouldn't be applied for elements created when parsing invalid html. #TINY-2978
- Fixed a bug where setProgressState wouldn't automatically close floating ui elements like menus. #TINY-2896
- Fixed a bug where it wasn't possible to navigate out of a figcaption element using the arrow keys. #TINY-2894
- Fixed a bug where enter key before an image inside a link would remove the image. #TINY-2780

## 4.9.1 - 2018-12-04

### Added
- Added functionality to insert html to the replacement feature of the Textpattern Plugin. #TINY-2839

### Fixed
- Fixed a bug where `editor.selection.getContent({format: 'text'})` didn't work as expected in IE11 on an unfocused editor. #TINY-2862
- Fixed a bug in the Textpattern Plugin where the editor would get an incorrect selection after inserting a text pattern on Safari. #TINY-2838
- Fixed a bug where the space bar didn't work correctly in editors with the forced_root_block setting set to false. #TINY-2816

## 4.9.0 - 2018-11-27

### Added
- Added a replace feature to the Textpattern Plugin. #TINY-1908
- Added functionality to the Lists Plugin that improves the indentation logic. #TINY-1790

### Fixed
- Fixed a bug where it wasn't possible to delete/backspace when the caret was between a contentEditable=false element and a BR. #TINY-2372
- Fixed a bug where copying table cells without a text selection would fail to copy anything. #TINY-1789
- Implemented missing `autosave_restore_when_empty` functionality in the Autosave Plugin. Patch contributed by gzzo. #GH-4447
- Reduced insertion of unnecessary nonbreaking spaces in the editor. #TINY-1879

## 4.8.5 - 2018-10-30

### Added
- Added a content_css_cors setting to the editor that adds the crossorigin="anonymous" attribute to link tags added by the StyleSheetLoader. #TINY-1909

### Fixed
- Fixed a bug where trying to remove formatting with a collapsed selection range would throw an exception. #GH-4636
- Fixed a bug in the image plugin that caused updating figures to split contenteditable elements. #GH-4563
- Fixed a bug that was causing incorrect viewport calculations for fixed position UI elements. #TINY-1897
- Fixed a bug where inline formatting would cause the delete key to do nothing. #TINY-1900

## 4.8.4 - 2018-10-23

### Added
- Added support for the HTML5 `main` element. #TINY-1877

### Changed
- Changed the keyboard shortcut to move focus to contextual toolbars to Ctrl+F9. #TINY-1812

### Fixed
- Fixed a bug where content css could not be loaded from another domain. #TINY-1891
- Fixed a bug on FireFox where the cursor would get stuck between two contenteditable false inline elements located inside of the same block element divided by a BR. #TINY-1878
- Fixed a bug with the insertContent method where nonbreaking spaces would be inserted incorrectly. #TINY-1868
- Fixed a bug where the toolbar of the inline editor would not be visible in some scenarios. #TINY-1862
- Fixed a bug where removing the editor while more than one notification was open would throw an error. #TINY-1845
- Fixed a bug where the menubutton would be rendered on top of the menu if the viewport didn't have enough height. #TINY-1678
- Fixed a bug with the annotations api where annotating collapsed selections caused problems. #TBS-2449
- Fixed a bug where wbr elements were being transformed into whitespace when using the Paste Plugin's paste as text setting. #GH-4638
- Fixed a bug where the Search and Replace didn't replace spaces correctly. #GH-4632
- Fixed a bug with sublist items not persisting selection. #GH-4628
- Fixed a bug with mceInsertRawHTML command not working as expected. #GH-4625

## 4.8.3 - 2018-09-13

### Fixed
- Fixed a bug where the Wordcount Plugin didn't correctly count words within tables on IE11. #TINY-1770
- Fixed a bug where it wasn't possible to move the caret out of a table on IE11 and Firefox. #TINY-1682
- Fixed a bug where merging empty blocks didn't work as expected, sometimes causing content to be deleted. #TINY-1781
- Fixed a bug where the Textcolor Plugin didn't show the correct current color. #TINY-1810
- Fixed a bug where clear formatting with a collapsed selection would sometimes clear formatting from more content than expected. #TINY-1813 #TINY-1821
- Fixed a bug with the Table Plugin where it wasn't possible to keyboard navigate to the caption. #TINY-1818

## 4.8.2 - 2018-08-09

### Changed
- Moved annotator from "experimental" to "annotator" object on editor. #TBS-2398
- Improved the multiclick normalization across browsers. #TINY-1788

### Fixed
- Fixed a bug where running getSelectedBlocks with a collapsed selection between block elements would produce incorrect results. #TINY-1787
- Fixed a bug where the ScriptLoaders loadScript method would not work as expected in FireFox when loaded on the same page as a ShadowDOM polyfill. #TINY-1786
- Removed reference to ShadowDOM event.path as Blink based browsers now support event.composedPath. #TINY-1785
- Fixed a bug where a reference to localStorage would throw an "access denied" error in IE11 with strict security settings. #TINY-1782
- Fixed a bug where pasting using the toolbar button on an inline editor in IE11 would cause a looping behaviour. #TINY-1768

## 4.8.1 - 2018-07-26

### Fixed
- Fixed a bug where the content of inline editors was being cleaned on every call of `editor.save()`. #TINY-1783
- Fixed a bug where the arrow of the Inlite Theme toolbar was being rendered incorrectly in RTL mode. #TINY-1776
- Fixed a bug with the Paste Plugin where pasting after inline contenteditable false elements moved the caret to the end of the line. #TINY-1758

## 4.8.0 - 2018-06-27

### Added
- Added new "experimental" object in editor, with initial Annotator API. #TBS-2374

### Fixed
- Fixed a bug where deleting paragraphs inside of table cells would delete the whole table cell. #TINY-1759
- Fixed a bug in the Table Plugin where removing row height set on the row properties dialog did not update the table. #TINY-1730
- Fixed a bug with the font select toolbar item didn't update correctly. #TINY-1683
- Fixed a bug where all bogus elements would not be deleted when removing an inline editor. #TINY-1669

## 4.7.13 - 2018-05-16

### Added
- Added missing code menu item from the default menu config. #TINY-1648
- Added new align button for combining the separate align buttons into a menu button. #TINY-1652

### Fixed
- Fixed a bug where Edge 17 wouldn't be able to select images or tables. #TINY-1679
- Fixed issue where whitespace wasn't preserved when the editor was initialized on pre elements. #TINY-1649
- Fixed a bug with the fontselect dropdowns throwing an error if the editor was hidden in Firefox. #TINY-1664
- Fixed a bug where it wasn't possible to merge table cells on IE 11. #TINY-1671
- Fixed a bug where textcolor wasn't applying properly on IE 11 in some situations. #TINY-1663
- Fixed a bug where the justifyfull command state wasn't working correctly. #TINY-1677
- Fixed a bug where the styles wasn't updated correctly when resizing some tables. #TINY-1668

## 4.7.12 - 2018-05-03

### Added
- Added an option to filter out image svg data urls.
- Added support for html5 details and summary elements.

### Changed
- Changed so the mce-abs-layout-item css rule targets html instead of body. Patch contributed by nazar-pc.

### Fixed
- Fixed a bug where the "read" step on the mobile theme was still present on android mobile browsers.
- Fixed a bug where all images in the editor document would reload on any editor change.
- Fixed a bug with the Table Plugin where ObjectResized event wasn't being triggered on column resize.
- Fixed so the selection is set to the first suitable caret position after editor.setContent called.
- Fixed so links with xlink:href attributes are filtered correctly to prevent XSS.
- Fixed a bug on IE11 where pasting content into an inline editor initialized on a heading element would create new editable elements.
- Fixed a bug where readonly mode would not work as expected when the editor contained contentEditable=true elements.
- Fixed a bug where the Link Plugin would throw an error when used together with the webcomponents polyfill. Patch contributed by 4esnog.
- Fixed a bug where the "Powered by TinyMCE" branding link would break on XHTML pages. Patch contributed by tistre.
- Fixed a bug where the same id would be used in the blobcache for all pasted images. Patch contributed by thorn0.

## 4.7.11 - 2018-04-11

### Added
- Added a new imagetools_credentials_hosts option to the Imagetools Plugin.

### Fixed
- Fixed a bug where toggling a list containing empty LIs would throw an error. Patch contributed by bradleyke.
- Fixed a bug where applying block styles to a text with the caret at the end of the paragraph would select all text in the paragraph.
- Fixed a bug where toggling on the Spellchecker Plugin would trigger isDirty on the editor.
- Fixed a bug where it was possible to enter content into selection bookmark spans.
- Fixed a bug where if a non paragraph block was configured in forced_root_block the editor.getContent method would return incorrect values with an empty editor.
- Fixed a bug where dropdown menu panels stayed open and fixed in position when dragging dialog windows.
- Fixed a bug where it wasn't possible to extend table cells with the space button in Safari.
- Fixed a bug where the setupeditor event would thrown an error when using the Compat3x Plugin.
- Fixed a bug where an error was thrown in FontInfo when called on a detached element.

## 4.7.10 - 2018-04-03

### Added
- Added normalization of triple clicks across browsers in the editor.
- Added a `hasFocus` method to the editor that checks if the editor has focus.
- Added correct icon to the Nonbreaking Plugin menu item.

### Fixed
- Fixed so the `getContent`/`setContent` methods work even if the editor is not initialized.
- Fixed a bug with the Media Plugin where query strings were being stripped from youtube links.
- Fixed a bug where image styles were changed/removed when opening and closing the Image Plugin dialog.
- Fixed a bug in the Table Plugin where some table cell styles were not correctly added to the content html.
- Fixed a bug in the Spellchecker Plugin where it wasn't possible to change the spellchecker language.
- Fixed so the the unlink action in the Link Plugin has a menu item and can be added to the contextmenu.
- Fixed a bug where it wasn't possible to keyboard navigate to the start of an inline element on a new line within the same block element.
- Fixed a bug with the Text Color Plugin where if used with an inline editor located at the bottom of the screen the colorpicker could appear off screen.
- Fixed a bug with the UndoManager where undo levels were being added for nbzwsp characters.
- Fixed a bug with the Table Plugin where the caret would sometimes be lost when keyboard navigating up through a table.
- Fixed a bug where FontInfo.getFontFamily would throw an error when called on a removed editor.
- Fixed a bug in Firefox where undo levels were not being added correctly for some specific operations.
- Fixed a bug where initializing an inline editor inside of a table would make the whole table resizeable.
- Fixed a bug where the fake cursor that appears next to tables on Firefox was positioned incorrectly when switching to fullscreen.
- Fixed a bug where zwsp's weren't trimmed from the output from `editor.getContent({ format: 'text' })`.
- Fixed a bug where the fontsizeselect/fontselect toolbar items showed the body info rather than the first possible caret position info on init.
- Fixed a bug where it wasn't possible to select all content if the editor only contained an inline boundary element.
- Fixed a bug where `content_css` urls with query strings wasn't working.
- Fixed a bug in the Table Plugin where some table row styles were removed when changing other styles in the row properties dialog.

### Removed
- Removed the "read" step from the mobile theme.

## 4.7.9 - 2018-02-27

### Fixed
- Fixed a bug where the editor target element didn't get the correct style when removing the editor.

## 4.7.8 - 2018-02-26

### Fixed
- Fixed an issue with the Help Plugin where the menuitem name wasn't lowercase.
- Fixed an issue on MacOS where text and bold text did not have the same line-height in the autocomplete dropdown in the Link Plugin dialog.
- Fixed a bug where the "paste as text" option in the Paste Plugin didn't work.
- Fixed a bug where dialog list boxes didn't get positioned correctly in documents with scroll.
- Fixed a bug where the Inlite Theme didn't use the Table Plugin api to insert correct tables.
- Fixed a bug where the Inlite Theme panel didn't hide on blur in a correct way.
- Fixed a bug where placing the cursor before a table in Firefox would scroll to the bottom of the table.
- Fixed a bug where selecting partial text in table cells with rowspans and deleting would produce faulty tables.
- Fixed a bug where the Preview Plugin didn't work on Safari due to sandbox security.
- Fixed a bug where table cell selection using the keyboard threw an error.
- Fixed so the font size and font family doesn't toggle the text but only sets the selected format on the selected text.
- Fixed so the built-in spellchecking on Chrome and Safari creates an undo level when replacing words.

## 4.7.7 - 2018-02-19

### Added
- Added a border style selector to the advanced tab of the Image Plugin.
- Added better controls for default table inserted by the Table Plugin.
- Added new `table_responsive_width` option to the Table Plugin that controls whether to use pixel or percentage widths.

### Fixed
- Fixed a bug where the Link Plugin text didn't update when a URL was pasted using the context menu.
- Fixed a bug with the Spellchecker Plugin where using "Add to dictionary" in the context menu threw an error.
- Fixed a bug in the Media Plugin where the preview node for iframes got default width and height attributes that interfered with width/height styles.
- Fixed a bug where backslashes were being added to some font family names in Firefox in the fontselect toolbar item.
- Fixed a bug where errors would be thrown when trying to remove an editor that had not yet been fully initialized.
- Fixed a bug where the Imagetools Plugin didn't update the images atomically.
- Fixed a bug where the Fullscreen Plugin was throwing errors when being used on an inline editor.
- Fixed a bug where drop down menus weren't positioned correctly in inline editors on scroll.
- Fixed a bug with a semicolon missing at the end of the bundled javascript files.
- Fixed a bug in the Table Plugin with cursor navigation inside of tables where the cursor would sometimes jump into an incorrect table cells.
- Fixed a bug where indenting a table that is a list item using the "Increase indent" button would create a nested table.
- Fixed a bug where text nodes containing only whitespace were being wrapped by paragraph elements.
- Fixed a bug where whitespace was being inserted after br tags inside of paragraph tags.
- Fixed a bug where converting an indented paragraph to a list item would cause the list item to have extra padding.
- Fixed a bug where Copy/Paste in an editor with a lot of content would cause the editor to scroll to the top of the content in IE11.
- Fixed a bug with a memory leak in the DragHelper. Path contributed by ben-mckernan.
- Fixed a bug where the advanced tab in the Media Plugin was being shown even if it didn't contain anything. Patch contributed by gabrieeel.
- Fixed an outdated eventname in the EventUtils. Patch contributed by nazar-pc.
- Fixed an issue where the Json.parse function would throw an error when being used on a page with strict CSP settings.
- Fixed so you can place the curser before and after table elements within the editor in Firefox and Edge/IE.

## 4.7.6 - 2018-01-29

### Fixed
- Fixed a bug in the jquery integration where it threw an error saying that "global is not defined".
- Fixed a bug where deleting a table cell whose previous sibling was set to contenteditable false would create a corrupted table.
- Fixed a bug where highlighting text in an unfocused editor did not work correctly in IE11/Edge.
- Fixed a bug where the table resize handles were not being repositioned when activating the Fullscreen Plugin.
- Fixed a bug where the Imagetools Plugin dialog didn't honor editor RTL settings.
- Fixed a bug where block elements weren't being merged correctly if you deleted from after a contenteditable false element to the beginning of another block element.
- Fixed a bug where TinyMCE didn't work with module loaders like webpack.

## 4.7.5 - 2018-01-22

### Fixed
- Fixed bug with the Codesample Plugin where it wasn't possible to edit codesamples when the editor was in inline mode.
- Fixed bug where focusing on the status bar broke the keyboard navigation functionality.
- Fixed bug where an error would be thrown on Edge by the Table Plugin when pasting using the PowerPaste Plugin.
- Fixed bug in the Table Plugin where selecting row border style from the dropdown menu in advanced row properties would throw an error.
- Fixed bug with icons being rendered incorrectly on Chrome on Mac OS.
- Fixed bug in the Textcolor Plugin where the font color and background color buttons wouldn't trigger an ExecCommand event.
- Fixed bug in the Link Plugin where the url field wasn't forced LTR.
- Fixed bug where the Nonbreaking Plugin incorrectly inserted spaces into tables.
- Fixed bug with the inline theme where the toolbar wasn't repositioned on window resize.

## 4.7.4 - 2017-12-05

### Fixed
- Fixed bug in the Nonbreaking Plugin where the nonbreaking_force_tab setting was being ignored.
- Fixed bug in the Table Plugin where changing row height incorrectly converted column widths to pixels.
- Fixed bug in the Table Plugin on Edge and IE11 where resizing the last column after resizing the table would cause invalid column heights.
- Fixed bug in the Table Plugin where keyboard navigation was not normalized between browsers.
- Fixed bug in the Table Plugin where the colorpicker button would show even without defining the colorpicker_callback.
- Fixed bug in the Table Plugin where it wasn't possible to set the cell background color.
- Fixed bug where Firefox would throw an error when intialising an editor on an element that is hidden or not yet added to the DOM.
- Fixed bug where Firefox would throw an error when intialising an editor inside of a hidden iframe.

## 4.7.3 - 2017-11-23

### Added
- Added functionality to open the Codesample Plugin dialog when double clicking on a codesample. Patch contributed by dakuzen.

### Fixed
- Fixed bug where undo/redo didn't work correctly with some formats and caret positions.
- Fixed bug where the color picker didn't show up in Table Plugin dialogs.
- Fixed bug where it wasn't possible to change the width of a table through the Table Plugin dialog.
- Fixed bug where the Charmap Plugin couldn't insert some special characters.
- Fixed bug where editing a newly inserted link would not actually edit the link but insert a new link next to it.
- Fixed bug where deleting all content in a table cell made it impossible to place the caret into it.
- Fixed bug where the vertical alignment field in the Table Plugin cell properties dialog didn't do anything.
- Fixed bug where an image with a caption showed two sets of resize handles in IE11.
- Fixed bug where pressing the enter button inside of an h1 with contenteditable set to true would sometimes produce a p tag.
- Fixed bug with backspace not working as expected before a noneditable element.
- Fixed bug where operating on tables with invalid rowspans would cause an error to be thrown.
- Fixed so a real base64 representation of the image is available on the blobInfo that the images_upload_handler gets called with.
- Fixed so the image upload tab is available when the images_upload_handler is defined (and not only when the images_upload_url is defined).

## 4.7.2 - 2017-11-07

### Added
- Added newly rewritten Table Plugin.
- Added support for attributes with colon in valid_elements and addValidElements.
- Added support for dailymotion short url in the Media Plugin. Patch contributed by maat8.
- Added support for converting to half pt when converting font size from px to pt. Patch contributed by danny6514.
- Added support for location hash to the Autosave plugin to make it work better with SPAs using hash routing.
- Added support for merging table cells when pasting a table into another table.

### Changed
- Changed so the language packs are only loaded once. Patch contributed by 0xor1.
- Simplified the css for inline boundaries selection by switching to an attribute selector.

### Fixed
- Fixed bug where an error would be thrown on editor initialization if the window.getSelection() returned null.
- Fixed bug where holding down control or alt keys made the keyboard navigation inside an inline boundary not work as expected.
- Fixed bug where applying formats in IE11 produced extra, empty paragraphs in the editor.
- Fixed bug where the Word Count Plugin didn't count some mathematical operators correctly.
- Fixed bug where removing an inline editor removed the element that the editor had been initialized on.
- Fixed bug where setting the selection to the end of an editable container caused some formatting problems.
- Fixed bug where an error would be thrown sometimes when an editor was removed because of the selection bookmark was being stored asynchronously.
- Fixed a bug where an editor initialized on an empty list did not contain any valid cursor positions.
- Fixed a bug with the Context Menu Plugin and webkit browsers on Mac where right-clicking inside a table would produce an incorrect selection.
- Fixed bug where the Image Plugin constrain proportions setting wasn't working as expected.
- Fixed bug where deleting the last character in a span with decorations produced an incorrect element when typing.
- Fixed bug where focusing on inline editors made the toolbar flicker when moving between elements quickly.
- Fixed bug where the selection would be stored incorrectly in inline editors when the mouseup event was fired outside the editor body.
- Fixed bug where toggling bold at the end of an inline boundary would toggle off the whole word.
- Fixed bug where setting the skin to false would not stop the loading of some skin css files.
- Fixed bug in mobile theme where pinch-to-zoom would break after exiting the editor.
- Fixed bug where sublists of a fully selected list would not be switched correctly when changing list style.
- Fixed bug where inserting media by source would break the UndoManager.
- Fixed bug where inserting some content into the editor with a specific selection would replace some content incorrectly.
- Fixed bug where selecting all content with ctrl+a in IE11 caused problems with untoggling some formatting.
- Fixed bug where the Search and Replace Plugin left some marker spans in the editor when undoing and redoing after replacing some content.
- Fixed bug where the editor would not get a scrollbar when using the Fullscreen and Autoresize plugins together.
- Fixed bug where the font selector would stop working correctly after selecting fonts three times.
- Fixed so pressing the enter key inside of an inline boundary inserts a br after the inline boundary element.
- Fixed a bug where it wasn't possible to use tab navigation inside of a table that was inside of a list.
- Fixed bug where end_container_on_empty_block would incorrectly remove elements.
- Fixed bug where content_styles weren't added to the Preview Plugin iframe.
- Fixed so the beforeSetContent/beforeGetContent events are preventable.
- Fixed bug where changing height value in Table Plugin advanced tab didn't do anything.
- Fixed bug where it wasn't possible to remove formatting from content in beginning of table cell.

## 4.7.1 - 2017-10-09

### Fixed
- Fixed bug where theme set to false on an inline editor produced an extra div element after the target element.
- Fixed bug where the editor drag icon was misaligned with the branding set to false.
- Fixed bug where doubled menu items were not being removed as expected with the removed_menuitems setting.
- Fixed bug where the Table of contents plugin threw an error when initialized.
- Fixed bug where it wasn't possible to add inline formats to text selected right to left.
- Fixed bug where the paste from plain text mode did not work as expected.
- Fixed so the style previews do not set color and background color when selected.
- Fixed bug where the Autolink plugin didn't work as expected with some formats applied on an empty editor.
- Fixed bug where the Textpattern plugin were throwing errors on some patterns.
- Fixed bug where the Save plugin saved all editors instead of only the active editor. Patch contributed by dannoe.

## 4.7.0 - 2017-10-03

### Added
- Added new mobile ui that is specifically designed for mobile devices.

### Changed
- Updated the default skin to be more modern and white since white is preferred by most implementations.
- Restructured the default menus to be more similar to common office suites like Google Docs.

### Fixed
- Fixed so theme can be set to false on both inline and iframe editor modes.
- Fixed bug where inline editor would add/remove the visualblocks css multiple times.
- Fixed bug where selection wouldn't be properly restored when editor lost focus and commands where invoked.
- Fixed bug where toc plugin would generate id:s for headers even though a toc wasn't inserted into the content.
- Fixed bug where is wasn't possible to drag/drop contents within the editor if paste_data_images where set to true.
- Fixed bug where getParam and close in WindowManager would get the first opened window instead of the last opened window.
- Fixed bug where delete would delete between cells inside a table in Firefox.

## 4.6.7 - 2017-09-18

### Added
- Added some missing translations to Image, Link and Help plugins.

### Fixed
- Fixed bug where paste wasn't working in IOS.
- Fixed bug where the Word Count Plugin didn't count some mathematical operators correctly.
- Fixed bug where inserting a list in a table caused the cell to expand in height.
- Fixed bug where pressing enter in a list located inside of a table deleted list items instead of inserting new list item.
- Fixed bug where copy and pasting table cells produced inconsistent results.
- Fixed bug where initializing an editor with an ID of 'length' would throw an exception.
- Fixed bug where it was possible to split a non merged table cell.
- Fixed bug where copy and pasting a list with a very specific selection into another list would produce a nested list.
- Fixed bug where copy and pasting ordered lists sometimes produced unordered lists.
- Fixed bug where padded elements inside other elements would be treated as empty.
- Fixed so you can resize images inside a figure element.
- Fixed bug where an inline TinyMCE editor initialized on a table did not set selection on load in Chrome.
- Fixed the positioning of the inlite toolbar when the target element wasn't big enough to fit the toolbar.

## 4.6.6 - 2017-08-30

### Fixed
- Fixed so that notifications wrap long text content instead of bleeding outside the notification element.
- Fixed so the content_style css is added after the skin and custom stylesheets.
- Fixed bug where it wasn't possible to remove a table with the Cut button.
- Fixed bug where the center format wasn't getting the same font size as the other formats in the format preview.
- Fixed bug where the wordcount plugin wasn't counting hyphenated words correctly.
- Fixed bug where all content pasted into the editor was added to the end of the editor.
- Fixed bug where enter keydown on list item selection only deleted content and didn't create a new line.
- Fixed bug where destroying the editor while the content css was still loading caused error notifications on Firefox.
- Fixed bug where undoing cut operation in IE11 left some unwanted html in the editor content.
- Fixed bug where enter keydown would throw an error in IE11.
- Fixed bug where duplicate instances of an editor were added to the editors array when using the createEditor API.
- Fixed bug where the formatter applied formats on the wrong content when spellchecker was activated.
- Fixed bug where switching formats would reset font size on child nodes.
- Fixed bug where the table caption element weren't always the first descendant to the table tag.
- Fixed bug where pasting some content into the editor on chrome some newlines were removed.
- Fixed bug where it wasn't possible to remove a list if a list item was a table element.
- Fixed bug where copy/pasting partial selections of tables wouldn't produce a proper table.
- Fixed bug where the searchreplace plugin could not find consecutive spaces.
- Fixed bug where background color wasn't applied correctly on some partially selected contents.

## 4.6.5 - 2017-08-02

### Added
- Added new inline_boundaries_selector that allows you to specify the elements that should have boundaries.
- Added new local upload feature this allows the user to upload images directly from the image dialog.
- Added a new api for providing meta data for plugins. It will show up in the help dialog if it's provided.

### Fixed
- Fixed so that the notifications created by the notification manager are more screen reader accessible.
- Fixed bug where changing the list format on multiple selected lists didn't change all of the lists.
- Fixed bug where the nonbreaking plugin would insert multiple undo levels when pressing the tab key.
- Fixed bug where delete/backspace wouldn't render a caret when all editor contents where deleted.
- Fixed bug where delete/backspace wouldn't render a caret if the deleted element was a single contentEditable false element.
- Fixed bug where the wordcount plugin wouldn't count words correctly if word where typed after applying a style format.
- Fixed bug where the wordcount plugin would count mathematical formulas as multiple words for example 1+1=2.
- Fixed bug where formatting of triple clicked blocks on Chrome/Safari would result in styles being added outside the visual selection.
- Fixed bug where paste would add the contents to the end of the editor area when inline mode was used.
- Fixed bug where toggling off bold formatting on text entered in a new paragraph would add an extra line break.
- Fixed bug where autolink plugin would only produce a link on every other consecutive link on Firefox.
- Fixed bug where it wasn't possible to select all contents if the content only had one pre element.
- Fixed bug where sizzle would produce lagging behavior on some sites due to repaints caused by feature detection.
- Fixed bug where toggling off inline formats wouldn't include the space on selected contents with leading or trailing spaces.
- Fixed bug where the cut operation in UI wouldn't work in Chrome.
- Fixed bug where some legacy editor initialization logic would throw exceptions about editor settings not being defined.
- Fixed bug where it wasn't possible to apply text color to links if they where part of a non collapsed selection.
- Fixed bug where an exception would be thrown if the user selected a video element and then moved the focus outside the editor.
- Fixed bug where list operations didn't work if there where block elements inside the list items.
- Fixed bug where applying block formats to lists wrapped in block elements would apply to all elements in that wrapped block.

## 4.6.4 - 2017-06-13

### Fixed
- Fixed bug where the editor would move the caret when clicking on the scrollbar next to a content editable false block.
- Fixed bug where the text color select dropdowns wasn't placed correctly when they didn't fit the width of the screen.
- Fixed bug where the default editor line height wasn't working for mixed font size contents.
- Fixed bug where the content css files for inline editors were loaded multiple times for multiple editor instances.
- Fixed bug where the initial value of the font size/font family dropdowns wasn't displayed.
- Fixed bug where the I18n api was not supporting arrays as the translation replacement values.
- Fixed bug where chrome would display "The given range isn't in document." errors for invalid ranges passed to setRng.
- Fixed bug where the compat3x plugin wasn't working since the global tinymce references wasn't resolved correctly.
- Fixed bug where the preview plugin wasn't encoding the base url passed into the iframe contents producing a xss bug.
- Fixed bug where the dom parser/serializer wasn't handling some special elements like noframes, title and xmp.
- Fixed bug where the dom parser/serializer wasn't handling cdata sections with comments inside.
- Fixed bug where the editor would scroll to the top of the editable area if a dialog was closed in inline mode.
- Fixed bug where the link dialog would not display the right rel value if rel_list was configured.
- Fixed bug where the context menu would select images on some platforms but not others.
- Fixed bug where the filenames of images were not retained on dragged and drop into the editor from the desktop.
- Fixed bug where the paste plugin would misrepresent newlines when pasting plain text and having forced_root_block configured.
- Fixed so that the error messages for the imagetools plugin is more human readable.
- Fixed so the internal validate setting for the parser/serializer can't be set from editor initialization settings.

## 4.6.3 - 2017-05-30

### Fixed
- Fixed bug where the arrow keys didn't work correctly when navigating on nested inline boundary elements.
- Fixed bug where delete/backspace didn't work correctly on nested inline boundary elements.
- Fixed bug where image editing didn't work on subsequent edits of the same image.
- Fixed bug where charmap descriptions wouldn't properly wrap if they exceeded the width of the box.
- Fixed bug where the default image upload handler only accepted 200 as a valid http status code.
- Fixed so rel on target=_blank links gets forced with only noopener instead of both noopener and noreferrer.

## 4.6.2 - 2017-05-23

### Fixed
- Fixed bug where the SaxParser would run out of memory on very large documents.
- Fixed bug with formatting like font size wasn't applied to del elements.
- Fixed bug where various api calls would be throwing exceptions if they where invoked on a removed editor instance.
- Fixed bug where the branding position would be incorrect if the editor was inside a hidden tab and then later showed.
- Fixed bug where the color levels feature in the imagetools dialog wasn't working properly.
- Fixed bug where imagetools dialog wouldn't pre-load images from CORS domains, before trying to prepare them for editing.
- Fixed bug where the tab key would move the caret to the next table cell if being pressed inside a list inside a table.
- Fixed bug where the cut/copy operations would loose parent context like the current format etc.
- Fixed bug with format preview not working on invalid elements excluded by valid_elements.
- Fixed bug where blocks would be merged in incorrect order on backspace/delete.
- Fixed bug where zero length text nodes would cause issues with the undo logic if there where iframes present.
- Fixed bug where the font size/family select lists would throw errors if the first node was a comment.
- Fixed bug with csp having to allow local script evaluation since it was used to detect global scope.
- Fixed bug where CSP required a relaxed option for javascript: URLs in unsupported legacy browsers.
- Fixed bug where a fake caret would be rendered for td with the contenteditable=false.
- Fixed bug where typing would be blocked on IE 11 when within a nested contenteditable=true/false structure.

## 4.6.1 - 2017-05-10

### Added
- Added configuration option to list plugin to disable tab indentation.

### Fixed
- Fixed bug where format change on very specific content could cause the selection to change.
- Fixed bug where TinyMCE could not be lazyloaded through jquery integration.
- Fixed bug where entities in style attributes weren't decoded correctly on paste in webkit.
- Fixed bug where fontsize_formats option had been renamed incorrectly.
- Fixed bug with broken backspace/delete behaviour between contenteditable=false blocks.
- Fixed bug where it wasn't possible to backspace to the previous line with the inline boundaries functionality turned on.
- Fixed bug where is wasn't possible to move caret left and right around a linked image with the inline boundaries functionality turned on.
- Fixed bug where pressing enter after/before hr element threw exception. Patch contributed bradleyke.
- Fixed so the CSS in the visualblocks plugin doesn't overwrite background color. Patch contributed by Christian Rank.
- Fixed bug where multibyte characters weren't encoded correctly. Patch contributed by James Tarkenton.
- Fixed bug where shift-click to select within contenteditable=true fields wasn't working.

## 4.6.0 - 2017-05-04

### Added
- Added an inline boundary caret position feature that makes it easier to type at the beginning/end of links/code elements.
- Added a help plugin that adds a button and a dialog showing the editor shortcuts and loaded plugins.
- Added an inline_boundaries option that allows you to disable the inline boundary feature if it's not desired.
- Added a new ScrollIntoView event that allows you to override the default scroll to element behavior.
- Added role and aria- attributes as valid elements in the default valid elements config.
- Added new internal flag for PastePreProcess/PastePostProcess this is useful to know if the paste was coming from an external source.
- Added new ignore function to UndoManager this works similar to transact except that it doesn't add an undo level by default.

### Fixed
- Fixed so that urls gets retained for images when being edited. This url is then passed on to the upload handler.
- Fixed so that the editors would be initialized on readyState interactive instead of complete.
- Fixed so that the init event of the editor gets fired once all contentCSS files have been properly loaded.
- Fixed so that width/height of the editor gets taken from the textarea element if it's explicitly specified in styles.
- Fixed so that keep_styles set to false no longer clones class/style from the previous paragraph on enter.
- Fixed so that the default line-height is 1.2em to avoid zwnbsp characters from producing text rendering glitches on Windows.
- Fixed so that loading errors of content css gets presented by a notification message.
- Fixed so figure image elements can be linked when selected this wraps the figure image in a anchor element.
- Fixed bug where it wasn't possible to copy/paste rows with colspans by using the table copy/paste feature.
- Fixed bug where the protect setting wasn't properly applied to header/footer parts when using the fullpage plugin.
- Fixed bug where custom formats that specified upper case element names where not applied correctly.
- Fixed bug where some screen readers weren't reading buttons due to an aria specific fix for IE 8.
- Fixed bug where cut wasn't working correctly on iOS due to it's clipboard API not working correctly.
- Fixed bug where Edge would paste div elements instead of paragraphs when pasting plain text.
- Fixed bug where the textpattern plugin wasn't dealing with trailing punctuations correctly.
- Fixed bug where image editing would some times change the image format from jpg to png.
- Fixed bug where some UI elements could be inserted into the toolbar even if they where not registered.
- Fixed bug where it was possible to click the TD instead of the character in the character map and that caused an exception.
- Fixed bug where the font size/font family dropdowns would sometimes show an incorrect value due to css not being loaded in time.
- Fixed bug with the media plugin inserting undefined instead of retaining size when media_dimensions was set to false.
- Fixed bug with deleting images when forced_root_blocks where set to false.
- Fixed bug where input focus wasn't properly handled on nested content editable elements.
- Fixed bug where Chrome/Firefox would throw an exception when selecting images due to recent change of setBaseAndExtent support.
- Fixed bug where malformed blobs would throw exceptions now they are simply ignored.
- Fixed bug where backspace/delete wouldn't work properly in some cases where all contents was selected in WebKit.
- Fixed bug with Angular producing errors since it was expecting events objects to be patched with their custom properties.
- Fixed bug where the formatter would apply formatting to spellchecker errors now all bogus elements are excluded.
- Fixed bug with backspace/delete inside table caption elements wouldn't behave properly on IE 11.
- Fixed bug where typing after a contenteditable false inline element could move the caret to the end of that element.
- Fixed bug where backspace before/after contenteditable false blocks wouldn't properly remove the right element.
- Fixed bug where backspace before/after contenteditable false inline elements wouldn't properly empty the current block element.
- Fixed bug where vertical caret navigation with a custom line-height would sometimes match incorrect positions.
- Fixed bug with paste on Edge where character encoding wasn't handled properly due to a browser bug.
- Fixed bug with paste on Edge where extra fragment data was inserted into the contents when pasting.
- Fixed bug with pasting contents when having a whole block element selected on WebKit could cause WebKit spans to appear.
- Fixed bug where the visualchars plugin wasn't working correctly showing invisible nbsp characters.
- Fixed bug where browsers would hang if you tried to load some malformed html contents.
- Fixed bug where the init call promise wouldn't resolve if the specified selector didn't find any matching elements.
- Fixed bug where the Schema isValidChild function was case sensitive.

### Removed
- Dropped support for IE 8-10 due to market share and lack of support from Microsoft. See tinymce docs for details.

## 4.5.3 - 2017-02-01

### Added
- Added keyboard navigation for menu buttons when the menu is in focus.
- Added api to the list plugin for setting custom classes/attributes on lists.
- Added validation for the anchor plugin input field according to W3C id naming specifications.

### Fixed
- Fixed bug where media placeholders were removed after resize with the forced_root_block setting set to false.
- Fixed bug where deleting selections with similar sibling nodes sometimes deleted the whole document.
- Fixed bug with inlite theme where several toolbars would appear scrolling when more than one instance of the editor was in use.
- Fixed bug where the editor would throw error with the fontselect plugin on hidden editor instances in Firefox.
- Fixed bug where the background color would not stretch to the font size.
- Fixed bug where font size would be removed when changing background color.
- Fixed bug where the undomanager trimmed away whitespace between nodes on undo/redo.
- Fixed bug where media_dimensions=false in media plugin caused the editor to throw an error.
- Fixed bug where IE was producing font/u elements within links on paste.
- Fixed bug where some button tooltips were broken when compat3x was in use.
- Fixed bug where backspace/delete/typeover would remove the caption element.
- Fixed bug where powerspell failed to function when compat3x was enabled.
- Fixed bug where it wasn't possible to apply sub/sup on text with large font size.
- Fixed bug where pre tags with spaces weren't treated as content.
- Fixed bug where Meta+A would select the entire document instead of all contents in nested ce=true elements.

## 4.5.2 - 2017-01-04

### Fixed
- Added missing keyboard shortcut description for the underline menu item in the format menu.
- Fixed bug where external blob urls wasn't properly handled by editor upload logic. Patch contributed by David Oviedo.
- Fixed bug where urls wasn't treated as a single word by the wordcount plugin.
- Fixed bug where nbsp characters wasn't treated as word delimiters by the wordcount plugin.
- Fixed bug where editor instance wasn't properly passed to the format preview logic. Patch contributed by NullQuery.
- Fixed bug where the fake caret wasn't hidden when you moved selection to a cE=false element.
- Fixed bug where it wasn't possible to edit existing code sample blocks.
- Fixed bug where it wasn't possible to delete editor contents if the selection included an empty block.
- Fixed bug where the formatter wasn't expanding words on some international characters. Patch contributed by Martin Larochelle.
- Fixed bug where the open link feature wasn't working correctly on IE 11.
- Fixed bug where enter before/after a cE=false block wouldn't properly padd the paragraph with an br element.
- Fixed so font size and font family select boxes always displays a value by using the runtime style as a fallback.
- Fixed so missing plugins will be logged to console as warnings rather than halting the initialization of the editor.
- Fixed so splitbuttons become normal buttons in advlist plugin if styles are empty. Patch contributed by René Schleusner.
- Fixed so you can multi insert rows/cols by selecting table cells and using insert rows/columns.

## 4.5.1 - 2016-12-07

### Fixed
- Fixed bug where the lists plugin wouldn't initialize without the advlist plugins if served from cdn.
- Fixed bug where selectors with "*" would cause the style format preview to throw an error.
- Fixed bug with toggling lists off on lists with empty list items would throw an error.
- Fixed bug where editing images would produce non existing blob uris.
- Fixed bug where the offscreen toc selection would be treated as the real toc element.
- Fixed bug where the aria level attribute for element path would have an incorrect start index.
- Fixed bug where the offscreen selection of cE=false that where very wide would be shown onscreen. Patch contributed by Steven Bufton.
- Fixed so the default_link_target gets applied to links created by the autolink plugin.
- Fixed so that the name attribute gets removed by the anchor plugin if editing anchors.

## 4.5.0 - 2016-11-23

### Added
- Added new toc plugin allows you to insert table of contents based on editor headings.
- Added new auto complete menu to all url fields. Adds history, link to anchors etc.
- Added new sidebar api that allows you to add custom sidebar panels and buttons to toggle these.
- Added new insert menu button that allows you to have multiple insert functions under the same menu button.
- Added new open link feature to ctrl+click, alt+enter and context menu.
- Added new media_embed_handler option to allow the media plugin to be populated with custom embeds.
- Added new support for editing transparent images using the image tools dialog.
- Added new images_reuse_filename option to allow filenames of images to be retained for upload.
- Added new security feature where links with target="_blank" will by default get rel="noopener noreferrer".
- Added new allow_unsafe_link_target to allow you to opt-out of the target="_blank" security feature.
- Added new style_formats_autohide option to automatically hide styles based on context.
- Added new codesample_content_css option to specify where the code sample prism css is loaded from.
- Added new support for Japanese/Chinese word count following the unicode standards on this.
- Added new fragmented undo levels this dramatically reduces flicker on contents with iframes.
- Added new live previews for complex elements like table or lists.

### Fixed
- Fixed bug where it wasn't possible to properly tab between controls in a dialog with a disabled form item control.
- Fixed bug where firefox would generate a rectangle on elements produced after/before a cE=false elements.
- Fixed bug with advlist plugin not switching list element format properly in some edge cases.
- Fixed bug where col/rowspans wasn't correctly computed by the table plugin in some cases.
- Fixed bug where the table plugin would thrown an error if object_resizing was disabled.
- Fixed bug where some invalid markup would cause issues when running in XHTML mode. Patch contributed by Charles Bourasseau.
- Fixed bug where the fullscreen class wouldn't be removed properly when closing dialogs.
- Fixed bug where the PastePlainTextToggle event wasn't fired by the paste plugin when the state changed.
- Fixed bug where table the row type wasn't properly updated in table row dialog. Patch contributed by Matthias Balmer.
- Fixed bug where select all and cut wouldn't place caret focus back to the editor in WebKit. Patch contributed by Daniel Jalkut.
- Fixed bug where applying cell/row properties to multiple cells/rows would reset other unchanged properties.
- Fixed bug where some elements in the schema would have redundant/incorrect children.
- Fixed bug where selector and target options would cause issues if used together.
- Fixed bug where drag/drop of images from desktop on chrome would thrown an error.
- Fixed bug where cut on WebKit/Blink wouldn't add an undo level.
- Fixed bug where IE 11 would scroll to the cE=false elements when they where selected.
- Fixed bug where keys like F5 wouldn't work when a cE=false element was selected.
- Fixed bug where the undo manager wouldn't stop the typing state when commands where executed.
- Fixed bug where unlink on wrapped links wouldn't work properly.
- Fixed bug with drag/drop of images on WebKit where the image would be deleted form the source editor.
- Fixed bug where the visual characters mode would be disabled when contents was extracted from the editor.
- Fixed bug where some browsers would toggle of formats applied to the caret when clicking in the editor toolbar.
- Fixed bug where the custom theme function wasn't working correctly.
- Fixed bug where image option for custom buttons required you to have icon specified as well.
- Fixed bug where the context menu and contextual toolbars would be visible at the same time and sometimes overlapping.
- Fixed bug where the noneditable plugin would double wrap elements when using the noneditable_regexp option.
- Fixed bug where tables would get padding instead of margin when you used the indent button.
- Fixed bug where the charmap plugin wouldn't properly insert non breaking spaces.
- Fixed bug where the color previews in color input boxes wasn't properly updated.
- Fixed bug where the list items of previous lists wasn't merged in the right order.
- Fixed bug where it wasn't possible to drag/drop inline-block cE=false elements on IE 11.
- Fixed bug where some table cell merges would produce incorrect rowspan/colspan.
- Fixed so the font size of the editor defaults to 14px instead of 11px this can be overridden by custom css.
- Fixed so wordcount is debounced to reduce cpu hogging on larger texts.
- Fixed so tinymce global gets properly exported as a module when used with some module bundlers.
- Fixed so it's possible to specify what css properties you want to preview on specific formats.
- Fixed so anchors are contentEditable=false while within the editor.
- Fixed so selected contents gets wrapped in a inline code element by the codesample plugin.
- Fixed so conditional comments gets properly stripped independent of case. Patch contributed by Georgii Dolzhykov.
- Fixed so some escaped css sequences gets properly handled. Patch contributed by Georgii Dolzhykov.
- Fixed so notifications with the same message doesn't get displayed at the same time.
- Fixed so F10 can be used as an alternative key to focus to the toolbar.
- Fixed various api documentation issues and typos.

### Removed
- Removed layer plugin since it wasn't really ported from 3.x and there doesn't seem to be much use for it.
- Removed moxieplayer.swf from the media plugin since it wasn't used by the media plugin.
- Removed format state from the advlist plugin to be more consistent with common word processors.

## 4.4.3 - 2016-09-01

### Fixed
- Fixed bug where copy would produce an exception on Chrome.
- Fixed bug where deleting lists on IE 11 would merge in correct text nodes.
- Fixed bug where deleting partial lists with indentation wouldn't cause proper normalization.

## 4.4.2 - 2016-08-25

### Added
- Added new importcss_exclusive option to disable unique selectors per group.
- Added new group specific selector_converter option to importcss plugin.
- Added new codesample_languages option to apply custom languages to codesample plugin.
- Added new codesample_dialog_width/codesample_dialog_height options.

### Fixed
- Fixed bug where fullscreen button had an incorrect keyboard shortcut.
- Fixed bug where backspace/delete wouldn't work correctly from a block to a cE=false element.
- Fixed bug where smartpaste wasn't detecting links with special characters in them like tilde.
- Fixed bug where the editor wouldn't get proper focus if you clicked on a cE=false element.
- Fixed bug where it wasn't possible to copy/paste table rows that had merged cells.
- Fixed bug where merging cells could some times produce invalid col/rowspan attibute values.
- Fixed bug where getBody would sometimes thrown an exception now it just returns null if the iframe is clobbered.
- Fixed bug where drag/drop of cE=false element wasn't properly constrained to viewport.
- Fixed bug where contextmenu on Mac would collapse any selection to a caret.
- Fixed bug where rtl mode wasn't rendered properly when loading a language pack with the rtl flag.
- Fixed bug where Kamer word bounderies would be stripped from contents.
- Fixed bug where lists would sometimes render two dots or numbers on the same line.
- Fixed bug where the skin_url wasn't used by the inlite theme.
- Fixed so data attributes are ignored when comparing formats in the formatter.
- Fixed so it's possible to disable inline toolbars in the inlite theme.
- Fixed so template dialog gets resized if it doesn't fit the window viewport.

## 4.4.1 - 2016-07-26

### Added
- Added smart_paste option to paste plugin to allow disabling the paste behavior if needed.

### Fixed
- Fixed bug where png urls wasn't properly detected by the smart paste logic.
- Fixed bug where the element path wasn't working properly when multiple editor instances where used.
- Fixed bug with creating lists out of multiple paragraphs would just create one list item instead of multiple.
- Fixed bug where scroll position wasn't properly handled by the inlite theme to place the toolbar properly.
- Fixed bug where multiple instances of the editor using the inlite theme didn't render the toolbar properly.
- Fixed bug where the shortcut label for fullscreen mode didn't match the actual shortcut key.
- Fixed bug where it wasn't possible to select cE=false blocks using touch devices on for example iOS.
- Fixed bug where it was possible to select the child image within a cE=false on IE 11.
- Fixed so inserts of html containing lists doesn't merge with any existing lists unless it's a paste operation.

## 4.4.0 - 2016-06-30

### Added
- Added new inlite theme this is a more lightweight inline UI.
- Added smarter paste logic that auto detects urls in the clipboard and inserts images/links based on that.
- Added a better image resize algorithm for better image quality in the imagetools plugin.

### Fixed
- Fixed bug where it wasn't possible to drag/dropping cE=false elements on FF.
- Fixed bug where backspace/delete before/after a cE=false block would produce a new paragraph.
- Fixed bug where list style type css property wasn't preserved when indenting lists.
- Fixed bug where merging of lists where done even if the list style type was different.
- Fixed bug where the image_dataimg_filter function wasn't used when pasting images.
- Fixed bug where nested editable within a non editable element would cause scroll on focus in Chrome.
- Fixed so invalid targets for inline mode is blocked on initialization. We only support elements that can have children.

## 4.3.13 - 2016-06-08

### Added
- Added characters with a diacritical mark to charmap plugin. Patch contributed by Dominik Schilling.
- Added better error handling if the image proxy service would produce errors.

### Fixed
- Fixed issue with pasting list items into list items would produce nested list rather than a merged list.
- Fixed bug where table selection could get stuck in selection mode for inline editors.
- Fixed bug where it was possible to place the caret inside the resize grid elements.
- Fixed bug where it wasn't possible to place in elements horizontally adjacent cE=false blocks.
- Fixed bug where multiple notifications wouldn't be properly placed on screen.
- Fixed bug where multiple editor instance of the same id could be produces in some specific integrations.

## 4.3.12 - 2016-05-10

### Fixed
- Fixed bug where focus calls couldn't be made inside the editors PostRender event handler.
- Fixed bug where some translations wouldn't work as expected due to a bug in editor.translate.
- Fixed bug where the node change event could fire with a node out side the root of the editor.
- Fixed bug where Chrome wouldn't properly present the keyboard paste clipboard details when paste was clicked.
- Fixed bug where merged cells in tables couldn't be selected from right to left.
- Fixed bug where insert row wouldn't properly update a merged cells rowspan property.
- Fixed bug where the color input boxes preview field wasn't properly set on initialization.
- Fixed bug where IME composition inside table cells wouldn't work as expected on IE 11.
- Fixed so all shadow dom support is under and experimental flag due to flaky browser support.

## 4.3.11 - 2016-04-25

### Fixed
- Fixed bug where it wasn't possible to insert empty blocks though the API unless they where padded.
- Fixed bug where you couldn't type the Euro character on Windows.
- Fixed bug where backspace/delete from a cE=false element to a text block didn't work properly.
- Fixed bug where the text color default grid would render incorrectly.
- Fixed bug where the codesample plugin wouldn't load the css in the editor for multiple editors.
- Fixed so the codesample plugin textarea gets focused by default.

## 4.3.10 - 2016-04-12

### Fixed
- Fixed bug where the key "y" on WebKit couldn't be entered due to conflict with keycode for F10 on keypress.

## 4.3.9 - 2016-04-12

### Added
- Added support for focusing the contextual toolbars using keyboard.
- Added keyboard support for slider UI controls. You can no increase/decrease using arrow keys.
- Added url pattern matching for Dailymotion to media plugin. Patch contributed by Bertrand Darbon.
- Added body_class to template plugin preview. Patch contributed by Milen Petrinski.
- Added options to better override textcolor pickers with custom colors. Patch contributed by Xavier Boubert.
- Added visual arrows to inline contextual toolbars so that they point to the element being active.

### Changed
- Changed the Meta+Shift+F shortcut to Ctrl+Shift+F since Czech, Slovak, Polish languages used the first one for input.

### Fixed
- Fixed so toolbars for tables or other larger elements get better positioned below the scrollable viewport.
- Fixed bug where it was possible to click links inside cE=false blocks.
- Fixed bug where event targets wasn't properly handled in Safari Technical Preview.
- Fixed bug where drag/drop text in FF 45 would make the editor caret invisible.
- Fixed bug where the remove state wasn't properly set on editor instances when detected as clobbered.
- Fixed bug where offscreen selection of some cE=false elements would render onscreen. Patch contributed by Steven Bufton
- Fixed bug where enter would clone styles out side the root on editors inside a span. Patch contributed by ChristophKaser.
- Fixed bug where drag/drop of images into the editor didn't work correctly in FF.
- Fixed so the first item in panels for the imagetools dialog gets proper keyboard focus.

## 4.3.8 - 2016-03-15

### Fixed
- Fixed bug where inserting HR at the end of a block element would produce an extra empty block.
- Fixed bug where links would be clickable when readonly mode was enabled.
- Fixed bug where the formatter would normalize to the wrong node on very specific content.
- Fixed bug where some nested list items couldn't be indented properly.
- Fixed bug where links where clickable in the preview dialog.
- Fixed so the alt attribute doesn't get padded with an empty value by default.
- Fixed so nested alignment works more correctly. You will now alter the alignment to the closest block parent.

## 4.3.7 - 2016-03-02

### Fixed
- Fixed bug where incorrect icons would be rendered for imagetools edit and color levels.
- Fixed bug where navigation using arrow keys inside a SelectBox didn't move up/down.
- Fixed bug where the visualblocks plugin would render borders round internal UI elements.

## 4.3.6 - 2016-03-01

### Added
- Added new paste_remember_plaintext_info option to allow a global disable of the plain text mode notification.
- Added new PastePlainTextToggle event that fires when plain text mode toggles on/off.

### Fixed
- Fixed bug where it wasn't possible to select media elements since the drag logic would snap it to mouse cursor.
- Fixed bug where it was hard to place the caret inside nested cE=true elements when the outer cE=false element was focused.
- Fixed bug where editors wouldn't properly initialize if both selector and mode where used.
- Fixed bug where IME input inside table cells would switch the IME off.
- Fixed bug where selection inside the first table cell would cause the whole table cell to get selected.
- Fixed bug where error handling of images being uploaded wouldn't properly handle faulty statuses.
- Fixed bug where inserting contents before a HR would cause an exception to be thrown.
- Fixed bug where copy/paste of Excel data would be inserted as an image.
- Fixed caret position issues with copy/paste of inline block cE=false elements.
- Fixed issues with various menu item focus bugs in Chrome. Where the focused menu bar item wasn't properly blurred.
- Fixed so the notifications have a solid background since it would be hard to read if there where text under it.
- Fixed so notifications gets animated similar to the ones used by dialogs.
- Fixed so larger images that gets pasted is handled better.
- Fixed so the window close button is more uniform on various platform and also increased it's hit area.

## 4.3.5 - 2016-02-11

Npm version bump due to package not being fully updated.

## 4.3.4 - 2016-02-11

### Added
- Added new OpenWindow/CloseWindow events that gets fired when windows open/close.
- Added new NewCell/NewRow events that gets fired when table cells/rows are created.
- Added new Promise return value to tinymce.init makes it easier to handle initialization.

### Fixed
- Fixed various bugs with drag/drop of contentEditable:false elements.
- Fixed bug where deleting of very specific nested list items would result in an odd list.
- Fixed bug where lists would get merged with adjacent lists outside the editable inline root.
- Fixed bug where MS Edge would crash when closing a dialog then clicking a menu item.
- Fixed bug where table cell selection would add undo levels.
- Fixed bug where table cell selection wasn't removed when inline editor where removed.
- Fixed bug where table cell selection wouldn't work properly on nested tables.
- Fixed bug where table merge menu would be available when merging between thead and tbody.
- Fixed bug where table row/column resize wouldn't get properly removed when the editor was removed.
- Fixed bug where Chrome would scroll to the editor if there where a empty hash value in document url.
- Fixed bug where the cache suffix wouldn't work correctly with the importcss plugin.
- Fixed bug where selection wouldn't work properly on MS Edge on Windows Phone 10.
- Fixed so adjacent pre blocks gets joined into one pre block since that seems like the user intent.
- Fixed so events gets properly dispatched in shadow dom. Patch provided by Nazar Mokrynskyi.

### Removed
- Removed the jQuery version the jQuery plugin is now moved into the main package.
- Removed jscs from build process since eslint can now handle code style checking.

## 4.3.3 - 2016-01-14

### Added
- Added new table_resize_bars configuration setting.  This setting allows you to disable the table resize bars.
- Added new beforeInitialize event to tinymce.util.XHR lets you modify XHR properties before open. Patch contributed by Brent Clintel.
- Added new autolink_pattern setting to autolink plugin. Enables you to override the default autolink formats. Patch contributed by Ben Tiedt.
- Added new charmap option that lets you override the default charmap of the charmap plugin.
- Added new charmap_append option that lets you add new characters to the default charmap of the charmap plugin.
- Added new insertCustomChar event that gets fired when a character is inserted by the charmap plugin.

### Fixed
- Fixed bug where table cells started with a superfluous &nbsp; in IE10+.
- Fixed bug where table plugin would retain all BR tags when cells were merged.
- Fixed bug where media plugin would strip underscores from youtube urls.
- Fixed bug where IME input would fail on IE 11 if you typed within a table.
- Fixed bug where double click selection of a word would remove the space before the word on insert contents.
- Fixed bug where table plugin would produce exceptions when hovering tables with invalid structure.
- Fixed bug where fullscreen wouldn't scroll back to it's original position when untoggled.
- Fixed so the template plugins templates setting can be a function that gets a callback that can provide templates.

## 4.3.2 - 2015-12-14

### Fixed
- Fixed bug where the resize bars for table cells were not affected by the object_resizing property.
- Fixed bug where the contextual table toolbar would appear incorrectly if TinyMCE was initialized inline inside a table.
- Fixed bug where resizing table cells did not fire a node change event or add an undo level.
- Fixed bug where double click selection of text on IE 11 wouldn't work properly.
- Fixed bug where codesample plugin would incorrectly produce br elements inside code elements.
- Fixed bug where media plugin would strip dashes from youtube urls.
- Fixed bug where it was possible to move the caret into the table resize bars.
- Fixed bug where drag/drop into a cE=false element was possible on IE.

## 4.3.1 - 2015-11-30

### Fixed
- Fixed so it's possible to disable the table inline toolbar by setting it to false or an empty string.
- Fixed bug where it wasn't possible to resize some tables using the drag handles.
- Fixed bug where unique id:s would clash for multiple editor instances and cE=false selections.
- Fixed bug where the same plugin could be initialized multiple times.
- Fixed bug where the table inline toolbars would be displayed at the same time as the image toolbars.
- Fixed bug where the table selection rect wouldn't be removed when selecting another control element.

## 4.3.0 - 2015-11-23

### Added
- Added new table column/row resize support. Makes it a lot more easy to resize the columns/rows in a table.
- Added new table inline toolbar. Makes it easier to for example add new rows or columns to a table.
- Added new notification API. Lets you display floating notifications to the end user.
- Added new codesample plugin that lets you insert syntax highlighted pre elements into the editor.
- Added new image_caption to images. Lets you create images with captions using a HTML5 figure/figcaption elements.
- Added new live previews of embeded videos. Lets you play the video right inside the editor.
- Added new setDirty method and "dirty" event to the editor. Makes it easier to track the dirty state change.
- Added new setMode method to Editor instances that lets you dynamically switch between design/readonly.
- Added new core support for contentEditable=false elements within the editor overrides the browsers broken behavior.

### Changed
- Rewrote the noneditable plugin to use the new contentEditable false core logic.

### Fixed
- Fixed so the dirty state doesn't set to false automatically when the undo index is set to 0.
- Fixed the Selection.placeCaretAt so it works better on IE when the coordinate is between paragraphs.
- Fixed bug where data-mce-bogus="all" element contents where counted by the word count plugin.
- Fixed bug where contentEditable=false elements would be indented by the indent buttons.
- Fixed bug where images within contentEditable=false would be selected in WebKit on mouse click.
- Fixed bug in DOMUntils split method where the replacement parameter wouldn't work on specific cases.
- Fixed bug where the importcss plugin would import classes from the skin content css file.
- Fixed so all button variants have a wrapping span for it's text to make it easier to skin.
- Fixed so it's easier to exit pre block using the arrow keys.
- Fixed bug where listboxes with fix widths didn't render correctly.

## 4.2.8 - 2015-11-13

### Fixed
- Fixed bug where it was possible to delete tables as the inline root element if all columns where selected.
- Fixed bug where the UI buttons active state wasn't properly updated due to recent refactoring of that logic.

## 4.2.7 - 2015-10-27

### Fixed
- Fixed bug where backspace/delete would remove all formats on the last paragraph character in WebKit/Blink.
- Fixed bug where backspace within a inline format element with a bogus caret container would move the caret.
- Fixed bug where backspace/delete on selected table cells wouldn't add an undo level.
- Fixed bug where script tags embedded within the editor could sometimes get a mce- prefix prepended to them
- Fixed bug where validate: false option could produce an error to be thrown from the Serialization step.
- Fixed bug where inline editing of a table as the root element could let the user delete that table.
- Fixed bug where inline editing of a table as the root element wouldn't properly handle enter key.
- Fixed bug where inline editing of a table as the root element would normalize the selection incorrectly.
- Fixed bug where inline editing of a list as the root element could let the user delete that list.
- Fixed bug where inline editing of a list as the root element could let the user split that list.
- Fixed bug where resize handles would be rendered on editable root elements such as table.

## 4.2.6 - 2015-09-28

### Added
- Added capability to set request headers when using XHRs.
- Added capability to upload local images automatically default delay is set to 30 seconds after editing images.
- Added commands ids mceEditImage, mceAchor and mceMedia to be avaiable from execCommand.
- Added Edge browser to saucelabs grunt task. Patch contributed by John-David Dalton.

### Fixed
- Fixed bug where blob uris not produced by tinymce would produce HTML invalid markup.
- Fixed bug where selection of contents of a nearly empty editor in Edge would sometimes fail.
- Fixed bug where color styles woudln't be retained on copy/paste in Blink/Webkit.
- Fixed bug where the table plugin would throw an error when inserting rows after a child table.
- Fixed bug where the template plugin wouldn't handle functions as variable replacements.
- Fixed bug where undo/redo sometimes wouldn't work properly when applying formatting collapsed ranges.
- Fixed bug where shift+delete wouldn't do a cut operation on Blink/WebKit.
- Fixed bug where cut action wouldn't properly store the before selection bookmark for the undo level.
- Fixed bug where backspace in side an empty list element on IE would loose editor focus.
- Fixed bug where the save plugin wouldn't enable the buttons when a change occurred.
- Fixed bug where Edge wouldn't initialize the editor if a document.domain was specified.
- Fixed bug where enter key before nested images would sometimes not properly expand the previous block.
- Fixed bug where the inline toolbars wouldn't get properly hidden when blurring the editor instance.
- Fixed bug where Edge would paste Chinese characters on some Windows 10 installations.
- Fixed bug where IME would loose focus on IE 11 due to the double trailing br bug fix.
- Fixed bug where the proxy url in imagetools was incorrect. Patch contributed by Wong Ho Wang.

## 4.2.5 - 2015-08-31

### Added
- Added fullscreen capability to embedded youtube and vimeo videos.

### Fixed
- Fixed bug where the uploadImages call didn't work on IE 10.
- Fixed bug where image place holders would be uploaded by uploadImages call.
- Fixed bug where images marked with bogus would be uploaded by the uploadImages call.
- Fixed bug where multiple calls to uploadImages would result in decreased performance.
- Fixed bug where pagebreaks were editable to imagetools patch contributed by Rasmus Wallin.
- Fixed bug where the element path could cause too much recursion exception.
- Fixed bug for domains containing ".min". Patch contributed by Loïc Février.
- Fixed so validation of external links to accept a number after www. Patch contributed by Victor Carvalho.
- Fixed so the charmap is exposed though execCommand. Patch contributed by Matthew Will.
- Fixed so that the image uploads are concurrent for improved performance.
- Fixed various grammar problems in inline documentation. Patches provided by nikolas.

## 4.2.4 - 2015-08-17

### Added
- Added picture as a valid element to the HTML 5 schema. Patch contributed by Adam Taylor.

### Fixed
- Fixed bug where contents would be duplicated on drag/drop within the same editor.
- Fixed bug where floating/alignment of images on Edge wouldn't work properly.
- Fixed bug where it wasn't possible to drag images on IE 11.
- Fixed bug where image selection on Edge would sometimes fail.
- Fixed bug where contextual toolbars icons wasn't rendered properly when using the toolbar_items_size.
- Fixed bug where searchreplace dialog doesn't get prefilled with the selected text.
- Fixed bug where fragmented matches wouldn't get properly replaced by the searchreplace plugin.
- Fixed bug where enter key wouldn't place the caret if was after a trailing space within an inline element.
- Fixed bug where the autolink plugin could produce multiple links for the same text on Gecko.
- Fixed bug where EditorUpload could sometimes throw an exception if the blob wasn't found.
- Fixed xss issues with media plugin not properly filtering out some script attributes.

## 4.2.3 - 2015-07-30

### Fixed
- Fixed bug where image selection wasn't possible on Edge due to incompatible setBaseAndExtend API.
- Fixed bug where image blobs urls where not properly destroyed by the imagetools plugin.
- Fixed bug where keyboard shortcuts wasn't working correctly on IE 8.
- Fixed skin issue where the borders of panels where not visible on IE 8.

## 4.2.2 - 2015-07-22

### Fixed
- Fixed bug where float panels were not being hidden on inline editor blur when fixed_toolbar_container config option was in use.
- Fixed bug where combobox states wasn't properly updated if contents where updated without keyboard.
- Fixed bug where pasting into textbox or combobox would move the caret to the end of text.
- Fixed bug where removal of bogus span elements before block elements would remove whitespace between nodes.
- Fixed bug where repositioning of inline toolbars where async and producing errors if the editor was removed from DOM to early. Patch by iseulde.
- Fixed bug where element path wasn't working correctly. Patch contributed by iseulde.
- Fixed bug where menus wasn't rendered correctly when custom images where added to a menu. Patch contributed by Naim Hammadi.

## 4.2.1 - 2015-06-29

### Fixed
- Fixed bug where back/forward buttons in the browser would render blob images as broken images.
- Fixed bug where Firefox would throw regexp to big error when replacing huge base64 chunks.
- Fixed bug rendering issues with resize and context toolbars not being placed properly until next animation frame.
- Fixed bug where the rendering of the image while cropping would some times not be centered correctly.
- Fixed bug where listbox items with submenus would me selected as active.
- Fixed bug where context menu where throwing an error when rendering.
- Fixed bug where resize both option wasn't working due to resent addClass API change. Patch contributed by Jogai.
- Fixed bug where a hideAll call for container rendered inline toolbars would throw an error.
- Fixed bug where onclick event handler on combobox could cause issues if element.id was a function by some polluting libraries.
- Fixed bug where listboxes wouldn't get proper selected sub menu item when using link_list or image_list.
- Fixed so the UI controls are as wide as 4.1.x to avoid wrapping controls in toolbars.
- Fixed so the imagetools dialog is adaptive for smaller screen sizes.

## 4.2.0 - 2015-06-25

### Added
- Added new flat default skin to make the UI more modern.
- Added new imagetools plugin, lets you crop/resize and apply filters to images.
- Added new contextual toolbars support to the API lets you add floating toolbars for specific CSS selectors.
- Added new promise feature fill as tinymce.util.Promise.
- Added new built in image upload feature lets you upload any base64 encoded image within the editor as files.

### Fixed
- Fixed bug where resize handles would appear in the right position in the wrong editor when switching between resizable content in different inline editors.
- Fixed bug where tables would not be inserted in inline mode due to previous float panel fix.
- Fixed bug where floating panels would remain open when focus was lost on inline editors.
- Fixed bug where cut command on Chrome would thrown a browser security exception.
- Fixed bug where IE 11 sometimes would report an incorrect size for images in the image dialog.
- Fixed bug where it wasn't possible to remove inline formatting at the end of block elements.
- Fixed bug where it wasn't possible to delete table cell contents when cell selection was vertical.
- Fixed bug where table cell wasn't emptied from block elements if delete/backspace where pressed in empty cell.
- Fixed bug where cmd+shift+arrow didn't work correctly on Firefox mac when selecting to start/end of line.
- Fixed bug where removal of bogus elements would sometimes remove whitespace between nodes.
- Fixed bug where the resize handles wasn't updated when the main window was resized.
- Fixed so script elements gets removed by default to prevent possible XSS issues in default config implementations.
- Fixed so the UI doesn't need manual reflows when using non native layout managers.
- Fixed so base64 encoded images doesn't slow down the editor on modern browsers while editing.
- Fixed so all UI elements uses touch events to improve mobile device support.
- Removed the touch click quirks patch for iOS since it did more harm than good.
- Removed the non proportional resize handles since. Unproportional resize can still be done by holding the shift key.

## 4.1.10 - 2015-05-05

### Fixed
- Fixed bug where plugins loaded with compat3x would sometimes throw errors when loading using the jQuery version.
- Fixed bug where extra empty paragraphs would get deleted in WebKit/Blink due to recent Quriks fix.
- Fixed bug where the editor wouldn't work properly on IE 12 due to some required browser sniffing.
- Fixed bug where formatting shortcut keys where interfering with Mac OS X screenshot keys.
- Fixed bug where the caret wouldn't move to the next/previous line boundary on Cmd+Left/Right on Gecko.
- Fixed bug where it wasn't possible to remove formats from very specific nested contents.
- Fixed bug where undo levels wasn't produced when typing letters using the shift or alt+ctrl modifiers.
- Fixed bug where the dirty state wasn't properly updated when typing using the shift or alt+ctrl modifiers.
- Fixed bug where an error would be thrown if an autofocused editor was destroyed quickly after its initialization. Patch provided by thorn0.
- Fixed issue with dirty state not being properly updated on redo operation.
- Fixed issue with entity decoder not handling incorrectly written numeric entities.
- Fixed issue where some PI element values wouldn't be properly encoded.

## 4.1.9 - 2015-03-10

### Fixed
- Fixed bug where indentation wouldn't work properly for non list elements.
- Fixed bug with image plugin not pulling the image dimensions out correctly if a custom document_base_url was used.
- Fixed bug where ctrl+alt+[1-9] would conflict with the AltGr+[1-9] on Windows. New shortcuts is ctrl+shift+[1-9].
- Fixed bug with removing formatting on nodes in inline mode would sometimes include nodes outside the editor body.
- Fixed bug where extra nbsp:s would be inserted when you replaced a word surrounded by spaces using insertContent.
- Fixed bug with pasting from Google Docs would produce extra strong elements and line feeds.

## 4.1.8 - 2015-03-05

### Added
- Added new html5 sizes attribute to img elements used together with srcset.
- Added new elementpath option that makes it possible to disable the element path but keep the statusbar.
- Added new option table_style_by_css for the table plugin to set table styling with css rather than table attributes.
- Added new link_assume_external_targets option to prompt the user to prepend http:// prefix if the supplied link does not contain a protocol prefix.
- Added new image_prepend_url option to allow a custom base path/url to be added to images.
- Added new table_appearance_options option to make it possible to disable some options.
- Added new image_title option to make it possible to alter the title of the image, disabled by default.

### Fixed
- Fixed bug where selection starting from out side of the body wouldn't produce a proper selection range on IE 11.
- Fixed bug where pressing enter twice before a table moves the cursor in the table and causes a javascript error.
- Fixed bug where advanced image styles were not respected.
- Fixed bug where the less common Shift+Delete didn't produce a proper cut operation on WebKit browsers.
- Fixed bug where image/media size constrain logic would produce NaN when handling non number values.
- Fixed bug where internal classes where removed by the removeformat command.
- Fixed bug with creating links table cell contents with a specific selection would throw a exceptions on WebKit/Blink.
- Fixed bug where valid_classes option didn't work as expected according to docs. Patch provided by thorn0.
- Fixed bug where jQuery plugin would patch the internal methods multiple times. Patch provided by Drew Martin.
- Fixed bug where backspace key wouldn't delete the current selection of newly formatted content.
- Fixed bug where type over of inline formatting elements wouldn't properly keep the format on WebKit/Blink.
- Fixed bug where selection needed to be properly normalized on modern IE versions.
- Fixed bug where Command+Backspace didn't properly delete the whole line of text but the previous word.
- Fixed bug where UI active states wheren't properly updated on IE if you placed caret within the current range.
- Fixed bug where delete/backspace on WebKit/Blink would remove span elements created by the user.
- Fixed bug where delete/backspace would produce incorrect results when deleting between two text blocks with br elements.
- Fixed bug where captions where removed when pasting from MS Office.
- Fixed bug where lists plugin wouldn't properly remove fully selected nested lists.
- Fixed bug where the ttf font used for icons would throw an warning message on Gecko on Mac OS X.
- Fixed a bug where applying a color to text did not update the undo/redo history.
- Fixed so shy entities gets displayed when using the visualchars plugin.
- Fixed so removeformat removes ins/del by default since these might be used for strikethough.
- Fixed so multiple language packs can be loaded and added to the global I18n data structure.
- Fixed so transparent color selection gets treated as a normal color selection. Patch contributed by Alexander Hofbauer.
- Fixed so it's possible to disable autoresize_overflow_padding, autoresize_bottom_margin options by setting them to false.
- Fixed so the charmap plugin shows the description of the character in the dialog. Patch contributed by Jelle Hissink.
- Removed address from the default list of block formats since it tends to be missused.
- Fixed so the pre block format is called preformatted to make it more verbose.
- Fixed so it's possible to context scope translation strings this isn't needed most of the time.
- Fixed so the max length of the width/height input fields of the media dialog is 5 instead of 3.
- Fixed so drag/dropped contents gets properly processed by paste plugin since it's basically a paste. Patch contributed by Greg Fairbanks.
- Fixed so shortcut keys for headers is ctrl+alt+[1-9] instead of ctrl+[1-9] since these are for switching tabs in the browsers.
- Fixed so "u" doesn't get converted into a span element by the legacy input filter. Since this is now a valid HTML5 element.
- Fixed font families in order to provide appropriate web-safe fonts.

## 4.1.7 - 2014-11-27

### Added
- Added HTML5 schema support for srcset, source and picture. Patch contributed by mattheu.
- Added new cache_suffix setting to enable cache busting by producing unique urls.
- Added new paste_convert_word_fake_lists option to enable users to disable the fake lists convert logic.

### Fixed
- Fixed so advlist style changes adds undo levels for each change.
- Fixed bug where WebKit would sometimes produce an exception when the autolink plugin where looking for URLs.
- Fixed bug where IE 7 wouldn't be rendered properly due to aggressive css compression.
- Fixed bug where DomQuery wouldn't accept window as constructor element.
- Fixed bug where the color picker in 3.x dialogs wouldn't work properly. Patch contributed by Callidior.
- Fixed bug where the image plugin wouldn't respect the document_base_url.
- Fixed bug where the jQuery plugin would fail to append to elements named array prototype names.

## 4.1.6 - 2014-10-08

### Changed
- Replaced jake with grunt since it is more mainstream and has better plugin support.

### Fixed
- Fixed bug with clicking on the scrollbar of the iframe would cause a JS error to be thrown.
- Fixed bug where null would produce an exception if you passed it to selection.setRng.
- Fixed bug where Ctrl/Cmd+Tab would indent the current list item if you switched tabs in the browser.
- Fixed bug where pasting empty cells from Excel would result in a broken table.
- Fixed bug where it wasn't possible to switch back to default list style type.
- Fixed issue where the select all quirk fix would fire for other modifiers than Ctrl/Cmd combinations.


## 4.1.5 - 2014-09-09

### Fixed
- Fixed bug where sometimes the resize rectangles wouldn't properly render on images on WebKit/Blink.
- Fixed bug in list plugin where delete/backspace would merge empty LI elements in lists incorrectly.
- Fixed bug where empty list elements would result in empty LI elements without it's parent container.
- Fixed bug where backspace in empty caret formatted element could produce an type error exception of Gecko.
- Fixed bug where lists pasted from word with a custom start index above 9 wouldn't be properly handled.
- Fixed bug where tabfocus plugin would tab out of the editor instance even if the default action was prevented.
- Fixed bug where tabfocus wouldn't tab properly to other adjacent editor instances.
- Fixed bug where the DOMUtils setStyles wouldn't properly removed or update the data-mce-style attribute.
- Fixed bug where dialog select boxes would be placed incorrectly if document.body wasn't statically positioned.
- Fixed bug where pasting would sometimes scroll to the top of page if the user was using the autoresize plugin.
- Fixed bug where caret wouldn't be properly rendered by Chrome when clicking on the iframes documentElement.
- Fixed so custom images for menubutton/splitbutton can be provided. Patch contributed by Naim Hammadi.
- Fixed so the default action of windows closing can be prevented by blocking the default action of the close event.
- Fixed so nodeChange and focus of the editor isn't automatically performed when opening sub dialogs.

## 4.1.4 - 2014-08-21

### Added
- Added new media_filter_html option to media plugin that blocks any conditional comments, scripts etc within a video element.
- Added new content_security_policy option allows you to set custom policy for iframe contents. Patch contributed by Francois Chagnon.

### Fixed
- Fixed bug where activate/deactivate events wasn't firing properly when switching between editors.
- Fixed bug where placing the caret on iOS was difficult due to a WebKit bug with touch events.
- Fixed bug where the resize helper wouldn't render properly on older IE versions.
- Fixed bug where resizing images inside tables on older IE versions would sometimes fail depending mouse position.
- Fixed bug where editor.insertContent would produce an exception when inserting select/option elements.
- Fixed bug where extra empty paragraphs would be produced if block elements where inserted inside span elements.
- Fixed bug where the spellchecker menu item wouldn't be properly checked if spell checking was started before it was rendered.
- Fixed bug where the DomQuery filter function wouldn't remove non elements from collection.
- Fixed bug where document with custom document.domain wouldn't properly render the editor.
- Fixed bug where IE 8 would throw exception when trying to enter invalid color values into colorboxes.
- Fixed bug where undo manager could incorrectly add an extra undo level when custom resize handles was removed.
- Fixed bug where it wouldn't be possible to alter cell properties properly on table cells on IE 8.
- Fixed so the color picker button in table dialog isn't shown unless you include the colorpicker plugin or add your own custom color picker.
- Fixed so activate/deactivate events fire when windowManager opens a window since.
- Fixed so the table advtab options isn't separated by an underscore to normalize naming with image_advtab option.
- Fixed so the table cell dialog has proper padding when the advanced tab in disabled.

## 4.1.3 - 2014-07-29

### Added
- Added event binding logic to tinymce.util.XHR making it possible to override headers and settings before any request is made.

### Fixed
- Fixed bug where drag events wasn't fireing properly on older IE versions since the event handlers where bound to document.
- Fixed bug where drag/dropping contents within the editor on IE would force the contents into plain text mode even if it was internal content.
- Fixed bug where IE 7 wouldn't open menus properly due to a resize bug in the browser auto closing them immediately.
- Fixed bug where the DOMUtils getPos logic wouldn't produce a valid coordinate inside the body if the body was positioned non static.
- Fixed bug where the element path and format state wasn't properly updated if you had the wordcount plugin enabled.
- Fixed bug where a comment at the beginning of source would produce an exception in the formatter logic.
- Fixed bug where setAttrib/getAttrib on null would throw exception together with any hooked attributes like style.
- Fixed bug where table sizes wasn't properly retained when copy/pasting on WebKit/Blink.
- Fixed bug where WebKit/Blink would produce colors in RGB format instead of the forced HEX format when deleting contents.
- Fixed bug where the width attribute wasn't updated on tables if you changed the size inside the table dialog.
- Fixed bug where control selection wasn't properly handled when the caret was placed directly after an image.
- Fixed bug where selecting the contents of table cells using the selection.select method wouldn't place the caret properly.
- Fixed bug where the selection state for images wasn't removed when placing the caret right after an image on WebKit/Blink.
- Fixed bug where all events wasn't properly unbound when and editor instance was removed or destroyed by some external innerHTML call.
- Fixed bug where it wasn't possible or very hard to select images on iOS when the onscreen keyboard was visible.
- Fixed so auto_focus can take a boolean argument this will auto focus the last initialized editor might be useful for single inits.
- Fixed so word auto detect lists logic works better for faked lists that doesn't have specific markup.
- Fixed so nodeChange gets fired on mouseup as it used to before 4.1.1 we optimized that event to fire less often.

### Removed
- Removed the finish menu item from spellchecker menu since it's redundant you can stop spellchecking by toggling menu item or button.

## 4.1.2 - 2014-07-15

### Added
- Added offset/grep to DomQuery class works basically the same as it's jQuery equivalent.

### Fixed
- Fixed bug where backspace/delete or setContent with an empty string would remove header data when using the fullpage plugin.
- Fixed bug where tinymce.remove with a selector not matching any editors would remove all editors.
- Fixed bug where resizing of the editor didn't work since the theme was calling setStyles instead of setStyle.
- Fixed bug where IE 7 would fail to append html fragments to iframe document when using DomQuery.
- Fixed bug where the getStyle DOMUtils method would produce an exception if it was called with null as it's element.
- Fixed bug where the paste plugin would remove the element if the none of the paste_webkit_styles rules matched the current style.
- Fixed bug where contextmenu table items wouldn't work properly on IE since it would some times fire an incorrect selection change.
- Fixed bug where the padding/border values wasn't used in the size calculation for the body size when using autoresize. Patch contributed by Matt Whelan.
- Fixed bug where conditional word comments wouldn't be properly removed when pasting plain text.
- Fixed bug where resizing would sometime fail on IE 11 when the mouseup occurred inside the resizable element.
- Fixed so the iframe gets initialized without any inline event handlers for better CSP support. Patch contributed by Matt Whelan.
- Fixed so the tinymce.dom.Sizzle is the latest version of sizzle this resolves the document context bug.

## 4.1.1 - 2014-07-08

### Fixed
- Fixed bug where pasting plain text on some WebKit versions would result in an empty line.
- Fixed bug where resizing images inside tables on IE 11 wouldn't work properly.
- Fixed bug where IE 11 would sometimes throw "Invalid argument" exception when editor contents was set to an empty string.
- Fixed bug where document.activeElement would throw exceptions on IE 9 when that element was hidden or removed from dom.
- Fixed bug where WebKit/Blink sometimes produced br elements with the Apple-interchange-newline class.
- Fixed bug where table cell selection wasn't properly removed when copy/pasting table cells.
- Fixed bug where pasting nested list items from Word wouldn't produce proper semantic nested lists.
- Fixed bug where right clicking using the contextmenu plugin on WebKit/Blink on Mac OS X would select the target current word or line.
- Fixed bug where it wasn't possible to alter table cell properties on IE 8 using the context menu.
- Fixed bug where the resize helper wouldn't be correctly positioned on older IE versions.
- Fixed bug where fullpage plugin would produce an error if you didn't specify a doctype encoding.
- Fixed bug where anchor plugin would get the name/id of the current element even if it wasn't anchor element.
- Fixed bug where visual aids for tables wouldn't be properly disabled when changing the border size.
- Fixed bug where some control selection events wasn't properly fired on older IE versions.
- Fixed bug where table cell selection on older IE versions would prevent resizing of images.
- Fixed bug with paste_data_images paste option not working properly on modern IE versions.
- Fixed bug where custom elements with underscores in the name wasn't properly parsed/serialized.
- Fixed bug where applying inline formats to nested list elements would produce an incorrect formatting result.
- Fixed so it's possible to hide items from elements path by using preventDefault/stopPropagation.
- Fixed so inline mode toolbar gets rendered right aligned if the editable element positioned to the documents right edge.
- Fixed so empty inline elements inside empty block elements doesn't get removed if configured to be kept intact.
- Fixed so DomQuery parentsUntil/prevUntil/nextUntil supports selectors/elements/filters etc.
- Fixed so legacyoutput plugin overrides fontselect and fontsizeselect controls and handles font elements properly.

## 4.1.0 - 2014-06-18

### Added
- Added new file_picker_callback option to replace the old file_browser_callback the latter will still work though.
- Added new custom colors to textcolor plugin will be displayed if a color picker is provided also shows the latest colors.
- Added new color_picker_callback option to enable you to add custom color pickers to the editor.
- Added new advanced tabs to table/cell/row dialogs to enable you to select colors for border/background.
- Added new colorpicker plugin that lets you select colors from a hsv color picker.
- Added new tinymce.util.Color class to handle color parsing and converting.
- Added new colorpicker UI widget element lets you add a hsv color picker to any form/window.
- Added new textpattern plugin that allows you to use markdown like text patterns to format contents.
- Added new resize helper element that shows the current width & height while resizing.
- Added new "once" method to Editor and EventDispatcher enables since callback execution events.
- Added new jQuery like class under tinymce.dom.DomQuery it's exposed on editor instances (editor.$) and globally under (tinymce.$).

### Fixed
- Fixed so the default resize method for images are proportional shift/ctrl can be used to make an unproportional size.
- Fixed bug where the image_dimensions option of the image plugin would cause exceptions when it tried to update the size.
- Fixed bug where table cell dialog class field wasn't properly updated when editing an a table cell with an existing class.
- Fixed bug where Safari on Mac would produce webkit-fake-url for pasted images so these are now removed.
- Fixed bug where the nodeChange event would get fired before the selection was changed when clicking inside the current selection range.
- Fixed bug where valid_classes option would cause exception when it removed internal prefixed classes like mce-item-.
- Fixed bug where backspace would cause navigation in IE 8 on an inline element and after a caret formatting was applied.
- Fixed so placeholder images produced by the media plugin gets selected when inserted/edited.
- Fixed so it's possible to drag in images when the paste_data_images option is enabled. Might be useful for mail clients.
- Fixed so images doesn't get a width/height applied if the image_dimensions option is set to false useful for responsive contents.
- Fixed so it's possible to pass in an optional arguments object for the nodeChanged function to be passed to all nodechange event listeners.
- Fixed bug where media plugin embed code didn't update correctly.<|MERGE_RESOLUTION|>--- conflicted
+++ resolved
@@ -23,14 +23,11 @@
 - Add-ons such as plugins and themes are no longer constructed using the `new` operator #TINY-8256
 - A number of APIs that were not proper classes, are no longer constructed using the `new` operator #TINY-8322
 - Moved the `print` plugin's functionality to TinyMCE core #TINY-8314
-<<<<<<< HEAD
-- Moved the `textpattern` plugin to TinyMCE core #TINY-8312
-- Renamed the `textpattern_patterns` setting to `text_patterns` #TINY-8312
-=======
 - The `default_link_target` option has been renamed to `link_default_target` for both `link` and `autolink` plugins #TINY-4603
 - The `rel_list` option has been renamed to `link_rel_list` for the `link` plugin #TINY-4603
 - The `target_list` option has been renamed to `link_target_list` for the `link` plugin #TINY-4603
->>>>>>> c16f5296
+- Moved the `textpattern` plugin to TinyMCE core #TINY-8312
+- Renamed the `textpattern_patterns` setting to `text_patterns` #TINY-8312
 
 ### Fixed
 - The object returned from the `editor.fire()` API was incorrect if the editor had been removed #TINY-8018
