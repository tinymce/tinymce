# Changelog
All notable changes to this project will be documented in this file.

The format is based on [Keep a Changelog](https://keepachangelog.com/en/1.0.0/),
and this project adheres to [Semantic Versioning](https://semver.org/spec/v2.0.0.html).

## Unreleased

## Fixed
- An element could be dropped onto the decendants of a noneditable element. #TINY-9364
<<<<<<< HEAD
- Checkmark did not show in menu colorswatches. #TINY-9395
=======
- Toolbar split buttons in advlist plugin to show the correct state when the cursor is in a checklist. #TINY-5167
>>>>>>> 535474c3

### Improved
- Direct invalid child text nodes of list elements will be wrapped in list item elements. #TINY-4818

### Fixed
- Quick toolbars were incorrectly rendered during the dragging of `contenteditable="false"` elements. #TINY-9305

## 6.3.0 - 2022-11-23

### Added
- New `expand` function added to `tinymce.selection` which expands the selection around the nearest word. #TINY-9001
- New `expand` function added to `tinymce.dom.RangeUtils` to return a new range expanded around the nearest word. #TINY-9001
- New `color_map_background` and `color_map_foreground` options which set the base colors used in the `backcolor` and `forecolor` toolbar buttons and menu items. #TINY-9184
- Added optional `storageKey` property to `colorinput` component and `colorswatch` fancy menu item. #TINY-9184
- New `addView` function added to `editor.ui.registry` which makes it possible to register custom editor views. #TINY-9210
- New `ToggleView` command which makes it possible to hide or show registered custom views. #TINY-9210
- New `color_default_foreground` and `color_default_background` options to set the initial default color for the `forecolor` and `backcolor` toolbar buttons and menu items. #TINY-9183
- New `getTransparentElements` function added to `tinymce.html.Schema` to return a map object of transparent HTML elements. #TINY-9172
- Added `ToggleToolbarDrawer` event to subscribe to toolbar’s opening and closing. #TINY-9271

### Changed
- Transparent elements, like anchors, are now allowed in the root of the editor body if they contain blocks. #TINY-9172
- Colorswatch keyboard navigation now starts on currently selected color if present in the colorswatch. #TINY-9283
- `setContent` is now allowed to accept any custom keys and values as a second options argument. #TINY-9143

### Improved
- Transparent elements, like anchors, can now contain block elements. #TINY-9172
- Colorswatch now displays a checkmark for selected color. #TINY-9283
- Color picker dialog now starts on the appropriate color for the cursor position. #TINY-9213

### Fixed
- Parsing media content would cause a memory leak, which for example occurred when using the `getContent` API. #TINY-9186
- Dragging a noneditable element toward the bottom edge would cause the page to scroll up. #TINY-9025
- Range expanding capabilities would behave inconsistently depending on where the cursor was placed. #TINY-9029
- Compilation errors were thrown when using TypeScript 4.8. #TINY-9161
- Line separator scrolling in floating toolbars. #TINY-8948
- A double bottom border appeared on inline mode editor for the `tinymce-5` skin. #TINY-9108
- The editor header showed up even with no menubar and toolbar configured. #TINY-8819
- Inline text pattern no longer triggers if it matches only the end but not the start. #TINY-8947
- Matches of inline text patterns that are similar are now managed correctly. #TINY-8949
- Using `editor.selection.getContent({ format: 'text' })` or `editor.getContent({ format: 'text' })` would sometimes deselect selected radio buttons. #TINY-9213
- The context toolbar prevented the user from placing the cursor at the edges of the editor. #TINY-8890
- The Quick Insert context toolbar provided by the `quickbars` plugin showed when the cursor was in a fake block caret. #TINY-9190
- The `editor.selection.getRng()` API was not returning a proper range on hidden editors in Firefox. #TINY-9259
- The `editor.selection.getBookmark()` API was not returning a proper bookmark on hidden editors in Firefox. #TINY-9259
- Dragging a noneditable element before or after another noneditable element now works correctly. #TINY-9253
- The restored selection after a redo or undo action was not scrolled into view. #TINY-9222
- A newline could not be inserted when the selection was restored from a bookmark after an inline element with a `contenteditable="false"` attribute. #TINY-9194
- The global `tinymce.dom.styleSheetLoader` was not affected by the `content_css_cors` option. #TINY-6037
- The caret was moved to the previous line when a text pattern executed a `mceInsertContent` command on Enter key when running on Firefox. #TINY-9193
- The `autoresize` plugin used to cause infinite resize when `content_css` is set to `document`. #TINY-8872

## 6.2.0 - 2022-09-08

### Added
- New `text_patterns_lookup` option to provide additional text patterns dynamically. #TINY-8778
- New promotion element has been added to the default UI. It can be disabled using the new `promotion` option. #TINY-8840
- New `format_noneditable_selector` option to specify the `contenteditable="false"` elements that can be wrapped in a format. #TINY-8905
- Added `allow` as a valid attribute for the `iframe` element in the editor schema. #TINY-8939
- New `search` field in the `MenuButton` that shows a search field at the top of the menu, and refetches items when the search field updates. #TINY-8952

### Improved
- The formatter can now apply a format to a `contenteditable="false"` element by wrapping it. Configurable using the `format_noneditable_selector` option. #TINY-8905
- The autocompleter now supports a multiple character trigger using the new `trigger` configuration. #TINY-8887
- The formatter now applies some inline formats, such as color and font size, to list item elements when the entire item content is selected. #TINY-8961
- The installed and available plugin lists in the Help dialog are now sorted alphabetically. #TINY-9019
- Alignment can now be applied to more types of embedded media elements. #TINY-8687

### Changed
- The `@menubar-row-separator-color` oxide variable no longer affects the divider between the Menubar and Toolbar. It only controls the color of the separator lines drawn in multiline Menubars. #TINY-8632
- The `@toolbar-separator-color` oxide variable now affects the color of the separator between the Menubar and Toolbar only. #TINY-8632
- Available Premium plugins, which are listed by name in the Help dialog, are no longer translated. #TINY-9019

### Fixed
- The Autolink plugin did not work when text nodes in the content were fragmented. #TINY-3723
- Fixed multiple incorrect types on public APIs found while enabling TypeScript strict mode. #TINY-8806
- The number of blank lines returned from `editor.getContent({format: 'text'})` differed between browsers. #TINY-8579
- The editor focused via the `auto_focus` option was not scrolled into the viewport. #TINY-8785
- Adding spaces immediately after a `contenteditable="false"` block did not work properly in some circumstances. #TINY-8814
- Elements with only `data-*` custom attributes were sometimes removed when they should not be removed. #TINY-8755
- Selecting a figure with `class="image"` incorrectly highlighted the link toolbar button. #TINY-8832
- Specifying a single, non-default list style for the `advlist_bullet_styles` and `advlist_number_styles` options was not respected. #TINY-8721
- Fixed multiple issues that occurred when formatting `contenteditable` elements. #TINY-8905
- Spaces could be incorrectly added to `urlinput` dialog components (commonly but not exclusively presented in the *Insert/Edit Link* dialog) in certain cases. #TINY-8775
- The text patterns logic threw an error when there were fragmented text nodes in a paragraph. #TINY-8779
- Dragging a `contentEditable=false` element towards a document’s edge did not cause scrolling. #TINY-8874
- Parsing large documents no longer throws a `Maximum call stack size exceeded` exception. #TINY-6945
- DomParser filter matching was not checked between filters, which could lead to an exception in the parser. #TINY-8888
- `contenteditable="false"` lists can no longer be toggled; and `contenteditable="true"` list elements within these lists can no longer be indented, split into another list element, or appended to the previous list element by deletion. #TINY-8920
- Removed extra bottom padding in the context toolbar of the `tinymce-5` skin. #TINY-8980
- Fixed a regression where pressing **Enter** added or deleted content outside the selection. #TINY-9101
- Fixed a bug where pressing **Enter** deleted selected `contenteditable="false"` `<pre>` elements. #TINY-9101
- The `editor.insertContent()` API did not respect the `no_events` argument. #TINY-9140

### Deprecated
- The autocompleter configuration property, `ch`, has been deprecated. It will be removed in the next major release. Use the `trigger` property instead. #TINY-8887

## 6.1.2 - 2022-07-29

### Fixed
- Reverted the undo level fix in the `autolink` plugin as it caused duplicated content in some edge cases. #TINY-8936

## 6.1.1 - 2022-07-27

### Fixed
- Invalid special elements were not cleaned up correctly during sanitization. #TINY-8780
- An exception was thrown when deleting all content if the start or end of the document had a `contenteditable="false"` element. #TINY-8877
- When a sidebar was opened using the `sidebar_show` option, its associated toolbar button was not highlighted. #TINY-8873
- When converting a URL to a link, the `autolink` plugin did not fire an `ExecCommand` event, nor did it create an undo level. #TINY-8896
- Worked around a Firefox bug which resulted in cookies not being available inside the editor content. #TINY-8916
- `<pre>` content pasted into a `<pre>` block that had inline styles or was `noneditable` now merges correctly with the surrounding content. #TINY-8860
- After a `codesample` was pasted, the insertion point was placed incorrectly. #TINY-8861

## 6.1.0 - 2022-06-29

### Added
- New `sidebar_show` option to show the specified sidebar on initialization. #TINY-8710
- New `newline_behavior` option controls what happens when the Return or Enter key is pressed or the `mceInsertNewLine` command is used. #TINY-8458
- New `iframe_template_callback` option in the Media plugin. Patch provided by Namstel. #TINY-8684
- New `transparent` property for `iframe` dialog component. #TINY-8534
- New `removeAttributeFilter` and `removeNodeFilter` functions added to the DomParser and DOM Serializer APIs. #TINY-7847
- New `dispatchChange` function added to the UndoManager API to fire the change with current editor status as level and current undoManager layer as lastLevel. #TINY-8641

### Improved
- Clearer focus states for buttons while navigating with a keyboard. #TINY-8557
- Support annotating certain block elements directly when using the editor's Annotation API. #TINY-8698
- The `mceLink` command can now take the value `{ dialog: true }` to always open the link dialog. #TINY-8057
- All help dialog links to `https://www.tiny.cloud` now include `rel="noopener"` to avoid potential security issues. #TINY-8834

### Changed
- The `end_container_on_empty_block` option can now take a string of blocks, allowing the exiting of a blockquote element by pressing Enter or Return twice. #TINY-6559
- The default value for `end_container_on_empty_block` option has been changed to `'blockquote'`. #TINY-6559
- Link menu and toolbar buttons now always execute the `mceLink` command. #TINY-8057
- Toggling fullscreen mode when using the Fullscreen plugin now also fires the `ResizeEditor` event. #TINY-8701
- Getting the editor's text content now returns newlines instead of an empty string if more than one empty paragraph exists. #TINY-8578
- Custom elements are now treated as non-empty elements by the schema. #TINY-4784
- The autocompleter's menu HTML element is now positioned instead of the wrapper. #TINY-6476
- Choice menu items will now use the `'menuitemradio'` aria role to better reflect that only a single item can be active. #TINY-8602

### Fixed
- Some Template plugin option values were not escaped properly when doing replacement lookups with Regular Expressions. #TINY-7433
- Copy events were not dispatched in readonly mode. #TINY-6800
- `<pre>` tags were not preserved when copying and pasting. #TINY-7719
- The URL detection used for autolink and smart paste did not work if a path segment contained valid characters such as `!` and `:`. #TINY-8069
- In some cases pressing the Backspace or Delete key would incorrectly step into tables rather than remain outside. #TINY-8592
- Links opened when Alt+Enter or Option+Return was typed even when `preventDefault()` was called on the keydown event. #TINY-8661
- Inconsistent visual behavior between choosing Edit -> Select All and typing Ctrl+A or Cmd+A when a document contained an image. #TINY-4550
- Ctrl+Shift+Home/End or Cmd+Shift+Up-arrow/Down-arrow did not expand the selection to a `contenteditable="false"` element if the element was at the beginning or end of a document. #TINY-7795
- Triple-clicking did not select a paragraph in Google Chrome in some circumstances. #TINY-8215
- Images were not showing as selected when selected along with other content. #TINY-5947
- Selection direction was not stored or restored when getting or setting selection bookmarks. #TINY-8599
- When text within an inline boundary element was selected and the right-arrow key was pressed, the insertion point incorrectly moved to the left. #TINY-8601
- In some versions of Safari, the `editor.selection.isForward()` API could throw an exception due to an invalid selection. #TINY-8686
- The selection is no longer incorrectly moved inside a comment by the `editor.selection.normalize()` API. #TINY-7817
- The `InsertParagraph` or `mceInsertNewLine` commands did not delete the current selection like the native command does. #TINY-8606
- The `InsertLineBreak` command did not replace selected content. #TINY-8458
- If selected content straddled a parent and nested list, cutting the selection did not always set the list style to `'none'` on the parent list. #TINY-8078
- Delete operations could behave incorrectly if the selection contains a `contenteditable="false"` element located at the edge of content. #TINY-8729
- Spaces were not added correctly on some browsers when the insertion point was immediately before or after a `contenteditable="false"` block element. #TINY-8588
- Images that used a Data URI were corrupted when the data wasn't base64 encoded. #TINY-8337
- `uploadImages` no longer triggers two change events if there is a removal of images on upload. #TINY-8641
- Preview and Insert Template dialogs now display the correct content background color when using dark skins. #TINY-8534
- Dialogs no longer exceed window height on smaller screens. #TINY-8146
- UI components, such as dialogs, would in some cases cause the Esc keyup event to incorrectly trigger inside the editor. #TINY-7005
- Fixed incorrect word breaks in menus when the menu presented with a scrollbar. #TINY-8572
- Notifications did not properly reposition when toggling fullscreen mode. #TINY-8701
- Text alignments, such as flush left and centered, could not be applied to `<pre>` elements. #TINY-7715
- Indenting or outdenting list items inside a block element that was inside another list item did not work. #TINY-7209
- Changing the list type of a list within another block element altered the parent element that contained that list. #TINY-8068
- Pasting columns in tables could, in some circumstances, result in an invalid table. #TINY-8040
- Copying columns in tables could sometimes result in an invalid copy. #TINY-8040
- Changing table properties with the `table_style_by_css` option set to `false` would sometimes reset the table width. #TINY-8758
- Custom elements added to otherwise blank lines were removed during serialization. #TINY-4784
- The editor's autocompleter was not triggered at the start of nested list items. #TINY-8759
- Some function types in the TreeWalker API missed that it could return `undefined`. #TINY-8592
- Nuget packages for .NET and .NET Core are now configured to copy TinyMCE into `/wwwroot/lib/` when TinyMCE is installed into a project. #TINY-8611

## 6.0.3 - 2022-05-25

### Fixed
- Could not remove values when multiple cells were selected with the cell properties dialog. #TINY-8625
- Could not remove values when multiple rows were selected with the row properties dialog. #TINY-8625
- Empty lines that were formatted in a ranged selection using the `format_empty_lines` option were not kept in the serialized content. #TINY-8639
- The `s` element was missing from the default schema text inline elements. #TINY-8639
- Some text inline elements specified via the schema were not removed when empty by default. #TINY-8639

## 6.0.2 - 2022-04-27

### Fixed
- Some media elements wouldn't update when changing the source URL. #TINY-8660
- Inline toolbars flickered when switching between editors. #TINY-8594
- Multiple inline toolbars were shown if focused too quickly. #TINY-8503
- Added background and additional spacing for the text labeled buttons in the toolbar to improve visual clarity. #TINY-8617
- Toolbar split buttons with text used an incorrect width on touch devices. #TINY-8647

## 6.0.1 - 2022-03-23

### Fixed
- Fixed the dev ZIP missing the required `bin` scripts to build from the source. #TINY-8542
- Fixed a regression whereby text patterns couldn't be updated at runtime. #TINY-8540
- Fixed an issue where tables with colgroups could be copied incorrectly in some cases. #TINY-8568
- Naked buttons better adapt to various background colors, improved text contrast in notifications. #TINY-8533
- The autocompleter would not fire the `AutocompleterStart` event nor close the menu in some cases. #TINY-8552
- It wasn't possible to select text right after an inline noneditable element. #TINY-8567
- Fixed a double border showing for the `tinymce-5` skin when using `toolbar_location: 'bottom'`. #TINY-8564
- Clipboard content was not generated correctly when cutting and copying `contenteditable="false"` elements. #TINY-8563
- Fixed the box-shadow getting clipped in autocompletor popups. #TINY-8573
- The `buttonType` property did not work for dialog footer buttons. #TINY-8582
- Fix contrast ratio for error messages. #TINY-8586

## 6.0.0 - 2022-03-03

### Added
- New `editor.options` API to replace the old `editor.settings` and `editor.getParam` APIs. #TINY-8206
- New `editor.annotator.removeAll` API to remove all annotations by name. #TINY-8195
- New `Resource.unload` API to make it possible to unload resources. #TINY-8431
- New `FakeClipboard` API on the `tinymce` global. #TINY-8353
- New `dispatch()` function to replace the now deprecated `fire()` function in various APIs. #TINY-8102
- New `AutocompleterStart`, `AutocompleterUpdate` and `AutocompleterEnd` events. #TINY-8279
- New `mceAutocompleterClose`, `mceAutocompleterReload` commands. #TINY-8279
- New `mceInsertTableDialog` command to open the insert table dialog. #TINY-8273
- New `slider` dialog component. #TINY-8304
- New `imagepreview` dialog component, allowing preview and zoom of any image URL. #TINY-8333
- New `buttonType` property on dialog button components, supporting `toolbar` style in addition to `primary` and `secondary`. #TINY-8304
- The `tabindex` attribute is now copied from the target element to the iframe. #TINY-8315

### Improved
- New default theme styling for TinyMCE 6 facelift with old skin available as `tinymce-5` and `tinymce-5-dark`. #TINY-8373
- The default height of editor has been increased from `200px` to `400px` to improve the usability of the editor. #TINY-6860
- The upload results returned from the `editor.uploadImages()` API now includes a `removed` flag, reflecting if the image was removed after a failed upload. #TINY-7735
- The `ScriptLoader`, `StyleSheetLoader`, `AddOnManager`, `PluginManager` and `ThemeManager` APIs will now return a `Promise` when loading resources instead of using callbacks. #TINY-8325
- A `ThemeLoadError` event is now fired if the theme fails to load. #TINY-8325
- The `BeforeSetContent` event will now include the actual serialized content when passing in an `AstNode` to the `editor.setContent` API. #TINY-7996
- Improved support for placing the caret before or after noneditable elements within the editor. #TINY-8169
- Calls to `editor.selection.setRng` now update the caret position bookmark used when focus is returned to the editor. #TINY-8450
- The `emoticon` plugin dialog, toolbar and menu item has been updated to use the more accurate `Emojis` term. #TINY-7631
- The dialog `redial` API will now only rerender the changed components instead of the whole dialog. #TINY-8334
- The dialog API `setData` method now uses a deep merge algorithm to support partial nested objects. #TINY-8333
- The dialog spec `initialData` type is now `Partial<T>` to match the underlying implementation details. #TINY-8334
- Notifications no longer require a timeout to disable the close button. #TINY-6679
- The editor theme is now fetched in parallel with the icons, language pack and plugins. #TINY-8453

### Changed
- TinyMCE is now MIT licensed. #TINY-2316
- Moved the `paste` plugin's functionality to TinyMCE core. #TINY-8310
- The `paste_data_images` option now defaults to `true`. #TINY-8310
- Moved the `noneditable` plugin to TinyMCE core. #TINY-8311
- Renamed the `noneditable_noneditable_class` option to `noneditable_class`. #TINY-8311
- Renamed the `noneditable_editable_class` option to `editable_class`. #TINY-8311
- Moved the `textpattern` plugin to TinyMCE core. #TINY-8312
- Renamed the `textpattern_patterns` option to `text_patterns`. #TINY-8312
- Moved the `hr` plugin's functionality to TinyMCE core. #TINY-8313
- Moved the `print` plugin's functionality to TinyMCE core. #TINY-8314
- Moved non-UI table functionality to core. #TINY-8273
- The `DomParser` API no longer uses a custom parser internally and instead uses the native `DOMParser` API. #TINY-4627
- The `editor.getContent()` API can provide custom content by preventing and overriding `content` in the `BeforeGetContent` event. This makes it consistent with the `editor.selection.getContent()` API. #TINY-8018
- The `editor.setContent()` API can now be prevented using the `BeforeSetContent` event. This makes it consistent with the `editor.selection.setContent()` API. #TINY-8018
- Add-ons such as plugins and themes are no longer constructed using the `new` operator. #TINY-8256
- A number of APIs that were not proper classes, are no longer constructed using the `new` operator. #TINY-8322
- The Editor commands APIs will no longer fallback to executing the browsers native command functionality. #TINY-7829
- The Editor query command APIs will now return `false` or an empty string on removed editors. #TINY-7829
- The `mceAddEditor` and `mceToggleEditor` commands now take an object as their value to specify the id and editor options. #TINY-8138
- The `mceInsertTable` command can no longer open the insert table dialog. Use the `mceInsertTableDialog` command instead. #TINY-8273
- The `plugins` option now returns a `string` array instead of a space separated string. #TINY-8455
- The `media` plugin no longer treats `iframe`, `video`, `audio` or `object` elements as "special" and will validate the contents against the schema. #TINY-8382
- The `images_upload_handler` option is no longer passed a `success` or `failure` callback and instead requires a `Promise` to be returned with the upload result. #TINY-8325
- The `tinymce.settings` global property is no longer set upon initialization. #TINY-7359
- The `change` event is no longer fired on first modification. #TINY-6920
- The `GetContent` event will now always pass a `string` for the `content` property. #TINY-7996
- Changed the default tag for the strikethrough format to the `s` tag when using a html 5 schema. #TINY-8262
- The `strike` tag is automatically converted to the `s` tag when using a html 5 schema. #TINY-8262
- Aligning a table to the left or right will now use margin styling instead of float styling. #TINY-6558
- The `:` control character has been changed to `~` for the schema `valid_elements` and `extended_valid_elements` options. #TINY-6726
- The `primary` property on dialog buttons has been deprecated. Use the new `buttonType` property instead. #TINY-8304
- Changed the default statusbar element path delimiter from `»` to `›`. #TINY-8372
- Replaced the `Powered by Tiny` branding text with the Tiny logo. #TINY-8371
- The default minimum height of editor has been changed to 100px to prevent the UI disappearing while resizing. #TINY-6860
- RGB colors are no longer converted to hex values when parsing or serializing content. #TINY-8163
- Replaced the `isDisabled()` function with an `isEnabled()` function for various APIs. #TINY-8101
- Replaced the `enable()` and `disable()` functions with a `setEnabled(state)` function in various APIs. #TINY-8101
- Replaced the `disabled` property with an `enabled` property in various APIs. #TINY-8101
- Replaced the `disable(name)` and `enable(name)` functions with a `setEnabled(name, state)` function in the Dialog APIs. #TINY-8101
- Renamed the `tinymce.Env.os.isOSX` API to `tinymce.Env.os.isMacOS`. #TINY-8175
- Renamed the `tinymce.Env.browser.isChrome` API to `tinymce.Env.browser.isChromium` to better reflect its functionality. #TINY-8300
- Renamed the `getShortEndedElements` Schema API to `getVoidElements`. #TINY-8344
- Renamed the `font_formats` option to `font_family_formats`. #TINY-8328
- Renamed the `fontselect` toolbar button and `fontformats` menu item to `fontfamily`. #TINY-8328
- Renamed the `fontsize_formats` option to `font_size_formats`. #TINY-8328
- Renamed the `fontsizeselect` toolbar button and `fontsizes` menu item to `fontsize`. #TINY-8328
- Renamed the `formatselect` toolbar button and `blockformats` menu item to `blocks`. #TINY-8328
- Renamed the `styleselect` toolbar button and `formats` menu item to `styles`. #TINY-8328
- Renamed the `lineheight_formats` option to `line_height_formats`. #TINY-8328
- Renamed the `getWhiteSpaceElements()` function to `getWhitespaceElements()` in the `Schema` API. #TINY-8102
- Renamed the `mceInsertClipboardContent` command `content` property to `html` to better reflect what data is passed. #TINY-8310
- Renamed the `default_link_target` option to `link_default_target` for both `link` and `autolink` plugins. #TINY-4603
- Renamed the `rel_list` option to `link_rel_list` for the `link` plugin. #TINY-4603
- Renamed the `target_list` option to `link_target_list` for the `link` plugin. #TINY-4603
- The default value for the `link_default_protocol` option has been changed to `https` instead of `http`. #TINY-7824
- The default value for the `element_format` option has been changed to `html`. #TINY-8263
- The default value for the `schema` option has been changed to `html5`. #TINY-8261
- The default value for the `table_style_by_css` option has been changed to `true`. #TINY-8259
- The default value for the `table_use_colgroups` option has been changed to `true`. #TINY-8259

### Fixed
- The object returned from the `editor.fire()` API was incorrect if the editor had been removed. #TINY-8018
- The `editor.selection.getContent()` API did not respect the `no_events` argument. #TINY-8018
- The `editor.annotator.remove` API did not keep selection when removing the annotation. #TINY-8195
- The `GetContent` event was not fired when getting `tree` or `text` formats using the `editor.selection.getContent()` API. #TINY-8018
- The `beforeinput` and `input` events would sometimes not fire as expected when deleting content. #TINY-8168 #TINY-8329
- The `table` plugin would sometimes not correctly handle headers in the `tfoot` section. #TINY-8104
- The `silver` theme UI was incorrectly rendered before plugins had initialized. #TINY-8288
- The aria labels for the color picker dialog were not translated. #TINY-8381
- Fixed sub-menu items not read by screen readers. Patch contributed by westonkd. #TINY-8417
- Dialog labels and other text-based UI properties did not escape HTML markup. #TINY-7524
- Anchor elements would render incorrectly when using the `allow_html_in_named_anchor` option. #TINY-3799
- The `AstNode` HTML serializer did not serialize `pre` or `textarea` elements correctly when they contained newlines. #TINY-8446
- Fixed sub-menu items not read by screen readers. Patch contributed by westonkd. #TINY-8417
- The Home or End keys would move out of a editable element contained within a noneditable element. #TINY-8201
- Dialogs could not be opened in inline mode before the editor had been rendered. #TINY-8397
- Clicking on menu items could cause an unexpected console warning if the `onAction` function caused the menu to close. #TINY-8513
- Fixed various color and contrast issues for the dark skins. #TINY-8527

### Removed
- Removed support for Microsoft Internet Explorer 11. #TINY-8194 #TINY-8241
- Removed support for Microsoft Word from the opensource paste functionality. #TINY-7493
- Removed support for the `plugins` option allowing a mixture of a string array and of space separated strings. #TINY-8399
- Removed support for the deprecated `false` value for the `forced_root_block` option. #TINY-8260
- Removed the jQuery integration. #TINY-4519
- Removed the `imagetools` plugin, which is now classified as a Premium plugin. #TINY-8209
- Removed the `imagetools` dialog component. #TINY-8333
- Removed the `toc` plugin, which is now classified as a Premium plugin. #TINY-8250
- Removed the `tabfocus` plugin. #TINY-8315
- Removed the `textpattern` plugin's API as part of moving it to core. #TINY-8312
- Removed the `table` plugin's API. #TINY-8273
- Removed the callback for the `EditorUpload` API. #TINY-8325
- Removed the legacy browser detection properties from the `Env` API. #TINY-8162
- Removed the `filterNode` method from the `DomParser` API. #TINY-8249
- Removed the `SaxParser` API. #TINY-8218
- Removed the `tinymce.utils.Promise` API. #TINY-8241
- Removed the `toHex` function for the `DOMUtils` and `Styles` APIs. #TINY-8163
- Removed the `execCommand` handler function from the plugin and theme interfaces. #TINY-7829
- Removed the `editor.settings` property as it has been replaced by the new Options API. #TINY-8236
- Removed the `shortEnded` and `fixed` properties on `tinymce.html.Node` class. #TINY-8205
- Removed the `mceInsertRawHTML` command. #TINY-8214
- Removed the style field from the `image` plugin dialog advanced tab. #TINY-3422
- Removed the `paste_filter_drop` option as native drag and drop handling is no longer supported. #TINY-8511
- Removed the legacy `mobile` theme. #TINY-7832
- Removed the deprecated `$`, `Class`, `DomQuery` and `Sizzle` APIs. #TINY-4520 #TINY-8326
- Removed the deprecated `Color`, `JSON`, `JSONP` and `JSONRequest`. #TINY-8162
- Removed the deprecated `XHR` API. #TINY-8164
- Removed the deprecated `setIconStroke` Split Toolbar Button API. #TINY-8162
- Removed the deprecated `editors` property from `EditorManager`. #TINY-8162
- Removed the deprecated `execCallback` and `setMode` APIs from `Editor`. #TINY-8162
- Removed the deprecated `addComponents` and `dependencies` APIs from `AddOnManager`. #TINY-8162
- Removed the deprecated `clearInterval`, `clearTimeout`, `debounce`, `requestAnimationFrame`, `setInterval`, `setTimeout` and `throttle` APIs from `Delay`. #TINY-8162
- Removed the deprecated `Schema` options. #TINY-7821
- Removed the deprecated `file_browser_callback_types`, `force_hex_style_colors` and `images_dataimg_filter` options. #TINY-7823
- Removed the deprecated `filepicker_validator_handler`, `force_p_newlines`, `gecko_spellcheck`, `tab_focus`, `table_responsive_width` and `toolbar_drawer` options. #TINY-7820
- Removed the deprecated `media_scripts` option in the `media` plugin. #TINY-8421
- Removed the deprecated `editor_deselector`, `editor_selector`, `elements`, `mode` and `types` legacy TinyMCE init options. #TINY-7822
- Removed the deprecated `content_editable_state` and `padd_empty_with_br` options. #TINY-8400
- Removed the deprecated `autoresize_on_init` option from the `autoresize` plugin. #TINY-8400
- Removed the deprecated `fullpage`, `spellchecker`, `bbcode`, `legacyoutput`, `colorpicker`, `contextmenu` and `textcolor` plugins. #TINY-8192
- Removed the undocumented `editor.editorCommands.hasCustomCommand` API. #TINY-7829
- Removed the undocumented `mceResetDesignMode`, `mceRepaint` and `mceBeginUndoLevel` commands. #TINY-7829

### Deprecated
- The dialog button component's `primary` property has been deprecated and will be removed in the next major release. Use the new `buttonType` property instead. #TINY-8304
- The `fire()` function of `tinymce.Editor`, `tinymce.dom.EventUtils`, `tinymce.dom.DOMUtils`, `tinymce.util.Observable` and `tinymce.util.EventDispatcher` has been deprecated and will be removed in the next major release. Use the `dispatch()` function instead. #TINY-8102
- The `content` property on the `SetContent` event has been deprecated and will be removed in the next major release. #TINY-8457
- The return value of the `editor.setContent` API has been deprecated and will be removed in the next major release. #TINY-8457

## 5.10.3 - 2022-02-09

### Fixed
- Alignment would sometimes be removed on parent elements when changing alignment on certain inline nodes, such as images. #TINY-8308
- The `fullscreen` plugin would reset the scroll position when exiting fullscreen mode. #TINY-8418

## 5.10.2 - 2021-11-17

### Fixed
- Internal selectors were appearing in the style list when using the `importcss` plugin. #TINY-8238

## 5.10.1 - 2021-11-03

### Fixed
- The iframe aria help text was not read by some screen readers. #TINY-8171
- Clicking the `forecolor` or `backcolor` toolbar buttons would do nothing until selecting a color. #TINY-7836
- Crop functionality did not work in the `imagetools` plugin when the editor was rendered in a shadow root. #TINY-6387
- Fixed an exception thrown on Safari when closing the `searchreplace` plugin dialog. #TINY-8166
- The `autolink` plugin did not convert URLs to links when starting with a bracket. #TINY-8091
- The `autolink` plugin incorrectly created nested links in some cases. #TINY-8091
- Tables could have an incorrect height set on rows when rendered outside of the editor. #TINY-7699
- In certain circumstances, the table of contents plugin would incorrectly add an extra empty list item. #TINY-4636
- The insert table grid menu displayed an incorrect size when re-opening the grid. #TINY-6532
- The word count plugin was treating the zero width space character (`&#8203;`) as a word. #TINY-7484

## 5.10.0 - 2021-10-11

### Added
- Added a new `URI.isDomSafe(uri)` API to check if a URI is considered safe to be inserted into the DOM. #TINY-7998
- Added the `ESC` key code constant to the `VK` API. #TINY-7917
- Added a new `deprecation_warnings` setting for turning off deprecation console warning messages. #TINY-8049

### Improved
- The `element` argument of the `editor.selection.scrollIntoView()` API is now optional, and if it is not provided the current selection will be scrolled into view. #TINY-7291

### Changed
- The deprecated `scope` attribute is no longer added to `td` cells when converting a row to a header row. #TINY-7731
- The number of `col` elements is normalized to match the number of columns in a table after a table action. #TINY-8011

### Fixed
- Fixed a regression that caused block wrapper formats to apply and remove incorrectly when using a collapsed selection with multiple words. #TINY-8036
- Resizing table columns in some scenarios would resize the column to an incorrect position. #TINY-7731
- Inserting a table where the parent element had padding would cause the table width to be incorrect. #TINY-7991
- The resize backdrop element did not have the `data-mce-bogus="all"` attribute set to prevent it being included in output. #TINY-7854
- Resize handles appeared on top of dialogs and menus when using an inline editor. #TINY-3263
- Fixed the `autoresize` plugin incorrectly scrolling to the top of the editor content in some cases when changing content. #TINY-7291
- Fixed the `editor.selection.scrollIntoView()` type signature, as it incorrectly required an `Element` instead of `HTMLElement`. #TINY-7291
- Table cells that were both row and column headers did not retain the correct state when converting back to a regular row or column. #TINY-7709
- Clicking beside a non-editable element could cause the editor to incorrectly scroll to the top of the content. #TINY-7062
- Clicking in a table cell, with a non-editable element in an adjacent cell, incorrectly caused the non-editable element to be selected. #TINY-7736
- Split toolbar buttons incorrectly had nested `tabindex="-1"` attributes. #TINY-7879
- Fixed notifications rendering in the wrong place initially and when the page was scrolled. #TINY-7894
- Fixed an exception getting thrown when the number of `col` elements didn't match the number of columns in a table. #TINY-7041 #TINY-8011
- The table selection state could become incorrect after selecting a noneditable table cell. #TINY-8053
- As of Mozilla Firefox 91, toggling fullscreen mode with `toolbar_sticky` enabled would cause the toolbar to disappear. #TINY-7873
- Fixed URLs not cleaned correctly in some cases in the `link` and `image` plugins. #TINY-7998
- Fixed the `image` and `media` toolbar buttons incorrectly appearing to be in an inactive state in some cases. #TINY-3463
- Fixed the `editor.selection.selectorChanged` API not firing if the selector matched the current selection when registered in some cases. #TINY-3463
- Inserting content into a `contenteditable="true"` element that was contained within a `contenteditable="false"` element would move the selection to an incorrect location. #TINY-7842
- Dragging and dropping `contenteditable="false"` elements could result in the element being placed in an unexpected location. #TINY-7917
- Pressing the Escape key would not cancel a drag action that started on a `contenteditable="false"` element within the editor. #TINY-7917
- `video` and `audio` elements were unable to be played when the `media` plugin live embeds were enabled in some cases. #TINY-7674
- Pasting images would throw an exception if the clipboard `items` were not files (for example, screenshots taken from gnome-software). Patch contributed by cedric-anne. #TINY-8079

### Deprecated
- Several APIs have been deprecated. See the release notes section for information. #TINY-8023 #TINY-8063
- Several Editor settings have been deprecated. See the release notes section for information. #TINY-8086
- The Table of Contents and Image Tools plugins will be classified as Premium plugins in the next major release. #TINY-8087
- Word support in the `paste` plugin has been deprecated and will be removed in the next major release. #TINY-8087

## 5.9.2 - 2021-09-08

### Fixed
- Fixed an exception getting thrown when disabling events and setting content. #TINY-7956
- Delete operations could behave incorrectly if the selection crossed a table boundary. #TINY-7596

## 5.9.1 - 2021-08-27

### Fixed
- Published TinyMCE types failed to compile in strict mode. #TINY-7915
- The `TableModified` event sometimes didn't fire when performing certain table actions. #TINY-7916

## 5.9.0 - 2021-08-26

### Added
- Added a new `mceFocus` command that focuses the editor. Equivalent to using `editor.focus()`. #TINY-7373
- Added a new `mceTableToggleClass` command which toggles the provided class on the currently selected table. #TINY-7476
- Added a new `mceTableCellToggleClass` command which toggles the provided class on the currently selected table cells. #TINY-7476
- Added a new `tablecellvalign` toolbar button and menu item for vertical table cell alignment. #TINY-7477
- Added a new `tablecellborderwidth` toolbar button and menu item to change table cell border width. #TINY-7478
- Added a new `tablecellborderstyle` toolbar button and menu item to change table cell border style. #TINY-7478
- Added a new `tablecaption` toolbar button and menu item to toggle captions on tables. #TINY-7479
- Added a new `mceTableToggleCaption` command that toggles captions on a selected table. #TINY-7479
- Added a new `tablerowheader` toolbar button and menu item to toggle the header state of row cells. #TINY-7478
- Added a new `tablecolheader` toolbar button and menu item to toggle the header state of column cells. #TINY-7482
- Added a new `tablecellbordercolor` toolbar button and menu item to select table cell border colors, with an accompanying setting `table_border_color_map` to customize the available values. #TINY-7480
- Added a new `tablecellbackgroundcolor` toolbar button and menu item to select table cell background colors, with an accompanying setting `table_background_color_map` to customize the available values. #TINY-7480
- Added a new `language` menu item and toolbar button to add `lang` attributes to content, with an accompanying `content_langs` setting to specify the languages available. #TINY-6149
- A new `lang` format is now available that can be used with `editor.formatter`, or applied with the `Lang` editor command. #TINY-6149
- Added a new `language` icon for the `language` toolbar button. #TINY-7670
- Added a new `table-row-numbering` icon. #TINY-7327
- Added new plugin commands: `mceEmoticons` (Emoticons), `mceWordCount` (Word Count), and `mceTemplate` (Template). #TINY-7619
- Added a new `iframe_aria_text` setting to set the iframe title attribute. #TINY-1264
- Added a new DomParser `Node.children()` API to return all the children of a `Node`. #TINY-7756

### Improved
- Sticky toolbars can now be offset from the top of the page using the new `toolbar_sticky_offset` setting. #TINY-7337
- Fancy menu items now accept an `initData` property to allow custom initialization data. #TINY-7480
- Improved the load time of the `fullpage` plugin by using the existing editor schema rather than creating a new one. #TINY-6504
- Improved the performance when UI components are rendered. #TINY-7572
- The context toolbar no longer unnecessarily repositions to the top of large elements when scrolling. #TINY-7545
- The context toolbar will now move out of the way when it overlaps with the selection, such as in table cells. #TINY-7192
- The context toolbar now uses a short animation when transitioning between different locations. #TINY-7740
- `Env.browser` now uses the User-Agent Client Hints API where it is available. #TINY-7785
- Icons with a `-rtl` suffix in their name will now automatically be used when the UI is rendered in right-to-left mode. #TINY-7782
- The `formatter.match` API now accepts an optional `similar` parameter to check if the format partially matches. #TINY-7712
- The `formatter.formatChanged` API now supports providing format variables when listening for changes. #TINY-7713
- The formatter will now fire `FormatApply` and `FormatRemove` events for the relevant actions. #TINY-7713
- The `autolink` plugin link detection now permits custom protocols. #TINY-7714
- The `autolink` plugin valid link detection has been improved. #TINY-7714

### Changed
- Changed the load order so content CSS is loaded before the editor is populated with content. #TINY-7249
- Changed the `emoticons`, `wordcount`, `code`, `codesample`, and `template` plugins to open dialogs using commands. #TINY-7619
- The context toolbar will no longer show an arrow when it overlaps the content, such as in table cells. #TINY-7665
- The context toolbar will no longer overlap the statusbar for toolbars using `node` or `selection` positions. #TINY-7666

### Fixed
- The `editor.fire` API was incorrectly mutating the original `args` provided. #TINY-3254
- Unbinding an event handler did not take effect immediately while the event was firing. #TINY-7436
- Binding an event handler incorrectly took effect immediately while the event was firing. #TINY-7436
- Unbinding a native event handler inside the `remove` event caused an exception that blocked editor removal. #TINY-7730
- The `SetContent` event contained the incorrect `content` when using the `editor.selection.setContent()` API. #TINY-3254
- The editor content could be edited after calling `setProgressState(true)` in iframe mode. #TINY-7373
- Tabbing out of the editor after calling `setProgressState(true)` behaved inconsistently in iframe mode. #TINY-7373
- Flash of unstyled content while loading the editor because the content CSS was loaded after the editor content was rendered. #TINY-7249
- Partially transparent RGBA values provided in the `color_map` setting were given the wrong hex value. #TINY-7163
- HTML comments with mismatched quotes were parsed incorrectly under certain circumstances. #TINY-7589
- The editor could crash when inserting certain HTML content. #TINY-7756
- Inserting certain HTML content into the editor could result in invalid HTML once parsed. #TINY-7756
- Links in notification text did not show the correct mouse pointer. #TINY-7661
- Using the Tab key to navigate into the editor on Microsoft Internet Explorer 11 would incorrectly focus the toolbar. #TINY-3707
- The editor selection could be placed in an incorrect location when undoing or redoing changes in a document containing `contenteditable="false"` elements. #TINY-7663
- Menus and context menus were not closed when clicking into a different editor. #TINY-7399
- Context menus on Android were not displayed when more than one HTML element was selected. #TINY-7688
- Disabled nested menu items could still be opened. #TINY-7700
- The nested menu item chevron icon was not fading when the menu item was disabled. #TINY-7700
- `imagetools` buttons were incorrectly enabled for remote images without `imagetools_proxy` set. #TINY-7772
- Only table content would be deleted when partially selecting a table and content outside the table. #TINY-6044
- The table cell selection handling was incorrect in some cases when dealing with nested tables. #TINY-6298
- Removing a table row or column could result in the cursor getting placed in an invalid location. #TINY-7695
- Pressing the Tab key to navigate through table cells did not skip noneditable cells. #TINY-7705
- Clicking on a noneditable table cell did not show a visual selection like other noneditable elements. #TINY-7724
- Some table operations would incorrectly cause table row attributes and styles to be lost. #TINY-6666
- The selection was incorrectly lost when using the `mceTableCellType` and `mceTableRowType` commands. #TINY-6666
- The `mceTableRowType` was reversing the order of the rows when converting multiple header rows back to body rows. #TINY-6666
- The table dialog did not always respect the `table_style_with_css` option. #TINY-4926
- Pasting into a table with multiple cells selected could cause the content to be pasted in the wrong location. #TINY-7485
- The `TableModified` event was not fired when pasting cells into a table. #TINY-6939
- The table paste column before and after icons were not flipped in RTL mode. #TINY-7851
- Fixed table corruption when deleting a `contenteditable="false"` cell. #TINY-7891
- The `dir` attribute was being incorrectly applied to list items. #TINY-4589
- Applying selector formats would sometimes not apply the format correctly to elements in a list. #TINY-7393
- For formats that specify an attribute or style that should be removed, the formatter `match` API incorrectly returned `false`. #TINY-6149
- The type signature on the `formatter.matchNode` API had the wrong return type (was `boolean` but should have been `Formatter | undefined`). #TINY-6149
- The `formatter.formatChanged` API would ignore the `similar` parameter if another callback had already been registered for the same format. #TINY-7713
- The `formatter.formatChanged` API would sometimes not run the callback the first time the format was removed. #TINY-7713
- Base64 encoded images with spaces or line breaks in the data URI were not displayed correctly. Patch contributed by RoboBurned.

### Deprecated
- The `bbcode`, `fullpage`, `legacyoutput`, and `spellchecker` plugins have been deprecated and marked for removal in the next major release. #TINY-7260

## 5.8.2 - 2021-06-23

### Fixed
- Fixed an issue when pasting cells from tables containing `colgroup`s into tables without `colgroup`s. #TINY-6675
- Fixed an issue that could cause an invalid toolbar button state when multiple inline editors were on a single page. #TINY-6297

## 5.8.1 - 2021-05-20

### Fixed
- An unexpected exception was thrown when switching to readonly mode and adjusting the editor width. #TINY-6383
- Content could be lost when the `pagebreak_split_block` setting was enabled. #TINY-3388
- The `list-style-type: none;` style on nested list items was incorrectly removed when clearing formatting. #TINY-6264
- URLs were not always detected when pasting over a selection. Patch contributed by jwcooper. #TINY-6997
- Properties on the `OpenNotification` event were incorrectly namespaced. #TINY-7486

## 5.8.0 - 2021-05-06

### Added
- Added the `PAGE_UP` and `PAGE_DOWN` key code constants to the `VK` API. #TINY-4612
- The editor resize handle can now be controlled using the keyboard. #TINY-4823
- Added a new `fixed_toolbar_container_target` setting which renders the toolbar in the specified `HTMLElement`. Patch contributed by pvrobays.

### Improved
- The `inline_boundaries` feature now supports the `home`, `end`, `pageup`, and `pagedown` keys. #TINY-4612
- Updated the `formatter.matchFormat` API to support matching formats with variables in the `classes` property. #TINY-7227
- Added HTML5 `audio` and `video` elements to the default alignment formats. #TINY-6633
- Added support for alpha list numbering to the list properties dialog. #TINY-6891

### Changed
- Updated the `image` dialog to display the class list dropdown as full-width if the caption checkbox is not present. #TINY-6400
- Renamed the "H Align" and "V Align" input labels in the Table Cell Properties dialog to "Horizontal align" and "Vertical align" respectively. #TINY-7285

### Deprecated
- The undocumented `setIconStroke` Split Toolbar Button API has been deprecated and will be removed in a future release. #TINY-3551

### Fixed
- Fixed a bug where it wasn't possible to align nested list items. #TINY-6567
- The RGB fields in the color picker dialog were not staying in sync with the color palette and hue slider. #TINY-6952
- The color preview box in the color picker dialog was not correctly displaying the saturation and value of the chosen color. #TINY-6952
- The color picker dialog will now show an alert if it is submitted with an invalid hex color code. #TINY-2814
- Fixed a bug where the `TableModified` event was not fired when adding a table row with the Tab key. #TINY-7006
- Added missing `images_file_types` setting to the exported TypeScript types. #GH-6607
- Fixed a bug where lists pasted from Word with Roman numeral markers were not displayed correctly. Patch contributed by aautio. #GH-6620
- The `editor.insertContent` API was incorrectly handling nested `span` elements with matching styles. #TINY-6263
- The HTML5 `small` element could not be removed when clearing text formatting. #TINY-6633
- The Oxide button text transform variable was incorrectly using `capitalize` instead of `none`. Patch contributed by dakur. #GH-6341
- Fix dialog button text that was using title-style capitalization. #TINY-6816
- Table plugin could perform operations on tables containing the inline editor. #TINY-6625
- Fixed Tab key navigation inside table cells with a ranged selection. #TINY-6638
- The foreground and background toolbar button color indicator is no longer blurry. #TINY-3551
- Fixed a regression in the `tinymce.create()` API that caused issues when multiple objects were created. #TINY-7358
- Fixed the `LineHeight` command causing the `change` event to be fired inconsistently. #TINY-7048

## 5.7.1 - 2021-03-17

### Fixed
- Fixed the `help` dialog incorrectly linking to the changelog of TinyMCE 4 instead of TinyMCE 5. #TINY-7031
- Fixed a bug where error messages were displayed incorrectly in the image dialog. #TINY-7099
- Fixed an issue where URLs were not correctly filtered in some cases. #TINY-7025
- Fixed a bug where context menu items with names that contained uppercase characters were not displayed. #TINY-7072
- Fixed context menu items lacking support for the `disabled` and `shortcut` properties. #TINY-7073
- Fixed a regression where the width and height were incorrectly set when embedding content using the `media` dialog. #TINY-7074

## 5.7.0 - 2021-02-10

### Added
- Added IPv6 address support to the URI API. Patch contributed by dev7355608. #GH-4409
- Added new `structure` and `style` properties to the `TableModified` event to indicate what kinds of modifications were made. #TINY-6643
- Added `video` and `audio` live embed support for the `media` plugin. #TINY-6229
- Added the ability to resize `video` and `iframe` media elements. #TINY-6229
- Added a new `font_css` setting for adding fonts to both the editor and the parent document. #TINY-6199
- Added a new `ImageUploader` API to simplify uploading image data to the configured `images_upload_url` or `images_upload_handler`. #TINY-4601
- Added an Oxide variable to define the container background color in fullscreen mode. #TINY-6903
- Added Oxide variables for setting the toolbar background colors for inline and sticky toolbars. #TINY-6009
- Added a new `AfterProgressState` event that is fired after `editor.setProgressState` calls complete. #TINY-6686
- Added support for `table_column_resizing` when inserting or deleting columns. #TINY-6711

### Changed
- Changed table and table column copy behavior to retain an appropriate width when pasted. #TINY-6664
- Changed the `lists` plugin to apply list styles to all text blocks within a selection. #TINY-3755
- Changed the `advlist` plugin to log a console error message when the `list` plugin isn't enabled. #TINY-6585
- Changed the z-index of the `setProgressState(true)` throbber so it does not hide notifications. #TINY-6686
- Changed the type signature for `editor.selection.getRng()` incorrectly returning `null`. #TINY-6843
- Changed some `SaxParser` regular expressions to improve performance. #TINY-6823
- Changed `editor.setProgressState(true)` to close any open popups. #TINY-6686

### Fixed
- Fixed `codesample` highlighting performance issues for some languages. #TINY-6996
- Fixed an issue where cell widths were lost when merging table cells. #TINY-6901
- Fixed `col` elements incorrectly transformed to `th` elements when converting columns to header columns. #TINY-6715
- Fixed a number of table operations not working when selecting 2 table cells on Mozilla Firefox. #TINY-3897
- Fixed a memory leak by backporting an upstream Sizzle fix. #TINY-6859
- Fixed table `width` style was removed when copying. #TINY-6664
- Fixed focus lost while typing in the `charmap` or `emoticons` dialogs when the editor is rendered in a shadow root. #TINY-6904
- Fixed corruption of base64 URLs used in style attributes when parsing HTML. #TINY-6828
- Fixed the order of CSS precedence of `content_style` and `content_css` in the `preview` and `template` plugins. `content_style` now has precedence. #TINY-6529
- Fixed an issue where the image dialog tried to calculate image dimensions for an empty image URL. #TINY-6611
- Fixed an issue where `scope` attributes on table cells would not change as expected when merging or unmerging cells. #TINY-6486
- Fixed the plugin documentation links in the `help` plugin. #DOC-703
- Fixed events bound using `DOMUtils` not returning the correct result for `isDefaultPrevented` in some cases. #TINY-6834
- Fixed the "Dropped file type is not supported" notification incorrectly showing when using an inline editor. #TINY-6834
- Fixed an issue with external styles bleeding into TinyMCE. #TINY-6735
- Fixed an issue where parsing malformed comments could cause an infinite loop. #TINY-6864
- Fixed incorrect return types on `editor.selection.moveToBookmark`. #TINY-6504
- Fixed the type signature for `editor.selection.setCursorLocation()` incorrectly allowing a node with no `offset`. #TINY-6843
- Fixed incorrect behavior when editor is destroyed while loading stylesheets. #INT-2282
- Fixed figure elements incorrectly splitting from a valid parent element when editing the image within. #TINY-6592
- Fixed inserting multiple rows or columns in a table cloning from the incorrect source row or column. #TINY-6906
- Fixed an issue where new lines were not scrolled into view when pressing Shift+Enter or Shift+Return. #TINY-6964
- Fixed an issue where list elements would not be removed when outdenting using the Enter or Return key. #TINY-5974
- Fixed an issue where file extensions with uppercase characters were treated as invalid. #TINY-6940
- Fixed dialog block messages were not passed through TinyMCE's translation system. #TINY-6971

## 5.6.2 - 2020-12-08

### Fixed
- Fixed a UI rendering regression when the document body is using `display: flex`. #TINY-6783

## 5.6.1 - 2020-11-25

### Fixed
- Fixed the `mceTableRowType` and `mceTableCellType` commands were not firing the `newCell` event. #TINY-6692
- Fixed the HTML5 `s` element was not recognized when editing or clearing text formatting. #TINY-6681
- Fixed an issue where copying and pasting table columns resulted in invalid HTML when using colgroups. #TINY-6684
- Fixed an issue where the toolbar would render with the wrong width for inline editors in some situations. #TINY-6683

## 5.6.0 - 2020-11-18

### Added
- Added new `BeforeOpenNotification` and `OpenNotification` events which allow internal notifications to be captured and modified before display. #TINY-6528
- Added support for `block` and `unblock` methods on inline dialogs. #TINY-6487
- Added new `TableModified` event which is fired whenever changes are made to a table. #TINY-6629
- Added new `images_file_types` setting to determine which image file formats will be automatically processed into `img` tags on paste when using the `paste` plugin. #TINY-6306
- Added support for `images_file_types` setting in the image file uploader to determine which image file extensions are valid for upload. #TINY-6224
- Added new `format_empty_lines` setting to control if empty lines are formatted in a ranged selection. #TINY-6483
- Added template support to the `autocompleter` for customizing the autocompleter items. #TINY-6505
- Added new user interface `enable`, `disable`, and `isDisabled` methods. #TINY-6397
- Added new `closest` formatter API to get the closest matching selection format from a set of formats. #TINY-6479
- Added new `emojiimages` emoticons database that uses the twemoji CDN by default. #TINY-6021
- Added new `emoticons_database` setting to configure which emoji database to use. #TINY-6021
- Added new `name` field to the `style_formats` setting object to enable specifying a name for the format. #TINY-4239

### Changed
- Changed `readonly` mode to allow hyperlinks to be clickable. #TINY-6248

### Fixed
- Fixed the `change` event not firing after a successful image upload. #TINY-6586
- Fixed the type signature for the `entity_encoding` setting not accepting delimited lists. #TINY-6648
- Fixed layout issues when empty `tr` elements were incorrectly removed from tables. #TINY-4679
- Fixed image file extensions lost when uploading an image with an alternative extension, such as `.jfif`. #TINY-6622
- Fixed a security issue where URLs in attributes weren't correctly sanitized. #TINY-6518
- Fixed `DOMUtils.getParents` incorrectly including the shadow root in the array of elements returned. #TINY-6540
- Fixed an issue where the root document could be scrolled while an editor dialog was open inside a shadow root. #TINY-6363
- Fixed `getContent` with text format returning a new line when the editor is empty. #TINY-6281
- Fixed table column and row resizers not respecting the `data-mce-resize` attribute. #TINY-6600
- Fixed inserting a table via the `mceInsertTable` command incorrectly creating 2 undo levels. #TINY-6656
- Fixed nested tables with `colgroup` elements incorrectly always resizing the inner table. #TINY-6623
- Fixed the `visualchars` plugin causing the editor to steal focus when initialized. #TINY-6282
- Fixed `fullpage` plugin altering text content in `editor.getContent()`. #TINY-6541
- Fixed `fullscreen` plugin not working correctly with multiple editors and shadow DOM. #TINY-6280
- Fixed font size keywords such as `medium` not displaying correctly in font size menus. #TINY-6291
- Fixed an issue where some attributes in table cells were not copied over to new rows or columns. #TINY-6485
- Fixed incorrectly removing formatting on adjacent spaces when removing formatting on a ranged selection. #TINY-6268
- Fixed the `Cut` menu item not working in the latest version of Mozilla Firefox. #TINY-6615
- Fixed some incorrect types in the new TypeScript declaration file. #TINY-6413
- Fixed a regression where a fake offscreen selection element was incorrectly created for the editor root node. #TINY-6555
- Fixed an issue where menus would incorrectly collapse in small containers. #TINY-3321
- Fixed an issue where only one table column at a time could be converted to a header. #TINY-6326
- Fixed some minor memory leaks that prevented garbage collection for editor instances. #TINY-6570
- Fixed resizing a `responsive` table not working when using the column resize handles. #TINY-6601
- Fixed incorrectly calculating table `col` widths when resizing responsive tables. #TINY-6646
- Fixed an issue where spaces were not preserved in pre-blocks when getting text content. #TINY-6448
- Fixed a regression that caused the selection to be difficult to see in tables with backgrounds. #TINY-6495
- Fixed content pasted multiple times in the editor when using Microsoft Internet Explorer 11. Patch contributed by mattford. #GH-4905

## 5.5.1 - 2020-10-01

### Fixed
- Fixed pressing the down key near the end of a document incorrectly raising an exception. #TINY-6471
- Fixed incorrect Typescript types for the `Tools` API. #TINY-6475

## 5.5.0 - 2020-09-29

### Added
- Added a TypeScript declaration file to the bundle output for TinyMCE core. #TINY-3785
- Added new `table_column_resizing` setting to control how table columns are resized when using the resize bars. #TINY-6001
- Added the ability to remove images on a failed upload using the `images_upload_handler` failure callback. #TINY-6011
- Added `hasPlugin` function to the editor API to determine if a plugin exists or not. #TINY-766
- Added new `ToggleToolbarDrawer` command and query state handler to allow the toolbar drawer to be programmatically toggled and the toggle state to be checked. #TINY-6032
- Added the ability to use `colgroup` elements in tables. #TINY-6050
- Added a new setting `table_use_colgroups` for toggling whether colgroups are used in new tables. #TINY-6050
- Added the ability to delete and navigate HTML media elements without the `media` plugin. #TINY-4211
- Added `fullscreen_native` setting to the `fullscreen` plugin to enable use of the entire monitor. #TINY-6284
- Added table related oxide variables to the Style API for more granular control over table cell selection appearance. #TINY-6311
- Added new `toolbar_persist` setting to control the visibility of the inline toolbar. #TINY-4847
- Added new APIs to allow for programmatic control of the inline toolbar visibility. #TINY-4847
- Added the `origin` property to the `ObjectResized` and `ObjectResizeStart` events, to specify which handle the resize was performed on. #TINY-6242
- Added new StyleSheetLoader `unload` and `unloadAll` APIs to allow loaded stylesheets to be removed. #TINY-3926
- Added the `LineHeight` query command and action to the editor. #TINY-4843
- Added the `lineheight` toolbar and menu items, and added `lineheight` to the default format menu. #TINY-4843
- Added a new `contextmenu_avoid_overlap` setting to allow context menus to avoid overlapping matched nodes. #TINY-6036
- Added new listbox dialog UI component for rendering a dropdown that allows nested options. #TINY-2236
- Added back the ability to use nested items in the `image_class_list`, `link_class_list`, `link_list`, `table_class_list`, `table_cell_class_list`, and `table_row_class_list` settings. #TINY-2236

### Changed
- Changed how CSS manipulates table cells when selecting multiple cells to achieve a semi-transparent selection. #TINY-6311
- Changed the `target` property on fired events to use the native event target. The original target for an open shadow root can be obtained using `event.getComposedPath()`. #TINY-6128
- Changed the editor to clean-up loaded CSS stylesheets when all editors using the stylesheet have been removed. #TINY-3926
- Changed `imagetools` context menu icon for accessing the `image` dialog to use the `image` icon. #TINY-4141
- Changed the `editor.insertContent()` and `editor.selection.setContent()` APIs to retain leading and trailing whitespace. #TINY-5966
- Changed the `table` plugin `Column` menu to include the cut, copy and paste column menu items. #TINY-6374
- Changed the default table styles in the content CSS files to better support the styling options available in the `table` dialog. #TINY-6179

### Deprecated
- Deprecated the `Env.experimentalShadowDom` flag. #TINY-6128

### Fixed
- Fixed tables with no borders displaying with the default border styles in the `preview` dialog. #TINY-6179
- Fixed loss of whitespace when inserting content after a non-breaking space. #TINY-5966
- Fixed the `event.getComposedPath()` function throwing an exception for events fired from the editor. #TINY-6128
- Fixed notifications not appearing when the editor is within a ShadowRoot. #TINY-6354
- Fixed focus issues with inline dialogs when the editor is within a ShadowRoot. #TINY-6360
- Fixed the `template` plugin previews missing some content styles. #TINY-6115
- Fixed the `media` plugin not saving the alternative source url in some situations. #TINY-4113
- Fixed an issue where column resizing using the resize bars was inconsistent between fixed and relative table widths. #TINY-6001
- Fixed an issue where dragging and dropping within a table would select table cells. #TINY-5950
- Fixed up and down keyboard navigation not working for inline `contenteditable="false"` elements. #TINY-6226
- Fixed dialog not retrieving `close` icon from icon pack. #TINY-6445
- Fixed the `unlink` toolbar button not working when selecting multiple links. #TINY-4867
- Fixed the `link` dialog not showing the "Text to display" field in some valid cases. #TINY-5205
- Fixed the `DOMUtils.split()` API incorrectly removing some content. #TINY-6294
- Fixed pressing the escape key not focusing the editor when using multiple toolbars. #TINY-6230
- Fixed the `dirty` flag not being correctly set during an `AddUndo` event. #TINY-4707
- Fixed `editor.selection.setCursorLocation` incorrectly placing the cursor outside `pre` elements in some circumstances. #TINY-4058
- Fixed an exception being thrown when pressing the enter key inside pre elements while `br_in_pre` setting is false. #TINY-4058

## 5.4.2 - 2020-08-17

### Fixed
- Fixed the editor not resizing when resizing the browser window in fullscreen mode. #TINY-3511
- Fixed clicking on notifications causing inline editors to hide. #TINY-6058
- Fixed an issue where link URLs could not be deleted or edited in the link dialog in some cases. #TINY-4706
- Fixed a regression where setting the `anchor_top` or `anchor_bottom` options to `false` was not working. #TINY-6256
- Fixed the `anchor` plugin not supporting the `allow_html_in_named_anchor` option. #TINY-6236
- Fixed an exception thrown when removing inline formats that contained additional styles or classes. #TINY-6288
- Fixed an exception thrown when positioning the context toolbar on Internet Explorer 11 in some edge cases. #TINY-6271
- Fixed inline formats not removed when more than one `removeformat` format rule existed. #TINY-6216
- Fixed an issue where spaces were sometimes removed when removing formating on nearby text. #TINY-6251
- Fixed the list toolbar buttons not showing as active when a list is selected. #TINY-6286
- Fixed an issue where the UI would sometimes not be shown or hidden when calling the show or hide API methods on the editor. #TINY-6048
- Fixed the list type style not retained when copying list items. #TINY-6289
- Fixed the Paste plugin converting tabs in plain text to a single space character. A `paste_tab_spaces` option has been included for setting the number of spaces used to replace a tab character. #TINY-6237

## 5.4.1 - 2020-07-08

### Fixed
- Fixed the Search and Replace plugin incorrectly including zero-width caret characters in search results. #TINY-4599
- Fixed dragging and dropping unsupported files navigating the browser away from the editor. #TINY-6027
- Fixed undo levels not created on browser handled drop or paste events. #TINY-6027
- Fixed content in an iframe element parsing as DOM elements instead of text content. #TINY-5943
- Fixed Oxide checklist styles not showing when printing. #TINY-5139
- Fixed bug with `scope` attribute not being added to the cells of header rows. #TINY-6206

## 5.4.0 - 2020-06-30

### Added
- Added keyboard navigation support to menus and toolbars when the editor is in a ShadowRoot. #TINY-6152
- Added the ability for menus to be clicked when the editor is in an open shadow root. #TINY-6091
- Added the `Editor.ui.styleSheetLoader` API for loading stylesheets within the Document or ShadowRoot containing the editor UI. #TINY-6089
- Added the `StyleSheetLoader` module to the public API. #TINY-6100
- Added Oxide variables for styling the `select` element and headings in dialog content. #TINY-6070
- Added icons for `table` column and row cut, copy, and paste toolbar buttons. #TINY-6062
- Added all `table` menu items to the UI registry, so they can be used by name in other menus. #TINY-4866
- Added new `mceTableApplyCellStyle` command to the `table` plugin. #TINY-6004
- Added new `table` cut, copy, and paste column editor commands and menu items. #TINY-6006
- Added font related Oxide variables for secondary buttons, allowing for custom styling. #TINY-6061
- Added new `table_header_type` setting to control how table header rows are structured. #TINY-6007
- Added new `table_sizing_mode` setting to replace the `table_responsive_width` setting, which has now been deprecated. #TINY-6051
- Added new `mceTableSizingMode` command for changing the sizing mode of a table. #TINY-6000
- Added new `mceTableRowType`, `mceTableColType`, and `mceTableCellType` commands and value queries. #TINY-6150

### Changed
- Changed `advlist` toolbar buttons to only show a dropdown list if there is more than one option. #TINY-3194
- Changed `mceInsertTable` command and `insertTable` API method to take optional header rows and columns arguments. #TINY-6012
- Changed stylesheet loading, so that UI skin stylesheets can load in a ShadowRoot if required. #TINY-6089
- Changed the DOM location of menus so that they display correctly when the editor is in a ShadowRoot. #TINY-6093
- Changed the table plugin to correctly detect all valid header row structures. #TINY-6007

### Fixed
- Fixed tables with no defined width being converted to a `fixed` width table when modifying the table. #TINY-6051
- Fixed the `autosave` `isEmpty` API incorrectly detecting non-empty content as empty. #TINY-5953
- Fixed table `Paste row after` and `Paste row before` menu items not disabled when nothing was available to paste. #TINY-6006
- Fixed a selection performance issue with large tables on Microsoft Internet Explorer and Edge. #TINY-6057
- Fixed filters for screening commands from the undo stack to be case-insensitive. #TINY-5946
- Fixed `fullscreen` plugin now removes all classes when the editor is closed. #TINY-4048
- Fixed handling of mixed-case icon identifiers (names) for UI elements. #TINY-3854
- Fixed leading and trailing spaces lost when using `editor.selection.getContent({ format: 'text' })`. #TINY-5986
- Fixed an issue where changing the URL with the quicklink toolbar caused unexpected undo behavior. #TINY-5952
- Fixed an issue where removing formatting within a table cell would cause Internet Explorer 11 to scroll to the end of the table. #TINY-6049
- Fixed an issue where the `allow_html_data_urls` setting was not correctly applied. #TINY-5951
- Fixed the `autolink` feature so that it no longer treats a string with multiple "@" characters as an email address. #TINY-4773
- Fixed an issue where removing the editor would leave unexpected attributes on the target element. #TINY-4001
- Fixed the `link` plugin now suggest `mailto:` when the text contains an '@' and no slashes (`/`). #TINY-5941
- Fixed the `valid_children` check of custom elements now allows a wider range of characters in names. #TINY-5971

## 5.3.2 - 2020-06-10

### Fixed
- Fixed a regression introduced in 5.3.0, where `images_dataimg_filter` was no-longer called. #TINY-6086

## 5.3.1 - 2020-05-27

### Fixed
- Fixed the image upload error alert also incorrectly closing the image dialog. #TINY-6020
- Fixed editor content scrolling incorrectly on focus in Firefox by reverting default content CSS html and body heights added in 5.3.0. #TINY-6019

## 5.3.0 - 2020-05-21

### Added
- Added html and body height styles to the default oxide content CSS. #TINY-5978
- Added `uploadUri` and `blobInfo` to the data returned by `editor.uploadImages()`. #TINY-4579
- Added a new function to the `BlobCache` API to lookup a blob based on the base64 data and mime type. #TINY-5988
- Added the ability to search and replace within a selection. #TINY-4549
- Added the ability to set the list start position for ordered lists and added new `lists` context menu item. #TINY-3915
- Added `icon` as an optional config option to the toggle menu item API. #TINY-3345
- Added `auto` mode for `toolbar_location` which positions the toolbar and menu bar at the bottom if there is no space at the top. #TINY-3161

### Changed
- Changed the default `toolbar_location` to `auto`. #TINY-3161
- Changed toggle menu items and choice menu items to have a dedicated icon with the checkmark displayed on the far right side of the menu item. #TINY-3345
- Changed the `link`, `image`, and `paste` plugins to use Promises to reduce the bundle size. #TINY-4710
- Changed the default icons to be lazy loaded during initialization. #TINY-4729
- Changed the parsing of content so base64 encoded urls are converted to blob urls. #TINY-4727
- Changed context toolbars so they concatenate when more than one is suitable for the current selection. #TINY-4495
- Changed inline style element formats (strong, b, em, i, u, strike) to convert to a span on format removal if a `style` or `class` attribute is present. #TINY-4741

### Fixed
- Fixed the `selection.setContent()` API not running parser filters. #TINY-4002
- Fixed formats incorrectly applied or removed when table cells were selected. #TINY-4709
- Fixed the `quickimage` button not restricting the file types to images. #TINY-4715
- Fixed search and replace ignoring text in nested contenteditable elements. #TINY-5967
- Fixed resize handlers displaying in the wrong location sometimes for remote images. #TINY-4732
- Fixed table picker breaking in Firefox on low zoom levels. #TINY-4728
- Fixed issue with loading or pasting contents with large base64 encoded images on Safari. #TINY-4715
- Fixed supplementary special characters being truncated when inserted into the editor. Patch contributed by mlitwin. #TINY-4791
- Fixed toolbar buttons not set to disabled when the editor is in readonly mode. #TINY-4592
- Fixed the editor selection incorrectly changing when removing caret format containers. #TINY-3438
- Fixed bug where title, width, and height would be set to empty string values when updating an image and removing those attributes using the image dialog. #TINY-4786
- Fixed `ObjectResized` event firing when an object wasn't resized. #TINY-4161
- Fixed `ObjectResized` and `ObjectResizeStart` events incorrectly fired when adding or removing table rows and columns. #TINY-4829
- Fixed the placeholder not hiding when pasting content into the editor. #TINY-4828
- Fixed an issue where the editor would fail to load if local storage was disabled. #TINY-5935
- Fixed an issue where an uploaded image would reuse a cached image with a different mime type. #TINY-5988
- Fixed bug where toolbars and dialogs would not show if the body element was replaced (e.g. with Turbolinks). Patch contributed by spohlenz. #GH-5653
- Fixed an issue where multiple formats would be removed when removing a single format at the end of lines or on empty lines. #TINY-1170
- Fixed zero-width spaces incorrectly included in the `wordcount` plugin character count. #TINY-5991
- Fixed a regression introduced in 5.2.0 whereby the desktop `toolbar_mode` setting would incorrectly override the mobile default setting. #TINY-5998
- Fixed an issue where deleting all content in a single cell table would delete the entire table. #TINY-1044

## 5.2.2 - 2020-04-23

### Fixed
- Fixed an issue where anchors could not be inserted on empty lines. #TINY-2788
- Fixed text decorations (underline, strikethrough) not consistently inheriting the text color. #TINY-4757
- Fixed `format` menu alignment buttons inconsistently applying to images. #TINY-4057
- Fixed the floating toolbar drawer height collapsing when the editor is rendered in modal dialogs or floating containers. #TINY-4837
- Fixed `media` embed content not processing safely in some cases. #TINY-4857

## 5.2.1 - 2020-03-25

### Fixed
- Fixed the "is decorative" checkbox in the image dialog clearing after certain dialog events. #FOAM-11
- Fixed possible uncaught exception when a `style` attribute is removed using a content filter on `setContent`. #TINY-4742
- Fixed the table selection not functioning correctly in Microsoft Edge 44 or higher. #TINY-3862
- Fixed the table resize handles not functioning correctly in Microsoft Edge 44 or higher. #TINY-4160
- Fixed the floating toolbar drawer disconnecting from the toolbar when adding content in inline mode. #TINY-4725 #TINY-4765
- Fixed `readonly` mode not returning the appropriate boolean value. #TINY-3948
- Fixed the `forced_root_block_attrs` setting not applying attributes to new blocks consistently. #TINY-4564
- Fixed the editor incorrectly stealing focus during initialization in Microsoft Internet Explorer. #TINY-4697
- Fixed dialogs stealing focus when opening an alert or confirm dialog using an `onAction` callback. #TINY-4014
- Fixed inline dialogs incorrectly closing when clicking on an opened alert or confirm dialog. #TINY-4012
- Fixed the context toolbar overlapping the menu bar and toolbar. #TINY-4586
- Fixed notification and inline dialog positioning issues when using `toolbar_location: 'bottom'`. #TINY-4586
- Fixed the `colorinput` popup appearing offscreen on mobile devices. #TINY-4711
- Fixed special characters not being found when searching by "whole words only". #TINY-4522
- Fixed an issue where dragging images could cause them to be duplicated. #TINY-4195
- Fixed context toolbars activating without the editor having focus. #TINY-4754
- Fixed an issue where removing the background color of text did not always work. #TINY-4770
- Fixed an issue where new rows and columns in a table did not retain the style of the previous row or column. #TINY-4788

## 5.2.0 - 2020-02-13

### Added
- Added the ability to apply formats to spaces. #TINY-4200
- Added new `toolbar_location` setting to allow for positioning the menu and toolbar at the bottom of the editor. #TINY-4210
- Added new `toolbar_groups` setting to allow a custom floating toolbar group to be added to the toolbar when using `floating` toolbar mode. #TINY-4229
- Added new `link_default_protocol` setting to `link` and `autolink` plugin to allow a protocol to be used by default. #TINY-3328
- Added new `placeholder` setting to allow a placeholder to be shown when the editor is empty. #TINY-3917
- Added new `tinymce.dom.TextSeeker` API to allow searching text across different DOM nodes. #TINY-4200
- Added a drop shadow below the toolbar while in sticky mode and introduced Oxide variables to customize it when creating a custom skin. #TINY-4343
- Added `quickbars_image_toolbar` setting to allow for the image quickbar to be turned off. #TINY-4398
- Added iframe and img `loading` attribute to the default schema. Patch contributed by ataylor32. #GH-5112
- Added new `getNodeFilters`/`getAttributeFilters` functions to the `editor.serializer` instance. #TINY-4344
- Added new `a11y_advanced_options` setting to allow additional accessibility options to be added. #FOAM-11
- Added new accessibility options and behaviours to the image dialog using `a11y_advanced_options`. #FOAM-11
- Added the ability to use the window `PrismJS` instance for the `codesample` plugin instead of the bundled version to allow for styling custom languages. #TINY-4504
- Added error message events that fire when a resource loading error occurs. #TINY-4509

### Changed
- Changed the default schema to disallow `onchange` for select elements. #TINY-4614
- Changed default `toolbar_mode` value from false to `wrap`. The value false has been deprecated. #TINY-4617
- Changed `toolbar_drawer` setting to `toolbar_mode`. `toolbar_drawer` has been deprecated. #TINY-4416
- Changed iframe mode to set selection on content init if selection doesn't exist. #TINY-4139
- Changed table related icons to align them with the visual style of the other icons. #TINY-4341
- Changed and improved the visual appearance of the color input field. #TINY-2917
- Changed fake caret container to use `forced_root_block` when possible. #TINY-4190
- Changed the `requireLangPack` API to wait until the plugin has been loaded before loading the language pack. #TINY-3716
- Changed the formatter so `style_formats` are registered before the initial content is loaded into the editor. #TINY-4238
- Changed media plugin to use https protocol for media urls by default. #TINY-4577
- Changed the parser to treat CDATA nodes as bogus HTML comments to match the HTML parsing spec. A new `preserve_cdata` setting has been added to preserve CDATA nodes if required. #TINY-4625

### Fixed
- Fixed incorrect parsing of malformed/bogus HTML comments. #TINY-4625
- Fixed `quickbars` selection toolbar appearing on non-editable elements. #TINY-4359
- Fixed bug with alignment toolbar buttons sometimes not changing state correctly. #TINY-4139
- Fixed the `codesample` toolbar button not toggling when selecting code samples other than HTML. #TINY-4504
- Fixed content incorrectly scrolling to the top or bottom when pressing enter if when the content was already in view. #TINY-4162
- Fixed `scrollIntoView` potentially hiding elements behind the toolbar. #TINY-4162
- Fixed editor not respecting the `resize_img_proportional` setting due to legacy code. #TINY-4236
- Fixed flickering floating toolbar drawer in inline mode. #TINY-4210
- Fixed an issue where the template plugin dialog would be indefinitely blocked on a failed template load. #TINY-2766
- Fixed the `mscontrolselect` event not being unbound on IE/Edge. #TINY-4196
- Fixed Confirm dialog footer buttons so only the "Yes" button is highlighted. #TINY-4310
- Fixed `file_picker_callback` functionality for Image, Link and Media plugins. #TINY-4163
- Fixed issue where floating toolbar drawer sometimes would break if the editor is resized while the drawer is open. #TINY-4439
- Fixed incorrect `external_plugins` loading error message. #TINY-4503
- Fixed resize handler was not hidden for ARIA purposes. Patch contributed by Parent5446. #GH-5195
- Fixed an issue where content could be lost if a misspelled word was selected and spellchecking was disabled. #TINY-3899
- Fixed validation errors in the CSS where certain properties had the wrong default value. #TINY-4491
- Fixed an issue where forced root block attributes were not applied when removing a list. #TINY-4272
- Fixed an issue where the element path isn't being cleared when there are no parents. #TINY-4412
- Fixed an issue where width and height in svg icons containing `rect` elements were overridden by the CSS reset. #TINY-4408
- Fixed an issue where uploading images with `images_reuse_filename` enabled and that included a query parameter would generate an invalid URL. #TINY-4638
- Fixed the `closeButton` property not working when opening notifications. #TINY-4674
- Fixed keyboard flicker when opening a context menu on mobile. #TINY-4540
- Fixed issue where plus icon svg contained strokes. #TINY-4681

## 5.1.6 - 2020-01-28

### Fixed
- Fixed `readonly` mode not blocking all clicked links. #TINY-4572
- Fixed legacy font sizes being calculated inconsistently for the `FontSize` query command value. #TINY-4555
- Fixed changing a tables row from `Header` to `Body` incorrectly moving the row to the bottom of the table. #TINY-4593
- Fixed the context menu not showing in certain cases with hybrid devices. #TINY-4569
- Fixed the context menu opening in the wrong location when the target is the editor body. #TINY-4568
- Fixed the `image` plugin not respecting the `automatic_uploads` setting when uploading local images. #TINY-4287
- Fixed security issue related to parsing HTML comments and CDATA. #TINY-4544

## 5.1.5 - 2019-12-19

### Fixed
- Fixed the UI not working with hybrid devices that accept both touch and mouse events. #TNY-4521
- Fixed the `charmap` dialog initially focusing the first tab of the dialog instead of the search input field. #TINY-4342
- Fixed an exception being raised when inserting content if the caret was directly before or after a `contenteditable="false"` element. #TINY-4528
- Fixed a bug with pasting image URLs when paste as text is enabled. #TINY-4523

## 5.1.4 - 2019-12-11

### Fixed
- Fixed dialog contents disappearing when clicking a checkbox for right-to-left languages. #TINY-4518
- Fixed the `legacyoutput` plugin registering legacy formats after editor initialization, causing legacy content to be stripped on the initial load. #TINY-4447
- Fixed search and replace not cycling through results when searching using special characters. #TINY-4506
- Fixed the `visualchars` plugin converting HTML-like text to DOM elements in certain cases. #TINY-4507
- Fixed an issue with the `paste` plugin not sanitizing content in some cases. #TINY-4510
- Fixed HTML comments incorrectly being parsed in certain cases. #TINY-4511

## 5.1.3 - 2019-12-04

### Fixed
- Fixed sticky toolbar not undocking when fullscreen mode is activated. #TINY-4390
- Fixed the "Current Window" target not applying when updating links using the link dialog. #TINY-4063
- Fixed disabled menu items not highlighting when focused. #TINY-4339
- Fixed touch events passing through dialog collection items to the content underneath on Android devices. #TINY-4431
- Fixed keyboard navigation of the Help dialog's Keyboard Navigation tab. #TINY-4391
- Fixed search and replace dialog disappearing when finding offscreen matches on iOS devices. #TINY-4350
- Fixed performance issues where sticky toolbar was jumping while scrolling on slower browsers. #TINY-4475

## 5.1.2 - 2019-11-19

### Fixed
- Fixed desktop touch devices using `mobile` configuration overrides. #TINY-4345
- Fixed unable to disable the new scrolling toolbar feature. #TINY-4345
- Fixed touch events passing through any pop-up items to the content underneath on Android devices. #TINY-4367
- Fixed the table selector handles throwing JavaScript exceptions for non-table selections. #TINY-4338
- Fixed `cut` operations not removing selected content on Android devices when the `paste` plugin is enabled. #TINY-4362
- Fixed inline toolbar not constrained to the window width by default. #TINY-4314
- Fixed context toolbar split button chevrons pointing right when they should be pointing down. #TINY-4257
- Fixed unable to access the dialog footer in tabbed dialogs on small screens. #TINY-4360
- Fixed mobile table selectors were hard to select with touch by increasing the size. #TINY-4366
- Fixed mobile table selectors moving when moving outside the editor. #TINY-4366
- Fixed inline toolbars collapsing when using sliding toolbars. #TINY-4389
- Fixed block textpatterns not treating NBSPs as spaces. #TINY-4378
- Fixed backspace not merging blocks when the last element in the preceding block was a `contenteditable="false"` element. #TINY-4235
- Fixed toolbar buttons that only contain text labels overlapping on mobile devices. #TINY-4395
- Fixed quickbars quickimage picker not working on mobile. #TINY-4377
- Fixed fullscreen not resizing in an iOS WKWebView component. #TINY-4413

## 5.1.1 - 2019-10-28

### Fixed
- Fixed font formats containing spaces being wrapped in `&quot;` entities instead of single quotes. #TINY-4275
- Fixed alert and confirm dialogs losing focus when clicked. #TINY-4248
- Fixed clicking outside a modal dialog focusing on the document body. #TINY-4249
- Fixed the context toolbar not hiding when scrolled out of view. #TINY-4265

## 5.1.0 - 2019-10-17

### Added
- Added touch selector handles for table selections on touch devices. #TINY-4097
- Added border width field to Table Cell dialog. #TINY-4028
- Added touch event listener to media plugin to make embeds playable. #TINY-4093
- Added oxide styling options to notifications and tweaked the default variables. #TINY-4153
- Added additional padding to split button chevrons on touch devices, to make them easier to interact with. #TINY-4223
- Added new platform detection functions to `Env` and deprecated older detection properties. #TINY-4184
- Added `inputMode` config field to specify inputmode attribute of `input` dialog components. #TINY-4062
- Added new `inputMode` property to relevant plugins/dialogs. #TINY-4102
- Added new `toolbar_sticky` setting to allow the iframe menubar/toolbar to stick to the top of the window when scrolling. #TINY-3982

### Changed
- Changed default setting for `toolbar_drawer` to `floating`. #TINY-3634
- Changed mobile phones to use the `silver` theme by default. #TINY-3634
- Changed some editor settings to default to `false` on touch devices:
  - `menubar`(phones only). #TINY-4077
  - `table_grid`. #TINY-4075
  - `resize`. #TINY-4157
  - `object_resizing`. #TINY-4157
- Changed toolbars and context toolbars to sidescroll on mobile. #TINY-3894 #TINY-4107
- Changed context menus to render as horizontal menus on touch devices. #TINY-4107
- Changed the editor to use the `VisualViewport` API of the browser where possible. #TINY-4078
- Changed visualblocks toolbar button icon and renamed `paragraph` icon to `visualchars`. #TINY-4074
- Changed Oxide default for `@toolbar-button-chevron-color` to follow toolbar button icon color. #TINY-4153
- Changed the `urlinput` dialog component to use the `url` type attribute. #TINY-4102

### Fixed
- Fixed Safari desktop visual viewport fires resize on fullscreen breaking the restore function. #TINY-3976
- Fixed scroll issues on mobile devices. #TINY-3976
- Fixed context toolbar unable to refresh position on iOS12. #TINY-4107
- Fixed ctrl+left click not opening links on readonly mode and the preview dialog. #TINY-4138
- Fixed Slider UI component not firing `onChange` event on touch devices. #TINY-4092
- Fixed notifications overlapping instead of stacking. #TINY-3478
- Fixed inline dialogs positioning incorrectly when the page is scrolled. #TINY-4018
- Fixed inline dialogs and menus not repositioning when resizing. #TINY-3227
- Fixed inline toolbar incorrectly stretching to the full width when a width value was provided. #TINY-4066
- Fixed menu chevrons color to follow the menu text color. #TINY-4153
- Fixed table menu selection grid from staying black when using dark skins, now follows border color. #TINY-4153
- Fixed Oxide using the wrong text color variable for menubar button focused state. #TINY-4146
- Fixed the autoresize plugin not keeping the selection in view when resizing. #TINY-4094
- Fixed textpattern plugin throwing exceptions when using `forced_root_block: false`. #TINY-4172
- Fixed missing CSS fill styles for toolbar button icon active state. #TINY-4147
- Fixed an issue where the editor selection could end up inside a short ended element (such as `br`). #TINY-3999
- Fixed browser selection being lost in inline mode when opening split dropdowns. #TINY-4197
- Fixed backspace throwing an exception when using `forced_root_block: false`. #TINY-4099
- Fixed floating toolbar drawer expanding outside the bounds of the editor. #TINY-3941
- Fixed the autocompleter not activating immediately after a `br` or `contenteditable=false` element. #TINY-4194
- Fixed an issue where the autocompleter would incorrectly close on IE 11 in certain edge cases. #TINY-4205

## 5.0.16 - 2019-09-24

### Added
- Added new `referrer_policy` setting to add the `referrerpolicy` attribute when loading scripts or stylesheets. #TINY-3978
- Added a slight background color to dialog tab links when focused to aid keyboard navigation. #TINY-3877

### Fixed
- Fixed media poster value not updating on change. #TINY-4013
- Fixed openlink was not registered as a toolbar button. #TINY-4024
- Fixed failing to initialize if a script tag was used inside a SVG. #TINY-4087
- Fixed double top border showing on toolbar without menubar when toolbar_drawer is enabled. #TINY-4118
- Fixed unable to drag inline dialogs to the bottom of the screen when scrolled. #TINY-4154
- Fixed notifications appearing on top of the toolbar when scrolled in inline mode. #TINY-4159
- Fixed notifications displaying incorrectly on IE 11. #TINY-4169

## 5.0.15 - 2019-09-02

### Added
- Added a dark `content_css` skin to go with the dark UI skin. #TINY-3743

### Changed
- Changed the enabled state on toolbar buttons so they don't get the hover effect. #TINY-3974

### Fixed
- Fixed missing CSS active state on toolbar buttons. #TINY-3966
- Fixed `onChange` callback not firing for the colorinput dialog component. #TINY-3968
- Fixed context toolbars not showing in fullscreen mode. #TINY-4023

## 5.0.14 - 2019-08-19

### Added
- Added an API to reload the autocompleter menu with additional fetch metadata #MENTIONS-17

### Fixed
- Fixed missing toolbar button border styling options. #TINY-3965
- Fixed image upload progress notification closing before the upload is complete. #TINY-3963
- Fixed inline dialogs not closing on escape when no dialog component is in focus. #TINY-3936
- Fixed plugins not being filtered when defaulting to mobile on phones. #TINY-3537
- Fixed toolbar more drawer showing the content behind it when transitioning between opened and closed states. #TINY-3878
- Fixed focus not returning to the dialog after pressing the "Replace all" button in the search and replace dialog. #TINY-3961

### Removed
- Removed Oxide variable `@menubar-select-disabled-border-color` and replaced it with `@menubar-select-disabled-border`. #TINY-3965

## 5.0.13 - 2019-08-06

### Changed
- Changed modal dialogs to prevent dragging by default and added new `draggable_modal` setting to restore dragging. #TINY-3873
- Changed the nonbreaking plugin to insert nbsp characters wrapped in spans to aid in filtering. This can be disabled using the `nonbreaking_wrap` setting. #TINY-3647
- Changed backspace behaviour in lists to outdent nested list items when the cursor is at the start of the list item. #TINY-3651

### Fixed
- Fixed sidebar growing beyond editor bounds in IE 11. #TINY-3937
- Fixed issue with being unable to keyboard navigate disabled toolbar buttons. #TINY-3350
- Fixed issues with backspace and delete in nested contenteditable true and false elements. #TINY-3868
- Fixed issue with losing keyboard navigation in dialogs due to disabled buttons. #TINY-3914
- Fixed `MouseEvent.mozPressure is deprecated` warning in Firefox. #TINY-3919
- Fixed `default_link_target` not being respected when `target_list` is disabled. #TINY-3757
- Fixed mobile plugin filter to only apply to the mobile theme, rather than all mobile platforms. #TINY-3405
- Fixed focus switching to another editor during mode changes. #TINY-3852
- Fixed an exception being thrown when clicking on an uninitialized inline editor. #TINY-3925
- Fixed unable to keyboard navigate to dialog menu buttons. #TINY-3933
- Fixed dialogs being able to be dragged outside the window viewport. #TINY-3787
- Fixed inline dialogs appearing above modal dialogs. #TINY-3932

## 5.0.12 - 2019-07-18

### Added
- Added ability to utilize UI dialog panels inside other panels. #TINY-3305
- Added help dialog tab explaining keyboard navigation of the editor. #TINY-3603

### Changed
- Changed the "Find and Replace" design to an inline dialog. #TINY-3054

### Fixed
- Fixed issue where autolink spacebar event was not being fired on Edge. #TINY-3891
- Fixed table selection missing the background color. #TINY-3892
- Fixed removing shortcuts not working for function keys. #TINY-3871
- Fixed non-descriptive UI component type names. #TINY-3349
- Fixed UI registry components rendering as the wrong type when manually specifying a different type. #TINY-3385
- Fixed an issue where dialog checkbox, input, selectbox, textarea and urlinput components couldn't be disabled. #TINY-3708
- Fixed the context toolbar not using viable screen space in inline/distraction free mode. #TINY-3717
- Fixed the context toolbar overlapping the toolbar in various conditions. #TINY-3205
- Fixed IE11 edge case where items were being inserted into the wrong location. #TINY-3884

## 5.0.11 - 2019-07-04

### Fixed
- Fixed packaging errors caused by a rollup treeshaking bug (https://github.com/rollup/rollup/issues/2970). #TINY-3866
- Fixed the customeditor component not able to get data from the dialog api. #TINY-3866
- Fixed collection component tooltips not being translated. #TINY-3855

## 5.0.10 - 2019-07-02

### Added
- Added support for all HTML color formats in `color_map` setting. #TINY-3837

### Changed
- Changed backspace key handling to outdent content in appropriate circumstances. #TINY-3685
- Changed default palette for forecolor and backcolor to include some lighter colors suitable for highlights. #TINY-2865
- Changed the search and replace plugin to cycle through results. #TINY-3800

### Fixed
- Fixed inconsistent types causing some properties to be unable to be used in dialog components. #TINY-3778
- Fixed an issue in the Oxide skin where dialog content like outlines and shadows were clipped because of overflow hidden. #TINY-3566
- Fixed the search and replace plugin not resetting state when changing the search query. #TINY-3800
- Fixed backspace in lists not creating an undo level. #TINY-3814
- Fixed the editor to cancel loading in quirks mode where the UI is not supported. #TINY-3391
- Fixed applying fonts not working when the name contained spaces and numbers. #TINY-3801
- Fixed so that initial content is retained when initializing on list items. #TINY-3796
- Fixed inefficient font name and font size current value lookup during rendering. #TINY-3813
- Fixed mobile font copied into the wrong folder for the oxide-dark skin. #TINY-3816
- Fixed an issue where resizing the width of tables would produce inaccurate results. #TINY-3827
- Fixed a memory leak in the Silver theme. #TINY-3797
- Fixed alert and confirm dialogs using incorrect markup causing inconsistent padding. #TINY-3835
- Fixed an issue in the Table plugin with `table_responsive_width` not enforcing units when resizing. #TINY-3790
- Fixed leading, trailing and sequential spaces being lost when pasting plain text. #TINY-3726
- Fixed exception being thrown when creating relative URIs. #TINY-3851
- Fixed focus is no longer set to the editor content during mode changes unless the editor already had focus. #TINY-3852

## 5.0.9 - 2019-06-26

### Fixed
- Fixed print plugin not working in Firefox. #TINY-3834

## 5.0.8 - 2019-06-18

### Added
- Added back support for multiple toolbars. #TINY-2195
- Added support for .m4a files to the media plugin. #TINY-3750
- Added new base_url and suffix editor init options. #TINY-3681

### Fixed
- Fixed incorrect padding for select boxes with visible values. #TINY-3780
- Fixed selection incorrectly changing when programmatically setting selection on contenteditable false elements. #TINY-3766
- Fixed sidebar background being transparent. #TINY-3727
- Fixed the build to remove duplicate iife wrappers. #TINY-3689
- Fixed bogus autocompleter span appearing in content when the autocompleter menu is shown. #TINY-3752
- Fixed toolbar font size select not working with legacyoutput plugin. #TINY-2921
- Fixed the legacyoutput plugin incorrectly aligning images. #TINY-3660
- Fixed remove color not working when using the legacyoutput plugin. #TINY-3756
- Fixed the font size menu applying incorrect sizes when using the legacyoutput plugin. #TINY-3773
- Fixed scrollIntoView not working when the parent window was out of view. #TINY-3663
- Fixed the print plugin printing from the wrong window in IE11. #TINY-3762
- Fixed content CSS loaded over CORS not loading in the preview plugin with content_css_cors enabled. #TINY-3769
- Fixed the link plugin missing the default "None" option for link list. #TINY-3738
- Fixed small dot visible with menubar and toolbar disabled in inline mode. #TINY-3623
- Fixed space key properly inserts a nbsp before/after block elements. #TINY-3745
- Fixed native context menu not showing with images in IE11. #TINY-3392
- Fixed inconsistent browser context menu image selection. #TINY-3789

## 5.0.7 - 2019-06-05

### Added
- Added new toolbar button and menu item for inserting tables via dialog. #TINY-3636
- Added new API for adding/removing/changing tabs in the Help dialog. #TINY-3535
- Added highlighting of matched text in autocompleter items. #TINY-3687
- Added the ability for autocompleters to work with matches that include spaces. #TINY-3704
- Added new `imagetools_fetch_image` callback to allow custom implementations for cors loading of images. #TINY-3658
- Added `'http'` and `https` options to `link_assume_external_targets` to prepend `http://` or `https://` prefixes when URL does not contain a protocol prefix. Patch contributed by francoisfreitag. #GH-4335

### Changed
- Changed annotations navigation to work the same as inline boundaries. #TINY-3396
- Changed tabpanel API by adding a `name` field and changing relevant methods to use it. #TINY-3535

### Fixed
- Fixed text color not updating all color buttons when choosing a color. #TINY-3602
- Fixed the autocompleter not working with fragmented text. #TINY-3459
- Fixed the autosave plugin no longer overwrites window.onbeforeunload. #TINY-3688
- Fixed infinite loop in the paste plugin when IE11 takes a long time to process paste events. Patch contributed by lRawd. #GH-4987
- Fixed image handle locations when using `fixed_toolbar_container`. Patch contributed by t00. #GH-4966
- Fixed the autoresize plugin not firing `ResizeEditor` events. #TINY-3587
- Fixed editor in fullscreen mode not extending to the bottom of the screen. #TINY-3701
- Fixed list removal when pressing backspace after the start of the list item. #TINY-3697
- Fixed autocomplete not triggering from compositionend events. #TINY-3711
- Fixed `file_picker_callback` could not set the caption field on the insert image dialog. #TINY-3172
- Fixed the autocompleter menu showing up after a selection had been made. #TINY-3718
- Fixed an exception being thrown when a file or number input has focus during initialization. Patch contributed by t00. #GH-2194

## 5.0.6 - 2019-05-22

### Added
- Added `icons_url` editor settings to enable icon packs to be loaded from a custom url. #TINY-3585
- Added `image_uploadtab` editor setting to control the visibility of the upload tab in the image dialog. #TINY-3606
- Added new api endpoints to the wordcount plugin and improved character count logic. #TINY-3578

### Changed
- Changed plugin, language and icon loading errors to log in the console instead of a notification. #TINY-3585

### Fixed
- Fixed the textpattern plugin not working with fragmented text. #TINY-3089
- Fixed various toolbar drawer accessibility issues and added an animation. #TINY-3554
- Fixed issues with selection and ui components when toggling readonly mode. #TINY-3592
- Fixed so readonly mode works with inline editors. #TINY-3592
- Fixed docked inline toolbar positioning when scrolled. #TINY-3621
- Fixed initial value not being set on bespoke select in quickbars and toolbar drawer. #TINY-3591
- Fixed so that nbsp entities aren't trimmed in white-space: pre-line elements. #TINY-3642
- Fixed `mceInsertLink` command inserting spaces instead of url encoded characters. #GH-4990
- Fixed text content floating on top of dialogs in IE11. #TINY-3640

## 5.0.5 - 2019-05-09

### Added
- Added menu items to match the forecolor/backcolor toolbar buttons. #TINY-2878
- Added default directionality based on the configured language. #TINY-2621
- Added styles, icons and tests for rtl mode. #TINY-2621

### Fixed
- Fixed autoresize not working with floating elements or when media elements finished loading. #TINY-3545
- Fixed incorrect vertical caret positioning in IE 11. #TINY-3188
- Fixed submenu anchoring hiding overflowed content. #TINY-3564

### Removed
- Removed unused and hidden validation icons to avoid displaying phantom tooltips. #TINY-2329

## 5.0.4 - 2019-04-23

### Added
- Added back URL dialog functionality, which is now available via `editor.windowManager.openUrl()`. #TINY-3382
- Added the missing throbber functionality when calling `editor.setProgressState(true)`. #TINY-3453
- Added function to reset the editor content and undo/dirty state via `editor.resetContent()`. #TINY-3435
- Added the ability to set menu buttons as active. #TINY-3274
- Added `editor.mode` API, featuring a custom editor mode API. #TINY-3406
- Added better styling to floating toolbar drawer. #TINY-3479
- Added the new premium plugins to the Help dialog plugins tab. #TINY-3496
- Added the linkchecker context menu items to the default configuration. #TINY-3543

### Fixed
- Fixed image context menu items showing on placeholder images. #TINY-3280
- Fixed dialog labels and text color contrast within notifications/alert banners to satisfy WCAG 4.5:1 contrast ratio for accessibility. #TINY-3351
- Fixed selectbox and colorpicker items not being translated. #TINY-3546
- Fixed toolbar drawer sliding mode to correctly focus the editor when tabbing via keyboard navigation. #TINY-3533
- Fixed positioning of the styleselect menu in iOS while using the mobile theme. #TINY-3505
- Fixed the menubutton `onSetup` callback to be correctly executed when rendering the menu buttons. #TINY-3547
- Fixed `default_link_target` setting to be correctly utilized when creating a link. #TINY-3508
- Fixed colorpicker floating marginally outside its container. #TINY-3026
- Fixed disabled menu items displaying as active when hovered. #TINY-3027

### Removed
- Removed redundant mobile wrapper. #TINY-3480

## 5.0.3 - 2019-03-19

### Changed
- Changed empty nested-menu items within the style formats menu to be disabled or hidden if the value of `style_formats_autohide` is `true`. #TINY-3310
- Changed the entire phrase 'Powered by Tiny' in the status bar to be a link instead of just the word 'Tiny'. #TINY-3366
- Changed `formatselect`, `styleselect` and `align` menus to use the `mceToggleFormat` command internally. #TINY-3428

### Fixed
- Fixed toolbar keyboard navigation to work as expected when `toolbar_drawer` is configured. #TINY-3432
- Fixed text direction buttons to display the correct pressed state in selections that have no explicit `dir` property. #TINY-3138
- Fixed the mobile editor to clean up properly when removed. #TINY-3445
- Fixed quickbar toolbars to add an empty box to the screen when it is set to `false`. #TINY-3439
- Fixed an issue where pressing the **Delete/Backspace** key at the edge of tables was creating incorrect selections. #TINY-3371
- Fixed an issue where dialog collection items (emoticon and special character dialogs) couldn't be selected with touch devices. #TINY-3444
- Fixed a type error introduced in TinyMCE version 5.0.2 when calling `editor.getContent()` with nested bookmarks. #TINY-3400
- Fixed an issue that prevented default icons from being overridden. #TINY-3449
- Fixed an issue where **Home/End** keys wouldn't move the caret correctly before or after `contenteditable=false` inline elements. #TINY-2995
- Fixed styles to be preserved in IE 11 when editing via the `fullpage` plugin. #TINY-3464
- Fixed the `link` plugin context toolbar missing the open link button. #TINY-3461
- Fixed inconsistent dialog component spacing. #TINY-3436

## 5.0.2 - 2019-03-05

### Added
- Added presentation and document presets to `htmlpanel` dialog component. #TINY-2694
- Added missing fixed_toolbar_container setting has been reimplemented in the Silver theme. #TINY-2712
- Added a new toolbar setting `toolbar_drawer` that moves toolbar groups which overflow the editor width into either a `sliding` or `floating` toolbar section. #TINY-2874

### Changed
- Updated the build process to include package lock files in the dev distribution archive. #TINY-2870

### Fixed
- Fixed inline dialogs did not have aria attributes. #TINY-2694
- Fixed default icons are now available in the UI registry, allowing use outside of toolbar buttons. #TINY-3307
- Fixed a memory leak related to select toolbar items. #TINY-2874
- Fixed a memory leak due to format changed listeners that were never unbound. #TINY-3191
- Fixed an issue where content may have been lost when using permanent bookmarks. #TINY-3400
- Fixed the quicklink toolbar button not rendering in the quickbars plugin. #TINY-3125
- Fixed an issue where menus were generating invalid HTML in some cases. #TINY-3323
- Fixed an issue that could cause the mobile theme to show a blank white screen when the editor was inside an `overflow:hidden` element. #TINY-3407
- Fixed mobile theme using a transparent background and not taking up the full width on iOS. #TINY-3414
- Fixed the template plugin dialog missing the description field. #TINY-3337
- Fixed input dialog components using an invalid default type attribute. #TINY-3424
- Fixed an issue where backspace/delete keys after/before pagebreak elements wouldn't move the caret. #TINY-3097
- Fixed an issue in the table plugin where menu items and toolbar buttons weren't showing correctly based on the selection. #TINY-3423
- Fixed inconsistent button focus styles in Firefox. #TINY-3377
- Fixed the resize icon floating left when all status bar elements were disabled. #TINY-3340
- Fixed the resize handle to not show in fullscreen mode. #TINY-3404

## 5.0.1 - 2019-02-21

### Added
- Added H1-H6 toggle button registration to the silver theme. #TINY-3070
- Added code sample toolbar button will now toggle on when the cursor is in a code section. #TINY-3040
- Added new settings to the emoticons plugin to allow additional emoticons to be added. #TINY-3088

### Fixed
- Fixed an issue where adding links to images would replace the image with text. #TINY-3356
- Fixed an issue where the inline editor could use fractional pixels for positioning. #TINY-3202
- Fixed an issue where uploading non-image files in the Image Plugin upload tab threw an error. #TINY-3244
- Fixed an issue in the media plugin that was causing the source url and height/width to be lost in certain circumstances. #TINY-2858
- Fixed an issue with the Context Toolbar not being removed when clicking outside of the editor. #TINY-2804
- Fixed an issue where clicking 'Remove link' wouldn't remove the link in certain circumstances. #TINY-3199
- Fixed an issue where the media plugin would fail when parsing dialog data. #TINY-3218
- Fixed an issue where retrieving the selected content as text didn't create newlines. #TINY-3197
- Fixed incorrect keyboard shortcuts in the Help dialog for Windows. #TINY-3292
- Fixed an issue where JSON serialization could produce invalid JSON. #TINY-3281
- Fixed production CSS including references to source maps. #TINY-3920
- Fixed development CSS was not included in the development zip. #TINY-3920
- Fixed the autocompleter matches predicate not matching on the start of words by default. #TINY-3306
- Fixed an issue where the page could be scrolled with modal dialogs open. #TINY-2252
- Fixed an issue where autocomplete menus would show an icon margin when no items had icons. #TINY-3329
- Fixed an issue in the quickbars plugin where images incorrectly showed the text selection toolbar. #TINY-3338
- Fixed an issue that caused the inline editor to fail to render when the target element already had focus. #TINY-3353

### Removed
- Removed paste as text notification banner and paste_plaintext_inform setting. #POW-102

## 5.0.0 - 2019-02-04

Full documentation for the version 5 features and changes is available at https://www.tiny.cloud/docs/tinymce/5/release-notes/release-notes50/

### Added
- Added links and registered names with * to denote premium plugins in Plugins tab of Help dialog. #TINY-3223

### Changed
- Changed Tiny 5 mobile skin to look more uniform with desktop. #TINY-2650
- Blacklisted table, th and td as inline editor target. #TINY-717

### Fixed
- Fixed an issue where tab panel heights weren't sizing properly on smaller screens and weren't updating on resize. #TINY-3242
- Fixed image tools not having any padding between the label and slider. #TINY-3220
- Fixed context toolbar toggle buttons not showing the correct state. #TINY-3022
- Fixed missing separators in the spellchecker context menu between the suggestions and actions. #TINY-3217
- Fixed notification icon positioning in alert banners. #TINY-2196
- Fixed a typo in the word count plugin name. #TINY-3062
- Fixed charmap and emoticons dialogs not having a primary button. #TINY-3233
- Fixed an issue where resizing wouldn't work correctly depending on the box-sizing model. #TINY-3278

## 5.0.0-rc-2 - 2019-01-22

### Added
- Added screen reader accessibility for sidebar and statusbar. #TINY-2699

### Changed
- Changed formatting menus so they are registered and made the align toolbar button use an icon instead of text. #TINY-2880
- Changed checkboxes to use a boolean for its state, instead of a string. #TINY-2848
- Updated the textpattern plugin to properly support nested patterns and to allow running a command with a value for a pattern with a start and an end. #TINY-2991
- Updated Emoticons and Charmap dialogs to be screen reader accessible. #TINY-2693

### Fixed
- Fixed the link dialog such that it will now retain class attributes when updating links. #TINY-2825
- Fixed "Find and replace" not showing in the "Edit" menu by default. #TINY-3061
- Fixed dropdown buttons missing the 'type' attribute, which could cause forms to be incorrectly submitted. #TINY-2826
- Fixed emoticon and charmap search not returning expected results in certain cases. #TINY-3084
- Fixed blank rel_list values throwing an exception in the link plugin. #TINY-3149

### Removed
- Removed unnecessary 'flex' and unused 'colspan' properties from the new dialog APIs. #TINY-2973

## 5.0.0-rc-1 - 2019-01-08

### Added
- Added editor settings functionality to specify title attributes for toolbar groups. #TINY-2690
- Added icons instead of button text to improve Search and Replace dialog footer appearance. #TINY-2654
- Added `tox-dialog__table` instead of `mce-table-striped` class to enhance Help dialog appearance. #TINY-2360
- Added title attribute to iframes so, screen readers can announce iframe labels. #TINY-2692
- Added a wordcount menu item, that defaults to appearing in the tools menu. #TINY-2877

### Changed
- Updated the font select dropdown logic to try to detect the system font stack and show "System Font" as the font name. #TINY-2710
- Updated the autocompleter to only show when it has matched items. #TINY-2350
- Updated SizeInput labels to "Height" and "Width" instead of Dimensions. #TINY-2833
- Updated the build process to minify and generate ASCII only output for the emoticons database. #TINY-2744

### Fixed
- Fixed readonly mode not fully disabling editing content. #TINY-2287
- Fixed accessibility issues with the font select, font size, style select and format select toolbar dropdowns. #TINY-2713
- Fixed accessibility issues with split dropdowns. #TINY-2697
- Fixed the legacyoutput plugin to be compatible with TinyMCE 5.0. #TINY-2301
- Fixed icons not showing correctly in the autocompleter popup. #TINY-3029
- Fixed an issue where preview wouldn't show anything in Edge under certain circumstances. #TINY-3035
- Fixed the height being incorrectly calculated for the autoresize plugin. #TINY-2807

## 5.0.0-beta-1 - 2018-11-30

### Added
- Added a new `addNestedMenuItem()` UI registry function and changed all nested menu items to use the new registry functions. #TINY-2230
- Added title attribute to color swatch colors. #TINY-2669
- Added anchorbar component to anchor inline toolbar dialogs to instead of the toolbar. #TINY-2040
- Added support for toolbar<n> and toolbar array config options to be squashed into a single toolbar and not create multiple toolbars. #TINY-2195
- Added error handling for when forced_root_block config option is set to true. #TINY-2261
- Added functionality for the removed_menuitems config option. #TINY-2184
- Added the ability to use a string to reference menu items in menu buttons and submenu items. #TINY-2253

### Changed
- Changed the name of the "inlite" plugin to "quickbars". #TINY-2831
- Changed the background color icon to highlight background icon. #TINY-2258
- Changed Help dialog to be accessible to screen readers. #TINY-2687
- Changed the color swatch to save selected custom colors to local storage for use across sessions. #TINY-2722
- Changed `WindowManager` API - methods `getParams`, `setParams` and `getWindows`, and the legacy `windows` property, have been removed. `alert` and `confirm` dialogs are no longer tracked in the window list. #TINY-2603

### Fixed
- Fixed an inline mode issue where the save plugin upon saving can cause content loss. #TINY-2659
- Fixed an issue in IE 11 where calling selection.getContent() would return an empty string when the editor didn't have focus. #TINY-2325

### Removed
- Removed compat3x plugin. #TINY-2815

## 5.0.0-preview-4 - 2018-11-12

### Added
- Added width and height placeholder text to image and media dialog dimensions input. #AP-296
- Added the ability to keyboard navigate through menus, toolbars, sidebar and the status bar sequentially. #AP-381
- Added translation capability back to the editor's UI. #AP-282
- Added `label` component type for dialogs to group components under a label.

### Changed
- Changed the editor resize handle so that it should be disabled when the autoresize plugin is turned on. #AP-424
- Changed UI text for microcopy improvements. #TINY-2281

### Fixed
- Fixed distraction free plugin. #AP-470
- Fixed contents of the input field being selected on focus instead of just recieving an outline highlight. #AP-464
- Fixed styling issues with dialogs and menus in IE 11. #AP-456
- Fixed custom style format control not honoring custom formats. #AP-393
- Fixed context menu not appearing when clicking an image with a caption. #AP-382
- Fixed directionality of UI when using an RTL language. #AP-423
- Fixed page responsiveness with multiple inline editors. #AP-430
- Fixed empty toolbar groups appearing through invalid configuration of the `toolbar` property. #AP-450
- Fixed text not being retained when updating links through the link dialog. #AP-293
- Fixed edit image context menu, context toolbar and toolbar items being incorrectly enabled when selecting invalid images. #AP-323
- Fixed emoji type ahead being shown when typing URLs. #AP-366
- Fixed toolbar configuration properties incorrectly expecting string arrays instead of strings. #AP-342
- Fixed the block formatting toolbar item not showing a "Formatting" title when there is no selection. #AP-321
- Fixed clicking disabled toolbar buttons hiding the toolbar in inline mode. #AP-380
- Fixed `EditorResize` event not being fired upon editor resize. #AP-327
- Fixed tables losing styles when updating through the dialog. #AP-368
- Fixed context toolbar positioning to be more consistent near the edges of the editor. #AP-318
- Fixed table of contents plugin now works with v5 toolbar APIs correctly. #AP-347
- Fixed the `link_context_toolbar` configuration not disabling the context toolbar. #AP-458
- Fixed the link context toolbar showing incorrect relative links. #AP-435
- Fixed the alignment of the icon in alert banner dialog components. #TINY-2220
- Fixed the visual blocks and visual char menu options not displaying their toggled state. #TINY-2238
- Fixed the editor not displaying as fullscreen when toggled. #TINY-2237

### Removed
- Removed the tox-custom-editor class that was added to the wrapping element of codemirror. #TINY-2211

## 5.0.0-preview-3 - 2018-10-18

### Changed
- Changed editor layout to use modern CSS properties over manually calculating dimensions. #AP-324
- Changed `autoresize_min_height` and `autoresize_max_height` configurations to `min_height` and `max_height`. #AP-324
- Changed `Whole word` label in Search and Replace dialog to `Find whole words only`. #AP-387

### Fixed
- Fixed bugs with editor width jumping when resizing and the iframe not resizing to smaller than 150px in height. #AP-324
- Fixed mobile theme bug that prevented the editor from loading. #AP-404
- Fixed long toolbar groups extending outside of the editor instead of wrapping.
- Fixed dialog titles so they are now proper case. #AP-384
- Fixed color picker default to be #000000 instead of #ff00ff. #AP-216
- Fixed "match case" option on the Find and Replace dialog is no longer selected by default. #AP-298
- Fixed vertical alignment of toolbar icons. #DES-134
- Fixed toolbar icons not appearing on IE11. #DES-133

## 5.0.0-preview-2 - 2018-10-10

### Added
- Added swatch is now shown for colorinput fields, instead of the colorpicker directly. #AP-328
- Added fontformats and fontsizes menu items. #AP-390

### Changed
- Changed configuration of color options has been simplified to `color_map`, `color_cols`, and `custom_colors`. #AP-328
- Changed `height` configuration to apply to the editor frame (including menubar, toolbar, status bar) instead of the content area. #AP-324

### Fixed
- Fixed styleselect not updating the displayed item as the cursor moved. #AP-388
- Fixed preview iframe not expanding to the dialog size. #AP-252
- Fixed 'meta' shortcuts not translated into platform-specific text. #AP-270
- Fixed tabbed dialogs (Charmap and Emoticons) shrinking when no search results returned.
- Fixed a bug where alert banner icons were not retrieved from icon pack. #AP-330
- Fixed component styles to flex so they fill large dialogs. #AP-252
- Fixed editor flashing unstyled during load (still in progress). #AP-349

### Removed
- Removed `colorpicker` plugin, it is now in the theme. #AP-328
- Removed `textcolor` plugin, it is now in the theme. #AP-328

## 5.0.0-preview-1 - 2018-10-01

Developer preview 1.

Initial list of features and changes is available at https://www.tiny.cloud/docs/tinymce/5/release-notes/release-notes50/.

## 4.9.11 - 2020-07-13

### Fixed
- Fixed the `selection.setContent()` API not running parser filters. #TINY-4002
- Fixed content in an iframe element parsing as DOM elements instead of text content. #TINY-5943
- Fixed up and down keyboard navigation not working for inline `contenteditable="false"` elements. #TINY-6226

## 4.9.10 - 2020-04-23

### Fixed
- Fixed an issue where the editor selection could end up inside a short ended element (eg br). #TINY-3999
- Fixed a security issue related to CDATA sanitization during parsing. #TINY-4669
- Fixed `media` embed content not processing safely in some cases. #TINY-4857

## 4.9.9 - 2020-03-25

### Fixed
- Fixed the table selection not functioning correctly in Microsoft Edge 44 or higher. #TINY-3862
- Fixed the table resize handles not functioning correctly in Microsoft Edge 44 or higher. #TINY-4160
- Fixed the `forced_root_block_attrs` setting not applying attributes to new blocks consistently. #TINY-4564
- Fixed the editor failing to initialize if a script tag was used inside an SVG. #TINY-4087

## 4.9.8 - 2020-01-28

### Fixed
- Fixed the `mobile` theme failing to load due to a bundling issue. #TINY-4613
- Fixed security issue related to parsing HTML comments and CDATA. #TINY-4544

## 4.9.7 - 2019-12-19

### Fixed
- Fixed the `visualchars` plugin converting HTML-like text to DOM elements in certain cases. #TINY-4507
- Fixed an issue with the `paste` plugin not sanitizing content in some cases. #TINY-4510
- Fixed HTML comments incorrectly being parsed in certain cases. #TINY-4511

## 4.9.6 - 2019-09-02

### Fixed
- Fixed image browse button sometimes displaying the browse window twice. #TINY-3959

## 4.9.5 - 2019-07-02

### Changed
- Changed annotations navigation to work the same as inline boundaries. #TINY-3396

### Fixed
- Fixed the print plugin printing from the wrong window in IE11. #TINY-3762
- Fixed an exception being thrown when a file or number input has focus during initialization. Patch contributed by t00. #GH-2194
- Fixed positioning of the styleselect menu in iOS while using the mobile theme. #TINY-3505
- Fixed native context menu not showing with images in IE11. #TINY-3392
- Fixed selection incorrectly changing when programmatically setting selection on contenteditable false elements. #TINY-3766
- Fixed image browse button not working on touch devices. #TINY-3751
- Fixed so that nbsp entities aren't trimmed in white-space: pre-line elements. #TINY-3642
- Fixed space key properly inserts a nbsp before/after block elements. #TINY-3745
- Fixed infinite loop in the paste plugin when IE11 takes a long time to process paste events. Patch contributed by lRawd. #GH-4987

## 4.9.4 - 2019-03-20

### Fixed
- Fixed an issue where **Home/End** keys wouldn't move the caret correctly before or after `contenteditable=false` inline elements. #TINY-2995
- Fixed an issue where content may have been lost when using permanent bookmarks. #TINY-3400
- Fixed the mobile editor to clean up properly when removed. #TINY-3445
- Fixed an issue where retrieving the selected content as text didn't create newlines. #TINY-3197
- Fixed an issue where typing space between images would cause issues with nbsp not being inserted. #TINY-3346

## 4.9.3 - 2019-01-31

### Added
- Added a visualchars_default_state setting to the Visualchars Plugin. Patch contributed by mat3e.

### Fixed
- Fixed a bug where scrolling on a page with more than one editor would cause a ResizeWindow event to fire. #TINY-3247
- Fixed a bug where if a plugin threw an error during initialisation the whole editor would fail to load. #TINY-3243
- Fixed a bug where getContent would include bogus elements when valid_elements setting was set up in a specific way. #TINY-3213
- Fixed a bug where only a few function key names could be used when creating keyboard shortcuts. #TINY-3146
- Fixed a bug where it wasn't possible to enter spaces into an editor after pressing shift+enter. #TINY-3099
- Fixed a bug where no caret would be rendered after backspacing to a contenteditable false element. #TINY-2998
- Fixed a bug where deletion to/from indented lists would leave list fragments in the editor. #TINY-2981

## 4.9.2 - 2018-12-17

### Fixed
- Fixed a bug with pressing the space key on IE 11 would result in nbsp characters being inserted between words at the end of a block. #TINY-2996
- Fixed a bug where character composition using quote and space on US International keyboards would produce a space instead of a quote. #TINY-2999
- Fixed a bug where remove format wouldn't remove the inner most inline element in some situations. #TINY-2982
- Fixed a bug where outdenting an list item would affect attributes on other list items within the same list. #TINY-2971
- Fixed a bug where the DomParser filters wouldn't be applied for elements created when parsing invalid html. #TINY-2978
- Fixed a bug where setProgressState wouldn't automatically close floating ui elements like menus. #TINY-2896
- Fixed a bug where it wasn't possible to navigate out of a figcaption element using the arrow keys. #TINY-2894
- Fixed a bug where enter key before an image inside a link would remove the image. #TINY-2780

## 4.9.1 - 2018-12-04

### Added
- Added functionality to insert html to the replacement feature of the Textpattern Plugin. #TINY-2839

### Fixed
- Fixed a bug where `editor.selection.getContent({format: 'text'})` didn't work as expected in IE11 on an unfocused editor. #TINY-2862
- Fixed a bug in the Textpattern Plugin where the editor would get an incorrect selection after inserting a text pattern on Safari. #TINY-2838
- Fixed a bug where the space bar didn't work correctly in editors with the forced_root_block setting set to false. #TINY-2816

## 4.9.0 - 2018-11-27

### Added
- Added a replace feature to the Textpattern Plugin. #TINY-1908
- Added functionality to the Lists Plugin that improves the indentation logic. #TINY-1790

### Fixed
- Fixed a bug where it wasn't possible to delete/backspace when the caret was between a contentEditable=false element and a BR. #TINY-2372
- Fixed a bug where copying table cells without a text selection would fail to copy anything. #TINY-1789
- Implemented missing `autosave_restore_when_empty` functionality in the Autosave Plugin. Patch contributed by gzzo. #GH-4447
- Reduced insertion of unnecessary nonbreaking spaces in the editor. #TINY-1879

## 4.8.5 - 2018-10-30

### Added
- Added a content_css_cors setting to the editor that adds the crossorigin="anonymous" attribute to link tags added by the StyleSheetLoader. #TINY-1909

### Fixed
- Fixed a bug where trying to remove formatting with a collapsed selection range would throw an exception. #GH-4636
- Fixed a bug in the image plugin that caused updating figures to split contenteditable elements. #GH-4563
- Fixed a bug that was causing incorrect viewport calculations for fixed position UI elements. #TINY-1897
- Fixed a bug where inline formatting would cause the delete key to do nothing. #TINY-1900

## 4.8.4 - 2018-10-23

### Added
- Added support for the HTML5 `main` element. #TINY-1877

### Changed
- Changed the keyboard shortcut to move focus to contextual toolbars to Ctrl+F9. #TINY-1812

### Fixed
- Fixed a bug where content css could not be loaded from another domain. #TINY-1891
- Fixed a bug on FireFox where the cursor would get stuck between two contenteditable false inline elements located inside of the same block element divided by a BR. #TINY-1878
- Fixed a bug with the insertContent method where nonbreaking spaces would be inserted incorrectly. #TINY-1868
- Fixed a bug where the toolbar of the inline editor would not be visible in some scenarios. #TINY-1862
- Fixed a bug where removing the editor while more than one notification was open would throw an error. #TINY-1845
- Fixed a bug where the menubutton would be rendered on top of the menu if the viewport didn't have enough height. #TINY-1678
- Fixed a bug with the annotations api where annotating collapsed selections caused problems. #TBS-2449
- Fixed a bug where wbr elements were being transformed into whitespace when using the Paste Plugin's paste as text setting. #GH-4638
- Fixed a bug where the Search and Replace didn't replace spaces correctly. #GH-4632
- Fixed a bug with sublist items not persisting selection. #GH-4628
- Fixed a bug with mceInsertRawHTML command not working as expected. #GH-4625

## 4.8.3 - 2018-09-13

### Fixed
- Fixed a bug where the Wordcount Plugin didn't correctly count words within tables on IE11. #TINY-1770
- Fixed a bug where it wasn't possible to move the caret out of a table on IE11 and Firefox. #TINY-1682
- Fixed a bug where merging empty blocks didn't work as expected, sometimes causing content to be deleted. #TINY-1781
- Fixed a bug where the Textcolor Plugin didn't show the correct current color. #TINY-1810
- Fixed a bug where clear formatting with a collapsed selection would sometimes clear formatting from more content than expected. #TINY-1813 #TINY-1821
- Fixed a bug with the Table Plugin where it wasn't possible to keyboard navigate to the caption. #TINY-1818

## 4.8.2 - 2018-08-09

### Changed
- Moved annotator from "experimental" to "annotator" object on editor. #TBS-2398
- Improved the multiclick normalization across browsers. #TINY-1788

### Fixed
- Fixed a bug where running getSelectedBlocks with a collapsed selection between block elements would produce incorrect results. #TINY-1787
- Fixed a bug where the ScriptLoaders loadScript method would not work as expected in FireFox when loaded on the same page as a ShadowDOM polyfill. #TINY-1786
- Removed reference to ShadowDOM event.path as Blink based browsers now support event.composedPath. #TINY-1785
- Fixed a bug where a reference to localStorage would throw an "access denied" error in IE11 with strict security settings. #TINY-1782
- Fixed a bug where pasting using the toolbar button on an inline editor in IE11 would cause a looping behaviour. #TINY-1768

## 4.8.1 - 2018-07-26

### Fixed
- Fixed a bug where the content of inline editors was being cleaned on every call of `editor.save()`. #TINY-1783
- Fixed a bug where the arrow of the Inlite Theme toolbar was being rendered incorrectly in RTL mode. #TINY-1776
- Fixed a bug with the Paste Plugin where pasting after inline contenteditable false elements moved the caret to the end of the line. #TINY-1758

## 4.8.0 - 2018-06-27

### Added
- Added new "experimental" object in editor, with initial Annotator API. #TBS-2374

### Fixed
- Fixed a bug where deleting paragraphs inside of table cells would delete the whole table cell. #TINY-1759
- Fixed a bug in the Table Plugin where removing row height set on the row properties dialog did not update the table. #TINY-1730
- Fixed a bug with the font select toolbar item didn't update correctly. #TINY-1683
- Fixed a bug where all bogus elements would not be deleted when removing an inline editor. #TINY-1669

## 4.7.13 - 2018-05-16

### Added
- Added missing code menu item from the default menu config. #TINY-1648
- Added new align button for combining the separate align buttons into a menu button. #TINY-1652

### Fixed
- Fixed a bug where Edge 17 wouldn't be able to select images or tables. #TINY-1679
- Fixed issue where whitespace wasn't preserved when the editor was initialized on pre elements. #TINY-1649
- Fixed a bug with the fontselect dropdowns throwing an error if the editor was hidden in Firefox. #TINY-1664
- Fixed a bug where it wasn't possible to merge table cells on IE 11. #TINY-1671
- Fixed a bug where textcolor wasn't applying properly on IE 11 in some situations. #TINY-1663
- Fixed a bug where the justifyfull command state wasn't working correctly. #TINY-1677
- Fixed a bug where the styles wasn't updated correctly when resizing some tables. #TINY-1668

## 4.7.12 - 2018-05-03

### Added
- Added an option to filter out image svg data urls.
- Added support for html5 details and summary elements.

### Changed
- Changed so the mce-abs-layout-item css rule targets html instead of body. Patch contributed by nazar-pc.

### Fixed
- Fixed a bug where the "read" step on the mobile theme was still present on android mobile browsers.
- Fixed a bug where all images in the editor document would reload on any editor change.
- Fixed a bug with the Table Plugin where ObjectResized event wasn't being triggered on column resize.
- Fixed so the selection is set to the first suitable caret position after editor.setContent called.
- Fixed so links with xlink:href attributes are filtered correctly to prevent XSS.
- Fixed a bug on IE11 where pasting content into an inline editor initialized on a heading element would create new editable elements.
- Fixed a bug where readonly mode would not work as expected when the editor contained contentEditable=true elements.
- Fixed a bug where the Link Plugin would throw an error when used together with the webcomponents polyfill. Patch contributed by 4esnog.
- Fixed a bug where the "Powered by TinyMCE" branding link would break on XHTML pages. Patch contributed by tistre.
- Fixed a bug where the same id would be used in the blobcache for all pasted images. Patch contributed by thorn0.

## 4.7.11 - 2018-04-11

### Added
- Added a new imagetools_credentials_hosts option to the Imagetools Plugin.

### Fixed
- Fixed a bug where toggling a list containing empty LIs would throw an error. Patch contributed by bradleyke.
- Fixed a bug where applying block styles to a text with the caret at the end of the paragraph would select all text in the paragraph.
- Fixed a bug where toggling on the Spellchecker Plugin would trigger isDirty on the editor.
- Fixed a bug where it was possible to enter content into selection bookmark spans.
- Fixed a bug where if a non paragraph block was configured in forced_root_block the editor.getContent method would return incorrect values with an empty editor.
- Fixed a bug where dropdown menu panels stayed open and fixed in position when dragging dialog windows.
- Fixed a bug where it wasn't possible to extend table cells with the space button in Safari.
- Fixed a bug where the setupeditor event would thrown an error when using the Compat3x Plugin.
- Fixed a bug where an error was thrown in FontInfo when called on a detached element.

## 4.7.10 - 2018-04-03

### Added
- Added normalization of triple clicks across browsers in the editor.
- Added a `hasFocus` method to the editor that checks if the editor has focus.
- Added correct icon to the Nonbreaking Plugin menu item.

### Fixed
- Fixed so the `getContent`/`setContent` methods work even if the editor is not initialized.
- Fixed a bug with the Media Plugin where query strings were being stripped from youtube links.
- Fixed a bug where image styles were changed/removed when opening and closing the Image Plugin dialog.
- Fixed a bug in the Table Plugin where some table cell styles were not correctly added to the content html.
- Fixed a bug in the Spellchecker Plugin where it wasn't possible to change the spellchecker language.
- Fixed so the the unlink action in the Link Plugin has a menu item and can be added to the contextmenu.
- Fixed a bug where it wasn't possible to keyboard navigate to the start of an inline element on a new line within the same block element.
- Fixed a bug with the Text Color Plugin where if used with an inline editor located at the bottom of the screen the colorpicker could appear off screen.
- Fixed a bug with the UndoManager where undo levels were being added for nbzwsp characters.
- Fixed a bug with the Table Plugin where the caret would sometimes be lost when keyboard navigating up through a table.
- Fixed a bug where FontInfo.getFontFamily would throw an error when called on a removed editor.
- Fixed a bug in Firefox where undo levels were not being added correctly for some specific operations.
- Fixed a bug where initializing an inline editor inside of a table would make the whole table resizeable.
- Fixed a bug where the fake cursor that appears next to tables on Firefox was positioned incorrectly when switching to fullscreen.
- Fixed a bug where zwsp's weren't trimmed from the output from `editor.getContent({ format: 'text' })`.
- Fixed a bug where the fontsizeselect/fontselect toolbar items showed the body info rather than the first possible caret position info on init.
- Fixed a bug where it wasn't possible to select all content if the editor only contained an inline boundary element.
- Fixed a bug where `content_css` urls with query strings wasn't working.
- Fixed a bug in the Table Plugin where some table row styles were removed when changing other styles in the row properties dialog.

### Removed
- Removed the "read" step from the mobile theme.

## 4.7.9 - 2018-02-27

### Fixed
- Fixed a bug where the editor target element didn't get the correct style when removing the editor.

## 4.7.8 - 2018-02-26

### Fixed
- Fixed an issue with the Help Plugin where the menuitem name wasn't lowercase.
- Fixed an issue on MacOS where text and bold text did not have the same line-height in the autocomplete dropdown in the Link Plugin dialog.
- Fixed a bug where the "paste as text" option in the Paste Plugin didn't work.
- Fixed a bug where dialog list boxes didn't get positioned correctly in documents with scroll.
- Fixed a bug where the Inlite Theme didn't use the Table Plugin api to insert correct tables.
- Fixed a bug where the Inlite Theme panel didn't hide on blur in a correct way.
- Fixed a bug where placing the cursor before a table in Firefox would scroll to the bottom of the table.
- Fixed a bug where selecting partial text in table cells with rowspans and deleting would produce faulty tables.
- Fixed a bug where the Preview Plugin didn't work on Safari due to sandbox security.
- Fixed a bug where table cell selection using the keyboard threw an error.
- Fixed so the font size and font family doesn't toggle the text but only sets the selected format on the selected text.
- Fixed so the built-in spellchecking on Chrome and Safari creates an undo level when replacing words.

## 4.7.7 - 2018-02-19

### Added
- Added a border style selector to the advanced tab of the Image Plugin.
- Added better controls for default table inserted by the Table Plugin.
- Added new `table_responsive_width` option to the Table Plugin that controls whether to use pixel or percentage widths.

### Fixed
- Fixed a bug where the Link Plugin text didn't update when a URL was pasted using the context menu.
- Fixed a bug with the Spellchecker Plugin where using "Add to dictionary" in the context menu threw an error.
- Fixed a bug in the Media Plugin where the preview node for iframes got default width and height attributes that interfered with width/height styles.
- Fixed a bug where backslashes were being added to some font family names in Firefox in the fontselect toolbar item.
- Fixed a bug where errors would be thrown when trying to remove an editor that had not yet been fully initialized.
- Fixed a bug where the Imagetools Plugin didn't update the images atomically.
- Fixed a bug where the Fullscreen Plugin was throwing errors when being used on an inline editor.
- Fixed a bug where drop down menus weren't positioned correctly in inline editors on scroll.
- Fixed a bug with a semicolon missing at the end of the bundled javascript files.
- Fixed a bug in the Table Plugin with cursor navigation inside of tables where the cursor would sometimes jump into an incorrect table cells.
- Fixed a bug where indenting a table that is a list item using the "Increase indent" button would create a nested table.
- Fixed a bug where text nodes containing only whitespace were being wrapped by paragraph elements.
- Fixed a bug where whitespace was being inserted after br tags inside of paragraph tags.
- Fixed a bug where converting an indented paragraph to a list item would cause the list item to have extra padding.
- Fixed a bug where Copy/Paste in an editor with a lot of content would cause the editor to scroll to the top of the content in IE11.
- Fixed a bug with a memory leak in the DragHelper. Path contributed by ben-mckernan.
- Fixed a bug where the advanced tab in the Media Plugin was being shown even if it didn't contain anything. Patch contributed by gabrieeel.
- Fixed an outdated eventname in the EventUtils. Patch contributed by nazar-pc.
- Fixed an issue where the Json.parse function would throw an error when being used on a page with strict CSP settings.
- Fixed so you can place the curser before and after table elements within the editor in Firefox and Edge/IE.

## 4.7.6 - 2018-01-29

### Fixed
- Fixed a bug in the jquery integration where it threw an error saying that "global is not defined".
- Fixed a bug where deleting a table cell whose previous sibling was set to contenteditable false would create a corrupted table.
- Fixed a bug where highlighting text in an unfocused editor did not work correctly in IE11/Edge.
- Fixed a bug where the table resize handles were not being repositioned when activating the Fullscreen Plugin.
- Fixed a bug where the Imagetools Plugin dialog didn't honor editor RTL settings.
- Fixed a bug where block elements weren't being merged correctly if you deleted from after a contenteditable false element to the beginning of another block element.
- Fixed a bug where TinyMCE didn't work with module loaders like webpack.

## 4.7.5 - 2018-01-22

### Fixed
- Fixed bug with the Codesample Plugin where it wasn't possible to edit codesamples when the editor was in inline mode.
- Fixed bug where focusing on the status bar broke the keyboard navigation functionality.
- Fixed bug where an error would be thrown on Edge by the Table Plugin when pasting using the PowerPaste Plugin.
- Fixed bug in the Table Plugin where selecting row border style from the dropdown menu in advanced row properties would throw an error.
- Fixed bug with icons being rendered incorrectly on Chrome on Mac OS.
- Fixed bug in the Textcolor Plugin where the font color and background color buttons wouldn't trigger an ExecCommand event.
- Fixed bug in the Link Plugin where the url field wasn't forced LTR.
- Fixed bug where the Nonbreaking Plugin incorrectly inserted spaces into tables.
- Fixed bug with the inline theme where the toolbar wasn't repositioned on window resize.

## 4.7.4 - 2017-12-05

### Fixed
- Fixed bug in the Nonbreaking Plugin where the nonbreaking_force_tab setting was being ignored.
- Fixed bug in the Table Plugin where changing row height incorrectly converted column widths to pixels.
- Fixed bug in the Table Plugin on Edge and IE11 where resizing the last column after resizing the table would cause invalid column heights.
- Fixed bug in the Table Plugin where keyboard navigation was not normalized between browsers.
- Fixed bug in the Table Plugin where the colorpicker button would show even without defining the colorpicker_callback.
- Fixed bug in the Table Plugin where it wasn't possible to set the cell background color.
- Fixed bug where Firefox would throw an error when intialising an editor on an element that is hidden or not yet added to the DOM.
- Fixed bug where Firefox would throw an error when intialising an editor inside of a hidden iframe.

## 4.7.3 - 2017-11-23

### Added
- Added functionality to open the Codesample Plugin dialog when double clicking on a codesample. Patch contributed by dakuzen.

### Fixed
- Fixed bug where undo/redo didn't work correctly with some formats and caret positions.
- Fixed bug where the color picker didn't show up in Table Plugin dialogs.
- Fixed bug where it wasn't possible to change the width of a table through the Table Plugin dialog.
- Fixed bug where the Charmap Plugin couldn't insert some special characters.
- Fixed bug where editing a newly inserted link would not actually edit the link but insert a new link next to it.
- Fixed bug where deleting all content in a table cell made it impossible to place the caret into it.
- Fixed bug where the vertical alignment field in the Table Plugin cell properties dialog didn't do anything.
- Fixed bug where an image with a caption showed two sets of resize handles in IE11.
- Fixed bug where pressing the enter button inside of an h1 with contenteditable set to true would sometimes produce a p tag.
- Fixed bug with backspace not working as expected before a noneditable element.
- Fixed bug where operating on tables with invalid rowspans would cause an error to be thrown.
- Fixed so a real base64 representation of the image is available on the blobInfo that the images_upload_handler gets called with.
- Fixed so the image upload tab is available when the images_upload_handler is defined (and not only when the images_upload_url is defined).

## 4.7.2 - 2017-11-07

### Added
- Added newly rewritten Table Plugin.
- Added support for attributes with colon in valid_elements and addValidElements.
- Added support for dailymotion short url in the Media Plugin. Patch contributed by maat8.
- Added support for converting to half pt when converting font size from px to pt. Patch contributed by danny6514.
- Added support for location hash to the Autosave plugin to make it work better with SPAs using hash routing.
- Added support for merging table cells when pasting a table into another table.

### Changed
- Changed so the language packs are only loaded once. Patch contributed by 0xor1.
- Simplified the css for inline boundaries selection by switching to an attribute selector.

### Fixed
- Fixed bug where an error would be thrown on editor initialization if the window.getSelection() returned null.
- Fixed bug where holding down control or alt keys made the keyboard navigation inside an inline boundary not work as expected.
- Fixed bug where applying formats in IE11 produced extra, empty paragraphs in the editor.
- Fixed bug where the Word Count Plugin didn't count some mathematical operators correctly.
- Fixed bug where removing an inline editor removed the element that the editor had been initialized on.
- Fixed bug where setting the selection to the end of an editable container caused some formatting problems.
- Fixed bug where an error would be thrown sometimes when an editor was removed because of the selection bookmark was being stored asynchronously.
- Fixed a bug where an editor initialized on an empty list did not contain any valid cursor positions.
- Fixed a bug with the Context Menu Plugin and webkit browsers on Mac where right-clicking inside a table would produce an incorrect selection.
- Fixed bug where the Image Plugin constrain proportions setting wasn't working as expected.
- Fixed bug where deleting the last character in a span with decorations produced an incorrect element when typing.
- Fixed bug where focusing on inline editors made the toolbar flicker when moving between elements quickly.
- Fixed bug where the selection would be stored incorrectly in inline editors when the mouseup event was fired outside the editor body.
- Fixed bug where toggling bold at the end of an inline boundary would toggle off the whole word.
- Fixed bug where setting the skin to false would not stop the loading of some skin css files.
- Fixed bug in mobile theme where pinch-to-zoom would break after exiting the editor.
- Fixed bug where sublists of a fully selected list would not be switched correctly when changing list style.
- Fixed bug where inserting media by source would break the UndoManager.
- Fixed bug where inserting some content into the editor with a specific selection would replace some content incorrectly.
- Fixed bug where selecting all content with ctrl+a in IE11 caused problems with untoggling some formatting.
- Fixed bug where the Search and Replace Plugin left some marker spans in the editor when undoing and redoing after replacing some content.
- Fixed bug where the editor would not get a scrollbar when using the Fullscreen and Autoresize plugins together.
- Fixed bug where the font selector would stop working correctly after selecting fonts three times.
- Fixed so pressing the enter key inside of an inline boundary inserts a br after the inline boundary element.
- Fixed a bug where it wasn't possible to use tab navigation inside of a table that was inside of a list.
- Fixed bug where end_container_on_empty_block would incorrectly remove elements.
- Fixed bug where content_styles weren't added to the Preview Plugin iframe.
- Fixed so the beforeSetContent/beforeGetContent events are preventable.
- Fixed bug where changing height value in Table Plugin advanced tab didn't do anything.
- Fixed bug where it wasn't possible to remove formatting from content in beginning of table cell.

## 4.7.1 - 2017-10-09

### Fixed
- Fixed bug where theme set to false on an inline editor produced an extra div element after the target element.
- Fixed bug where the editor drag icon was misaligned with the branding set to false.
- Fixed bug where doubled menu items were not being removed as expected with the removed_menuitems setting.
- Fixed bug where the Table of contents plugin threw an error when initialized.
- Fixed bug where it wasn't possible to add inline formats to text selected right to left.
- Fixed bug where the paste from plain text mode did not work as expected.
- Fixed so the style previews do not set color and background color when selected.
- Fixed bug where the Autolink plugin didn't work as expected with some formats applied on an empty editor.
- Fixed bug where the Textpattern plugin were throwing errors on some patterns.
- Fixed bug where the Save plugin saved all editors instead of only the active editor. Patch contributed by dannoe.

## 4.7.0 - 2017-10-03

### Added
- Added new mobile ui that is specifically designed for mobile devices.

### Changed
- Updated the default skin to be more modern and white since white is preferred by most implementations.
- Restructured the default menus to be more similar to common office suites like Google Docs.

### Fixed
- Fixed so theme can be set to false on both inline and iframe editor modes.
- Fixed bug where inline editor would add/remove the visualblocks css multiple times.
- Fixed bug where selection wouldn't be properly restored when editor lost focus and commands where invoked.
- Fixed bug where toc plugin would generate id:s for headers even though a toc wasn't inserted into the content.
- Fixed bug where is wasn't possible to drag/drop contents within the editor if paste_data_images where set to true.
- Fixed bug where getParam and close in WindowManager would get the first opened window instead of the last opened window.
- Fixed bug where delete would delete between cells inside a table in Firefox.

## 4.6.7 - 2017-09-18

### Added
- Added some missing translations to Image, Link and Help plugins.

### Fixed
- Fixed bug where paste wasn't working in IOS.
- Fixed bug where the Word Count Plugin didn't count some mathematical operators correctly.
- Fixed bug where inserting a list in a table caused the cell to expand in height.
- Fixed bug where pressing enter in a list located inside of a table deleted list items instead of inserting new list item.
- Fixed bug where copy and pasting table cells produced inconsistent results.
- Fixed bug where initializing an editor with an ID of 'length' would throw an exception.
- Fixed bug where it was possible to split a non merged table cell.
- Fixed bug where copy and pasting a list with a very specific selection into another list would produce a nested list.
- Fixed bug where copy and pasting ordered lists sometimes produced unordered lists.
- Fixed bug where padded elements inside other elements would be treated as empty.
- Fixed so you can resize images inside a figure element.
- Fixed bug where an inline TinyMCE editor initialized on a table did not set selection on load in Chrome.
- Fixed the positioning of the inlite toolbar when the target element wasn't big enough to fit the toolbar.

## 4.6.6 - 2017-08-30

### Fixed
- Fixed so that notifications wrap long text content instead of bleeding outside the notification element.
- Fixed so the content_style css is added after the skin and custom stylesheets.
- Fixed bug where it wasn't possible to remove a table with the Cut button.
- Fixed bug where the center format wasn't getting the same font size as the other formats in the format preview.
- Fixed bug where the wordcount plugin wasn't counting hyphenated words correctly.
- Fixed bug where all content pasted into the editor was added to the end of the editor.
- Fixed bug where enter keydown on list item selection only deleted content and didn't create a new line.
- Fixed bug where destroying the editor while the content css was still loading caused error notifications on Firefox.
- Fixed bug where undoing cut operation in IE11 left some unwanted html in the editor content.
- Fixed bug where enter keydown would throw an error in IE11.
- Fixed bug where duplicate instances of an editor were added to the editors array when using the createEditor API.
- Fixed bug where the formatter applied formats on the wrong content when spellchecker was activated.
- Fixed bug where switching formats would reset font size on child nodes.
- Fixed bug where the table caption element weren't always the first descendant to the table tag.
- Fixed bug where pasting some content into the editor on chrome some newlines were removed.
- Fixed bug where it wasn't possible to remove a list if a list item was a table element.
- Fixed bug where copy/pasting partial selections of tables wouldn't produce a proper table.
- Fixed bug where the searchreplace plugin could not find consecutive spaces.
- Fixed bug where background color wasn't applied correctly on some partially selected contents.

## 4.6.5 - 2017-08-02

### Added
- Added new inline_boundaries_selector that allows you to specify the elements that should have boundaries.
- Added new local upload feature this allows the user to upload images directly from the image dialog.
- Added a new api for providing meta data for plugins. It will show up in the help dialog if it's provided.

### Fixed
- Fixed so that the notifications created by the notification manager are more screen reader accessible.
- Fixed bug where changing the list format on multiple selected lists didn't change all of the lists.
- Fixed bug where the nonbreaking plugin would insert multiple undo levels when pressing the tab key.
- Fixed bug where delete/backspace wouldn't render a caret when all editor contents where deleted.
- Fixed bug where delete/backspace wouldn't render a caret if the deleted element was a single contentEditable false element.
- Fixed bug where the wordcount plugin wouldn't count words correctly if word where typed after applying a style format.
- Fixed bug where the wordcount plugin would count mathematical formulas as multiple words for example 1+1=2.
- Fixed bug where formatting of triple clicked blocks on Chrome/Safari would result in styles being added outside the visual selection.
- Fixed bug where paste would add the contents to the end of the editor area when inline mode was used.
- Fixed bug where toggling off bold formatting on text entered in a new paragraph would add an extra line break.
- Fixed bug where autolink plugin would only produce a link on every other consecutive link on Firefox.
- Fixed bug where it wasn't possible to select all contents if the content only had one pre element.
- Fixed bug where sizzle would produce lagging behavior on some sites due to repaints caused by feature detection.
- Fixed bug where toggling off inline formats wouldn't include the space on selected contents with leading or trailing spaces.
- Fixed bug where the cut operation in UI wouldn't work in Chrome.
- Fixed bug where some legacy editor initialization logic would throw exceptions about editor settings not being defined.
- Fixed bug where it wasn't possible to apply text color to links if they where part of a non collapsed selection.
- Fixed bug where an exception would be thrown if the user selected a video element and then moved the focus outside the editor.
- Fixed bug where list operations didn't work if there where block elements inside the list items.
- Fixed bug where applying block formats to lists wrapped in block elements would apply to all elements in that wrapped block.

## 4.6.4 - 2017-06-13

### Fixed
- Fixed bug where the editor would move the caret when clicking on the scrollbar next to a content editable false block.
- Fixed bug where the text color select dropdowns wasn't placed correctly when they didn't fit the width of the screen.
- Fixed bug where the default editor line height wasn't working for mixed font size contents.
- Fixed bug where the content css files for inline editors were loaded multiple times for multiple editor instances.
- Fixed bug where the initial value of the font size/font family dropdowns wasn't displayed.
- Fixed bug where the I18n api was not supporting arrays as the translation replacement values.
- Fixed bug where chrome would display "The given range isn't in document." errors for invalid ranges passed to setRng.
- Fixed bug where the compat3x plugin wasn't working since the global tinymce references wasn't resolved correctly.
- Fixed bug where the preview plugin wasn't encoding the base url passed into the iframe contents producing a xss bug.
- Fixed bug where the dom parser/serializer wasn't handling some special elements like noframes, title and xmp.
- Fixed bug where the dom parser/serializer wasn't handling cdata sections with comments inside.
- Fixed bug where the editor would scroll to the top of the editable area if a dialog was closed in inline mode.
- Fixed bug where the link dialog would not display the right rel value if rel_list was configured.
- Fixed bug where the context menu would select images on some platforms but not others.
- Fixed bug where the filenames of images were not retained on dragged and drop into the editor from the desktop.
- Fixed bug where the paste plugin would misrepresent newlines when pasting plain text and having forced_root_block configured.
- Fixed so that the error messages for the imagetools plugin is more human readable.
- Fixed so the internal validate setting for the parser/serializer can't be set from editor initialization settings.

## 4.6.3 - 2017-05-30

### Fixed
- Fixed bug where the arrow keys didn't work correctly when navigating on nested inline boundary elements.
- Fixed bug where delete/backspace didn't work correctly on nested inline boundary elements.
- Fixed bug where image editing didn't work on subsequent edits of the same image.
- Fixed bug where charmap descriptions wouldn't properly wrap if they exceeded the width of the box.
- Fixed bug where the default image upload handler only accepted 200 as a valid http status code.
- Fixed so rel on target=_blank links gets forced with only noopener instead of both noopener and noreferrer.

## 4.6.2 - 2017-05-23

### Fixed
- Fixed bug where the SaxParser would run out of memory on very large documents.
- Fixed bug with formatting like font size wasn't applied to del elements.
- Fixed bug where various api calls would be throwing exceptions if they where invoked on a removed editor instance.
- Fixed bug where the branding position would be incorrect if the editor was inside a hidden tab and then later showed.
- Fixed bug where the color levels feature in the imagetools dialog wasn't working properly.
- Fixed bug where imagetools dialog wouldn't pre-load images from CORS domains, before trying to prepare them for editing.
- Fixed bug where the tab key would move the caret to the next table cell if being pressed inside a list inside a table.
- Fixed bug where the cut/copy operations would loose parent context like the current format etc.
- Fixed bug with format preview not working on invalid elements excluded by valid_elements.
- Fixed bug where blocks would be merged in incorrect order on backspace/delete.
- Fixed bug where zero length text nodes would cause issues with the undo logic if there where iframes present.
- Fixed bug where the font size/family select lists would throw errors if the first node was a comment.
- Fixed bug with csp having to allow local script evaluation since it was used to detect global scope.
- Fixed bug where CSP required a relaxed option for javascript: URLs in unsupported legacy browsers.
- Fixed bug where a fake caret would be rendered for td with the contenteditable=false.
- Fixed bug where typing would be blocked on IE 11 when within a nested contenteditable=true/false structure.

## 4.6.1 - 2017-05-10

### Added
- Added configuration option to list plugin to disable tab indentation.

### Fixed
- Fixed bug where format change on very specific content could cause the selection to change.
- Fixed bug where TinyMCE could not be lazyloaded through jquery integration.
- Fixed bug where entities in style attributes weren't decoded correctly on paste in webkit.
- Fixed bug where fontsize_formats option had been renamed incorrectly.
- Fixed bug with broken backspace/delete behaviour between contenteditable=false blocks.
- Fixed bug where it wasn't possible to backspace to the previous line with the inline boundaries functionality turned on.
- Fixed bug where is wasn't possible to move caret left and right around a linked image with the inline boundaries functionality turned on.
- Fixed bug where pressing enter after/before hr element threw exception. Patch contributed bradleyke.
- Fixed so the CSS in the visualblocks plugin doesn't overwrite background color. Patch contributed by Christian Rank.
- Fixed bug where multibyte characters weren't encoded correctly. Patch contributed by James Tarkenton.
- Fixed bug where shift-click to select within contenteditable=true fields wasn't working.

## 4.6.0 - 2017-05-04

### Added
- Added an inline boundary caret position feature that makes it easier to type at the beginning/end of links/code elements.
- Added a help plugin that adds a button and a dialog showing the editor shortcuts and loaded plugins.
- Added an inline_boundaries option that allows you to disable the inline boundary feature if it's not desired.
- Added a new ScrollIntoView event that allows you to override the default scroll to element behavior.
- Added role and aria- attributes as valid elements in the default valid elements config.
- Added new internal flag for PastePreProcess/PastePostProcess this is useful to know if the paste was coming from an external source.
- Added new ignore function to UndoManager this works similar to transact except that it doesn't add an undo level by default.

### Fixed
- Fixed so that urls gets retained for images when being edited. This url is then passed on to the upload handler.
- Fixed so that the editors would be initialized on readyState interactive instead of complete.
- Fixed so that the init event of the editor gets fired once all contentCSS files have been properly loaded.
- Fixed so that width/height of the editor gets taken from the textarea element if it's explicitly specified in styles.
- Fixed so that keep_styles set to false no longer clones class/style from the previous paragraph on enter.
- Fixed so that the default line-height is 1.2em to avoid zwnbsp characters from producing text rendering glitches on Windows.
- Fixed so that loading errors of content css gets presented by a notification message.
- Fixed so figure image elements can be linked when selected this wraps the figure image in a anchor element.
- Fixed bug where it wasn't possible to copy/paste rows with colspans by using the table copy/paste feature.
- Fixed bug where the protect setting wasn't properly applied to header/footer parts when using the fullpage plugin.
- Fixed bug where custom formats that specified upper case element names where not applied correctly.
- Fixed bug where some screen readers weren't reading buttons due to an aria specific fix for IE 8.
- Fixed bug where cut wasn't working correctly on iOS due to it's clipboard API not working correctly.
- Fixed bug where Edge would paste div elements instead of paragraphs when pasting plain text.
- Fixed bug where the textpattern plugin wasn't dealing with trailing punctuations correctly.
- Fixed bug where image editing would some times change the image format from jpg to png.
- Fixed bug where some UI elements could be inserted into the toolbar even if they where not registered.
- Fixed bug where it was possible to click the TD instead of the character in the character map and that caused an exception.
- Fixed bug where the font size/font family dropdowns would sometimes show an incorrect value due to css not being loaded in time.
- Fixed bug with the media plugin inserting undefined instead of retaining size when media_dimensions was set to false.
- Fixed bug with deleting images when forced_root_blocks where set to false.
- Fixed bug where input focus wasn't properly handled on nested content editable elements.
- Fixed bug where Chrome/Firefox would throw an exception when selecting images due to recent change of setBaseAndExtent support.
- Fixed bug where malformed blobs would throw exceptions now they are simply ignored.
- Fixed bug where backspace/delete wouldn't work properly in some cases where all contents was selected in WebKit.
- Fixed bug with Angular producing errors since it was expecting events objects to be patched with their custom properties.
- Fixed bug where the formatter would apply formatting to spellchecker errors now all bogus elements are excluded.
- Fixed bug with backspace/delete inside table caption elements wouldn't behave properly on IE 11.
- Fixed bug where typing after a contenteditable false inline element could move the caret to the end of that element.
- Fixed bug where backspace before/after contenteditable false blocks wouldn't properly remove the right element.
- Fixed bug where backspace before/after contenteditable false inline elements wouldn't properly empty the current block element.
- Fixed bug where vertical caret navigation with a custom line-height would sometimes match incorrect positions.
- Fixed bug with paste on Edge where character encoding wasn't handled properly due to a browser bug.
- Fixed bug with paste on Edge where extra fragment data was inserted into the contents when pasting.
- Fixed bug with pasting contents when having a whole block element selected on WebKit could cause WebKit spans to appear.
- Fixed bug where the visualchars plugin wasn't working correctly showing invisible nbsp characters.
- Fixed bug where browsers would hang if you tried to load some malformed html contents.
- Fixed bug where the init call promise wouldn't resolve if the specified selector didn't find any matching elements.
- Fixed bug where the Schema isValidChild function was case sensitive.

### Removed
- Dropped support for IE 8-10 due to market share and lack of support from Microsoft. See tinymce docs for details.

## 4.5.3 - 2017-02-01

### Added
- Added keyboard navigation for menu buttons when the menu is in focus.
- Added api to the list plugin for setting custom classes/attributes on lists.
- Added validation for the anchor plugin input field according to W3C id naming specifications.

### Fixed
- Fixed bug where media placeholders were removed after resize with the forced_root_block setting set to false.
- Fixed bug where deleting selections with similar sibling nodes sometimes deleted the whole document.
- Fixed bug with inlite theme where several toolbars would appear scrolling when more than one instance of the editor was in use.
- Fixed bug where the editor would throw error with the fontselect plugin on hidden editor instances in Firefox.
- Fixed bug where the background color would not stretch to the font size.
- Fixed bug where font size would be removed when changing background color.
- Fixed bug where the undomanager trimmed away whitespace between nodes on undo/redo.
- Fixed bug where media_dimensions=false in media plugin caused the editor to throw an error.
- Fixed bug where IE was producing font/u elements within links on paste.
- Fixed bug where some button tooltips were broken when compat3x was in use.
- Fixed bug where backspace/delete/typeover would remove the caption element.
- Fixed bug where powerspell failed to function when compat3x was enabled.
- Fixed bug where it wasn't possible to apply sub/sup on text with large font size.
- Fixed bug where pre tags with spaces weren't treated as content.
- Fixed bug where Meta+A would select the entire document instead of all contents in nested ce=true elements.

## 4.5.2 - 2017-01-04

### Fixed
- Added missing keyboard shortcut description for the underline menu item in the format menu.
- Fixed bug where external blob urls wasn't properly handled by editor upload logic. Patch contributed by David Oviedo.
- Fixed bug where urls wasn't treated as a single word by the wordcount plugin.
- Fixed bug where nbsp characters wasn't treated as word delimiters by the wordcount plugin.
- Fixed bug where editor instance wasn't properly passed to the format preview logic. Patch contributed by NullQuery.
- Fixed bug where the fake caret wasn't hidden when you moved selection to a cE=false element.
- Fixed bug where it wasn't possible to edit existing code sample blocks.
- Fixed bug where it wasn't possible to delete editor contents if the selection included an empty block.
- Fixed bug where the formatter wasn't expanding words on some international characters. Patch contributed by Martin Larochelle.
- Fixed bug where the open link feature wasn't working correctly on IE 11.
- Fixed bug where enter before/after a cE=false block wouldn't properly padd the paragraph with an br element.
- Fixed so font size and font family select boxes always displays a value by using the runtime style as a fallback.
- Fixed so missing plugins will be logged to console as warnings rather than halting the initialization of the editor.
- Fixed so splitbuttons become normal buttons in advlist plugin if styles are empty. Patch contributed by René Schleusner.
- Fixed so you can multi insert rows/cols by selecting table cells and using insert rows/columns.

## 4.5.1 - 2016-12-07

### Fixed
- Fixed bug where the lists plugin wouldn't initialize without the advlist plugins if served from cdn.
- Fixed bug where selectors with "*" would cause the style format preview to throw an error.
- Fixed bug with toggling lists off on lists with empty list items would throw an error.
- Fixed bug where editing images would produce non existing blob uris.
- Fixed bug where the offscreen toc selection would be treated as the real toc element.
- Fixed bug where the aria level attribute for element path would have an incorrect start index.
- Fixed bug where the offscreen selection of cE=false that where very wide would be shown onscreen. Patch contributed by Steven Bufton.
- Fixed so the default_link_target gets applied to links created by the autolink plugin.
- Fixed so that the name attribute gets removed by the anchor plugin if editing anchors.

## 4.5.0 - 2016-11-23

### Added
- Added new toc plugin allows you to insert table of contents based on editor headings.
- Added new auto complete menu to all url fields. Adds history, link to anchors etc.
- Added new sidebar api that allows you to add custom sidebar panels and buttons to toggle these.
- Added new insert menu button that allows you to have multiple insert functions under the same menu button.
- Added new open link feature to ctrl+click, alt+enter and context menu.
- Added new media_embed_handler option to allow the media plugin to be populated with custom embeds.
- Added new support for editing transparent images using the image tools dialog.
- Added new images_reuse_filename option to allow filenames of images to be retained for upload.
- Added new security feature where links with target="_blank" will by default get rel="noopener noreferrer".
- Added new allow_unsafe_link_target to allow you to opt-out of the target="_blank" security feature.
- Added new style_formats_autohide option to automatically hide styles based on context.
- Added new codesample_content_css option to specify where the code sample prism css is loaded from.
- Added new support for Japanese/Chinese word count following the unicode standards on this.
- Added new fragmented undo levels this dramatically reduces flicker on contents with iframes.
- Added new live previews for complex elements like table or lists.

### Fixed
- Fixed bug where it wasn't possible to properly tab between controls in a dialog with a disabled form item control.
- Fixed bug where firefox would generate a rectangle on elements produced after/before a cE=false elements.
- Fixed bug with advlist plugin not switching list element format properly in some edge cases.
- Fixed bug where col/rowspans wasn't correctly computed by the table plugin in some cases.
- Fixed bug where the table plugin would thrown an error if object_resizing was disabled.
- Fixed bug where some invalid markup would cause issues when running in XHTML mode. Patch contributed by Charles Bourasseau.
- Fixed bug where the fullscreen class wouldn't be removed properly when closing dialogs.
- Fixed bug where the PastePlainTextToggle event wasn't fired by the paste plugin when the state changed.
- Fixed bug where table the row type wasn't properly updated in table row dialog. Patch contributed by Matthias Balmer.
- Fixed bug where select all and cut wouldn't place caret focus back to the editor in WebKit. Patch contributed by Daniel Jalkut.
- Fixed bug where applying cell/row properties to multiple cells/rows would reset other unchanged properties.
- Fixed bug where some elements in the schema would have redundant/incorrect children.
- Fixed bug where selector and target options would cause issues if used together.
- Fixed bug where drag/drop of images from desktop on chrome would thrown an error.
- Fixed bug where cut on WebKit/Blink wouldn't add an undo level.
- Fixed bug where IE 11 would scroll to the cE=false elements when they where selected.
- Fixed bug where keys like F5 wouldn't work when a cE=false element was selected.
- Fixed bug where the undo manager wouldn't stop the typing state when commands where executed.
- Fixed bug where unlink on wrapped links wouldn't work properly.
- Fixed bug with drag/drop of images on WebKit where the image would be deleted form the source editor.
- Fixed bug where the visual characters mode would be disabled when contents was extracted from the editor.
- Fixed bug where some browsers would toggle of formats applied to the caret when clicking in the editor toolbar.
- Fixed bug where the custom theme function wasn't working correctly.
- Fixed bug where image option for custom buttons required you to have icon specified as well.
- Fixed bug where the context menu and contextual toolbars would be visible at the same time and sometimes overlapping.
- Fixed bug where the noneditable plugin would double wrap elements when using the noneditable_regexp option.
- Fixed bug where tables would get padding instead of margin when you used the indent button.
- Fixed bug where the charmap plugin wouldn't properly insert non breaking spaces.
- Fixed bug where the color previews in color input boxes wasn't properly updated.
- Fixed bug where the list items of previous lists wasn't merged in the right order.
- Fixed bug where it wasn't possible to drag/drop inline-block cE=false elements on IE 11.
- Fixed bug where some table cell merges would produce incorrect rowspan/colspan.
- Fixed so the font size of the editor defaults to 14px instead of 11px this can be overridden by custom css.
- Fixed so wordcount is debounced to reduce cpu hogging on larger texts.
- Fixed so tinymce global gets properly exported as a module when used with some module bundlers.
- Fixed so it's possible to specify what css properties you want to preview on specific formats.
- Fixed so anchors are contentEditable=false while within the editor.
- Fixed so selected contents gets wrapped in a inline code element by the codesample plugin.
- Fixed so conditional comments gets properly stripped independent of case. Patch contributed by Georgii Dolzhykov.
- Fixed so some escaped css sequences gets properly handled. Patch contributed by Georgii Dolzhykov.
- Fixed so notifications with the same message doesn't get displayed at the same time.
- Fixed so F10 can be used as an alternative key to focus to the toolbar.
- Fixed various api documentation issues and typos.

### Removed
- Removed layer plugin since it wasn't really ported from 3.x and there doesn't seem to be much use for it.
- Removed moxieplayer.swf from the media plugin since it wasn't used by the media plugin.
- Removed format state from the advlist plugin to be more consistent with common word processors.

## 4.4.3 - 2016-09-01

### Fixed
- Fixed bug where copy would produce an exception on Chrome.
- Fixed bug where deleting lists on IE 11 would merge in correct text nodes.
- Fixed bug where deleting partial lists with indentation wouldn't cause proper normalization.

## 4.4.2 - 2016-08-25

### Added
- Added new importcss_exclusive option to disable unique selectors per group.
- Added new group specific selector_converter option to importcss plugin.
- Added new codesample_languages option to apply custom languages to codesample plugin.
- Added new codesample_dialog_width/codesample_dialog_height options.

### Fixed
- Fixed bug where fullscreen button had an incorrect keyboard shortcut.
- Fixed bug where backspace/delete wouldn't work correctly from a block to a cE=false element.
- Fixed bug where smartpaste wasn't detecting links with special characters in them like tilde.
- Fixed bug where the editor wouldn't get proper focus if you clicked on a cE=false element.
- Fixed bug where it wasn't possible to copy/paste table rows that had merged cells.
- Fixed bug where merging cells could some times produce invalid col/rowspan attibute values.
- Fixed bug where getBody would sometimes thrown an exception now it just returns null if the iframe is clobbered.
- Fixed bug where drag/drop of cE=false element wasn't properly constrained to viewport.
- Fixed bug where contextmenu on Mac would collapse any selection to a caret.
- Fixed bug where rtl mode wasn't rendered properly when loading a language pack with the rtl flag.
- Fixed bug where Kamer word bounderies would be stripped from contents.
- Fixed bug where lists would sometimes render two dots or numbers on the same line.
- Fixed bug where the skin_url wasn't used by the inlite theme.
- Fixed so data attributes are ignored when comparing formats in the formatter.
- Fixed so it's possible to disable inline toolbars in the inlite theme.
- Fixed so template dialog gets resized if it doesn't fit the window viewport.

## 4.4.1 - 2016-07-26

### Added
- Added smart_paste option to paste plugin to allow disabling the paste behavior if needed.

### Fixed
- Fixed bug where png urls wasn't properly detected by the smart paste logic.
- Fixed bug where the element path wasn't working properly when multiple editor instances where used.
- Fixed bug with creating lists out of multiple paragraphs would just create one list item instead of multiple.
- Fixed bug where scroll position wasn't properly handled by the inlite theme to place the toolbar properly.
- Fixed bug where multiple instances of the editor using the inlite theme didn't render the toolbar properly.
- Fixed bug where the shortcut label for fullscreen mode didn't match the actual shortcut key.
- Fixed bug where it wasn't possible to select cE=false blocks using touch devices on for example iOS.
- Fixed bug where it was possible to select the child image within a cE=false on IE 11.
- Fixed so inserts of html containing lists doesn't merge with any existing lists unless it's a paste operation.

## 4.4.0 - 2016-06-30

### Added
- Added new inlite theme this is a more lightweight inline UI.
- Added smarter paste logic that auto detects urls in the clipboard and inserts images/links based on that.
- Added a better image resize algorithm for better image quality in the imagetools plugin.

### Fixed
- Fixed bug where it wasn't possible to drag/dropping cE=false elements on FF.
- Fixed bug where backspace/delete before/after a cE=false block would produce a new paragraph.
- Fixed bug where list style type css property wasn't preserved when indenting lists.
- Fixed bug where merging of lists where done even if the list style type was different.
- Fixed bug where the image_dataimg_filter function wasn't used when pasting images.
- Fixed bug where nested editable within a non editable element would cause scroll on focus in Chrome.
- Fixed so invalid targets for inline mode is blocked on initialization. We only support elements that can have children.

## 4.3.13 - 2016-06-08

### Added
- Added characters with a diacritical mark to charmap plugin. Patch contributed by Dominik Schilling.
- Added better error handling if the image proxy service would produce errors.

### Fixed
- Fixed issue with pasting list items into list items would produce nested list rather than a merged list.
- Fixed bug where table selection could get stuck in selection mode for inline editors.
- Fixed bug where it was possible to place the caret inside the resize grid elements.
- Fixed bug where it wasn't possible to place in elements horizontally adjacent cE=false blocks.
- Fixed bug where multiple notifications wouldn't be properly placed on screen.
- Fixed bug where multiple editor instance of the same id could be produces in some specific integrations.

## 4.3.12 - 2016-05-10

### Fixed
- Fixed bug where focus calls couldn't be made inside the editors PostRender event handler.
- Fixed bug where some translations wouldn't work as expected due to a bug in editor.translate.
- Fixed bug where the node change event could fire with a node out side the root of the editor.
- Fixed bug where Chrome wouldn't properly present the keyboard paste clipboard details when paste was clicked.
- Fixed bug where merged cells in tables couldn't be selected from right to left.
- Fixed bug where insert row wouldn't properly update a merged cells rowspan property.
- Fixed bug where the color input boxes preview field wasn't properly set on initialization.
- Fixed bug where IME composition inside table cells wouldn't work as expected on IE 11.
- Fixed so all shadow dom support is under and experimental flag due to flaky browser support.

## 4.3.11 - 2016-04-25

### Fixed
- Fixed bug where it wasn't possible to insert empty blocks though the API unless they where padded.
- Fixed bug where you couldn't type the Euro character on Windows.
- Fixed bug where backspace/delete from a cE=false element to a text block didn't work properly.
- Fixed bug where the text color default grid would render incorrectly.
- Fixed bug where the codesample plugin wouldn't load the css in the editor for multiple editors.
- Fixed so the codesample plugin textarea gets focused by default.

## 4.3.10 - 2016-04-12

### Fixed
- Fixed bug where the key "y" on WebKit couldn't be entered due to conflict with keycode for F10 on keypress.

## 4.3.9 - 2016-04-12

### Added
- Added support for focusing the contextual toolbars using keyboard.
- Added keyboard support for slider UI controls. You can no increase/decrease using arrow keys.
- Added url pattern matching for Dailymotion to media plugin. Patch contributed by Bertrand Darbon.
- Added body_class to template plugin preview. Patch contributed by Milen Petrinski.
- Added options to better override textcolor pickers with custom colors. Patch contributed by Xavier Boubert.
- Added visual arrows to inline contextual toolbars so that they point to the element being active.

### Changed
- Changed the Meta+Shift+F shortcut to Ctrl+Shift+F since Czech, Slovak, Polish languages used the first one for input.

### Fixed
- Fixed so toolbars for tables or other larger elements get better positioned below the scrollable viewport.
- Fixed bug where it was possible to click links inside cE=false blocks.
- Fixed bug where event targets wasn't properly handled in Safari Technical Preview.
- Fixed bug where drag/drop text in FF 45 would make the editor caret invisible.
- Fixed bug where the remove state wasn't properly set on editor instances when detected as clobbered.
- Fixed bug where offscreen selection of some cE=false elements would render onscreen. Patch contributed by Steven Bufton
- Fixed bug where enter would clone styles out side the root on editors inside a span. Patch contributed by ChristophKaser.
- Fixed bug where drag/drop of images into the editor didn't work correctly in FF.
- Fixed so the first item in panels for the imagetools dialog gets proper keyboard focus.

## 4.3.8 - 2016-03-15

### Fixed
- Fixed bug where inserting HR at the end of a block element would produce an extra empty block.
- Fixed bug where links would be clickable when readonly mode was enabled.
- Fixed bug where the formatter would normalize to the wrong node on very specific content.
- Fixed bug where some nested list items couldn't be indented properly.
- Fixed bug where links where clickable in the preview dialog.
- Fixed so the alt attribute doesn't get padded with an empty value by default.
- Fixed so nested alignment works more correctly. You will now alter the alignment to the closest block parent.

## 4.3.7 - 2016-03-02

### Fixed
- Fixed bug where incorrect icons would be rendered for imagetools edit and color levels.
- Fixed bug where navigation using arrow keys inside a SelectBox didn't move up/down.
- Fixed bug where the visualblocks plugin would render borders round internal UI elements.

## 4.3.6 - 2016-03-01

### Added
- Added new paste_remember_plaintext_info option to allow a global disable of the plain text mode notification.
- Added new PastePlainTextToggle event that fires when plain text mode toggles on/off.

### Fixed
- Fixed bug where it wasn't possible to select media elements since the drag logic would snap it to mouse cursor.
- Fixed bug where it was hard to place the caret inside nested cE=true elements when the outer cE=false element was focused.
- Fixed bug where editors wouldn't properly initialize if both selector and mode where used.
- Fixed bug where IME input inside table cells would switch the IME off.
- Fixed bug where selection inside the first table cell would cause the whole table cell to get selected.
- Fixed bug where error handling of images being uploaded wouldn't properly handle faulty statuses.
- Fixed bug where inserting contents before a HR would cause an exception to be thrown.
- Fixed bug where copy/paste of Excel data would be inserted as an image.
- Fixed caret position issues with copy/paste of inline block cE=false elements.
- Fixed issues with various menu item focus bugs in Chrome. Where the focused menu bar item wasn't properly blurred.
- Fixed so the notifications have a solid background since it would be hard to read if there where text under it.
- Fixed so notifications gets animated similar to the ones used by dialogs.
- Fixed so larger images that gets pasted is handled better.
- Fixed so the window close button is more uniform on various platform and also increased it's hit area.

## 4.3.5 - 2016-02-11

Npm version bump due to package not being fully updated.

## 4.3.4 - 2016-02-11

### Added
- Added new OpenWindow/CloseWindow events that gets fired when windows open/close.
- Added new NewCell/NewRow events that gets fired when table cells/rows are created.
- Added new Promise return value to tinymce.init makes it easier to handle initialization.

### Fixed
- Fixed various bugs with drag/drop of contentEditable:false elements.
- Fixed bug where deleting of very specific nested list items would result in an odd list.
- Fixed bug where lists would get merged with adjacent lists outside the editable inline root.
- Fixed bug where MS Edge would crash when closing a dialog then clicking a menu item.
- Fixed bug where table cell selection would add undo levels.
- Fixed bug where table cell selection wasn't removed when inline editor where removed.
- Fixed bug where table cell selection wouldn't work properly on nested tables.
- Fixed bug where table merge menu would be available when merging between thead and tbody.
- Fixed bug where table row/column resize wouldn't get properly removed when the editor was removed.
- Fixed bug where Chrome would scroll to the editor if there where a empty hash value in document url.
- Fixed bug where the cache suffix wouldn't work correctly with the importcss plugin.
- Fixed bug where selection wouldn't work properly on MS Edge on Windows Phone 10.
- Fixed so adjacent pre blocks gets joined into one pre block since that seems like the user intent.
- Fixed so events gets properly dispatched in shadow dom. Patch provided by Nazar Mokrynskyi.

### Removed
- Removed the jQuery version the jQuery plugin is now moved into the main package.
- Removed jscs from build process since eslint can now handle code style checking.

## 4.3.3 - 2016-01-14

### Added
- Added new table_resize_bars configuration setting.  This setting allows you to disable the table resize bars.
- Added new beforeInitialize event to tinymce.util.XHR lets you modify XHR properties before open. Patch contributed by Brent Clintel.
- Added new autolink_pattern setting to autolink plugin. Enables you to override the default autolink formats. Patch contributed by Ben Tiedt.
- Added new charmap option that lets you override the default charmap of the charmap plugin.
- Added new charmap_append option that lets you add new characters to the default charmap of the charmap plugin.
- Added new insertCustomChar event that gets fired when a character is inserted by the charmap plugin.

### Fixed
- Fixed bug where table cells started with a superfluous &nbsp; in IE10+.
- Fixed bug where table plugin would retain all BR tags when cells were merged.
- Fixed bug where media plugin would strip underscores from youtube urls.
- Fixed bug where IME input would fail on IE 11 if you typed within a table.
- Fixed bug where double click selection of a word would remove the space before the word on insert contents.
- Fixed bug where table plugin would produce exceptions when hovering tables with invalid structure.
- Fixed bug where fullscreen wouldn't scroll back to it's original position when untoggled.
- Fixed so the template plugins templates setting can be a function that gets a callback that can provide templates.

## 4.3.2 - 2015-12-14

### Fixed
- Fixed bug where the resize bars for table cells were not affected by the object_resizing property.
- Fixed bug where the contextual table toolbar would appear incorrectly if TinyMCE was initialized inline inside a table.
- Fixed bug where resizing table cells did not fire a node change event or add an undo level.
- Fixed bug where double click selection of text on IE 11 wouldn't work properly.
- Fixed bug where codesample plugin would incorrectly produce br elements inside code elements.
- Fixed bug where media plugin would strip dashes from youtube urls.
- Fixed bug where it was possible to move the caret into the table resize bars.
- Fixed bug where drag/drop into a cE=false element was possible on IE.

## 4.3.1 - 2015-11-30

### Fixed
- Fixed so it's possible to disable the table inline toolbar by setting it to false or an empty string.
- Fixed bug where it wasn't possible to resize some tables using the drag handles.
- Fixed bug where unique id:s would clash for multiple editor instances and cE=false selections.
- Fixed bug where the same plugin could be initialized multiple times.
- Fixed bug where the table inline toolbars would be displayed at the same time as the image toolbars.
- Fixed bug where the table selection rect wouldn't be removed when selecting another control element.

## 4.3.0 - 2015-11-23

### Added
- Added new table column/row resize support. Makes it a lot more easy to resize the columns/rows in a table.
- Added new table inline toolbar. Makes it easier to for example add new rows or columns to a table.
- Added new notification API. Lets you display floating notifications to the end user.
- Added new codesample plugin that lets you insert syntax highlighted pre elements into the editor.
- Added new image_caption to images. Lets you create images with captions using a HTML5 figure/figcaption elements.
- Added new live previews of embeded videos. Lets you play the video right inside the editor.
- Added new setDirty method and "dirty" event to the editor. Makes it easier to track the dirty state change.
- Added new setMode method to Editor instances that lets you dynamically switch between design/readonly.
- Added new core support for contentEditable=false elements within the editor overrides the browsers broken behavior.

### Changed
- Rewrote the noneditable plugin to use the new contentEditable false core logic.

### Fixed
- Fixed so the dirty state doesn't set to false automatically when the undo index is set to 0.
- Fixed the Selection.placeCaretAt so it works better on IE when the coordinate is between paragraphs.
- Fixed bug where data-mce-bogus="all" element contents where counted by the word count plugin.
- Fixed bug where contentEditable=false elements would be indented by the indent buttons.
- Fixed bug where images within contentEditable=false would be selected in WebKit on mouse click.
- Fixed bug in DOMUntils split method where the replacement parameter wouldn't work on specific cases.
- Fixed bug where the importcss plugin would import classes from the skin content css file.
- Fixed so all button variants have a wrapping span for it's text to make it easier to skin.
- Fixed so it's easier to exit pre block using the arrow keys.
- Fixed bug where listboxes with fix widths didn't render correctly.

## 4.2.8 - 2015-11-13

### Fixed
- Fixed bug where it was possible to delete tables as the inline root element if all columns where selected.
- Fixed bug where the UI buttons active state wasn't properly updated due to recent refactoring of that logic.

## 4.2.7 - 2015-10-27

### Fixed
- Fixed bug where backspace/delete would remove all formats on the last paragraph character in WebKit/Blink.
- Fixed bug where backspace within a inline format element with a bogus caret container would move the caret.
- Fixed bug where backspace/delete on selected table cells wouldn't add an undo level.
- Fixed bug where script tags embedded within the editor could sometimes get a mce- prefix prepended to them
- Fixed bug where validate: false option could produce an error to be thrown from the Serialization step.
- Fixed bug where inline editing of a table as the root element could let the user delete that table.
- Fixed bug where inline editing of a table as the root element wouldn't properly handle enter key.
- Fixed bug where inline editing of a table as the root element would normalize the selection incorrectly.
- Fixed bug where inline editing of a list as the root element could let the user delete that list.
- Fixed bug where inline editing of a list as the root element could let the user split that list.
- Fixed bug where resize handles would be rendered on editable root elements such as table.

## 4.2.6 - 2015-09-28

### Added
- Added capability to set request headers when using XHRs.
- Added capability to upload local images automatically default delay is set to 30 seconds after editing images.
- Added commands ids mceEditImage, mceAchor and mceMedia to be avaiable from execCommand.
- Added Edge browser to saucelabs grunt task. Patch contributed by John-David Dalton.

### Fixed
- Fixed bug where blob uris not produced by tinymce would produce HTML invalid markup.
- Fixed bug where selection of contents of a nearly empty editor in Edge would sometimes fail.
- Fixed bug where color styles woudln't be retained on copy/paste in Blink/Webkit.
- Fixed bug where the table plugin would throw an error when inserting rows after a child table.
- Fixed bug where the template plugin wouldn't handle functions as variable replacements.
- Fixed bug where undo/redo sometimes wouldn't work properly when applying formatting collapsed ranges.
- Fixed bug where shift+delete wouldn't do a cut operation on Blink/WebKit.
- Fixed bug where cut action wouldn't properly store the before selection bookmark for the undo level.
- Fixed bug where backspace in side an empty list element on IE would loose editor focus.
- Fixed bug where the save plugin wouldn't enable the buttons when a change occurred.
- Fixed bug where Edge wouldn't initialize the editor if a document.domain was specified.
- Fixed bug where enter key before nested images would sometimes not properly expand the previous block.
- Fixed bug where the inline toolbars wouldn't get properly hidden when blurring the editor instance.
- Fixed bug where Edge would paste Chinese characters on some Windows 10 installations.
- Fixed bug where IME would loose focus on IE 11 due to the double trailing br bug fix.
- Fixed bug where the proxy url in imagetools was incorrect. Patch contributed by Wong Ho Wang.

## 4.2.5 - 2015-08-31

### Added
- Added fullscreen capability to embedded youtube and vimeo videos.

### Fixed
- Fixed bug where the uploadImages call didn't work on IE 10.
- Fixed bug where image place holders would be uploaded by uploadImages call.
- Fixed bug where images marked with bogus would be uploaded by the uploadImages call.
- Fixed bug where multiple calls to uploadImages would result in decreased performance.
- Fixed bug where pagebreaks were editable to imagetools patch contributed by Rasmus Wallin.
- Fixed bug where the element path could cause too much recursion exception.
- Fixed bug for domains containing ".min". Patch contributed by Loïc Février.
- Fixed so validation of external links to accept a number after www. Patch contributed by Victor Carvalho.
- Fixed so the charmap is exposed though execCommand. Patch contributed by Matthew Will.
- Fixed so that the image uploads are concurrent for improved performance.
- Fixed various grammar problems in inline documentation. Patches provided by nikolas.

## 4.2.4 - 2015-08-17

### Added
- Added picture as a valid element to the HTML 5 schema. Patch contributed by Adam Taylor.

### Fixed
- Fixed bug where contents would be duplicated on drag/drop within the same editor.
- Fixed bug where floating/alignment of images on Edge wouldn't work properly.
- Fixed bug where it wasn't possible to drag images on IE 11.
- Fixed bug where image selection on Edge would sometimes fail.
- Fixed bug where contextual toolbars icons wasn't rendered properly when using the toolbar_items_size.
- Fixed bug where searchreplace dialog doesn't get prefilled with the selected text.
- Fixed bug where fragmented matches wouldn't get properly replaced by the searchreplace plugin.
- Fixed bug where enter key wouldn't place the caret if was after a trailing space within an inline element.
- Fixed bug where the autolink plugin could produce multiple links for the same text on Gecko.
- Fixed bug where EditorUpload could sometimes throw an exception if the blob wasn't found.
- Fixed xss issues with media plugin not properly filtering out some script attributes.

## 4.2.3 - 2015-07-30

### Fixed
- Fixed bug where image selection wasn't possible on Edge due to incompatible setBaseAndExtend API.
- Fixed bug where image blobs urls where not properly destroyed by the imagetools plugin.
- Fixed bug where keyboard shortcuts wasn't working correctly on IE 8.
- Fixed skin issue where the borders of panels where not visible on IE 8.

## 4.2.2 - 2015-07-22

### Fixed
- Fixed bug where float panels were not being hidden on inline editor blur when fixed_toolbar_container config option was in use.
- Fixed bug where combobox states wasn't properly updated if contents where updated without keyboard.
- Fixed bug where pasting into textbox or combobox would move the caret to the end of text.
- Fixed bug where removal of bogus span elements before block elements would remove whitespace between nodes.
- Fixed bug where repositioning of inline toolbars where async and producing errors if the editor was removed from DOM to early. Patch by iseulde.
- Fixed bug where element path wasn't working correctly. Patch contributed by iseulde.
- Fixed bug where menus wasn't rendered correctly when custom images where added to a menu. Patch contributed by Naim Hammadi.

## 4.2.1 - 2015-06-29

### Fixed
- Fixed bug where back/forward buttons in the browser would render blob images as broken images.
- Fixed bug where Firefox would throw regexp to big error when replacing huge base64 chunks.
- Fixed bug rendering issues with resize and context toolbars not being placed properly until next animation frame.
- Fixed bug where the rendering of the image while cropping would some times not be centered correctly.
- Fixed bug where listbox items with submenus would me selected as active.
- Fixed bug where context menu where throwing an error when rendering.
- Fixed bug where resize both option wasn't working due to resent addClass API change. Patch contributed by Jogai.
- Fixed bug where a hideAll call for container rendered inline toolbars would throw an error.
- Fixed bug where onclick event handler on combobox could cause issues if element.id was a function by some polluting libraries.
- Fixed bug where listboxes wouldn't get proper selected sub menu item when using link_list or image_list.
- Fixed so the UI controls are as wide as 4.1.x to avoid wrapping controls in toolbars.
- Fixed so the imagetools dialog is adaptive for smaller screen sizes.

## 4.2.0 - 2015-06-25

### Added
- Added new flat default skin to make the UI more modern.
- Added new imagetools plugin, lets you crop/resize and apply filters to images.
- Added new contextual toolbars support to the API lets you add floating toolbars for specific CSS selectors.
- Added new promise feature fill as tinymce.util.Promise.
- Added new built in image upload feature lets you upload any base64 encoded image within the editor as files.

### Fixed
- Fixed bug where resize handles would appear in the right position in the wrong editor when switching between resizable content in different inline editors.
- Fixed bug where tables would not be inserted in inline mode due to previous float panel fix.
- Fixed bug where floating panels would remain open when focus was lost on inline editors.
- Fixed bug where cut command on Chrome would thrown a browser security exception.
- Fixed bug where IE 11 sometimes would report an incorrect size for images in the image dialog.
- Fixed bug where it wasn't possible to remove inline formatting at the end of block elements.
- Fixed bug where it wasn't possible to delete table cell contents when cell selection was vertical.
- Fixed bug where table cell wasn't emptied from block elements if delete/backspace where pressed in empty cell.
- Fixed bug where cmd+shift+arrow didn't work correctly on Firefox mac when selecting to start/end of line.
- Fixed bug where removal of bogus elements would sometimes remove whitespace between nodes.
- Fixed bug where the resize handles wasn't updated when the main window was resized.
- Fixed so script elements gets removed by default to prevent possible XSS issues in default config implementations.
- Fixed so the UI doesn't need manual reflows when using non native layout managers.
- Fixed so base64 encoded images doesn't slow down the editor on modern browsers while editing.
- Fixed so all UI elements uses touch events to improve mobile device support.
- Removed the touch click quirks patch for iOS since it did more harm than good.
- Removed the non proportional resize handles since. Unproportional resize can still be done by holding the shift key.

## 4.1.10 - 2015-05-05

### Fixed
- Fixed bug where plugins loaded with compat3x would sometimes throw errors when loading using the jQuery version.
- Fixed bug where extra empty paragraphs would get deleted in WebKit/Blink due to recent Quriks fix.
- Fixed bug where the editor wouldn't work properly on IE 12 due to some required browser sniffing.
- Fixed bug where formatting shortcut keys where interfering with Mac OS X screenshot keys.
- Fixed bug where the caret wouldn't move to the next/previous line boundary on Cmd+Left/Right on Gecko.
- Fixed bug where it wasn't possible to remove formats from very specific nested contents.
- Fixed bug where undo levels wasn't produced when typing letters using the shift or alt+ctrl modifiers.
- Fixed bug where the dirty state wasn't properly updated when typing using the shift or alt+ctrl modifiers.
- Fixed bug where an error would be thrown if an autofocused editor was destroyed quickly after its initialization. Patch provided by thorn0.
- Fixed issue with dirty state not being properly updated on redo operation.
- Fixed issue with entity decoder not handling incorrectly written numeric entities.
- Fixed issue where some PI element values wouldn't be properly encoded.

## 4.1.9 - 2015-03-10

### Fixed
- Fixed bug where indentation wouldn't work properly for non list elements.
- Fixed bug with image plugin not pulling the image dimensions out correctly if a custom document_base_url was used.
- Fixed bug where ctrl+alt+[1-9] would conflict with the AltGr+[1-9] on Windows. New shortcuts is ctrl+shift+[1-9].
- Fixed bug with removing formatting on nodes in inline mode would sometimes include nodes outside the editor body.
- Fixed bug where extra nbsp:s would be inserted when you replaced a word surrounded by spaces using insertContent.
- Fixed bug with pasting from Google Docs would produce extra strong elements and line feeds.

## 4.1.8 - 2015-03-05

### Added
- Added new html5 sizes attribute to img elements used together with srcset.
- Added new elementpath option that makes it possible to disable the element path but keep the statusbar.
- Added new option table_style_by_css for the table plugin to set table styling with css rather than table attributes.
- Added new link_assume_external_targets option to prompt the user to prepend http:// prefix if the supplied link does not contain a protocol prefix.
- Added new image_prepend_url option to allow a custom base path/url to be added to images.
- Added new table_appearance_options option to make it possible to disable some options.
- Added new image_title option to make it possible to alter the title of the image, disabled by default.

### Fixed
- Fixed bug where selection starting from out side of the body wouldn't produce a proper selection range on IE 11.
- Fixed bug where pressing enter twice before a table moves the cursor in the table and causes a javascript error.
- Fixed bug where advanced image styles were not respected.
- Fixed bug where the less common Shift+Delete didn't produce a proper cut operation on WebKit browsers.
- Fixed bug where image/media size constrain logic would produce NaN when handling non number values.
- Fixed bug where internal classes where removed by the removeformat command.
- Fixed bug with creating links table cell contents with a specific selection would throw a exceptions on WebKit/Blink.
- Fixed bug where valid_classes option didn't work as expected according to docs. Patch provided by thorn0.
- Fixed bug where jQuery plugin would patch the internal methods multiple times. Patch provided by Drew Martin.
- Fixed bug where backspace key wouldn't delete the current selection of newly formatted content.
- Fixed bug where type over of inline formatting elements wouldn't properly keep the format on WebKit/Blink.
- Fixed bug where selection needed to be properly normalized on modern IE versions.
- Fixed bug where Command+Backspace didn't properly delete the whole line of text but the previous word.
- Fixed bug where UI active states wheren't properly updated on IE if you placed caret within the current range.
- Fixed bug where delete/backspace on WebKit/Blink would remove span elements created by the user.
- Fixed bug where delete/backspace would produce incorrect results when deleting between two text blocks with br elements.
- Fixed bug where captions where removed when pasting from MS Office.
- Fixed bug where lists plugin wouldn't properly remove fully selected nested lists.
- Fixed bug where the ttf font used for icons would throw an warning message on Gecko on Mac OS X.
- Fixed a bug where applying a color to text did not update the undo/redo history.
- Fixed so shy entities gets displayed when using the visualchars plugin.
- Fixed so removeformat removes ins/del by default since these might be used for strikethough.
- Fixed so multiple language packs can be loaded and added to the global I18n data structure.
- Fixed so transparent color selection gets treated as a normal color selection. Patch contributed by Alexander Hofbauer.
- Fixed so it's possible to disable autoresize_overflow_padding, autoresize_bottom_margin options by setting them to false.
- Fixed so the charmap plugin shows the description of the character in the dialog. Patch contributed by Jelle Hissink.
- Removed address from the default list of block formats since it tends to be missused.
- Fixed so the pre block format is called preformatted to make it more verbose.
- Fixed so it's possible to context scope translation strings this isn't needed most of the time.
- Fixed so the max length of the width/height input fields of the media dialog is 5 instead of 3.
- Fixed so drag/dropped contents gets properly processed by paste plugin since it's basically a paste. Patch contributed by Greg Fairbanks.
- Fixed so shortcut keys for headers is ctrl+alt+[1-9] instead of ctrl+[1-9] since these are for switching tabs in the browsers.
- Fixed so "u" doesn't get converted into a span element by the legacy input filter. Since this is now a valid HTML5 element.
- Fixed font families in order to provide appropriate web-safe fonts.

## 4.1.7 - 2014-11-27

### Added
- Added HTML5 schema support for srcset, source and picture. Patch contributed by mattheu.
- Added new cache_suffix setting to enable cache busting by producing unique urls.
- Added new paste_convert_word_fake_lists option to enable users to disable the fake lists convert logic.

### Fixed
- Fixed so advlist style changes adds undo levels for each change.
- Fixed bug where WebKit would sometimes produce an exception when the autolink plugin where looking for URLs.
- Fixed bug where IE 7 wouldn't be rendered properly due to aggressive css compression.
- Fixed bug where DomQuery wouldn't accept window as constructor element.
- Fixed bug where the color picker in 3.x dialogs wouldn't work properly. Patch contributed by Callidior.
- Fixed bug where the image plugin wouldn't respect the document_base_url.
- Fixed bug where the jQuery plugin would fail to append to elements named array prototype names.

## 4.1.6 - 2014-10-08

### Changed
- Replaced jake with grunt since it is more mainstream and has better plugin support.

### Fixed
- Fixed bug with clicking on the scrollbar of the iframe would cause a JS error to be thrown.
- Fixed bug where null would produce an exception if you passed it to selection.setRng.
- Fixed bug where Ctrl/Cmd+Tab would indent the current list item if you switched tabs in the browser.
- Fixed bug where pasting empty cells from Excel would result in a broken table.
- Fixed bug where it wasn't possible to switch back to default list style type.
- Fixed issue where the select all quirk fix would fire for other modifiers than Ctrl/Cmd combinations.


## 4.1.5 - 2014-09-09

### Fixed
- Fixed bug where sometimes the resize rectangles wouldn't properly render on images on WebKit/Blink.
- Fixed bug in list plugin where delete/backspace would merge empty LI elements in lists incorrectly.
- Fixed bug where empty list elements would result in empty LI elements without it's parent container.
- Fixed bug where backspace in empty caret formatted element could produce an type error exception of Gecko.
- Fixed bug where lists pasted from word with a custom start index above 9 wouldn't be properly handled.
- Fixed bug where tabfocus plugin would tab out of the editor instance even if the default action was prevented.
- Fixed bug where tabfocus wouldn't tab properly to other adjacent editor instances.
- Fixed bug where the DOMUtils setStyles wouldn't properly removed or update the data-mce-style attribute.
- Fixed bug where dialog select boxes would be placed incorrectly if document.body wasn't statically positioned.
- Fixed bug where pasting would sometimes scroll to the top of page if the user was using the autoresize plugin.
- Fixed bug where caret wouldn't be properly rendered by Chrome when clicking on the iframes documentElement.
- Fixed so custom images for menubutton/splitbutton can be provided. Patch contributed by Naim Hammadi.
- Fixed so the default action of windows closing can be prevented by blocking the default action of the close event.
- Fixed so nodeChange and focus of the editor isn't automatically performed when opening sub dialogs.

## 4.1.4 - 2014-08-21

### Added
- Added new media_filter_html option to media plugin that blocks any conditional comments, scripts etc within a video element.
- Added new content_security_policy option allows you to set custom policy for iframe contents. Patch contributed by Francois Chagnon.

### Fixed
- Fixed bug where activate/deactivate events wasn't firing properly when switching between editors.
- Fixed bug where placing the caret on iOS was difficult due to a WebKit bug with touch events.
- Fixed bug where the resize helper wouldn't render properly on older IE versions.
- Fixed bug where resizing images inside tables on older IE versions would sometimes fail depending mouse position.
- Fixed bug where editor.insertContent would produce an exception when inserting select/option elements.
- Fixed bug where extra empty paragraphs would be produced if block elements where inserted inside span elements.
- Fixed bug where the spellchecker menu item wouldn't be properly checked if spell checking was started before it was rendered.
- Fixed bug where the DomQuery filter function wouldn't remove non elements from collection.
- Fixed bug where document with custom document.domain wouldn't properly render the editor.
- Fixed bug where IE 8 would throw exception when trying to enter invalid color values into colorboxes.
- Fixed bug where undo manager could incorrectly add an extra undo level when custom resize handles was removed.
- Fixed bug where it wouldn't be possible to alter cell properties properly on table cells on IE 8.
- Fixed so the color picker button in table dialog isn't shown unless you include the colorpicker plugin or add your own custom color picker.
- Fixed so activate/deactivate events fire when windowManager opens a window since.
- Fixed so the table advtab options isn't separated by an underscore to normalize naming with image_advtab option.
- Fixed so the table cell dialog has proper padding when the advanced tab in disabled.

## 4.1.3 - 2014-07-29

### Added
- Added event binding logic to tinymce.util.XHR making it possible to override headers and settings before any request is made.

### Fixed
- Fixed bug where drag events wasn't fireing properly on older IE versions since the event handlers where bound to document.
- Fixed bug where drag/dropping contents within the editor on IE would force the contents into plain text mode even if it was internal content.
- Fixed bug where IE 7 wouldn't open menus properly due to a resize bug in the browser auto closing them immediately.
- Fixed bug where the DOMUtils getPos logic wouldn't produce a valid coordinate inside the body if the body was positioned non static.
- Fixed bug where the element path and format state wasn't properly updated if you had the wordcount plugin enabled.
- Fixed bug where a comment at the beginning of source would produce an exception in the formatter logic.
- Fixed bug where setAttrib/getAttrib on null would throw exception together with any hooked attributes like style.
- Fixed bug where table sizes wasn't properly retained when copy/pasting on WebKit/Blink.
- Fixed bug where WebKit/Blink would produce colors in RGB format instead of the forced HEX format when deleting contents.
- Fixed bug where the width attribute wasn't updated on tables if you changed the size inside the table dialog.
- Fixed bug where control selection wasn't properly handled when the caret was placed directly after an image.
- Fixed bug where selecting the contents of table cells using the selection.select method wouldn't place the caret properly.
- Fixed bug where the selection state for images wasn't removed when placing the caret right after an image on WebKit/Blink.
- Fixed bug where all events wasn't properly unbound when and editor instance was removed or destroyed by some external innerHTML call.
- Fixed bug where it wasn't possible or very hard to select images on iOS when the onscreen keyboard was visible.
- Fixed so auto_focus can take a boolean argument this will auto focus the last initialized editor might be useful for single inits.
- Fixed so word auto detect lists logic works better for faked lists that doesn't have specific markup.
- Fixed so nodeChange gets fired on mouseup as it used to before 4.1.1 we optimized that event to fire less often.

### Removed
- Removed the finish menu item from spellchecker menu since it's redundant you can stop spellchecking by toggling menu item or button.

## 4.1.2 - 2014-07-15

### Added
- Added offset/grep to DomQuery class works basically the same as it's jQuery equivalent.

### Fixed
- Fixed bug where backspace/delete or setContent with an empty string would remove header data when using the fullpage plugin.
- Fixed bug where tinymce.remove with a selector not matching any editors would remove all editors.
- Fixed bug where resizing of the editor didn't work since the theme was calling setStyles instead of setStyle.
- Fixed bug where IE 7 would fail to append html fragments to iframe document when using DomQuery.
- Fixed bug where the getStyle DOMUtils method would produce an exception if it was called with null as it's element.
- Fixed bug where the paste plugin would remove the element if the none of the paste_webkit_styles rules matched the current style.
- Fixed bug where contextmenu table items wouldn't work properly on IE since it would some times fire an incorrect selection change.
- Fixed bug where the padding/border values wasn't used in the size calculation for the body size when using autoresize. Patch contributed by Matt Whelan.
- Fixed bug where conditional word comments wouldn't be properly removed when pasting plain text.
- Fixed bug where resizing would sometime fail on IE 11 when the mouseup occurred inside the resizable element.
- Fixed so the iframe gets initialized without any inline event handlers for better CSP support. Patch contributed by Matt Whelan.
- Fixed so the tinymce.dom.Sizzle is the latest version of sizzle this resolves the document context bug.

## 4.1.1 - 2014-07-08

### Fixed
- Fixed bug where pasting plain text on some WebKit versions would result in an empty line.
- Fixed bug where resizing images inside tables on IE 11 wouldn't work properly.
- Fixed bug where IE 11 would sometimes throw "Invalid argument" exception when editor contents was set to an empty string.
- Fixed bug where document.activeElement would throw exceptions on IE 9 when that element was hidden or removed from dom.
- Fixed bug where WebKit/Blink sometimes produced br elements with the Apple-interchange-newline class.
- Fixed bug where table cell selection wasn't properly removed when copy/pasting table cells.
- Fixed bug where pasting nested list items from Word wouldn't produce proper semantic nested lists.
- Fixed bug where right clicking using the contextmenu plugin on WebKit/Blink on Mac OS X would select the target current word or line.
- Fixed bug where it wasn't possible to alter table cell properties on IE 8 using the context menu.
- Fixed bug where the resize helper wouldn't be correctly positioned on older IE versions.
- Fixed bug where fullpage plugin would produce an error if you didn't specify a doctype encoding.
- Fixed bug where anchor plugin would get the name/id of the current element even if it wasn't anchor element.
- Fixed bug where visual aids for tables wouldn't be properly disabled when changing the border size.
- Fixed bug where some control selection events wasn't properly fired on older IE versions.
- Fixed bug where table cell selection on older IE versions would prevent resizing of images.
- Fixed bug with paste_data_images paste option not working properly on modern IE versions.
- Fixed bug where custom elements with underscores in the name wasn't properly parsed/serialized.
- Fixed bug where applying inline formats to nested list elements would produce an incorrect formatting result.
- Fixed so it's possible to hide items from elements path by using preventDefault/stopPropagation.
- Fixed so inline mode toolbar gets rendered right aligned if the editable element positioned to the documents right edge.
- Fixed so empty inline elements inside empty block elements doesn't get removed if configured to be kept intact.
- Fixed so DomQuery parentsUntil/prevUntil/nextUntil supports selectors/elements/filters etc.
- Fixed so legacyoutput plugin overrides fontselect and fontsizeselect controls and handles font elements properly.

## 4.1.0 - 2014-06-18

### Added
- Added new file_picker_callback option to replace the old file_browser_callback the latter will still work though.
- Added new custom colors to textcolor plugin will be displayed if a color picker is provided also shows the latest colors.
- Added new color_picker_callback option to enable you to add custom color pickers to the editor.
- Added new advanced tabs to table/cell/row dialogs to enable you to select colors for border/background.
- Added new colorpicker plugin that lets you select colors from a hsv color picker.
- Added new tinymce.util.Color class to handle color parsing and converting.
- Added new colorpicker UI widget element lets you add a hsv color picker to any form/window.
- Added new textpattern plugin that allows you to use markdown like text patterns to format contents.
- Added new resize helper element that shows the current width & height while resizing.
- Added new "once" method to Editor and EventDispatcher enables since callback execution events.
- Added new jQuery like class under tinymce.dom.DomQuery it's exposed on editor instances (editor.$) and globally under (tinymce.$).

### Fixed
- Fixed so the default resize method for images are proportional shift/ctrl can be used to make an unproportional size.
- Fixed bug where the image_dimensions option of the image plugin would cause exceptions when it tried to update the size.
- Fixed bug where table cell dialog class field wasn't properly updated when editing an a table cell with an existing class.
- Fixed bug where Safari on Mac would produce webkit-fake-url for pasted images so these are now removed.
- Fixed bug where the nodeChange event would get fired before the selection was changed when clicking inside the current selection range.
- Fixed bug where valid_classes option would cause exception when it removed internal prefixed classes like mce-item-.
- Fixed bug where backspace would cause navigation in IE 8 on an inline element and after a caret formatting was applied.
- Fixed so placeholder images produced by the media plugin gets selected when inserted/edited.
- Fixed so it's possible to drag in images when the paste_data_images option is enabled. Might be useful for mail clients.
- Fixed so images doesn't get a width/height applied if the image_dimensions option is set to false useful for responsive contents.
- Fixed so it's possible to pass in an optional arguments object for the nodeChanged function to be passed to all nodechange event listeners.
- Fixed bug where media plugin embed code didn't update correctly.<|MERGE_RESOLUTION|>--- conflicted
+++ resolved
@@ -8,11 +8,8 @@
 
 ## Fixed
 - An element could be dropped onto the decendants of a noneditable element. #TINY-9364
-<<<<<<< HEAD
 - Checkmark did not show in menu colorswatches. #TINY-9395
-=======
 - Toolbar split buttons in advlist plugin to show the correct state when the cursor is in a checklist. #TINY-5167
->>>>>>> 535474c3
 
 ### Improved
 - Direct invalid child text nodes of list elements will be wrapped in list item elements. #TINY-4818
