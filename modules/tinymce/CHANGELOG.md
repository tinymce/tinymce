--- conflicted
+++ resolved
@@ -56,11 +56,8 @@
 - Applying selector formats would sometimes not apply the format correctly to elements in a list #TINY-7393
 - The formatter match APIs were incorrectly returning false for formats that specified an attribute or style should be removed from an element #TINY-6149
 - The type signature on `editor.formatter.matchNode` had the wrong return type (was `boolean` but should have been `Formatter | undefined`) #TINY-6149
-<<<<<<< HEAD
 - Menus and context menus were not closed when clicking into a different editor #TINY-7399
-=======
 - Using the Tab key to navigate into the editor on IE 11 would incorrectly focus the toolbar #TINY-3707
->>>>>>> ee6103e7
 - The editor selection could be placed in an incorrect location when undoing or redoing changes in a document containing `contenteditable="false"` elements #TINY-7663
 
 ## 5.8.2 - 2021-06-23
