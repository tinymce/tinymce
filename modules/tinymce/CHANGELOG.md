--- conflicted
+++ resolved
@@ -7,12 +7,10 @@
 ## Unreleased
 
 ### Added
-<<<<<<< HEAD
 - It is now possible to bundle tinymce into a single js file. #TINY-10352
-=======
 - Added `force_hex_color` editor option. Option `'always'` converts all RGB & RGBA colours to hex, `'rgb_only'` will only convert RGB and *not* RGBA colours to hex, `'off'` won't convert any colours to hex. #TINY-9819
 - Added `default_font_stack` editor option that makes it possible to define what is considered a system font stack. #TINY-10290
->>>>>>> 1d019758
+
 
 ### Improved
 - Colorpicker now includes the Brightness/Saturation selector and hue slider in the keyboard navigable items. #TINY-9287
