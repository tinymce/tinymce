# Changelog
All notable changes to this project will be documented in this file.

The format is based on [Keep a Changelog](https://keepachangelog.com/en/1.0.0/),
and this project adheres to [Semantic Versioning](https://semver.org/spec/v2.0.0.html).

## Unreleased

### Added
- New `editor.options` API to replace the old `editor.settings` and `editor.getParam` APIs #TINY-8206
- The `tabindex` attribute is now copied from the target element to the iframe #TINY-8315
- New `AutocompleterStart`, `AutocompleterUpdate` and `AutocompleterEnd` events #TINY-8279
- New `mceAutocompleterClose`, `mceAutocompleterReload` commands #TINY-8279
- New `FakeClipboard` API on the `tinymce` global #TINY-8353
- New `slider` dialog component #TINY-8304
- New `buttonType` property on dialog button components, supporting `toolbar` style in addition to `primary` and `secondary` #TINY-8304
- New `imagepreview` dialog component, allowing preview and zoom of any image URL #TINY-8333
- New `editor.annotator.removeAll` API to remove all annotations by name #TINY-8195
- New `Resource.unload` API to make it possible to unload resources #TINY-8431

### Improved
- The `ScriptLoader`, `StyleSheetLoader`, `AddOnManager`, `PluginManager` and `ThemeManager` APIs will now return a `Promise` when loading resources instead of using callbacks #TINY-8325
- A `ThemeLoadError` event is now fired if the theme fails to load #TINY-8325
- The upload results returned from the `editor.uploadImages()` API now includes a `removed` flag, reflecting if the image was removed after a failed upload #TINY-7735
- The `emoticon` plugin dialog, toolbar and menu item has been updated to use the more accurate `Emojis` term #TINY-7631
- The dialog `redial` API will now only rerender the changed components instead of the whole dialog #TINY-8334
- The dialog API `setData` method now uses a deep merge algorithm to support partial nested objects #TINY-8333
- The dialog spec `initialData` type is now `Partial<T>` to match the underlying implementation details #TINY-8334
- Improved support for placing the caret before or after noneditable elements within the editor #TINY-8169

### Changed
- The `DomParser` API no longer uses a custom parser internally and instead uses the native `DOMParser` API #TINY-4627
- The `editor.getContent()` API can provide custom content by preventing and overriding `content` in the `BeforeGetContent` event. This makes it consistent with the `editor.selection.getContent()` API #TINY-8018
- The `images_upload_handler` option is no longer passed a `success` or `failure` callback and instead requires a `Promise` to be returned with the upload result #TINY-8325
- RGB colors are no longer converted to hex values when parsing or serializing content #TINY-8163
- The `tinymce.Env.os.isOSX` API has been renamed to `tinymce.Env.os.isMacOS` #TINY-8175
- The `tinymce.Env.browser.isChrome` API has been renamed to `tinymce.Env.browser.isChromium` to better reflect its functionality #TINY-8300
- The `editor.setContent()` API can now be prevented using the `BeforeSetContent` event. This makes it consistent with the `editor.selection.setContent()` API #TINY-8018
- Aligning a table to the left or right will now use margin styling instead of float styling #TINY-6558
- The `tinymce.settings` global property is no longer set upon initialization #TINY-7359
- Add-ons such as plugins and themes are no longer constructed using the `new` operator #TINY-8256
- A number of APIs that were not proper classes, are no longer constructed using the `new` operator #TINY-8322
- The `mceAddEditor` and `mceToggleEditor` commands now take an object as their value to specify the id and editor options #TINY-8138
- The `default_link_target` option has been renamed to `link_default_target` for both `link` and `autolink` plugins #TINY-4603
- The `rel_list` option has been renamed to `link_rel_list` for the `link` plugin #TINY-4603
- The `target_list` option has been renamed to `link_target_list` for the `link` plugin #TINY-4603
- The `element_format` option has been set to `html` by default #TINY-8263
- The `schema` option has been set to `html5` by default #TINY-8261
- The `primary` property on dialog buttons has been deprecated. Use the new `buttonType` property instead #TINY-8304
- The default value for the `link_default_protocol` option has been changed to `https` instead of `http` #TINY-7824
- Moved the `paste` plugin's functionality to TinyMCE core #TINY-8310
- The `paste_data_images` option now defaults to `true` #TINY-8310
- The `mceInsertClipboardContent` command `content` property has been renamed to `html` to better reflect what data is passed #TINY-8310
- Moved the `noneditable` plugin to TinyMCE core #TINY-8311
- Renamed the `noneditable_noneditable_class` and `noneditable_editable_class` options to `noneditable_class` and `editable_class` #TINY-8311
- Moved the `textpattern` plugin to TinyMCE core #TINY-8312
- Renamed the `textpattern_patterns` option to `text_patterns` #TINY-8312
- Moved the `hr` plugin's functionality to TinyMCE core #TINY-8313
- Moved the `print` plugin's functionality to TinyMCE core #TINY-8314
- The `media` plugin no longer treats `iframe`, `video`, `audio` or `object` elements as "special" and will validate the contents against the schema #TINY-8382
- Renamed the `getShortEndedElements` Schema API to `getVoidElements` #TINY-8344
- Changed the default statusbar element path delimiter from `»` to `›` #TINY-8372
- Renamed the `font_formats` option to `font_family_formats` #TINY-8328
- Renamed the `fontselect` toolbar button and `fontformats` menu item to `fontfamily` #TINY-8328
- Renamed the `fontsize_formats` option to `font_size_formats` #TINY-8328
- Renamed the `fontsizeselect` toolbar button and `fontsizes` menu item to `fontsize` #TINY-8328
- Renamed the `formatselect` toolbar button and `blockformats` menu item to `blocks` #TINY-8328
- Renamed the `styleselect` toolbar button and `formats` menu item to `styles` #TINY-8328
- Renamed the `lineheight_formats` option to `line_height_formats` #TINY-8328
<<<<<<< HEAD
- Replaced the `isDisabled()` function with an `isEnabled()` function for various APIs #TINY-8101
- Replaced the `enable()` and `disable()` functions with a `setEnabled(state)` function in various APIs #TINY-8101
- Replaced the `disabled` property with an `enabled` property in various APIs #TINY-8101
- Replaced the `disable(name)` and `enable(name)` functions with a `setEnabled(name, state)` function in the Dialog APIs #TINY-8101
=======
- The Editor commands APIs will no longer fallback to executing the browsers native command functionality #TINY-7829
- The Editor query command APIs will now return `false` or an empty string on removed editors #TINY-7829
>>>>>>> ab0e8245

### Fixed
- The object returned from the `editor.fire()` API was incorrect if the editor had been removed #TINY-8018
- The `editor.selection.getContent()` API did not respect the `no_events` argument #TINY-8018
- The `GetContent` event was not fired when getting `tree` or `text` formats using the `editor.selection.getContent()` API #TINY-8018
- The `table` plugin would sometimes not correctly handle headers in the `tfoot` section #TINY-8104
- The aria labels for the color picker dialog were not translated #TINY-8381
- The `editor.annotator.remove` did not keep selection when removing the annotation #TINY-8195
- The `silver` theme UI was incorrectly rendered before plugins had initialized #TINY-8288
- Dialog labels and other text-based UI properties did not escape HTML markup #TINY-7524
- Deleting content would sometimes not fire `beforeinput` and `input` events as expected #TINY-8168  #TINY-8329
- Alignment would sometimes be removed on parent elements when changing alignment on certain inline nodes, such as images #TINY-8308

### Removed
- Removed the jQuery integration #TINY-4518
- Removed the deprecated `$`, `Class`, `DomQuery` and `Sizzle` APIs #TINY-4520 #TINY-8326
- Removed the deprecated `Color`, `JSON`, `JSONP` and `JSONRequest` #TINY-8162
- Removed the deprecated `XHR` API #TINY-8164
- Removed the legacy browser detection properties from `Env` #TINY-8162
- Removed the deprecated `setIconStroke` Split Toolbar Button API #TINY-8162
- Removed the deprecated `editors` property from `EditorManager` #TINY-8162
- Removed the deprecated `execCallback` and `setMode` APIs from `Editor` #TINY-8162
- Removed the deprecated `addComponents` and `dependencies` APIs from `AddOnManager` #TINY-8162
- Removed the deprecated `clearInterval`, `clearTimeout`, `debounce`, `requestAnimationFrame`, `setInterval`, `setTimeout` and `throttle` APIs from `Delay` #TINY-8162
- Removed the deprecated `Schema` settings #TINY-7821
- Removed the deprecated `file_browser_callback_types`, `force_hex_style_colors` and `images_dataimg_filter` settings #TINY-7823
- Removed the deprecated `filepicker_validator_handler`, `force_p_newlines`, `gecko_spellcheck`, `tab_focus`, `table_responsive_width` and `toolbar_drawer` settings #TINY-7820
- Removed the deprecated `media_scripts` option in the `media` plugin #TINY-8421
- Removed the deprecated `editor_deselector`, `editor_selector`, `elements`, `mode` and `types` legacy TinyMCE init settings #TINY-7822
- Removed the deprecated `content_editable_state` and `padd_empty_with_br` options #TINY-8400
- Removed the deprecated `autoresize_on_init` option from the `autoresize` plugin #TINY-8400
- Removed support for the deprecated `false` value for the `forced_root_block` option #TINY-8260
- Removed the callback for the `EditorUpload` APIs #TINY-8325
- The legacy `mobile` theme has been removed #TINY-7832
- Removed support for Microsoft Internet Explorer 11 #TINY-8194 #TINY-8241
- Removed the deprecated `fullpage`, `spellchecker`, `bbcode`, `legacyoutput`, `colorpicker`, `contextmenu` and `textcolor` plugins #TINY-8192
- Removed support for Word from the `paste` plugin #TINY-7493
- Removed the `imagetools` plugin, which is now classified as a Premium plugin #TINY-8209
- Removed the `imagetools` dialog component #TINY-8333
- Removed the `filterNode` method from `DomParser` #TINY-8249
- Removed the `toc` plugin, which is now classified as a Premium plugin #TINY-8250
- Removed the `tinymce.utils.Promise` API #TINY-8241
- Removed the `toHex` function for the `DOMUtils` and `Styles` APIs #TINY-8163
- Removed the `tabfocus` plugin #TINY-8315
- Removed the `textpattern` plugin's API as part of moving it to core #TINY-8312
- Removed the `editor.settings` property as it's been replaced by the new Options API #TINY-8236
- Removed the `shortEnded` and `fixed` properties on `tinymce.html.Node` class #TINY-8205
- Removed the `mceInsertRawHTML` command #TINY-8214
- Removed the undocumented `editor.editorCommands.hasCustomCommand` API #TINY-7829
- Removed the undocumented `mceResetDesignMode`, `mceRepaint` and `mceBeginUndoLevel` commands #TINY-7829
- Removed the `execCommand` handler function from the plugin and theme interfaces #TINY-7829

### Deprecated
- The dialog button component `primary` property has been deprecated in favour of the new `buttonType` property #TINY-8304

## 5.10.2 - 2021-11-17

### Fixed
- Internal selectors were appearing in the style list when using the `importcss` plugin #TINY-8238

## 5.10.1 - 2021-11-03

### Fixed
- The iframe aria help text was not read by some screen readers #TINY-8171
- Clicking the `forecolor` or `backcolor` toolbar buttons would do nothing until selecting a color #TINY-7836
- Crop functionality did not work in the `imagetools` plugin when the editor was rendered in a shadow root #TINY-6387
- Fixed an exception thrown on Safari when closing the `searchreplace` plugin dialog #TINY-8166
- The `autolink` plugin did not convert URLs to links when starting with a bracket #TINY-8091
- The `autolink` plugin incorrectly created nested links in some cases #TINY-8091
- Tables could have an incorrect height set on rows when rendered outside of the editor #TINY-7699
- In certain circumstances, the table of contents plugin would incorrectly add an extra empty list item #TINY-4636
- The insert table grid menu displayed an incorrect size when re-opening the grid #TINY-6532
- The word count plugin was treating the zero width space character (`&#8203;`) as a word #TINY-7484

## 5.10.0 - 2021-10-11

### Added
- Added a new `URI.isDomSafe(uri)` API to check if a URI is considered safe to be inserted into the DOM #TINY-7998
- Added the `ESC` key code constant to the `VK` API #TINY-7917
- Added a new `deprecation_warnings` setting for turning off deprecation console warning messages #TINY-8049

### Improved
- The `element` argument of the `editor.selection.scrollIntoView()` API is now optional, and if it is not provided the current selection will be scrolled into view #TINY-7291

### Changed
- The deprecated `scope` attribute is no longer added to `td` cells when converting a row to a header row #TINY-7731
- The number of `col` elements is normalized to match the number of columns in a table after a table action #TINY-8011

### Fixed
- Fixed a regression that caused block wrapper formats to apply and remove incorrectly when using a collapsed selection with multiple words #TINY-8036
- Resizing table columns in some scenarios would resize the column to an incorrect position #TINY-7731
- Inserting a table where the parent element had padding would cause the table width to be incorrect #TINY-7991
- The resize backdrop element did not have the `data-mce-bogus="all"` attribute set to prevent it being included in output #TINY-7854
- Resize handles appeared on top of dialogs and menus when using an inline editor #TINY-3263
- Fixed the `autoresize` plugin incorrectly scrolling to the top of the editor content in some cases when changing content #TINY-7291
- Fixed the `editor.selection.scrollIntoView()` type signature, as it incorrectly required an `Element` instead of `HTMLElement` #TINY-7291
- Table cells that were both row and column headers did not retain the correct state when converting back to a regular row or column #TINY-7709
- Clicking beside a non-editable element could cause the editor to incorrectly scroll to the top of the content #TINY-7062
- Clicking in a table cell, with a non-editable element in an adjacent cell, incorrectly caused the non-editable element to be selected #TINY-7736
- Split toolbar buttons incorrectly had nested `tabindex="-1"` attributes #TINY-7879
- Fixed notifications rendering in the wrong place initially and when the page was scrolled #TINY-7894
- Fixed an exception getting thrown when the number of `col` elements didn't match the number of columns in a table #TINY-7041 #TINY-8011
- The table selection state could become incorrect after selecting a noneditable table cell #TINY-8053
- As of Mozilla Firefox 91, toggling fullscreen mode with `toolbar_sticky` enabled would cause the toolbar to disappear #TINY-7873
- Fixed URLs not cleaned correctly in some cases in the `link` and `image` plugins #TINY-7998
- Fixed the `image` and `media` toolbar buttons incorrectly appearing to be in an inactive state in some cases #TINY-3463
- Fixed the `editor.selection.selectorChanged` API not firing if the selector matched the current selection when registered in some cases #TINY-3463
- Inserting content into a `contenteditable="true"` element that was contained within a `contenteditable="false"` element would move the selection to an incorrect location #TINY-7842
- Dragging and dropping `contenteditable="false"` elements could result in the element being placed in an unexpected location #TINY-7917
- Pressing the Escape key would not cancel a drag action that started on a `contenteditable="false"` element within the editor #TINY-7917
- `video` and `audio` elements were unable to be played when the `media` plugin live embeds were enabled in some cases #TINY-7674
- Pasting images would throw an exception if the clipboard `items` were not files (for example, screenshots taken from gnome-software). Patch contributed by cedric-anne #TINY-8079

### Deprecated
- Several APIs have been deprecated. See the release notes section for information #TINY-8023 #TINY-8063
- Several Editor settings have been deprecated. See the release notes section for information #TINY-8086
- The Table of Contents and Image Tools plugins will be classified as Premium plugins in the next major release #TINY-8087
- Word support in the `paste` plugin has been deprecated and will be removed in the next major release #TINY-8087

## 5.9.2 - 2021-09-08

### Fixed
- Fixed an exception getting thrown when disabling events and setting content #TINY-7956
- Delete operations could behave incorrectly if the selection crossed a table boundary #TINY-7596

## 5.9.1 - 2021-08-27

### Fixed
- Published TinyMCE types failed to compile in strict mode #TINY-7915
- The `TableModified` event sometimes didn't fire when performing certain table actions #TINY-7916

## 5.9.0 - 2021-08-26

### Added
- Added a new `mceFocus` command that focuses the editor. Equivalent to using `editor.focus()` #TINY-7373
- Added a new `mceTableToggleClass` command which toggles the provided class on the currently selected table #TINY-7476
- Added a new `mceTableCellToggleClass` command which toggles the provided class on the currently selected table cells #TINY-7476
- Added a new `tablecellvalign` toolbar button and menu item for vertical table cell alignment #TINY-7477
- Added a new `tablecellborderwidth` toolbar button and menu item to change table cell border width #TINY-7478
- Added a new `tablecellborderstyle` toolbar button and menu item to change table cell border style #TINY-7478
- Added a new `tablecaption` toolbar button and menu item to toggle captions on tables #TINY-7479
- Added a new `mceTableToggleCaption` command that toggles captions on a selected table #TINY-7479
- Added a new `tablerowheader` toolbar button and menu item to toggle the header state of row cells #TINY-7478
- Added a new `tablecolheader` toolbar button and menu item to toggle the header state of column cells #TINY-7482
- Added a new `tablecellbordercolor` toolbar button and menu item to select table cell border colors, with an accompanying setting `table_border_color_map` to customize the available values #TINY-7480
- Added a new `tablecellbackgroundcolor` toolbar button and menu item to select table cell background colors, with an accompanying setting `table_background_color_map` to customize the available values #TINY-7480
- Added a new `language` menu item and toolbar button to add `lang` attributes to content, with an accompanying `content_langs` setting to specify the languages available #TINY-6149
- A new `lang` format is now available that can be used with `editor.formatter`, or applied with the `Lang` editor command #TINY-6149
- Added a new `language` icon for the `language` toolbar button #TINY-7670
- Added a new `table-row-numbering` icon #TINY-7327
- Added new plugin commands: `mceEmoticons` (Emoticons), `mceWordCount` (Word Count), and `mceTemplate` (Template) #TINY-7619
- Added a new `iframe_aria_text` setting to set the iframe title attribute #TINY-1264
- Added a new DomParser `Node.children()` API to return all the children of a `Node` #TINY-7756

### Improved
- Sticky toolbars can now be offset from the top of the page using the new `toolbar_sticky_offset` setting #TINY-7337
- Fancy menu items now accept an `initData` property to allow custom initialization data #TINY-7480
- Improved the load time of the `fullpage` plugin by using the existing editor schema rather than creating a new one #TINY-6504
- Improved the performance when UI components are rendered #TINY-7572
- The context toolbar no longer unnecessarily repositions to the top of large elements when scrolling #TINY-7545
- The context toolbar will now move out of the way when it overlaps with the selection, such as in table cells #TINY-7192
- The context toolbar now uses a short animation when transitioning between different locations #TINY-7740
- `Env.browser` now uses the User-Agent Client Hints API where it is available #TINY-7785
- Icons with a `-rtl` suffix in their name will now automatically be used when the UI is rendered in right-to-left mode #TINY-7782
- The `formatter.match` API now accepts an optional `similar` parameter to check if the format partially matches #TINY-7712
- The `formatter.formatChanged` API now supports providing format variables when listening for changes #TINY-7713
- The formatter will now fire `FormatApply` and `FormatRemove` events for the relevant actions #TINY-7713
- The `autolink` plugin link detection now permits custom protocols #TINY-7714
- The `autolink` plugin valid link detection has been improved #TINY-7714

### Changed
- Changed the load order so content CSS is loaded before the editor is populated with content #TINY-7249
- Changed the `emoticons`, `wordcount`, `code`, `codesample`, and `template` plugins to open dialogs using commands #TINY-7619
- The context toolbar will no longer show an arrow when it overlaps the content, such as in table cells #TINY-7665
- The context toolbar will no longer overlap the statusbar for toolbars using `node` or `selection` positions #TINY-7666

### Fixed
- The `editor.fire` API was incorrectly mutating the original `args` provided #TINY-3254
- Unbinding an event handler did not take effect immediately while the event was firing #TINY-7436
- Binding an event handler incorrectly took effect immediately while the event was firing #TINY-7436
- Unbinding a native event handler inside the `remove` event caused an exception that blocked editor removal #TINY-7730
- The `SetContent` event contained the incorrect `content` when using the `editor.selection.setContent()` API #TINY-3254
- The editor content could be edited after calling `setProgressState(true)` in iframe mode #TINY-7373
- Tabbing out of the editor after calling `setProgressState(true)` behaved inconsistently in iframe mode #TINY-7373
- Flash of unstyled content while loading the editor because the content CSS was loaded after the editor content was rendered #TINY-7249
- Partially transparent RGBA values provided in the `color_map` setting were given the wrong hex value #TINY-7163
- HTML comments with mismatched quotes were parsed incorrectly under certain circumstances #TINY-7589
- The editor could crash when inserting certain HTML content #TINY-7756
- Inserting certain HTML content into the editor could result in invalid HTML once parsed #TINY-7756
- Links in notification text did not show the correct mouse pointer #TINY-7661
- Using the Tab key to navigate into the editor on Microsoft Internet Explorer 11 would incorrectly focus the toolbar #TINY-3707
- The editor selection could be placed in an incorrect location when undoing or redoing changes in a document containing `contenteditable="false"` elements #TINY-7663
- Menus and context menus were not closed when clicking into a different editor #TINY-7399
- Context menus on Android were not displayed when more than one HTML element was selected #TINY-7688
- Disabled nested menu items could still be opened #TINY-7700
- The nested menu item chevron icon was not fading when the menu item was disabled #TINY-7700
- `imagetools` buttons were incorrectly enabled for remote images without `imagetools_proxy` set #TINY-7772
- Only table content would be deleted when partially selecting a table and content outside the table #TINY-6044
- The table cell selection handling was incorrect in some cases when dealing with nested tables #TINY-6298
- Removing a table row or column could result in the cursor getting placed in an invalid location #TINY-7695
- Pressing the Tab key to navigate through table cells did not skip noneditable cells #TINY-7705
- Clicking on a noneditable table cell did not show a visual selection like other noneditable elements #TINY-7724
- Some table operations would incorrectly cause table row attributes and styles to be lost #TINY-6666
- The selection was incorrectly lost when using the `mceTableCellType` and `mceTableRowType` commands #TINY-6666
- The `mceTableRowType` was reversing the order of the rows when converting multiple header rows back to body rows #TINY-6666
- The table dialog did not always respect the `table_style_with_css` option #TINY-4926
- Pasting into a table with multiple cells selected could cause the content to be pasted in the wrong location #TINY-7485
- The `TableModified` event was not fired when pasting cells into a table #TINY-6939
- The table paste column before and after icons were not flipped in RTL mode #TINY-7851
- Fixed table corruption when deleting a `contenteditable="false"` cell #TINY-7891
- The `dir` attribute was being incorrectly applied to list items #TINY-4589
- Applying selector formats would sometimes not apply the format correctly to elements in a list #TINY-7393
- For formats that specify an attribute or style that should be removed, the formatter `match` API incorrectly returned `false` #TINY-6149
- The type signature on the `formatter.matchNode` API had the wrong return type (was `boolean` but should have been `Formatter | undefined`) #TINY-6149
- The `formatter.formatChanged` API would ignore the `similar` parameter if another callback had already been registered for the same format #TINY-7713
- The `formatter.formatChanged` API would sometimes not run the callback the first time the format was removed #TINY-7713
- Base64 encoded images with spaces or line breaks in the data URI were not displayed correctly. Patch contributed by RoboBurned

### Deprecated
- The `bbcode`, `fullpage`, `legacyoutput`, and `spellchecker` plugins have been deprecated and marked for removal in the next major release #TINY-7260

## 5.8.2 - 2021-06-23

### Fixed
- Fixed an issue when pasting cells from tables containing `colgroup`s into tables without `colgroup`s #TINY-6675
- Fixed an issue that could cause an invalid toolbar button state when multiple inline editors were on a single page #TINY-6297

## 5.8.1 - 2021-05-20

### Fixed
- An unexpected exception was thrown when switching to readonly mode and adjusting the editor width #TINY-6383
- Content could be lost when the `pagebreak_split_block` setting was enabled #TINY-3388
- The `list-style-type: none;` style on nested list items was incorrectly removed when clearing formatting #TINY-6264
- URLs were not always detected when pasting over a selection. Patch contributed by jwcooper #TINY-6997
- Properties on the `OpenNotification` event were incorrectly namespaced #TINY-7486

## 5.8.0 - 2021-05-06

### Added
- Added the `PAGE_UP` and `PAGE_DOWN` key code constants to the `VK` API #TINY-4612
- The editor resize handle can now be controlled using the keyboard #TINY-4823
- Added a new `fixed_toolbar_container_target` setting which renders the toolbar in the specified `HTMLElement`. Patch contributed by pvrobays

### Improved
- The `inline_boundaries` feature now supports the `home`, `end`, `pageup`, and `pagedown` keys #TINY-4612
- Updated the `formatter.matchFormat` API to support matching formats with variables in the `classes` property #TINY-7227
- Added HTML5 `audio` and `video` elements to the default alignment formats #TINY-6633
- Added support for alpha list numbering to the list properties dialog #TINY-6891

### Changed
- Updated the `image` dialog to display the class list dropdown as full-width if the caption checkbox is not present #TINY-6400
- Renamed the "H Align" and "V Align" input labels in the Table Cell Properties dialog to "Horizontal align" and "Vertical align" respectively #TINY-7285

### Deprecated
- The undocumented `setIconStroke` Split Toolbar Button API has been deprecated and will be removed in a future release #TINY-3551

### Fixed
- Fixed a bug where it wasn't possible to align nested list items #TINY-6567
- The RGB fields in the color picker dialog were not staying in sync with the color palette and hue slider #TINY-6952
- The color preview box in the color picker dialog was not correctly displaying the saturation and value of the chosen color #TINY-6952
- The color picker dialog will now show an alert if it is submitted with an invalid hex color code #TINY-2814
- Fixed a bug where the `TableModified` event was not fired when adding a table row with the Tab key #TINY-7006
- Added missing `images_file_types` setting to the exported TypeScript types #GH-6607
- Fixed a bug where lists pasted from Word with Roman numeral markers were not displayed correctly. Patch contributed by aautio #GH-6620
- The `editor.insertContent` API was incorrectly handling nested `span` elements with matching styles #TINY-6263
- The HTML5 `small` element could not be removed when clearing text formatting #TINY-6633
- The Oxide button text transform variable was incorrectly using `capitalize` instead of `none`. Patch contributed by dakur #GH-6341
- Fix dialog button text that was using title-style capitalization #TINY-6816
- Table plugin could perform operations on tables containing the inline editor #TINY-6625
- Fixed Tab key navigation inside table cells with a ranged selection #TINY-6638
- The foreground and background toolbar button color indicator is no longer blurry #TINY-3551
- Fixed a regression in the `tinymce.create()` API that caused issues when multiple objects were created #TINY-7358
- Fixed the `LineHeight` command causing the `change` event to be fired inconsistently #TINY-7048

## 5.7.1 - 2021-03-17

### Fixed
- Fixed the `help` dialog incorrectly linking to the changelog of TinyMCE 4 instead of TinyMCE 5 #TINY-7031
- Fixed a bug where error messages were displayed incorrectly in the image dialog #TINY-7099
- Fixed an issue where URLs were not correctly filtered in some cases #TINY-7025
- Fixed a bug where context menu items with names that contained uppercase characters were not displayed #TINY-7072
- Fixed context menu items lacking support for the `disabled` and `shortcut` properties #TINY-7073
- Fixed a regression where the width and height were incorrectly set when embedding content using the `media` dialog #TINY-7074

## 5.7.0 - 2021-02-10

### Added
- Added IPv6 address support to the URI API. Patch contributed by dev7355608 #GH-4409
- Added new `structure` and `style` properties to the `TableModified` event to indicate what kinds of modifications were made #TINY-6643
- Added `video` and `audio` live embed support for the `media` plugin #TINY-6229
- Added the ability to resize `video` and `iframe` media elements #TINY-6229
- Added a new `font_css` setting for adding fonts to both the editor and the parent document #TINY-6199
- Added a new `ImageUploader` API to simplify uploading image data to the configured `images_upload_url` or `images_upload_handler` #TINY-4601
- Added an Oxide variable to define the container background color in fullscreen mode #TINY-6903
- Added Oxide variables for setting the toolbar background colors for inline and sticky toolbars #TINY-6009
- Added a new `AfterProgressState` event that is fired after `editor.setProgressState` calls complete #TINY-6686
- Added support for `table_column_resizing` when inserting or deleting columns #TINY-6711

### Changed
- Changed table and table column copy behavior to retain an appropriate width when pasted #TINY-6664
- Changed the `lists` plugin to apply list styles to all text blocks within a selection #TINY-3755
- Changed the `advlist` plugin to log a console error message when the `list` plugin isn't enabled #TINY-6585
- Changed the z-index of the `setProgressState(true)` throbber so it does not hide notifications #TINY-6686
- Changed the type signature for `editor.selection.getRng()` incorrectly returning `null` #TINY-6843
- Changed some `SaxParser` regular expressions to improve performance #TINY-6823
- Changed `editor.setProgressState(true)` to close any open popups #TINY-6686

### Fixed
- Fixed `codesample` highlighting performance issues for some languages #TINY-6996
- Fixed an issue where cell widths were lost when merging table cells #TINY-6901
- Fixed `col` elements incorrectly transformed to `th` elements when converting columns to header columns #TINY-6715
- Fixed a number of table operations not working when selecting 2 table cells on Mozilla Firefox #TINY-3897
- Fixed a memory leak by backporting an upstream Sizzle fix #TINY-6859
- Fixed table `width` style was removed when copying #TINY-6664
- Fixed focus lost while typing in the `charmap` or `emoticons` dialogs when the editor is rendered in a shadow root #TINY-6904
- Fixed corruption of base64 URLs used in style attributes when parsing HTML #TINY-6828
- Fixed the order of CSS precedence of `content_style` and `content_css` in the `preview` and `template` plugins. `content_style` now has precedence #TINY-6529
- Fixed an issue where the image dialog tried to calculate image dimensions for an empty image URL #TINY-6611
- Fixed an issue where `scope` attributes on table cells would not change as expected when merging or unmerging cells #TINY-6486
- Fixed the plugin documentation links in the `help` plugin #DOC-703
- Fixed events bound using `DOMUtils` not returning the correct result for `isDefaultPrevented` in some cases #TINY-6834
- Fixed the "Dropped file type is not supported" notification incorrectly showing when using an inline editor #TINY-6834
- Fixed an issue with external styles bleeding into TinyMCE #TINY-6735
- Fixed an issue where parsing malformed comments could cause an infinite loop #TINY-6864
- Fixed incorrect return types on `editor.selection.moveToBookmark` #TINY-6504
- Fixed the type signature for `editor.selection.setCursorLocation()` incorrectly allowing a node with no `offset` #TINY-6843
- Fixed incorrect behavior when editor is destroyed while loading stylesheets #INT-2282
- Fixed figure elements incorrectly splitting from a valid parent element when editing the image within #TINY-6592
- Fixed inserting multiple rows or columns in a table cloning from the incorrect source row or column #TINY-6906
- Fixed an issue where new lines were not scrolled into view when pressing Shift+Enter or Shift+Return #TINY-6964
- Fixed an issue where list elements would not be removed when outdenting using the Enter or Return key #TINY-5974
- Fixed an issue where file extensions with uppercase characters were treated as invalid #TINY-6940
- Fixed dialog block messages were not passed through TinyMCE's translation system #TINY-6971

## 5.6.2 - 2020-12-08

### Fixed
- Fixed a UI rendering regression when the document body is using `display: flex` #TINY-6783

## 5.6.1 - 2020-11-25

### Fixed
- Fixed the `mceTableRowType` and `mceTableCellType` commands were not firing the `newCell` event #TINY-6692
- Fixed the HTML5 `s` element was not recognized when editing or clearing text formatting #TINY-6681
- Fixed an issue where copying and pasting table columns resulted in invalid HTML when using colgroups #TINY-6684
- Fixed an issue where the toolbar would render with the wrong width for inline editors in some situations #TINY-6683

## 5.6.0 - 2020-11-18

### Added
- Added new `BeforeOpenNotification` and `OpenNotification` events which allow internal notifications to be captured and modified before display #TINY-6528
- Added support for `block` and `unblock` methods on inline dialogs #TINY-6487
- Added new `TableModified` event which is fired whenever changes are made to a table #TINY-6629
- Added new `images_file_types` setting to determine which image file formats will be automatically processed into `img` tags on paste when using the `paste` plugin #TINY-6306
- Added support for `images_file_types` setting in the image file uploader to determine which image file extensions are valid for upload #TINY-6224
- Added new `format_empty_lines` setting to control if empty lines are formatted in a ranged selection #TINY-6483
- Added template support to the `autocompleter` for customizing the autocompleter items #TINY-6505
- Added new user interface `enable`, `disable`, and `isDisabled` methods #TINY-6397
- Added new `closest` formatter API to get the closest matching selection format from a set of formats #TINY-6479
- Added new `emojiimages` emoticons database that uses the twemoji CDN by default #TINY-6021
- Added new `emoticons_database` setting to configure which emoji database to use #TINY-6021
- Added new `name` field to the `style_formats` setting object to enable specifying a name for the format #TINY-4239

### Changed
- Changed `readonly` mode to allow hyperlinks to be clickable #TINY-6248

### Fixed
- Fixed the `change` event not firing after a successful image upload #TINY-6586
- Fixed the type signature for the `entity_encoding` setting not accepting delimited lists #TINY-6648
- Fixed layout issues when empty `tr` elements were incorrectly removed from tables #TINY-4679
- Fixed image file extensions lost when uploading an image with an alternative extension, such as `.jfif` #TINY-6622
- Fixed a security issue where URLs in attributes weren't correctly sanitized #TINY-6518
- Fixed `DOMUtils.getParents` incorrectly including the shadow root in the array of elements returned #TINY-6540
- Fixed an issue where the root document could be scrolled while an editor dialog was open inside a shadow root #TINY-6363
- Fixed `getContent` with text format returning a new line when the editor is empty #TINY-6281
- Fixed table column and row resizers not respecting the `data-mce-resize` attribute #TINY-6600
- Fixed inserting a table via the `mceInsertTable` command incorrectly creating 2 undo levels #TINY-6656
- Fixed nested tables with `colgroup` elements incorrectly always resizing the inner table #TINY-6623
- Fixed the `visualchars` plugin causing the editor to steal focus when initialized #TINY-6282
- Fixed `fullpage` plugin altering text content in `editor.getContent()` #TINY-6541
- Fixed `fullscreen` plugin not working correctly with multiple editors and shadow DOM #TINY-6280
- Fixed font size keywords such as `medium` not displaying correctly in font size menus #TINY-6291
- Fixed an issue where some attributes in table cells were not copied over to new rows or columns #TINY-6485
- Fixed incorrectly removing formatting on adjacent spaces when removing formatting on a ranged selection #TINY-6268
- Fixed the `Cut` menu item not working in the latest version of Mozilla Firefox #TINY-6615
- Fixed some incorrect types in the new TypeScript declaration file #TINY-6413
- Fixed a regression where a fake offscreen selection element was incorrectly created for the editor root node #TINY-6555
- Fixed an issue where menus would incorrectly collapse in small containers #TINY-3321
- Fixed an issue where only one table column at a time could be converted to a header #TINY-6326
- Fixed some minor memory leaks that prevented garbage collection for editor instances #TINY-6570
- Fixed resizing a `responsive` table not working when using the column resize handles #TINY-6601
- Fixed incorrectly calculating table `col` widths when resizing responsive tables #TINY-6646
- Fixed an issue where spaces were not preserved in pre-blocks when getting text content #TINY-6448
- Fixed a regression that caused the selection to be difficult to see in tables with backgrounds #TINY-6495
- Fixed content pasted multiple times in the editor when using Microsoft Internet Explorer 11. Patch contributed by mattford #GH-4905

## 5.5.1 - 2020-10-01

### Fixed
- Fixed pressing the down key near the end of a document incorrectly raising an exception #TINY-6471
- Fixed incorrect Typescript types for the `Tools` API #TINY-6475

## 5.5.0 - 2020-09-29

### Added
- Added a TypeScript declaration file to the bundle output for TinyMCE core #TINY-3785
- Added new `table_column_resizing` setting to control how table columns are resized when using the resize bars #TINY-6001
- Added the ability to remove images on a failed upload using the `images_upload_handler` failure callback #TINY-6011
- Added `hasPlugin` function to the editor API to determine if a plugin exists or not #TINY-766
- Added new `ToggleToolbarDrawer` command and query state handler to allow the toolbar drawer to be programmatically toggled and the toggle state to be checked #TINY-6032
- Added the ability to use `colgroup` elements in tables #TINY-6050
- Added a new setting `table_use_colgroups` for toggling whether colgroups are used in new tables #TINY-6050
- Added the ability to delete and navigate HTML media elements without the `media` plugin #TINY-4211
- Added `fullscreen_native` setting to the `fullscreen` plugin to enable use of the entire monitor #TINY-6284
- Added table related oxide variables to the Style API for more granular control over table cell selection appearance #TINY-6311
- Added new `toolbar_persist` setting to control the visibility of the inline toolbar #TINY-4847
- Added new APIs to allow for programmatic control of the inline toolbar visibility #TINY-4847
- Added the `origin` property to the `ObjectResized` and `ObjectResizeStart` events, to specify which handle the resize was performed on #TINY-6242
- Added new StyleSheetLoader `unload` and `unloadAll` APIs to allow loaded stylesheets to be removed #TINY-3926
- Added the `LineHeight` query command and action to the editor #TINY-4843
- Added the `lineheight` toolbar and menu items, and added `lineheight` to the default format menu #TINY-4843
- Added a new `contextmenu_avoid_overlap` setting to allow context menus to avoid overlapping matched nodes #TINY-6036
- Added new listbox dialog UI component for rendering a dropdown that allows nested options #TINY-2236
- Added back the ability to use nested items in the `image_class_list`, `link_class_list`, `link_list`, `table_class_list`, `table_cell_class_list`, and `table_row_class_list` settings #TINY-2236

### Changed
- Changed how CSS manipulates table cells when selecting multiple cells to achieve a semi-transparent selection #TINY-6311
- Changed the `target` property on fired events to use the native event target. The original target for an open shadow root can be obtained using `event.getComposedPath()` #TINY-6128
- Changed the editor to clean-up loaded CSS stylesheets when all editors using the stylesheet have been removed #TINY-3926
- Changed `imagetools` context menu icon for accessing the `image` dialog to use the `image` icon #TINY-4141
- Changed the `editor.insertContent()` and `editor.selection.setContent()` APIs to retain leading and trailing whitespace #TINY-5966
- Changed the `table` plugin `Column` menu to include the cut, copy and paste column menu items #TINY-6374
- Changed the default table styles in the content CSS files to better support the styling options available in the `table` dialog #TINY-6179

### Deprecated
- Deprecated the `Env.experimentalShadowDom` flag #TINY-6128

### Fixed
- Fixed tables with no borders displaying with the default border styles in the `preview` dialog #TINY-6179
- Fixed loss of whitespace when inserting content after a non-breaking space #TINY-5966
- Fixed the `event.getComposedPath()` function throwing an exception for events fired from the editor #TINY-6128
- Fixed notifications not appearing when the editor is within a ShadowRoot #TINY-6354
- Fixed focus issues with inline dialogs when the editor is within a ShadowRoot #TINY-6360
- Fixed the `template` plugin previews missing some content styles #TINY-6115
- Fixed the `media` plugin not saving the alternative source url in some situations #TINY-4113
- Fixed an issue where column resizing using the resize bars was inconsistent between fixed and relative table widths #TINY-6001
- Fixed an issue where dragging and dropping within a table would select table cells #TINY-5950
- Fixed up and down keyboard navigation not working for inline `contenteditable="false"` elements #TINY-6226
- Fixed dialog not retrieving `close` icon from icon pack #TINY-6445
- Fixed the `unlink` toolbar button not working when selecting multiple links #TINY-4867
- Fixed the `link` dialog not showing the "Text to display" field in some valid cases #TINY-5205
- Fixed the `DOMUtils.split()` API incorrectly removing some content #TINY-6294
- Fixed pressing the escape key not focusing the editor when using multiple toolbars #TINY-6230
- Fixed the `dirty` flag not being correctly set during an `AddUndo` event #TINY-4707
- Fixed `editor.selection.setCursorLocation` incorrectly placing the cursor outside `pre` elements in some circumstances #TINY-4058
- Fixed an exception being thrown when pressing the enter key inside pre elements while `br_in_pre` setting is false #TINY-4058

## 5.4.2 - 2020-08-17

### Fixed
- Fixed the editor not resizing when resizing the browser window in fullscreen mode #TINY-3511
- Fixed clicking on notifications causing inline editors to hide #TINY-6058
- Fixed an issue where link URLs could not be deleted or edited in the link dialog in some cases #TINY-4706
- Fixed a regression where setting the `anchor_top` or `anchor_bottom` options to `false` was not working #TINY-6256
- Fixed the `anchor` plugin not supporting the `allow_html_in_named_anchor` option #TINY-6236
- Fixed an exception thrown when removing inline formats that contained additional styles or classes #TINY-6288
- Fixed an exception thrown when positioning the context toolbar on Internet Explorer 11 in some edge cases #TINY-6271
- Fixed inline formats not removed when more than one `removeformat` format rule existed #TINY-6216
- Fixed an issue where spaces were sometimes removed when removing formating on nearby text #TINY-6251
- Fixed the list toolbar buttons not showing as active when a list is selected #TINY-6286
- Fixed an issue where the UI would sometimes not be shown or hidden when calling the show or hide API methods on the editor #TINY-6048
- Fixed the list type style not retained when copying list items #TINY-6289
- Fixed the Paste plugin converting tabs in plain text to a single space character. A `paste_tab_spaces` option has been included for setting the number of spaces used to replace a tab character #TINY-6237

## 5.4.1 - 2020-07-08

### Fixed
- Fixed the Search and Replace plugin incorrectly including zero-width caret characters in search results #TINY-4599
- Fixed dragging and dropping unsupported files navigating the browser away from the editor #TINY-6027
- Fixed undo levels not created on browser handled drop or paste events #TINY-6027
- Fixed content in an iframe element parsing as DOM elements instead of text content #TINY-5943
- Fixed Oxide checklist styles not showing when printing #TINY-5139
- Fixed bug with `scope` attribute not being added to the cells of header rows #TINY-6206

## 5.4.0 - 2020-06-30

### Added
- Added keyboard navigation support to menus and toolbars when the editor is in a ShadowRoot #TINY-6152
- Added the ability for menus to be clicked when the editor is in an open shadow root #TINY-6091
- Added the `Editor.ui.styleSheetLoader` API for loading stylesheets within the Document or ShadowRoot containing the editor UI #TINY-6089
- Added the `StyleSheetLoader` module to the public API #TINY-6100
- Added Oxide variables for styling the `select` element and headings in dialog content #TINY-6070
- Added icons for `table` column and row cut, copy, and paste toolbar buttons #TINY-6062
- Added all `table` menu items to the UI registry, so they can be used by name in other menus #TINY-4866
- Added new `mceTableApplyCellStyle` command to the `table` plugin #TINY-6004
- Added new `table` cut, copy, and paste column editor commands and menu items #TINY-6006
- Added font related Oxide variables for secondary buttons, allowing for custom styling #TINY-6061
- Added new `table_header_type` setting to control how table header rows are structured #TINY-6007
- Added new `table_sizing_mode` setting to replace the `table_responsive_width` setting, which has now been deprecated #TINY-6051
- Added new `mceTableSizingMode` command for changing the sizing mode of a table #TINY-6000
- Added new `mceTableRowType`, `mceTableColType`, and `mceTableCellType` commands and value queries #TINY-6150

### Changed
- Changed `advlist` toolbar buttons to only show a dropdown list if there is more than one option #TINY-3194
- Changed `mceInsertTable` command and `insertTable` API method to take optional header rows and columns arguments #TINY-6012
- Changed stylesheet loading, so that UI skin stylesheets can load in a ShadowRoot if required #TINY-6089
- Changed the DOM location of menus so that they display correctly when the editor is in a ShadowRoot #TINY-6093
- Changed the table plugin to correctly detect all valid header row structures #TINY-6007

### Fixed
- Fixed tables with no defined width being converted to a `fixed` width table when modifying the table #TINY-6051
- Fixed the `autosave` `isEmpty` API incorrectly detecting non-empty content as empty #TINY-5953
- Fixed table `Paste row after` and `Paste row before` menu items not disabled when nothing was available to paste #TINY-6006
- Fixed a selection performance issue with large tables on Microsoft Internet Explorer and Edge #TINY-6057
- Fixed filters for screening commands from the undo stack to be case-insensitive #TINY-5946
- Fixed `fullscreen` plugin now removes all classes when the editor is closed #TINY-4048
- Fixed handling of mixed-case icon identifiers (names) for UI elements #TINY-3854
- Fixed leading and trailing spaces lost when using `editor.selection.getContent({ format: 'text' })` #TINY-5986
- Fixed an issue where changing the URL with the quicklink toolbar caused unexpected undo behavior #TINY-5952
- Fixed an issue where removing formatting within a table cell would cause Internet Explorer 11 to scroll to the end of the table #TINY-6049
- Fixed an issue where the `allow_html_data_urls` setting was not correctly applied #TINY-5951
- Fixed the `autolink` feature so that it no longer treats a string with multiple "@" characters as an email address #TINY-4773
- Fixed an issue where removing the editor would leave unexpected attributes on the target element #TINY-4001
- Fixed the `link` plugin now suggest `mailto:` when the text contains an '@' and no slashes (`/`) #TINY-5941
- Fixed the `valid_children` check of custom elements now allows a wider range of characters in names #TINY-5971

## 5.3.2 - 2020-06-10

### Fixed
- Fixed a regression introduced in 5.3.0, where `images_dataimg_filter` was no-longer called #TINY-6086

## 5.3.1 - 2020-05-27

### Fixed
- Fixed the image upload error alert also incorrectly closing the image dialog #TINY-6020
- Fixed editor content scrolling incorrectly on focus in Firefox by reverting default content CSS html and body heights added in 5.3.0 #TINY-6019

## 5.3.0 - 2020-05-21

### Added
- Added html and body height styles to the default oxide content CSS #TINY-5978
- Added `uploadUri` and `blobInfo` to the data returned by `editor.uploadImages()` #TINY-4579
- Added a new function to the `BlobCache` API to lookup a blob based on the base64 data and mime type #TINY-5988
- Added the ability to search and replace within a selection #TINY-4549
- Added the ability to set the list start position for ordered lists and added new `lists` context menu item #TINY-3915
- Added `icon` as an optional config option to the toggle menu item API #TINY-3345
- Added `auto` mode for `toolbar_location` which positions the toolbar and menu bar at the bottom if there is no space at the top #TINY-3161

### Changed
- Changed the default `toolbar_location` to `auto` #TINY-3161
- Changed toggle menu items and choice menu items to have a dedicated icon with the checkmark displayed on the far right side of the menu item #TINY-3345
- Changed the `link`, `image`, and `paste` plugins to use Promises to reduce the bundle size #TINY-4710
- Changed the default icons to be lazy loaded during initialization #TINY-4729
- Changed the parsing of content so base64 encoded urls are converted to blob urls #TINY-4727
- Changed context toolbars so they concatenate when more than one is suitable for the current selection #TINY-4495
- Changed inline style element formats (strong, b, em, i, u, strike) to convert to a span on format removal if a `style` or `class` attribute is present #TINY-4741

### Fixed
- Fixed the `selection.setContent()` API not running parser filters #TINY-4002
- Fixed formats incorrectly applied or removed when table cells were selected #TINY-4709
- Fixed the `quickimage` button not restricting the file types to images #TINY-4715
- Fixed search and replace ignoring text in nested contenteditable elements #TINY-5967
- Fixed resize handlers displaying in the wrong location sometimes for remote images #TINY-4732
- Fixed table picker breaking in Firefox on low zoom levels #TINY-4728
- Fixed issue with loading or pasting contents with large base64 encoded images on Safari #TINY-4715
- Fixed supplementary special characters being truncated when inserted into the editor. Patch contributed by mlitwin. #TINY-4791
- Fixed toolbar buttons not set to disabled when the editor is in readonly mode #TINY-4592
- Fixed the editor selection incorrectly changing when removing caret format containers #TINY-3438
- Fixed bug where title, width, and height would be set to empty string values when updating an image and removing those attributes using the image dialog #TINY-4786
- Fixed `ObjectResized` event firing when an object wasn't resized #TINY-4161
- Fixed `ObjectResized` and `ObjectResizeStart` events incorrectly fired when adding or removing table rows and columns #TINY-4829
- Fixed the placeholder not hiding when pasting content into the editor #TINY-4828
- Fixed an issue where the editor would fail to load if local storage was disabled #TINY-5935
- Fixed an issue where an uploaded image would reuse a cached image with a different mime type #TINY-5988
- Fixed bug where toolbars and dialogs would not show if the body element was replaced (e.g. with Turbolinks). Patch contributed by spohlenz #GH-5653
- Fixed an issue where multiple formats would be removed when removing a single format at the end of lines or on empty lines #TINY-1170
- Fixed zero-width spaces incorrectly included in the `wordcount` plugin character count #TINY-5991
- Fixed a regression introduced in 5.2.0 whereby the desktop `toolbar_mode` setting would incorrectly override the mobile default setting #TINY-5998
- Fixed an issue where deleting all content in a single cell table would delete the entire table #TINY-1044

## 5.2.2 - 2020-04-23

### Fixed
- Fixed an issue where anchors could not be inserted on empty lines #TINY-2788
- Fixed text decorations (underline, strikethrough) not consistently inheriting the text color #TINY-4757
- Fixed `format` menu alignment buttons inconsistently applying to images #TINY-4057
- Fixed the floating toolbar drawer height collapsing when the editor is rendered in modal dialogs or floating containers #TINY-4837
- Fixed `media` embed content not processing safely in some cases #TINY-4857

## 5.2.1 - 2020-03-25

### Fixed
- Fixed the "is decorative" checkbox in the image dialog clearing after certain dialog events #FOAM-11
- Fixed possible uncaught exception when a `style` attribute is removed using a content filter on `setContent` #TINY-4742
- Fixed the table selection not functioning correctly in Microsoft Edge 44 or higher #TINY-3862
- Fixed the table resize handles not functioning correctly in Microsoft Edge 44 or higher #TINY-4160
- Fixed the floating toolbar drawer disconnecting from the toolbar when adding content in inline mode #TINY-4725 #TINY-4765
- Fixed `readonly` mode not returning the appropriate boolean value #TINY-3948
- Fixed the `forced_root_block_attrs` setting not applying attributes to new blocks consistently #TINY-4564
- Fixed the editor incorrectly stealing focus during initialization in Microsoft Internet Explorer #TINY-4697
- Fixed dialogs stealing focus when opening an alert or confirm dialog using an `onAction` callback #TINY-4014
- Fixed inline dialogs incorrectly closing when clicking on an opened alert or confirm dialog #TINY-4012
- Fixed the context toolbar overlapping the menu bar and toolbar #TINY-4586
- Fixed notification and inline dialog positioning issues when using `toolbar_location: 'bottom'` #TINY-4586
- Fixed the `colorinput` popup appearing offscreen on mobile devices #TINY-4711
- Fixed special characters not being found when searching by "whole words only" #TINY-4522
- Fixed an issue where dragging images could cause them to be duplicated #TINY-4195
- Fixed context toolbars activating without the editor having focus #TINY-4754
- Fixed an issue where removing the background color of text did not always work #TINY-4770
- Fixed an issue where new rows and columns in a table did not retain the style of the previous row or column #TINY-4788

## 5.2.0 - 2020-02-13

### Added
- Added the ability to apply formats to spaces #TINY-4200
- Added new `toolbar_location` setting to allow for positioning the menu and toolbar at the bottom of the editor #TINY-4210
- Added new `toolbar_groups` setting to allow a custom floating toolbar group to be added to the toolbar when using `floating` toolbar mode #TINY-4229
- Added new `link_default_protocol` setting to `link` and `autolink` plugin to allow a protocol to be used by default #TINY-3328
- Added new `placeholder` setting to allow a placeholder to be shown when the editor is empty #TINY-3917
- Added new `tinymce.dom.TextSeeker` API to allow searching text across different DOM nodes #TINY-4200
- Added a drop shadow below the toolbar while in sticky mode and introduced Oxide variables to customize it when creating a custom skin #TINY-4343
- Added `quickbars_image_toolbar` setting to allow for the image quickbar to be turned off #TINY-4398
- Added iframe and img `loading` attribute to the default schema. Patch contributed by ataylor32. #GH-5112
- Added new `getNodeFilters`/`getAttributeFilters` functions to the `editor.serializer` instance #TINY-4344
- Added new `a11y_advanced_options` setting to allow additional accessibility options to be added #FOAM-11
- Added new accessibility options and behaviours to the image dialog using `a11y_advanced_options` #FOAM-11
- Added the ability to use the window `PrismJS` instance for the `codesample` plugin instead of the bundled version to allow for styling custom languages #TINY-4504
- Added error message events that fire when a resource loading error occurs #TINY-4509

### Changed
- Changed the default schema to disallow `onchange` for select elements #TINY-4614
- Changed default `toolbar_mode` value from false to `wrap`. The value false has been deprecated #TINY-4617
- Changed `toolbar_drawer` setting to `toolbar_mode`. `toolbar_drawer` has been deprecated #TINY-4416
- Changed iframe mode to set selection on content init if selection doesn't exist #TINY-4139
- Changed table related icons to align them with the visual style of the other icons #TINY-4341
- Changed and improved the visual appearance of the color input field #TINY-2917
- Changed fake caret container to use `forced_root_block` when possible #TINY-4190
- Changed the `requireLangPack` API to wait until the plugin has been loaded before loading the language pack #TINY-3716
- Changed the formatter so `style_formats` are registered before the initial content is loaded into the editor #TINY-4238
- Changed media plugin to use https protocol for media urls by default #TINY-4577
- Changed the parser to treat CDATA nodes as bogus HTML comments to match the HTML parsing spec. A new `preserve_cdata` setting has been added to preserve CDATA nodes if required #TINY-4625

### Fixed
- Fixed incorrect parsing of malformed/bogus HTML comments #TINY-4625
- Fixed `quickbars` selection toolbar appearing on non-editable elements #TINY-4359
- Fixed bug with alignment toolbar buttons sometimes not changing state correctly #TINY-4139
- Fixed the `codesample` toolbar button not toggling when selecting code samples other than HTML #TINY-4504
- Fixed content incorrectly scrolling to the top or bottom when pressing enter if when the content was already in view #TINY-4162
- Fixed `scrollIntoView` potentially hiding elements behind the toolbar #TINY-4162
- Fixed editor not respecting the `resize_img_proportional` setting due to legacy code #TINY-4236
- Fixed flickering floating toolbar drawer in inline mode #TINY-4210
- Fixed an issue where the template plugin dialog would be indefinitely blocked on a failed template load #TINY-2766
- Fixed the `mscontrolselect` event not being unbound on IE/Edge #TINY-4196
- Fixed Confirm dialog footer buttons so only the "Yes" button is highlighted #TINY-4310
- Fixed `file_picker_callback` functionality for Image, Link and Media plugins #TINY-4163
- Fixed issue where floating toolbar drawer sometimes would break if the editor is resized while the drawer is open #TINY-4439
- Fixed incorrect `external_plugins` loading error message #TINY-4503
- Fixed resize handler was not hidden for ARIA purposes. Patch contributed by Parent5446. #GH-5195
- Fixed an issue where content could be lost if a misspelled word was selected and spellchecking was disabled #TINY-3899
- Fixed validation errors in the CSS where certain properties had the wrong default value #TINY-4491
- Fixed an issue where forced root block attributes were not applied when removing a list #TINY-4272
- Fixed an issue where the element path isn't being cleared when there are no parents #TINY-4412
- Fixed an issue where width and height in svg icons containing `rect` elements were overridden by the CSS reset #TINY-4408
- Fixed an issue where uploading images with `images_reuse_filename` enabled and that included a query parameter would generate an invalid URL #TINY-4638
- Fixed the `closeButton` property not working when opening notifications #TINY-4674
- Fixed keyboard flicker when opening a context menu on mobile #TINY-4540
- Fixed issue where plus icon svg contained strokes #TINY-4681

## 5.1.6 - 2020-01-28

### Fixed
- Fixed `readonly` mode not blocking all clicked links #TINY-4572
- Fixed legacy font sizes being calculated inconsistently for the `FontSize` query command value #TINY-4555
- Fixed changing a tables row from `Header` to `Body` incorrectly moving the row to the bottom of the table #TINY-4593
- Fixed the context menu not showing in certain cases with hybrid devices #TINY-4569
- Fixed the context menu opening in the wrong location when the target is the editor body #TINY-4568
- Fixed the `image` plugin not respecting the `automatic_uploads` setting when uploading local images #TINY-4287
- Fixed security issue related to parsing HTML comments and CDATA #TINY-4544

## 5.1.5 - 2019-12-19

### Fixed
- Fixed the UI not working with hybrid devices that accept both touch and mouse events #TNY-4521
- Fixed the `charmap` dialog initially focusing the first tab of the dialog instead of the search input field #TINY-4342
- Fixed an exception being raised when inserting content if the caret was directly before or after a `contenteditable="false"` element #TINY-4528
- Fixed a bug with pasting image URLs when paste as text is enabled #TINY-4523

## 5.1.4 - 2019-12-11

### Fixed
- Fixed dialog contents disappearing when clicking a checkbox for right-to-left languages #TINY-4518
- Fixed the `legacyoutput` plugin registering legacy formats after editor initialization, causing legacy content to be stripped on the initial load #TINY-4447
- Fixed search and replace not cycling through results when searching using special characters #TINY-4506
- Fixed the `visualchars` plugin converting HTML-like text to DOM elements in certain cases #TINY-4507
- Fixed an issue with the `paste` plugin not sanitizing content in some cases #TINY-4510
- Fixed HTML comments incorrectly being parsed in certain cases #TINY-4511

## 5.1.3 - 2019-12-04

### Fixed
- Fixed sticky toolbar not undocking when fullscreen mode is activated #TINY-4390
- Fixed the "Current Window" target not applying when updating links using the link dialog #TINY-4063
- Fixed disabled menu items not highlighting when focused #TINY-4339
- Fixed touch events passing through dialog collection items to the content underneath on Android devices #TINY-4431
- Fixed keyboard navigation of the Help dialog's Keyboard Navigation tab #TINY-4391
- Fixed search and replace dialog disappearing when finding offscreen matches on iOS devices #TINY-4350
- Fixed performance issues where sticky toolbar was jumping while scrolling on slower browsers #TINY-4475

## 5.1.2 - 2019-11-19

### Fixed
- Fixed desktop touch devices using `mobile` configuration overrides #TINY-4345
- Fixed unable to disable the new scrolling toolbar feature #TINY-4345
- Fixed touch events passing through any pop-up items to the content underneath on Android devices #TINY-4367
- Fixed the table selector handles throwing JavaScript exceptions for non-table selections #TINY-4338
- Fixed `cut` operations not removing selected content on Android devices when the `paste` plugin is enabled #TINY-4362
- Fixed inline toolbar not constrained to the window width by default #TINY-4314
- Fixed context toolbar split button chevrons pointing right when they should be pointing down #TINY-4257
- Fixed unable to access the dialog footer in tabbed dialogs on small screens #TINY-4360
- Fixed mobile table selectors were hard to select with touch by increasing the size #TINY-4366
- Fixed mobile table selectors moving when moving outside the editor #TINY-4366
- Fixed inline toolbars collapsing when using sliding toolbars #TINY-4389
- Fixed block textpatterns not treating NBSPs as spaces #TINY-4378
- Fixed backspace not merging blocks when the last element in the preceding block was a `contenteditable="false"` element #TINY-4235
- Fixed toolbar buttons that only contain text labels overlapping on mobile devices #TINY-4395
- Fixed quickbars quickimage picker not working on mobile #TINY-4377
- Fixed fullscreen not resizing in an iOS WKWebView component #TINY-4413

## 5.1.1 - 2019-10-28

### Fixed
- Fixed font formats containing spaces being wrapped in `&quot;` entities instead of single quotes #TINY-4275
- Fixed alert and confirm dialogs losing focus when clicked #TINY-4248
- Fixed clicking outside a modal dialog focusing on the document body #TINY-4249
- Fixed the context toolbar not hiding when scrolled out of view #TINY-4265

## 5.1.0 - 2019-10-17

### Added
- Added touch selector handles for table selections on touch devices #TINY-4097
- Added border width field to Table Cell dialog #TINY-4028
- Added touch event listener to media plugin to make embeds playable #TINY-4093
- Added oxide styling options to notifications and tweaked the default variables #TINY-4153
- Added additional padding to split button chevrons on touch devices, to make them easier to interact with #TINY-4223
- Added new platform detection functions to `Env` and deprecated older detection properties #TINY-4184
- Added `inputMode` config field to specify inputmode attribute of `input` dialog components #TINY-4062
- Added new `inputMode` property to relevant plugins/dialogs #TINY-4102
- Added new `toolbar_sticky` setting to allow the iframe menubar/toolbar to stick to the top of the window when scrolling #TINY-3982

### Changed
- Changed default setting for `toolbar_drawer` to `floating` #TINY-3634
- Changed mobile phones to use the `silver` theme by default #TINY-3634
- Changed some editor settings to default to `false` on touch devices:
  - `menubar`(phones only) #TINY-4077
  - `table_grid` #TINY-4075
  - `resize` #TINY-4157
  - `object_resizing` #TINY-4157
- Changed toolbars and context toolbars to sidescroll on mobile #TINY-3894 #TINY-4107
- Changed context menus to render as horizontal menus on touch devices #TINY-4107
- Changed the editor to use the `VisualViewport` API of the browser where possible #TINY-4078
- Changed visualblocks toolbar button icon and renamed `paragraph` icon to `visualchars` #TINY-4074
- Changed Oxide default for `@toolbar-button-chevron-color` to follow toolbar button icon color #TINY-4153
- Changed the `urlinput` dialog component to use the `url` type attribute #TINY-4102

### Fixed
- Fixed Safari desktop visual viewport fires resize on fullscreen breaking the restore function #TINY-3976
- Fixed scroll issues on mobile devices #TINY-3976
- Fixed context toolbar unable to refresh position on iOS12 #TINY-4107
- Fixed ctrl+left click not opening links on readonly mode and the preview dialog #TINY-4138
- Fixed Slider UI component not firing `onChange` event on touch devices #TINY-4092
- Fixed notifications overlapping instead of stacking #TINY-3478
- Fixed inline dialogs positioning incorrectly when the page is scrolled #TINY-4018
- Fixed inline dialogs and menus not repositioning when resizing #TINY-3227
- Fixed inline toolbar incorrectly stretching to the full width when a width value was provided #TINY-4066
- Fixed menu chevrons color to follow the menu text color #TINY-4153
- Fixed table menu selection grid from staying black when using dark skins, now follows border color #TINY-4153
- Fixed Oxide using the wrong text color variable for menubar button focused state #TINY-4146
- Fixed the autoresize plugin not keeping the selection in view when resizing #TINY-4094
- Fixed textpattern plugin throwing exceptions when using `forced_root_block: false` #TINY-4172
- Fixed missing CSS fill styles for toolbar button icon active state #TINY-4147
- Fixed an issue where the editor selection could end up inside a short ended element (such as `br`) #TINY-3999
- Fixed browser selection being lost in inline mode when opening split dropdowns #TINY-4197
- Fixed backspace throwing an exception when using `forced_root_block: false` #TINY-4099
- Fixed floating toolbar drawer expanding outside the bounds of the editor #TINY-3941
- Fixed the autocompleter not activating immediately after a `br` or `contenteditable=false` element #TINY-4194
- Fixed an issue where the autocompleter would incorrectly close on IE 11 in certain edge cases #TINY-4205

## 5.0.16 - 2019-09-24

### Added
- Added new `referrer_policy` setting to add the `referrerpolicy` attribute when loading scripts or stylesheets #TINY-3978
- Added a slight background color to dialog tab links when focused to aid keyboard navigation #TINY-3877

### Fixed
- Fixed media poster value not updating on change #TINY-4013
- Fixed openlink was not registered as a toolbar button #TINY-4024
- Fixed failing to initialize if a script tag was used inside a SVG #TINY-4087
- Fixed double top border showing on toolbar without menubar when toolbar_drawer is enabled #TINY-4118
- Fixed unable to drag inline dialogs to the bottom of the screen when scrolled #TINY-4154
- Fixed notifications appearing on top of the toolbar when scrolled in inline mode #TINY-4159
- Fixed notifications displaying incorrectly on IE 11 #TINY-4169

## 5.0.15 - 2019-09-02

### Added
- Added a dark `content_css` skin to go with the dark UI skin #TINY-3743

### Changed
- Changed the enabled state on toolbar buttons so they don't get the hover effect #TINY-3974

### Fixed
- Fixed missing CSS active state on toolbar buttons #TINY-3966
- Fixed `onChange` callback not firing for the colorinput dialog component #TINY-3968
- Fixed context toolbars not showing in fullscreen mode #TINY-4023

## 5.0.14 - 2019-08-19

### Added
- Added an API to reload the autocompleter menu with additional fetch metadata #MENTIONS-17

### Fixed
- Fixed missing toolbar button border styling options #TINY-3965
- Fixed image upload progress notification closing before the upload is complete #TINY-3963
- Fixed inline dialogs not closing on escape when no dialog component is in focus #TINY-3936
- Fixed plugins not being filtered when defaulting to mobile on phones #TINY-3537
- Fixed toolbar more drawer showing the content behind it when transitioning between opened and closed states #TINY-3878
- Fixed focus not returning to the dialog after pressing the "Replace all" button in the search and replace dialog #TINY-3961

### Removed
- Removed Oxide variable `@menubar-select-disabled-border-color` and replaced it with `@menubar-select-disabled-border` #TINY-3965

## 5.0.13 - 2019-08-06

### Changed
- Changed modal dialogs to prevent dragging by default and added new `draggable_modal` setting to restore dragging #TINY-3873
- Changed the nonbreaking plugin to insert nbsp characters wrapped in spans to aid in filtering. This can be disabled using the `nonbreaking_wrap` setting #TINY-3647
- Changed backspace behaviour in lists to outdent nested list items when the cursor is at the start of the list item #TINY-3651

### Fixed
- Fixed sidebar growing beyond editor bounds in IE 11 #TINY-3937
- Fixed issue with being unable to keyboard navigate disabled toolbar buttons #TINY-3350
- Fixed issues with backspace and delete in nested contenteditable true and false elements #TINY-3868
- Fixed issue with losing keyboard navigation in dialogs due to disabled buttons #TINY-3914
- Fixed `MouseEvent.mozPressure is deprecated` warning in Firefox #TINY-3919
- Fixed `default_link_target` not being respected when `target_list` is disabled #TINY-3757
- Fixed mobile plugin filter to only apply to the mobile theme, rather than all mobile platforms #TINY-3405
- Fixed focus switching to another editor during mode changes #TINY-3852
- Fixed an exception being thrown when clicking on an uninitialized inline editor #TINY-3925
- Fixed unable to keyboard navigate to dialog menu buttons #TINY-3933
- Fixed dialogs being able to be dragged outside the window viewport #TINY-3787
- Fixed inline dialogs appearing above modal dialogs #TINY-3932

## 5.0.12 - 2019-07-18

### Added
- Added ability to utilize UI dialog panels inside other panels #TINY-3305
- Added help dialog tab explaining keyboard navigation of the editor #TINY-3603

### Changed
- Changed the "Find and Replace" design to an inline dialog #TINY-3054

### Fixed
- Fixed issue where autolink spacebar event was not being fired on Edge #TINY-3891
- Fixed table selection missing the background color #TINY-3892
- Fixed removing shortcuts not working for function keys #TINY-3871
- Fixed non-descriptive UI component type names #TINY-3349
- Fixed UI registry components rendering as the wrong type when manually specifying a different type #TINY-3385
- Fixed an issue where dialog checkbox, input, selectbox, textarea and urlinput components couldn't be disabled #TINY-3708
- Fixed the context toolbar not using viable screen space in inline/distraction free mode #TINY-3717
- Fixed the context toolbar overlapping the toolbar in various conditions #TINY-3205
- Fixed IE11 edge case where items were being inserted into the wrong location #TINY-3884

## 5.0.11 - 2019-07-04

### Fixed
- Fixed packaging errors caused by a rollup treeshaking bug (https://github.com/rollup/rollup/issues/2970) #TINY-3866
- Fixed the customeditor component not able to get data from the dialog api #TINY-3866
- Fixed collection component tooltips not being translated #TINY-3855

## 5.0.10 - 2019-07-02

### Added
- Added support for all HTML color formats in `color_map` setting #TINY-3837

### Changed
- Changed backspace key handling to outdent content in appropriate circumstances #TINY-3685
- Changed default palette for forecolor and backcolor to include some lighter colors suitable for highlights #TINY-2865
- Changed the search and replace plugin to cycle through results #TINY-3800

### Fixed
- Fixed inconsistent types causing some properties to be unable to be used in dialog components #TINY-3778
- Fixed an issue in the Oxide skin where dialog content like outlines and shadows were clipped because of overflow hidden #TINY-3566
- Fixed the search and replace plugin not resetting state when changing the search query #TINY-3800
- Fixed backspace in lists not creating an undo level #TINY-3814
- Fixed the editor to cancel loading in quirks mode where the UI is not supported #TINY-3391
- Fixed applying fonts not working when the name contained spaces and numbers #TINY-3801
- Fixed so that initial content is retained when initializing on list items #TINY-3796
- Fixed inefficient font name and font size current value lookup during rendering #TINY-3813
- Fixed mobile font copied into the wrong folder for the oxide-dark skin #TINY-3816
- Fixed an issue where resizing the width of tables would produce inaccurate results #TINY-3827
- Fixed a memory leak in the Silver theme #TINY-3797
- Fixed alert and confirm dialogs using incorrect markup causing inconsistent padding #TINY-3835
- Fixed an issue in the Table plugin with `table_responsive_width` not enforcing units when resizing #TINY-3790
- Fixed leading, trailing and sequential spaces being lost when pasting plain text #TINY-3726
- Fixed exception being thrown when creating relative URIs #TINY-3851
- Fixed focus is no longer set to the editor content during mode changes unless the editor already had focus #TINY-3852

## 5.0.9 - 2019-06-26

### Fixed
- Fixed print plugin not working in Firefox #TINY-3834

## 5.0.8 - 2019-06-18

### Added
- Added back support for multiple toolbars #TINY-2195
- Added support for .m4a files to the media plugin #TINY-3750
- Added new base_url and suffix editor init options #TINY-3681

### Fixed
- Fixed incorrect padding for select boxes with visible values #TINY-3780
- Fixed selection incorrectly changing when programmatically setting selection on contenteditable false elements #TINY-3766
- Fixed sidebar background being transparent #TINY-3727
- Fixed the build to remove duplicate iife wrappers #TINY-3689
- Fixed bogus autocompleter span appearing in content when the autocompleter menu is shown #TINY-3752
- Fixed toolbar font size select not working with legacyoutput plugin #TINY-2921
- Fixed the legacyoutput plugin incorrectly aligning images #TINY-3660
- Fixed remove color not working when using the legacyoutput plugin #TINY-3756
- Fixed the font size menu applying incorrect sizes when using the legacyoutput plugin #TINY-3773
- Fixed scrollIntoView not working when the parent window was out of view #TINY-3663
- Fixed the print plugin printing from the wrong window in IE11 #TINY-3762
- Fixed content CSS loaded over CORS not loading in the preview plugin with content_css_cors enabled #TINY-3769
- Fixed the link plugin missing the default "None" option for link list #TINY-3738
- Fixed small dot visible with menubar and toolbar disabled in inline mode #TINY-3623
- Fixed space key properly inserts a nbsp before/after block elements #TINY-3745
- Fixed native context menu not showing with images in IE11 #TINY-3392
- Fixed inconsistent browser context menu image selection #TINY-3789

## 5.0.7 - 2019-06-05

### Added
- Added new toolbar button and menu item for inserting tables via dialog #TINY-3636
- Added new API for adding/removing/changing tabs in the Help dialog #TINY-3535
- Added highlighting of matched text in autocompleter items #TINY-3687
- Added the ability for autocompleters to work with matches that include spaces #TINY-3704
- Added new `imagetools_fetch_image` callback to allow custom implementations for cors loading of images #TINY-3658
- Added `'http'` and `https` options to `link_assume_external_targets` to prepend `http://` or `https://` prefixes when URL does not contain a protocol prefix. Patch contributed by francoisfreitag. #GH-4335

### Changed
- Changed annotations navigation to work the same as inline boundaries #TINY-3396
- Changed tabpanel API by adding a `name` field and changing relevant methods to use it #TINY-3535

### Fixed
- Fixed text color not updating all color buttons when choosing a color #TINY-3602
- Fixed the autocompleter not working with fragmented text #TINY-3459
- Fixed the autosave plugin no longer overwrites window.onbeforeunload #TINY-3688
- Fixed infinite loop in the paste plugin when IE11 takes a long time to process paste events. Patch contributed by lRawd. #GH-4987
- Fixed image handle locations when using `fixed_toolbar_container`. Patch contributed by t00. #GH-4966
- Fixed the autoresize plugin not firing `ResizeEditor` events #TINY-3587
- Fixed editor in fullscreen mode not extending to the bottom of the screen #TINY-3701
- Fixed list removal when pressing backspace after the start of the list item #TINY-3697
- Fixed autocomplete not triggering from compositionend events #TINY-3711
- Fixed `file_picker_callback` could not set the caption field on the insert image dialog #TINY-3172
- Fixed the autocompleter menu showing up after a selection had been made #TINY-3718
- Fixed an exception being thrown when a file or number input has focus during initialization. Patch contributed by t00 #GH-2194

## 5.0.6 - 2019-05-22

### Added
- Added `icons_url` editor settings to enable icon packs to be loaded from a custom url #TINY-3585
- Added `image_uploadtab` editor setting to control the visibility of the upload tab in the image dialog #TINY-3606
- Added new api endpoints to the wordcount plugin and improved character count logic #TINY-3578

### Changed
- Changed plugin, language and icon loading errors to log in the console instead of a notification #TINY-3585

### Fixed
- Fixed the textpattern plugin not working with fragmented text #TINY-3089
- Fixed various toolbar drawer accessibility issues and added an animation #TINY-3554
- Fixed issues with selection and ui components when toggling readonly mode #TINY-3592
- Fixed so readonly mode works with inline editors #TINY-3592
- Fixed docked inline toolbar positioning when scrolled #TINY-3621
- Fixed initial value not being set on bespoke select in quickbars and toolbar drawer #TINY-3591
- Fixed so that nbsp entities aren't trimmed in white-space: pre-line elements #TINY-3642
- Fixed `mceInsertLink` command inserting spaces instead of url encoded characters #GH-4990
- Fixed text content floating on top of dialogs in IE11 #TINY-3640

## 5.0.5 - 2019-05-09

### Added
- Added menu items to match the forecolor/backcolor toolbar buttons #TINY-2878
- Added default directionality based on the configured language #TINY-2621
- Added styles, icons and tests for rtl mode #TINY-2621

### Fixed
- Fixed autoresize not working with floating elements or when media elements finished loading #TINY-3545
- Fixed incorrect vertical caret positioning in IE 11 #TINY-3188
- Fixed submenu anchoring hiding overflowed content #TINY-3564

### Removed
- Removed unused and hidden validation icons to avoid displaying phantom tooltips #TINY-2329

## 5.0.4 - 2019-04-23

### Added
- Added back URL dialog functionality, which is now available via `editor.windowManager.openUrl()` #TINY-3382
- Added the missing throbber functionality when calling `editor.setProgressState(true)` #TINY-3453
- Added function to reset the editor content and undo/dirty state via `editor.resetContent()` #TINY-3435
- Added the ability to set menu buttons as active #TINY-3274
- Added `editor.mode` API, featuring a custom editor mode API #TINY-3406
- Added better styling to floating toolbar drawer #TINY-3479
- Added the new premium plugins to the Help dialog plugins tab #TINY-3496
- Added the linkchecker context menu items to the default configuration #TINY-3543

### Fixed
- Fixed image context menu items showing on placeholder images #TINY-3280
- Fixed dialog labels and text color contrast within notifications/alert banners to satisfy WCAG 4.5:1 contrast ratio for accessibility #TINY-3351
- Fixed selectbox and colorpicker items not being translated #TINY-3546
- Fixed toolbar drawer sliding mode to correctly focus the editor when tabbing via keyboard navigation #TINY-3533
- Fixed positioning of the styleselect menu in iOS while using the mobile theme #TINY-3505
- Fixed the menubutton `onSetup` callback to be correctly executed when rendering the menu buttons #TINY-3547
- Fixed `default_link_target` setting to be correctly utilized when creating a link #TINY-3508
- Fixed colorpicker floating marginally outside its container #TINY-3026
- Fixed disabled menu items displaying as active when hovered #TINY-3027

### Removed
- Removed redundant mobile wrapper #TINY-3480

## 5.0.3 - 2019-03-19

### Changed
- Changed empty nested-menu items within the style formats menu to be disabled or hidden if the value of `style_formats_autohide` is `true` #TINY-3310
- Changed the entire phrase 'Powered by Tiny' in the status bar to be a link instead of just the word 'Tiny' #TINY-3366
- Changed `formatselect`, `styleselect` and `align` menus to use the `mceToggleFormat` command internally #TINY-3428

### Fixed
- Fixed toolbar keyboard navigation to work as expected when `toolbar_drawer` is configured #TINY-3432
- Fixed text direction buttons to display the correct pressed state in selections that have no explicit `dir` property #TINY-3138
- Fixed the mobile editor to clean up properly when removed #TINY-3445
- Fixed quickbar toolbars to add an empty box to the screen when it is set to `false` #TINY-3439
- Fixed an issue where pressing the **Delete/Backspace** key at the edge of tables was creating incorrect selections #TINY-3371
- Fixed an issue where dialog collection items (emoticon and special character dialogs) couldn't be selected with touch devices #TINY-3444
- Fixed a type error introduced in TinyMCE version 5.0.2 when calling `editor.getContent()` with nested bookmarks #TINY-3400
- Fixed an issue that prevented default icons from being overridden #TINY-3449
- Fixed an issue where **Home/End** keys wouldn't move the caret correctly before or after `contenteditable=false` inline elements #TINY-2995
- Fixed styles to be preserved in IE 11 when editing via the `fullpage` plugin #TINY-3464
- Fixed the `link` plugin context toolbar missing the open link button #TINY-3461
- Fixed inconsistent dialog component spacing #TINY-3436

## 5.0.2 - 2019-03-05

### Added
- Added presentation and document presets to `htmlpanel` dialog component #TINY-2694
- Added missing fixed_toolbar_container setting has been reimplemented in the Silver theme #TINY-2712
- Added a new toolbar setting `toolbar_drawer` that moves toolbar groups which overflow the editor width into either a `sliding` or `floating` toolbar section #TINY-2874

### Changed
- Updated the build process to include package lock files in the dev distribution archive #TINY-2870

### Fixed
- Fixed inline dialogs did not have aria attributes #TINY-2694
- Fixed default icons are now available in the UI registry, allowing use outside of toolbar buttons #TINY-3307
- Fixed a memory leak related to select toolbar items #TINY-2874
- Fixed a memory leak due to format changed listeners that were never unbound #TINY-3191
- Fixed an issue where content may have been lost when using permanent bookmarks #TINY-3400
- Fixed the quicklink toolbar button not rendering in the quickbars plugin #TINY-3125
- Fixed an issue where menus were generating invalid HTML in some cases #TINY-3323
- Fixed an issue that could cause the mobile theme to show a blank white screen when the editor was inside an `overflow:hidden` element #TINY-3407
- Fixed mobile theme using a transparent background and not taking up the full width on iOS #TINY-3414
- Fixed the template plugin dialog missing the description field #TINY-3337
- Fixed input dialog components using an invalid default type attribute #TINY-3424
- Fixed an issue where backspace/delete keys after/before pagebreak elements wouldn't move the caret #TINY-3097
- Fixed an issue in the table plugin where menu items and toolbar buttons weren't showing correctly based on the selection #TINY-3423
- Fixed inconsistent button focus styles in Firefox #TINY-3377
- Fixed the resize icon floating left when all status bar elements were disabled #TINY-3340
- Fixed the resize handle to not show in fullscreen mode #TINY-3404

## 5.0.1 - 2019-02-21

### Added
- Added H1-H6 toggle button registration to the silver theme #TINY-3070
- Added code sample toolbar button will now toggle on when the cursor is in a code section #TINY-3040
- Added new settings to the emoticons plugin to allow additional emoticons to be added #TINY-3088

### Fixed
- Fixed an issue where adding links to images would replace the image with text #TINY-3356
- Fixed an issue where the inline editor could use fractional pixels for positioning #TINY-3202
- Fixed an issue where uploading non-image files in the Image Plugin upload tab threw an error. #TINY-3244
- Fixed an issue in the media plugin that was causing the source url and height/width to be lost in certain circumstances #TINY-2858
- Fixed an issue with the Context Toolbar not being removed when clicking outside of the editor #TINY-2804
- Fixed an issue where clicking 'Remove link' wouldn't remove the link in certain circumstances #TINY-3199
- Fixed an issue where the media plugin would fail when parsing dialog data #TINY-3218
- Fixed an issue where retrieving the selected content as text didn't create newlines #TINY-3197
- Fixed incorrect keyboard shortcuts in the Help dialog for Windows #TINY-3292
- Fixed an issue where JSON serialization could produce invalid JSON #TINY-3281
- Fixed production CSS including references to source maps #TINY-3920
- Fixed development CSS was not included in the development zip #TINY-3920
- Fixed the autocompleter matches predicate not matching on the start of words by default #TINY-3306
- Fixed an issue where the page could be scrolled with modal dialogs open #TINY-2252
- Fixed an issue where autocomplete menus would show an icon margin when no items had icons #TINY-3329
- Fixed an issue in the quickbars plugin where images incorrectly showed the text selection toolbar #TINY-3338
- Fixed an issue that caused the inline editor to fail to render when the target element already had focus #TINY-3353

### Removed
- Removed paste as text notification banner and paste_plaintext_inform setting #POW-102

## 5.0.0 - 2019-02-04

Full documentation for the version 5 features and changes is available at https://www.tiny.cloud/docs/release-notes/

### Added
- Added links and registered names with * to denote premium plugins in Plugins tab of Help dialog #TINY-3223

### Changed
- Changed Tiny 5 mobile skin to look more uniform with desktop #TINY-2650
- Blacklisted table, th and td as inline editor target #TINY-717

### Fixed
- Fixed an issue where tab panel heights weren't sizing properly on smaller screens and weren't updating on resize #TINY-3242
- Fixed image tools not having any padding between the label and slider #TINY-3220
- Fixed context toolbar toggle buttons not showing the correct state #TINY-3022
- Fixed missing separators in the spellchecker context menu between the suggestions and actions #TINY-3217
- Fixed notification icon positioning in alert banners #TINY-2196
- Fixed a typo in the word count plugin name #TINY-3062
- Fixed charmap and emoticons dialogs not having a primary button #TINY-3233
- Fixed an issue where resizing wouldn't work correctly depending on the box-sizing model #TINY-3278

## 5.0.0-rc-2 - 2019-01-22

### Added
- Added screen reader accessibility for sidebar and statusbar #TINY-2699

### Changed
- Changed formatting menus so they are registered and made the align toolbar button use an icon instead of text #TINY-2880
- Changed checkboxes to use a boolean for its state, instead of a string #TINY-2848
- Updated the textpattern plugin to properly support nested patterns and to allow running a command with a value for a pattern with a start and an end #TINY-2991
- Updated Emoticons and Charmap dialogs to be screen reader accessible #TINY-2693

### Fixed
- Fixed the link dialog such that it will now retain class attributes when updating links #TINY-2825
- Fixed "Find and replace" not showing in the "Edit" menu by default #TINY-3061
- Fixed dropdown buttons missing the 'type' attribute, which could cause forms to be incorrectly submitted #TINY-2826
- Fixed emoticon and charmap search not returning expected results in certain cases #TINY-3084
- Fixed blank rel_list values throwing an exception in the link plugin #TINY-3149

### Removed
- Removed unnecessary 'flex' and unused 'colspan' properties from the new dialog APIs #TINY-2973

## 5.0.0-rc-1 - 2019-01-08

### Added
- Added editor settings functionality to specify title attributes for toolbar groups #TINY-2690
- Added icons instead of button text to improve Search and Replace dialog footer appearance #TINY-2654
- Added `tox-dialog__table` instead of `mce-table-striped` class to enhance Help dialog appearance #TINY-2360
- Added title attribute to iframes so, screen readers can announce iframe labels #TINY-2692
- Added a wordcount menu item, that defaults to appearing in the tools menu #TINY-2877

### Changed
- Updated the font select dropdown logic to try to detect the system font stack and show "System Font" as the font name #TINY-2710
- Updated the autocompleter to only show when it has matched items #TINY-2350
- Updated SizeInput labels to "Height" and "Width" instead of Dimensions #TINY-2833
- Updated the build process to minify and generate ASCII only output for the emoticons database #TINY-2744

### Fixed
- Fixed readonly mode not fully disabling editing content #TINY-2287
- Fixed accessibility issues with the font select, font size, style select and format select toolbar dropdowns #TINY-2713
- Fixed accessibility issues with split dropdowns #TINY-2697
- Fixed the legacyoutput plugin to be compatible with TinyMCE 5.0 #TINY-2301
- Fixed icons not showing correctly in the autocompleter popup #TINY-3029
- Fixed an issue where preview wouldn't show anything in Edge under certain circumstances #TINY-3035
- Fixed the height being incorrectly calculated for the autoresize plugin #TINY-2807

## 5.0.0-beta-1 - 2018-11-30

### Added
- Added a new `addNestedMenuItem()` UI registry function and changed all nested menu items to use the new registry functions #TINY-2230
- Added title attribute to color swatch colors #TINY-2669
- Added anchorbar component to anchor inline toolbar dialogs to instead of the toolbar #TINY-2040
- Added support for toolbar<n> and toolbar array config options to be squashed into a single toolbar and not create multiple toolbars #TINY-2195
- Added error handling for when forced_root_block config option is set to true #TINY-2261
- Added functionality for the removed_menuitems config option #TINY-2184
- Added the ability to use a string to reference menu items in menu buttons and submenu items #TINY-2253

### Changed
- Changed the name of the "inlite" plugin to "quickbars" #TINY-2831
- Changed the background color icon to highlight background icon #TINY-2258
- Changed Help dialog to be accessible to screen readers #TINY-2687
- Changed the color swatch to save selected custom colors to local storage for use across sessions #TINY-2722
- Changed `WindowManager` API - methods `getParams`, `setParams` and `getWindows`, and the legacy `windows` property, have been removed. `alert` and `confirm` dialogs are no longer tracked in the window list. #TINY-2603

### Fixed
- Fixed an inline mode issue where the save plugin upon saving can cause content loss #TINY-2659
- Fixed an issue in IE 11 where calling selection.getContent() would return an empty string when the editor didn't have focus #TINY-2325

### Removed
- Removed compat3x plugin #TINY-2815

## 5.0.0-preview-4 - 2018-11-12

### Added
- Added width and height placeholder text to image and media dialog dimensions input #AP-296
- Added the ability to keyboard navigate through menus, toolbars, sidebar and the status bar sequentially #AP-381
- Added translation capability back to the editor's UI #AP-282
- Added `label` component type for dialogs to group components under a label

### Changed
- Changed the editor resize handle so that it should be disabled when the autoresize plugin is turned on #AP-424
- Changed UI text for microcopy improvements #TINY-2281

### Fixed
- Fixed distraction free plugin #AP-470
- Fixed contents of the input field being selected on focus instead of just recieving an outline highlight #AP-464
- Fixed styling issues with dialogs and menus in IE 11 #AP-456
- Fixed custom style format control not honoring custom formats #AP-393
- Fixed context menu not appearing when clicking an image with a caption #AP-382
- Fixed directionality of UI when using an RTL language #AP-423
- Fixed page responsiveness with multiple inline editors #AP-430
- Fixed empty toolbar groups appearing through invalid configuration of the `toolbar` property #AP-450
- Fixed text not being retained when updating links through the link dialog #AP-293
- Fixed edit image context menu, context toolbar and toolbar items being incorrectly enabled when selecting invalid images #AP-323
- Fixed emoji type ahead being shown when typing URLs #AP-366
- Fixed toolbar configuration properties incorrectly expecting string arrays instead of strings #AP-342
- Fixed the block formatting toolbar item not showing a "Formatting" title when there is no selection #AP-321
- Fixed clicking disabled toolbar buttons hiding the toolbar in inline mode #AP-380
- Fixed `EditorResize` event not being fired upon editor resize #AP-327
- Fixed tables losing styles when updating through the dialog #AP-368
- Fixed context toolbar positioning to be more consistent near the edges of the editor #AP-318
- Fixed table of contents plugin now works with v5 toolbar APIs correctly #AP-347
- Fixed the `link_context_toolbar` configuration not disabling the context toolbar #AP-458
- Fixed the link context toolbar showing incorrect relative links #AP-435
- Fixed the alignment of the icon in alert banner dialog components #TINY-2220
- Fixed the visual blocks and visual char menu options not displaying their toggled state #TINY-2238
- Fixed the editor not displaying as fullscreen when toggled #TINY-2237

### Removed
- Removed the tox-custom-editor class that was added to the wrapping element of codemirror #TINY-2211

## 5.0.0-preview-3 - 2018-10-18

### Changed
- Changed editor layout to use modern CSS properties over manually calculating dimensions #AP-324
- Changed `autoresize_min_height` and `autoresize_max_height` configurations to `min_height` and `max_height` #AP-324
- Changed `Whole word` label in Search and Replace dialog to `Find whole words only` #AP-387

### Fixed
- Fixed bugs with editor width jumping when resizing and the iframe not resizing to smaller than 150px in height #AP-324
- Fixed mobile theme bug that prevented the editor from loading #AP-404
- Fixed long toolbar groups extending outside of the editor instead of wrapping
- Fixed dialog titles so they are now proper case #AP-384
- Fixed color picker default to be #000000 instead of #ff00ff #AP-216
- Fixed "match case" option on the Find and Replace dialog is no longer selected by default #AP-298
- Fixed vertical alignment of toolbar icons #DES-134
- Fixed toolbar icons not appearing on IE11 #DES-133

## 5.0.0-preview-2 - 2018-10-10

### Added
- Added swatch is now shown for colorinput fields, instead of the colorpicker directly #AP-328
- Added fontformats and fontsizes menu items #AP-390

### Changed
- Changed configuration of color options has been simplified to `color_map`, `color_cols`, and `custom_colors` #AP-328
- Changed `height` configuration to apply to the editor frame (including menubar, toolbar, status bar) instead of the content area #AP-324

### Fixed
- Fixed styleselect not updating the displayed item as the cursor moved #AP-388
- Fixed preview iframe not expanding to the dialog size #AP-252
- Fixed 'meta' shortcuts not translated into platform-specific text #AP-270
- Fixed tabbed dialogs (Charmap and Emoticons) shrinking when no search results returned
- Fixed a bug where alert banner icons were not retrieved from icon pack. #AP-330
- Fixed component styles to flex so they fill large dialogs. #AP-252
- Fixed editor flashing unstyled during load (still in progress). #AP-349

### Removed
- Removed `colorpicker` plugin, it is now in the theme #AP-328
- Removed `textcolor` plugin, it is now in the theme #AP-328

## 5.0.0-preview-1 - 2018-10-01

Developer preview 1

Initial list of features and changes is available at https://tiny.cloud/docs-preview/release-notes/new-features/

## 4.9.11 - 2020-07-13

### Fixed
- Fixed the `selection.setContent()` API not running parser filters #TINY-4002
- Fixed content in an iframe element parsing as DOM elements instead of text content #TINY-5943
- Fixed up and down keyboard navigation not working for inline `contenteditable="false"` elements #TINY-6226

## 4.9.10 - 2020-04-23

### Fixed
- Fixed an issue where the editor selection could end up inside a short ended element (eg br) #TINY-3999
- Fixed a security issue related to CDATA sanitization during parsing #TINY-4669
- Fixed `media` embed content not processing safely in some cases #TINY-4857

## 4.9.9 - 2020-03-25

### Fixed
- Fixed the table selection not functioning correctly in Microsoft Edge 44 or higher #TINY-3862
- Fixed the table resize handles not functioning correctly in Microsoft Edge 44 or higher #TINY-4160
- Fixed the `forced_root_block_attrs` setting not applying attributes to new blocks consistently #TINY-4564
- Fixed the editor failing to initialize if a script tag was used inside an SVG #TINY-4087

## 4.9.8 - 2020-01-28

### Fixed
- Fixed the `mobile` theme failing to load due to a bundling issue #TINY-4613
- Fixed security issue related to parsing HTML comments and CDATA #TINY-4544

## 4.9.7 - 2019-12-19

### Fixed
- Fixed the `visualchars` plugin converting HTML-like text to DOM elements in certain cases #TINY-4507
- Fixed an issue with the `paste` plugin not sanitizing content in some cases #TINY-4510
- Fixed HTML comments incorrectly being parsed in certain cases #TINY-4511

## 4.9.6 - 2019-09-02

### Fixed
- Fixed image browse button sometimes displaying the browse window twice #TINY-3959

## 4.9.5 - 2019-07-02

### Changed
- Changed annotations navigation to work the same as inline boundaries #TINY-3396

### Fixed
- Fixed the print plugin printing from the wrong window in IE11 #TINY-3762
- Fixed an exception being thrown when a file or number input has focus during initialization. Patch contributed by t00 #GH-2194
- Fixed positioning of the styleselect menu in iOS while using the mobile theme #TINY-3505
- Fixed native context menu not showing with images in IE11 #TINY-3392
- Fixed selection incorrectly changing when programmatically setting selection on contenteditable false elements #TINY-3766
- Fixed image browse button not working on touch devices #TINY-3751
- Fixed so that nbsp entities aren't trimmed in white-space: pre-line elements #TINY-3642
- Fixed space key properly inserts a nbsp before/after block elements #TINY-3745
- Fixed infinite loop in the paste plugin when IE11 takes a long time to process paste events. Patch contributed by lRawd. #GH-4987

## 4.9.4 - 2019-03-20

### Fixed
- Fixed an issue where **Home/End** keys wouldn't move the caret correctly before or after `contenteditable=false` inline elements #TINY-2995
- Fixed an issue where content may have been lost when using permanent bookmarks #TINY-3400
- Fixed the mobile editor to clean up properly when removed #TINY-3445
- Fixed an issue where retrieving the selected content as text didn't create newlines #TINY-3197
- Fixed an issue where typing space between images would cause issues with nbsp not being inserted. #TINY-3346

## 4.9.3 - 2019-01-31

### Added
- Added a visualchars_default_state setting to the Visualchars Plugin. Patch contributed by mat3e.

### Fixed
- Fixed a bug where scrolling on a page with more than one editor would cause a ResizeWindow event to fire. #TINY-3247
- Fixed a bug where if a plugin threw an error during initialisation the whole editor would fail to load. #TINY-3243
- Fixed a bug where getContent would include bogus elements when valid_elements setting was set up in a specific way. #TINY-3213
- Fixed a bug where only a few function key names could be used when creating keyboard shortcuts. #TINY-3146
- Fixed a bug where it wasn't possible to enter spaces into an editor after pressing shift+enter. #TINY-3099
- Fixed a bug where no caret would be rendered after backspacing to a contenteditable false element. #TINY-2998
- Fixed a bug where deletion to/from indented lists would leave list fragments in the editor. #TINY-2981

## 4.9.2 - 2018-12-17

### Fixed
- Fixed a bug with pressing the space key on IE 11 would result in nbsp characters being inserted between words at the end of a block. #TINY-2996
- Fixed a bug where character composition using quote and space on US International keyboards would produce a space instead of a quote. #TINY-2999
- Fixed a bug where remove format wouldn't remove the inner most inline element in some situations. #TINY-2982
- Fixed a bug where outdenting an list item would affect attributes on other list items within the same list. #TINY-2971
- Fixed a bug where the DomParser filters wouldn't be applied for elements created when parsing invalid html. #TINY-2978
- Fixed a bug where setProgressState wouldn't automatically close floating ui elements like menus. #TINY-2896
- Fixed a bug where it wasn't possible to navigate out of a figcaption element using the arrow keys. #TINY-2894
- Fixed a bug where enter key before an image inside a link would remove the image. #TINY-2780

## 4.9.1 - 2018-12-04

### Added
- Added functionality to insert html to the replacement feature of the Textpattern Plugin. #TINY-2839

### Fixed
- Fixed a bug where `editor.selection.getContent({format: 'text'})` didn't work as expected in IE11 on an unfocused editor. #TINY-2862
- Fixed a bug in the Textpattern Plugin where the editor would get an incorrect selection after inserting a text pattern on Safari. #TINY-2838
- Fixed a bug where the space bar didn't work correctly in editors with the forced_root_block setting set to false. #TINY-2816

## 4.9.0 - 2018-11-27

### Added
- Added a replace feature to the Textpattern Plugin. #TINY-1908
- Added functionality to the Lists Plugin that improves the indentation logic. #TINY-1790

### Fixed
- Fixed a bug where it wasn't possible to delete/backspace when the caret was between a contentEditable=false element and a BR. #TINY-2372
- Fixed a bug where copying table cells without a text selection would fail to copy anything. #TINY-1789
- Implemented missing `autosave_restore_when_empty` functionality in the Autosave Plugin. Patch contributed by gzzo. #GH-4447
- Reduced insertion of unnecessary nonbreaking spaces in the editor. #TINY-1879

## 4.8.5 - 2018-10-30

### Added
- Added a content_css_cors setting to the editor that adds the crossorigin="anonymous" attribute to link tags added by the StyleSheetLoader. #TINY-1909

### Fixed
- Fixed a bug where trying to remove formatting with a collapsed selection range would throw an exception. #GH-4636
- Fixed a bug in the image plugin that caused updating figures to split contenteditable elements. #GH-4563
- Fixed a bug that was causing incorrect viewport calculations for fixed position UI elements. #TINY-1897
- Fixed a bug where inline formatting would cause the delete key to do nothing. #TINY-1900

## 4.8.4 - 2018-10-23

### Added
- Added support for the HTML5 `main` element. #TINY-1877

### Changed
- Changed the keyboard shortcut to move focus to contextual toolbars to Ctrl+F9. #TINY-1812

### Fixed
- Fixed a bug where content css could not be loaded from another domain. #TINY-1891
- Fixed a bug on FireFox where the cursor would get stuck between two contenteditable false inline elements located inside of the same block element divided by a BR. #TINY-1878
- Fixed a bug with the insertContent method where nonbreaking spaces would be inserted incorrectly. #TINY-1868
- Fixed a bug where the toolbar of the inline editor would not be visible in some scenarios. #TINY-1862
- Fixed a bug where removing the editor while more than one notification was open would throw an error. #TINY-1845
- Fixed a bug where the menubutton would be rendered on top of the menu if the viewport didn't have enough height. #TINY-1678
- Fixed a bug with the annotations api where annotating collapsed selections caused problems. #TBS-2449
- Fixed a bug where wbr elements were being transformed into whitespace when using the Paste Plugin's paste as text setting. #GH-4638
- Fixed a bug where the Search and Replace didn't replace spaces correctly. #GH-4632
- Fixed a bug with sublist items not persisting selection. #GH-4628
- Fixed a bug with mceInsertRawHTML command not working as expected. #GH-4625

## 4.8.3 - 2018-09-13

### Fixed
- Fixed a bug where the Wordcount Plugin didn't correctly count words within tables on IE11. #TINY-1770
- Fixed a bug where it wasn't possible to move the caret out of a table on IE11 and Firefox. #TINY-1682
- Fixed a bug where merging empty blocks didn't work as expected, sometimes causing content to be deleted. #TINY-1781
- Fixed a bug where the Textcolor Plugin didn't show the correct current color. #TINY-1810
- Fixed a bug where clear formatting with a collapsed selection would sometimes clear formatting from more content than expected. #TINY-1813 #TINY-1821
- Fixed a bug with the Table Plugin where it wasn't possible to keyboard navigate to the caption. #TINY-1818

## 4.8.2 - 2018-08-09

### Changed
- Moved annotator from "experimental" to "annotator" object on editor. #TBS-2398
- Improved the multiclick normalization across browsers. #TINY-1788

### Fixed
- Fixed a bug where running getSelectedBlocks with a collapsed selection between block elements would produce incorrect results. #TINY-1787
- Fixed a bug where the ScriptLoaders loadScript method would not work as expected in FireFox when loaded on the same page as a ShadowDOM polyfill. #TINY-1786
- Removed reference to ShadowDOM event.path as Blink based browsers now support event.composedPath. #TINY-1785
- Fixed a bug where a reference to localStorage would throw an "access denied" error in IE11 with strict security settings. #TINY-1782
- Fixed a bug where pasting using the toolbar button on an inline editor in IE11 would cause a looping behaviour. #TINY-1768

## 4.8.1 - 2018-07-26

### Fixed
- Fixed a bug where the content of inline editors was being cleaned on every call of `editor.save()`. #TINY-1783
- Fixed a bug where the arrow of the Inlite Theme toolbar was being rendered incorrectly in RTL mode. #TINY-1776
- Fixed a bug with the Paste Plugin where pasting after inline contenteditable false elements moved the caret to the end of the line. #TINY-1758

## 4.8.0 - 2018-06-27

### Added
- Added new "experimental" object in editor, with initial Annotator API. #TBS-2374

### Fixed
- Fixed a bug where deleting paragraphs inside of table cells would delete the whole table cell. #TINY-1759
- Fixed a bug in the Table Plugin where removing row height set on the row properties dialog did not update the table. #TINY-1730
- Fixed a bug with the font select toolbar item didn't update correctly. #TINY-1683
- Fixed a bug where all bogus elements would not be deleted when removing an inline editor. #TINY-1669

## 4.7.13 - 2018-05-16

### Added
- Added missing code menu item from the default menu config. #TINY-1648
- Added new align button for combining the separate align buttons into a menu button. #TINY-1652

### Fixed
- Fixed a bug where Edge 17 wouldn't be able to select images or tables. #TINY-1679
- Fixed issue where whitespace wasn't preserved when the editor was initialized on pre elements. #TINY-1649
- Fixed a bug with the fontselect dropdowns throwing an error if the editor was hidden in Firefox. #TINY-1664
- Fixed a bug where it wasn't possible to merge table cells on IE 11. #TINY-1671
- Fixed a bug where textcolor wasn't applying properly on IE 11 in some situations. #TINY-1663
- Fixed a bug where the justifyfull command state wasn't working correctly. #TINY-1677
- Fixed a bug where the styles wasn't updated correctly when resizing some tables. #TINY-1668

## 4.7.12 - 2018-05-03

### Added
- Added an option to filter out image svg data urls.
- Added support for html5 details and summary elements.

### Changed
- Changed so the mce-abs-layout-item css rule targets html instead of body. Patch contributed by nazar-pc.

### Fixed
- Fixed a bug where the "read" step on the mobile theme was still present on android mobile browsers.
- Fixed a bug where all images in the editor document would reload on any editor change.
- Fixed a bug with the Table Plugin where ObjectResized event wasn't being triggered on column resize.
- Fixed so the selection is set to the first suitable caret position after editor.setContent called.
- Fixed so links with xlink:href attributes are filtered correctly to prevent XSS.
- Fixed a bug on IE11 where pasting content into an inline editor initialized on a heading element would create new editable elements.
- Fixed a bug where readonly mode would not work as expected when the editor contained contentEditable=true elements.
- Fixed a bug where the Link Plugin would throw an error when used together with the webcomponents polyfill. Patch contributed by 4esnog.
- Fixed a bug where the "Powered by TinyMCE" branding link would break on XHTML pages. Patch contributed by tistre.
- Fixed a bug where the same id would be used in the blobcache for all pasted images. Patch contributed by thorn0.

## 4.7.11 - 2018-04-11

### Added
- Added a new imagetools_credentials_hosts option to the Imagetools Plugin.

### Fixed
- Fixed a bug where toggling a list containing empty LIs would throw an error. Patch contributed by bradleyke.
- Fixed a bug where applying block styles to a text with the caret at the end of the paragraph would select all text in the paragraph.
- Fixed a bug where toggling on the Spellchecker Plugin would trigger isDirty on the editor.
- Fixed a bug where it was possible to enter content into selection bookmark spans.
- Fixed a bug where if a non paragraph block was configured in forced_root_block the editor.getContent method would return incorrect values with an empty editor.
- Fixed a bug where dropdown menu panels stayed open and fixed in position when dragging dialog windows.
- Fixed a bug where it wasn't possible to extend table cells with the space button in Safari.
- Fixed a bug where the setupeditor event would thrown an error when using the Compat3x Plugin.
- Fixed a bug where an error was thrown in FontInfo when called on a detached element.

## 4.7.10 - 2018-04-03

### Added
- Added normalization of triple clicks across browsers in the editor.
- Added a `hasFocus` method to the editor that checks if the editor has focus.
- Added correct icon to the Nonbreaking Plugin menu item.

### Fixed
- Fixed so the `getContent`/`setContent` methods work even if the editor is not initialized.
- Fixed a bug with the Media Plugin where query strings were being stripped from youtube links.
- Fixed a bug where image styles were changed/removed when opening and closing the Image Plugin dialog.
- Fixed a bug in the Table Plugin where some table cell styles were not correctly added to the content html.
- Fixed a bug in the Spellchecker Plugin where it wasn't possible to change the spellchecker language.
- Fixed so the the unlink action in the Link Plugin has a menu item and can be added to the contextmenu.
- Fixed a bug where it wasn't possible to keyboard navigate to the start of an inline element on a new line within the same block element.
- Fixed a bug with the Text Color Plugin where if used with an inline editor located at the bottom of the screen the colorpicker could appear off screen.
- Fixed a bug with the UndoManager where undo levels were being added for nbzwsp characters.
- Fixed a bug with the Table Plugin where the caret would sometimes be lost when keyboard navigating up through a table.
- Fixed a bug where FontInfo.getFontFamily would throw an error when called on a removed editor.
- Fixed a bug in Firefox where undo levels were not being added correctly for some specific operations.
- Fixed a bug where initializing an inline editor inside of a table would make the whole table resizeable.
- Fixed a bug where the fake cursor that appears next to tables on Firefox was positioned incorrectly when switching to fullscreen.
- Fixed a bug where zwsp's weren't trimmed from the output from `editor.getContent({ format: 'text' })`.
- Fixed a bug where the fontsizeselect/fontselect toolbar items showed the body info rather than the first possible caret position info on init.
- Fixed a bug where it wasn't possible to select all content if the editor only contained an inline boundary element.
- Fixed a bug where `content_css` urls with query strings wasn't working.
- Fixed a bug in the Table Plugin where some table row styles were removed when changing other styles in the row properties dialog.

### Removed
- Removed the "read" step from the mobile theme.

## 4.7.9 - 2018-02-27

### Fixed
- Fixed a bug where the editor target element didn't get the correct style when removing the editor.

## 4.7.8 - 2018-02-26

### Fixed
- Fixed an issue with the Help Plugin where the menuitem name wasn't lowercase.
- Fixed an issue on MacOS where text and bold text did not have the same line-height in the autocomplete dropdown in the Link Plugin dialog.
- Fixed a bug where the "paste as text" option in the Paste Plugin didn't work.
- Fixed a bug where dialog list boxes didn't get positioned correctly in documents with scroll.
- Fixed a bug where the Inlite Theme didn't use the Table Plugin api to insert correct tables.
- Fixed a bug where the Inlite Theme panel didn't hide on blur in a correct way.
- Fixed a bug where placing the cursor before a table in Firefox would scroll to the bottom of the table.
- Fixed a bug where selecting partial text in table cells with rowspans and deleting would produce faulty tables.
- Fixed a bug where the Preview Plugin didn't work on Safari due to sandbox security.
- Fixed a bug where table cell selection using the keyboard threw an error.
- Fixed so the font size and font family doesn't toggle the text but only sets the selected format on the selected text.
- Fixed so the built-in spellchecking on Chrome and Safari creates an undo level when replacing words.

## 4.7.7 - 2018-02-19

### Added
- Added a border style selector to the advanced tab of the Image Plugin.
- Added better controls for default table inserted by the Table Plugin.
- Added new `table_responsive_width` option to the Table Plugin that controls whether to use pixel or percentage widths.

### Fixed
- Fixed a bug where the Link Plugin text didn't update when a URL was pasted using the context menu.
- Fixed a bug with the Spellchecker Plugin where using "Add to dictionary" in the context menu threw an error.
- Fixed a bug in the Media Plugin where the preview node for iframes got default width and height attributes that interfered with width/height styles.
- Fixed a bug where backslashes were being added to some font family names in Firefox in the fontselect toolbar item.
- Fixed a bug where errors would be thrown when trying to remove an editor that had not yet been fully initialized.
- Fixed a bug where the Imagetools Plugin didn't update the images atomically.
- Fixed a bug where the Fullscreen Plugin was throwing errors when being used on an inline editor.
- Fixed a bug where drop down menus weren't positioned correctly in inline editors on scroll.
- Fixed a bug with a semicolon missing at the end of the bundled javascript files.
- Fixed a bug in the Table Plugin with cursor navigation inside of tables where the cursor would sometimes jump into an incorrect table cells.
- Fixed a bug where indenting a table that is a list item using the "Increase indent" button would create a nested table.
- Fixed a bug where text nodes containing only whitespace were being wrapped by paragraph elements.
- Fixed a bug where whitespace was being inserted after br tags inside of paragraph tags.
- Fixed a bug where converting an indented paragraph to a list item would cause the list item to have extra padding.
- Fixed a bug where Copy/Paste in an editor with a lot of content would cause the editor to scroll to the top of the content in IE11.
- Fixed a bug with a memory leak in the DragHelper. Path contributed by ben-mckernan.
- Fixed a bug where the advanced tab in the Media Plugin was being shown even if it didn't contain anything. Patch contributed by gabrieeel.
- Fixed an outdated eventname in the EventUtils. Patch contributed by nazar-pc.
- Fixed an issue where the Json.parse function would throw an error when being used on a page with strict CSP settings.
- Fixed so you can place the curser before and after table elements within the editor in Firefox and Edge/IE.

## 4.7.6 - 2018-01-29

### Fixed
- Fixed a bug in the jquery integration where it threw an error saying that "global is not defined".
- Fixed a bug where deleting a table cell whose previous sibling was set to contenteditable false would create a corrupted table.
- Fixed a bug where highlighting text in an unfocused editor did not work correctly in IE11/Edge.
- Fixed a bug where the table resize handles were not being repositioned when activating the Fullscreen Plugin.
- Fixed a bug where the Imagetools Plugin dialog didn't honor editor RTL settings.
- Fixed a bug where block elements weren't being merged correctly if you deleted from after a contenteditable false element to the beginning of another block element.
- Fixed a bug where TinyMCE didn't work with module loaders like webpack.

## 4.7.5 - 2018-01-22

### Fixed
- Fixed bug with the Codesample Plugin where it wasn't possible to edit codesamples when the editor was in inline mode.
- Fixed bug where focusing on the status bar broke the keyboard navigation functionality.
- Fixed bug where an error would be thrown on Edge by the Table Plugin when pasting using the PowerPaste Plugin.
- Fixed bug in the Table Plugin where selecting row border style from the dropdown menu in advanced row properties would throw an error.
- Fixed bug with icons being rendered incorrectly on Chrome on Mac OS.
- Fixed bug in the Textcolor Plugin where the font color and background color buttons wouldn't trigger an ExecCommand event.
- Fixed bug in the Link Plugin where the url field wasn't forced LTR.
- Fixed bug where the Nonbreaking Plugin incorrectly inserted spaces into tables.
- Fixed bug with the inline theme where the toolbar wasn't repositioned on window resize.

## 4.7.4 - 2017-12-05

### Fixed
- Fixed bug in the Nonbreaking Plugin where the nonbreaking_force_tab setting was being ignored.
- Fixed bug in the Table Plugin where changing row height incorrectly converted column widths to pixels.
- Fixed bug in the Table Plugin on Edge and IE11 where resizing the last column after resizing the table would cause invalid column heights.
- Fixed bug in the Table Plugin where keyboard navigation was not normalized between browsers.
- Fixed bug in the Table Plugin where the colorpicker button would show even without defining the colorpicker_callback.
- Fixed bug in the Table Plugin where it wasn't possible to set the cell background color.
- Fixed bug where Firefox would throw an error when intialising an editor on an element that is hidden or not yet added to the DOM.
- Fixed bug where Firefox would throw an error when intialising an editor inside of a hidden iframe.

## 4.7.3 - 2017-11-23

### Added
- Added functionality to open the Codesample Plugin dialog when double clicking on a codesample. Patch contributed by dakuzen.

### Fixed
- Fixed bug where undo/redo didn't work correctly with some formats and caret positions.
- Fixed bug where the color picker didn't show up in Table Plugin dialogs.
- Fixed bug where it wasn't possible to change the width of a table through the Table Plugin dialog.
- Fixed bug where the Charmap Plugin couldn't insert some special characters.
- Fixed bug where editing a newly inserted link would not actually edit the link but insert a new link next to it.
- Fixed bug where deleting all content in a table cell made it impossible to place the caret into it.
- Fixed bug where the vertical alignment field in the Table Plugin cell properties dialog didn't do anything.
- Fixed bug where an image with a caption showed two sets of resize handles in IE11.
- Fixed bug where pressing the enter button inside of an h1 with contenteditable set to true would sometimes produce a p tag.
- Fixed bug with backspace not working as expected before a noneditable element.
- Fixed bug where operating on tables with invalid rowspans would cause an error to be thrown.
- Fixed so a real base64 representation of the image is available on the blobInfo that the images_upload_handler gets called with.
- Fixed so the image upload tab is available when the images_upload_handler is defined (and not only when the images_upload_url is defined).

## 4.7.2 - 2017-11-07

### Added
- Added newly rewritten Table Plugin.
- Added support for attributes with colon in valid_elements and addValidElements.
- Added support for dailymotion short url in the Media Plugin. Patch contributed by maat8.
- Added support for converting to half pt when converting font size from px to pt. Patch contributed by danny6514.
- Added support for location hash to the Autosave plugin to make it work better with SPAs using hash routing.
- Added support for merging table cells when pasting a table into another table.

### Changed
- Changed so the language packs are only loaded once. Patch contributed by 0xor1.
- Simplified the css for inline boundaries selection by switching to an attribute selector.

### Fixed
- Fixed bug where an error would be thrown on editor initialization if the window.getSelection() returned null.
- Fixed bug where holding down control or alt keys made the keyboard navigation inside an inline boundary not work as expected.
- Fixed bug where applying formats in IE11 produced extra, empty paragraphs in the editor.
- Fixed bug where the Word Count Plugin didn't count some mathematical operators correctly.
- Fixed bug where removing an inline editor removed the element that the editor had been initialized on.
- Fixed bug where setting the selection to the end of an editable container caused some formatting problems.
- Fixed bug where an error would be thrown sometimes when an editor was removed because of the selection bookmark was being stored asynchronously.
- Fixed a bug where an editor initialized on an empty list did not contain any valid cursor positions.
- Fixed a bug with the Context Menu Plugin and webkit browsers on Mac where right-clicking inside a table would produce an incorrect selection.
- Fixed bug where the Image Plugin constrain proportions setting wasn't working as expected.
- Fixed bug where deleting the last character in a span with decorations produced an incorrect element when typing.
- Fixed bug where focusing on inline editors made the toolbar flicker when moving between elements quickly.
- Fixed bug where the selection would be stored incorrectly in inline editors when the mouseup event was fired outside the editor body.
- Fixed bug where toggling bold at the end of an inline boundary would toggle off the whole word.
- Fixed bug where setting the skin to false would not stop the loading of some skin css files.
- Fixed bug in mobile theme where pinch-to-zoom would break after exiting the editor.
- Fixed bug where sublists of a fully selected list would not be switched correctly when changing list style.
- Fixed bug where inserting media by source would break the UndoManager.
- Fixed bug where inserting some content into the editor with a specific selection would replace some content incorrectly.
- Fixed bug where selecting all content with ctrl+a in IE11 caused problems with untoggling some formatting.
- Fixed bug where the Search and Replace Plugin left some marker spans in the editor when undoing and redoing after replacing some content.
- Fixed bug where the editor would not get a scrollbar when using the Fullscreen and Autoresize plugins together.
- Fixed bug where the font selector would stop working correctly after selecting fonts three times.
- Fixed so pressing the enter key inside of an inline boundary inserts a br after the inline boundary element.
- Fixed a bug where it wasn't possible to use tab navigation inside of a table that was inside of a list.
- Fixed bug where end_container_on_empty_block would incorrectly remove elements.
- Fixed bug where content_styles weren't added to the Preview Plugin iframe.
- Fixed so the beforeSetContent/beforeGetContent events are preventable.
- Fixed bug where changing height value in Table Plugin advanced tab didn't do anything.
- Fixed bug where it wasn't possible to remove formatting from content in beginning of table cell.

## 4.7.1 - 2017-10-09

### Fixed
- Fixed bug where theme set to false on an inline editor produced an extra div element after the target element.
- Fixed bug where the editor drag icon was misaligned with the branding set to false.
- Fixed bug where doubled menu items were not being removed as expected with the removed_menuitems setting.
- Fixed bug where the Table of contents plugin threw an error when initialized.
- Fixed bug where it wasn't possible to add inline formats to text selected right to left.
- Fixed bug where the paste from plain text mode did not work as expected.
- Fixed so the style previews do not set color and background color when selected.
- Fixed bug where the Autolink plugin didn't work as expected with some formats applied on an empty editor.
- Fixed bug where the Textpattern plugin were throwing errors on some patterns.
- Fixed bug where the Save plugin saved all editors instead of only the active editor. Patch contributed by dannoe.

## 4.7.0 - 2017-10-03

### Added
- Added new mobile ui that is specifically designed for mobile devices.

### Changed
- Updated the default skin to be more modern and white since white is preferred by most implementations.
- Restructured the default menus to be more similar to common office suites like Google Docs.

### Fixed
- Fixed so theme can be set to false on both inline and iframe editor modes.
- Fixed bug where inline editor would add/remove the visualblocks css multiple times.
- Fixed bug where selection wouldn't be properly restored when editor lost focus and commands where invoked.
- Fixed bug where toc plugin would generate id:s for headers even though a toc wasn't inserted into the content.
- Fixed bug where is wasn't possible to drag/drop contents within the editor if paste_data_images where set to true.
- Fixed bug where getParam and close in WindowManager would get the first opened window instead of the last opened window.
- Fixed bug where delete would delete between cells inside a table in Firefox.

## 4.6.7 - 2017-09-18

### Added
- Added some missing translations to Image, Link and Help plugins.

### Fixed
- Fixed bug where paste wasn't working in IOS.
- Fixed bug where the Word Count Plugin didn't count some mathematical operators correctly.
- Fixed bug where inserting a list in a table caused the cell to expand in height.
- Fixed bug where pressing enter in a list located inside of a table deleted list items instead of inserting new list item.
- Fixed bug where copy and pasting table cells produced inconsistent results.
- Fixed bug where initializing an editor with an ID of 'length' would throw an exception.
- Fixed bug where it was possible to split a non merged table cell.
- Fixed bug where copy and pasting a list with a very specific selection into another list would produce a nested list.
- Fixed bug where copy and pasting ordered lists sometimes produced unordered lists.
- Fixed bug where padded elements inside other elements would be treated as empty.
- Fixed so you can resize images inside a figure element.
- Fixed bug where an inline TinyMCE editor initialized on a table did not set selection on load in Chrome.
- Fixed the positioning of the inlite toolbar when the target element wasn't big enough to fit the toolbar.

## 4.6.6 - 2017-08-30

### Fixed
- Fixed so that notifications wrap long text content instead of bleeding outside the notification element.
- Fixed so the content_style css is added after the skin and custom stylesheets.
- Fixed bug where it wasn't possible to remove a table with the Cut button.
- Fixed bug where the center format wasn't getting the same font size as the other formats in the format preview.
- Fixed bug where the wordcount plugin wasn't counting hyphenated words correctly.
- Fixed bug where all content pasted into the editor was added to the end of the editor.
- Fixed bug where enter keydown on list item selection only deleted content and didn't create a new line.
- Fixed bug where destroying the editor while the content css was still loading caused error notifications on Firefox.
- Fixed bug where undoing cut operation in IE11 left some unwanted html in the editor content.
- Fixed bug where enter keydown would throw an error in IE11.
- Fixed bug where duplicate instances of an editor were added to the editors array when using the createEditor API.
- Fixed bug where the formatter applied formats on the wrong content when spellchecker was activated.
- Fixed bug where switching formats would reset font size on child nodes.
- Fixed bug where the table caption element weren't always the first descendant to the table tag.
- Fixed bug where pasting some content into the editor on chrome some newlines were removed.
- Fixed bug where it wasn't possible to remove a list if a list item was a table element.
- Fixed bug where copy/pasting partial selections of tables wouldn't produce a proper table.
- Fixed bug where the searchreplace plugin could not find consecutive spaces.
- Fixed bug where background color wasn't applied correctly on some partially selected contents.

## 4.6.5 - 2017-08-02

### Added
- Added new inline_boundaries_selector that allows you to specify the elements that should have boundaries.
- Added new local upload feature this allows the user to upload images directly from the image dialog.
- Added a new api for providing meta data for plugins. It will show up in the help dialog if it's provided.

### Fixed
- Fixed so that the notifications created by the notification manager are more screen reader accessible.
- Fixed bug where changing the list format on multiple selected lists didn't change all of the lists.
- Fixed bug where the nonbreaking plugin would insert multiple undo levels when pressing the tab key.
- Fixed bug where delete/backspace wouldn't render a caret when all editor contents where deleted.
- Fixed bug where delete/backspace wouldn't render a caret if the deleted element was a single contentEditable false element.
- Fixed bug where the wordcount plugin wouldn't count words correctly if word where typed after applying a style format.
- Fixed bug where the wordcount plugin would count mathematical formulas as multiple words for example 1+1=2.
- Fixed bug where formatting of triple clicked blocks on Chrome/Safari would result in styles being added outside the visual selection.
- Fixed bug where paste would add the contents to the end of the editor area when inline mode was used.
- Fixed bug where toggling off bold formatting on text entered in a new paragraph would add an extra line break.
- Fixed bug where autolink plugin would only produce a link on every other consecutive link on Firefox.
- Fixed bug where it wasn't possible to select all contents if the content only had one pre element.
- Fixed bug where sizzle would produce lagging behavior on some sites due to repaints caused by feature detection.
- Fixed bug where toggling off inline formats wouldn't include the space on selected contents with leading or trailing spaces.
- Fixed bug where the cut operation in UI wouldn't work in Chrome.
- Fixed bug where some legacy editor initialization logic would throw exceptions about editor settings not being defined.
- Fixed bug where it wasn't possible to apply text color to links if they where part of a non collapsed selection.
- Fixed bug where an exception would be thrown if the user selected a video element and then moved the focus outside the editor.
- Fixed bug where list operations didn't work if there where block elements inside the list items.
- Fixed bug where applying block formats to lists wrapped in block elements would apply to all elements in that wrapped block.

## 4.6.4 - 2017-06-13

### Fixed
- Fixed bug where the editor would move the caret when clicking on the scrollbar next to a content editable false block.
- Fixed bug where the text color select dropdowns wasn't placed correctly when they didn't fit the width of the screen.
- Fixed bug where the default editor line height wasn't working for mixed font size contents.
- Fixed bug where the content css files for inline editors were loaded multiple times for multiple editor instances.
- Fixed bug where the initial value of the font size/font family dropdowns wasn't displayed.
- Fixed bug where the I18n api was not supporting arrays as the translation replacement values.
- Fixed bug where chrome would display "The given range isn't in document." errors for invalid ranges passed to setRng.
- Fixed bug where the compat3x plugin wasn't working since the global tinymce references wasn't resolved correctly.
- Fixed bug where the preview plugin wasn't encoding the base url passed into the iframe contents producing a xss bug.
- Fixed bug where the dom parser/serializer wasn't handling some special elements like noframes, title and xmp.
- Fixed bug where the dom parser/serializer wasn't handling cdata sections with comments inside.
- Fixed bug where the editor would scroll to the top of the editable area if a dialog was closed in inline mode.
- Fixed bug where the link dialog would not display the right rel value if rel_list was configured.
- Fixed bug where the context menu would select images on some platforms but not others.
- Fixed bug where the filenames of images were not retained on dragged and drop into the editor from the desktop.
- Fixed bug where the paste plugin would misrepresent newlines when pasting plain text and having forced_root_block configured.
- Fixed so that the error messages for the imagetools plugin is more human readable.
- Fixed so the internal validate setting for the parser/serializer can't be set from editor initialization settings.

## 4.6.3 - 2017-05-30

### Fixed
- Fixed bug where the arrow keys didn't work correctly when navigating on nested inline boundary elements.
- Fixed bug where delete/backspace didn't work correctly on nested inline boundary elements.
- Fixed bug where image editing didn't work on subsequent edits of the same image.
- Fixed bug where charmap descriptions wouldn't properly wrap if they exceeded the width of the box.
- Fixed bug where the default image upload handler only accepted 200 as a valid http status code.
- Fixed so rel on target=_blank links gets forced with only noopener instead of both noopener and noreferrer.

## 4.6.2 - 2017-05-23

### Fixed
- Fixed bug where the SaxParser would run out of memory on very large documents.
- Fixed bug with formatting like font size wasn't applied to del elements.
- Fixed bug where various api calls would be throwing exceptions if they where invoked on a removed editor instance.
- Fixed bug where the branding position would be incorrect if the editor was inside a hidden tab and then later showed.
- Fixed bug where the color levels feature in the imagetools dialog wasn't working properly.
- Fixed bug where imagetools dialog wouldn't pre-load images from CORS domains, before trying to prepare them for editing.
- Fixed bug where the tab key would move the caret to the next table cell if being pressed inside a list inside a table.
- Fixed bug where the cut/copy operations would loose parent context like the current format etc.
- Fixed bug with format preview not working on invalid elements excluded by valid_elements.
- Fixed bug where blocks would be merged in incorrect order on backspace/delete.
- Fixed bug where zero length text nodes would cause issues with the undo logic if there where iframes present.
- Fixed bug where the font size/family select lists would throw errors if the first node was a comment.
- Fixed bug with csp having to allow local script evaluation since it was used to detect global scope.
- Fixed bug where CSP required a relaxed option for javascript: URLs in unsupported legacy browsers.
- Fixed bug where a fake caret would be rendered for td with the contenteditable=false.
- Fixed bug where typing would be blocked on IE 11 when within a nested contenteditable=true/false structure.

## 4.6.1 - 2017-05-10

### Added
- Added configuration option to list plugin to disable tab indentation.

### Fixed
- Fixed bug where format change on very specific content could cause the selection to change.
- Fixed bug where TinyMCE could not be lazyloaded through jquery integration.
- Fixed bug where entities in style attributes weren't decoded correctly on paste in webkit.
- Fixed bug where fontsize_formats option had been renamed incorrectly.
- Fixed bug with broken backspace/delete behaviour between contenteditable=false blocks.
- Fixed bug where it wasn't possible to backspace to the previous line with the inline boundaries functionality turned on.
- Fixed bug where is wasn't possible to move caret left and right around a linked image with the inline boundaries functionality turned on.
- Fixed bug where pressing enter after/before hr element threw exception. Patch contributed bradleyke.
- Fixed so the CSS in the visualblocks plugin doesn't overwrite background color. Patch contributed by Christian Rank.
- Fixed bug where multibyte characters weren't encoded correctly. Patch contributed by James Tarkenton.
- Fixed bug where shift-click to select within contenteditable=true fields wasn't working.

## 4.6.0 - 2017-05-04

### Added
- Added an inline boundary caret position feature that makes it easier to type at the beginning/end of links/code elements.
- Added a help plugin that adds a button and a dialog showing the editor shortcuts and loaded plugins.
- Added an inline_boundaries option that allows you to disable the inline boundary feature if it's not desired.
- Added a new ScrollIntoView event that allows you to override the default scroll to element behavior.
- Added role and aria- attributes as valid elements in the default valid elements config.
- Added new internal flag for PastePreProcess/PastePostProcess this is useful to know if the paste was coming from an external source.
- Added new ignore function to UndoManager this works similar to transact except that it doesn't add an undo level by default.

### Fixed
- Fixed so that urls gets retained for images when being edited. This url is then passed on to the upload handler.
- Fixed so that the editors would be initialized on readyState interactive instead of complete.
- Fixed so that the init event of the editor gets fired once all contentCSS files have been properly loaded.
- Fixed so that width/height of the editor gets taken from the textarea element if it's explicitly specified in styles.
- Fixed so that keep_styles set to false no longer clones class/style from the previous paragraph on enter.
- Fixed so that the default line-height is 1.2em to avoid zwnbsp characters from producing text rendering glitches on Windows.
- Fixed so that loading errors of content css gets presented by a notification message.
- Fixed so figure image elements can be linked when selected this wraps the figure image in a anchor element.
- Fixed bug where it wasn't possible to copy/paste rows with colspans by using the table copy/paste feature.
- Fixed bug where the protect setting wasn't properly applied to header/footer parts when using the fullpage plugin.
- Fixed bug where custom formats that specified upper case element names where not applied correctly.
- Fixed bug where some screen readers weren't reading buttons due to an aria specific fix for IE 8.
- Fixed bug where cut wasn't working correctly on iOS due to it's clipboard API not working correctly.
- Fixed bug where Edge would paste div elements instead of paragraphs when pasting plain text.
- Fixed bug where the textpattern plugin wasn't dealing with trailing punctuations correctly.
- Fixed bug where image editing would some times change the image format from jpg to png.
- Fixed bug where some UI elements could be inserted into the toolbar even if they where not registered.
- Fixed bug where it was possible to click the TD instead of the character in the character map and that caused an exception.
- Fixed bug where the font size/font family dropdowns would sometimes show an incorrect value due to css not being loaded in time.
- Fixed bug with the media plugin inserting undefined instead of retaining size when media_dimensions was set to false.
- Fixed bug with deleting images when forced_root_blocks where set to false.
- Fixed bug where input focus wasn't properly handled on nested content editable elements.
- Fixed bug where Chrome/Firefox would throw an exception when selecting images due to recent change of setBaseAndExtent support.
- Fixed bug where malformed blobs would throw exceptions now they are simply ignored.
- Fixed bug where backspace/delete wouldn't work properly in some cases where all contents was selected in WebKit.
- Fixed bug with Angular producing errors since it was expecting events objects to be patched with their custom properties.
- Fixed bug where the formatter would apply formatting to spellchecker errors now all bogus elements are excluded.
- Fixed bug with backspace/delete inside table caption elements wouldn't behave properly on IE 11.
- Fixed bug where typing after a contenteditable false inline element could move the caret to the end of that element.
- Fixed bug where backspace before/after contenteditable false blocks wouldn't properly remove the right element.
- Fixed bug where backspace before/after contenteditable false inline elements wouldn't properly empty the current block element.
- Fixed bug where vertical caret navigation with a custom line-height would sometimes match incorrect positions.
- Fixed bug with paste on Edge where character encoding wasn't handled properly due to a browser bug.
- Fixed bug with paste on Edge where extra fragment data was inserted into the contents when pasting.
- Fixed bug with pasting contents when having a whole block element selected on WebKit could cause WebKit spans to appear.
- Fixed bug where the visualchars plugin wasn't working correctly showing invisible nbsp characters.
- Fixed bug where browsers would hang if you tried to load some malformed html contents.
- Fixed bug where the init call promise wouldn't resolve if the specified selector didn't find any matching elements.
- Fixed bug where the Schema isValidChild function was case sensitive.

### Removed
- Dropped support for IE 8-10 due to market share and lack of support from Microsoft. See tinymce docs for details.

## 4.5.3 - 2017-02-01

### Added
- Added keyboard navigation for menu buttons when the menu is in focus.
- Added api to the list plugin for setting custom classes/attributes on lists.
- Added validation for the anchor plugin input field according to W3C id naming specifications.

### Fixed
- Fixed bug where media placeholders were removed after resize with the forced_root_block setting set to false.
- Fixed bug where deleting selections with similar sibling nodes sometimes deleted the whole document.
- Fixed bug with inlite theme where several toolbars would appear scrolling when more than one instance of the editor was in use.
- Fixed bug where the editor would throw error with the fontselect plugin on hidden editor instances in Firefox.
- Fixed bug where the background color would not stretch to the font size.
- Fixed bug where font size would be removed when changing background color.
- Fixed bug where the undomanager trimmed away whitespace between nodes on undo/redo.
- Fixed bug where media_dimensions=false in media plugin caused the editor to throw an error.
- Fixed bug where IE was producing font/u elements within links on paste.
- Fixed bug where some button tooltips were broken when compat3x was in use.
- Fixed bug where backspace/delete/typeover would remove the caption element.
- Fixed bug where powerspell failed to function when compat3x was enabled.
- Fixed bug where it wasn't possible to apply sub/sup on text with large font size.
- Fixed bug where pre tags with spaces weren't treated as content.
- Fixed bug where Meta+A would select the entire document instead of all contents in nested ce=true elements.

## 4.5.2 - 2017-01-04

### Fixed
- Added missing keyboard shortcut description for the underline menu item in the format menu.
- Fixed bug where external blob urls wasn't properly handled by editor upload logic. Patch contributed by David Oviedo.
- Fixed bug where urls wasn't treated as a single word by the wordcount plugin.
- Fixed bug where nbsp characters wasn't treated as word delimiters by the wordcount plugin.
- Fixed bug where editor instance wasn't properly passed to the format preview logic. Patch contributed by NullQuery.
- Fixed bug where the fake caret wasn't hidden when you moved selection to a cE=false element.
- Fixed bug where it wasn't possible to edit existing code sample blocks.
- Fixed bug where it wasn't possible to delete editor contents if the selection included an empty block.
- Fixed bug where the formatter wasn't expanding words on some international characters. Patch contributed by Martin Larochelle.
- Fixed bug where the open link feature wasn't working correctly on IE 11.
- Fixed bug where enter before/after a cE=false block wouldn't properly padd the paragraph with an br element.
- Fixed so font size and font family select boxes always displays a value by using the runtime style as a fallback.
- Fixed so missing plugins will be logged to console as warnings rather than halting the initialization of the editor.
- Fixed so splitbuttons become normal buttons in advlist plugin if styles are empty. Patch contributed by René Schleusner.
- Fixed so you can multi insert rows/cols by selecting table cells and using insert rows/columns.

## 4.5.1 - 2016-12-07

### Fixed
- Fixed bug where the lists plugin wouldn't initialize without the advlist plugins if served from cdn.
- Fixed bug where selectors with "*" would cause the style format preview to throw an error.
- Fixed bug with toggling lists off on lists with empty list items would throw an error.
- Fixed bug where editing images would produce non existing blob uris.
- Fixed bug where the offscreen toc selection would be treated as the real toc element.
- Fixed bug where the aria level attribute for element path would have an incorrect start index.
- Fixed bug where the offscreen selection of cE=false that where very wide would be shown onscreen. Patch contributed by Steven Bufton.
- Fixed so the default_link_target gets applied to links created by the autolink plugin.
- Fixed so that the name attribute gets removed by the anchor plugin if editing anchors.

## 4.5.0 - 2016-11-23

### Added
- Added new toc plugin allows you to insert table of contents based on editor headings.
- Added new auto complete menu to all url fields. Adds history, link to anchors etc.
- Added new sidebar api that allows you to add custom sidebar panels and buttons to toggle these.
- Added new insert menu button that allows you to have multiple insert functions under the same menu button.
- Added new open link feature to ctrl+click, alt+enter and context menu.
- Added new media_embed_handler option to allow the media plugin to be populated with custom embeds.
- Added new support for editing transparent images using the image tools dialog.
- Added new images_reuse_filename option to allow filenames of images to be retained for upload.
- Added new security feature where links with target="_blank" will by default get rel="noopener noreferrer".
- Added new allow_unsafe_link_target to allow you to opt-out of the target="_blank" security feature.
- Added new style_formats_autohide option to automatically hide styles based on context.
- Added new codesample_content_css option to specify where the code sample prism css is loaded from.
- Added new support for Japanese/Chinese word count following the unicode standards on this.
- Added new fragmented undo levels this dramatically reduces flicker on contents with iframes.
- Added new live previews for complex elements like table or lists.

### Fixed
- Fixed bug where it wasn't possible to properly tab between controls in a dialog with a disabled form item control.
- Fixed bug where firefox would generate a rectangle on elements produced after/before a cE=false elements.
- Fixed bug with advlist plugin not switching list element format properly in some edge cases.
- Fixed bug where col/rowspans wasn't correctly computed by the table plugin in some cases.
- Fixed bug where the table plugin would thrown an error if object_resizing was disabled.
- Fixed bug where some invalid markup would cause issues when running in XHTML mode. Patch contributed by Charles Bourasseau.
- Fixed bug where the fullscreen class wouldn't be removed properly when closing dialogs.
- Fixed bug where the PastePlainTextToggle event wasn't fired by the paste plugin when the state changed.
- Fixed bug where table the row type wasn't properly updated in table row dialog. Patch contributed by Matthias Balmer.
- Fixed bug where select all and cut wouldn't place caret focus back to the editor in WebKit. Patch contributed by Daniel Jalkut.
- Fixed bug where applying cell/row properties to multiple cells/rows would reset other unchanged properties.
- Fixed bug where some elements in the schema would have redundant/incorrect children.
- Fixed bug where selector and target options would cause issues if used together.
- Fixed bug where drag/drop of images from desktop on chrome would thrown an error.
- Fixed bug where cut on WebKit/Blink wouldn't add an undo level.
- Fixed bug where IE 11 would scroll to the cE=false elements when they where selected.
- Fixed bug where keys like F5 wouldn't work when a cE=false element was selected.
- Fixed bug where the undo manager wouldn't stop the typing state when commands where executed.
- Fixed bug where unlink on wrapped links wouldn't work properly.
- Fixed bug with drag/drop of images on WebKit where the image would be deleted form the source editor.
- Fixed bug where the visual characters mode would be disabled when contents was extracted from the editor.
- Fixed bug where some browsers would toggle of formats applied to the caret when clicking in the editor toolbar.
- Fixed bug where the custom theme function wasn't working correctly.
- Fixed bug where image option for custom buttons required you to have icon specified as well.
- Fixed bug where the context menu and contextual toolbars would be visible at the same time and sometimes overlapping.
- Fixed bug where the noneditable plugin would double wrap elements when using the noneditable_regexp option.
- Fixed bug where tables would get padding instead of margin when you used the indent button.
- Fixed bug where the charmap plugin wouldn't properly insert non breaking spaces.
- Fixed bug where the color previews in color input boxes wasn't properly updated.
- Fixed bug where the list items of previous lists wasn't merged in the right order.
- Fixed bug where it wasn't possible to drag/drop inline-block cE=false elements on IE 11.
- Fixed bug where some table cell merges would produce incorrect rowspan/colspan.
- Fixed so the font size of the editor defaults to 14px instead of 11px this can be overridden by custom css.
- Fixed so wordcount is debounced to reduce cpu hogging on larger texts.
- Fixed so tinymce global gets properly exported as a module when used with some module bundlers.
- Fixed so it's possible to specify what css properties you want to preview on specific formats.
- Fixed so anchors are contentEditable=false while within the editor.
- Fixed so selected contents gets wrapped in a inline code element by the codesample plugin.
- Fixed so conditional comments gets properly stripped independent of case. Patch contributed by Georgii Dolzhykov.
- Fixed so some escaped css sequences gets properly handled. Patch contributed by Georgii Dolzhykov.
- Fixed so notifications with the same message doesn't get displayed at the same time.
- Fixed so F10 can be used as an alternative key to focus to the toolbar.
- Fixed various api documentation issues and typos.

### Removed
- Removed layer plugin since it wasn't really ported from 3.x and there doesn't seem to be much use for it.
- Removed moxieplayer.swf from the media plugin since it wasn't used by the media plugin.
- Removed format state from the advlist plugin to be more consistent with common word processors.

## 4.4.3 - 2016-09-01

### Fixed
- Fixed bug where copy would produce an exception on Chrome.
- Fixed bug where deleting lists on IE 11 would merge in correct text nodes.
- Fixed bug where deleting partial lists with indentation wouldn't cause proper normalization.

## 4.4.2 - 2016-08-25

### Added
- Added new importcss_exclusive option to disable unique selectors per group.
- Added new group specific selector_converter option to importcss plugin.
- Added new codesample_languages option to apply custom languages to codesample plugin.
- Added new codesample_dialog_width/codesample_dialog_height options.

### Fixed
- Fixed bug where fullscreen button had an incorrect keyboard shortcut.
- Fixed bug where backspace/delete wouldn't work correctly from a block to a cE=false element.
- Fixed bug where smartpaste wasn't detecting links with special characters in them like tilde.
- Fixed bug where the editor wouldn't get proper focus if you clicked on a cE=false element.
- Fixed bug where it wasn't possible to copy/paste table rows that had merged cells.
- Fixed bug where merging cells could some times produce invalid col/rowspan attibute values.
- Fixed bug where getBody would sometimes thrown an exception now it just returns null if the iframe is clobbered.
- Fixed bug where drag/drop of cE=false element wasn't properly constrained to viewport.
- Fixed bug where contextmenu on Mac would collapse any selection to a caret.
- Fixed bug where rtl mode wasn't rendered properly when loading a language pack with the rtl flag.
- Fixed bug where Kamer word bounderies would be stripped from contents.
- Fixed bug where lists would sometimes render two dots or numbers on the same line.
- Fixed bug where the skin_url wasn't used by the inlite theme.
- Fixed so data attributes are ignored when comparing formats in the formatter.
- Fixed so it's possible to disable inline toolbars in the inlite theme.
- Fixed so template dialog gets resized if it doesn't fit the window viewport.

## 4.4.1 - 2016-07-26

### Added
- Added smart_paste option to paste plugin to allow disabling the paste behavior if needed.

### Fixed
- Fixed bug where png urls wasn't properly detected by the smart paste logic.
- Fixed bug where the element path wasn't working properly when multiple editor instances where used.
- Fixed bug with creating lists out of multiple paragraphs would just create one list item instead of multiple.
- Fixed bug where scroll position wasn't properly handled by the inlite theme to place the toolbar properly.
- Fixed bug where multiple instances of the editor using the inlite theme didn't render the toolbar properly.
- Fixed bug where the shortcut label for fullscreen mode didn't match the actual shortcut key.
- Fixed bug where it wasn't possible to select cE=false blocks using touch devices on for example iOS.
- Fixed bug where it was possible to select the child image within a cE=false on IE 11.
- Fixed so inserts of html containing lists doesn't merge with any existing lists unless it's a paste operation.

## 4.4.0 - 2016-06-30

### Added
- Added new inlite theme this is a more lightweight inline UI.
- Added smarter paste logic that auto detects urls in the clipboard and inserts images/links based on that.
- Added a better image resize algorithm for better image quality in the imagetools plugin.

### Fixed
- Fixed bug where it wasn't possible to drag/dropping cE=false elements on FF.
- Fixed bug where backspace/delete before/after a cE=false block would produce a new paragraph.
- Fixed bug where list style type css property wasn't preserved when indenting lists.
- Fixed bug where merging of lists where done even if the list style type was different.
- Fixed bug where the image_dataimg_filter function wasn't used when pasting images.
- Fixed bug where nested editable within a non editable element would cause scroll on focus in Chrome.
- Fixed so invalid targets for inline mode is blocked on initialization. We only support elements that can have children.

## 4.3.13 - 2016-06-08

### Added
- Added characters with a diacritical mark to charmap plugin. Patch contributed by Dominik Schilling.
- Added better error handling if the image proxy service would produce errors.

### Fixed
- Fixed issue with pasting list items into list items would produce nested list rather than a merged list.
- Fixed bug where table selection could get stuck in selection mode for inline editors.
- Fixed bug where it was possible to place the caret inside the resize grid elements.
- Fixed bug where it wasn't possible to place in elements horizontally adjacent cE=false blocks.
- Fixed bug where multiple notifications wouldn't be properly placed on screen.
- Fixed bug where multiple editor instance of the same id could be produces in some specific integrations.

## 4.3.12 - 2016-05-10

### Fixed
- Fixed bug where focus calls couldn't be made inside the editors PostRender event handler.
- Fixed bug where some translations wouldn't work as expected due to a bug in editor.translate.
- Fixed bug where the node change event could fire with a node out side the root of the editor.
- Fixed bug where Chrome wouldn't properly present the keyboard paste clipboard details when paste was clicked.
- Fixed bug where merged cells in tables couldn't be selected from right to left.
- Fixed bug where insert row wouldn't properly update a merged cells rowspan property.
- Fixed bug where the color input boxes preview field wasn't properly set on initialization.
- Fixed bug where IME composition inside table cells wouldn't work as expected on IE 11.
- Fixed so all shadow dom support is under and experimental flag due to flaky browser support.

## 4.3.11 - 2016-04-25

### Fixed
- Fixed bug where it wasn't possible to insert empty blocks though the API unless they where padded.
- Fixed bug where you couldn't type the Euro character on Windows.
- Fixed bug where backspace/delete from a cE=false element to a text block didn't work properly.
- Fixed bug where the text color default grid would render incorrectly.
- Fixed bug where the codesample plugin wouldn't load the css in the editor for multiple editors.
- Fixed so the codesample plugin textarea gets focused by default.

## 4.3.10 - 2016-04-12

### Fixed
- Fixed bug where the key "y" on WebKit couldn't be entered due to conflict with keycode for F10 on keypress.

## 4.3.9 - 2016-04-12

### Added
- Added support for focusing the contextual toolbars using keyboard.
- Added keyboard support for slider UI controls. You can no increase/decrease using arrow keys.
- Added url pattern matching for Dailymotion to media plugin. Patch contributed by Bertrand Darbon.
- Added body_class to template plugin preview. Patch contributed by Milen Petrinski.
- Added options to better override textcolor pickers with custom colors. Patch contributed by Xavier Boubert.
- Added visual arrows to inline contextual toolbars so that they point to the element being active.

### Changed
- Changed the Meta+Shift+F shortcut to Ctrl+Shift+F since Czech, Slovak, Polish languages used the first one for input.

### Fixed
- Fixed so toolbars for tables or other larger elements get better positioned below the scrollable viewport.
- Fixed bug where it was possible to click links inside cE=false blocks.
- Fixed bug where event targets wasn't properly handled in Safari Technical Preview.
- Fixed bug where drag/drop text in FF 45 would make the editor caret invisible.
- Fixed bug where the remove state wasn't properly set on editor instances when detected as clobbered.
- Fixed bug where offscreen selection of some cE=false elements would render onscreen. Patch contributed by Steven Bufton
- Fixed bug where enter would clone styles out side the root on editors inside a span. Patch contributed by ChristophKaser.
- Fixed bug where drag/drop of images into the editor didn't work correctly in FF.
- Fixed so the first item in panels for the imagetools dialog gets proper keyboard focus.

## 4.3.8 - 2016-03-15

### Fixed
- Fixed bug where inserting HR at the end of a block element would produce an extra empty block.
- Fixed bug where links would be clickable when readonly mode was enabled.
- Fixed bug where the formatter would normalize to the wrong node on very specific content.
- Fixed bug where some nested list items couldn't be indented properly.
- Fixed bug where links where clickable in the preview dialog.
- Fixed so the alt attribute doesn't get padded with an empty value by default.
- Fixed so nested alignment works more correctly. You will now alter the alignment to the closest block parent.

## 4.3.7 - 2016-03-02

### Fixed
- Fixed bug where incorrect icons would be rendered for imagetools edit and color levels.
- Fixed bug where navigation using arrow keys inside a SelectBox didn't move up/down.
- Fixed bug where the visualblocks plugin would render borders round internal UI elements.

## 4.3.6 - 2016-03-01

### Added
- Added new paste_remember_plaintext_info option to allow a global disable of the plain text mode notification.
- Added new PastePlainTextToggle event that fires when plain text mode toggles on/off.

### Fixed
- Fixed bug where it wasn't possible to select media elements since the drag logic would snap it to mouse cursor.
- Fixed bug where it was hard to place the caret inside nested cE=true elements when the outer cE=false element was focused.
- Fixed bug where editors wouldn't properly initialize if both selector and mode where used.
- Fixed bug where IME input inside table cells would switch the IME off.
- Fixed bug where selection inside the first table cell would cause the whole table cell to get selected.
- Fixed bug where error handling of images being uploaded wouldn't properly handle faulty statuses.
- Fixed bug where inserting contents before a HR would cause an exception to be thrown.
- Fixed bug where copy/paste of Excel data would be inserted as an image.
- Fixed caret position issues with copy/paste of inline block cE=false elements.
- Fixed issues with various menu item focus bugs in Chrome. Where the focused menu bar item wasn't properly blurred.
- Fixed so the notifications have a solid background since it would be hard to read if there where text under it.
- Fixed so notifications gets animated similar to the ones used by dialogs.
- Fixed so larger images that gets pasted is handled better.
- Fixed so the window close button is more uniform on various platform and also increased it's hit area.

## 4.3.5 - 2016-02-11

Npm version bump due to package not being fully updated.

## 4.3.4 - 2016-02-11

### Added
- Added new OpenWindow/CloseWindow events that gets fired when windows open/close.
- Added new NewCell/NewRow events that gets fired when table cells/rows are created.
- Added new Promise return value to tinymce.init makes it easier to handle initialization.

### Fixed
- Fixed various bugs with drag/drop of contentEditable:false elements.
- Fixed bug where deleting of very specific nested list items would result in an odd list.
- Fixed bug where lists would get merged with adjacent lists outside the editable inline root.
- Fixed bug where MS Edge would crash when closing a dialog then clicking a menu item.
- Fixed bug where table cell selection would add undo levels.
- Fixed bug where table cell selection wasn't removed when inline editor where removed.
- Fixed bug where table cell selection wouldn't work properly on nested tables.
- Fixed bug where table merge menu would be available when merging between thead and tbody.
- Fixed bug where table row/column resize wouldn't get properly removed when the editor was removed.
- Fixed bug where Chrome would scroll to the editor if there where a empty hash value in document url.
- Fixed bug where the cache suffix wouldn't work correctly with the importcss plugin.
- Fixed bug where selection wouldn't work properly on MS Edge on Windows Phone 10.
- Fixed so adjacent pre blocks gets joined into one pre block since that seems like the user intent.
- Fixed so events gets properly dispatched in shadow dom. Patch provided by Nazar Mokrynskyi.

### Removed
- Removed the jQuery version the jQuery plugin is now moved into the main package.
- Removed jscs from build process since eslint can now handle code style checking.

## 4.3.3 - 2016-01-14

### Added
- Added new table_resize_bars configuration setting.  This setting allows you to disable the table resize bars.
- Added new beforeInitialize event to tinymce.util.XHR lets you modify XHR properties before open. Patch contributed by Brent Clintel.
- Added new autolink_pattern setting to autolink plugin. Enables you to override the default autolink formats. Patch contributed by Ben Tiedt.
- Added new charmap option that lets you override the default charmap of the charmap plugin.
- Added new charmap_append option that lets you add new characters to the default charmap of the charmap plugin.
- Added new insertCustomChar event that gets fired when a character is inserted by the charmap plugin.

### Fixed
- Fixed bug where table cells started with a superfluous &nbsp; in IE10+.
- Fixed bug where table plugin would retain all BR tags when cells were merged.
- Fixed bug where media plugin would strip underscores from youtube urls.
- Fixed bug where IME input would fail on IE 11 if you typed within a table.
- Fixed bug where double click selection of a word would remove the space before the word on insert contents.
- Fixed bug where table plugin would produce exceptions when hovering tables with invalid structure.
- Fixed bug where fullscreen wouldn't scroll back to it's original position when untoggled.
- Fixed so the template plugins templates setting can be a function that gets a callback that can provide templates.

## 4.3.2 - 2015-12-14

### Fixed
- Fixed bug where the resize bars for table cells were not affected by the object_resizing property.
- Fixed bug where the contextual table toolbar would appear incorrectly if TinyMCE was initialized inline inside a table.
- Fixed bug where resizing table cells did not fire a node change event or add an undo level.
- Fixed bug where double click selection of text on IE 11 wouldn't work properly.
- Fixed bug where codesample plugin would incorrectly produce br elements inside code elements.
- Fixed bug where media plugin would strip dashes from youtube urls.
- Fixed bug where it was possible to move the caret into the table resize bars.
- Fixed bug where drag/drop into a cE=false element was possible on IE.

## 4.3.1 - 2015-11-30

### Fixed
- Fixed so it's possible to disable the table inline toolbar by setting it to false or an empty string.
- Fixed bug where it wasn't possible to resize some tables using the drag handles.
- Fixed bug where unique id:s would clash for multiple editor instances and cE=false selections.
- Fixed bug where the same plugin could be initialized multiple times.
- Fixed bug where the table inline toolbars would be displayed at the same time as the image toolbars.
- Fixed bug where the table selection rect wouldn't be removed when selecting another control element.

## 4.3.0 - 2015-11-23

### Added
- Added new table column/row resize support. Makes it a lot more easy to resize the columns/rows in a table.
- Added new table inline toolbar. Makes it easier to for example add new rows or columns to a table.
- Added new notification API. Lets you display floating notifications to the end user.
- Added new codesample plugin that lets you insert syntax highlighted pre elements into the editor.
- Added new image_caption to images. Lets you create images with captions using a HTML5 figure/figcaption elements.
- Added new live previews of embeded videos. Lets you play the video right inside the editor.
- Added new setDirty method and "dirty" event to the editor. Makes it easier to track the dirty state change.
- Added new setMode method to Editor instances that lets you dynamically switch between design/readonly.
- Added new core support for contentEditable=false elements within the editor overrides the browsers broken behavior.

### Changed
- Rewrote the noneditable plugin to use the new contentEditable false core logic.

### Fixed
- Fixed so the dirty state doesn't set to false automatically when the undo index is set to 0.
- Fixed the Selection.placeCaretAt so it works better on IE when the coordinate is between paragraphs.
- Fixed bug where data-mce-bogus="all" element contents where counted by the word count plugin.
- Fixed bug where contentEditable=false elements would be indented by the indent buttons.
- Fixed bug where images within contentEditable=false would be selected in WebKit on mouse click.
- Fixed bug in DOMUntils split method where the replacement parameter wouldn't work on specific cases.
- Fixed bug where the importcss plugin would import classes from the skin content css file.
- Fixed so all button variants have a wrapping span for it's text to make it easier to skin.
- Fixed so it's easier to exit pre block using the arrow keys.
- Fixed bug where listboxes with fix widths didn't render correctly.

## 4.2.8 - 2015-11-13

### Fixed
- Fixed bug where it was possible to delete tables as the inline root element if all columns where selected.
- Fixed bug where the UI buttons active state wasn't properly updated due to recent refactoring of that logic.

## 4.2.7 - 2015-10-27

### Fixed
- Fixed bug where backspace/delete would remove all formats on the last paragraph character in WebKit/Blink.
- Fixed bug where backspace within a inline format element with a bogus caret container would move the caret.
- Fixed bug where backspace/delete on selected table cells wouldn't add an undo level.
- Fixed bug where script tags embedded within the editor could sometimes get a mce- prefix prepended to them
- Fixed bug where validate: false option could produce an error to be thrown from the Serialization step.
- Fixed bug where inline editing of a table as the root element could let the user delete that table.
- Fixed bug where inline editing of a table as the root element wouldn't properly handle enter key.
- Fixed bug where inline editing of a table as the root element would normalize the selection incorrectly.
- Fixed bug where inline editing of a list as the root element could let the user delete that list.
- Fixed bug where inline editing of a list as the root element could let the user split that list.
- Fixed bug where resize handles would be rendered on editable root elements such as table.

## 4.2.6 - 2015-09-28

### Added
- Added capability to set request headers when using XHRs.
- Added capability to upload local images automatically default delay is set to 30 seconds after editing images.
- Added commands ids mceEditImage, mceAchor and mceMedia to be avaiable from execCommand.
- Added Edge browser to saucelabs grunt task. Patch contributed by John-David Dalton.

### Fixed
- Fixed bug where blob uris not produced by tinymce would produce HTML invalid markup.
- Fixed bug where selection of contents of a nearly empty editor in Edge would sometimes fail.
- Fixed bug where color styles woudln't be retained on copy/paste in Blink/Webkit.
- Fixed bug where the table plugin would throw an error when inserting rows after a child table.
- Fixed bug where the template plugin wouldn't handle functions as variable replacements.
- Fixed bug where undo/redo sometimes wouldn't work properly when applying formatting collapsed ranges.
- Fixed bug where shift+delete wouldn't do a cut operation on Blink/WebKit.
- Fixed bug where cut action wouldn't properly store the before selection bookmark for the undo level.
- Fixed bug where backspace in side an empty list element on IE would loose editor focus.
- Fixed bug where the save plugin wouldn't enable the buttons when a change occurred.
- Fixed bug where Edge wouldn't initialize the editor if a document.domain was specified.
- Fixed bug where enter key before nested images would sometimes not properly expand the previous block.
- Fixed bug where the inline toolbars wouldn't get properly hidden when blurring the editor instance.
- Fixed bug where Edge would paste Chinese characters on some Windows 10 installations.
- Fixed bug where IME would loose focus on IE 11 due to the double trailing br bug fix.
- Fixed bug where the proxy url in imagetools was incorrect. Patch contributed by Wong Ho Wang.

## 4.2.5 - 2015-08-31

### Added
- Added fullscreen capability to embedded youtube and vimeo videos.

### Fixed
- Fixed bug where the uploadImages call didn't work on IE 10.
- Fixed bug where image place holders would be uploaded by uploadImages call.
- Fixed bug where images marked with bogus would be uploaded by the uploadImages call.
- Fixed bug where multiple calls to uploadImages would result in decreased performance.
- Fixed bug where pagebreaks were editable to imagetools patch contributed by Rasmus Wallin.
- Fixed bug where the element path could cause too much recursion exception.
- Fixed bug for domains containing ".min". Patch contributed by Loïc Février.
- Fixed so validation of external links to accept a number after www. Patch contributed by Victor Carvalho.
- Fixed so the charmap is exposed though execCommand. Patch contributed by Matthew Will.
- Fixed so that the image uploads are concurrent for improved performance.
- Fixed various grammar problems in inline documentation. Patches provided by nikolas.

## 4.2.4 - 2015-08-17

### Added
- Added picture as a valid element to the HTML 5 schema. Patch contributed by Adam Taylor.

### Fixed
- Fixed bug where contents would be duplicated on drag/drop within the same editor.
- Fixed bug where floating/alignment of images on Edge wouldn't work properly.
- Fixed bug where it wasn't possible to drag images on IE 11.
- Fixed bug where image selection on Edge would sometimes fail.
- Fixed bug where contextual toolbars icons wasn't rendered properly when using the toolbar_items_size.
- Fixed bug where searchreplace dialog doesn't get prefilled with the selected text.
- Fixed bug where fragmented matches wouldn't get properly replaced by the searchreplace plugin.
- Fixed bug where enter key wouldn't place the caret if was after a trailing space within an inline element.
- Fixed bug where the autolink plugin could produce multiple links for the same text on Gecko.
- Fixed bug where EditorUpload could sometimes throw an exception if the blob wasn't found.
- Fixed xss issues with media plugin not properly filtering out some script attributes.

## 4.2.3 - 2015-07-30

### Fixed
- Fixed bug where image selection wasn't possible on Edge due to incompatible setBaseAndExtend API.
- Fixed bug where image blobs urls where not properly destroyed by the imagetools plugin.
- Fixed bug where keyboard shortcuts wasn't working correctly on IE 8.
- Fixed skin issue where the borders of panels where not visible on IE 8.

## 4.2.2 - 2015-07-22

### Fixed
- Fixed bug where float panels were not being hidden on inline editor blur when fixed_toolbar_container config option was in use.
- Fixed bug where combobox states wasn't properly updated if contents where updated without keyboard.
- Fixed bug where pasting into textbox or combobox would move the caret to the end of text.
- Fixed bug where removal of bogus span elements before block elements would remove whitespace between nodes.
- Fixed bug where repositioning of inline toolbars where async and producing errors if the editor was removed from DOM to early. Patch by iseulde.
- Fixed bug where element path wasn't working correctly. Patch contributed by iseulde.
- Fixed bug where menus wasn't rendered correctly when custom images where added to a menu. Patch contributed by Naim Hammadi.

## 4.2.1 - 2015-06-29

### Fixed
- Fixed bug where back/forward buttons in the browser would render blob images as broken images.
- Fixed bug where Firefox would throw regexp to big error when replacing huge base64 chunks.
- Fixed bug rendering issues with resize and context toolbars not being placed properly until next animation frame.
- Fixed bug where the rendering of the image while cropping would some times not be centered correctly.
- Fixed bug where listbox items with submenus would me selected as active.
- Fixed bug where context menu where throwing an error when rendering.
- Fixed bug where resize both option wasn't working due to resent addClass API change. Patch contributed by Jogai.
- Fixed bug where a hideAll call for container rendered inline toolbars would throw an error.
- Fixed bug where onclick event handler on combobox could cause issues if element.id was a function by some polluting libraries.
- Fixed bug where listboxes wouldn't get proper selected sub menu item when using link_list or image_list.
- Fixed so the UI controls are as wide as 4.1.x to avoid wrapping controls in toolbars.
- Fixed so the imagetools dialog is adaptive for smaller screen sizes.

## 4.2.0 - 2015-06-25

### Added
- Added new flat default skin to make the UI more modern.
- Added new imagetools plugin, lets you crop/resize and apply filters to images.
- Added new contextual toolbars support to the API lets you add floating toolbars for specific CSS selectors.
- Added new promise feature fill as tinymce.util.Promise.
- Added new built in image upload feature lets you upload any base64 encoded image within the editor as files.

### Fixed
- Fixed bug where resize handles would appear in the right position in the wrong editor when switching between resizable content in different inline editors.
- Fixed bug where tables would not be inserted in inline mode due to previous float panel fix.
- Fixed bug where floating panels would remain open when focus was lost on inline editors.
- Fixed bug where cut command on Chrome would thrown a browser security exception.
- Fixed bug where IE 11 sometimes would report an incorrect size for images in the image dialog.
- Fixed bug where it wasn't possible to remove inline formatting at the end of block elements.
- Fixed bug where it wasn't possible to delete table cell contents when cell selection was vertical.
- Fixed bug where table cell wasn't emptied from block elements if delete/backspace where pressed in empty cell.
- Fixed bug where cmd+shift+arrow didn't work correctly on Firefox mac when selecting to start/end of line.
- Fixed bug where removal of bogus elements would sometimes remove whitespace between nodes.
- Fixed bug where the resize handles wasn't updated when the main window was resized.
- Fixed so script elements gets removed by default to prevent possible XSS issues in default config implementations.
- Fixed so the UI doesn't need manual reflows when using non native layout managers.
- Fixed so base64 encoded images doesn't slow down the editor on modern browsers while editing.
- Fixed so all UI elements uses touch events to improve mobile device support.
- Removed the touch click quirks patch for iOS since it did more harm than good.
- Removed the non proportional resize handles since. Unproportional resize can still be done by holding the shift key.

## 4.1.10 - 2015-05-05

### Fixed
- Fixed bug where plugins loaded with compat3x would sometimes throw errors when loading using the jQuery version.
- Fixed bug where extra empty paragraphs would get deleted in WebKit/Blink due to recent Quriks fix.
- Fixed bug where the editor wouldn't work properly on IE 12 due to some required browser sniffing.
- Fixed bug where formatting shortcut keys where interfering with Mac OS X screenshot keys.
- Fixed bug where the caret wouldn't move to the next/previous line boundary on Cmd+Left/Right on Gecko.
- Fixed bug where it wasn't possible to remove formats from very specific nested contents.
- Fixed bug where undo levels wasn't produced when typing letters using the shift or alt+ctrl modifiers.
- Fixed bug where the dirty state wasn't properly updated when typing using the shift or alt+ctrl modifiers.
- Fixed bug where an error would be thrown if an autofocused editor was destroyed quickly after its initialization. Patch provided by thorn0.
- Fixed issue with dirty state not being properly updated on redo operation.
- Fixed issue with entity decoder not handling incorrectly written numeric entities.
- Fixed issue where some PI element values wouldn't be properly encoded.

## 4.1.9 - 2015-03-10

### Fixed
- Fixed bug where indentation wouldn't work properly for non list elements.
- Fixed bug with image plugin not pulling the image dimensions out correctly if a custom document_base_url was used.
- Fixed bug where ctrl+alt+[1-9] would conflict with the AltGr+[1-9] on Windows. New shortcuts is ctrl+shift+[1-9].
- Fixed bug with removing formatting on nodes in inline mode would sometimes include nodes outside the editor body.
- Fixed bug where extra nbsp:s would be inserted when you replaced a word surrounded by spaces using insertContent.
- Fixed bug with pasting from Google Docs would produce extra strong elements and line feeds.

## 4.1.8 - 2015-03-05

### Added
- Added new html5 sizes attribute to img elements used together with srcset.
- Added new elementpath option that makes it possible to disable the element path but keep the statusbar.
- Added new option table_style_by_css for the table plugin to set table styling with css rather than table attributes.
- Added new link_assume_external_targets option to prompt the user to prepend http:// prefix if the supplied link does not contain a protocol prefix.
- Added new image_prepend_url option to allow a custom base path/url to be added to images.
- Added new table_appearance_options option to make it possible to disable some options.
- Added new image_title option to make it possible to alter the title of the image, disabled by default.

### Fixed
- Fixed bug where selection starting from out side of the body wouldn't produce a proper selection range on IE 11.
- Fixed bug where pressing enter twice before a table moves the cursor in the table and causes a javascript error.
- Fixed bug where advanced image styles were not respected.
- Fixed bug where the less common Shift+Delete didn't produce a proper cut operation on WebKit browsers.
- Fixed bug where image/media size constrain logic would produce NaN when handling non number values.
- Fixed bug where internal classes where removed by the removeformat command.
- Fixed bug with creating links table cell contents with a specific selection would throw a exceptions on WebKit/Blink.
- Fixed bug where valid_classes option didn't work as expected according to docs. Patch provided by thorn0.
- Fixed bug where jQuery plugin would patch the internal methods multiple times. Patch provided by Drew Martin.
- Fixed bug where backspace key wouldn't delete the current selection of newly formatted content.
- Fixed bug where type over of inline formatting elements wouldn't properly keep the format on WebKit/Blink.
- Fixed bug where selection needed to be properly normalized on modern IE versions.
- Fixed bug where Command+Backspace didn't properly delete the whole line of text but the previous word.
- Fixed bug where UI active states wheren't properly updated on IE if you placed caret within the current range.
- Fixed bug where delete/backspace on WebKit/Blink would remove span elements created by the user.
- Fixed bug where delete/backspace would produce incorrect results when deleting between two text blocks with br elements.
- Fixed bug where captions where removed when pasting from MS Office.
- Fixed bug where lists plugin wouldn't properly remove fully selected nested lists.
- Fixed bug where the ttf font used for icons would throw an warning message on Gecko on Mac OS X.
- Fixed a bug where applying a color to text did not update the undo/redo history.
- Fixed so shy entities gets displayed when using the visualchars plugin.
- Fixed so removeformat removes ins/del by default since these might be used for strikethough.
- Fixed so multiple language packs can be loaded and added to the global I18n data structure.
- Fixed so transparent color selection gets treated as a normal color selection. Patch contributed by Alexander Hofbauer.
- Fixed so it's possible to disable autoresize_overflow_padding, autoresize_bottom_margin options by setting them to false.
- Fixed so the charmap plugin shows the description of the character in the dialog. Patch contributed by Jelle Hissink.
- Removed address from the default list of block formats since it tends to be missused.
- Fixed so the pre block format is called preformatted to make it more verbose.
- Fixed so it's possible to context scope translation strings this isn't needed most of the time.
- Fixed so the max length of the width/height input fields of the media dialog is 5 instead of 3.
- Fixed so drag/dropped contents gets properly processed by paste plugin since it's basically a paste. Patch contributed by Greg Fairbanks.
- Fixed so shortcut keys for headers is ctrl+alt+[1-9] instead of ctrl+[1-9] since these are for switching tabs in the browsers.
- Fixed so "u" doesn't get converted into a span element by the legacy input filter. Since this is now a valid HTML5 element.
- Fixed font families in order to provide appropriate web-safe fonts.

## 4.1.7 - 2014-11-27

### Added
- Added HTML5 schema support for srcset, source and picture. Patch contributed by mattheu.
- Added new cache_suffix setting to enable cache busting by producing unique urls.
- Added new paste_convert_word_fake_lists option to enable users to disable the fake lists convert logic.

### Fixed
- Fixed so advlist style changes adds undo levels for each change.
- Fixed bug where WebKit would sometimes produce an exception when the autolink plugin where looking for URLs.
- Fixed bug where IE 7 wouldn't be rendered properly due to aggressive css compression.
- Fixed bug where DomQuery wouldn't accept window as constructor element.
- Fixed bug where the color picker in 3.x dialogs wouldn't work properly. Patch contributed by Callidior.
- Fixed bug where the image plugin wouldn't respect the document_base_url.
- Fixed bug where the jQuery plugin would fail to append to elements named array prototype names.

## 4.1.6 - 2014-10-08

### Changed
- Replaced jake with grunt since it is more mainstream and has better plugin support.

### Fixed
- Fixed bug with clicking on the scrollbar of the iframe would cause a JS error to be thrown.
- Fixed bug where null would produce an exception if you passed it to selection.setRng.
- Fixed bug where Ctrl/Cmd+Tab would indent the current list item if you switched tabs in the browser.
- Fixed bug where pasting empty cells from Excel would result in a broken table.
- Fixed bug where it wasn't possible to switch back to default list style type.
- Fixed issue where the select all quirk fix would fire for other modifiers than Ctrl/Cmd combinations.


## 4.1.5 - 2014-09-09

### Fixed
- Fixed bug where sometimes the resize rectangles wouldn't properly render on images on WebKit/Blink.
- Fixed bug in list plugin where delete/backspace would merge empty LI elements in lists incorrectly.
- Fixed bug where empty list elements would result in empty LI elements without it's parent container.
- Fixed bug where backspace in empty caret formatted element could produce an type error exception of Gecko.
- Fixed bug where lists pasted from word with a custom start index above 9 wouldn't be properly handled.
- Fixed bug where tabfocus plugin would tab out of the editor instance even if the default action was prevented.
- Fixed bug where tabfocus wouldn't tab properly to other adjacent editor instances.
- Fixed bug where the DOMUtils setStyles wouldn't properly removed or update the data-mce-style attribute.
- Fixed bug where dialog select boxes would be placed incorrectly if document.body wasn't statically positioned.
- Fixed bug where pasting would sometimes scroll to the top of page if the user was using the autoresize plugin.
- Fixed bug where caret wouldn't be properly rendered by Chrome when clicking on the iframes documentElement.
- Fixed so custom images for menubutton/splitbutton can be provided. Patch contributed by Naim Hammadi.
- Fixed so the default action of windows closing can be prevented by blocking the default action of the close event.
- Fixed so nodeChange and focus of the editor isn't automatically performed when opening sub dialogs.

## 4.1.4 - 2014-08-21

### Added
- Added new media_filter_html option to media plugin that blocks any conditional comments, scripts etc within a video element.
- Added new content_security_policy option allows you to set custom policy for iframe contents. Patch contributed by Francois Chagnon.

### Fixed
- Fixed bug where activate/deactivate events wasn't firing properly when switching between editors.
- Fixed bug where placing the caret on iOS was difficult due to a WebKit bug with touch events.
- Fixed bug where the resize helper wouldn't render properly on older IE versions.
- Fixed bug where resizing images inside tables on older IE versions would sometimes fail depending mouse position.
- Fixed bug where editor.insertContent would produce an exception when inserting select/option elements.
- Fixed bug where extra empty paragraphs would be produced if block elements where inserted inside span elements.
- Fixed bug where the spellchecker menu item wouldn't be properly checked if spell checking was started before it was rendered.
- Fixed bug where the DomQuery filter function wouldn't remove non elements from collection.
- Fixed bug where document with custom document.domain wouldn't properly render the editor.
- Fixed bug where IE 8 would throw exception when trying to enter invalid color values into colorboxes.
- Fixed bug where undo manager could incorrectly add an extra undo level when custom resize handles was removed.
- Fixed bug where it wouldn't be possible to alter cell properties properly on table cells on IE 8.
- Fixed so the color picker button in table dialog isn't shown unless you include the colorpicker plugin or add your own custom color picker.
- Fixed so activate/deactivate events fire when windowManager opens a window since.
- Fixed so the table advtab options isn't separated by an underscore to normalize naming with image_advtab option.
- Fixed so the table cell dialog has proper padding when the advanced tab in disabled.

## 4.1.3 - 2014-07-29

### Added
- Added event binding logic to tinymce.util.XHR making it possible to override headers and settings before any request is made.

### Fixed
- Fixed bug where drag events wasn't fireing properly on older IE versions since the event handlers where bound to document.
- Fixed bug where drag/dropping contents within the editor on IE would force the contents into plain text mode even if it was internal content.
- Fixed bug where IE 7 wouldn't open menus properly due to a resize bug in the browser auto closing them immediately.
- Fixed bug where the DOMUtils getPos logic wouldn't produce a valid coordinate inside the body if the body was positioned non static.
- Fixed bug where the element path and format state wasn't properly updated if you had the wordcount plugin enabled.
- Fixed bug where a comment at the beginning of source would produce an exception in the formatter logic.
- Fixed bug where setAttrib/getAttrib on null would throw exception together with any hooked attributes like style.
- Fixed bug where table sizes wasn't properly retained when copy/pasting on WebKit/Blink.
- Fixed bug where WebKit/Blink would produce colors in RGB format instead of the forced HEX format when deleting contents.
- Fixed bug where the width attribute wasn't updated on tables if you changed the size inside the table dialog.
- Fixed bug where control selection wasn't properly handled when the caret was placed directly after an image.
- Fixed bug where selecting the contents of table cells using the selection.select method wouldn't place the caret properly.
- Fixed bug where the selection state for images wasn't removed when placing the caret right after an image on WebKit/Blink.
- Fixed bug where all events wasn't properly unbound when and editor instance was removed or destroyed by some external innerHTML call.
- Fixed bug where it wasn't possible or very hard to select images on iOS when the onscreen keyboard was visible.
- Fixed so auto_focus can take a boolean argument this will auto focus the last initialized editor might be useful for single inits.
- Fixed so word auto detect lists logic works better for faked lists that doesn't have specific markup.
- Fixed so nodeChange gets fired on mouseup as it used to before 4.1.1 we optimized that event to fire less often.

### Removed
- Removed the finish menu item from spellchecker menu since it's redundant you can stop spellchecking by toggling menu item or button.

## 4.1.2 - 2014-07-15

### Added
- Added offset/grep to DomQuery class works basically the same as it's jQuery equivalent.

### Fixed
- Fixed bug where backspace/delete or setContent with an empty string would remove header data when using the fullpage plugin.
- Fixed bug where tinymce.remove with a selector not matching any editors would remove all editors.
- Fixed bug where resizing of the editor didn't work since the theme was calling setStyles instead of setStyle.
- Fixed bug where IE 7 would fail to append html fragments to iframe document when using DomQuery.
- Fixed bug where the getStyle DOMUtils method would produce an exception if it was called with null as it's element.
- Fixed bug where the paste plugin would remove the element if the none of the paste_webkit_styles rules matched the current style.
- Fixed bug where contextmenu table items wouldn't work properly on IE since it would some times fire an incorrect selection change.
- Fixed bug where the padding/border values wasn't used in the size calculation for the body size when using autoresize. Patch contributed by Matt Whelan.
- Fixed bug where conditional word comments wouldn't be properly removed when pasting plain text.
- Fixed bug where resizing would sometime fail on IE 11 when the mouseup occurred inside the resizable element.
- Fixed so the iframe gets initialized without any inline event handlers for better CSP support. Patch contributed by Matt Whelan.
- Fixed so the tinymce.dom.Sizzle is the latest version of sizzle this resolves the document context bug.

## 4.1.1 - 2014-07-08

### Fixed
- Fixed bug where pasting plain text on some WebKit versions would result in an empty line.
- Fixed bug where resizing images inside tables on IE 11 wouldn't work properly.
- Fixed bug where IE 11 would sometimes throw "Invalid argument" exception when editor contents was set to an empty string.
- Fixed bug where document.activeElement would throw exceptions on IE 9 when that element was hidden or removed from dom.
- Fixed bug where WebKit/Blink sometimes produced br elements with the Apple-interchange-newline class.
- Fixed bug where table cell selection wasn't properly removed when copy/pasting table cells.
- Fixed bug where pasting nested list items from Word wouldn't produce proper semantic nested lists.
- Fixed bug where right clicking using the contextmenu plugin on WebKit/Blink on Mac OS X would select the target current word or line.
- Fixed bug where it wasn't possible to alter table cell properties on IE 8 using the context menu.
- Fixed bug where the resize helper wouldn't be correctly positioned on older IE versions.
- Fixed bug where fullpage plugin would produce an error if you didn't specify a doctype encoding.
- Fixed bug where anchor plugin would get the name/id of the current element even if it wasn't anchor element.
- Fixed bug where visual aids for tables wouldn't be properly disabled when changing the border size.
- Fixed bug where some control selection events wasn't properly fired on older IE versions.
- Fixed bug where table cell selection on older IE versions would prevent resizing of images.
- Fixed bug with paste_data_images paste option not working properly on modern IE versions.
- Fixed bug where custom elements with underscores in the name wasn't properly parsed/serialized.
- Fixed bug where applying inline formats to nested list elements would produce an incorrect formatting result.
- Fixed so it's possible to hide items from elements path by using preventDefault/stopPropagation.
- Fixed so inline mode toolbar gets rendered right aligned if the editable element positioned to the documents right edge.
- Fixed so empty inline elements inside empty block elements doesn't get removed if configured to be kept intact.
- Fixed so DomQuery parentsUntil/prevUntil/nextUntil supports selectors/elements/filters etc.
- Fixed so legacyoutput plugin overrides fontselect and fontsizeselect controls and handles font elements properly.

## 4.1.0 - 2014-06-18

### Added
- Added new file_picker_callback option to replace the old file_browser_callback the latter will still work though.
- Added new custom colors to textcolor plugin will be displayed if a color picker is provided also shows the latest colors.
- Added new color_picker_callback option to enable you to add custom color pickers to the editor.
- Added new advanced tabs to table/cell/row dialogs to enable you to select colors for border/background.
- Added new colorpicker plugin that lets you select colors from a hsv color picker.
- Added new tinymce.util.Color class to handle color parsing and converting.
- Added new colorpicker UI widget element lets you add a hsv color picker to any form/window.
- Added new textpattern plugin that allows you to use markdown like text patterns to format contents.
- Added new resize helper element that shows the current width & height while resizing.
- Added new "once" method to Editor and EventDispatcher enables since callback execution events.
- Added new jQuery like class under tinymce.dom.DomQuery it's exposed on editor instances (editor.$) and globally under (tinymce.$).

### Fixed
- Fixed so the default resize method for images are proportional shift/ctrl can be used to make an unproportional size.
- Fixed bug where the image_dimensions option of the image plugin would cause exceptions when it tried to update the size.
- Fixed bug where table cell dialog class field wasn't properly updated when editing an a table cell with an existing class.
- Fixed bug where Safari on Mac would produce webkit-fake-url for pasted images so these are now removed.
- Fixed bug where the nodeChange event would get fired before the selection was changed when clicking inside the current selection range.
- Fixed bug where valid_classes option would cause exception when it removed internal prefixed classes like mce-item-.
- Fixed bug where backspace would cause navigation in IE 8 on an inline element and after a caret formatting was applied.
- Fixed so placeholder images produced by the media plugin gets selected when inserted/edited.
- Fixed so it's possible to drag in images when the paste_data_images option is enabled. Might be useful for mail clients.
- Fixed so images doesn't get a width/height applied if the image_dimensions option is set to false useful for responsive contents.
- Fixed so it's possible to pass in an optional arguments object for the nodeChanged function to be passed to all nodechange event listeners.
- Fixed bug where media plugin embed code didn't update correctly.<|MERGE_RESOLUTION|>--- conflicted
+++ resolved
@@ -67,15 +67,12 @@
 - Renamed the `formatselect` toolbar button and `blockformats` menu item to `blocks` #TINY-8328
 - Renamed the `styleselect` toolbar button and `formats` menu item to `styles` #TINY-8328
 - Renamed the `lineheight_formats` option to `line_height_formats` #TINY-8328
-<<<<<<< HEAD
 - Replaced the `isDisabled()` function with an `isEnabled()` function for various APIs #TINY-8101
 - Replaced the `enable()` and `disable()` functions with a `setEnabled(state)` function in various APIs #TINY-8101
 - Replaced the `disabled` property with an `enabled` property in various APIs #TINY-8101
 - Replaced the `disable(name)` and `enable(name)` functions with a `setEnabled(name, state)` function in the Dialog APIs #TINY-8101
-=======
 - The Editor commands APIs will no longer fallback to executing the browsers native command functionality #TINY-7829
 - The Editor query command APIs will now return `false` or an empty string on removed editors #TINY-7829
->>>>>>> ab0e8245
 
 ### Fixed
 - The object returned from the `editor.fire()` API was incorrect if the editor had been removed #TINY-8018
