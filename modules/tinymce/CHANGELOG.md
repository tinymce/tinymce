# Changelog
All notable changes to this project will be documented in this file.

The format is based on [Keep a Changelog](https://keepachangelog.com/en/1.0.0/),
and this project adheres to [Semantic Versioning](https://semver.org/spec/v2.0.0.html).

## Unreleased

### Added
- Added a new `toolbar_sticky_offset` setting to allow the toolbar to be offset from the top of the page #TINY-7337

### Changed
- Changed the load order so that the content css gets loaded before the editor gets populated with contents. #TINY-7249

### Fixed
<<<<<<< HEAD
- The editor content could be edited after calling `setProgressState(true)` #TINY-7373
- Tabbing out of the editor after calling `setProgressState(true)` was inconsistent #TINY-7373
=======
- Flash of unstyled content while loading the editor because the content css was loaded after the editor content was rendered #TINY-7249
>>>>>>> 8438a167
- Unbinding an event handler did not take effect immediately while the event was firing #TINY-7436
- Binding an event handler incorrectly took effect immediately while the event was firing #TINY-7436

## 5.8.1 - 2021-05-20

### Fixed
- An unexpected exception was thrown when switching to readonly mode and adjusting the editor width #TINY-6383
- Content could be lost when the `pagebreak_split_block` setting was enabled #TINY-3388
- The `list-style-type: none;` style on nested list items was incorrectly removed when clearing formatting #TINY-6264
- URLs were not always detected when pasting over a selection. Patch contributed by jwcooper #TINY-6997
- Properties on the `OpenNotification` event were incorrectly namespaced #TINY-7486

## 5.8.0 - 2021-05-06

### Added
- Added the `PAGE_UP` and `PAGE_DOWN` key code constants to the `VK` API #TINY-4612
- The editor resize handle can now be controlled using the keyboard #TINY-4823
- Added a new `fixed_toolbar_container_target` setting which renders the toolbar in the specified `HTMLElement`. Patch contributed by pvrobays

### Improved
- The `inline_boundaries` feature now supports the `home`, `end`, `pageup`, and `pagedown` keys #TINY-4612
- Updated the `formatter.matchFormat` API to support matching formats with variables in the `classes` property #TINY-7227
- Added HTML5 `audio` and `video` elements to the default alignment formats #TINY-6633
- Added support for alpha list numbering to the list properties dialog #TINY-6891

### Changed
- Updated the `image` dialog to display the class list dropdown as full-width if the caption checkbox is not present #TINY-6400
- Renamed the "H Align" and "V Align" input labels in the Table Cell Properties dialog to "Horizontal align" and "Vertical align" respectively #TINY-7285

### Deprecated
- The undocumented `setIconStroke` Split Toolbar Button API has been deprecated and will be removed in a future release #TINY-3551

### Fixed
- Fixed a bug where it wasn't possible to align nested list items #TINY-6567
- The RGB fields in the color picker dialog were not staying in sync with the color palette and hue slider #TINY-6952
- The color preview box in the color picker dialog was not correctly displaying the saturation and value of the chosen color #TINY-6952
- The color picker dialog will now show an alert if it is submitted with an invalid hex color code #TINY-2814
- Fixed a bug where the `TableModified` event was not fired when adding a table row with the Tab key #TINY-7006
- Added missing `images_file_types` setting to the exported TypeScript types #GH-6607
- Fixed a bug where lists pasted from Word with Roman numeral markers were not displayed correctly. Patch contributed by aautio #GH-6620
- The `editor.insertContent` API was incorrectly handling nested `span` elements with matching styles #TINY-6263
- The HTML5 `small` element could not be removed when clearing text formatting #TINY-6633
- The Oxide button text transform variable was incorrectly using `capitalize` instead of `none`. Patch contributed by dakur #GH-6341
- Fix dialog button text that was using title-style capitalization #TINY-6816
- Table plugin could perform operations on tables containing the inline editor #TINY-6625
- Fixed Tab key navigation inside table cells with a ranged selection #TINY-6638
- The foreground and background toolbar button color indicator is no longer blurry #TINY-3551
- Fixed a regression in the `tinymce.create()` API that caused issues when multiple objects were created #TINY-7358
- Fixed the `LineHeight` command causing the `change` event to be fired inconsistently #TINY-7048

## 5.7.1 - 2021-03-17

### Fixed
- Fixed the `help` dialog incorrectly linking to the changelog of TinyMCE 4 instead of TinyMCE 5 #TINY-7031
- Fixed a bug where error messages were displayed incorrectly in the image dialog #TINY-7099
- Fixed an issue where URLs were not correctly filtered in some cases #TINY-7025
- Fixed a bug where context menu items with names that contained uppercase characters were not displayed #TINY-7072
- Fixed context menu items lacking support for the `disabled` and `shortcut` properties #TINY-7073
- Fixed a regression where the width and height were incorrectly set when embedding content using the `media` dialog #TINY-7074

## 5.7.0 - 2021-02-10

### Added
- Added IPv6 address support to the URI API. Patch contributed by dev7355608 #GH-4409
- Added new `structure` and `style` properties to the `TableModified` event to indicate what kinds of modifications were made #TINY-6643
- Added `video` and `audio` live embed support for the `media` plugin #TINY-6229
- Added the ability to resize `video` and `iframe` media elements #TINY-6229
- Added a new `font_css` setting for adding fonts to both the editor and the parent document #TINY-6199
- Added a new `ImageUploader` API to simplify uploading image data to the configured `images_upload_url` or `images_upload_handler` #TINY-4601
- Added an Oxide variable to define the container background color in fullscreen mode #TINY-6903
- Added Oxide variables for setting the toolbar background colors for inline and sticky toolbars #TINY-6009
- Added a new `AfterProgressState` event that is fired after `editor.setProgressState` calls complete #TINY-6686
- Added support for `table_column_resizing` when inserting or deleting columns #TINY-6711

### Changed
- Changed table and table column copy behavior to retain an appropriate width when pasted #TINY-6664
- Changed the `lists` plugin to apply list styles to all text blocks within a selection #TINY-3755
- Changed the `advlist` plugin to log a console error message when the `list` plugin isn't enabled #TINY-6585
- Changed the z-index of the `setProgressState(true)` throbber so it does not hide notifications #TINY-6686
- Changed the type signature for `editor.selection.getRng()` incorrectly returning `null` #TINY-6843
- Changed some `SaxParser` regular expressions to improve performance #TINY-6823
- Changed `editor.setProgressState(true)` to close any open popups #TINY-6686

### Fixed
- Fixed `codesample` highlighting performance issues for some languages #TINY-6996
- Fixed an issue where cell widths were lost when merging table cells #TINY-6901
- Fixed `col` elements incorrectly transformed to `th` elements when converting columns to header columns #TINY-6715
- Fixed a number of table operations not working when selecting 2 table cells on Mozilla Firefox #TINY-3897
- Fixed a memory leak by backporting an upstream Sizzle fix #TINY-6859
- Fixed table `width` style was removed when copying #TINY-6664
- Fixed focus lost while typing in the `charmap` or `emoticons` dialogs when the editor is rendered in a shadow root #TINY-6904
- Fixed corruption of base64 URLs used in style attributes when parsing HTML #TINY-6828
- Fixed the order of CSS precedence of `content_style` and `content_css` in the `preview` and `template` plugins. `content_style` now has precedence #TINY-6529
- Fixed an issue where the image dialog tried to calculate image dimensions for an empty image URL #TINY-6611
- Fixed an issue where `scope` attributes on table cells would not change as expected when merging or unmerging cells #TINY-6486
- Fixed the plugin documentation links in the `help` plugin #DOC-703
- Fixed events bound using `DOMUtils` not returning the correct result for `isDefaultPrevented` in some cases #TINY-6834
- Fixed the "Dropped file type is not supported" notification incorrectly showing when using an inline editor #TINY-6834
- Fixed an issue with external styles bleeding into TinyMCE #TINY-6735
- Fixed an issue where parsing malformed comments could cause an infinite loop #TINY-6864
- Fixed incorrect return types on `editor.selection.moveToBookmark` #TINY-6504
- Fixed the type signature for `editor.selection.setCursorLocation()` incorrectly allowing a node with no `offset` #TINY-6843
- Fixed incorrect behavior when editor is destroyed while loading stylesheets #INT-2282
- Fixed figure elements incorrectly splitting from a valid parent element when editing the image within #TINY-6592
- Fixed inserting multiple rows or columns in a table cloning from the incorrect source row or column #TINY-6906
- Fixed an issue where new lines were not scrolled into view when pressing Shift+Enter or Shift+Return #TINY-6964
- Fixed an issue where list elements would not be removed when outdenting using the Enter or Return key #TINY-5974
- Fixed an issue where file extensions with uppercase characters were treated as invalid #TINY-6940
- Fixed dialog block messages were not passed through TinyMCE's translation system #TINY-6971

## 5.6.2 - 2020-12-08

### Fixed
- Fixed a UI rendering regression when the document body is using `display: flex` #TINY-6783

## 5.6.1 - 2020-11-25

### Fixed
- Fixed the `mceTableRowType` and `mceTableCellType` commands were not firing the `newCell` event #TINY-6692
- Fixed the HTML5 `s` element was not recognized when editing or clearing text formatting #TINY-6681
- Fixed an issue where copying and pasting table columns resulted in invalid HTML when using colgroups #TINY-6684
- Fixed an issue where the toolbar would render with the wrong width for inline editors in some situations #TINY-6683

## 5.6.0 - 2020-11-18

### Added
- Added new `BeforeOpenNotification` and `OpenNotification` events which allow internal notifications to be captured and modified before display #TINY-6528
- Added support for `block` and `unblock` methods on inline dialogs #TINY-6487
- Added new `TableModified` event which is fired whenever changes are made to a table #TINY-6629
- Added new `images_file_types` setting to determine which image file formats will be automatically processed into `img` tags on paste when using the `paste` plugin #TINY-6306
- Added support for `images_file_types` setting in the image file uploader to determine which image file extensions are valid for upload #TINY-6224
- Added new `format_empty_lines` setting to control if empty lines are formatted in a ranged selection #TINY-6483
- Added template support to the `autocompleter` for customizing the autocompleter items #TINY-6505
- Added new user interface `enable`, `disable`, and `isDisabled` methods #TINY-6397
- Added new `closest` formatter API to get the closest matching selection format from a set of formats #TINY-6479
- Added new `emojiimages` emoticons database that uses the twemoji CDN by default #TINY-6021
- Added new `emoticons_database` setting to configure which emoji database to use #TINY-6021
- Added new `name` field to the `style_formats` setting object to enable specifying a name for the format #TINY-4239

### Changed
- Changed `readonly` mode to allow hyperlinks to be clickable #TINY-6248

### Fixed
- Fixed the `change` event not firing after a successful image upload #TINY-6586
- Fixed the type signature for the `entity_encoding` setting not accepting delimited lists #TINY-6648
- Fixed layout issues when empty `tr` elements were incorrectly removed from tables #TINY-4679
- Fixed image file extensions lost when uploading an image with an alternative extension, such as `.jfif` #TINY-6622
- Fixed a security issue where URLs in attributes weren't correctly sanitized #TINY-6518
- Fixed `DOMUtils.getParents` incorrectly including the shadow root in the array of elements returned #TINY-6540
- Fixed an issue where the root document could be scrolled while an editor dialog was open inside a shadow root #TINY-6363
- Fixed `getContent` with text format returning a new line when the editor is empty #TINY-6281
- Fixed table column and row resizers not respecting the `data-mce-resize` attribute #TINY-6600
- Fixed inserting a table via the `mceInsertTable` command incorrectly creating 2 undo levels #TINY-6656
- Fixed nested tables with `colgroup` elements incorrectly always resizing the inner table #TINY-6623
- Fixed the `visualchars` plugin causing the editor to steal focus when initialized #TINY-6282
- Fixed `fullpage` plugin altering text content in `editor.getContent()` #TINY-6541
- Fixed `fullscreen` plugin not working correctly with multiple editors and shadow DOM #TINY-6280
- Fixed font size keywords such as `medium` not displaying correctly in font size menus #TINY-6291
- Fixed an issue where some attributes in table cells were not copied over to new rows or columns #TINY-6485
- Fixed incorrectly removing formatting on adjacent spaces when removing formatting on a ranged selection #TINY-6268
- Fixed the `Cut` menu item not working in the latest version of Mozilla Firefox #TINY-6615
- Fixed some incorrect types in the new TypeScript declaration file #TINY-6413
- Fixed a regression where a fake offscreen selection element was incorrectly created for the editor root node #TINY-6555
- Fixed an issue where menus would incorrectly collapse in small containers #TINY-3321
- Fixed an issue where only one table column at a time could be converted to a header #TINY-6326
- Fixed some minor memory leaks that prevented garbage collection for editor instances #TINY-6570
- Fixed resizing a `responsive` table not working when using the column resize handles #TINY-6601
- Fixed incorrectly calculating table `col` widths when resizing responsive tables #TINY-6646
- Fixed an issue where spaces were not preserved in pre-blocks when getting text content #TINY-6448
- Fixed a regression that caused the selection to be difficult to see in tables with backgrounds #TINY-6495
- Fixed content pasted multiple times in the editor when using Microsoft Internet Explorer 11. Patch contributed by mattford #GH-4905

## 5.5.1 - 2020-10-01

### Fixed
- Fixed pressing the down key near the end of a document incorrectly raising an exception #TINY-6471
- Fixed incorrect Typescript types for the `Tools` API #TINY-6475

## 5.5.0 - 2020-09-29

### Added
- Added a TypeScript declaration file to the bundle output for TinyMCE core #TINY-3785
- Added new `table_column_resizing` setting to control how table columns are resized when using the resize bars #TINY-6001
- Added the ability to remove images on a failed upload using the `images_upload_handler` failure callback #TINY-6011
- Added `hasPlugin` function to the editor API to determine if a plugin exists or not #TINY-766
- Added new `ToggleToolbarDrawer` command and query state handler to allow the toolbar drawer to be programmatically toggled and the toggle state to be checked #TINY-6032
- Added the ability to use `colgroup` elements in tables #TINY-6050
- Added a new setting `table_use_colgroups` for toggling whether colgroups are used in new tables #TINY-6050
- Added the ability to delete and navigate HTML media elements without the `media` plugin #TINY-4211
- Added `fullscreen_native` setting to the `fullscreen` plugin to enable use of the entire monitor #TINY-6284
- Added table related oxide variables to the Style API for more granular control over table cell selection appearance #TINY-6311
- Added new `toolbar_persist` setting to control the visibility of the inline toolbar #TINY-4847
- Added new APIs to allow for programmatic control of the inline toolbar visibility #TINY-4847
- Added the `origin` property to the `ObjectResized` and `ObjectResizeStart` events, to specify which handle the resize was performed on #TINY-6242
- Added new StyleSheetLoader `unload` and `unloadAll` APIs to allow loaded stylesheets to be removed #TINY-3926
- Added the `LineHeight` query command and action to the editor #TINY-4843
- Added the `lineheight` toolbar and menu items, and added `lineheight` to the default format menu #TINY-4843
- Added a new `contextmenu_avoid_overlap` setting to allow context menus to avoid overlapping matched nodes #TINY-6036
- Added new listbox dialog UI component for rendering a dropdown that allows nested options #TINY-2236
- Added back the ability to use nested items in the `image_class_list`, `link_class_list`, `link_list`, `table_class_list`, `table_cell_class_list`, and `table_row_class_list` settings #TINY-2236

### Changed
- Changed how CSS manipulates table cells when selecting multiple cells to achieve a semi-transparent selection #TINY-6311
- Changed the `target` property on fired events to use the native event target. The original target for an open shadow root can be obtained using `event.getComposedPath()` #TINY-6128
- Changed the editor to clean-up loaded CSS stylesheets when all editors using the stylesheet have been removed #TINY-3926
- Changed `imagetools` context menu icon for accessing the `image` dialog to use the `image` icon #TINY-4141
- Changed the `editor.insertContent()` and `editor.selection.setContent()` APIs to retain leading and trailing whitespace #TINY-5966
- Changed the `table` plugin `Column` menu to include the cut, copy and paste column menu items #TINY-6374
- Changed the default table styles in the content CSS files to better support the styling options available in the `table` dialog #TINY-6179

### Deprecated
- Deprecated the `Env.experimentalShadowDom` flag #TINY-6128

### Fixed
- Fixed tables with no borders displaying with the default border styles in the `preview` dialog #TINY-6179
- Fixed loss of whitespace when inserting content after a non-breaking space #TINY-5966
- Fixed the `event.getComposedPath()` function throwing an exception for events fired from the editor #TINY-6128
- Fixed notifications not appearing when the editor is within a ShadowRoot #TINY-6354
- Fixed focus issues with inline dialogs when the editor is within a ShadowRoot #TINY-6360
- Fixed the `template` plugin previews missing some content styles #TINY-6115
- Fixed the `media` plugin not saving the alternative source url in some situations #TINY-4113
- Fixed an issue where column resizing using the resize bars was inconsistent between fixed and relative table widths #TINY-6001
- Fixed an issue where dragging and dropping within a table would select table cells #TINY-5950
- Fixed up and down keyboard navigation not working for inline `contenteditable="false"` elements #TINY-6226
- Fixed dialog not retrieving `close` icon from icon pack #TINY-6445
- Fixed the `unlink` toolbar button not working when selecting multiple links #TINY-4867
- Fixed the `link` dialog not showing the "Text to display" field in some valid cases #TINY-5205
- Fixed the `DOMUtils.split()` API incorrectly removing some content #TINY-6294
- Fixed pressing the escape key not focusing the editor when using multiple toolbars #TINY-6230
- Fixed the `dirty` flag not being correctly set during an `AddUndo` event #TINY-4707
- Fixed `editor.selection.setCursorLocation` incorrectly placing the cursor outside `pre` elements in some circumstances #TINY-4058
- Fixed an exception being thrown when pressing the enter key inside pre elements while `br_in_pre` setting is false #TINY-4058

## 5.4.2 - 2020-08-17

### Fixed
- Fixed the editor not resizing when resizing the browser window in fullscreen mode #TINY-3511
- Fixed clicking on notifications causing inline editors to hide #TINY-6058
- Fixed an issue where link URLs could not be deleted or edited in the link dialog in some cases #TINY-4706
- Fixed a regression where setting the `anchor_top` or `anchor_bottom` options to `false` was not working #TINY-6256
- Fixed the `anchor` plugin not supporting the `allow_html_in_named_anchor` option #TINY-6236
- Fixed an exception thrown when removing inline formats that contained additional styles or classes #TINY-6288
- Fixed an exception thrown when positioning the context toolbar on Internet Explorer 11 in some edge cases #TINY-6271
- Fixed inline formats not removed when more than one `removeformat` format rule existed #TINY-6216
- Fixed an issue where spaces were sometimes removed when removing formating on nearby text #TINY-6251
- Fixed the list toolbar buttons not showing as active when a list is selected #TINY-6286
- Fixed an issue where the UI would sometimes not be shown or hidden when calling the show or hide API methods on the editor #TINY-6048
- Fixed the list type style not retained when copying list items #TINY-6289
- Fixed the Paste plugin converting tabs in plain text to a single space character. A `paste_tab_spaces` option has been included for setting the number of spaces used to replace a tab character #TINY-6237

## 5.4.1 - 2020-07-08

### Fixed
- Fixed the Search and Replace plugin incorrectly including zero-width caret characters in search results #TINY-4599
- Fixed dragging and dropping unsupported files navigating the browser away from the editor #TINY-6027
- Fixed undo levels not created on browser handled drop or paste events #TINY-6027
- Fixed content in an iframe element parsing as DOM elements instead of text content #TINY-5943
- Fixed Oxide checklist styles not showing when printing #TINY-5139
- Fixed bug with `scope` attribute not being added to the cells of header rows #TINY-6206

## 5.4.0 - 2020-06-30

### Added
- Added keyboard navigation support to menus and toolbars when the editor is in a ShadowRoot #TINY-6152
- Added the ability for menus to be clicked when the editor is in an open shadow root #TINY-6091
- Added the `Editor.ui.styleSheetLoader` API for loading stylesheets within the Document or ShadowRoot containing the editor UI #TINY-6089
- Added the `StyleSheetLoader` module to the public API #TINY-6100
- Added Oxide variables for styling the `select` element and headings in dialog content #TINY-6070
- Added icons for `table` column and row cut, copy, and paste toolbar buttons #TINY-6062
- Added all `table` menu items to the UI registry, so they can be used by name in other menus #TINY-4866
- Added new `mceTableApplyCellStyle` command to the `table` plugin #TINY-6004
- Added new `table` cut, copy, and paste column editor commands and menu items #TINY-6006
- Added font related Oxide variables for secondary buttons, allowing for custom styling #TINY-6061
- Added new `table_header_type` setting to control how table header rows are structured #TINY-6007
- Added new `table_sizing_mode` setting to replace the `table_responsive_width` setting, which has now been deprecated #TINY-6051
- Added new `mceTableSizingMode` command for changing the sizing mode of a table #TINY-6000
- Added new `mceTableRowType`, `mceTableColType`, and `mceTableCellType` commands and value queries #TINY-6150

### Changed
- Changed `advlist` toolbar buttons to only show a dropdown list if there is more than one option #TINY-3194
- Changed `mceInsertTable` command and `insertTable` API method to take optional header rows and columns arguments #TINY-6012
- Changed stylesheet loading, so that UI skin stylesheets can load in a ShadowRoot if required #TINY-6089
- Changed the DOM location of menus so that they display correctly when the editor is in a ShadowRoot #TINY-6093
- Changed the table plugin to correctly detect all valid header row structures #TINY-6007

### Fixed
- Fixed tables with no defined width being converted to a `fixed` width table when modifying the table #TINY-6051
- Fixed the `autosave` `isEmpty` API incorrectly detecting non-empty content as empty #TINY-5953
- Fixed table `Paste row after` and `Paste row before` menu items not disabled when nothing was available to paste #TINY-6006
- Fixed a selection performance issue with large tables on Microsoft Internet Explorer and Edge #TINY-6057
- Fixed filters for screening commands from the undo stack to be case-insensitive #TINY-5946
- Fixed `fullscreen` plugin now removes all classes when the editor is closed #TINY-4048
- Fixed handling of mixed-case icon identifiers (names) for UI elements #TINY-3854
- Fixed leading and trailing spaces lost when using `editor.selection.getContent({ format: 'text' })` #TINY-5986
- Fixed an issue where changing the URL with the quicklink toolbar caused unexpected undo behavior #TINY-5952
- Fixed an issue where removing formatting within a table cell would cause Internet Explorer 11 to scroll to the end of the table #TINY-6049
- Fixed an issue where the `allow_html_data_urls` setting was not correctly applied #TINY-5951
- Fixed the `autolink` feature so that it no longer treats a string with multiple "@" characters as an email address #TINY-4773
- Fixed an issue where removing the editor would leave unexpected attributes on the target element #TINY-4001
- Fixed the `link` plugin now suggest `mailto:` when the text contains an '@' and no slashes (`/`) #TINY-5941
- Fixed the `valid_children` check of custom elements now allows a wider range of characters in names #TINY-5971

## 5.3.2 - 2020-06-10

### Fixed
- Fixed a regression introduced in 5.3.0, where `images_dataimg_filter` was no-longer called #TINY-6086

## 5.3.1 - 2020-05-27

### Fixed
- Fixed the image upload error alert also incorrectly closing the image dialog #TINY-6020
- Fixed editor content scrolling incorrectly on focus in Firefox by reverting default content CSS html and body heights added in 5.3.0 #TINY-6019

## 5.3.0 - 2020-05-21

### Added
- Added html and body height styles to the default oxide content CSS #TINY-5978
- Added `uploadUri` and `blobInfo` to the data returned by `editor.uploadImages()` #TINY-4579
- Added a new function to the `BlobCache` API to lookup a blob based on the base64 data and mime type #TINY-5988
- Added the ability to search and replace within a selection #TINY-4549
- Added the ability to set the list start position for ordered lists and added new `lists` context menu item #TINY-3915
- Added `icon` as an optional config option to the toggle menu item API #TINY-3345
- Added `auto` mode for `toolbar_location` which positions the toolbar and menu bar at the bottom if there is no space at the top #TINY-3161

### Changed
- Changed the default `toolbar_location` to `auto` #TINY-3161
- Changed toggle menu items and choice menu items to have a dedicated icon with the checkmark displayed on the far right side of the menu item #TINY-3345
- Changed the `link`, `image`, and `paste` plugins to use Promises to reduce the bundle size #TINY-4710
- Changed the default icons to be lazy loaded during initialization #TINY-4729
- Changed the parsing of content so base64 encoded urls are converted to blob urls #TINY-4727
- Changed context toolbars so they concatenate when more than one is suitable for the current selection #TINY-4495
- Changed inline style element formats (strong, b, em, i, u, strike) to convert to a span on format removal if a `style` or `class` attribute is present #TINY-4741

### Fixed
- Fixed the `selection.setContent()` API not running parser filters #TINY-4002
- Fixed formats incorrectly applied or removed when table cells were selected #TINY-4709
- Fixed the `quickimage` button not restricting the file types to images #TINY-4715
- Fixed search and replace ignoring text in nested contenteditable elements #TINY-5967
- Fixed resize handlers displaying in the wrong location sometimes for remote images #TINY-4732
- Fixed table picker breaking in Firefox on low zoom levels #TINY-4728
- Fixed issue with loading or pasting contents with large base64 encoded images on Safari #TINY-4715
- Fixed supplementary special characters being truncated when inserted into the editor. Patch contributed by mlitwin. #TINY-4791
- Fixed toolbar buttons not set to disabled when the editor is in readonly mode #TINY-4592
- Fixed the editor selection incorrectly changing when removing caret format containers #TINY-3438
- Fixed bug where title, width, and height would be set to empty string values when updating an image and removing those attributes using the image dialog #TINY-4786
- Fixed `ObjectResized` event firing when an object wasn't resized #TINY-4161
- Fixed `ObjectResized` and `ObjectResizeStart` events incorrectly fired when adding or removing table rows and columns #TINY-4829
- Fixed the placeholder not hiding when pasting content into the editor #TINY-4828
- Fixed an issue where the editor would fail to load if local storage was disabled #TINY-5935
- Fixed an issue where an uploaded image would reuse a cached image with a different mime type #TINY-5988
- Fixed bug where toolbars and dialogs would not show if the body element was replaced (e.g. with Turbolinks). Patch contributed by spohlenz #GH-5653
- Fixed an issue where multiple formats would be removed when removing a single format at the end of lines or on empty lines #TINY-1170
- Fixed zero-width spaces incorrectly included in the `wordcount` plugin character count #TINY-5991
- Fixed a regression introduced in 5.2.0 whereby the desktop `toolbar_mode` setting would incorrectly override the mobile default setting #TINY-5998
- Fixed an issue where deleting all content in a single cell table would delete the entire table #TINY-1044

## 5.2.2 - 2020-04-23

### Fixed
- Fixed an issue where anchors could not be inserted on empty lines #TINY-2788
- Fixed text decorations (underline, strikethrough) not consistently inheriting the text color #TINY-4757
- Fixed `format` menu alignment buttons inconsistently applying to images #TINY-4057
- Fixed the floating toolbar drawer height collapsing when the editor is rendered in modal dialogs or floating containers #TINY-4837
- Fixed `media` embed content not processing safely in some cases #TINY-4857

## 5.2.1 - 2020-03-25

### Fixed
- Fixed the "is decorative" checkbox in the image dialog clearing after certain dialog events #FOAM-11
- Fixed possible uncaught exception when a `style` attribute is removed using a content filter on `setContent` #TINY-4742
- Fixed the table selection not functioning correctly in Microsoft Edge 44 or higher #TINY-3862
- Fixed the table resize handles not functioning correctly in Microsoft Edge 44 or higher #TINY-4160
- Fixed the floating toolbar drawer disconnecting from the toolbar when adding content in inline mode #TINY-4725 #TINY-4765
- Fixed `readonly` mode not returning the appropriate boolean value #TINY-3948
- Fixed the `forced_root_block_attrs` setting not applying attributes to new blocks consistently #TINY-4564
- Fixed the editor incorrectly stealing focus during initialization in Microsoft Internet Explorer #TINY-4697
- Fixed dialogs stealing focus when opening an alert or confirm dialog using an `onAction` callback #TINY-4014
- Fixed inline dialogs incorrectly closing when clicking on an opened alert or confirm dialog #TINY-4012
- Fixed the context toolbar overlapping the menu bar and toolbar #TINY-4586
- Fixed notification and inline dialog positioning issues when using `toolbar_location: 'bottom'` #TINY-4586
- Fixed the `colorinput` popup appearing offscreen on mobile devices #TINY-4711
- Fixed special characters not being found when searching by "whole words only" #TINY-4522
- Fixed an issue where dragging images could cause them to be duplicated #TINY-4195
- Fixed context toolbars activating without the editor having focus #TINY-4754
- Fixed an issue where removing the background color of text did not always work #TINY-4770
- Fixed an issue where new rows and columns in a table did not retain the style of the previous row or column #TINY-4788

## 5.2.0 - 2020-02-13

### Added
- Added the ability to apply formats to spaces #TINY-4200
- Added new `toolbar_location` setting to allow for positioning the menu and toolbar at the bottom of the editor #TINY-4210
- Added new `toolbar_groups` setting to allow a custom floating toolbar group to be added to the toolbar when using `floating` toolbar mode #TINY-4229
- Added new `link_default_protocol` setting to `link` and `autolink` plugin to allow a protocol to be used by default #TINY-3328
- Added new `placeholder` setting to allow a placeholder to be shown when the editor is empty #TINY-3917
- Added new `tinymce.dom.TextSeeker` API to allow searching text across different DOM nodes #TINY-4200
- Added a drop shadow below the toolbar while in sticky mode and introduced Oxide variables to customize it when creating a custom skin #TINY-4343
- Added `quickbars_image_toolbar` setting to allow for the image quickbar to be turned off #TINY-4398
- Added iframe and img `loading` attribute to the default schema. Patch contributed by ataylor32. #GH-5112
- Added new `getNodeFilters`/`getAttributeFilters` functions to the `editor.serializer` instance #TINY-4344
- Added new `a11y_advanced_options` setting to allow additional accessibility options to be added #FOAM-11
- Added new accessibility options and behaviours to the image dialog using `a11y_advanced_options` #FOAM-11
- Added the ability to use the window `PrismJS` instance for the `codesample` plugin instead of the bundled version to allow for styling custom languages #TINY-4504
- Added error message events that fire when a resource loading error occurs #TINY-4509

### Changed
- Changed the default schema to disallow `onchange` for select elements #TINY-4614
- Changed default `toolbar_mode` value from false to `wrap`. The value false has been deprecated #TINY-4617
- Changed `toolbar_drawer` setting to `toolbar_mode`. `toolbar_drawer` has been deprecated #TINY-4416
- Changed iframe mode to set selection on content init if selection doesn't exist #TINY-4139
- Changed table related icons to align them with the visual style of the other icons #TINY-4341
- Changed and improved the visual appearance of the color input field #TINY-2917
- Changed fake caret container to use `forced_root_block` when possible #TINY-4190
- Changed the `requireLangPack` API to wait until the plugin has been loaded before loading the language pack #TINY-3716
- Changed the formatter so `style_formats` are registered before the initial content is loaded into the editor #TINY-4238
- Changed media plugin to use https protocol for media urls by default #TINY-4577
- Changed the parser to treat CDATA nodes as bogus HTML comments to match the HTML parsing spec. A new `preserve_cdata` setting has been added to preserve CDATA nodes if required #TINY-4625

### Fixed
- Fixed incorrect parsing of malformed/bogus HTML comments #TINY-4625
- Fixed `quickbars` selection toolbar appearing on non-editable elements #TINY-4359
- Fixed bug with alignment toolbar buttons sometimes not changing state correctly #TINY-4139
- Fixed the `codesample` toolbar button not toggling when selecting code samples other than HTML #TINY-4504
- Fixed content incorrectly scrolling to the top or bottom when pressing enter if when the content was already in view #TINY-4162
- Fixed `scrollIntoView` potentially hiding elements behind the toolbar #TINY-4162
- Fixed editor not respecting the `resize_img_proportional` setting due to legacy code #TINY-4236
- Fixed flickering floating toolbar drawer in inline mode #TINY-4210
- Fixed an issue where the template plugin dialog would be indefinitely blocked on a failed template load #TINY-2766
- Fixed the `mscontrolselect` event not being unbound on IE/Edge #TINY-4196
- Fixed Confirm dialog footer buttons so only the "Yes" button is highlighted #TINY-4310
- Fixed `file_picker_callback` functionality for Image, Link and Media plugins #TINY-4163
- Fixed issue where floating toolbar drawer sometimes would break if the editor is resized while the drawer is open #TINY-4439
- Fixed incorrect `external_plugins` loading error message #TINY-4503
- Fixed resize handler was not hidden for ARIA purposes. Patch contributed by Parent5446. #GH-5195
- Fixed an issue where content could be lost if a misspelled word was selected and spellchecking was disabled #TINY-3899
- Fixed validation errors in the CSS where certain properties had the wrong default value #TINY-4491
- Fixed an issue where forced root block attributes were not applied when removing a list #TINY-4272
- Fixed an issue where the element path isn't being cleared when there are no parents #TINY-4412
- Fixed an issue where width and height in svg icons containing `rect` elements were overridden by the CSS reset #TINY-4408
- Fixed an issue where uploading images with `images_reuse_filename` enabled and that included a query parameter would generate an invalid URL #TINY-4638
- Fixed the `closeButton` property not working when opening notifications #TINY-4674
- Fixed keyboard flicker when opening a context menu on mobile #TINY-4540
- Fixed issue where plus icon svg contained strokes #TINY-4681

## 5.1.6 - 2020-01-28

### Fixed
- Fixed `readonly` mode not blocking all clicked links #TINY-4572
- Fixed legacy font sizes being calculated inconsistently for the `FontSize` query command value #TINY-4555
- Fixed changing a tables row from `Header` to `Body` incorrectly moving the row to the bottom of the table #TINY-4593
- Fixed the context menu not showing in certain cases with hybrid devices #TINY-4569
- Fixed the context menu opening in the wrong location when the target is the editor body #TINY-4568
- Fixed the `image` plugin not respecting the `automatic_uploads` setting when uploading local images #TINY-4287
- Fixed security issue related to parsing HTML comments and CDATA #TINY-4544

## 5.1.5 - 2019-12-19

### Fixed
- Fixed the UI not working with hybrid devices that accept both touch and mouse events #TNY-4521
- Fixed the `charmap` dialog initially focusing the first tab of the dialog instead of the search input field #TINY-4342
- Fixed an exception being raised when inserting content if the caret was directly before or after a `contenteditable="false"` element #TINY-4528
- Fixed a bug with pasting image URLs when paste as text is enabled #TINY-4523

## 5.1.4 - 2019-12-11

### Fixed
- Fixed dialog contents disappearing when clicking a checkbox for right-to-left languages #TINY-4518
- Fixed the `legacyoutput` plugin registering legacy formats after editor initialization, causing legacy content to be stripped on the initial load #TINY-4447
- Fixed search and replace not cycling through results when searching using special characters #TINY-4506
- Fixed the `visualchars` plugin converting HTML-like text to DOM elements in certain cases #TINY-4507
- Fixed an issue with the `paste` plugin not sanitizing content in some cases #TINY-4510
- Fixed HTML comments incorrectly being parsed in certain cases #TINY-4511

## 5.1.3 - 2019-12-04

### Fixed
- Fixed sticky toolbar not undocking when fullscreen mode is activated #TINY-4390
- Fixed the "Current Window" target not applying when updating links using the link dialog #TINY-4063
- Fixed disabled menu items not highlighting when focused #TINY-4339
- Fixed touch events passing through dialog collection items to the content underneath on Android devices #TINY-4431
- Fixed keyboard navigation of the Help dialog's Keyboard Navigation tab #TINY-4391
- Fixed search and replace dialog disappearing when finding offscreen matches on iOS devices #TINY-4350
- Fixed performance issues where sticky toolbar was jumping while scrolling on slower browsers #TINY-4475

## 5.1.2 - 2019-11-19

### Fixed
- Fixed desktop touch devices using `mobile` configuration overrides #TINY-4345
- Fixed unable to disable the new scrolling toolbar feature #TINY-4345
- Fixed touch events passing through any pop-up items to the content underneath on Android devices #TINY-4367
- Fixed the table selector handles throwing JavaScript exceptions for non-table selections #TINY-4338
- Fixed `cut` operations not removing selected content on Android devices when the `paste` plugin is enabled #TINY-4362
- Fixed inline toolbar not constrained to the window width by default #TINY-4314
- Fixed context toolbar split button chevrons pointing right when they should be pointing down #TINY-4257
- Fixed unable to access the dialog footer in tabbed dialogs on small screens #TINY-4360
- Fixed mobile table selectors were hard to select with touch by increasing the size #TINY-4366
- Fixed mobile table selectors moving when moving outside the editor #TINY-4366
- Fixed inline toolbars collapsing when using sliding toolbars #TINY-4389
- Fixed block textpatterns not treating NBSPs as spaces #TINY-4378
- Fixed backspace not merging blocks when the last element in the preceding block was a `contenteditable="false"` element #TINY-4235
- Fixed toolbar buttons that only contain text labels overlapping on mobile devices #TINY-4395
- Fixed quickbars quickimage picker not working on mobile #TINY-4377
- Fixed fullscreen not resizing in an iOS WKWebView component #TINY-4413

## 5.1.1 - 2019-10-28

### Fixed
- Fixed font formats containing spaces being wrapped in `&quot;` entities instead of single quotes #TINY-4275
- Fixed alert and confirm dialogs losing focus when clicked #TINY-4248
- Fixed clicking outside a modal dialog focusing on the document body #TINY-4249
- Fixed the context toolbar not hiding when scrolled out of view #TINY-4265

## 5.1.0 - 2019-10-17

### Added
- Added touch selector handles for table selections on touch devices #TINY-4097
- Added border width field to Table Cell dialog #TINY-4028
- Added touch event listener to media plugin to make embeds playable #TINY-4093
- Added oxide styling options to notifications and tweaked the default variables #TINY-4153
- Added additional padding to split button chevrons on touch devices, to make them easier to interact with #TINY-4223
- Added new platform detection functions to `Env` and deprecated older detection properties #TINY-4184
- Added `inputMode` config field to specify inputmode attribute of `input` dialog components #TINY-4062
- Added new `inputMode` property to relevant plugins/dialogs #TINY-4102
- Added new `toolbar_sticky` setting to allow the iframe menubar/toolbar to stick to the top of the window when scrolling #TINY-3982

### Changed
- Changed default setting for `toolbar_drawer` to `floating` #TINY-3634
- Changed mobile phones to use the `silver` theme by default #TINY-3634
- Changed some editor settings to default to `false` on touch devices:
  - `menubar`(phones only) #TINY-4077
  - `table_grid` #TINY-4075
  - `resize` #TINY-4157
  - `object_resizing` #TINY-4157
- Changed toolbars and context toolbars to sidescroll on mobile #TINY-3894 #TINY-4107
- Changed context menus to render as horizontal menus on touch devices #TINY-4107
- Changed the editor to use the `VisualViewport` API of the browser where possible #TINY-4078
- Changed visualblocks toolbar button icon and renamed `paragraph` icon to `visualchars` #TINY-4074
- Changed Oxide default for `@toolbar-button-chevron-color` to follow toolbar button icon color #TINY-4153
- Changed the `urlinput` dialog component to use the `url` type attribute #TINY-4102

### Fixed
- Fixed Safari desktop visual viewport fires resize on fullscreen breaking the restore function #TINY-3976
- Fixed scroll issues on mobile devices #TINY-3976
- Fixed context toolbar unable to refresh position on iOS12 #TINY-4107
- Fixed ctrl+left click not opening links on readonly mode and the preview dialog #TINY-4138
- Fixed Slider UI component not firing `onChange` event on touch devices #TINY-4092
- Fixed notifications overlapping instead of stacking #TINY-3478
- Fixed inline dialogs positioning incorrectly when the page is scrolled #TINY-4018
- Fixed inline dialogs and menus not repositioning when resizing #TINY-3227
- Fixed inline toolbar incorrectly stretching to the full width when a width value was provided #TINY-4066
- Fixed menu chevrons color to follow the menu text color #TINY-4153
- Fixed table menu selection grid from staying black when using dark skins, now follows border color #TINY-4153
- Fixed Oxide using the wrong text color variable for menubar button focused state #TINY-4146
- Fixed the autoresize plugin not keeping the selection in view when resizing #TINY-4094
- Fixed textpattern plugin throwing exceptions when using `forced_root_block: false` #TINY-4172
- Fixed missing CSS fill styles for toolbar button icon active state #TINY-4147
- Fixed an issue where the editor selection could end up inside a short ended element (such as `br`) #TINY-3999
- Fixed browser selection being lost in inline mode when opening split dropdowns #TINY-4197
- Fixed backspace throwing an exception when using `forced_root_block: false` #TINY-4099
- Fixed floating toolbar drawer expanding outside the bounds of the editor #TINY-3941
- Fixed the autocompleter not activating immediately after a `br` or `contenteditable=false` element #TINY-4194
- Fixed an issue where the autocompleter would incorrectly close on IE 11 in certain edge cases #TINY-4205

## 5.0.16 - 2019-09-24

### Added
- Added new `referrer_policy` setting to add the `referrerpolicy` attribute when loading scripts or stylesheets #TINY-3978
- Added a slight background color to dialog tab links when focused to aid keyboard navigation #TINY-3877

### Fixed
- Fixed media poster value not updating on change #TINY-4013
- Fixed openlink was not registered as a toolbar button #TINY-4024
- Fixed failing to initialize if a script tag was used inside a SVG #TINY-4087
- Fixed double top border showing on toolbar without menubar when toolbar_drawer is enabled #TINY-4118
- Fixed unable to drag inline dialogs to the bottom of the screen when scrolled #TINY-4154
- Fixed notifications appearing on top of the toolbar when scrolled in inline mode #TINY-4159
- Fixed notifications displaying incorrectly on IE 11 #TINY-4169

## 5.0.15 - 2019-09-02

### Added
- Added a dark `content_css` skin to go with the dark UI skin #TINY-3743

### Changed
- Changed the enabled state on toolbar buttons so they don't get the hover effect #TINY-3974

### Fixed
- Fixed missing CSS active state on toolbar buttons #TINY-3966
- Fixed `onChange` callback not firing for the colorinput dialog component #TINY-3968
- Fixed context toolbars not showing in fullscreen mode #TINY-4023

## 5.0.14 - 2019-08-19

### Added
- Added an API to reload the autocompleter menu with additional fetch metadata #MENTIONS-17

### Fixed
- Fixed missing toolbar button border styling options #TINY-3965
- Fixed image upload progress notification closing before the upload is complete #TINY-3963
- Fixed inline dialogs not closing on escape when no dialog component is in focus #TINY-3936
- Fixed plugins not being filtered when defaulting to mobile on phones #TINY-3537
- Fixed toolbar more drawer showing the content behind it when transitioning between opened and closed states #TINY-3878
- Fixed focus not returning to the dialog after pressing the "Replace all" button in the search and replace dialog #TINY-3961

### Removed
- Removed Oxide variable `@menubar-select-disabled-border-color` and replaced it with `@menubar-select-disabled-border` #TINY-3965

## 5.0.13 - 2019-08-06

### Changed
- Changed modal dialogs to prevent dragging by default and added new `draggable_modal` setting to restore dragging #TINY-3873
- Changed the nonbreaking plugin to insert nbsp characters wrapped in spans to aid in filtering. This can be disabled using the `nonbreaking_wrap` setting #TINY-3647
- Changed backspace behaviour in lists to outdent nested list items when the cursor is at the start of the list item #TINY-3651

### Fixed
- Fixed sidebar growing beyond editor bounds in IE 11 #TINY-3937
- Fixed issue with being unable to keyboard navigate disabled toolbar buttons #TINY-3350
- Fixed issues with backspace and delete in nested contenteditable true and false elements #TINY-3868
- Fixed issue with losing keyboard navigation in dialogs due to disabled buttons #TINY-3914
- Fixed `MouseEvent.mozPressure is deprecated` warning in Firefox #TINY-3919
- Fixed `default_link_target` not being respected when `target_list` is disabled #TINY-3757
- Fixed mobile plugin filter to only apply to the mobile theme, rather than all mobile platforms #TINY-3405
- Fixed focus switching to another editor during mode changes #TINY-3852
- Fixed an exception being thrown when clicking on an uninitialized inline editor #TINY-3925
- Fixed unable to keyboard navigate to dialog menu buttons #TINY-3933
- Fixed dialogs being able to be dragged outside the window viewport #TINY-3787
- Fixed inline dialogs appearing above modal dialogs #TINY-3932

## 5.0.12 - 2019-07-18

### Added
- Added ability to utilize UI dialog panels inside other panels #TINY-3305
- Added help dialog tab explaining keyboard navigation of the editor #TINY-3603

### Changed
- Changed the "Find and Replace" design to an inline dialog #TINY-3054

### Fixed
- Fixed issue where autolink spacebar event was not being fired on Edge #TINY-3891
- Fixed table selection missing the background color #TINY-3892
- Fixed removing shortcuts not working for function keys #TINY-3871
- Fixed non-descriptive UI component type names #TINY-3349
- Fixed UI registry components rendering as the wrong type when manually specifying a different type #TINY-3385
- Fixed an issue where dialog checkbox, input, selectbox, textarea and urlinput components couldn't be disabled #TINY-3708
- Fixed the context toolbar not using viable screen space in inline/distraction free mode #TINY-3717
- Fixed the context toolbar overlapping the toolbar in various conditions #TINY-3205
- Fixed IE11 edge case where items were being inserted into the wrong location #TINY-3884

## 5.0.11 - 2019-07-04

### Fixed
- Fixed packaging errors caused by a rollup treeshaking bug (https://github.com/rollup/rollup/issues/2970) #TINY-3866
- Fixed the customeditor component not able to get data from the dialog api #TINY-3866
- Fixed collection component tooltips not being translated #TINY-3855

## 5.0.10 - 2019-07-02

### Added
- Added support for all HTML color formats in `color_map` setting #TINY-3837

### Changed
- Changed backspace key handling to outdent content in appropriate circumstances #TINY-3685
- Changed default palette for forecolor and backcolor to include some lighter colors suitable for highlights #TINY-2865
- Changed the search and replace plugin to cycle through results #TINY-3800

### Fixed
- Fixed inconsistent types causing some properties to be unable to be used in dialog components #TINY-3778
- Fixed an issue in the Oxide skin where dialog content like outlines and shadows were clipped because of overflow hidden #TINY-3566
- Fixed the search and replace plugin not resetting state when changing the search query #TINY-3800
- Fixed backspace in lists not creating an undo level #TINY-3814
- Fixed the editor to cancel loading in quirks mode where the UI is not supported #TINY-3391
- Fixed applying fonts not working when the name contained spaces and numbers #TINY-3801
- Fixed so that initial content is retained when initializing on list items #TINY-3796
- Fixed inefficient font name and font size current value lookup during rendering #TINY-3813
- Fixed mobile font copied into the wrong folder for the oxide-dark skin #TINY-3816
- Fixed an issue where resizing the width of tables would produce inaccurate results #TINY-3827
- Fixed a memory leak in the Silver theme #TINY-3797
- Fixed alert and confirm dialogs using incorrect markup causing inconsistent padding #TINY-3835
- Fixed an issue in the Table plugin with `table_responsive_width` not enforcing units when resizing #TINY-3790
- Fixed leading, trailing and sequential spaces being lost when pasting plain text #TINY-3726
- Fixed exception being thrown when creating relative URIs #TINY-3851
- Fixed focus is no longer set to the editor content during mode changes unless the editor already had focus #TINY-3852

## 5.0.9 - 2019-06-26

### Fixed
- Fixed print plugin not working in Firefox #TINY-3834

## 5.0.8 - 2019-06-18

### Added
- Added back support for multiple toolbars #TINY-2195
- Added support for .m4a files to the media plugin #TINY-3750
- Added new base_url and suffix editor init options #TINY-3681

### Fixed
- Fixed incorrect padding for select boxes with visible values #TINY-3780
- Fixed selection incorrectly changing when programmatically setting selection on contenteditable false elements #TINY-3766
- Fixed sidebar background being transparent #TINY-3727
- Fixed the build to remove duplicate iife wrappers #TINY-3689
- Fixed bogus autocompleter span appearing in content when the autocompleter menu is shown #TINY-3752
- Fixed toolbar font size select not working with legacyoutput plugin #TINY-2921
- Fixed the legacyoutput plugin incorrectly aligning images #TINY-3660
- Fixed remove color not working when using the legacyoutput plugin #TINY-3756
- Fixed the font size menu applying incorrect sizes when using the legacyoutput plugin #TINY-3773
- Fixed scrollIntoView not working when the parent window was out of view #TINY-3663
- Fixed the print plugin printing from the wrong window in IE11 #TINY-3762
- Fixed content CSS loaded over CORS not loading in the preview plugin with content_css_cors enabled #TINY-3769
- Fixed the link plugin missing the default "None" option for link list #TINY-3738
- Fixed small dot visible with menubar and toolbar disabled in inline mode #TINY-3623
- Fixed space key properly inserts a nbsp before/after block elements #TINY-3745
- Fixed native context menu not showing with images in IE11 #TINY-3392
- Fixed inconsistent browser context menu image selection #TINY-3789

## 5.0.7 - 2019-06-05

### Added
- Added new toolbar button and menu item for inserting tables via dialog #TINY-3636
- Added new API for adding/removing/changing tabs in the Help dialog #TINY-3535
- Added highlighting of matched text in autocompleter items #TINY-3687
- Added the ability for autocompleters to work with matches that include spaces #TINY-3704
- Added new `imagetools_fetch_image` callback to allow custom implementations for cors loading of images #TINY-3658
- Added `'http'` and `https` options to `link_assume_external_targets` to prepend `http://` or `https://` prefixes when URL does not contain a protocol prefix. Patch contributed by francoisfreitag. #GH-4335

### Changed
- Changed annotations navigation to work the same as inline boundaries #TINY-3396
- Changed tabpanel API by adding a `name` field and changing relevant methods to use it #TINY-3535

### Fixed
- Fixed text color not updating all color buttons when choosing a color #TINY-3602
- Fixed the autocompleter not working with fragmented text #TINY-3459
- Fixed the autosave plugin no longer overwrites window.onbeforeunload #TINY-3688
- Fixed infinite loop in the paste plugin when IE11 takes a long time to process paste events. Patch contributed by lRawd. #GH-4987
- Fixed image handle locations when using `fixed_toolbar_container`. Patch contributed by t00. #GH-4966
- Fixed the autoresize plugin not firing `ResizeEditor` events #TINY-3587
- Fixed editor in fullscreen mode not extending to the bottom of the screen #TINY-3701
- Fixed list removal when pressing backspace after the start of the list item #TINY-3697
- Fixed autocomplete not triggering from compositionend events #TINY-3711
- Fixed `file_picker_callback` could not set the caption field on the insert image dialog #TINY-3172
- Fixed the autocompleter menu showing up after a selection had been made #TINY-3718
- Fixed an exception being thrown when a file or number input has focus during initialization. Patch contributed by t00 #GH-2194

## 5.0.6 - 2019-05-22

### Added
- Added `icons_url` editor settings to enable icon packs to be loaded from a custom url #TINY-3585
- Added `image_uploadtab` editor setting to control the visibility of the upload tab in the image dialog #TINY-3606
- Added new api endpoints to the wordcount plugin and improved character count logic #TINY-3578

### Changed
- Changed plugin, language and icon loading errors to log in the console instead of a notification #TINY-3585

### Fixed
- Fixed the textpattern plugin not working with fragmented text #TINY-3089
- Fixed various toolbar drawer accessibility issues and added an animation #TINY-3554
- Fixed issues with selection and ui components when toggling readonly mode #TINY-3592
- Fixed so readonly mode works with inline editors #TINY-3592
- Fixed docked inline toolbar positioning when scrolled #TINY-3621
- Fixed initial value not being set on bespoke select in quickbars and toolbar drawer #TINY-3591
- Fixed so that nbsp entities aren't trimmed in white-space: pre-line elements #TINY-3642
- Fixed `mceInsertLink` command inserting spaces instead of url encoded characters #GH-4990
- Fixed text content floating on top of dialogs in IE11 #TINY-3640

## 5.0.5 - 2019-05-09

### Added
- Added menu items to match the forecolor/backcolor toolbar buttons #TINY-2878
- Added default directionality based on the configured language #TINY-2621
- Added styles, icons and tests for rtl mode #TINY-2621

### Fixed
- Fixed autoresize not working with floating elements or when media elements finished loading #TINY-3545
- Fixed incorrect vertical caret positioning in IE 11 #TINY-3188
- Fixed submenu anchoring hiding overflowed content #TINY-3564

### Removed
- Removed unused and hidden validation icons to avoid displaying phantom tooltips #TINY-2329

## 5.0.4 - 2019-04-23

### Added
- Added back URL dialog functionality, which is now available via `editor.windowManager.openUrl()` #TINY-3382
- Added the missing throbber functionality when calling `editor.setProgressState(true)` #TINY-3453
- Added function to reset the editor content and undo/dirty state via `editor.resetContent()` #TINY-3435
- Added the ability to set menu buttons as active #TINY-3274
- Added `editor.mode` API, featuring a custom editor mode API #TINY-3406
- Added better styling to floating toolbar drawer #TINY-3479
- Added the new premium plugins to the Help dialog plugins tab #TINY-3496
- Added the linkchecker context menu items to the default configuration #TINY-3543

### Fixed
- Fixed image context menu items showing on placeholder images #TINY-3280
- Fixed dialog labels and text color contrast within notifications/alert banners to satisfy WCAG 4.5:1 contrast ratio for accessibility #TINY-3351
- Fixed selectbox and colorpicker items not being translated #TINY-3546
- Fixed toolbar drawer sliding mode to correctly focus the editor when tabbing via keyboard navigation #TINY-3533
- Fixed positioning of the styleselect menu in iOS while using the mobile theme #TINY-3505
- Fixed the menubutton `onSetup` callback to be correctly executed when rendering the menu buttons #TINY-3547
- Fixed `default_link_target` setting to be correctly utilized when creating a link #TINY-3508
- Fixed colorpicker floating marginally outside its container #TINY-3026
- Fixed disabled menu items displaying as active when hovered #TINY-3027

### Removed
- Removed redundant mobile wrapper #TINY-3480

## 5.0.3 - 2019-03-19

### Changed
- Changed empty nested-menu items within the style formats menu to be disabled or hidden if the value of `style_formats_autohide` is `true` #TINY-3310
- Changed the entire phrase 'Powered by Tiny' in the status bar to be a link instead of just the word 'Tiny' #TINY-3366
- Changed `formatselect`, `styleselect` and `align` menus to use the `mceToggleFormat` command internally #TINY-3428

### Fixed
- Fixed toolbar keyboard navigation to work as expected when `toolbar_drawer` is configured #TINY-3432
- Fixed text direction buttons to display the correct pressed state in selections that have no explicit `dir` property #TINY-3138
- Fixed the mobile editor to clean up properly when removed #TINY-3445
- Fixed quickbar toolbars to add an empty box to the screen when it is set to `false` #TINY-3439
- Fixed an issue where pressing the **Delete/Backspace** key at the edge of tables was creating incorrect selections #TINY-3371
- Fixed an issue where dialog collection items (emoticon and special character dialogs) couldn't be selected with touch devices #TINY-3444
- Fixed a type error introduced in TinyMCE version 5.0.2 when calling `editor.getContent()` with nested bookmarks #TINY-3400
- Fixed an issue that prevented default icons from being overridden #TINY-3449
- Fixed an issue where **Home/End** keys wouldn't move the caret correctly before or after `contenteditable=false` inline elements #TINY-2995
- Fixed styles to be preserved in IE 11 when editing via the `fullpage` plugin #TINY-3464
- Fixed the `link` plugin context toolbar missing the open link button #TINY-3461
- Fixed inconsistent dialog component spacing #TINY-3436

## 5.0.2 - 2019-03-05

### Added
- Added presentation and document presets to `htmlpanel` dialog component #TINY-2694
- Added missing fixed_toolbar_container setting has been reimplemented in the Silver theme #TINY-2712
- Added a new toolbar setting `toolbar_drawer` that moves toolbar groups which overflow the editor width into either a `sliding` or `floating` toolbar section #TINY-2874

### Changed
- Updated the build process to include package lock files in the dev distribution archive #TINY-2870

### Fixed
- Fixed inline dialogs did not have aria attributes #TINY-2694
- Fixed default icons are now available in the UI registry, allowing use outside of toolbar buttons #TINY-3307
- Fixed a memory leak related to select toolbar items #TINY-2874
- Fixed a memory leak due to format changed listeners that were never unbound #TINY-3191
- Fixed an issue where content may have been lost when using permanent bookmarks #TINY-3400
- Fixed the quicklink toolbar button not rendering in the quickbars plugin #TINY-3125
- Fixed an issue where menus were generating invalid HTML in some cases #TINY-3323
- Fixed an issue that could cause the mobile theme to show a blank white screen when the editor was inside an `overflow:hidden` element #TINY-3407
- Fixed mobile theme using a transparent background and not taking up the full width on iOS #TINY-3414
- Fixed the template plugin dialog missing the description field #TINY-3337
- Fixed input dialog components using an invalid default type attribute #TINY-3424
- Fixed an issue where backspace/delete keys after/before pagebreak elements wouldn't move the caret #TINY-3097
- Fixed an issue in the table plugin where menu items and toolbar buttons weren't showing correctly based on the selection #TINY-3423
- Fixed inconsistent button focus styles in Firefox #TINY-3377
- Fixed the resize icon floating left when all status bar elements were disabled #TINY-3340
- Fixed the resize handle to not show in fullscreen mode #TINY-3404

## 5.0.1 - 2019-02-21

### Added
- Added H1-H6 toggle button registration to the silver theme #TINY-3070
- Added code sample toolbar button will now toggle on when the cursor is in a code section #TINY-3040
- Added new settings to the emoticons plugin to allow additional emoticons to be added #TINY-3088

### Fixed
- Fixed an issue where adding links to images would replace the image with text #TINY-3356
- Fixed an issue where the inline editor could use fractional pixels for positioning #TINY-3202
- Fixed an issue where uploading non-image files in the Image Plugin upload tab threw an error. #TINY-3244
- Fixed an issue in the media plugin that was causing the source url and height/width to be lost in certain circumstances #TINY-2858
- Fixed an issue with the Context Toolbar not being removed when clicking outside of the editor #TINY-2804
- Fixed an issue where clicking 'Remove link' wouldn't remove the link in certain circumstances #TINY-3199
- Fixed an issue where the media plugin would fail when parsing dialog data #TINY-3218
- Fixed an issue where retrieving the selected content as text didn't create newlines #TINY-3197
- Fixed incorrect keyboard shortcuts in the Help dialog for Windows #TINY-3292
- Fixed an issue where JSON serialization could produce invalid JSON #TINY-3281
- Fixed production CSS including references to source maps #TINY-3920
- Fixed development CSS was not included in the development zip #TINY-3920
- Fixed the autocompleter matches predicate not matching on the start of words by default #TINY-3306
- Fixed an issue where the page could be scrolled with modal dialogs open #TINY-2252
- Fixed an issue where autocomplete menus would show an icon margin when no items had icons #TINY-3329
- Fixed an issue in the quickbars plugin where images incorrectly showed the text selection toolbar #TINY-3338
- Fixed an issue that caused the inline editor to fail to render when the target element already had focus #TINY-3353

### Removed
- Removed paste as text notification banner and paste_plaintext_inform setting #POW-102

## 5.0.0 - 2019-02-04

Full documentation for the version 5 features and changes is available at https://www.tiny.cloud/docs/release-notes/

### Added
- Added links and registered names with * to denote premium plugins in Plugins tab of Help dialog #TINY-3223

### Changed
- Changed Tiny 5 mobile skin to look more uniform with desktop #TINY-2650
- Blacklisted table, th and td as inline editor target #TINY-717

### Fixed
- Fixed an issue where tab panel heights weren't sizing properly on smaller screens and weren't updating on resize #TINY-3242
- Fixed image tools not having any padding between the label and slider #TINY-3220
- Fixed context toolbar toggle buttons not showing the correct state #TINY-3022
- Fixed missing separators in the spellchecker context menu between the suggestions and actions #TINY-3217
- Fixed notification icon positioning in alert banners #TINY-2196
- Fixed a typo in the word count plugin name #TINY-3062
- Fixed charmap and emoticons dialogs not having a primary button #TINY-3233
- Fixed an issue where resizing wouldn't work correctly depending on the box-sizing model #TINY-3278

## 5.0.0-rc-2 - 2019-01-22

### Added
- Added screen reader accessibility for sidebar and statusbar #TINY-2699

### Changed
- Changed formatting menus so they are registered and made the align toolbar button use an icon instead of text #TINY-2880
- Changed checkboxes to use a boolean for its state, instead of a string #TINY-2848
- Updated the textpattern plugin to properly support nested patterns and to allow running a command with a value for a pattern with a start and an end #TINY-2991
- Updated Emoticons and Charmap dialogs to be screen reader accessible #TINY-2693

### Fixed
- Fixed the link dialog such that it will now retain class attributes when updating links #TINY-2825
- Fixed "Find and replace" not showing in the "Edit" menu by default #TINY-3061
- Fixed dropdown buttons missing the 'type' attribute, which could cause forms to be incorrectly submitted #TINY-2826
- Fixed emoticon and charmap search not returning expected results in certain cases #TINY-3084
- Fixed blank rel_list values throwing an exception in the link plugin #TINY-3149

### Removed
- Removed unnecessary 'flex' and unused 'colspan' properties from the new dialog APIs #TINY-2973

## 5.0.0-rc-1 - 2019-01-08

### Added
- Added editor settings functionality to specify title attributes for toolbar groups #TINY-2690
- Added icons instead of button text to improve Search and Replace dialog footer appearance #TINY-2654
- Added `tox-dialog__table` instead of `mce-table-striped` class to enhance Help dialog appearance #TINY-2360
- Added title attribute to iframes so, screen readers can announce iframe labels #TINY-2692
- Added a wordcount menu item, that defaults to appearing in the tools menu #TINY-2877

### Changed
- Updated the font select dropdown logic to try to detect the system font stack and show "System Font" as the font name #TINY-2710
- Updated the autocompleter to only show when it has matched items #TINY-2350
- Updated SizeInput labels to "Height" and "Width" instead of Dimensions #TINY-2833
- Updated the build process to minify and generate ASCII only output for the emoticons database #TINY-2744

### Fixed
- Fixed readonly mode not fully disabling editing content #TINY-2287
- Fixed accessibility issues with the font select, font size, style select and format select toolbar dropdowns #TINY-2713
- Fixed accessibility issues with split dropdowns #TINY-2697
- Fixed the legacyoutput plugin to be compatible with TinyMCE 5.0 #TINY-2301
- Fixed icons not showing correctly in the autocompleter popup #TINY-3029
- Fixed an issue where preview wouldn't show anything in Edge under certain circumstances #TINY-3035
- Fixed the height being incorrectly calculated for the autoresize plugin #TINY-2807

## 5.0.0-beta-1 - 2018-11-30

### Added
- Added a new `addNestedMenuItem()` UI registry function and changed all nested menu items to use the new registry functions #TINY-2230
- Added title attribute to color swatch colors #TINY-2669
- Added anchorbar component to anchor inline toolbar dialogs to instead of the toolbar #TINY-2040
- Added support for toolbar<n> and toolbar array config options to be squashed into a single toolbar and not create multiple toolbars #TINY-2195
- Added error handling for when forced_root_block config option is set to true #TINY-2261
- Added functionality for the removed_menuitems config option #TINY-2184
- Added the ability to use a string to reference menu items in menu buttons and submenu items #TINY-2253

### Changed
- Changed the name of the "inlite" plugin to "quickbars" #TINY-2831
- Changed the background color icon to highlight background icon #TINY-2258
- Changed Help dialog to be accessible to screen readers #TINY-2687
- Changed the color swatch to save selected custom colors to local storage for use across sessions #TINY-2722
- Changed `WindowManager` API - methods `getParams`, `setParams` and `getWindows`, and the legacy `windows` property, have been removed. `alert` and `confirm` dialogs are no longer tracked in the window list. #TINY-2603

### Fixed
- Fixed an inline mode issue where the save plugin upon saving can cause content loss #TINY-2659
- Fixed an issue in IE 11 where calling selection.getContent() would return an empty string when the editor didn't have focus #TINY-2325

### Removed
- Removed compat3x plugin #TINY-2815

## 5.0.0-preview-4 - 2018-11-12

### Added
- Added width and height placeholder text to image and media dialog dimensions input #AP-296
- Added the ability to keyboard navigate through menus, toolbars, sidebar and the status bar sequentially #AP-381
- Added translation capability back to the editor's UI #AP-282
- Added `label` component type for dialogs to group components under a label

### Changed
- Changed the editor resize handle so that it should be disabled when the autoresize plugin is turned on #AP-424
- Changed UI text for microcopy improvements #TINY-2281

### Fixed
- Fixed distraction free plugin #AP-470
- Fixed contents of the input field being selected on focus instead of just recieving an outline highlight #AP-464
- Fixed styling issues with dialogs and menus in IE 11 #AP-456
- Fixed custom style format control not honoring custom formats #AP-393
- Fixed context menu not appearing when clicking an image with a caption #AP-382
- Fixed directionality of UI when using an RTL language #AP-423
- Fixed page responsiveness with multiple inline editors #AP-430
- Fixed empty toolbar groups appearing through invalid configuration of the `toolbar` property #AP-450
- Fixed text not being retained when updating links through the link dialog #AP-293
- Fixed edit image context menu, context toolbar and toolbar items being incorrectly enabled when selecting invalid images #AP-323
- Fixed emoji type ahead being shown when typing URLs #AP-366
- Fixed toolbar configuration properties incorrectly expecting string arrays instead of strings #AP-342
- Fixed the block formatting toolbar item not showing a "Formatting" title when there is no selection #AP-321
- Fixed clicking disabled toolbar buttons hiding the toolbar in inline mode #AP-380
- Fixed `EditorResize` event not being fired upon editor resize #AP-327
- Fixed tables losing styles when updating through the dialog #AP-368
- Fixed context toolbar positioning to be more consistent near the edges of the editor #AP-318
- Fixed table of contents plugin now works with v5 toolbar APIs correctly #AP-347
- Fixed the `link_context_toolbar` configuration not disabling the context toolbar #AP-458
- Fixed the link context toolbar showing incorrect relative links #AP-435
- Fixed the alignment of the icon in alert banner dialog components #TINY-2220
- Fixed the visual blocks and visual char menu options not displaying their toggled state #TINY-2238
- Fixed the editor not displaying as fullscreen when toggled #TINY-2237

### Removed
- Removed the tox-custom-editor class that was added to the wrapping element of codemirror #TINY-2211

## 5.0.0-preview-3 - 2018-10-18

### Changed
- Changed editor layout to use modern CSS properties over manually calculating dimensions #AP-324
- Changed `autoresize_min_height` and `autoresize_max_height` configurations to `min_height` and `max_height` #AP-324
- Changed `Whole word` label in Search and Replace dialog to `Find whole words only` #AP-387

### Fixed
- Fixed bugs with editor width jumping when resizing and the iframe not resizing to smaller than 150px in height #AP-324
- Fixed mobile theme bug that prevented the editor from loading #AP-404
- Fixed long toolbar groups extending outside of the editor instead of wrapping
- Fixed dialog titles so they are now proper case #AP-384
- Fixed color picker default to be #000000 instead of #ff00ff #AP-216
- Fixed "match case" option on the Find and Replace dialog is no longer selected by default #AP-298
- Fixed vertical alignment of toolbar icons #DES-134
- Fixed toolbar icons not appearing on IE11 #DES-133

## 5.0.0-preview-2 - 2018-10-10

### Added
- Added swatch is now shown for colorinput fields, instead of the colorpicker directly #AP-328
- Added fontformats and fontsizes menu items #AP-390

### Changed
- Changed configuration of color options has been simplified to `color_map`, `color_cols`, and `custom_colors` #AP-328
- Changed `height` configuration to apply to the editor frame (including menubar, toolbar, status bar) instead of the content area #AP-324

### Fixed
- Fixed styleselect not updating the displayed item as the cursor moved #AP-388
- Fixed preview iframe not expanding to the dialog size #AP-252
- Fixed 'meta' shortcuts not translated into platform-specific text #AP-270
- Fixed tabbed dialogs (Charmap and Emoticons) shrinking when no search results returned
- Fixed a bug where alert banner icons were not retrieved from icon pack. #AP-330
- Fixed component styles to flex so they fill large dialogs. #AP-252
- Fixed editor flashing unstyled during load (still in progress). #AP-349

### Removed
- Removed `colorpicker` plugin, it is now in the theme #AP-328
- Removed `textcolor` plugin, it is now in the theme #AP-328

## 5.0.0-preview-1 - 2018-10-01

Developer preview 1

Initial list of features and changes is available at https://tiny.cloud/docs-preview/release-notes/new-features/

## 4.9.11 - 2020-07-13

### Fixed
- Fixed the `selection.setContent()` API not running parser filters #TINY-4002
- Fixed content in an iframe element parsing as DOM elements instead of text content #TINY-5943
- Fixed up and down keyboard navigation not working for inline `contenteditable="false"` elements #TINY-6226

## 4.9.10 - 2020-04-23

### Fixed
- Fixed an issue where the editor selection could end up inside a short ended element (eg br) #TINY-3999
- Fixed a security issue related to CDATA sanitization during parsing #TINY-4669
- Fixed `media` embed content not processing safely in some cases #TINY-4857

## 4.9.9 - 2020-03-25

### Fixed
- Fixed the table selection not functioning correctly in Microsoft Edge 44 or higher #TINY-3862
- Fixed the table resize handles not functioning correctly in Microsoft Edge 44 or higher #TINY-4160
- Fixed the `forced_root_block_attrs` setting not applying attributes to new blocks consistently #TINY-4564
- Fixed the editor failing to initialize if a script tag was used inside an SVG #TINY-4087

## 4.9.8 - 2020-01-28

### Fixed
- Fixed the `mobile` theme failing to load due to a bundling issue #TINY-4613
- Fixed security issue related to parsing HTML comments and CDATA #TINY-4544

## 4.9.7 - 2019-12-19

### Fixed
- Fixed the `visualchars` plugin converting HTML-like text to DOM elements in certain cases #TINY-4507
- Fixed an issue with the `paste` plugin not sanitizing content in some cases #TINY-4510
- Fixed HTML comments incorrectly being parsed in certain cases #TINY-4511

## 4.9.6 - 2019-09-02

### Fixed
- Fixed image browse button sometimes displaying the browse window twice #TINY-3959

## 4.9.5 - 2019-07-02

### Changed
- Changed annotations navigation to work the same as inline boundaries #TINY-3396

### Fixed
- Fixed the print plugin printing from the wrong window in IE11 #TINY-3762
- Fixed an exception being thrown when a file or number input has focus during initialization. Patch contributed by t00 #GH-2194
- Fixed positioning of the styleselect menu in iOS while using the mobile theme #TINY-3505
- Fixed native context menu not showing with images in IE11 #TINY-3392
- Fixed selection incorrectly changing when programmatically setting selection on contenteditable false elements #TINY-3766
- Fixed image browse button not working on touch devices #TINY-3751
- Fixed so that nbsp entities aren't trimmed in white-space: pre-line elements #TINY-3642
- Fixed space key properly inserts a nbsp before/after block elements #TINY-3745
- Fixed infinite loop in the paste plugin when IE11 takes a long time to process paste events. Patch contributed by lRawd. #GH-4987

## 4.9.4 - 2019-03-20

### Fixed
- Fixed an issue where **Home/End** keys wouldn't move the caret correctly before or after `contenteditable=false` inline elements #TINY-2995
- Fixed an issue where content may have been lost when using permanent bookmarks #TINY-3400
- Fixed the mobile editor to clean up properly when removed #TINY-3445
- Fixed an issue where retrieving the selected content as text didn't create newlines #TINY-3197
- Fixed an issue where typing space between images would cause issues with nbsp not being inserted. #TINY-3346

## 4.9.3 - 2019-01-31

### Added
- Added a visualchars_default_state setting to the Visualchars Plugin. Patch contributed by mat3e.

### Fixed
- Fixed a bug where scrolling on a page with more than one editor would cause a ResizeWindow event to fire. #TINY-3247
- Fixed a bug where if a plugin threw an error during initialisation the whole editor would fail to load. #TINY-3243
- Fixed a bug where getContent would include bogus elements when valid_elements setting was set up in a specific way. #TINY-3213
- Fixed a bug where only a few function key names could be used when creating keyboard shortcuts. #TINY-3146
- Fixed a bug where it wasn't possible to enter spaces into an editor after pressing shift+enter. #TINY-3099
- Fixed a bug where no caret would be rendered after backspacing to a contenteditable false element. #TINY-2998
- Fixed a bug where deletion to/from indented lists would leave list fragments in the editor. #TINY-2981

## 4.9.2 - 2018-12-17

### Fixed
- Fixed a bug with pressing the space key on IE 11 would result in nbsp characters being inserted between words at the end of a block. #TINY-2996
- Fixed a bug where character composition using quote and space on US International keyboards would produce a space instead of a quote. #TINY-2999
- Fixed a bug where remove format wouldn't remove the inner most inline element in some situations. #TINY-2982
- Fixed a bug where outdenting an list item would affect attributes on other list items within the same list. #TINY-2971
- Fixed a bug where the DomParser filters wouldn't be applied for elements created when parsing invalid html. #TINY-2978
- Fixed a bug where setProgressState wouldn't automatically close floating ui elements like menus. #TINY-2896
- Fixed a bug where it wasn't possible to navigate out of a figcaption element using the arrow keys. #TINY-2894
- Fixed a bug where enter key before an image inside a link would remove the image. #TINY-2780

## 4.9.1 - 2018-12-04

### Added
- Added functionality to insert html to the replacement feature of the Textpattern Plugin. #TINY-2839

### Fixed
- Fixed a bug where `editor.selection.getContent({format: 'text'})` didn't work as expected in IE11 on an unfocused editor. #TINY-2862
- Fixed a bug in the Textpattern Plugin where the editor would get an incorrect selection after inserting a text pattern on Safari. #TINY-2838
- Fixed a bug where the space bar didn't work correctly in editors with the forced_root_block setting set to false. #TINY-2816

## 4.9.0 - 2018-11-27

### Added
- Added a replace feature to the Textpattern Plugin. #TINY-1908
- Added functionality to the Lists Plugin that improves the indentation logic. #TINY-1790

### Fixed
- Fixed a bug where it wasn't possible to delete/backspace when the caret was between a contentEditable=false element and a BR. #TINY-2372
- Fixed a bug where copying table cells without a text selection would fail to copy anything. #TINY-1789
- Implemented missing `autosave_restore_when_empty` functionality in the Autosave Plugin. Patch contributed by gzzo. #GH-4447
- Reduced insertion of unnecessary nonbreaking spaces in the editor. #TINY-1879

## 4.8.5 - 2018-10-30

### Added
- Added a content_css_cors setting to the editor that adds the crossorigin="anonymous" attribute to link tags added by the StyleSheetLoader. #TINY-1909

### Fixed
- Fixed a bug where trying to remove formatting with a collapsed selection range would throw an exception. #GH-4636
- Fixed a bug in the image plugin that caused updating figures to split contenteditable elements. #GH-4563
- Fixed a bug that was causing incorrect viewport calculations for fixed position UI elements. #TINY-1897
- Fixed a bug where inline formatting would cause the delete key to do nothing. #TINY-1900

## 4.8.4 - 2018-10-23

### Added
- Added support for the HTML5 `main` element. #TINY-1877

### Changed
- Changed the keyboard shortcut to move focus to contextual toolbars to Ctrl+F9. #TINY-1812

### Fixed
- Fixed a bug where content css could not be loaded from another domain. #TINY-1891
- Fixed a bug on FireFox where the cursor would get stuck between two contenteditable false inline elements located inside of the same block element divided by a BR. #TINY-1878
- Fixed a bug with the insertContent method where nonbreaking spaces would be inserted incorrectly. #TINY-1868
- Fixed a bug where the toolbar of the inline editor would not be visible in some scenarios. #TINY-1862
- Fixed a bug where removing the editor while more than one notification was open would throw an error. #TINY-1845
- Fixed a bug where the menubutton would be rendered on top of the menu if the viewport didn't have enough height. #TINY-1678
- Fixed a bug with the annotations api where annotating collapsed selections caused problems. #TBS-2449
- Fixed a bug where wbr elements were being transformed into whitespace when using the Paste Plugin's paste as text setting. #GH-4638
- Fixed a bug where the Search and Replace didn't replace spaces correctly. #GH-4632
- Fixed a bug with sublist items not persisting selection. #GH-4628
- Fixed a bug with mceInsertRawHTML command not working as expected. #GH-4625

## 4.8.3 - 2018-09-13

### Fixed
- Fixed a bug where the Wordcount Plugin didn't correctly count words within tables on IE11. #TINY-1770
- Fixed a bug where it wasn't possible to move the caret out of a table on IE11 and Firefox. #TINY-1682
- Fixed a bug where merging empty blocks didn't work as expected, sometimes causing content to be deleted. #TINY-1781
- Fixed a bug where the Textcolor Plugin didn't show the correct current color. #TINY-1810
- Fixed a bug where clear formatting with a collapsed selection would sometimes clear formatting from more content than expected. #TINY-1813 #TINY-1821
- Fixed a bug with the Table Plugin where it wasn't possible to keyboard navigate to the caption. #TINY-1818

## 4.8.2 - 2018-08-09

### Changed
- Moved annotator from "experimental" to "annotator" object on editor. #TBS-2398
- Improved the multiclick normalization across browsers. #TINY-1788

### Fixed
- Fixed a bug where running getSelectedBlocks with a collapsed selection between block elements would produce incorrect results. #TINY-1787
- Fixed a bug where the ScriptLoaders loadScript method would not work as expected in FireFox when loaded on the same page as a ShadowDOM polyfill. #TINY-1786
- Removed reference to ShadowDOM event.path as Blink based browsers now support event.composedPath. #TINY-1785
- Fixed a bug where a reference to localStorage would throw an "access denied" error in IE11 with strict security settings. #TINY-1782
- Fixed a bug where pasting using the toolbar button on an inline editor in IE11 would cause a looping behaviour. #TINY-1768

## 4.8.1 - 2018-07-26

### Fixed
- Fixed a bug where the content of inline editors was being cleaned on every call of `editor.save()`. #TINY-1783
- Fixed a bug where the arrow of the Inlite Theme toolbar was being rendered incorrectly in RTL mode. #TINY-1776
- Fixed a bug with the Paste Plugin where pasting after inline contenteditable false elements moved the caret to the end of the line. #TINY-1758

## 4.8.0 - 2018-06-27

### Added
- Added new "experimental" object in editor, with initial Annotator API. #TBS-2374

### Fixed
- Fixed a bug where deleting paragraphs inside of table cells would delete the whole table cell. #TINY-1759
- Fixed a bug in the Table Plugin where removing row height set on the row properties dialog did not update the table. #TINY-1730
- Fixed a bug with the font select toolbar item didn't update correctly. #TINY-1683
- Fixed a bug where all bogus elements would not be deleted when removing an inline editor. #TINY-1669

## 4.7.13 - 2018-05-16

### Added
- Added missing code menu item from the default menu config. #TINY-1648
- Added new align button for combining the separate align buttons into a menu button. #TINY-1652

### Fixed
- Fixed a bug where Edge 17 wouldn't be able to select images or tables. #TINY-1679
- Fixed issue where whitespace wasn't preserved when the editor was initialized on pre elements. #TINY-1649
- Fixed a bug with the fontselect dropdowns throwing an error if the editor was hidden in Firefox. #TINY-1664
- Fixed a bug where it wasn't possible to merge table cells on IE 11. #TINY-1671
- Fixed a bug where textcolor wasn't applying properly on IE 11 in some situations. #TINY-1663
- Fixed a bug where the justifyfull command state wasn't working correctly. #TINY-1677
- Fixed a bug where the styles wasn't updated correctly when resizing some tables. #TINY-1668

## 4.7.12 - 2018-05-03

### Added
- Added an option to filter out image svg data urls.
- Added support for html5 details and summary elements.

### Changed
- Changed so the mce-abs-layout-item css rule targets html instead of body. Patch contributed by nazar-pc.

### Fixed
- Fixed a bug where the "read" step on the mobile theme was still present on android mobile browsers.
- Fixed a bug where all images in the editor document would reload on any editor change.
- Fixed a bug with the Table Plugin where ObjectResized event wasn't being triggered on column resize.
- Fixed so the selection is set to the first suitable caret position after editor.setContent called.
- Fixed so links with xlink:href attributes are filtered correctly to prevent XSS.
- Fixed a bug on IE11 where pasting content into an inline editor initialized on a heading element would create new editable elements.
- Fixed a bug where readonly mode would not work as expected when the editor contained contentEditable=true elements.
- Fixed a bug where the Link Plugin would throw an error when used together with the webcomponents polyfill. Patch contributed by 4esnog.
- Fixed a bug where the "Powered by TinyMCE" branding link would break on XHTML pages. Patch contributed by tistre.
- Fixed a bug where the same id would be used in the blobcache for all pasted images. Patch contributed by thorn0.

## 4.7.11 - 2018-04-11

### Added
- Added a new imagetools_credentials_hosts option to the Imagetools Plugin.

### Fixed
- Fixed a bug where toggling a list containing empty LIs would throw an error. Patch contributed by bradleyke.
- Fixed a bug where applying block styles to a text with the caret at the end of the paragraph would select all text in the paragraph.
- Fixed a bug where toggling on the Spellchecker Plugin would trigger isDirty on the editor.
- Fixed a bug where it was possible to enter content into selection bookmark spans.
- Fixed a bug where if a non paragraph block was configured in forced_root_block the editor.getContent method would return incorrect values with an empty editor.
- Fixed a bug where dropdown menu panels stayed open and fixed in position when dragging dialog windows.
- Fixed a bug where it wasn't possible to extend table cells with the space button in Safari.
- Fixed a bug where the setupeditor event would thrown an error when using the Compat3x Plugin.
- Fixed a bug where an error was thrown in FontInfo when called on a detached element.

## 4.7.10 - 2018-04-03

### Added
- Added normalization of triple clicks across browsers in the editor.
- Added a `hasFocus` method to the editor that checks if the editor has focus.
- Added correct icon to the Nonbreaking Plugin menu item.

### Fixed
- Fixed so the `getContent`/`setContent` methods work even if the editor is not initialized.
- Fixed a bug with the Media Plugin where query strings were being stripped from youtube links.
- Fixed a bug where image styles were changed/removed when opening and closing the Image Plugin dialog.
- Fixed a bug in the Table Plugin where some table cell styles were not correctly added to the content html.
- Fixed a bug in the Spellchecker Plugin where it wasn't possible to change the spellchecker language.
- Fixed so the the unlink action in the Link Plugin has a menu item and can be added to the contextmenu.
- Fixed a bug where it wasn't possible to keyboard navigate to the start of an inline element on a new line within the same block element.
- Fixed a bug with the Text Color Plugin where if used with an inline editor located at the bottom of the screen the colorpicker could appear off screen.
- Fixed a bug with the UndoManager where undo levels were being added for nbzwsp characters.
- Fixed a bug with the Table Plugin where the caret would sometimes be lost when keyboard navigating up through a table.
- Fixed a bug where FontInfo.getFontFamily would throw an error when called on a removed editor.
- Fixed a bug in Firefox where undo levels were not being added correctly for some specific operations.
- Fixed a bug where initializing an inline editor inside of a table would make the whole table resizeable.
- Fixed a bug where the fake cursor that appears next to tables on Firefox was positioned incorrectly when switching to fullscreen.
- Fixed a bug where zwsp's weren't trimmed from the output from `editor.getContent({ format: 'text' })`.
- Fixed a bug where the fontsizeselect/fontselect toolbar items showed the body info rather than the first possible caret position info on init.
- Fixed a bug where it wasn't possible to select all content if the editor only contained an inline boundary element.
- Fixed a bug where `content_css` urls with query strings wasn't working.
- Fixed a bug in the Table Plugin where some table row styles were removed when changing other styles in the row properties dialog.

### Removed
- Removed the "read" step from the mobile theme.

## 4.7.9 - 2018-02-27

### Fixed
- Fixed a bug where the editor target element didn't get the correct style when removing the editor.

## 4.7.8 - 2018-02-26

### Fixed
- Fixed an issue with the Help Plugin where the menuitem name wasn't lowercase.
- Fixed an issue on MacOS where text and bold text did not have the same line-height in the autocomplete dropdown in the Link Plugin dialog.
- Fixed a bug where the "paste as text" option in the Paste Plugin didn't work.
- Fixed a bug where dialog list boxes didn't get positioned correctly in documents with scroll.
- Fixed a bug where the Inlite Theme didn't use the Table Plugin api to insert correct tables.
- Fixed a bug where the Inlite Theme panel didn't hide on blur in a correct way.
- Fixed a bug where placing the cursor before a table in Firefox would scroll to the bottom of the table.
- Fixed a bug where selecting partial text in table cells with rowspans and deleting would produce faulty tables.
- Fixed a bug where the Preview Plugin didn't work on Safari due to sandbox security.
- Fixed a bug where table cell selection using the keyboard threw an error.
- Fixed so the font size and font family doesn't toggle the text but only sets the selected format on the selected text.
- Fixed so the built-in spellchecking on Chrome and Safari creates an undo level when replacing words.

## 4.7.7 - 2018-02-19

### Added
- Added a border style selector to the advanced tab of the Image Plugin.
- Added better controls for default table inserted by the Table Plugin.
- Added new `table_responsive_width` option to the Table Plugin that controls whether to use pixel or percentage widths.

### Fixed
- Fixed a bug where the Link Plugin text didn't update when a URL was pasted using the context menu.
- Fixed a bug with the Spellchecker Plugin where using "Add to dictionary" in the context menu threw an error.
- Fixed a bug in the Media Plugin where the preview node for iframes got default width and height attributes that interfered with width/height styles.
- Fixed a bug where backslashes were being added to some font family names in Firefox in the fontselect toolbar item.
- Fixed a bug where errors would be thrown when trying to remove an editor that had not yet been fully initialized.
- Fixed a bug where the Imagetools Plugin didn't update the images atomically.
- Fixed a bug where the Fullscreen Plugin was throwing errors when being used on an inline editor.
- Fixed a bug where drop down menus weren't positioned correctly in inline editors on scroll.
- Fixed a bug with a semicolon missing at the end of the bundled javascript files.
- Fixed a bug in the Table Plugin with cursor navigation inside of tables where the cursor would sometimes jump into an incorrect table cells.
- Fixed a bug where indenting a table that is a list item using the "Increase indent" button would create a nested table.
- Fixed a bug where text nodes containing only whitespace were being wrapped by paragraph elements.
- Fixed a bug where whitespace was being inserted after br tags inside of paragraph tags.
- Fixed a bug where converting an indented paragraph to a list item would cause the list item to have extra padding.
- Fixed a bug where Copy/Paste in an editor with a lot of content would cause the editor to scroll to the top of the content in IE11.
- Fixed a bug with a memory leak in the DragHelper. Path contributed by ben-mckernan.
- Fixed a bug where the advanced tab in the Media Plugin was being shown even if it didn't contain anything. Patch contributed by gabrieeel.
- Fixed an outdated eventname in the EventUtils. Patch contributed by nazar-pc.
- Fixed an issue where the Json.parse function would throw an error when being used on a page with strict CSP settings.
- Fixed so you can place the curser before and after table elements within the editor in Firefox and Edge/IE.

## 4.7.6 - 2018-01-29

### Fixed
- Fixed a bug in the jquery integration where it threw an error saying that "global is not defined".
- Fixed a bug where deleting a table cell whose previous sibling was set to contenteditable false would create a corrupted table.
- Fixed a bug where highlighting text in an unfocused editor did not work correctly in IE11/Edge.
- Fixed a bug where the table resize handles were not being repositioned when activating the Fullscreen Plugin.
- Fixed a bug where the Imagetools Plugin dialog didn't honor editor RTL settings.
- Fixed a bug where block elements weren't being merged correctly if you deleted from after a contenteditable false element to the beginning of another block element.
- Fixed a bug where TinyMCE didn't work with module loaders like webpack.

## 4.7.5 - 2018-01-22

### Fixed
- Fixed bug with the Codesample Plugin where it wasn't possible to edit codesamples when the editor was in inline mode.
- Fixed bug where focusing on the status bar broke the keyboard navigation functionality.
- Fixed bug where an error would be thrown on Edge by the Table Plugin when pasting using the PowerPaste Plugin.
- Fixed bug in the Table Plugin where selecting row border style from the dropdown menu in advanced row properties would throw an error.
- Fixed bug with icons being rendered incorrectly on Chrome on Mac OS.
- Fixed bug in the Textcolor Plugin where the font color and background color buttons wouldn't trigger an ExecCommand event.
- Fixed bug in the Link Plugin where the url field wasn't forced LTR.
- Fixed bug where the Nonbreaking Plugin incorrectly inserted spaces into tables.
- Fixed bug with the inline theme where the toolbar wasn't repositioned on window resize.

## 4.7.4 - 2017-12-05

### Fixed
- Fixed bug in the Nonbreaking Plugin where the nonbreaking_force_tab setting was being ignored.
- Fixed bug in the Table Plugin where changing row height incorrectly converted column widths to pixels.
- Fixed bug in the Table Plugin on Edge and IE11 where resizing the last column after resizing the table would cause invalid column heights.
- Fixed bug in the Table Plugin where keyboard navigation was not normalized between browsers.
- Fixed bug in the Table Plugin where the colorpicker button would show even without defining the colorpicker_callback.
- Fixed bug in the Table Plugin where it wasn't possible to set the cell background color.
- Fixed bug where Firefox would throw an error when intialising an editor on an element that is hidden or not yet added to the DOM.
- Fixed bug where Firefox would throw an error when intialising an editor inside of a hidden iframe.

## 4.7.3 - 2017-11-23

### Added
- Added functionality to open the Codesample Plugin dialog when double clicking on a codesample. Patch contributed by dakuzen.

### Fixed
- Fixed bug where undo/redo didn't work correctly with some formats and caret positions.
- Fixed bug where the color picker didn't show up in Table Plugin dialogs.
- Fixed bug where it wasn't possible to change the width of a table through the Table Plugin dialog.
- Fixed bug where the Charmap Plugin couldn't insert some special characters.
- Fixed bug where editing a newly inserted link would not actually edit the link but insert a new link next to it.
- Fixed bug where deleting all content in a table cell made it impossible to place the caret into it.
- Fixed bug where the vertical alignment field in the Table Plugin cell properties dialog didn't do anything.
- Fixed bug where an image with a caption showed two sets of resize handles in IE11.
- Fixed bug where pressing the enter button inside of an h1 with contenteditable set to true would sometimes produce a p tag.
- Fixed bug with backspace not working as expected before a noneditable element.
- Fixed bug where operating on tables with invalid rowspans would cause an error to be thrown.
- Fixed so a real base64 representation of the image is available on the blobInfo that the images_upload_handler gets called with.
- Fixed so the image upload tab is available when the images_upload_handler is defined (and not only when the images_upload_url is defined).

## 4.7.2 - 2017-11-07

### Added
- Added newly rewritten Table Plugin.
- Added support for attributes with colon in valid_elements and addValidElements.
- Added support for dailymotion short url in the Media Plugin. Patch contributed by maat8.
- Added support for converting to half pt when converting font size from px to pt. Patch contributed by danny6514.
- Added support for location hash to the Autosave plugin to make it work better with SPAs using hash routing.
- Added support for merging table cells when pasting a table into another table.

### Changed
- Changed so the language packs are only loaded once. Patch contributed by 0xor1.
- Simplified the css for inline boundaries selection by switching to an attribute selector.

### Fixed
- Fixed bug where an error would be thrown on editor initialization if the window.getSelection() returned null.
- Fixed bug where holding down control or alt keys made the keyboard navigation inside an inline boundary not work as expected.
- Fixed bug where applying formats in IE11 produced extra, empty paragraphs in the editor.
- Fixed bug where the Word Count Plugin didn't count some mathematical operators correctly.
- Fixed bug where removing an inline editor removed the element that the editor had been initialized on.
- Fixed bug where setting the selection to the end of an editable container caused some formatting problems.
- Fixed bug where an error would be thrown sometimes when an editor was removed because of the selection bookmark was being stored asynchronously.
- Fixed a bug where an editor initialized on an empty list did not contain any valid cursor positions.
- Fixed a bug with the Context Menu Plugin and webkit browsers on Mac where right-clicking inside a table would produce an incorrect selection.
- Fixed bug where the Image Plugin constrain proportions setting wasn't working as expected.
- Fixed bug where deleting the last character in a span with decorations produced an incorrect element when typing.
- Fixed bug where focusing on inline editors made the toolbar flicker when moving between elements quickly.
- Fixed bug where the selection would be stored incorrectly in inline editors when the mouseup event was fired outside the editor body.
- Fixed bug where toggling bold at the end of an inline boundary would toggle off the whole word.
- Fixed bug where setting the skin to false would not stop the loading of some skin css files.
- Fixed bug in mobile theme where pinch-to-zoom would break after exiting the editor.
- Fixed bug where sublists of a fully selected list would not be switched correctly when changing list style.
- Fixed bug where inserting media by source would break the UndoManager.
- Fixed bug where inserting some content into the editor with a specific selection would replace some content incorrectly.
- Fixed bug where selecting all content with ctrl+a in IE11 caused problems with untoggling some formatting.
- Fixed bug where the Search and Replace Plugin left some marker spans in the editor when undoing and redoing after replacing some content.
- Fixed bug where the editor would not get a scrollbar when using the Fullscreen and Autoresize plugins together.
- Fixed bug where the font selector would stop working correctly after selecting fonts three times.
- Fixed so pressing the enter key inside of an inline boundary inserts a br after the inline boundary element.
- Fixed a bug where it wasn't possible to use tab navigation inside of a table that was inside of a list.
- Fixed bug where end_container_on_empty_block would incorrectly remove elements.
- Fixed bug where content_styles weren't added to the Preview Plugin iframe.
- Fixed so the beforeSetContent/beforeGetContent events are preventable.
- Fixed bug where changing height value in Table Plugin advanced tab didn't do anything.
- Fixed bug where it wasn't possible to remove formatting from content in beginning of table cell.

## 4.7.1 - 2017-10-09

### Fixed
- Fixed bug where theme set to false on an inline editor produced an extra div element after the target element.
- Fixed bug where the editor drag icon was misaligned with the branding set to false.
- Fixed bug where doubled menu items were not being removed as expected with the removed_menuitems setting.
- Fixed bug where the Table of contents plugin threw an error when initialized.
- Fixed bug where it wasn't possible to add inline formats to text selected right to left.
- Fixed bug where the paste from plain text mode did not work as expected.
- Fixed so the style previews do not set color and background color when selected.
- Fixed bug where the Autolink plugin didn't work as expected with some formats applied on an empty editor.
- Fixed bug where the Textpattern plugin were throwing errors on some patterns.
- Fixed bug where the Save plugin saved all editors instead of only the active editor. Patch contributed by dannoe.

## 4.7.0 - 2017-10-03

### Added
- Added new mobile ui that is specifically designed for mobile devices.

### Changed
- Updated the default skin to be more modern and white since white is preferred by most implementations.
- Restructured the default menus to be more similar to common office suites like Google Docs.

### Fixed
- Fixed so theme can be set to false on both inline and iframe editor modes.
- Fixed bug where inline editor would add/remove the visualblocks css multiple times.
- Fixed bug where selection wouldn't be properly restored when editor lost focus and commands where invoked.
- Fixed bug where toc plugin would generate id:s for headers even though a toc wasn't inserted into the content.
- Fixed bug where is wasn't possible to drag/drop contents within the editor if paste_data_images where set to true.
- Fixed bug where getParam and close in WindowManager would get the first opened window instead of the last opened window.
- Fixed bug where delete would delete between cells inside a table in Firefox.

## 4.6.7 - 2017-09-18

### Added
- Added some missing translations to Image, Link and Help plugins.

### Fixed
- Fixed bug where paste wasn't working in IOS.
- Fixed bug where the Word Count Plugin didn't count some mathematical operators correctly.
- Fixed bug where inserting a list in a table caused the cell to expand in height.
- Fixed bug where pressing enter in a list located inside of a table deleted list items instead of inserting new list item.
- Fixed bug where copy and pasting table cells produced inconsistent results.
- Fixed bug where initializing an editor with an ID of 'length' would throw an exception.
- Fixed bug where it was possible to split a non merged table cell.
- Fixed bug where copy and pasting a list with a very specific selection into another list would produce a nested list.
- Fixed bug where copy and pasting ordered lists sometimes produced unordered lists.
- Fixed bug where padded elements inside other elements would be treated as empty.
- Fixed so you can resize images inside a figure element.
- Fixed bug where an inline TinyMCE editor initialized on a table did not set selection on load in Chrome.
- Fixed the positioning of the inlite toolbar when the target element wasn't big enough to fit the toolbar.

## 4.6.6 - 2017-08-30

### Fixed
- Fixed so that notifications wrap long text content instead of bleeding outside the notification element.
- Fixed so the content_style css is added after the skin and custom stylesheets.
- Fixed bug where it wasn't possible to remove a table with the Cut button.
- Fixed bug where the center format wasn't getting the same font size as the other formats in the format preview.
- Fixed bug where the wordcount plugin wasn't counting hyphenated words correctly.
- Fixed bug where all content pasted into the editor was added to the end of the editor.
- Fixed bug where enter keydown on list item selection only deleted content and didn't create a new line.
- Fixed bug where destroying the editor while the content css was still loading caused error notifications on Firefox.
- Fixed bug where undoing cut operation in IE11 left some unwanted html in the editor content.
- Fixed bug where enter keydown would throw an error in IE11.
- Fixed bug where duplicate instances of an editor were added to the editors array when using the createEditor API.
- Fixed bug where the formatter applied formats on the wrong content when spellchecker was activated.
- Fixed bug where switching formats would reset font size on child nodes.
- Fixed bug where the table caption element weren't always the first descendant to the table tag.
- Fixed bug where pasting some content into the editor on chrome some newlines were removed.
- Fixed bug where it wasn't possible to remove a list if a list item was a table element.
- Fixed bug where copy/pasting partial selections of tables wouldn't produce a proper table.
- Fixed bug where the searchreplace plugin could not find consecutive spaces.
- Fixed bug where background color wasn't applied correctly on some partially selected contents.

## 4.6.5 - 2017-08-02

### Added
- Added new inline_boundaries_selector that allows you to specify the elements that should have boundaries.
- Added new local upload feature this allows the user to upload images directly from the image dialog.
- Added a new api for providing meta data for plugins. It will show up in the help dialog if it's provided.

### Fixed
- Fixed so that the notifications created by the notification manager are more screen reader accessible.
- Fixed bug where changing the list format on multiple selected lists didn't change all of the lists.
- Fixed bug where the nonbreaking plugin would insert multiple undo levels when pressing the tab key.
- Fixed bug where delete/backspace wouldn't render a caret when all editor contents where deleted.
- Fixed bug where delete/backspace wouldn't render a caret if the deleted element was a single contentEditable false element.
- Fixed bug where the wordcount plugin wouldn't count words correctly if word where typed after applying a style format.
- Fixed bug where the wordcount plugin would count mathematical formulas as multiple words for example 1+1=2.
- Fixed bug where formatting of triple clicked blocks on Chrome/Safari would result in styles being added outside the visual selection.
- Fixed bug where paste would add the contents to the end of the editor area when inline mode was used.
- Fixed bug where toggling off bold formatting on text entered in a new paragraph would add an extra line break.
- Fixed bug where autolink plugin would only produce a link on every other consecutive link on Firefox.
- Fixed bug where it wasn't possible to select all contents if the content only had one pre element.
- Fixed bug where sizzle would produce lagging behavior on some sites due to repaints caused by feature detection.
- Fixed bug where toggling off inline formats wouldn't include the space on selected contents with leading or trailing spaces.
- Fixed bug where the cut operation in UI wouldn't work in Chrome.
- Fixed bug where some legacy editor initialization logic would throw exceptions about editor settings not being defined.
- Fixed bug where it wasn't possible to apply text color to links if they where part of a non collapsed selection.
- Fixed bug where an exception would be thrown if the user selected a video element and then moved the focus outside the editor.
- Fixed bug where list operations didn't work if there where block elements inside the list items.
- Fixed bug where applying block formats to lists wrapped in block elements would apply to all elements in that wrapped block.

## 4.6.4 - 2017-06-13

### Fixed
- Fixed bug where the editor would move the caret when clicking on the scrollbar next to a content editable false block.
- Fixed bug where the text color select dropdowns wasn't placed correctly when they didn't fit the width of the screen.
- Fixed bug where the default editor line height wasn't working for mixed font size contents.
- Fixed bug where the content css files for inline editors were loaded multiple times for multiple editor instances.
- Fixed bug where the initial value of the font size/font family dropdowns wasn't displayed.
- Fixed bug where the I18n api was not supporting arrays as the translation replacement values.
- Fixed bug where chrome would display "The given range isn't in document." errors for invalid ranges passed to setRng.
- Fixed bug where the compat3x plugin wasn't working since the global tinymce references wasn't resolved correctly.
- Fixed bug where the preview plugin wasn't encoding the base url passed into the iframe contents producing a xss bug.
- Fixed bug where the dom parser/serializer wasn't handling some special elements like noframes, title and xmp.
- Fixed bug where the dom parser/serializer wasn't handling cdata sections with comments inside.
- Fixed bug where the editor would scroll to the top of the editable area if a dialog was closed in inline mode.
- Fixed bug where the link dialog would not display the right rel value if rel_list was configured.
- Fixed bug where the context menu would select images on some platforms but not others.
- Fixed bug where the filenames of images were not retained on dragged and drop into the editor from the desktop.
- Fixed bug where the paste plugin would misrepresent newlines when pasting plain text and having forced_root_block configured.
- Fixed so that the error messages for the imagetools plugin is more human readable.
- Fixed so the internal validate setting for the parser/serializer can't be set from editor initialization settings.

## 4.6.3 - 2017-05-30

### Fixed
- Fixed bug where the arrow keys didn't work correctly when navigating on nested inline boundary elements.
- Fixed bug where delete/backspace didn't work correctly on nested inline boundary elements.
- Fixed bug where image editing didn't work on subsequent edits of the same image.
- Fixed bug where charmap descriptions wouldn't properly wrap if they exceeded the width of the box.
- Fixed bug where the default image upload handler only accepted 200 as a valid http status code.
- Fixed so rel on target=_blank links gets forced with only noopener instead of both noopener and noreferrer.

## 4.6.2 - 2017-05-23

### Fixed
- Fixed bug where the SaxParser would run out of memory on very large documents.
- Fixed bug with formatting like font size wasn't applied to del elements.
- Fixed bug where various api calls would be throwing exceptions if they where invoked on a removed editor instance.
- Fixed bug where the branding position would be incorrect if the editor was inside a hidden tab and then later showed.
- Fixed bug where the color levels feature in the imagetools dialog wasn't working properly.
- Fixed bug where imagetools dialog wouldn't pre-load images from CORS domains, before trying to prepare them for editing.
- Fixed bug where the tab key would move the caret to the next table cell if being pressed inside a list inside a table.
- Fixed bug where the cut/copy operations would loose parent context like the current format etc.
- Fixed bug with format preview not working on invalid elements excluded by valid_elements.
- Fixed bug where blocks would be merged in incorrect order on backspace/delete.
- Fixed bug where zero length text nodes would cause issues with the undo logic if there where iframes present.
- Fixed bug where the font size/family select lists would throw errors if the first node was a comment.
- Fixed bug with csp having to allow local script evaluation since it was used to detect global scope.
- Fixed bug where CSP required a relaxed option for javascript: URLs in unsupported legacy browsers.
- Fixed bug where a fake caret would be rendered for td with the contenteditable=false.
- Fixed bug where typing would be blocked on IE 11 when within a nested contenteditable=true/false structure.

## 4.6.1 - 2017-05-10

### Added
- Added configuration option to list plugin to disable tab indentation.

### Fixed
- Fixed bug where format change on very specific content could cause the selection to change.
- Fixed bug where TinyMCE could not be lazyloaded through jquery integration.
- Fixed bug where entities in style attributes weren't decoded correctly on paste in webkit.
- Fixed bug where fontsize_formats option had been renamed incorrectly.
- Fixed bug with broken backspace/delete behaviour between contenteditable=false blocks.
- Fixed bug where it wasn't possible to backspace to the previous line with the inline boundaries functionality turned on.
- Fixed bug where is wasn't possible to move caret left and right around a linked image with the inline boundaries functionality turned on.
- Fixed bug where pressing enter after/before hr element threw exception. Patch contributed bradleyke.
- Fixed so the CSS in the visualblocks plugin doesn't overwrite background color. Patch contributed by Christian Rank.
- Fixed bug where multibyte characters weren't encoded correctly. Patch contributed by James Tarkenton.
- Fixed bug where shift-click to select within contenteditable=true fields wasn't working.

## 4.6.0 - 2017-05-04

### Added
- Added an inline boundary caret position feature that makes it easier to type at the beginning/end of links/code elements.
- Added a help plugin that adds a button and a dialog showing the editor shortcuts and loaded plugins.
- Added an inline_boundaries option that allows you to disable the inline boundary feature if it's not desired.
- Added a new ScrollIntoView event that allows you to override the default scroll to element behavior.
- Added role and aria- attributes as valid elements in the default valid elements config.
- Added new internal flag for PastePreProcess/PastePostProcess this is useful to know if the paste was coming from an external source.
- Added new ignore function to UndoManager this works similar to transact except that it doesn't add an undo level by default.

### Fixed
- Fixed so that urls gets retained for images when being edited. This url is then passed on to the upload handler.
- Fixed so that the editors would be initialized on readyState interactive instead of complete.
- Fixed so that the init event of the editor gets fired once all contentCSS files have been properly loaded.
- Fixed so that width/height of the editor gets taken from the textarea element if it's explicitly specified in styles.
- Fixed so that keep_styles set to false no longer clones class/style from the previous paragraph on enter.
- Fixed so that the default line-height is 1.2em to avoid zwnbsp characters from producing text rendering glitches on Windows.
- Fixed so that loading errors of content css gets presented by a notification message.
- Fixed so figure image elements can be linked when selected this wraps the figure image in a anchor element.
- Fixed bug where it wasn't possible to copy/paste rows with colspans by using the table copy/paste feature.
- Fixed bug where the protect setting wasn't properly applied to header/footer parts when using the fullpage plugin.
- Fixed bug where custom formats that specified upper case element names where not applied correctly.
- Fixed bug where some screen readers weren't reading buttons due to an aria specific fix for IE 8.
- Fixed bug where cut wasn't working correctly on iOS due to it's clipboard API not working correctly.
- Fixed bug where Edge would paste div elements instead of paragraphs when pasting plain text.
- Fixed bug where the textpattern plugin wasn't dealing with trailing punctuations correctly.
- Fixed bug where image editing would some times change the image format from jpg to png.
- Fixed bug where some UI elements could be inserted into the toolbar even if they where not registered.
- Fixed bug where it was possible to click the TD instead of the character in the character map and that caused an exception.
- Fixed bug where the font size/font family dropdowns would sometimes show an incorrect value due to css not being loaded in time.
- Fixed bug with the media plugin inserting undefined instead of retaining size when media_dimensions was set to false.
- Fixed bug with deleting images when forced_root_blocks where set to false.
- Fixed bug where input focus wasn't properly handled on nested content editable elements.
- Fixed bug where Chrome/Firefox would throw an exception when selecting images due to recent change of setBaseAndExtent support.
- Fixed bug where malformed blobs would throw exceptions now they are simply ignored.
- Fixed bug where backspace/delete wouldn't work properly in some cases where all contents was selected in WebKit.
- Fixed bug with Angular producing errors since it was expecting events objects to be patched with their custom properties.
- Fixed bug where the formatter would apply formatting to spellchecker errors now all bogus elements are excluded.
- Fixed bug with backspace/delete inside table caption elements wouldn't behave properly on IE 11.
- Fixed bug where typing after a contenteditable false inline element could move the caret to the end of that element.
- Fixed bug where backspace before/after contenteditable false blocks wouldn't properly remove the right element.
- Fixed bug where backspace before/after contenteditable false inline elements wouldn't properly empty the current block element.
- Fixed bug where vertical caret navigation with a custom line-height would sometimes match incorrect positions.
- Fixed bug with paste on Edge where character encoding wasn't handled properly due to a browser bug.
- Fixed bug with paste on Edge where extra fragment data was inserted into the contents when pasting.
- Fixed bug with pasting contents when having a whole block element selected on WebKit could cause WebKit spans to appear.
- Fixed bug where the visualchars plugin wasn't working correctly showing invisible nbsp characters.
- Fixed bug where browsers would hang if you tried to load some malformed html contents.
- Fixed bug where the init call promise wouldn't resolve if the specified selector didn't find any matching elements.
- Fixed bug where the Schema isValidChild function was case sensitive.

### Removed
- Dropped support for IE 8-10 due to market share and lack of support from Microsoft. See tinymce docs for details.

## 4.5.3 - 2017-02-01

### Added
- Added keyboard navigation for menu buttons when the menu is in focus.
- Added api to the list plugin for setting custom classes/attributes on lists.
- Added validation for the anchor plugin input field according to W3C id naming specifications.

### Fixed
- Fixed bug where media placeholders were removed after resize with the forced_root_block setting set to false.
- Fixed bug where deleting selections with similar sibling nodes sometimes deleted the whole document.
- Fixed bug with inlite theme where several toolbars would appear scrolling when more than one instance of the editor was in use.
- Fixed bug where the editor would throw error with the fontselect plugin on hidden editor instances in Firefox.
- Fixed bug where the background color would not stretch to the font size.
- Fixed bug where font size would be removed when changing background color.
- Fixed bug where the undomanager trimmed away whitespace between nodes on undo/redo.
- Fixed bug where media_dimensions=false in media plugin caused the editor to throw an error.
- Fixed bug where IE was producing font/u elements within links on paste.
- Fixed bug where some button tooltips were broken when compat3x was in use.
- Fixed bug where backspace/delete/typeover would remove the caption element.
- Fixed bug where powerspell failed to function when compat3x was enabled.
- Fixed bug where it wasn't possible to apply sub/sup on text with large font size.
- Fixed bug where pre tags with spaces weren't treated as content.
- Fixed bug where Meta+A would select the entire document instead of all contents in nested ce=true elements.

## 4.5.2 - 2017-01-04

### Fixed
- Added missing keyboard shortcut description for the underline menu item in the format menu.
- Fixed bug where external blob urls wasn't properly handled by editor upload logic. Patch contributed by David Oviedo.
- Fixed bug where urls wasn't treated as a single word by the wordcount plugin.
- Fixed bug where nbsp characters wasn't treated as word delimiters by the wordcount plugin.
- Fixed bug where editor instance wasn't properly passed to the format preview logic. Patch contributed by NullQuery.
- Fixed bug where the fake caret wasn't hidden when you moved selection to a cE=false element.
- Fixed bug where it wasn't possible to edit existing code sample blocks.
- Fixed bug where it wasn't possible to delete editor contents if the selection included an empty block.
- Fixed bug where the formatter wasn't expanding words on some international characters. Patch contributed by Martin Larochelle.
- Fixed bug where the open link feature wasn't working correctly on IE 11.
- Fixed bug where enter before/after a cE=false block wouldn't properly padd the paragraph with an br element.
- Fixed so font size and font family select boxes always displays a value by using the runtime style as a fallback.
- Fixed so missing plugins will be logged to console as warnings rather than halting the initialization of the editor.
- Fixed so splitbuttons become normal buttons in advlist plugin if styles are empty. Patch contributed by René Schleusner.
- Fixed so you can multi insert rows/cols by selecting table cells and using insert rows/columns.

## 4.5.1 - 2016-12-07

### Fixed
- Fixed bug where the lists plugin wouldn't initialize without the advlist plugins if served from cdn.
- Fixed bug where selectors with "*" would cause the style format preview to throw an error.
- Fixed bug with toggling lists off on lists with empty list items would throw an error.
- Fixed bug where editing images would produce non existing blob uris.
- Fixed bug where the offscreen toc selection would be treated as the real toc element.
- Fixed bug where the aria level attribute for element path would have an incorrect start index.
- Fixed bug where the offscreen selection of cE=false that where very wide would be shown onscreen. Patch contributed by Steven Bufton.
- Fixed so the default_link_target gets applied to links created by the autolink plugin.
- Fixed so that the name attribute gets removed by the anchor plugin if editing anchors.

## 4.5.0 - 2016-11-23

### Added
- Added new toc plugin allows you to insert table of contents based on editor headings.
- Added new auto complete menu to all url fields. Adds history, link to anchors etc.
- Added new sidebar api that allows you to add custom sidebar panels and buttons to toggle these.
- Added new insert menu button that allows you to have multiple insert functions under the same menu button.
- Added new open link feature to ctrl+click, alt+enter and context menu.
- Added new media_embed_handler option to allow the media plugin to be populated with custom embeds.
- Added new support for editing transparent images using the image tools dialog.
- Added new images_reuse_filename option to allow filenames of images to be retained for upload.
- Added new security feature where links with target="_blank" will by default get rel="noopener noreferrer".
- Added new allow_unsafe_link_target to allow you to opt-out of the target="_blank" security feature.
- Added new style_formats_autohide option to automatically hide styles based on context.
- Added new codesample_content_css option to specify where the code sample prism css is loaded from.
- Added new support for Japanese/Chinese word count following the unicode standards on this.
- Added new fragmented undo levels this dramatically reduces flicker on contents with iframes.
- Added new live previews for complex elements like table or lists.

### Fixed
- Fixed bug where it wasn't possible to properly tab between controls in a dialog with a disabled form item control.
- Fixed bug where firefox would generate a rectangle on elements produced after/before a cE=false elements.
- Fixed bug with advlist plugin not switching list element format properly in some edge cases.
- Fixed bug where col/rowspans wasn't correctly computed by the table plugin in some cases.
- Fixed bug where the table plugin would thrown an error if object_resizing was disabled.
- Fixed bug where some invalid markup would cause issues when running in XHTML mode. Patch contributed by Charles Bourasseau.
- Fixed bug where the fullscreen class wouldn't be removed properly when closing dialogs.
- Fixed bug where the PastePlainTextToggle event wasn't fired by the paste plugin when the state changed.
- Fixed bug where table the row type wasn't properly updated in table row dialog. Patch contributed by Matthias Balmer.
- Fixed bug where select all and cut wouldn't place caret focus back to the editor in WebKit. Patch contributed by Daniel Jalkut.
- Fixed bug where applying cell/row properties to multiple cells/rows would reset other unchanged properties.
- Fixed bug where some elements in the schema would have redundant/incorrect children.
- Fixed bug where selector and target options would cause issues if used together.
- Fixed bug where drag/drop of images from desktop on chrome would thrown an error.
- Fixed bug where cut on WebKit/Blink wouldn't add an undo level.
- Fixed bug where IE 11 would scroll to the cE=false elements when they where selected.
- Fixed bug where keys like F5 wouldn't work when a cE=false element was selected.
- Fixed bug where the undo manager wouldn't stop the typing state when commands where executed.
- Fixed bug where unlink on wrapped links wouldn't work properly.
- Fixed bug with drag/drop of images on WebKit where the image would be deleted form the source editor.
- Fixed bug where the visual characters mode would be disabled when contents was extracted from the editor.
- Fixed bug where some browsers would toggle of formats applied to the caret when clicking in the editor toolbar.
- Fixed bug where the custom theme function wasn't working correctly.
- Fixed bug where image option for custom buttons required you to have icon specified as well.
- Fixed bug where the context menu and contextual toolbars would be visible at the same time and sometimes overlapping.
- Fixed bug where the noneditable plugin would double wrap elements when using the noneditable_regexp option.
- Fixed bug where tables would get padding instead of margin when you used the indent button.
- Fixed bug where the charmap plugin wouldn't properly insert non breaking spaces.
- Fixed bug where the color previews in color input boxes wasn't properly updated.
- Fixed bug where the list items of previous lists wasn't merged in the right order.
- Fixed bug where it wasn't possible to drag/drop inline-block cE=false elements on IE 11.
- Fixed bug where some table cell merges would produce incorrect rowspan/colspan.
- Fixed so the font size of the editor defaults to 14px instead of 11px this can be overridden by custom css.
- Fixed so wordcount is debounced to reduce cpu hogging on larger texts.
- Fixed so tinymce global gets properly exported as a module when used with some module bundlers.
- Fixed so it's possible to specify what css properties you want to preview on specific formats.
- Fixed so anchors are contentEditable=false while within the editor.
- Fixed so selected contents gets wrapped in a inline code element by the codesample plugin.
- Fixed so conditional comments gets properly stripped independent of case. Patch contributed by Georgii Dolzhykov.
- Fixed so some escaped css sequences gets properly handled. Patch contributed by Georgii Dolzhykov.
- Fixed so notifications with the same message doesn't get displayed at the same time.
- Fixed so F10 can be used as an alternative key to focus to the toolbar.
- Fixed various api documentation issues and typos.

### Removed
- Removed layer plugin since it wasn't really ported from 3.x and there doesn't seem to be much use for it.
- Removed moxieplayer.swf from the media plugin since it wasn't used by the media plugin.
- Removed format state from the advlist plugin to be more consistent with common word processors.

## 4.4.3 - 2016-09-01

### Fixed
- Fixed bug where copy would produce an exception on Chrome.
- Fixed bug where deleting lists on IE 11 would merge in correct text nodes.
- Fixed bug where deleting partial lists with indentation wouldn't cause proper normalization.

## 4.4.2 - 2016-08-25

### Added
- Added new importcss_exclusive option to disable unique selectors per group.
- Added new group specific selector_converter option to importcss plugin.
- Added new codesample_languages option to apply custom languages to codesample plugin.
- Added new codesample_dialog_width/codesample_dialog_height options.

### Fixed
- Fixed bug where fullscreen button had an incorrect keyboard shortcut.
- Fixed bug where backspace/delete wouldn't work correctly from a block to a cE=false element.
- Fixed bug where smartpaste wasn't detecting links with special characters in them like tilde.
- Fixed bug where the editor wouldn't get proper focus if you clicked on a cE=false element.
- Fixed bug where it wasn't possible to copy/paste table rows that had merged cells.
- Fixed bug where merging cells could some times produce invalid col/rowspan attibute values.
- Fixed bug where getBody would sometimes thrown an exception now it just returns null if the iframe is clobbered.
- Fixed bug where drag/drop of cE=false element wasn't properly constrained to viewport.
- Fixed bug where contextmenu on Mac would collapse any selection to a caret.
- Fixed bug where rtl mode wasn't rendered properly when loading a language pack with the rtl flag.
- Fixed bug where Kamer word bounderies would be stripped from contents.
- Fixed bug where lists would sometimes render two dots or numbers on the same line.
- Fixed bug where the skin_url wasn't used by the inlite theme.
- Fixed so data attributes are ignored when comparing formats in the formatter.
- Fixed so it's possible to disable inline toolbars in the inlite theme.
- Fixed so template dialog gets resized if it doesn't fit the window viewport.

## 4.4.1 - 2016-07-26

### Added
- Added smart_paste option to paste plugin to allow disabling the paste behavior if needed.

### Fixed
- Fixed bug where png urls wasn't properly detected by the smart paste logic.
- Fixed bug where the element path wasn't working properly when multiple editor instances where used.
- Fixed bug with creating lists out of multiple paragraphs would just create one list item instead of multiple.
- Fixed bug where scroll position wasn't properly handled by the inlite theme to place the toolbar properly.
- Fixed bug where multiple instances of the editor using the inlite theme didn't render the toolbar properly.
- Fixed bug where the shortcut label for fullscreen mode didn't match the actual shortcut key.
- Fixed bug where it wasn't possible to select cE=false blocks using touch devices on for example iOS.
- Fixed bug where it was possible to select the child image within a cE=false on IE 11.
- Fixed so inserts of html containing lists doesn't merge with any existing lists unless it's a paste operation.

## 4.4.0 - 2016-06-30

### Added
- Added new inlite theme this is a more lightweight inline UI.
- Added smarter paste logic that auto detects urls in the clipboard and inserts images/links based on that.
- Added a better image resize algorithm for better image quality in the imagetools plugin.

### Fixed
- Fixed bug where it wasn't possible to drag/dropping cE=false elements on FF.
- Fixed bug where backspace/delete before/after a cE=false block would produce a new paragraph.
- Fixed bug where list style type css property wasn't preserved when indenting lists.
- Fixed bug where merging of lists where done even if the list style type was different.
- Fixed bug where the image_dataimg_filter function wasn't used when pasting images.
- Fixed bug where nested editable within a non editable element would cause scroll on focus in Chrome.
- Fixed so invalid targets for inline mode is blocked on initialization. We only support elements that can have children.

## 4.3.13 - 2016-06-08

### Added
- Added characters with a diacritical mark to charmap plugin. Patch contributed by Dominik Schilling.
- Added better error handling if the image proxy service would produce errors.

### Fixed
- Fixed issue with pasting list items into list items would produce nested list rather than a merged list.
- Fixed bug where table selection could get stuck in selection mode for inline editors.
- Fixed bug where it was possible to place the caret inside the resize grid elements.
- Fixed bug where it wasn't possible to place in elements horizontally adjacent cE=false blocks.
- Fixed bug where multiple notifications wouldn't be properly placed on screen.
- Fixed bug where multiple editor instance of the same id could be produces in some specific integrations.

## 4.3.12 - 2016-05-10

### Fixed
- Fixed bug where focus calls couldn't be made inside the editors PostRender event handler.
- Fixed bug where some translations wouldn't work as expected due to a bug in editor.translate.
- Fixed bug where the node change event could fire with a node out side the root of the editor.
- Fixed bug where Chrome wouldn't properly present the keyboard paste clipboard details when paste was clicked.
- Fixed bug where merged cells in tables couldn't be selected from right to left.
- Fixed bug where insert row wouldn't properly update a merged cells rowspan property.
- Fixed bug where the color input boxes preview field wasn't properly set on initialization.
- Fixed bug where IME composition inside table cells wouldn't work as expected on IE 11.
- Fixed so all shadow dom support is under and experimental flag due to flaky browser support.

## 4.3.11 - 2016-04-25

### Fixed
- Fixed bug where it wasn't possible to insert empty blocks though the API unless they where padded.
- Fixed bug where you couldn't type the Euro character on Windows.
- Fixed bug where backspace/delete from a cE=false element to a text block didn't work properly.
- Fixed bug where the text color default grid would render incorrectly.
- Fixed bug where the codesample plugin wouldn't load the css in the editor for multiple editors.
- Fixed so the codesample plugin textarea gets focused by default.

## 4.3.10 - 2016-04-12

### Fixed
- Fixed bug where the key "y" on WebKit couldn't be entered due to conflict with keycode for F10 on keypress.

## 4.3.9 - 2016-04-12

### Added
- Added support for focusing the contextual toolbars using keyboard.
- Added keyboard support for slider UI controls. You can no increase/decrease using arrow keys.
- Added url pattern matching for Dailymotion to media plugin. Patch contributed by Bertrand Darbon.
- Added body_class to template plugin preview. Patch contributed by Milen Petrinski.
- Added options to better override textcolor pickers with custom colors. Patch contributed by Xavier Boubert.
- Added visual arrows to inline contextual toolbars so that they point to the element being active.

### Changed
- Changed the Meta+Shift+F shortcut to Ctrl+Shift+F since Czech, Slovak, Polish languages used the first one for input.

### Fixed
- Fixed so toolbars for tables or other larger elements get better positioned below the scrollable viewport.
- Fixed bug where it was possible to click links inside cE=false blocks.
- Fixed bug where event targets wasn't properly handled in Safari Technical Preview.
- Fixed bug where drag/drop text in FF 45 would make the editor caret invisible.
- Fixed bug where the remove state wasn't properly set on editor instances when detected as clobbered.
- Fixed bug where offscreen selection of some cE=false elements would render onscreen. Patch contributed by Steven Bufton
- Fixed bug where enter would clone styles out side the root on editors inside a span. Patch contributed by ChristophKaser.
- Fixed bug where drag/drop of images into the editor didn't work correctly in FF.
- Fixed so the first item in panels for the imagetools dialog gets proper keyboard focus.

## 4.3.8 - 2016-03-15

### Fixed
- Fixed bug where inserting HR at the end of a block element would produce an extra empty block.
- Fixed bug where links would be clickable when readonly mode was enabled.
- Fixed bug where the formatter would normalize to the wrong node on very specific content.
- Fixed bug where some nested list items couldn't be indented properly.
- Fixed bug where links where clickable in the preview dialog.
- Fixed so the alt attribute doesn't get padded with an empty value by default.
- Fixed so nested alignment works more correctly. You will now alter the alignment to the closest block parent.

## 4.3.7 - 2016-03-02

### Fixed
- Fixed bug where incorrect icons would be rendered for imagetools edit and color levels.
- Fixed bug where navigation using arrow keys inside a SelectBox didn't move up/down.
- Fixed bug where the visualblocks plugin would render borders round internal UI elements.

## 4.3.6 - 2016-03-01

### Added
- Added new paste_remember_plaintext_info option to allow a global disable of the plain text mode notification.
- Added new PastePlainTextToggle event that fires when plain text mode toggles on/off.

### Fixed
- Fixed bug where it wasn't possible to select media elements since the drag logic would snap it to mouse cursor.
- Fixed bug where it was hard to place the caret inside nested cE=true elements when the outer cE=false element was focused.
- Fixed bug where editors wouldn't properly initialize if both selector and mode where used.
- Fixed bug where IME input inside table cells would switch the IME off.
- Fixed bug where selection inside the first table cell would cause the whole table cell to get selected.
- Fixed bug where error handling of images being uploaded wouldn't properly handle faulty statuses.
- Fixed bug where inserting contents before a HR would cause an exception to be thrown.
- Fixed bug where copy/paste of Excel data would be inserted as an image.
- Fixed caret position issues with copy/paste of inline block cE=false elements.
- Fixed issues with various menu item focus bugs in Chrome. Where the focused menu bar item wasn't properly blurred.
- Fixed so the notifications have a solid background since it would be hard to read if there where text under it.
- Fixed so notifications gets animated similar to the ones used by dialogs.
- Fixed so larger images that gets pasted is handled better.
- Fixed so the window close button is more uniform on various platform and also increased it's hit area.

## 4.3.5 - 2016-02-11

Npm version bump due to package not being fully updated.

## 4.3.4 - 2016-02-11

### Added
- Added new OpenWindow/CloseWindow events that gets fired when windows open/close.
- Added new NewCell/NewRow events that gets fired when table cells/rows are created.
- Added new Promise return value to tinymce.init makes it easier to handle initialization.

### Fixed
- Fixed various bugs with drag/drop of contentEditable:false elements.
- Fixed bug where deleting of very specific nested list items would result in an odd list.
- Fixed bug where lists would get merged with adjacent lists outside the editable inline root.
- Fixed bug where MS Edge would crash when closing a dialog then clicking a menu item.
- Fixed bug where table cell selection would add undo levels.
- Fixed bug where table cell selection wasn't removed when inline editor where removed.
- Fixed bug where table cell selection wouldn't work properly on nested tables.
- Fixed bug where table merge menu would be available when merging between thead and tbody.
- Fixed bug where table row/column resize wouldn't get properly removed when the editor was removed.
- Fixed bug where Chrome would scroll to the editor if there where a empty hash value in document url.
- Fixed bug where the cache suffix wouldn't work correctly with the importcss plugin.
- Fixed bug where selection wouldn't work properly on MS Edge on Windows Phone 10.
- Fixed so adjacent pre blocks gets joined into one pre block since that seems like the user intent.
- Fixed so events gets properly dispatched in shadow dom. Patch provided by Nazar Mokrynskyi.

### Removed
- Removed the jQuery version the jQuery plugin is now moved into the main package.
- Removed jscs from build process since eslint can now handle code style checking.

## 4.3.3 - 2016-01-14

### Added
- Added new table_resize_bars configuration setting.  This setting allows you to disable the table resize bars.
- Added new beforeInitialize event to tinymce.util.XHR lets you modify XHR properties before open. Patch contributed by Brent Clintel.
- Added new autolink_pattern setting to autolink plugin. Enables you to override the default autolink formats. Patch contributed by Ben Tiedt.
- Added new charmap option that lets you override the default charmap of the charmap plugin.
- Added new charmap_append option that lets you add new characters to the default charmap of the charmap plugin.
- Added new insertCustomChar event that gets fired when a character is inserted by the charmap plugin.

### Fixed
- Fixed bug where table cells started with a superfluous &nbsp; in IE10+.
- Fixed bug where table plugin would retain all BR tags when cells were merged.
- Fixed bug where media plugin would strip underscores from youtube urls.
- Fixed bug where IME input would fail on IE 11 if you typed within a table.
- Fixed bug where double click selection of a word would remove the space before the word on insert contents.
- Fixed bug where table plugin would produce exceptions when hovering tables with invalid structure.
- Fixed bug where fullscreen wouldn't scroll back to it's original position when untoggled.
- Fixed so the template plugins templates setting can be a function that gets a callback that can provide templates.

## 4.3.2 - 2015-12-14

### Fixed
- Fixed bug where the resize bars for table cells were not affected by the object_resizing property.
- Fixed bug where the contextual table toolbar would appear incorrectly if TinyMCE was initialized inline inside a table.
- Fixed bug where resizing table cells did not fire a node change event or add an undo level.
- Fixed bug where double click selection of text on IE 11 wouldn't work properly.
- Fixed bug where codesample plugin would incorrectly produce br elements inside code elements.
- Fixed bug where media plugin would strip dashes from youtube urls.
- Fixed bug where it was possible to move the caret into the table resize bars.
- Fixed bug where drag/drop into a cE=false element was possible on IE.

## 4.3.1 - 2015-11-30

### Fixed
- Fixed so it's possible to disable the table inline toolbar by setting it to false or an empty string.
- Fixed bug where it wasn't possible to resize some tables using the drag handles.
- Fixed bug where unique id:s would clash for multiple editor instances and cE=false selections.
- Fixed bug where the same plugin could be initialized multiple times.
- Fixed bug where the table inline toolbars would be displayed at the same time as the image toolbars.
- Fixed bug where the table selection rect wouldn't be removed when selecting another control element.

## 4.3.0 - 2015-11-23

### Added
- Added new table column/row resize support. Makes it a lot more easy to resize the columns/rows in a table.
- Added new table inline toolbar. Makes it easier to for example add new rows or columns to a table.
- Added new notification API. Lets you display floating notifications to the end user.
- Added new codesample plugin that lets you insert syntax highlighted pre elements into the editor.
- Added new image_caption to images. Lets you create images with captions using a HTML5 figure/figcaption elements.
- Added new live previews of embeded videos. Lets you play the video right inside the editor.
- Added new setDirty method and "dirty" event to the editor. Makes it easier to track the dirty state change.
- Added new setMode method to Editor instances that lets you dynamically switch between design/readonly.
- Added new core support for contentEditable=false elements within the editor overrides the browsers broken behavior.

### Changed
- Rewrote the noneditable plugin to use the new contentEditable false core logic.

### Fixed
- Fixed so the dirty state doesn't set to false automatically when the undo index is set to 0.
- Fixed the Selection.placeCaretAt so it works better on IE when the coordinate is between paragraphs.
- Fixed bug where data-mce-bogus="all" element contents where counted by the word count plugin.
- Fixed bug where contentEditable=false elements would be indented by the indent buttons.
- Fixed bug where images within contentEditable=false would be selected in WebKit on mouse click.
- Fixed bug in DOMUntils split method where the replacement parameter wouldn't work on specific cases.
- Fixed bug where the importcss plugin would import classes from the skin content css file.
- Fixed so all button variants have a wrapping span for it's text to make it easier to skin.
- Fixed so it's easier to exit pre block using the arrow keys.
- Fixed bug where listboxes with fix widths didn't render correctly.

## 4.2.8 - 2015-11-13

### Fixed
- Fixed bug where it was possible to delete tables as the inline root element if all columns where selected.
- Fixed bug where the UI buttons active state wasn't properly updated due to recent refactoring of that logic.

## 4.2.7 - 2015-10-27

### Fixed
- Fixed bug where backspace/delete would remove all formats on the last paragraph character in WebKit/Blink.
- Fixed bug where backspace within a inline format element with a bogus caret container would move the caret.
- Fixed bug where backspace/delete on selected table cells wouldn't add an undo level.
- Fixed bug where script tags embedded within the editor could sometimes get a mce- prefix prepended to them
- Fixed bug where validate: false option could produce an error to be thrown from the Serialization step.
- Fixed bug where inline editing of a table as the root element could let the user delete that table.
- Fixed bug where inline editing of a table as the root element wouldn't properly handle enter key.
- Fixed bug where inline editing of a table as the root element would normalize the selection incorrectly.
- Fixed bug where inline editing of a list as the root element could let the user delete that list.
- Fixed bug where inline editing of a list as the root element could let the user split that list.
- Fixed bug where resize handles would be rendered on editable root elements such as table.

## 4.2.6 - 2015-09-28

### Added
- Added capability to set request headers when using XHRs.
- Added capability to upload local images automatically default delay is set to 30 seconds after editing images.
- Added commands ids mceEditImage, mceAchor and mceMedia to be avaiable from execCommand.
- Added Edge browser to saucelabs grunt task. Patch contributed by John-David Dalton.

### Fixed
- Fixed bug where blob uris not produced by tinymce would produce HTML invalid markup.
- Fixed bug where selection of contents of a nearly empty editor in Edge would sometimes fail.
- Fixed bug where color styles woudln't be retained on copy/paste in Blink/Webkit.
- Fixed bug where the table plugin would throw an error when inserting rows after a child table.
- Fixed bug where the template plugin wouldn't handle functions as variable replacements.
- Fixed bug where undo/redo sometimes wouldn't work properly when applying formatting collapsed ranges.
- Fixed bug where shift+delete wouldn't do a cut operation on Blink/WebKit.
- Fixed bug where cut action wouldn't properly store the before selection bookmark for the undo level.
- Fixed bug where backspace in side an empty list element on IE would loose editor focus.
- Fixed bug where the save plugin wouldn't enable the buttons when a change occurred.
- Fixed bug where Edge wouldn't initialize the editor if a document.domain was specified.
- Fixed bug where enter key before nested images would sometimes not properly expand the previous block.
- Fixed bug where the inline toolbars wouldn't get properly hidden when blurring the editor instance.
- Fixed bug where Edge would paste Chinese characters on some Windows 10 installations.
- Fixed bug where IME would loose focus on IE 11 due to the double trailing br bug fix.
- Fixed bug where the proxy url in imagetools was incorrect. Patch contributed by Wong Ho Wang.

## 4.2.5 - 2015-08-31

### Added
- Added fullscreen capability to embedded youtube and vimeo videos.

### Fixed
- Fixed bug where the uploadImages call didn't work on IE 10.
- Fixed bug where image place holders would be uploaded by uploadImages call.
- Fixed bug where images marked with bogus would be uploaded by the uploadImages call.
- Fixed bug where multiple calls to uploadImages would result in decreased performance.
- Fixed bug where pagebreaks were editable to imagetools patch contributed by Rasmus Wallin.
- Fixed bug where the element path could cause too much recursion exception.
- Fixed bug for domains containing ".min". Patch contributed by Loïc Février.
- Fixed so validation of external links to accept a number after www. Patch contributed by Victor Carvalho.
- Fixed so the charmap is exposed though execCommand. Patch contributed by Matthew Will.
- Fixed so that the image uploads are concurrent for improved performance.
- Fixed various grammar problems in inline documentation. Patches provided by nikolas.

## 4.2.4 - 2015-08-17

### Added
- Added picture as a valid element to the HTML 5 schema. Patch contributed by Adam Taylor.

### Fixed
- Fixed bug where contents would be duplicated on drag/drop within the same editor.
- Fixed bug where floating/alignment of images on Edge wouldn't work properly.
- Fixed bug where it wasn't possible to drag images on IE 11.
- Fixed bug where image selection on Edge would sometimes fail.
- Fixed bug where contextual toolbars icons wasn't rendered properly when using the toolbar_items_size.
- Fixed bug where searchreplace dialog doesn't get prefilled with the selected text.
- Fixed bug where fragmented matches wouldn't get properly replaced by the searchreplace plugin.
- Fixed bug where enter key wouldn't place the caret if was after a trailing space within an inline element.
- Fixed bug where the autolink plugin could produce multiple links for the same text on Gecko.
- Fixed bug where EditorUpload could sometimes throw an exception if the blob wasn't found.
- Fixed xss issues with media plugin not properly filtering out some script attributes.

## 4.2.3 - 2015-07-30

### Fixed
- Fixed bug where image selection wasn't possible on Edge due to incompatible setBaseAndExtend API.
- Fixed bug where image blobs urls where not properly destroyed by the imagetools plugin.
- Fixed bug where keyboard shortcuts wasn't working correctly on IE 8.
- Fixed skin issue where the borders of panels where not visible on IE 8.

## 4.2.2 - 2015-07-22

### Fixed
- Fixed bug where float panels were not being hidden on inline editor blur when fixed_toolbar_container config option was in use.
- Fixed bug where combobox states wasn't properly updated if contents where updated without keyboard.
- Fixed bug where pasting into textbox or combobox would move the caret to the end of text.
- Fixed bug where removal of bogus span elements before block elements would remove whitespace between nodes.
- Fixed bug where repositioning of inline toolbars where async and producing errors if the editor was removed from DOM to early. Patch by iseulde.
- Fixed bug where element path wasn't working correctly. Patch contributed by iseulde.
- Fixed bug where menus wasn't rendered correctly when custom images where added to a menu. Patch contributed by Naim Hammadi.

## 4.2.1 - 2015-06-29

### Fixed
- Fixed bug where back/forward buttons in the browser would render blob images as broken images.
- Fixed bug where Firefox would throw regexp to big error when replacing huge base64 chunks.
- Fixed bug rendering issues with resize and context toolbars not being placed properly until next animation frame.
- Fixed bug where the rendering of the image while cropping would some times not be centered correctly.
- Fixed bug where listbox items with submenus would me selected as active.
- Fixed bug where context menu where throwing an error when rendering.
- Fixed bug where resize both option wasn't working due to resent addClass API change. Patch contributed by Jogai.
- Fixed bug where a hideAll call for container rendered inline toolbars would throw an error.
- Fixed bug where onclick event handler on combobox could cause issues if element.id was a function by some polluting libraries.
- Fixed bug where listboxes wouldn't get proper selected sub menu item when using link_list or image_list.
- Fixed so the UI controls are as wide as 4.1.x to avoid wrapping controls in toolbars.
- Fixed so the imagetools dialog is adaptive for smaller screen sizes.

## 4.2.0 - 2015-06-25

### Added
- Added new flat default skin to make the UI more modern.
- Added new imagetools plugin, lets you crop/resize and apply filters to images.
- Added new contextual toolbars support to the API lets you add floating toolbars for specific CSS selectors.
- Added new promise feature fill as tinymce.util.Promise.
- Added new built in image upload feature lets you upload any base64 encoded image within the editor as files.

### Fixed
- Fixed bug where resize handles would appear in the right position in the wrong editor when switching between resizable content in different inline editors.
- Fixed bug where tables would not be inserted in inline mode due to previous float panel fix.
- Fixed bug where floating panels would remain open when focus was lost on inline editors.
- Fixed bug where cut command on Chrome would thrown a browser security exception.
- Fixed bug where IE 11 sometimes would report an incorrect size for images in the image dialog.
- Fixed bug where it wasn't possible to remove inline formatting at the end of block elements.
- Fixed bug where it wasn't possible to delete table cell contents when cell selection was vertical.
- Fixed bug where table cell wasn't emptied from block elements if delete/backspace where pressed in empty cell.
- Fixed bug where cmd+shift+arrow didn't work correctly on Firefox mac when selecting to start/end of line.
- Fixed bug where removal of bogus elements would sometimes remove whitespace between nodes.
- Fixed bug where the resize handles wasn't updated when the main window was resized.
- Fixed so script elements gets removed by default to prevent possible XSS issues in default config implementations.
- Fixed so the UI doesn't need manual reflows when using non native layout managers.
- Fixed so base64 encoded images doesn't slow down the editor on modern browsers while editing.
- Fixed so all UI elements uses touch events to improve mobile device support.
- Removed the touch click quirks patch for iOS since it did more harm than good.
- Removed the non proportional resize handles since. Unproportional resize can still be done by holding the shift key.

## 4.1.10 - 2015-05-05

### Fixed
- Fixed bug where plugins loaded with compat3x would sometimes throw errors when loading using the jQuery version.
- Fixed bug where extra empty paragraphs would get deleted in WebKit/Blink due to recent Quriks fix.
- Fixed bug where the editor wouldn't work properly on IE 12 due to some required browser sniffing.
- Fixed bug where formatting shortcut keys where interfering with Mac OS X screenshot keys.
- Fixed bug where the caret wouldn't move to the next/previous line boundary on Cmd+Left/Right on Gecko.
- Fixed bug where it wasn't possible to remove formats from very specific nested contents.
- Fixed bug where undo levels wasn't produced when typing letters using the shift or alt+ctrl modifiers.
- Fixed bug where the dirty state wasn't properly updated when typing using the shift or alt+ctrl modifiers.
- Fixed bug where an error would be thrown if an autofocused editor was destroyed quickly after its initialization. Patch provided by thorn0.
- Fixed issue with dirty state not being properly updated on redo operation.
- Fixed issue with entity decoder not handling incorrectly written numeric entities.
- Fixed issue where some PI element values wouldn't be properly encoded.

## 4.1.9 - 2015-03-10

### Fixed
- Fixed bug where indentation wouldn't work properly for non list elements.
- Fixed bug with image plugin not pulling the image dimensions out correctly if a custom document_base_url was used.
- Fixed bug where ctrl+alt+[1-9] would conflict with the AltGr+[1-9] on Windows. New shortcuts is ctrl+shift+[1-9].
- Fixed bug with removing formatting on nodes in inline mode would sometimes include nodes outside the editor body.
- Fixed bug where extra nbsp:s would be inserted when you replaced a word surrounded by spaces using insertContent.
- Fixed bug with pasting from Google Docs would produce extra strong elements and line feeds.

## 4.1.8 - 2015-03-05

### Added
- Added new html5 sizes attribute to img elements used together with srcset.
- Added new elementpath option that makes it possible to disable the element path but keep the statusbar.
- Added new option table_style_by_css for the table plugin to set table styling with css rather than table attributes.
- Added new link_assume_external_targets option to prompt the user to prepend http:// prefix if the supplied link does not contain a protocol prefix.
- Added new image_prepend_url option to allow a custom base path/url to be added to images.
- Added new table_appearance_options option to make it possible to disable some options.
- Added new image_title option to make it possible to alter the title of the image, disabled by default.

### Fixed
- Fixed bug where selection starting from out side of the body wouldn't produce a proper selection range on IE 11.
- Fixed bug where pressing enter twice before a table moves the cursor in the table and causes a javascript error.
- Fixed bug where advanced image styles were not respected.
- Fixed bug where the less common Shift+Delete didn't produce a proper cut operation on WebKit browsers.
- Fixed bug where image/media size constrain logic would produce NaN when handling non number values.
- Fixed bug where internal classes where removed by the removeformat command.
- Fixed bug with creating links table cell contents with a specific selection would throw a exceptions on WebKit/Blink.
- Fixed bug where valid_classes option didn't work as expected according to docs. Patch provided by thorn0.
- Fixed bug where jQuery plugin would patch the internal methods multiple times. Patch provided by Drew Martin.
- Fixed bug where backspace key wouldn't delete the current selection of newly formatted content.
- Fixed bug where type over of inline formatting elements wouldn't properly keep the format on WebKit/Blink.
- Fixed bug where selection needed to be properly normalized on modern IE versions.
- Fixed bug where Command+Backspace didn't properly delete the whole line of text but the previous word.
- Fixed bug where UI active states wheren't properly updated on IE if you placed caret within the current range.
- Fixed bug where delete/backspace on WebKit/Blink would remove span elements created by the user.
- Fixed bug where delete/backspace would produce incorrect results when deleting between two text blocks with br elements.
- Fixed bug where captions where removed when pasting from MS Office.
- Fixed bug where lists plugin wouldn't properly remove fully selected nested lists.
- Fixed bug where the ttf font used for icons would throw an warning message on Gecko on Mac OS X.
- Fixed a bug where applying a color to text did not update the undo/redo history.
- Fixed so shy entities gets displayed when using the visualchars plugin.
- Fixed so removeformat removes ins/del by default since these might be used for strikethough.
- Fixed so multiple language packs can be loaded and added to the global I18n data structure.
- Fixed so transparent color selection gets treated as a normal color selection. Patch contributed by Alexander Hofbauer.
- Fixed so it's possible to disable autoresize_overflow_padding, autoresize_bottom_margin options by setting them to false.
- Fixed so the charmap plugin shows the description of the character in the dialog. Patch contributed by Jelle Hissink.
- Removed address from the default list of block formats since it tends to be missused.
- Fixed so the pre block format is called preformatted to make it more verbose.
- Fixed so it's possible to context scope translation strings this isn't needed most of the time.
- Fixed so the max length of the width/height input fields of the media dialog is 5 instead of 3.
- Fixed so drag/dropped contents gets properly processed by paste plugin since it's basically a paste. Patch contributed by Greg Fairbanks.
- Fixed so shortcut keys for headers is ctrl+alt+[1-9] instead of ctrl+[1-9] since these are for switching tabs in the browsers.
- Fixed so "u" doesn't get converted into a span element by the legacy input filter. Since this is now a valid HTML5 element.
- Fixed font families in order to provide appropriate web-safe fonts.

## 4.1.7 - 2014-11-27

### Added
- Added HTML5 schema support for srcset, source and picture. Patch contributed by mattheu.
- Added new cache_suffix setting to enable cache busting by producing unique urls.
- Added new paste_convert_word_fake_lists option to enable users to disable the fake lists convert logic.

### Fixed
- Fixed so advlist style changes adds undo levels for each change.
- Fixed bug where WebKit would sometimes produce an exception when the autolink plugin where looking for URLs.
- Fixed bug where IE 7 wouldn't be rendered properly due to aggressive css compression.
- Fixed bug where DomQuery wouldn't accept window as constructor element.
- Fixed bug where the color picker in 3.x dialogs wouldn't work properly. Patch contributed by Callidior.
- Fixed bug where the image plugin wouldn't respect the document_base_url.
- Fixed bug where the jQuery plugin would fail to append to elements named array prototype names.

## 4.1.6 - 2014-10-08

### Changed
- Replaced jake with grunt since it is more mainstream and has better plugin support.

### Fixed
- Fixed bug with clicking on the scrollbar of the iframe would cause a JS error to be thrown.
- Fixed bug where null would produce an exception if you passed it to selection.setRng.
- Fixed bug where Ctrl/Cmd+Tab would indent the current list item if you switched tabs in the browser.
- Fixed bug where pasting empty cells from Excel would result in a broken table.
- Fixed bug where it wasn't possible to switch back to default list style type.
- Fixed issue where the select all quirk fix would fire for other modifiers than Ctrl/Cmd combinations.


## 4.1.5 - 2014-09-09

### Fixed
- Fixed bug where sometimes the resize rectangles wouldn't properly render on images on WebKit/Blink.
- Fixed bug in list plugin where delete/backspace would merge empty LI elements in lists incorrectly.
- Fixed bug where empty list elements would result in empty LI elements without it's parent container.
- Fixed bug where backspace in empty caret formatted element could produce an type error exception of Gecko.
- Fixed bug where lists pasted from word with a custom start index above 9 wouldn't be properly handled.
- Fixed bug where tabfocus plugin would tab out of the editor instance even if the default action was prevented.
- Fixed bug where tabfocus wouldn't tab properly to other adjacent editor instances.
- Fixed bug where the DOMUtils setStyles wouldn't properly removed or update the data-mce-style attribute.
- Fixed bug where dialog select boxes would be placed incorrectly if document.body wasn't statically positioned.
- Fixed bug where pasting would sometimes scroll to the top of page if the user was using the autoresize plugin.
- Fixed bug where caret wouldn't be properly rendered by Chrome when clicking on the iframes documentElement.
- Fixed so custom images for menubutton/splitbutton can be provided. Patch contributed by Naim Hammadi.
- Fixed so the default action of windows closing can be prevented by blocking the default action of the close event.
- Fixed so nodeChange and focus of the editor isn't automatically performed when opening sub dialogs.

## 4.1.4 - 2014-08-21

### Added
- Added new media_filter_html option to media plugin that blocks any conditional comments, scripts etc within a video element.
- Added new content_security_policy option allows you to set custom policy for iframe contents. Patch contributed by Francois Chagnon.

### Fixed
- Fixed bug where activate/deactivate events wasn't firing properly when switching between editors.
- Fixed bug where placing the caret on iOS was difficult due to a WebKit bug with touch events.
- Fixed bug where the resize helper wouldn't render properly on older IE versions.
- Fixed bug where resizing images inside tables on older IE versions would sometimes fail depending mouse position.
- Fixed bug where editor.insertContent would produce an exception when inserting select/option elements.
- Fixed bug where extra empty paragraphs would be produced if block elements where inserted inside span elements.
- Fixed bug where the spellchecker menu item wouldn't be properly checked if spell checking was started before it was rendered.
- Fixed bug where the DomQuery filter function wouldn't remove non elements from collection.
- Fixed bug where document with custom document.domain wouldn't properly render the editor.
- Fixed bug where IE 8 would throw exception when trying to enter invalid color values into colorboxes.
- Fixed bug where undo manager could incorrectly add an extra undo level when custom resize handles was removed.
- Fixed bug where it wouldn't be possible to alter cell properties properly on table cells on IE 8.
- Fixed so the color picker button in table dialog isn't shown unless you include the colorpicker plugin or add your own custom color picker.
- Fixed so activate/deactivate events fire when windowManager opens a window since.
- Fixed so the table advtab options isn't separated by an underscore to normalize naming with image_advtab option.
- Fixed so the table cell dialog has proper padding when the advanced tab in disabled.

## 4.1.3 - 2014-07-29

### Added
- Added event binding logic to tinymce.util.XHR making it possible to override headers and settings before any request is made.

### Fixed
- Fixed bug where drag events wasn't fireing properly on older IE versions since the event handlers where bound to document.
- Fixed bug where drag/dropping contents within the editor on IE would force the contents into plain text mode even if it was internal content.
- Fixed bug where IE 7 wouldn't open menus properly due to a resize bug in the browser auto closing them immediately.
- Fixed bug where the DOMUtils getPos logic wouldn't produce a valid coordinate inside the body if the body was positioned non static.
- Fixed bug where the element path and format state wasn't properly updated if you had the wordcount plugin enabled.
- Fixed bug where a comment at the beginning of source would produce an exception in the formatter logic.
- Fixed bug where setAttrib/getAttrib on null would throw exception together with any hooked attributes like style.
- Fixed bug where table sizes wasn't properly retained when copy/pasting on WebKit/Blink.
- Fixed bug where WebKit/Blink would produce colors in RGB format instead of the forced HEX format when deleting contents.
- Fixed bug where the width attribute wasn't updated on tables if you changed the size inside the table dialog.
- Fixed bug where control selection wasn't properly handled when the caret was placed directly after an image.
- Fixed bug where selecting the contents of table cells using the selection.select method wouldn't place the caret properly.
- Fixed bug where the selection state for images wasn't removed when placing the caret right after an image on WebKit/Blink.
- Fixed bug where all events wasn't properly unbound when and editor instance was removed or destroyed by some external innerHTML call.
- Fixed bug where it wasn't possible or very hard to select images on iOS when the onscreen keyboard was visible.
- Fixed so auto_focus can take a boolean argument this will auto focus the last initialized editor might be useful for single inits.
- Fixed so word auto detect lists logic works better for faked lists that doesn't have specific markup.
- Fixed so nodeChange gets fired on mouseup as it used to before 4.1.1 we optimized that event to fire less often.

### Removed
- Removed the finish menu item from spellchecker menu since it's redundant you can stop spellchecking by toggling menu item or button.

## 4.1.2 - 2014-07-15

### Added
- Added offset/grep to DomQuery class works basically the same as it's jQuery equivalent.

### Fixed
- Fixed bug where backspace/delete or setContent with an empty string would remove header data when using the fullpage plugin.
- Fixed bug where tinymce.remove with a selector not matching any editors would remove all editors.
- Fixed bug where resizing of the editor didn't work since the theme was calling setStyles instead of setStyle.
- Fixed bug where IE 7 would fail to append html fragments to iframe document when using DomQuery.
- Fixed bug where the getStyle DOMUtils method would produce an exception if it was called with null as it's element.
- Fixed bug where the paste plugin would remove the element if the none of the paste_webkit_styles rules matched the current style.
- Fixed bug where contextmenu table items wouldn't work properly on IE since it would some times fire an incorrect selection change.
- Fixed bug where the padding/border values wasn't used in the size calculation for the body size when using autoresize. Patch contributed by Matt Whelan.
- Fixed bug where conditional word comments wouldn't be properly removed when pasting plain text.
- Fixed bug where resizing would sometime fail on IE 11 when the mouseup occurred inside the resizable element.
- Fixed so the iframe gets initialized without any inline event handlers for better CSP support. Patch contributed by Matt Whelan.
- Fixed so the tinymce.dom.Sizzle is the latest version of sizzle this resolves the document context bug.

## 4.1.1 - 2014-07-08

### Fixed
- Fixed bug where pasting plain text on some WebKit versions would result in an empty line.
- Fixed bug where resizing images inside tables on IE 11 wouldn't work properly.
- Fixed bug where IE 11 would sometimes throw "Invalid argument" exception when editor contents was set to an empty string.
- Fixed bug where document.activeElement would throw exceptions on IE 9 when that element was hidden or removed from dom.
- Fixed bug where WebKit/Blink sometimes produced br elements with the Apple-interchange-newline class.
- Fixed bug where table cell selection wasn't properly removed when copy/pasting table cells.
- Fixed bug where pasting nested list items from Word wouldn't produce proper semantic nested lists.
- Fixed bug where right clicking using the contextmenu plugin on WebKit/Blink on Mac OS X would select the target current word or line.
- Fixed bug where it wasn't possible to alter table cell properties on IE 8 using the context menu.
- Fixed bug where the resize helper wouldn't be correctly positioned on older IE versions.
- Fixed bug where fullpage plugin would produce an error if you didn't specify a doctype encoding.
- Fixed bug where anchor plugin would get the name/id of the current element even if it wasn't anchor element.
- Fixed bug where visual aids for tables wouldn't be properly disabled when changing the border size.
- Fixed bug where some control selection events wasn't properly fired on older IE versions.
- Fixed bug where table cell selection on older IE versions would prevent resizing of images.
- Fixed bug with paste_data_images paste option not working properly on modern IE versions.
- Fixed bug where custom elements with underscores in the name wasn't properly parsed/serialized.
- Fixed bug where applying inline formats to nested list elements would produce an incorrect formatting result.
- Fixed so it's possible to hide items from elements path by using preventDefault/stopPropagation.
- Fixed so inline mode toolbar gets rendered right aligned if the editable element positioned to the documents right edge.
- Fixed so empty inline elements inside empty block elements doesn't get removed if configured to be kept intact.
- Fixed so DomQuery parentsUntil/prevUntil/nextUntil supports selectors/elements/filters etc.
- Fixed so legacyoutput plugin overrides fontselect and fontsizeselect controls and handles font elements properly.

## 4.1.0 - 2014-06-18

### Added
- Added new file_picker_callback option to replace the old file_browser_callback the latter will still work though.
- Added new custom colors to textcolor plugin will be displayed if a color picker is provided also shows the latest colors.
- Added new color_picker_callback option to enable you to add custom color pickers to the editor.
- Added new advanced tabs to table/cell/row dialogs to enable you to select colors for border/background.
- Added new colorpicker plugin that lets you select colors from a hsv color picker.
- Added new tinymce.util.Color class to handle color parsing and converting.
- Added new colorpicker UI widget element lets you add a hsv color picker to any form/window.
- Added new textpattern plugin that allows you to use markdown like text patterns to format contents.
- Added new resize helper element that shows the current width & height while resizing.
- Added new "once" method to Editor and EventDispatcher enables since callback execution events.
- Added new jQuery like class under tinymce.dom.DomQuery it's exposed on editor instances (editor.$) and globally under (tinymce.$).

### Fixed
- Fixed so the default resize method for images are proportional shift/ctrl can be used to make an unproportional size.
- Fixed bug where the image_dimensions option of the image plugin would cause exceptions when it tried to update the size.
- Fixed bug where table cell dialog class field wasn't properly updated when editing an a table cell with an existing class.
- Fixed bug where Safari on Mac would produce webkit-fake-url for pasted images so these are now removed.
- Fixed bug where the nodeChange event would get fired before the selection was changed when clicking inside the current selection range.
- Fixed bug where valid_classes option would cause exception when it removed internal prefixed classes like mce-item-.
- Fixed bug where backspace would cause navigation in IE 8 on an inline element and after a caret formatting was applied.
- Fixed so placeholder images produced by the media plugin gets selected when inserted/edited.
- Fixed so it's possible to drag in images when the paste_data_images option is enabled. Might be useful for mail clients.
- Fixed so images doesn't get a width/height applied if the image_dimensions option is set to false useful for responsive contents.
- Fixed so it's possible to pass in an optional arguments object for the nodeChanged function to be passed to all nodechange event listeners.
- Fixed bug where media plugin embed code didn't update correctly.<|MERGE_RESOLUTION|>--- conflicted
+++ resolved
@@ -13,12 +13,9 @@
 - Changed the load order so that the content css gets loaded before the editor gets populated with contents. #TINY-7249
 
 ### Fixed
-<<<<<<< HEAD
 - The editor content could be edited after calling `setProgressState(true)` #TINY-7373
 - Tabbing out of the editor after calling `setProgressState(true)` was inconsistent #TINY-7373
-=======
 - Flash of unstyled content while loading the editor because the content css was loaded after the editor content was rendered #TINY-7249
->>>>>>> 8438a167
 - Unbinding an event handler did not take effect immediately while the event was firing #TINY-7436
 - Binding an event handler incorrectly took effect immediately while the event was firing #TINY-7436
 
