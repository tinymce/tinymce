--- conflicted
+++ resolved
@@ -6,15 +6,13 @@
 
 ## Unreleased
 
-<<<<<<< HEAD
-### Fixed
-- Image resize backdrop element did not have `data-mce-bogus=all` set #TINY-7854
-=======
+### Fixed
+- Image resize backdrop element did not have `data-mce-bogus="all"` set #TINY-7854
+
 ## 5.9.2 - 2021-09-08
 
 ### Fixed
 - Fixed an exception getting thrown when disabling events and setting content #TINY-7956
->>>>>>> 99d663c1
 
 ## 5.9.1 - 2021-08-27
 
