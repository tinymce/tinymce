# Changelog
All notable changes to this project will be documented in this file.

The format is based on [Keep a Changelog](https://keepachangelog.com/en/1.0.0/),
and this project adheres to [Semantic Versioning](https://semver.org/spec/v2.0.0.html).

## Unreleased

### Added
- New `pad_empty_with_br` option that can be set to `true` to pad empty block elements with `<br>` tag instead of nbsp character. #TINY-9861

### Improved
- Content updates for `streamContent: true` iframe dialog components on Safari are now throttled to 500ms intervals to reduce the visual impact of flickering when rapidly updating iframe content. #TINY-10097

### Fixed
- Right-clicking on an image that was in a non-editable area would open the image context menu. #TINY-10016
- When an editable area was nested inside a non-editable area, creating lists was not possible. #TINY-10000
- On Safari and Firefox browsers, scroll positions were not always maintained when updating the content of a `streamContent: true` iframe dialog component. #TINY-10078 #TINY-10109
- Scrolling behavior was inconsistent when updating a `streamContent: true` iframe dialog component with content lacking an HTML document type declaration. #TINY-10110
<<<<<<< HEAD
- API comments/documentation corrected: a typo correction and run-on sentences fixed. #TINY-10073
=======
- Console may display warning message when closing dialog with an iframe component. #TINY-10070
- On Safari and Firefox browsers, the border around the `iframe` dialog component was not highlighted when focused. #TINY-10101
- The `color_cols` option was not respected when a custom `color_map` was defined. #TINY-10098
- The `color_cols` options were were not rounded to the nearest number when set to a decimal number. #TINY-9737
>>>>>>> 616d7cc0

## 6.6.0 - 2023-07-12

### Added
- Added a new property value — `bottom` — for inline dialog configurations that anchors the dialog to the bottom of the editor. #TINY-9888
- Added a new property — `persistent` — for inline dialog configurations that will stop the dialog closing when clicking away from it. #TINY-9991
- New `ai`, `ai-prompt` and `send` icons. #TINY-9942
- Added a new property — `streamContent` — for the `iframe` dialog component. This causes `setData()` to update content without reloading the frame, and end scroll positions will be maintained as new content streams in. #TINY-10032
- AI Assistant plugin toolbar items added to the default toolbar and AI Assistant plugin menu items added to the default menu bar. #TINY-9939
- Added a new property — `border` — for the `iframe` dialog component that allows a border to be added. #TINY-10049
- Added a new property — `align` — for the label dialog component that controls text alignment. #TINY-10058

### Improved
- When defining a modal or inline dialog, if the buttons property is an empty array, or is not defined at all, the footer will now no longer be rendered. #TINY-9996
- The `iframe` dialog component now has a minimum height of 200px. #TINY-10059
- Improved detection of scrollable containers when the `ui_mode: 'split'` option is set. #TINY-9385

### Changed
- The icon in an `alertbanner` dialog component is no longer clickable if the _URL_ field is not specified. #TINY-10013

### Fixed
- Fixed an issue that caused the inline dialog `size` setting to have no effect. #TINY-10015
- Fixed an issue that prevented the close button from being clicked when the dialog was blocked. #TINY-10056

## 6.5.1 - 2023-06-19

### Fixed
- Fixed a regression where pasting an image url would result in the url being inserted as plain text instead of the image being inserted. #TINY-9997
- It was not possible to press space to insert a space character inside a summary element on Firefox. #TINY-9964

## 6.5.0 - 2023-06-12

### Added
- Support for the `h` hash parameter in Vimeo video URLs in the Media plugin. #TINY-9830
- New `table_merge_content_on_paste` option which disables the merging behaviour when pasting a table inside an existing table. #TINY-9808
- New optional `defaultExpandedIds` and `onToggleExpand` options to the `tree` component config. #TINY-9653
- New optional `defaultSelectedId` option to the `tree` component config. #TINY-9715
- New `accordion` plugin with the `InsertAccordion` command. #TINY-9730
- New `accordion` and `accordion-toggle` icons. #TINY-9789
- New `details_initial_state` and `details_serialized_state` options. #TINY-9732
- New `init_content_sync` option that initializes the editor iframe using `document.write` instead of `srcdoc`. #TINY-9818
- New `newdocument_content` option that sets the content presented in the editor on choosing *File -> New document* or pressing the *New document* toolbar button. #TINY-9839
- New `editable_root` option that can be set to `false` to prevent editing of the editor’s root element. #TINY-9839
- New `editor.setEditableRoot` API that sets the editable state of the editor root element. #TINY-9839
- New `editor.hasEditableRoot` API that returns `true` or `false` depending on the editable state of the editor root element. #TINY-9839
- New `EditableRootStateChange` event that gets dispatched when the state of the editable root is changed. #TINY-9839
- Added Oxide styles for `dl`, `dt`, `dd`, `ol`, and `strong` elements in dialog body content. #TINY-9919

### Improved
- Screen readers can now announce highlighted items listed in the Link dialog’s link combobox. #TINY-9280
- The `icon` field for a dialog’s footer `togglebutton` is no longer mandatory. #TINY-9757
- Toolbar buttons and menu items now present as disabled when they cannot be used because a selected element has a `contenteditable="false"` attribute. #TINY-9669
- Help text displayed at *Help -> Help -> Keyboard Navigation* re-written. #DOC-1936
- Translations added for Help text displayed at *Help > Help > Keyboard Navigation*. #TINY-9633
- For word count purposes these characters are now considered punctuation marks: *$*, *~*, *+*, *|*, *№*, and *`*. They no longer increase a document’s word count. #TINY-8122
- Updated the `codesample` plugin dialog and the `template` plugin dialog to use the `listbox` component to match other dialogs. #TINY-9630
- If the selection contains more than one table cell, Quickbar toolbars are now positioned in the middle of the selection horizontally. #TINY-8297
- Exposed `dataTransfer` property of drag and drop events for elements with a `contenteditable="false"` attribute. #TINY-9601
- Screen readers now announce instructions for resizing the editor using arrow keys, when the resize handle is focused. #TINY-9793
- Dialog `tabpanel` tab labels are now allowed to word wrap for better readability with long labels. #TINY-9947
- Added newlines before and after `details` elements in the output HTML. #TINY-9959
- Added padding for empty `summary` elements so that they can be properly edited. #TINY-9959

### Changed
- The `caption`, `address` and `dt` elements no longer incorrectly allow non-inline child elements when the editor schema is set to _HTML 4_. #TINY-9768
- SVG icons for back and foreground colors now use `class` instead of `id` to identify SVG elements that should change color. #TINY-9844
- Anchor tag elements — `<a>` — no longer incorrectly allow non-inline child elements when the editor schema is set to _HTML 4_. #TINY-9805
- Help dialog was restored to `medium` width for better readability. #TINY-9947

### Fixed
- Right-clicking on a merge tag instance presented different highlighting depending on the host browser. #TINY-9848
- When macOS was the host operating system, pressing *Command+backspace* did not add an undo level. #TINY-8910
- *Ctrl+backspace* and *Ctrl+delete* did not restore the correct insertion point position after a redo operation. #TINY-8910
- In the `tree` component, a selected item in a directory would not stay selected after collapsing the directory. #TINY-9715
- Enabling or Disabling checkboxes would not set the correct classes and attributes. #TINY-4189
- Entering a newline would, in some setups, place the insertion point in the wrong paragraph. #TINY-9822
- Redial would, in some situations, cause select elements not to have an initial value selected when they should have. #TINY-9679
- The Table toolbar was visible even if the table was within a host element with a `contenteditable="false"` attribute set. #TINY-9664
- Quickbar toolbars were incorrectly shown for elements with a `contenteditable="false"` attribute set in a root with a `contenteditable="false"` attribute set. #TINY-9460
- When Chrome was the host browser, adding a newline when the insertion point was placed after a table could, in some specific situations, not generate the expected newline. #TINY-9813
- Show the calculated height and width of Media Embed elements in the `media` plugin dialog. #TINY-8714
- Removing an image that failed to upload from an empty paragraph left the paragraph without a padding `<br>` tag. #TINY-9696
- Allow a Media Embed element to be correctly resized when using the `media` plugin dialog by converting the Media Embed element to a standalone iframe. #TINY-8714
- In some circumstances, an inline alert in the _Search and Replace_ dialog persisted when it was not necessary. #TINY-9704
- Context toolbars displayed the incorrect status for the `advlist` plugin buttons. #TINY-9680
- In Safari running on iOS, Korean characters merged onto the previous line upon typing after inserting a newline by pressing Enter. #TINY-9746
- Initiating the editor with a table as the first element resulted in resize handles being displayed around the table even when the editor did not have focus. #TINY-9748
- If the insertion point was between two images, pressing the Backspace key would, in some situations, delete the image after the insertion point instead of the image before the insertion point. #TINY-9807
- Directionality commands could set the `dir` attribute on elements with a `contenteditable="false"` attribute set when these elements were within a root with a `contenteditable="false"` attribute set. #TINY-9662
- The content of the dialog body could not be scrolled. #TINY-9668
- Some toolbar items, when in a not-enabled state, did not render the `not-allowed` mouse pointer. #TINY-9758
- Formats were incorrectly applied to the closest editable element if the selection was in a `contenteditable="false"` context. #TINY-9678
- Formats were incorrectly removed from the closest editable element if the selection was in a `contenteditable="false"` context. #TINY-9678
- Formatter API, `canApply`, was not returning `false` when the selection was in a `contenteditable="false"` context. #TINY-9678
- When dragging image elements and dropping the image in the editor the `dragend` event would sometimes not fire when Firefox was the host browser. #TINY-9694
- It was possible to remove links in noneditable contents with the `unlink` editor command. #TINY-9739
- Direction was not visually changing when using the Directionality plugin on an element which had the `direction` CSS property set. #TINY-9314
- Whitespace between transparent elements was incorrectly converted into empty paragraphs. #TINY-9761
- Popups were not constrained within the scrollable container when in a shadow root. #TINY-9743
- Pressing arrow keys inside RTL elements would move the insertion point in an incorrect direction when moving over elements with the `contenteditable` attribute set to `false`. #TINY-9565
- Inserting two tables consecutively without focus in the editor resulted in the second table being inserted at the wrong position. #TINY-3909
- Pasting content into the editor did not fire `beforeinput` and `input` events. #TINY-9829
- In some cases, exiting a `blockquote` element could fail when the insertion point was positioned at the end of the `blockquote`. #TINY-9794
- Templates containing an `<html>` tag were not parsed before being rendered for preview. #TINY-9867
- Typing after deleting formatted content could remove a space at the start of the typing. #TINY-9310
- Invalid markup in Notification and Dialog close buttons. #TINY-9849
- In dialogs, an incorrect `aria-describedby` attribute caused the dialog body to be announced when using a screen reader. #TINY-9816
- The sticky toolbar did not render correctly when transitioning from the custom editor view to the main view. #TINY-9814
- Saving the Table Properties dialog after changing properties unrelated to cells would overwrite cell properties set by the Cell Properties dialog. #TINY-9837
- Fixed the constrained bounds calculation for dismissal of the toolbar when using `toolbar_location: 'bottom'`. #TINY-9718
- Pressing the Backspace or Delete key when the insertion point was within a `details` element resulted in broken markup. #TINY-9884
- Making the selection into a list did not work if the selection included a block element with a `contenteditable="false"` attribute. #TINY-9823
- Inserting elements in the middle of the summary caused two summaries to appear within `details` elements. #TINY-9885

## 6.4.2 - 2023-04-26

### Fixed
- The editor displayed a notification error when it failed to retrieve a blob image uri. #TINY-9604
- Tab navigation no longer incorrectly stops at menu buttons within toolbar groups. #TINY-9723
- The `urlinput` dialog component would not open the type-ahead dropdown when the input value was reset to an empty string. #TINY-9717
- Redial would, in some circumstances, cause elements to not have an initial value selected when they should have. #TINY-9679
- When hovering over tree dialog components the mouse pointer rendered incorrectly. #TINY-9692
- The `tox-button` and `tox-button-secondary` buttons now support the `hover`, `active`, `focus`, and `disabled` states. #TINY-9713
- Setting an invalid unit in the `fontsizeinput` changed it to the default value instead of reverting it to the previous, and valid, value. #TINY-9754
- Selection was not correctly scrolled horizontally into view when using the `selection.scrollIntoView` API. #TINY-9747
- The contextual toolbar displayed the status of Advanced List Premium plugin icons incorrectly. #TINY-9680
- The `quickimage` toolbar button failed to insert images selected from the local computer when running on Google Chrome for macOS. #TINY-9769

## 6.4.1 - 2023-03-29

### Fixed
- The `fontsizeinput` increase and decrease size buttons now work on TinyMCE mobile. #TINY-9725
- The TinyMCE editor toolbar is now accessible for all screen widths; it no longer collapses into an inaccessible vertical line when the screen is scrolled horizontally. #TINY-9646
- Reverted the changes made, in TinyMCE 6.4.0, to UI button colors in focus, active, and enabled states. #TINY-9176

## 6.4.0 - 2023-03-15

### Added
- New `tree` component that can be used in dialog body panel. #TINY-9532
- `renderUI` property in the `Theme` type can now return a `Promise<RenderResult>` instead of `RenderResult`. #TINY-9556
- New `isEditable` API to `editor.selection` that returns true or false if the current selection is editable. #TINY-9462
- New `isEditable` API to `editor.dom` that returns true or false if the specified node is editable. #TINY-9462
- New `setText` and `setIcon` methods added to menu button and toolbar button API. #TINY-9268
- New `highlight_on_focus` option which enables highlighting the content area on focus. #TINY-9277
- New `fontsizeinput` toolbar item which allows the user to set the size via input and also increase and decrease it with `+` and `-` buttons. #TINY-9429
- Added `skipFocus` option to the `ToggleToolbarDrawer` command to preserve focus. #TINY-9337
- New `font_size_input_default_unit` option allows entry of numbers without a unit in `fontsizeinput`. They are then parsed as the set unit. If `font_size_input_default_unit` is not set the default is `pt`. #TINY-9585
- New `group` and `togglebutton` in view. #TINY-9523
- New `togglebutton` in dialog footer buttons. #TINY-9523
- Added `toggleFullscreen` to dialog API. #TINY-9528
- New `text-size-increase` and `text-size-decrease` icons. #TINY-9530
- New `xss_sanitization` option to allow disabling of XSS sanitization. #TINY-9600
- Added the top right close button of modal dialogs to the tabbing order. The 'x' button in these dialogs can now be accessed using keyboard navigation. #TINY-9520
- New `ui_mode` option for editor in scrollable containers support. #TINY-9414
- The sidebar element now has the accessibility role `region` when visible and the accessibility role `presentation` when hidden. #TINY-9517
- The `tox-custom-editor` class now has a border highlight when it is selected. #TINY-9673
- An element could be dropped onto the decendants of an element with a `contenteditable="false"` attribute. #TINY-9364
- Checkmark did not show in menu color swatches. #TINY-9395
- Add support for navigating inside the tree component using arrow keys and shift key. #TINY-9614

### Improved
- Direct invalid child text nodes of list elements are now wrapped in list item elements. #TINY-4818
- Templates are now be parsed before preview and insertion to make preview consistent with inserted template content and prevent XSS. #TINY-9244
- Pressing backspace on an empty line now preserves formatting on the previous empty line. #TINY-9454
- Pressing enter inside the `inputfontsize` input field now moves focus back into the editor content. #TINY-9598
- Drag and drop events for elements with a `contenteditable="false"` attribute now includes target element details. #TINY-9599
- Updated focus, active, and enabled colors of UI buttons for improved contrast against the UI color. #TINY-9176

### Changed
- The `link` plugins context menu items no longer appears for links that include elements with a `contenteditable="false"` attribute. #TINY-9491
- The formatting of elements with a `contenteditable="false"` attribute are no longer cloned to new cells when new table rows are created. #TINY-9449
- Changed the color of `@dialog-table-border-color`, and added right padding to the first cell of dialog table. #TINY-9380

### Fixed
- Sometimes the editor would finish initializing before the silver theme would have finished loading. #TINY-9556
- The `searchreplace` modal closed incorrectly when clicking outside of the alert that pops up when no match is found. #TINY-9443
- The text color or background color picker toolbar buttons did not update when the text color or background color was changed using the equivalent commands in the Format menu. #TINY-9439
- The `onSetup` api function would not run when defining custom group toolbar button. #TINY-9496
- The foreground and background menu icons would not properly update to display the last used color. #TINY-9497
- Added new `setIconFill` function to `NestedMenuItemInstanceApi`. #TINY-9497
- Pasting links to text would sometimes not generate the correct undo stack in Safari. #TINY-9489
- Toolbar split buttons in `advlist` plugin now show the correct state when the cursor is in a checklist. #TINY-5167
- Dragging transparent elements into transparent block elements could produce invalid nesting of transparents. #TINY-9231
- The `editor.insertContent` API would insert contents inside elements with a `contenteditable="false"` attribute if the selection was inside the element. #TINY-9462
- Closing a dialog would scroll down the document in Safari. #TINY-9148
- Inline headers would not work in some situations when the editor was moved too far right horizontally. #TINY-8977
- Quick toolbars were incorrectly rendered during the dragging of elements with a `contenteditable="false"` attribute. #TINY-9305
- Selection of images, horizontal rules, tables or elements with a `contenteditable="false"` attribute was possible if they were within an element with a `contenteditable="false"` attribute. #TINY-9473
- Ranged deletion of formatted text using selection or a keyboard shortcut would sometimes cause Blink- and Webkit-based browsers to insert interpreted tags upon typing. This could result in inconsistent tags. #TINY-9302
- Visual characters were rendered inside elements with a `contenteditable="false"` attribute. #TINY-9474
- Lists with an element with a `contenteditable="false"` attribute as their root were incorrectly editable using list API commands, toolbar buttons and menu items. #TINY-9458
- Color picker dialog would not update the preview color if the hex input value was prefixed with the `#` character. #TINY-9457
- Table cell selection was possible even if the element being selected was within an element with a `contenteditable="false"` attribute. #TINY-9459
- Table commands were modifying tables that were within an element with a `contenteditable="false"` attribute. #TINY-9459
- Fake carets were rendered for elements with a `contenteditable="false"` attribute and for tables within an element with a `contenteditable="false"` attribute. #TINY-9459
- Textareas with scrollbars in dialogs would not render rounded corners correctly on some browsers. #TINY-9331
- It was possible to open links inside the editor if the editor root was an element with a `contenteditable="false"` attribute. #TINY-9470
- Inline boundary was rendered for boundary elements that had a `contenteditable="false"` attribute. #TINY-9471
- Clicking on a disabled split button will no longer call the `onAction` callback. #TINY-9504
- The *Edit Link* dialog incorrectly retrieved the URL value when opened immediately after the link insertion. #TINY-7993
- The `ForwardDelete` and `Delete` editor commands were deleting content within elements with a `contenteditable="false"` attribute. #TINY-9477
- The Backspace and Forward Delete keys were deleting content within elements with a `contenteditable="false"` attribute. #TINY-9477
- Inserting newlines inside an editable element that was inside an element with a `contenteditable="false"` attribute root would sometimes try to split the editable element. #TINY-9461
- Creating a list in a table cell when the caret is in front of an anchor element would not properly include the anchor in the list. #TINY-6853
- Dragging and dropping elements with a `contenteditable="false"` attribute on table borders would remove the element on drop. #TINY-9021
- Elements with a `contenteditable="false"` attribute would be removed when dragged and dropped within a root element with a `contenteditable="false"` attribute. #TINY-9558
- Formatting could be applied or removed to list items with a `contenteditable="false"` attribute that were inside an element with a `contenteditable="false"` attribute. #TINY-9563
- Annotation were not removed if the annotation was deleted immediately after being created. #TINY-9399
- Inserting a link for a selection from quickbars did not preserve formatting. #TINY-9593
- Inline dialog position was not correct when the editor was not inline and was contained in a `fixed` or `absolute` positioned element. #TINY-9554
- Sticky toolbars did not fade transition when undocking in classic iframe mode. #TINY-9408
- Inserting elements that were not valid within the closest editing host would incorrectly split the editing host. #TINY-9595
- The `color_cols` option was not respected in the `forecolor` or `backcolor` color swatches. #TINY-9560
- Drag and dropping the last element with a `contenteditable="false"` attribute out of its parent block would not properly pad the parent block element. #TINY-9606
- Applying heading formats from `text_patterns` produced an invisible space before a word. #TINY-9603
- Opening color swatches caused the browser tab to crash when `color_cols` or other column option was set to 0. #TINY-9649
- Opening a menu button in the footer of a dialog after a redial threw an error. #TINY-9686
- After closing a view, the `more...` toolbar button disappeared if the editor had `toolbar_mode: 'sliding'` and the toolbar was opened. #TINY-9419
- Inline dialogs would open partially off screen when the toolbar had a small width. #TINY-9588
- The `autoresize` plugin would cause infinite resizing when `content_css` was set to `document`. #TINY-8872

## 6.3.2 - 2023-02-22

### Fixed
- Removed a workaround for ensuring stylesheets are loaded in an outdated version of webkit. #TINY-9433

## 6.3.1 - 2022-12-06

### Fixed
- HTML in messages for the `WindowManager.alert` and `WindowManager.confirm` APIs were not properly sanitized. #TINY-3548

## 6.3.0 - 2022-11-23

### Added
- New `expand` function added to `tinymce.selection` which expands the selection around the nearest word. #TINY-9001
- New `expand` function added to `tinymce.dom.RangeUtils` to return a new range expanded around the nearest word. #TINY-9001
- New `color_map_background` and `color_map_foreground` options which set the base colors used in the `backcolor` and `forecolor` toolbar buttons and menu items. #TINY-9184
- Added optional `storageKey` property to `colorinput` component and `colorswatch` fancy menu item. #TINY-9184
- New `addView` function added to `editor.ui.registry` which makes it possible to register custom editor views. #TINY-9210
- New `ToggleView` command which makes it possible to hide or show registered custom views. #TINY-9210
- New `color_default_foreground` and `color_default_background` options to set the initial default color for the `forecolor` and `backcolor` toolbar buttons and menu items. #TINY-9183
- New `getTransparentElements` function added to `tinymce.html.Schema` to return a map object of transparent HTML elements. #TINY-9172
- Added `ToggleToolbarDrawer` event to subscribe to toolbar’s opening and closing. #TINY-9271

### Changed
- Transparent elements, like anchors, are now allowed in the root of the editor body if they contain blocks. #TINY-9172
- Colorswatch keyboard navigation now starts on currently selected color if present in the colorswatch. #TINY-9283
- `setContent` is now allowed to accept any custom keys and values as a second options argument. #TINY-9143

### Improved
- Transparent elements, like anchors, can now contain block elements. #TINY-9172
- Colorswatch now displays a checkmark for selected color. #TINY-9283
- Color picker dialog now starts on the appropriate color for the cursor position. #TINY-9213

### Fixed
- Parsing media content would cause a memory leak, which for example occurred when using the `getContent` API. #TINY-9186
- Dragging a noneditable element toward the bottom edge would cause the page to scroll up. #TINY-9025
- Range expanding capabilities would behave inconsistently depending on where the cursor was placed. #TINY-9029
- Compilation errors were thrown when using TypeScript 4.8. #TINY-9161
- Line separator scrolling in floating toolbars. #TINY-8948
- A double bottom border appeared on inline mode editor for the `tinymce-5` skin. #TINY-9108
- The editor header showed up even with no menubar and toolbar configured. #TINY-8819
- Inline text pattern no longer triggers if it matches only the end but not the start. #TINY-8947
- Matches of inline text patterns that are similar are now managed correctly. #TINY-8949
- Using `editor.selection.getContent({ format: 'text' })` or `editor.getContent({ format: 'text' })` would sometimes deselect selected radio buttons. #TINY-9213
- The context toolbar prevented the user from placing the cursor at the edges of the editor. #TINY-8890
- The Quick Insert context toolbar provided by the `quickbars` plugin showed when the cursor was in a fake block caret. #TINY-9190
- The `editor.selection.getRng()` API was not returning a proper range on hidden editors in Firefox. #TINY-9259
- The `editor.selection.getBookmark()` API was not returning a proper bookmark on hidden editors in Firefox. #TINY-9259
- Dragging a noneditable element before or after another noneditable element now works correctly. #TINY-9253
- The restored selection after a redo or undo action was not scrolled into view. #TINY-9222
- A newline could not be inserted when the selection was restored from a bookmark after an inline element with a `contenteditable="false"` attribute. #TINY-9194
- The global `tinymce.dom.styleSheetLoader` was not affected by the `content_css_cors` option. #TINY-6037
- The caret was moved to the previous line when a text pattern executed a `mceInsertContent` command on Enter key when running on Firefox. #TINY-9193

## 6.2.0 - 2022-09-08

### Added
- New `text_patterns_lookup` option to provide additional text patterns dynamically. #TINY-8778
- New promotion element has been added to the default UI. It can be disabled using the new `promotion` option. #TINY-8840
- New `format_noneditable_selector` option to specify the `contenteditable="false"` elements that can be wrapped in a format. #TINY-8905
- Added `allow` as a valid attribute for the `iframe` element in the editor schema. #TINY-8939
- New `search` field in the `MenuButton` that shows a search field at the top of the menu, and refetches items when the search field updates. #TINY-8952

### Improved
- The formatter can now apply a format to a `contenteditable="false"` element by wrapping it. Configurable using the `format_noneditable_selector` option. #TINY-8905
- The autocompleter now supports a multiple character trigger using the new `trigger` configuration. #TINY-8887
- The formatter now applies some inline formats, such as color and font size, to list item elements when the entire item content is selected. #TINY-8961
- The installed and available plugin lists in the Help dialog are now sorted alphabetically. #TINY-9019
- Alignment can now be applied to more types of embedded media elements. #TINY-8687

### Changed
- The `@menubar-row-separator-color` oxide variable no longer affects the divider between the Menubar and Toolbar. It only controls the color of the separator lines drawn in multiline Menubars. #TINY-8632
- The `@toolbar-separator-color` oxide variable now affects the color of the separator between the Menubar and Toolbar only. #TINY-8632
- Available Premium plugins, which are listed by name in the Help dialog, are no longer translated. #TINY-9019

### Fixed
- The Autolink plugin did not work when text nodes in the content were fragmented. #TINY-3723
- Fixed multiple incorrect types on public APIs found while enabling TypeScript strict mode. #TINY-8806
- The number of blank lines returned from `editor.getContent({format: 'text'})` differed between browsers. #TINY-8579
- The editor focused via the `auto_focus` option was not scrolled into the viewport. #TINY-8785
- Adding spaces immediately after a `contenteditable="false"` block did not work properly in some circumstances. #TINY-8814
- Elements with only `data-*` custom attributes were sometimes removed when they should not be removed. #TINY-8755
- Selecting a figure with `class="image"` incorrectly highlighted the link toolbar button. #TINY-8832
- Specifying a single, non-default list style for the `advlist_bullet_styles` and `advlist_number_styles` options was not respected. #TINY-8721
- Fixed multiple issues that occurred when formatting `contenteditable` elements. #TINY-8905
- Spaces could be incorrectly added to `urlinput` dialog components (commonly but not exclusively presented in the *Insert/Edit Link* dialog) in certain cases. #TINY-8775
- The text patterns logic threw an error when there were fragmented text nodes in a paragraph. #TINY-8779
- Dragging a `contentEditable=false` element towards a document’s edge did not cause scrolling. #TINY-8874
- Parsing large documents no longer throws a `Maximum call stack size exceeded` exception. #TINY-6945
- DomParser filter matching was not checked between filters, which could lead to an exception in the parser. #TINY-8888
- `contenteditable="false"` lists can no longer be toggled; and `contenteditable="true"` list elements within these lists can no longer be indented, split into another list element, or appended to the previous list element by deletion. #TINY-8920
- Removed extra bottom padding in the context toolbar of the `tinymce-5` skin. #TINY-8980
- Fixed a regression where pressing **Enter** added or deleted content outside the selection. #TINY-9101
- Fixed a bug where pressing **Enter** deleted selected `contenteditable="false"` `<pre>` elements. #TINY-9101
- The `editor.insertContent()` API did not respect the `no_events` argument. #TINY-9140

### Deprecated
- The autocompleter configuration property, `ch`, has been deprecated. It will be removed in the next major release. Use the `trigger` property instead. #TINY-8887

## 6.1.2 - 2022-07-29

### Fixed
- Reverted the undo level fix in the `autolink` plugin as it caused duplicated content in some edge cases. #TINY-8936

## 6.1.1 - 2022-07-27

### Fixed
- Invalid special elements were not cleaned up correctly during sanitization. #TINY-8780
- An exception was thrown when deleting all content if the start or end of the document had a `contenteditable="false"` element. #TINY-8877
- When a sidebar was opened using the `sidebar_show` option, its associated toolbar button was not highlighted. #TINY-8873
- When converting a URL to a link, the `autolink` plugin did not fire an `ExecCommand` event, nor did it create an undo level. #TINY-8896
- Worked around a Firefox bug which resulted in cookies not being available inside the editor content. #TINY-8916
- `<pre>` content pasted into a `<pre>` block that had inline styles or was `noneditable` now merges correctly with the surrounding content. #TINY-8860
- After a `codesample` was pasted, the insertion point was placed incorrectly. #TINY-8861

## 6.1.0 - 2022-06-29

### Added
- New `sidebar_show` option to show the specified sidebar on initialization. #TINY-8710
- New `newline_behavior` option controls what happens when the Return or Enter key is pressed or the `mceInsertNewLine` command is used. #TINY-8458
- New `iframe_template_callback` option in the Media plugin. Patch provided by Namstel. #TINY-8684
- New `transparent` property for `iframe` dialog component. #TINY-8534
- New `removeAttributeFilter` and `removeNodeFilter` functions added to the DomParser and DOM Serializer APIs. #TINY-7847
- New `dispatchChange` function added to the UndoManager API to fire the change with current editor status as level and current undoManager layer as lastLevel. #TINY-8641

### Improved
- Clearer focus states for buttons while navigating with a keyboard. #TINY-8557
- Support annotating certain block elements directly when using the editor's Annotation API. #TINY-8698
- The `mceLink` command can now take the value `{ dialog: true }` to always open the link dialog. #TINY-8057
- All help dialog links to `https://www.tiny.cloud` now include `rel="noopener"` to avoid potential security issues. #TINY-8834

### Changed
- The `end_container_on_empty_block` option can now take a string of blocks, allowing the exiting of a blockquote element by pressing Enter or Return twice. #TINY-6559
- The default value for `end_container_on_empty_block` option has been changed to `'blockquote'`. #TINY-6559
- Link menu and toolbar buttons now always execute the `mceLink` command. #TINY-8057
- Toggling fullscreen mode when using the Fullscreen plugin now also fires the `ResizeEditor` event. #TINY-8701
- Getting the editor's text content now returns newlines instead of an empty string if more than one empty paragraph exists. #TINY-8578
- Custom elements are now treated as non-empty elements by the schema. #TINY-4784
- The autocompleter's menu HTML element is now positioned instead of the wrapper. #TINY-6476
- Choice menu items will now use the `'menuitemradio'` aria role to better reflect that only a single item can be active. #TINY-8602

### Fixed
- Some Template plugin option values were not escaped properly when doing replacement lookups with Regular Expressions. #TINY-7433
- Copy events were not dispatched in readonly mode. #TINY-6800
- `<pre>` tags were not preserved when copying and pasting. #TINY-7719
- The URL detection used for autolink and smart paste did not work if a path segment contained valid characters such as `!` and `:`. #TINY-8069
- In some cases pressing the Backspace or Delete key would incorrectly step into tables rather than remain outside. #TINY-8592
- Links opened when Alt+Enter or Option+Return was typed even when `preventDefault()` was called on the keydown event. #TINY-8661
- Inconsistent visual behavior between choosing Edit -> Select All and typing Ctrl+A or Cmd+A when a document contained an image. #TINY-4550
- Ctrl+Shift+Home/End or Cmd+Shift+Up-arrow/Down-arrow did not expand the selection to a `contenteditable="false"` element if the element was at the beginning or end of a document. #TINY-7795
- Triple-clicking did not select a paragraph in Google Chrome in some circumstances. #TINY-8215
- Images were not showing as selected when selected along with other content. #TINY-5947
- Selection direction was not stored or restored when getting or setting selection bookmarks. #TINY-8599
- When text within an inline boundary element was selected and the right-arrow key was pressed, the insertion point incorrectly moved to the left. #TINY-8601
- In some versions of Safari, the `editor.selection.isForward()` API could throw an exception due to an invalid selection. #TINY-8686
- The selection is no longer incorrectly moved inside a comment by the `editor.selection.normalize()` API. #TINY-7817
- The `InsertParagraph` or `mceInsertNewLine` commands did not delete the current selection like the native command does. #TINY-8606
- The `InsertLineBreak` command did not replace selected content. #TINY-8458
- If selected content straddled a parent and nested list, cutting the selection did not always set the list style to `'none'` on the parent list. #TINY-8078
- Delete operations could behave incorrectly if the selection contains a `contenteditable="false"` element located at the edge of content. #TINY-8729
- Spaces were not added correctly on some browsers when the insertion point was immediately before or after a `contenteditable="false"` block element. #TINY-8588
- Images that used a Data URI were corrupted when the data wasn't base64 encoded. #TINY-8337
- `uploadImages` no longer triggers two change events if there is a removal of images on upload. #TINY-8641
- Preview and Insert Template dialogs now display the correct content background color when using dark skins. #TINY-8534
- Dialogs no longer exceed window height on smaller screens. #TINY-8146
- UI components, such as dialogs, would in some cases cause the Esc keyup event to incorrectly trigger inside the editor. #TINY-7005
- Fixed incorrect word breaks in menus when the menu presented with a scrollbar. #TINY-8572
- Notifications did not properly reposition when toggling fullscreen mode. #TINY-8701
- Text alignments, such as flush left and centered, could not be applied to `<pre>` elements. #TINY-7715
- Indenting or outdenting list items inside a block element that was inside another list item did not work. #TINY-7209
- Changing the list type of a list within another block element altered the parent element that contained that list. #TINY-8068
- Pasting columns in tables could, in some circumstances, result in an invalid table. #TINY-8040
- Copying columns in tables could sometimes result in an invalid copy. #TINY-8040
- Changing table properties with the `table_style_by_css` option set to `false` would sometimes reset the table width. #TINY-8758
- Custom elements added to otherwise blank lines were removed during serialization. #TINY-4784
- The editor's autocompleter was not triggered at the start of nested list items. #TINY-8759
- Some function types in the TreeWalker API missed that it could return `undefined`. #TINY-8592
- Nuget packages for .NET and .NET Core are now configured to copy TinyMCE into `/wwwroot/lib/` when TinyMCE is installed into a project. #TINY-8611

## 6.0.3 - 2022-05-25

### Fixed
- Could not remove values when multiple cells were selected with the cell properties dialog. #TINY-8625
- Could not remove values when multiple rows were selected with the row properties dialog. #TINY-8625
- Empty lines that were formatted in a ranged selection using the `format_empty_lines` option were not kept in the serialized content. #TINY-8639
- The `s` element was missing from the default schema text inline elements. #TINY-8639
- Some text inline elements specified via the schema were not removed when empty by default. #TINY-8639

## 6.0.2 - 2022-04-27

### Fixed
- Some media elements wouldn't update when changing the source URL. #TINY-8660
- Inline toolbars flickered when switching between editors. #TINY-8594
- Multiple inline toolbars were shown if focused too quickly. #TINY-8503
- Added background and additional spacing for the text labeled buttons in the toolbar to improve visual clarity. #TINY-8617
- Toolbar split buttons with text used an incorrect width on touch devices. #TINY-8647

## 6.0.1 - 2022-03-23

### Fixed
- Fixed the dev ZIP missing the required `bin` scripts to build from the source. #TINY-8542
- Fixed a regression whereby text patterns couldn't be updated at runtime. #TINY-8540
- Fixed an issue where tables with colgroups could be copied incorrectly in some cases. #TINY-8568
- Naked buttons better adapt to various background colors, improved text contrast in notifications. #TINY-8533
- The autocompleter would not fire the `AutocompleterStart` event nor close the menu in some cases. #TINY-8552
- It wasn't possible to select text right after an inline noneditable element. #TINY-8567
- Fixed a double border showing for the `tinymce-5` skin when using `toolbar_location: 'bottom'`. #TINY-8564
- Clipboard content was not generated correctly when cutting and copying `contenteditable="false"` elements. #TINY-8563
- Fixed the box-shadow getting clipped in autocompletor popups. #TINY-8573
- The `buttonType` property did not work for dialog footer buttons. #TINY-8582
- Fix contrast ratio for error messages. #TINY-8586

## 6.0.0 - 2022-03-03

### Added
- New `editor.options` API to replace the old `editor.settings` and `editor.getParam` APIs. #TINY-8206
- New `editor.annotator.removeAll` API to remove all annotations by name. #TINY-8195
- New `Resource.unload` API to make it possible to unload resources. #TINY-8431
- New `FakeClipboard` API on the `tinymce` global. #TINY-8353
- New `dispatch()` function to replace the now deprecated `fire()` function in various APIs. #TINY-8102
- New `AutocompleterStart`, `AutocompleterUpdate` and `AutocompleterEnd` events. #TINY-8279
- New `mceAutocompleterClose`, `mceAutocompleterReload` commands. #TINY-8279
- New `mceInsertTableDialog` command to open the insert table dialog. #TINY-8273
- New `slider` dialog component. #TINY-8304
- New `imagepreview` dialog component, allowing preview and zoom of any image URL. #TINY-8333
- New `buttonType` property on dialog button components, supporting `toolbar` style in addition to `primary` and `secondary`. #TINY-8304
- The `tabindex` attribute is now copied from the target element to the iframe. #TINY-8315

### Improved
- New default theme styling for TinyMCE 6 facelift with old skin available as `tinymce-5` and `tinymce-5-dark`. #TINY-8373
- The default height of editor has been increased from `200px` to `400px` to improve the usability of the editor. #TINY-6860
- The upload results returned from the `editor.uploadImages()` API now includes a `removed` flag, reflecting if the image was removed after a failed upload. #TINY-7735
- The `ScriptLoader`, `StyleSheetLoader`, `AddOnManager`, `PluginManager` and `ThemeManager` APIs will now return a `Promise` when loading resources instead of using callbacks. #TINY-8325
- A `ThemeLoadError` event is now fired if the theme fails to load. #TINY-8325
- The `BeforeSetContent` event will now include the actual serialized content when passing in an `AstNode` to the `editor.setContent` API. #TINY-7996
- Improved support for placing the caret before or after noneditable elements within the editor. #TINY-8169
- Calls to `editor.selection.setRng` now update the caret position bookmark used when focus is returned to the editor. #TINY-8450
- The `emoticon` plugin dialog, toolbar and menu item has been updated to use the more accurate `Emojis` term. #TINY-7631
- The dialog `redial` API will now only rerender the changed components instead of the whole dialog. #TINY-8334
- The dialog API `setData` method now uses a deep merge algorithm to support partial nested objects. #TINY-8333
- The dialog spec `initialData` type is now `Partial<T>` to match the underlying implementation details. #TINY-8334
- Notifications no longer require a timeout to disable the close button. #TINY-6679
- The editor theme is now fetched in parallel with the icons, language pack and plugins. #TINY-8453

### Changed
- TinyMCE is now MIT licensed. #TINY-2316
- Moved the `paste` plugin's functionality to TinyMCE core. #TINY-8310
- The `paste_data_images` option now defaults to `true`. #TINY-8310
- Moved the `noneditable` plugin to TinyMCE core. #TINY-8311
- Renamed the `noneditable_noneditable_class` option to `noneditable_class`. #TINY-8311
- Renamed the `noneditable_editable_class` option to `editable_class`. #TINY-8311
- Moved the `textpattern` plugin to TinyMCE core. #TINY-8312
- Renamed the `textpattern_patterns` option to `text_patterns`. #TINY-8312
- Moved the `hr` plugin's functionality to TinyMCE core. #TINY-8313
- Moved the `print` plugin's functionality to TinyMCE core. #TINY-8314
- Moved non-UI table functionality to core. #TINY-8273
- The `DomParser` API no longer uses a custom parser internally and instead uses the native `DOMParser` API. #TINY-4627
- The `editor.getContent()` API can provide custom content by preventing and overriding `content` in the `BeforeGetContent` event. This makes it consistent with the `editor.selection.getContent()` API. #TINY-8018
- The `editor.setContent()` API can now be prevented using the `BeforeSetContent` event. This makes it consistent with the `editor.selection.setContent()` API. #TINY-8018
- Add-ons such as plugins and themes are no longer constructed using the `new` operator. #TINY-8256
- A number of APIs that were not proper classes, are no longer constructed using the `new` operator. #TINY-8322
- The Editor commands APIs will no longer fallback to executing the browsers native command functionality. #TINY-7829
- The Editor query command APIs will now return `false` or an empty string on removed editors. #TINY-7829
- The `mceAddEditor` and `mceToggleEditor` commands now take an object as their value to specify the id and editor options. #TINY-8138
- The `mceInsertTable` command can no longer open the insert table dialog. Use the `mceInsertTableDialog` command instead. #TINY-8273
- The `plugins` option now returns a `string` array instead of a space separated string. #TINY-8455
- The `media` plugin no longer treats `iframe`, `video`, `audio` or `object` elements as "special" and will validate the contents against the schema. #TINY-8382
- The `images_upload_handler` option is no longer passed a `success` or `failure` callback and instead requires a `Promise` to be returned with the upload result. #TINY-8325
- The `tinymce.settings` global property is no longer set upon initialization. #TINY-7359
- The `change` event is no longer fired on first modification. #TINY-6920
- The `GetContent` event will now always pass a `string` for the `content` property. #TINY-7996
- Changed the default tag for the strikethrough format to the `s` tag when using a html 5 schema. #TINY-8262
- The `strike` tag is automatically converted to the `s` tag when using a html 5 schema. #TINY-8262
- Aligning a table to the left or right will now use margin styling instead of float styling. #TINY-6558
- The `:` control character has been changed to `~` for the schema `valid_elements` and `extended_valid_elements` options. #TINY-6726
- The `primary` property on dialog buttons has been deprecated. Use the new `buttonType` property instead. #TINY-8304
- Changed the default statusbar element path delimiter from `»` to `›`. #TINY-8372
- Replaced the `Powered by Tiny` branding text with the Tiny logo. #TINY-8371
- The default minimum height of editor has been changed to 100px to prevent the UI disappearing while resizing. #TINY-6860
- RGB colors are no longer converted to hex values when parsing or serializing content. #TINY-8163
- Replaced the `isDisabled()` function with an `isEnabled()` function for various APIs. #TINY-8101
- Replaced the `enable()` and `disable()` functions with a `setEnabled(state)` function in various APIs. #TINY-8101
- Replaced the `disabled` property with an `enabled` property in various APIs. #TINY-8101
- Replaced the `disable(name)` and `enable(name)` functions with a `setEnabled(name, state)` function in the Dialog APIs. #TINY-8101
- Renamed the `tinymce.Env.os.isOSX` API to `tinymce.Env.os.isMacOS`. #TINY-8175
- Renamed the `tinymce.Env.browser.isChrome` API to `tinymce.Env.browser.isChromium` to better reflect its functionality. #TINY-8300
- Renamed the `getShortEndedElements` Schema API to `getVoidElements`. #TINY-8344
- Renamed the `font_formats` option to `font_family_formats`. #TINY-8328
- Renamed the `fontselect` toolbar button and `fontformats` menu item to `fontfamily`. #TINY-8328
- Renamed the `fontsize_formats` option to `font_size_formats`. #TINY-8328
- Renamed the `fontsizeselect` toolbar button and `fontsizes` menu item to `fontsize`. #TINY-8328
- Renamed the `formatselect` toolbar button and `blockformats` menu item to `blocks`. #TINY-8328
- Renamed the `styleselect` toolbar button and `formats` menu item to `styles`. #TINY-8328
- Renamed the `lineheight_formats` option to `line_height_formats`. #TINY-8328
- Renamed the `getWhiteSpaceElements()` function to `getWhitespaceElements()` in the `Schema` API. #TINY-8102
- Renamed the `mceInsertClipboardContent` command `content` property to `html` to better reflect what data is passed. #TINY-8310
- Renamed the `default_link_target` option to `link_default_target` for both `link` and `autolink` plugins. #TINY-4603
- Renamed the `rel_list` option to `link_rel_list` for the `link` plugin. #TINY-4603
- Renamed the `target_list` option to `link_target_list` for the `link` plugin. #TINY-4603
- The default value for the `link_default_protocol` option has been changed to `https` instead of `http`. #TINY-7824
- The default value for the `element_format` option has been changed to `html`. #TINY-8263
- The default value for the `schema` option has been changed to `html5`. #TINY-8261
- The default value for the `table_style_by_css` option has been changed to `true`. #TINY-8259
- The default value for the `table_use_colgroups` option has been changed to `true`. #TINY-8259

### Fixed
- The object returned from the `editor.fire()` API was incorrect if the editor had been removed. #TINY-8018
- The `editor.selection.getContent()` API did not respect the `no_events` argument. #TINY-8018
- The `editor.annotator.remove` API did not keep selection when removing the annotation. #TINY-8195
- The `GetContent` event was not fired when getting `tree` or `text` formats using the `editor.selection.getContent()` API. #TINY-8018
- The `beforeinput` and `input` events would sometimes not fire as expected when deleting content. #TINY-8168 #TINY-8329
- The `table` plugin would sometimes not correctly handle headers in the `tfoot` section. #TINY-8104
- The `silver` theme UI was incorrectly rendered before plugins had initialized. #TINY-8288
- The aria labels for the color picker dialog were not translated. #TINY-8381
- Fixed sub-menu items not read by screen readers. Patch contributed by westonkd. #TINY-8417
- Dialog labels and other text-based UI properties did not escape HTML markup. #TINY-7524
- Anchor elements would render incorrectly when using the `allow_html_in_named_anchor` option. #TINY-3799
- The `AstNode` HTML serializer did not serialize `pre` or `textarea` elements correctly when they contained newlines. #TINY-8446
- Fixed sub-menu items not read by screen readers. Patch contributed by westonkd. #TINY-8417
- The Home or End keys would move out of a editable element contained within a noneditable element. #TINY-8201
- Dialogs could not be opened in inline mode before the editor had been rendered. #TINY-8397
- Clicking on menu items could cause an unexpected console warning if the `onAction` function caused the menu to close. #TINY-8513
- Fixed various color and contrast issues for the dark skins. #TINY-8527

### Removed
- Removed support for Microsoft Internet Explorer 11. #TINY-8194 #TINY-8241
- Removed support for Microsoft Word from the opensource paste functionality. #TINY-7493
- Removed support for the `plugins` option allowing a mixture of a string array and of space separated strings. #TINY-8399
- Removed support for the deprecated `false` value for the `forced_root_block` option. #TINY-8260
- Removed the jQuery integration. #TINY-4519
- Removed the `imagetools` plugin, which is now classified as a Premium plugin. #TINY-8209
- Removed the `imagetools` dialog component. #TINY-8333
- Removed the `toc` plugin, which is now classified as a Premium plugin. #TINY-8250
- Removed the `tabfocus` plugin. #TINY-8315
- Removed the `textpattern` plugin's API as part of moving it to core. #TINY-8312
- Removed the `table` plugin's API. #TINY-8273
- Removed the callback for the `EditorUpload` API. #TINY-8325
- Removed the legacy browser detection properties from the `Env` API. #TINY-8162
- Removed the `filterNode` method from the `DomParser` API. #TINY-8249
- Removed the `SaxParser` API. #TINY-8218
- Removed the `tinymce.utils.Promise` API. #TINY-8241
- Removed the `toHex` function for the `DOMUtils` and `Styles` APIs. #TINY-8163
- Removed the `execCommand` handler function from the plugin and theme interfaces. #TINY-7829
- Removed the `editor.settings` property as it has been replaced by the new Options API. #TINY-8236
- Removed the `shortEnded` and `fixed` properties on `tinymce.html.Node` class. #TINY-8205
- Removed the `mceInsertRawHTML` command. #TINY-8214
- Removed the style field from the `image` plugin dialog advanced tab. #TINY-3422
- Removed the `paste_filter_drop` option as native drag and drop handling is no longer supported. #TINY-8511
- Removed the legacy `mobile` theme. #TINY-7832
- Removed the deprecated `$`, `Class`, `DomQuery` and `Sizzle` APIs. #TINY-4520 #TINY-8326
- Removed the deprecated `Color`, `JSON`, `JSONP` and `JSONRequest`. #TINY-8162
- Removed the deprecated `XHR` API. #TINY-8164
- Removed the deprecated `setIconStroke` Split Toolbar Button API. #TINY-8162
- Removed the deprecated `editors` property from `EditorManager`. #TINY-8162
- Removed the deprecated `execCallback` and `setMode` APIs from `Editor`. #TINY-8162
- Removed the deprecated `addComponents` and `dependencies` APIs from `AddOnManager`. #TINY-8162
- Removed the deprecated `clearInterval`, `clearTimeout`, `debounce`, `requestAnimationFrame`, `setInterval`, `setTimeout` and `throttle` APIs from `Delay`. #TINY-8162
- Removed the deprecated `Schema` options. #TINY-7821
- Removed the deprecated `file_browser_callback_types`, `force_hex_style_colors` and `images_dataimg_filter` options. #TINY-7823
- Removed the deprecated `filepicker_validator_handler`, `force_p_newlines`, `gecko_spellcheck`, `tab_focus`, `table_responsive_width` and `toolbar_drawer` options. #TINY-7820
- Removed the deprecated `media_scripts` option in the `media` plugin. #TINY-8421
- Removed the deprecated `editor_deselector`, `editor_selector`, `elements`, `mode` and `types` legacy TinyMCE init options. #TINY-7822
- Removed the deprecated `content_editable_state` and `padd_empty_with_br` options. #TINY-8400
- Removed the deprecated `autoresize_on_init` option from the `autoresize` plugin. #TINY-8400
- Removed the deprecated `fullpage`, `spellchecker`, `bbcode`, `legacyoutput`, `colorpicker`, `contextmenu` and `textcolor` plugins. #TINY-8192
- Removed the undocumented `editor.editorCommands.hasCustomCommand` API. #TINY-7829
- Removed the undocumented `mceResetDesignMode`, `mceRepaint` and `mceBeginUndoLevel` commands. #TINY-7829

### Deprecated
- The dialog button component's `primary` property has been deprecated and will be removed in the next major release. Use the new `buttonType` property instead. #TINY-8304
- The `fire()` function of `tinymce.Editor`, `tinymce.dom.EventUtils`, `tinymce.dom.DOMUtils`, `tinymce.util.Observable` and `tinymce.util.EventDispatcher` has been deprecated and will be removed in the next major release. Use the `dispatch()` function instead. #TINY-8102
- The `content` property on the `SetContent` event has been deprecated and will be removed in the next major release. #TINY-8457
- The return value of the `editor.setContent` API has been deprecated and will be removed in the next major release. #TINY-8457

## 5.10.3 - 2022-02-09

### Fixed
- Alignment would sometimes be removed on parent elements when changing alignment on certain inline nodes, such as images. #TINY-8308
- The `fullscreen` plugin would reset the scroll position when exiting fullscreen mode. #TINY-8418

## 5.10.2 - 2021-11-17

### Fixed
- Internal selectors were appearing in the style list when using the `importcss` plugin. #TINY-8238

## 5.10.1 - 2021-11-03

### Fixed
- The iframe aria help text was not read by some screen readers. #TINY-8171
- Clicking the `forecolor` or `backcolor` toolbar buttons would do nothing until selecting a color. #TINY-7836
- Crop functionality did not work in the `imagetools` plugin when the editor was rendered in a shadow root. #TINY-6387
- Fixed an exception thrown on Safari when closing the `searchreplace` plugin dialog. #TINY-8166
- The `autolink` plugin did not convert URLs to links when starting with a bracket. #TINY-8091
- The `autolink` plugin incorrectly created nested links in some cases. #TINY-8091
- Tables could have an incorrect height set on rows when rendered outside of the editor. #TINY-7699
- In certain circumstances, the table of contents plugin would incorrectly add an extra empty list item. #TINY-4636
- The insert table grid menu displayed an incorrect size when re-opening the grid. #TINY-6532
- The word count plugin was treating the zero width space character (`&#8203;`) as a word. #TINY-7484

## 5.10.0 - 2021-10-11

### Added
- Added a new `URI.isDomSafe(uri)` API to check if a URI is considered safe to be inserted into the DOM. #TINY-7998
- Added the `ESC` key code constant to the `VK` API. #TINY-7917
- Added a new `deprecation_warnings` setting for turning off deprecation console warning messages. #TINY-8049

### Improved
- The `element` argument of the `editor.selection.scrollIntoView()` API is now optional, and if it is not provided the current selection will be scrolled into view. #TINY-7291

### Changed
- The deprecated `scope` attribute is no longer added to `td` cells when converting a row to a header row. #TINY-7731
- The number of `col` elements is normalized to match the number of columns in a table after a table action. #TINY-8011

### Fixed
- Fixed a regression that caused block wrapper formats to apply and remove incorrectly when using a collapsed selection with multiple words. #TINY-8036
- Resizing table columns in some scenarios would resize the column to an incorrect position. #TINY-7731
- Inserting a table where the parent element had padding would cause the table width to be incorrect. #TINY-7991
- The resize backdrop element did not have the `data-mce-bogus="all"` attribute set to prevent it being included in output. #TINY-7854
- Resize handles appeared on top of dialogs and menus when using an inline editor. #TINY-3263
- Fixed the `autoresize` plugin incorrectly scrolling to the top of the editor content in some cases when changing content. #TINY-7291
- Fixed the `editor.selection.scrollIntoView()` type signature, as it incorrectly required an `Element` instead of `HTMLElement`. #TINY-7291
- Table cells that were both row and column headers did not retain the correct state when converting back to a regular row or column. #TINY-7709
- Clicking beside a non-editable element could cause the editor to incorrectly scroll to the top of the content. #TINY-7062
- Clicking in a table cell, with a non-editable element in an adjacent cell, incorrectly caused the non-editable element to be selected. #TINY-7736
- Split toolbar buttons incorrectly had nested `tabindex="-1"` attributes. #TINY-7879
- Fixed notifications rendering in the wrong place initially and when the page was scrolled. #TINY-7894
- Fixed an exception getting thrown when the number of `col` elements didn't match the number of columns in a table. #TINY-7041 #TINY-8011
- The table selection state could become incorrect after selecting a noneditable table cell. #TINY-8053
- As of Mozilla Firefox 91, toggling fullscreen mode with `toolbar_sticky` enabled would cause the toolbar to disappear. #TINY-7873
- Fixed URLs not cleaned correctly in some cases in the `link` and `image` plugins. #TINY-7998
- Fixed the `image` and `media` toolbar buttons incorrectly appearing to be in an inactive state in some cases. #TINY-3463
- Fixed the `editor.selection.selectorChanged` API not firing if the selector matched the current selection when registered in some cases. #TINY-3463
- Inserting content into a `contenteditable="true"` element that was contained within a `contenteditable="false"` element would move the selection to an incorrect location. #TINY-7842
- Dragging and dropping `contenteditable="false"` elements could result in the element being placed in an unexpected location. #TINY-7917
- Pressing the Escape key would not cancel a drag action that started on a `contenteditable="false"` element within the editor. #TINY-7917
- `video` and `audio` elements were unable to be played when the `media` plugin live embeds were enabled in some cases. #TINY-7674
- Pasting images would throw an exception if the clipboard `items` were not files (for example, screenshots taken from gnome-software). Patch contributed by cedric-anne. #TINY-8079

### Deprecated
- Several APIs have been deprecated. See the release notes section for information. #TINY-8023 #TINY-8063
- Several Editor settings have been deprecated. See the release notes section for information. #TINY-8086
- The Table of Contents and Image Tools plugins will be classified as Premium plugins in the next major release. #TINY-8087
- Word support in the `paste` plugin has been deprecated and will be removed in the next major release. #TINY-8087

## 5.9.2 - 2021-09-08

### Fixed
- Fixed an exception getting thrown when disabling events and setting content. #TINY-7956
- Delete operations could behave incorrectly if the selection crossed a table boundary. #TINY-7596

## 5.9.1 - 2021-08-27

### Fixed
- Published TinyMCE types failed to compile in strict mode. #TINY-7915
- The `TableModified` event sometimes didn't fire when performing certain table actions. #TINY-7916

## 5.9.0 - 2021-08-26

### Added
- Added a new `mceFocus` command that focuses the editor. Equivalent to using `editor.focus()`. #TINY-7373
- Added a new `mceTableToggleClass` command which toggles the provided class on the currently selected table. #TINY-7476
- Added a new `mceTableCellToggleClass` command which toggles the provided class on the currently selected table cells. #TINY-7476
- Added a new `tablecellvalign` toolbar button and menu item for vertical table cell alignment. #TINY-7477
- Added a new `tablecellborderwidth` toolbar button and menu item to change table cell border width. #TINY-7478
- Added a new `tablecellborderstyle` toolbar button and menu item to change table cell border style. #TINY-7478
- Added a new `tablecaption` toolbar button and menu item to toggle captions on tables. #TINY-7479
- Added a new `mceTableToggleCaption` command that toggles captions on a selected table. #TINY-7479
- Added a new `tablerowheader` toolbar button and menu item to toggle the header state of row cells. #TINY-7478
- Added a new `tablecolheader` toolbar button and menu item to toggle the header state of column cells. #TINY-7482
- Added a new `tablecellbordercolor` toolbar button and menu item to select table cell border colors, with an accompanying setting `table_border_color_map` to customize the available values. #TINY-7480
- Added a new `tablecellbackgroundcolor` toolbar button and menu item to select table cell background colors, with an accompanying setting `table_background_color_map` to customize the available values. #TINY-7480
- Added a new `language` menu item and toolbar button to add `lang` attributes to content, with an accompanying `content_langs` setting to specify the languages available. #TINY-6149
- A new `lang` format is now available that can be used with `editor.formatter`, or applied with the `Lang` editor command. #TINY-6149
- Added a new `language` icon for the `language` toolbar button. #TINY-7670
- Added a new `table-row-numbering` icon. #TINY-7327
- Added new plugin commands: `mceEmoticons` (Emoticons), `mceWordCount` (Word Count), and `mceTemplate` (Template). #TINY-7619
- Added a new `iframe_aria_text` setting to set the iframe title attribute. #TINY-1264
- Added a new DomParser `Node.children()` API to return all the children of a `Node`. #TINY-7756

### Improved
- Sticky toolbars can now be offset from the top of the page using the new `toolbar_sticky_offset` setting. #TINY-7337
- Fancy menu items now accept an `initData` property to allow custom initialization data. #TINY-7480
- Improved the load time of the `fullpage` plugin by using the existing editor schema rather than creating a new one. #TINY-6504
- Improved the performance when UI components are rendered. #TINY-7572
- The context toolbar no longer unnecessarily repositions to the top of large elements when scrolling. #TINY-7545
- The context toolbar will now move out of the way when it overlaps with the selection, such as in table cells. #TINY-7192
- The context toolbar now uses a short animation when transitioning between different locations. #TINY-7740
- `Env.browser` now uses the User-Agent Client Hints API where it is available. #TINY-7785
- Icons with a `-rtl` suffix in their name will now automatically be used when the UI is rendered in right-to-left mode. #TINY-7782
- The `formatter.match` API now accepts an optional `similar` parameter to check if the format partially matches. #TINY-7712
- The `formatter.formatChanged` API now supports providing format variables when listening for changes. #TINY-7713
- The formatter will now fire `FormatApply` and `FormatRemove` events for the relevant actions. #TINY-7713
- The `autolink` plugin link detection now permits custom protocols. #TINY-7714
- The `autolink` plugin valid link detection has been improved. #TINY-7714

### Changed
- Changed the load order so content CSS is loaded before the editor is populated with content. #TINY-7249
- Changed the `emoticons`, `wordcount`, `code`, `codesample`, and `template` plugins to open dialogs using commands. #TINY-7619
- The context toolbar will no longer show an arrow when it overlaps the content, such as in table cells. #TINY-7665
- The context toolbar will no longer overlap the statusbar for toolbars using `node` or `selection` positions. #TINY-7666

### Fixed
- The `editor.fire` API was incorrectly mutating the original `args` provided. #TINY-3254
- Unbinding an event handler did not take effect immediately while the event was firing. #TINY-7436
- Binding an event handler incorrectly took effect immediately while the event was firing. #TINY-7436
- Unbinding a native event handler inside the `remove` event caused an exception that blocked editor removal. #TINY-7730
- The `SetContent` event contained the incorrect `content` when using the `editor.selection.setContent()` API. #TINY-3254
- The editor content could be edited after calling `setProgressState(true)` in iframe mode. #TINY-7373
- Tabbing out of the editor after calling `setProgressState(true)` behaved inconsistently in iframe mode. #TINY-7373
- Flash of unstyled content while loading the editor because the content CSS was loaded after the editor content was rendered. #TINY-7249
- Partially transparent RGBA values provided in the `color_map` setting were given the wrong hex value. #TINY-7163
- HTML comments with mismatched quotes were parsed incorrectly under certain circumstances. #TINY-7589
- The editor could crash when inserting certain HTML content. #TINY-7756
- Inserting certain HTML content into the editor could result in invalid HTML once parsed. #TINY-7756
- Links in notification text did not show the correct mouse pointer. #TINY-7661
- Using the Tab key to navigate into the editor on Microsoft Internet Explorer 11 would incorrectly focus the toolbar. #TINY-3707
- The editor selection could be placed in an incorrect location when undoing or redoing changes in a document containing `contenteditable="false"` elements. #TINY-7663
- Menus and context menus were not closed when clicking into a different editor. #TINY-7399
- Context menus on Android were not displayed when more than one HTML element was selected. #TINY-7688
- Disabled nested menu items could still be opened. #TINY-7700
- The nested menu item chevron icon was not fading when the menu item was disabled. #TINY-7700
- `imagetools` buttons were incorrectly enabled for remote images without `imagetools_proxy` set. #TINY-7772
- Only table content would be deleted when partially selecting a table and content outside the table. #TINY-6044
- The table cell selection handling was incorrect in some cases when dealing with nested tables. #TINY-6298
- Removing a table row or column could result in the cursor getting placed in an invalid location. #TINY-7695
- Pressing the Tab key to navigate through table cells did not skip noneditable cells. #TINY-7705
- Clicking on a noneditable table cell did not show a visual selection like other noneditable elements. #TINY-7724
- Some table operations would incorrectly cause table row attributes and styles to be lost. #TINY-6666
- The selection was incorrectly lost when using the `mceTableCellType` and `mceTableRowType` commands. #TINY-6666
- The `mceTableRowType` was reversing the order of the rows when converting multiple header rows back to body rows. #TINY-6666
- The table dialog did not always respect the `table_style_with_css` option. #TINY-4926
- Pasting into a table with multiple cells selected could cause the content to be pasted in the wrong location. #TINY-7485
- The `TableModified` event was not fired when pasting cells into a table. #TINY-6939
- The table paste column before and after icons were not flipped in RTL mode. #TINY-7851
- Fixed table corruption when deleting a `contenteditable="false"` cell. #TINY-7891
- The `dir` attribute was being incorrectly applied to list items. #TINY-4589
- Applying selector formats would sometimes not apply the format correctly to elements in a list. #TINY-7393
- For formats that specify an attribute or style that should be removed, the formatter `match` API incorrectly returned `false`. #TINY-6149
- The type signature on the `formatter.matchNode` API had the wrong return type (was `boolean` but should have been `Formatter | undefined`). #TINY-6149
- The `formatter.formatChanged` API would ignore the `similar` parameter if another callback had already been registered for the same format. #TINY-7713
- The `formatter.formatChanged` API would sometimes not run the callback the first time the format was removed. #TINY-7713
- Base64 encoded images with spaces or line breaks in the data URI were not displayed correctly. Patch contributed by RoboBurned.

### Deprecated
- The `bbcode`, `fullpage`, `legacyoutput`, and `spellchecker` plugins have been deprecated and marked for removal in the next major release. #TINY-7260

## 5.8.2 - 2021-06-23

### Fixed
- Fixed an issue when pasting cells from tables containing `colgroup`s into tables without `colgroup`s. #TINY-6675
- Fixed an issue that could cause an invalid toolbar button state when multiple inline editors were on a single page. #TINY-6297

## 5.8.1 - 2021-05-20

### Fixed
- An unexpected exception was thrown when switching to readonly mode and adjusting the editor width. #TINY-6383
- Content could be lost when the `pagebreak_split_block` setting was enabled. #TINY-3388
- The `list-style-type: none;` style on nested list items was incorrectly removed when clearing formatting. #TINY-6264
- URLs were not always detected when pasting over a selection. Patch contributed by jwcooper. #TINY-6997
- Properties on the `OpenNotification` event were incorrectly namespaced. #TINY-7486

## 5.8.0 - 2021-05-06

### Added
- Added the `PAGE_UP` and `PAGE_DOWN` key code constants to the `VK` API. #TINY-4612
- The editor resize handle can now be controlled using the keyboard. #TINY-4823
- Added a new `fixed_toolbar_container_target` setting which renders the toolbar in the specified `HTMLElement`. Patch contributed by pvrobays.

### Improved
- The `inline_boundaries` feature now supports the `home`, `end`, `pageup`, and `pagedown` keys. #TINY-4612
- Updated the `formatter.matchFormat` API to support matching formats with variables in the `classes` property. #TINY-7227
- Added HTML5 `audio` and `video` elements to the default alignment formats. #TINY-6633
- Added support for alpha list numbering to the list properties dialog. #TINY-6891

### Changed
- Updated the `image` dialog to display the class list dropdown as full-width if the caption checkbox is not present. #TINY-6400
- Renamed the "H Align" and "V Align" input labels in the Table Cell Properties dialog to "Horizontal align" and "Vertical align" respectively. #TINY-7285

### Deprecated
- The undocumented `setIconStroke` Split Toolbar Button API has been deprecated and will be removed in a future release. #TINY-3551

### Fixed
- Fixed a bug where it wasn't possible to align nested list items. #TINY-6567
- The RGB fields in the color picker dialog were not staying in sync with the color palette and hue slider. #TINY-6952
- The color preview box in the color picker dialog was not correctly displaying the saturation and value of the chosen color. #TINY-6952
- The color picker dialog will now show an alert if it is submitted with an invalid hex color code. #TINY-2814
- Fixed a bug where the `TableModified` event was not fired when adding a table row with the Tab key. #TINY-7006
- Added missing `images_file_types` setting to the exported TypeScript types. #GH-6607
- Fixed a bug where lists pasted from Word with Roman numeral markers were not displayed correctly. Patch contributed by aautio. #GH-6620
- The `editor.insertContent` API was incorrectly handling nested `span` elements with matching styles. #TINY-6263
- The HTML5 `small` element could not be removed when clearing text formatting. #TINY-6633
- The Oxide button text transform variable was incorrectly using `capitalize` instead of `none`. Patch contributed by dakur. #GH-6341
- Fix dialog button text that was using title-style capitalization. #TINY-6816
- Table plugin could perform operations on tables containing the inline editor. #TINY-6625
- Fixed Tab key navigation inside table cells with a ranged selection. #TINY-6638
- The foreground and background toolbar button color indicator is no longer blurry. #TINY-3551
- Fixed a regression in the `tinymce.create()` API that caused issues when multiple objects were created. #TINY-7358
- Fixed the `LineHeight` command causing the `change` event to be fired inconsistently. #TINY-7048

## 5.7.1 - 2021-03-17

### Fixed
- Fixed the `help` dialog incorrectly linking to the changelog of TinyMCE 4 instead of TinyMCE 5. #TINY-7031
- Fixed a bug where error messages were displayed incorrectly in the image dialog. #TINY-7099
- Fixed an issue where URLs were not correctly filtered in some cases. #TINY-7025
- Fixed a bug where context menu items with names that contained uppercase characters were not displayed. #TINY-7072
- Fixed context menu items lacking support for the `disabled` and `shortcut` properties. #TINY-7073
- Fixed a regression where the width and height were incorrectly set when embedding content using the `media` dialog. #TINY-7074

## 5.7.0 - 2021-02-10

### Added
- Added IPv6 address support to the URI API. Patch contributed by dev7355608. #GH-4409
- Added new `structure` and `style` properties to the `TableModified` event to indicate what kinds of modifications were made. #TINY-6643
- Added `video` and `audio` live embed support for the `media` plugin. #TINY-6229
- Added the ability to resize `video` and `iframe` media elements. #TINY-6229
- Added a new `font_css` setting for adding fonts to both the editor and the parent document. #TINY-6199
- Added a new `ImageUploader` API to simplify uploading image data to the configured `images_upload_url` or `images_upload_handler`. #TINY-4601
- Added an Oxide variable to define the container background color in fullscreen mode. #TINY-6903
- Added Oxide variables for setting the toolbar background colors for inline and sticky toolbars. #TINY-6009
- Added a new `AfterProgressState` event that is fired after `editor.setProgressState` calls complete. #TINY-6686
- Added support for `table_column_resizing` when inserting or deleting columns. #TINY-6711

### Changed
- Changed table and table column copy behavior to retain an appropriate width when pasted. #TINY-6664
- Changed the `lists` plugin to apply list styles to all text blocks within a selection. #TINY-3755
- Changed the `advlist` plugin to log a console error message when the `list` plugin isn't enabled. #TINY-6585
- Changed the z-index of the `setProgressState(true)` throbber so it does not hide notifications. #TINY-6686
- Changed the type signature for `editor.selection.getRng()` incorrectly returning `null`. #TINY-6843
- Changed some `SaxParser` regular expressions to improve performance. #TINY-6823
- Changed `editor.setProgressState(true)` to close any open popups. #TINY-6686

### Fixed
- Fixed `codesample` highlighting performance issues for some languages. #TINY-6996
- Fixed an issue where cell widths were lost when merging table cells. #TINY-6901
- Fixed `col` elements incorrectly transformed to `th` elements when converting columns to header columns. #TINY-6715
- Fixed a number of table operations not working when selecting 2 table cells on Mozilla Firefox. #TINY-3897
- Fixed a memory leak by backporting an upstream Sizzle fix. #TINY-6859
- Fixed table `width` style was removed when copying. #TINY-6664
- Fixed focus lost while typing in the `charmap` or `emoticons` dialogs when the editor is rendered in a shadow root. #TINY-6904
- Fixed corruption of base64 URLs used in style attributes when parsing HTML. #TINY-6828
- Fixed the order of CSS precedence of `content_style` and `content_css` in the `preview` and `template` plugins. `content_style` now has precedence. #TINY-6529
- Fixed an issue where the image dialog tried to calculate image dimensions for an empty image URL. #TINY-6611
- Fixed an issue where `scope` attributes on table cells would not change as expected when merging or unmerging cells. #TINY-6486
- Fixed the plugin documentation links in the `help` plugin. #DOC-703
- Fixed events bound using `DOMUtils` not returning the correct result for `isDefaultPrevented` in some cases. #TINY-6834
- Fixed the "Dropped file type is not supported" notification incorrectly showing when using an inline editor. #TINY-6834
- Fixed an issue with external styles bleeding into TinyMCE. #TINY-6735
- Fixed an issue where parsing malformed comments could cause an infinite loop. #TINY-6864
- Fixed incorrect return types on `editor.selection.moveToBookmark`. #TINY-6504
- Fixed the type signature for `editor.selection.setCursorLocation()` incorrectly allowing a node with no `offset`. #TINY-6843
- Fixed incorrect behavior when editor is destroyed while loading stylesheets. #INT-2282
- Fixed figure elements incorrectly splitting from a valid parent element when editing the image within. #TINY-6592
- Fixed inserting multiple rows or columns in a table cloning from the incorrect source row or column. #TINY-6906
- Fixed an issue where new lines were not scrolled into view when pressing Shift+Enter or Shift+Return. #TINY-6964
- Fixed an issue where list elements would not be removed when outdenting using the Enter or Return key. #TINY-5974
- Fixed an issue where file extensions with uppercase characters were treated as invalid. #TINY-6940
- Fixed dialog block messages were not passed through TinyMCE's translation system. #TINY-6971

## 5.6.2 - 2020-12-08

### Fixed
- Fixed a UI rendering regression when the document body is using `display: flex`. #TINY-6783

## 5.6.1 - 2020-11-25

### Fixed
- Fixed the `mceTableRowType` and `mceTableCellType` commands were not firing the `newCell` event. #TINY-6692
- Fixed the HTML5 `s` element was not recognized when editing or clearing text formatting. #TINY-6681
- Fixed an issue where copying and pasting table columns resulted in invalid HTML when using colgroups. #TINY-6684
- Fixed an issue where the toolbar would render with the wrong width for inline editors in some situations. #TINY-6683

## 5.6.0 - 2020-11-18

### Added
- Added new `BeforeOpenNotification` and `OpenNotification` events which allow internal notifications to be captured and modified before display. #TINY-6528
- Added support for `block` and `unblock` methods on inline dialogs. #TINY-6487
- Added new `TableModified` event which is fired whenever changes are made to a table. #TINY-6629
- Added new `images_file_types` setting to determine which image file formats will be automatically processed into `img` tags on paste when using the `paste` plugin. #TINY-6306
- Added support for `images_file_types` setting in the image file uploader to determine which image file extensions are valid for upload. #TINY-6224
- Added new `format_empty_lines` setting to control if empty lines are formatted in a ranged selection. #TINY-6483
- Added template support to the `autocompleter` for customizing the autocompleter items. #TINY-6505
- Added new user interface `enable`, `disable`, and `isDisabled` methods. #TINY-6397
- Added new `closest` formatter API to get the closest matching selection format from a set of formats. #TINY-6479
- Added new `emojiimages` emoticons database that uses the twemoji CDN by default. #TINY-6021
- Added new `emoticons_database` setting to configure which emoji database to use. #TINY-6021
- Added new `name` field to the `style_formats` setting object to enable specifying a name for the format. #TINY-4239

### Changed
- Changed `readonly` mode to allow hyperlinks to be clickable. #TINY-6248

### Fixed
- Fixed the `change` event not firing after a successful image upload. #TINY-6586
- Fixed the type signature for the `entity_encoding` setting not accepting delimited lists. #TINY-6648
- Fixed layout issues when empty `tr` elements were incorrectly removed from tables. #TINY-4679
- Fixed image file extensions lost when uploading an image with an alternative extension, such as `.jfif`. #TINY-6622
- Fixed a security issue where URLs in attributes weren't correctly sanitized. #TINY-6518
- Fixed `DOMUtils.getParents` incorrectly including the shadow root in the array of elements returned. #TINY-6540
- Fixed an issue where the root document could be scrolled while an editor dialog was open inside a shadow root. #TINY-6363
- Fixed `getContent` with text format returning a new line when the editor is empty. #TINY-6281
- Fixed table column and row resizers not respecting the `data-mce-resize` attribute. #TINY-6600
- Fixed inserting a table via the `mceInsertTable` command incorrectly creating 2 undo levels. #TINY-6656
- Fixed nested tables with `colgroup` elements incorrectly always resizing the inner table. #TINY-6623
- Fixed the `visualchars` plugin causing the editor to steal focus when initialized. #TINY-6282
- Fixed `fullpage` plugin altering text content in `editor.getContent()`. #TINY-6541
- Fixed `fullscreen` plugin not working correctly with multiple editors and shadow DOM. #TINY-6280
- Fixed font size keywords such as `medium` not displaying correctly in font size menus. #TINY-6291
- Fixed an issue where some attributes in table cells were not copied over to new rows or columns. #TINY-6485
- Fixed incorrectly removing formatting on adjacent spaces when removing formatting on a ranged selection. #TINY-6268
- Fixed the `Cut` menu item not working in the latest version of Mozilla Firefox. #TINY-6615
- Fixed some incorrect types in the new TypeScript declaration file. #TINY-6413
- Fixed a regression where a fake offscreen selection element was incorrectly created for the editor root node. #TINY-6555
- Fixed an issue where menus would incorrectly collapse in small containers. #TINY-3321
- Fixed an issue where only one table column at a time could be converted to a header. #TINY-6326
- Fixed some minor memory leaks that prevented garbage collection for editor instances. #TINY-6570
- Fixed resizing a `responsive` table not working when using the column resize handles. #TINY-6601
- Fixed incorrectly calculating table `col` widths when resizing responsive tables. #TINY-6646
- Fixed an issue where spaces were not preserved in pre-blocks when getting text content. #TINY-6448
- Fixed a regression that caused the selection to be difficult to see in tables with backgrounds. #TINY-6495
- Fixed content pasted multiple times in the editor when using Microsoft Internet Explorer 11. Patch contributed by mattford. #GH-4905

## 5.5.1 - 2020-10-01

### Fixed
- Fixed pressing the down key near the end of a document incorrectly raising an exception. #TINY-6471
- Fixed incorrect Typescript types for the `Tools` API. #TINY-6475

## 5.5.0 - 2020-09-29

### Added
- Added a TypeScript declaration file to the bundle output for TinyMCE core. #TINY-3785
- Added new `table_column_resizing` setting to control how table columns are resized when using the resize bars. #TINY-6001
- Added the ability to remove images on a failed upload using the `images_upload_handler` failure callback. #TINY-6011
- Added `hasPlugin` function to the editor API to determine if a plugin exists or not. #TINY-766
- Added new `ToggleToolbarDrawer` command and query state handler to allow the toolbar drawer to be programmatically toggled and the toggle state to be checked. #TINY-6032
- Added the ability to use `colgroup` elements in tables. #TINY-6050
- Added a new setting `table_use_colgroups` for toggling whether colgroups are used in new tables. #TINY-6050
- Added the ability to delete and navigate HTML media elements without the `media` plugin. #TINY-4211
- Added `fullscreen_native` setting to the `fullscreen` plugin to enable use of the entire monitor. #TINY-6284
- Added table related oxide variables to the Style API for more granular control over table cell selection appearance. #TINY-6311
- Added new `toolbar_persist` setting to control the visibility of the inline toolbar. #TINY-4847
- Added new APIs to allow for programmatic control of the inline toolbar visibility. #TINY-4847
- Added the `origin` property to the `ObjectResized` and `ObjectResizeStart` events, to specify which handle the resize was performed on. #TINY-6242
- Added new StyleSheetLoader `unload` and `unloadAll` APIs to allow loaded stylesheets to be removed. #TINY-3926
- Added the `LineHeight` query command and action to the editor. #TINY-4843
- Added the `lineheight` toolbar and menu items, and added `lineheight` to the default format menu. #TINY-4843
- Added a new `contextmenu_avoid_overlap` setting to allow context menus to avoid overlapping matched nodes. #TINY-6036
- Added new listbox dialog UI component for rendering a dropdown that allows nested options. #TINY-2236
- Added back the ability to use nested items in the `image_class_list`, `link_class_list`, `link_list`, `table_class_list`, `table_cell_class_list`, and `table_row_class_list` settings. #TINY-2236

### Changed
- Changed how CSS manipulates table cells when selecting multiple cells to achieve a semi-transparent selection. #TINY-6311
- Changed the `target` property on fired events to use the native event target. The original target for an open shadow root can be obtained using `event.getComposedPath()`. #TINY-6128
- Changed the editor to clean-up loaded CSS stylesheets when all editors using the stylesheet have been removed. #TINY-3926
- Changed `imagetools` context menu icon for accessing the `image` dialog to use the `image` icon. #TINY-4141
- Changed the `editor.insertContent()` and `editor.selection.setContent()` APIs to retain leading and trailing whitespace. #TINY-5966
- Changed the `table` plugin `Column` menu to include the cut, copy and paste column menu items. #TINY-6374
- Changed the default table styles in the content CSS files to better support the styling options available in the `table` dialog. #TINY-6179

### Deprecated
- Deprecated the `Env.experimentalShadowDom` flag. #TINY-6128

### Fixed
- Fixed tables with no borders displaying with the default border styles in the `preview` dialog. #TINY-6179
- Fixed loss of whitespace when inserting content after a non-breaking space. #TINY-5966
- Fixed the `event.getComposedPath()` function throwing an exception for events fired from the editor. #TINY-6128
- Fixed notifications not appearing when the editor is within a ShadowRoot. #TINY-6354
- Fixed focus issues with inline dialogs when the editor is within a ShadowRoot. #TINY-6360
- Fixed the `template` plugin previews missing some content styles. #TINY-6115
- Fixed the `media` plugin not saving the alternative source url in some situations. #TINY-4113
- Fixed an issue where column resizing using the resize bars was inconsistent between fixed and relative table widths. #TINY-6001
- Fixed an issue where dragging and dropping within a table would select table cells. #TINY-5950
- Fixed up and down keyboard navigation not working for inline `contenteditable="false"` elements. #TINY-6226
- Fixed dialog not retrieving `close` icon from icon pack. #TINY-6445
- Fixed the `unlink` toolbar button not working when selecting multiple links. #TINY-4867
- Fixed the `link` dialog not showing the "Text to display" field in some valid cases. #TINY-5205
- Fixed the `DOMUtils.split()` API incorrectly removing some content. #TINY-6294
- Fixed pressing the escape key not focusing the editor when using multiple toolbars. #TINY-6230
- Fixed the `dirty` flag not being correctly set during an `AddUndo` event. #TINY-4707
- Fixed `editor.selection.setCursorLocation` incorrectly placing the cursor outside `pre` elements in some circumstances. #TINY-4058
- Fixed an exception being thrown when pressing the enter key inside pre elements while `br_in_pre` setting is false. #TINY-4058

## 5.4.2 - 2020-08-17

### Fixed
- Fixed the editor not resizing when resizing the browser window in fullscreen mode. #TINY-3511
- Fixed clicking on notifications causing inline editors to hide. #TINY-6058
- Fixed an issue where link URLs could not be deleted or edited in the link dialog in some cases. #TINY-4706
- Fixed a regression where setting the `anchor_top` or `anchor_bottom` options to `false` was not working. #TINY-6256
- Fixed the `anchor` plugin not supporting the `allow_html_in_named_anchor` option. #TINY-6236
- Fixed an exception thrown when removing inline formats that contained additional styles or classes. #TINY-6288
- Fixed an exception thrown when positioning the context toolbar on Internet Explorer 11 in some edge cases. #TINY-6271
- Fixed inline formats not removed when more than one `removeformat` format rule existed. #TINY-6216
- Fixed an issue where spaces were sometimes removed when removing formating on nearby text. #TINY-6251
- Fixed the list toolbar buttons not showing as active when a list is selected. #TINY-6286
- Fixed an issue where the UI would sometimes not be shown or hidden when calling the show or hide API methods on the editor. #TINY-6048
- Fixed the list type style not retained when copying list items. #TINY-6289
- Fixed the Paste plugin converting tabs in plain text to a single space character. A `paste_tab_spaces` option has been included for setting the number of spaces used to replace a tab character. #TINY-6237

## 5.4.1 - 2020-07-08

### Fixed
- Fixed the Search and Replace plugin incorrectly including zero-width caret characters in search results. #TINY-4599
- Fixed dragging and dropping unsupported files navigating the browser away from the editor. #TINY-6027
- Fixed undo levels not created on browser handled drop or paste events. #TINY-6027
- Fixed content in an iframe element parsing as DOM elements instead of text content. #TINY-5943
- Fixed Oxide checklist styles not showing when printing. #TINY-5139
- Fixed bug with `scope` attribute not being added to the cells of header rows. #TINY-6206

## 5.4.0 - 2020-06-30

### Added
- Added keyboard navigation support to menus and toolbars when the editor is in a ShadowRoot. #TINY-6152
- Added the ability for menus to be clicked when the editor is in an open shadow root. #TINY-6091
- Added the `Editor.ui.styleSheetLoader` API for loading stylesheets within the Document or ShadowRoot containing the editor UI. #TINY-6089
- Added the `StyleSheetLoader` module to the public API. #TINY-6100
- Added Oxide variables for styling the `select` element and headings in dialog content. #TINY-6070
- Added icons for `table` column and row cut, copy, and paste toolbar buttons. #TINY-6062
- Added all `table` menu items to the UI registry, so they can be used by name in other menus. #TINY-4866
- Added new `mceTableApplyCellStyle` command to the `table` plugin. #TINY-6004
- Added new `table` cut, copy, and paste column editor commands and menu items. #TINY-6006
- Added font related Oxide variables for secondary buttons, allowing for custom styling. #TINY-6061
- Added new `table_header_type` setting to control how table header rows are structured. #TINY-6007
- Added new `table_sizing_mode` setting to replace the `table_responsive_width` setting, which has now been deprecated. #TINY-6051
- Added new `mceTableSizingMode` command for changing the sizing mode of a table. #TINY-6000
- Added new `mceTableRowType`, `mceTableColType`, and `mceTableCellType` commands and value queries. #TINY-6150

### Changed
- Changed `advlist` toolbar buttons to only show a dropdown list if there is more than one option. #TINY-3194
- Changed `mceInsertTable` command and `insertTable` API method to take optional header rows and columns arguments. #TINY-6012
- Changed stylesheet loading, so that UI skin stylesheets can load in a ShadowRoot if required. #TINY-6089
- Changed the DOM location of menus so that they display correctly when the editor is in a ShadowRoot. #TINY-6093
- Changed the table plugin to correctly detect all valid header row structures. #TINY-6007

### Fixed
- Fixed tables with no defined width being converted to a `fixed` width table when modifying the table. #TINY-6051
- Fixed the `autosave` `isEmpty` API incorrectly detecting non-empty content as empty. #TINY-5953
- Fixed table `Paste row after` and `Paste row before` menu items not disabled when nothing was available to paste. #TINY-6006
- Fixed a selection performance issue with large tables on Microsoft Internet Explorer and Edge. #TINY-6057
- Fixed filters for screening commands from the undo stack to be case-insensitive. #TINY-5946
- Fixed `fullscreen` plugin now removes all classes when the editor is closed. #TINY-4048
- Fixed handling of mixed-case icon identifiers (names) for UI elements. #TINY-3854
- Fixed leading and trailing spaces lost when using `editor.selection.getContent({ format: 'text' })`. #TINY-5986
- Fixed an issue where changing the URL with the quicklink toolbar caused unexpected undo behavior. #TINY-5952
- Fixed an issue where removing formatting within a table cell would cause Internet Explorer 11 to scroll to the end of the table. #TINY-6049
- Fixed an issue where the `allow_html_data_urls` setting was not correctly applied. #TINY-5951
- Fixed the `autolink` feature so that it no longer treats a string with multiple "@" characters as an email address. #TINY-4773
- Fixed an issue where removing the editor would leave unexpected attributes on the target element. #TINY-4001
- Fixed the `link` plugin now suggest `mailto:` when the text contains an '@' and no slashes (`/`). #TINY-5941
- Fixed the `valid_children` check of custom elements now allows a wider range of characters in names. #TINY-5971

## 5.3.2 - 2020-06-10

### Fixed
- Fixed a regression introduced in 5.3.0, where `images_dataimg_filter` was no-longer called. #TINY-6086

## 5.3.1 - 2020-05-27

### Fixed
- Fixed the image upload error alert also incorrectly closing the image dialog. #TINY-6020
- Fixed editor content scrolling incorrectly on focus in Firefox by reverting default content CSS html and body heights added in 5.3.0. #TINY-6019

## 5.3.0 - 2020-05-21

### Added
- Added html and body height styles to the default oxide content CSS. #TINY-5978
- Added `uploadUri` and `blobInfo` to the data returned by `editor.uploadImages()`. #TINY-4579
- Added a new function to the `BlobCache` API to lookup a blob based on the base64 data and mime type. #TINY-5988
- Added the ability to search and replace within a selection. #TINY-4549
- Added the ability to set the list start position for ordered lists and added new `lists` context menu item. #TINY-3915
- Added `icon` as an optional config option to the toggle menu item API. #TINY-3345
- Added `auto` mode for `toolbar_location` which positions the toolbar and menu bar at the bottom if there is no space at the top. #TINY-3161

### Changed
- Changed the default `toolbar_location` to `auto`. #TINY-3161
- Changed toggle menu items and choice menu items to have a dedicated icon with the checkmark displayed on the far right side of the menu item. #TINY-3345
- Changed the `link`, `image`, and `paste` plugins to use Promises to reduce the bundle size. #TINY-4710
- Changed the default icons to be lazy loaded during initialization. #TINY-4729
- Changed the parsing of content so base64 encoded urls are converted to blob urls. #TINY-4727
- Changed context toolbars so they concatenate when more than one is suitable for the current selection. #TINY-4495
- Changed inline style element formats (strong, b, em, i, u, strike) to convert to a span on format removal if a `style` or `class` attribute is present. #TINY-4741

### Fixed
- Fixed the `selection.setContent()` API not running parser filters. #TINY-4002
- Fixed formats incorrectly applied or removed when table cells were selected. #TINY-4709
- Fixed the `quickimage` button not restricting the file types to images. #TINY-4715
- Fixed search and replace ignoring text in nested contenteditable elements. #TINY-5967
- Fixed resize handlers displaying in the wrong location sometimes for remote images. #TINY-4732
- Fixed table picker breaking in Firefox on low zoom levels. #TINY-4728
- Fixed issue with loading or pasting contents with large base64 encoded images on Safari. #TINY-4715
- Fixed supplementary special characters being truncated when inserted into the editor. Patch contributed by mlitwin. #TINY-4791
- Fixed toolbar buttons not set to disabled when the editor is in readonly mode. #TINY-4592
- Fixed the editor selection incorrectly changing when removing caret format containers. #TINY-3438
- Fixed bug where title, width, and height would be set to empty string values when updating an image and removing those attributes using the image dialog. #TINY-4786
- Fixed `ObjectResized` event firing when an object wasn't resized. #TINY-4161
- Fixed `ObjectResized` and `ObjectResizeStart` events incorrectly fired when adding or removing table rows and columns. #TINY-4829
- Fixed the placeholder not hiding when pasting content into the editor. #TINY-4828
- Fixed an issue where the editor would fail to load if local storage was disabled. #TINY-5935
- Fixed an issue where an uploaded image would reuse a cached image with a different mime type. #TINY-5988
- Fixed bug where toolbars and dialogs would not show if the body element was replaced (e.g. with Turbolinks). Patch contributed by spohlenz. #GH-5653
- Fixed an issue where multiple formats would be removed when removing a single format at the end of lines or on empty lines. #TINY-1170
- Fixed zero-width spaces incorrectly included in the `wordcount` plugin character count. #TINY-5991
- Fixed a regression introduced in 5.2.0 whereby the desktop `toolbar_mode` setting would incorrectly override the mobile default setting. #TINY-5998
- Fixed an issue where deleting all content in a single cell table would delete the entire table. #TINY-1044

## 5.2.2 - 2020-04-23

### Fixed
- Fixed an issue where anchors could not be inserted on empty lines. #TINY-2788
- Fixed text decorations (underline, strikethrough) not consistently inheriting the text color. #TINY-4757
- Fixed `format` menu alignment buttons inconsistently applying to images. #TINY-4057
- Fixed the floating toolbar drawer height collapsing when the editor is rendered in modal dialogs or floating containers. #TINY-4837
- Fixed `media` embed content not processing safely in some cases. #TINY-4857

## 5.2.1 - 2020-03-25

### Fixed
- Fixed the "is decorative" checkbox in the image dialog clearing after certain dialog events. #FOAM-11
- Fixed possible uncaught exception when a `style` attribute is removed using a content filter on `setContent`. #TINY-4742
- Fixed the table selection not functioning correctly in Microsoft Edge 44 or higher. #TINY-3862
- Fixed the table resize handles not functioning correctly in Microsoft Edge 44 or higher. #TINY-4160
- Fixed the floating toolbar drawer disconnecting from the toolbar when adding content in inline mode. #TINY-4725 #TINY-4765
- Fixed `readonly` mode not returning the appropriate boolean value. #TINY-3948
- Fixed the `forced_root_block_attrs` setting not applying attributes to new blocks consistently. #TINY-4564
- Fixed the editor incorrectly stealing focus during initialization in Microsoft Internet Explorer. #TINY-4697
- Fixed dialogs stealing focus when opening an alert or confirm dialog using an `onAction` callback. #TINY-4014
- Fixed inline dialogs incorrectly closing when clicking on an opened alert or confirm dialog. #TINY-4012
- Fixed the context toolbar overlapping the menu bar and toolbar. #TINY-4586
- Fixed notification and inline dialog positioning issues when using `toolbar_location: 'bottom'`. #TINY-4586
- Fixed the `colorinput` popup appearing offscreen on mobile devices. #TINY-4711
- Fixed special characters not being found when searching by "whole words only". #TINY-4522
- Fixed an issue where dragging images could cause them to be duplicated. #TINY-4195
- Fixed context toolbars activating without the editor having focus. #TINY-4754
- Fixed an issue where removing the background color of text did not always work. #TINY-4770
- Fixed an issue where new rows and columns in a table did not retain the style of the previous row or column. #TINY-4788

## 5.2.0 - 2020-02-13

### Added
- Added the ability to apply formats to spaces. #TINY-4200
- Added new `toolbar_location` setting to allow for positioning the menu and toolbar at the bottom of the editor. #TINY-4210
- Added new `toolbar_groups` setting to allow a custom floating toolbar group to be added to the toolbar when using `floating` toolbar mode. #TINY-4229
- Added new `link_default_protocol` setting to `link` and `autolink` plugin to allow a protocol to be used by default. #TINY-3328
- Added new `placeholder` setting to allow a placeholder to be shown when the editor is empty. #TINY-3917
- Added new `tinymce.dom.TextSeeker` API to allow searching text across different DOM nodes. #TINY-4200
- Added a drop shadow below the toolbar while in sticky mode and introduced Oxide variables to customize it when creating a custom skin. #TINY-4343
- Added `quickbars_image_toolbar` setting to allow for the image quickbar to be turned off. #TINY-4398
- Added iframe and img `loading` attribute to the default schema. Patch contributed by ataylor32. #GH-5112
- Added new `getNodeFilters`/`getAttributeFilters` functions to the `editor.serializer` instance. #TINY-4344
- Added new `a11y_advanced_options` setting to allow additional accessibility options to be added. #FOAM-11
- Added new accessibility options and behaviours to the image dialog using `a11y_advanced_options`. #FOAM-11
- Added the ability to use the window `PrismJS` instance for the `codesample` plugin instead of the bundled version to allow for styling custom languages. #TINY-4504
- Added error message events that fire when a resource loading error occurs. #TINY-4509

### Changed
- Changed the default schema to disallow `onchange` for select elements. #TINY-4614
- Changed default `toolbar_mode` value from false to `wrap`. The value false has been deprecated. #TINY-4617
- Changed `toolbar_drawer` setting to `toolbar_mode`. `toolbar_drawer` has been deprecated. #TINY-4416
- Changed iframe mode to set selection on content init if selection doesn't exist. #TINY-4139
- Changed table related icons to align them with the visual style of the other icons. #TINY-4341
- Changed and improved the visual appearance of the color input field. #TINY-2917
- Changed fake caret container to use `forced_root_block` when possible. #TINY-4190
- Changed the `requireLangPack` API to wait until the plugin has been loaded before loading the language pack. #TINY-3716
- Changed the formatter so `style_formats` are registered before the initial content is loaded into the editor. #TINY-4238
- Changed media plugin to use https protocol for media urls by default. #TINY-4577
- Changed the parser to treat CDATA nodes as bogus HTML comments to match the HTML parsing spec. A new `preserve_cdata` setting has been added to preserve CDATA nodes if required. #TINY-4625

### Fixed
- Fixed incorrect parsing of malformed/bogus HTML comments. #TINY-4625
- Fixed `quickbars` selection toolbar appearing on non-editable elements. #TINY-4359
- Fixed bug with alignment toolbar buttons sometimes not changing state correctly. #TINY-4139
- Fixed the `codesample` toolbar button not toggling when selecting code samples other than HTML. #TINY-4504
- Fixed content incorrectly scrolling to the top or bottom when pressing enter if when the content was already in view. #TINY-4162
- Fixed `scrollIntoView` potentially hiding elements behind the toolbar. #TINY-4162
- Fixed editor not respecting the `resize_img_proportional` setting due to legacy code. #TINY-4236
- Fixed flickering floating toolbar drawer in inline mode. #TINY-4210
- Fixed an issue where the template plugin dialog would be indefinitely blocked on a failed template load. #TINY-2766
- Fixed the `mscontrolselect` event not being unbound on IE/Edge. #TINY-4196
- Fixed Confirm dialog footer buttons so only the "Yes" button is highlighted. #TINY-4310
- Fixed `file_picker_callback` functionality for Image, Link and Media plugins. #TINY-4163
- Fixed issue where floating toolbar drawer sometimes would break if the editor is resized while the drawer is open. #TINY-4439
- Fixed incorrect `external_plugins` loading error message. #TINY-4503
- Fixed resize handler was not hidden for ARIA purposes. Patch contributed by Parent5446. #GH-5195
- Fixed an issue where content could be lost if a misspelled word was selected and spellchecking was disabled. #TINY-3899
- Fixed validation errors in the CSS where certain properties had the wrong default value. #TINY-4491
- Fixed an issue where forced root block attributes were not applied when removing a list. #TINY-4272
- Fixed an issue where the element path isn't being cleared when there are no parents. #TINY-4412
- Fixed an issue where width and height in svg icons containing `rect` elements were overridden by the CSS reset. #TINY-4408
- Fixed an issue where uploading images with `images_reuse_filename` enabled and that included a query parameter would generate an invalid URL. #TINY-4638
- Fixed the `closeButton` property not working when opening notifications. #TINY-4674
- Fixed keyboard flicker when opening a context menu on mobile. #TINY-4540
- Fixed issue where plus icon svg contained strokes. #TINY-4681

## 5.1.6 - 2020-01-28

### Fixed
- Fixed `readonly` mode not blocking all clicked links. #TINY-4572
- Fixed legacy font sizes being calculated inconsistently for the `FontSize` query command value. #TINY-4555
- Fixed changing a tables row from `Header` to `Body` incorrectly moving the row to the bottom of the table. #TINY-4593
- Fixed the context menu not showing in certain cases with hybrid devices. #TINY-4569
- Fixed the context menu opening in the wrong location when the target is the editor body. #TINY-4568
- Fixed the `image` plugin not respecting the `automatic_uploads` setting when uploading local images. #TINY-4287
- Fixed security issue related to parsing HTML comments and CDATA. #TINY-4544

## 5.1.5 - 2019-12-19

### Fixed
- Fixed the UI not working with hybrid devices that accept both touch and mouse events. #TNY-4521
- Fixed the `charmap` dialog initially focusing the first tab of the dialog instead of the search input field. #TINY-4342
- Fixed an exception being raised when inserting content if the caret was directly before or after a `contenteditable="false"` element. #TINY-4528
- Fixed a bug with pasting image URLs when paste as text is enabled. #TINY-4523

## 5.1.4 - 2019-12-11

### Fixed
- Fixed dialog contents disappearing when clicking a checkbox for right-to-left languages. #TINY-4518
- Fixed the `legacyoutput` plugin registering legacy formats after editor initialization, causing legacy content to be stripped on the initial load. #TINY-4447
- Fixed search and replace not cycling through results when searching using special characters. #TINY-4506
- Fixed the `visualchars` plugin converting HTML-like text to DOM elements in certain cases. #TINY-4507
- Fixed an issue with the `paste` plugin not sanitizing content in some cases. #TINY-4510
- Fixed HTML comments incorrectly being parsed in certain cases. #TINY-4511

## 5.1.3 - 2019-12-04

### Fixed
- Fixed sticky toolbar not undocking when fullscreen mode is activated. #TINY-4390
- Fixed the "Current Window" target not applying when updating links using the link dialog. #TINY-4063
- Fixed disabled menu items not highlighting when focused. #TINY-4339
- Fixed touch events passing through dialog collection items to the content underneath on Android devices. #TINY-4431
- Fixed keyboard navigation of the Help dialog's Keyboard Navigation tab. #TINY-4391
- Fixed search and replace dialog disappearing when finding offscreen matches on iOS devices. #TINY-4350
- Fixed performance issues where sticky toolbar was jumping while scrolling on slower browsers. #TINY-4475

## 5.1.2 - 2019-11-19

### Fixed
- Fixed desktop touch devices using `mobile` configuration overrides. #TINY-4345
- Fixed unable to disable the new scrolling toolbar feature. #TINY-4345
- Fixed touch events passing through any pop-up items to the content underneath on Android devices. #TINY-4367
- Fixed the table selector handles throwing JavaScript exceptions for non-table selections. #TINY-4338
- Fixed `cut` operations not removing selected content on Android devices when the `paste` plugin is enabled. #TINY-4362
- Fixed inline toolbar not constrained to the window width by default. #TINY-4314
- Fixed context toolbar split button chevrons pointing right when they should be pointing down. #TINY-4257
- Fixed unable to access the dialog footer in tabbed dialogs on small screens. #TINY-4360
- Fixed mobile table selectors were hard to select with touch by increasing the size. #TINY-4366
- Fixed mobile table selectors moving when moving outside the editor. #TINY-4366
- Fixed inline toolbars collapsing when using sliding toolbars. #TINY-4389
- Fixed block textpatterns not treating NBSPs as spaces. #TINY-4378
- Fixed backspace not merging blocks when the last element in the preceding block was a `contenteditable="false"` element. #TINY-4235
- Fixed toolbar buttons that only contain text labels overlapping on mobile devices. #TINY-4395
- Fixed quickbars quickimage picker not working on mobile. #TINY-4377
- Fixed fullscreen not resizing in an iOS WKWebView component. #TINY-4413

## 5.1.1 - 2019-10-28

### Fixed
- Fixed font formats containing spaces being wrapped in `&quot;` entities instead of single quotes. #TINY-4275
- Fixed alert and confirm dialogs losing focus when clicked. #TINY-4248
- Fixed clicking outside a modal dialog focusing on the document body. #TINY-4249
- Fixed the context toolbar not hiding when scrolled out of view. #TINY-4265

## 5.1.0 - 2019-10-17

### Added
- Added touch selector handles for table selections on touch devices. #TINY-4097
- Added border width field to Table Cell dialog. #TINY-4028
- Added touch event listener to media plugin to make embeds playable. #TINY-4093
- Added oxide styling options to notifications and tweaked the default variables. #TINY-4153
- Added additional padding to split button chevrons on touch devices, to make them easier to interact with. #TINY-4223
- Added new platform detection functions to `Env` and deprecated older detection properties. #TINY-4184
- Added `inputMode` config field to specify inputmode attribute of `input` dialog components. #TINY-4062
- Added new `inputMode` property to relevant plugins/dialogs. #TINY-4102
- Added new `toolbar_sticky` setting to allow the iframe menubar/toolbar to stick to the top of the window when scrolling. #TINY-3982

### Changed
- Changed default setting for `toolbar_drawer` to `floating`. #TINY-3634
- Changed mobile phones to use the `silver` theme by default. #TINY-3634
- Changed some editor settings to default to `false` on touch devices:
  - `menubar`(phones only). #TINY-4077
  - `table_grid`. #TINY-4075
  - `resize`. #TINY-4157
  - `object_resizing`. #TINY-4157
- Changed toolbars and context toolbars to sidescroll on mobile. #TINY-3894 #TINY-4107
- Changed context menus to render as horizontal menus on touch devices. #TINY-4107
- Changed the editor to use the `VisualViewport` API of the browser where possible. #TINY-4078
- Changed visualblocks toolbar button icon and renamed `paragraph` icon to `visualchars`. #TINY-4074
- Changed Oxide default for `@toolbar-button-chevron-color` to follow toolbar button icon color. #TINY-4153
- Changed the `urlinput` dialog component to use the `url` type attribute. #TINY-4102

### Fixed
- Fixed Safari desktop visual viewport fires resize on fullscreen breaking the restore function. #TINY-3976
- Fixed scroll issues on mobile devices. #TINY-3976
- Fixed context toolbar unable to refresh position on iOS12. #TINY-4107
- Fixed ctrl+left click not opening links on readonly mode and the preview dialog. #TINY-4138
- Fixed Slider UI component not firing `onChange` event on touch devices. #TINY-4092
- Fixed notifications overlapping instead of stacking. #TINY-3478
- Fixed inline dialogs positioning incorrectly when the page is scrolled. #TINY-4018
- Fixed inline dialogs and menus not repositioning when resizing. #TINY-3227
- Fixed inline toolbar incorrectly stretching to the full width when a width value was provided. #TINY-4066
- Fixed menu chevrons color to follow the menu text color. #TINY-4153
- Fixed table menu selection grid from staying black when using dark skins, now follows border color. #TINY-4153
- Fixed Oxide using the wrong text color variable for menubar button focused state. #TINY-4146
- Fixed the autoresize plugin not keeping the selection in view when resizing. #TINY-4094
- Fixed textpattern plugin throwing exceptions when using `forced_root_block: false`. #TINY-4172
- Fixed missing CSS fill styles for toolbar button icon active state. #TINY-4147
- Fixed an issue where the editor selection could end up inside a short ended element (such as `br`). #TINY-3999
- Fixed browser selection being lost in inline mode when opening split dropdowns. #TINY-4197
- Fixed backspace throwing an exception when using `forced_root_block: false`. #TINY-4099
- Fixed floating toolbar drawer expanding outside the bounds of the editor. #TINY-3941
- Fixed the autocompleter not activating immediately after a `br` or `contenteditable=false` element. #TINY-4194
- Fixed an issue where the autocompleter would incorrectly close on IE 11 in certain edge cases. #TINY-4205

## 5.0.16 - 2019-09-24

### Added
- Added new `referrer_policy` setting to add the `referrerpolicy` attribute when loading scripts or stylesheets. #TINY-3978
- Added a slight background color to dialog tab links when focused to aid keyboard navigation. #TINY-3877

### Fixed
- Fixed media poster value not updating on change. #TINY-4013
- Fixed openlink was not registered as a toolbar button. #TINY-4024
- Fixed failing to initialize if a script tag was used inside a SVG. #TINY-4087
- Fixed double top border showing on toolbar without menubar when toolbar_drawer is enabled. #TINY-4118
- Fixed unable to drag inline dialogs to the bottom of the screen when scrolled. #TINY-4154
- Fixed notifications appearing on top of the toolbar when scrolled in inline mode. #TINY-4159
- Fixed notifications displaying incorrectly on IE 11. #TINY-4169

## 5.0.15 - 2019-09-02

### Added
- Added a dark `content_css` skin to go with the dark UI skin. #TINY-3743

### Changed
- Changed the enabled state on toolbar buttons so they don't get the hover effect. #TINY-3974

### Fixed
- Fixed missing CSS active state on toolbar buttons. #TINY-3966
- Fixed `onChange` callback not firing for the colorinput dialog component. #TINY-3968
- Fixed context toolbars not showing in fullscreen mode. #TINY-4023

## 5.0.14 - 2019-08-19

### Added
- Added an API to reload the autocompleter menu with additional fetch metadata #MENTIONS-17

### Fixed
- Fixed missing toolbar button border styling options. #TINY-3965
- Fixed image upload progress notification closing before the upload is complete. #TINY-3963
- Fixed inline dialogs not closing on escape when no dialog component is in focus. #TINY-3936
- Fixed plugins not being filtered when defaulting to mobile on phones. #TINY-3537
- Fixed toolbar more drawer showing the content behind it when transitioning between opened and closed states. #TINY-3878
- Fixed focus not returning to the dialog after pressing the "Replace all" button in the search and replace dialog. #TINY-3961

### Removed
- Removed Oxide variable `@menubar-select-disabled-border-color` and replaced it with `@menubar-select-disabled-border`. #TINY-3965

## 5.0.13 - 2019-08-06

### Changed
- Changed modal dialogs to prevent dragging by default and added new `draggable_modal` setting to restore dragging. #TINY-3873
- Changed the nonbreaking plugin to insert nbsp characters wrapped in spans to aid in filtering. This can be disabled using the `nonbreaking_wrap` setting. #TINY-3647
- Changed backspace behaviour in lists to outdent nested list items when the cursor is at the start of the list item. #TINY-3651

### Fixed
- Fixed sidebar growing beyond editor bounds in IE 11. #TINY-3937
- Fixed issue with being unable to keyboard navigate disabled toolbar buttons. #TINY-3350
- Fixed issues with backspace and delete in nested contenteditable true and false elements. #TINY-3868
- Fixed issue with losing keyboard navigation in dialogs due to disabled buttons. #TINY-3914
- Fixed `MouseEvent.mozPressure is deprecated` warning in Firefox. #TINY-3919
- Fixed `default_link_target` not being respected when `target_list` is disabled. #TINY-3757
- Fixed mobile plugin filter to only apply to the mobile theme, rather than all mobile platforms. #TINY-3405
- Fixed focus switching to another editor during mode changes. #TINY-3852
- Fixed an exception being thrown when clicking on an uninitialized inline editor. #TINY-3925
- Fixed unable to keyboard navigate to dialog menu buttons. #TINY-3933
- Fixed dialogs being able to be dragged outside the window viewport. #TINY-3787
- Fixed inline dialogs appearing above modal dialogs. #TINY-3932

## 5.0.12 - 2019-07-18

### Added
- Added ability to utilize UI dialog panels inside other panels. #TINY-3305
- Added help dialog tab explaining keyboard navigation of the editor. #TINY-3603

### Changed
- Changed the "Find and Replace" design to an inline dialog. #TINY-3054

### Fixed
- Fixed issue where autolink spacebar event was not being fired on Edge. #TINY-3891
- Fixed table selection missing the background color. #TINY-3892
- Fixed removing shortcuts not working for function keys. #TINY-3871
- Fixed non-descriptive UI component type names. #TINY-3349
- Fixed UI registry components rendering as the wrong type when manually specifying a different type. #TINY-3385
- Fixed an issue where dialog checkbox, input, selectbox, textarea and urlinput components couldn't be disabled. #TINY-3708
- Fixed the context toolbar not using viable screen space in inline/distraction free mode. #TINY-3717
- Fixed the context toolbar overlapping the toolbar in various conditions. #TINY-3205
- Fixed IE11 edge case where items were being inserted into the wrong location. #TINY-3884

## 5.0.11 - 2019-07-04

### Fixed
- Fixed packaging errors caused by a rollup treeshaking bug (https://github.com/rollup/rollup/issues/2970). #TINY-3866
- Fixed the customeditor component not able to get data from the dialog api. #TINY-3866
- Fixed collection component tooltips not being translated. #TINY-3855

## 5.0.10 - 2019-07-02

### Added
- Added support for all HTML color formats in `color_map` setting. #TINY-3837

### Changed
- Changed backspace key handling to outdent content in appropriate circumstances. #TINY-3685
- Changed default palette for forecolor and backcolor to include some lighter colors suitable for highlights. #TINY-2865
- Changed the search and replace plugin to cycle through results. #TINY-3800

### Fixed
- Fixed inconsistent types causing some properties to be unable to be used in dialog components. #TINY-3778
- Fixed an issue in the Oxide skin where dialog content like outlines and shadows were clipped because of overflow hidden. #TINY-3566
- Fixed the search and replace plugin not resetting state when changing the search query. #TINY-3800
- Fixed backspace in lists not creating an undo level. #TINY-3814
- Fixed the editor to cancel loading in quirks mode where the UI is not supported. #TINY-3391
- Fixed applying fonts not working when the name contained spaces and numbers. #TINY-3801
- Fixed so that initial content is retained when initializing on list items. #TINY-3796
- Fixed inefficient font name and font size current value lookup during rendering. #TINY-3813
- Fixed mobile font copied into the wrong folder for the oxide-dark skin. #TINY-3816
- Fixed an issue where resizing the width of tables would produce inaccurate results. #TINY-3827
- Fixed a memory leak in the Silver theme. #TINY-3797
- Fixed alert and confirm dialogs using incorrect markup causing inconsistent padding. #TINY-3835
- Fixed an issue in the Table plugin with `table_responsive_width` not enforcing units when resizing. #TINY-3790
- Fixed leading, trailing and sequential spaces being lost when pasting plain text. #TINY-3726
- Fixed exception being thrown when creating relative URIs. #TINY-3851
- Fixed focus is no longer set to the editor content during mode changes unless the editor already had focus. #TINY-3852

## 5.0.9 - 2019-06-26

### Fixed
- Fixed print plugin not working in Firefox. #TINY-3834

## 5.0.8 - 2019-06-18

### Added
- Added back support for multiple toolbars. #TINY-2195
- Added support for .m4a files to the media plugin. #TINY-3750
- Added new base_url and suffix editor init options. #TINY-3681

### Fixed
- Fixed incorrect padding for select boxes with visible values. #TINY-3780
- Fixed selection incorrectly changing when programmatically setting selection on contenteditable false elements. #TINY-3766
- Fixed sidebar background being transparent. #TINY-3727
- Fixed the build to remove duplicate iife wrappers. #TINY-3689
- Fixed bogus autocompleter span appearing in content when the autocompleter menu is shown. #TINY-3752
- Fixed toolbar font size select not working with legacyoutput plugin. #TINY-2921
- Fixed the legacyoutput plugin incorrectly aligning images. #TINY-3660
- Fixed remove color not working when using the legacyoutput plugin. #TINY-3756
- Fixed the font size menu applying incorrect sizes when using the legacyoutput plugin. #TINY-3773
- Fixed scrollIntoView not working when the parent window was out of view. #TINY-3663
- Fixed the print plugin printing from the wrong window in IE11. #TINY-3762
- Fixed content CSS loaded over CORS not loading in the preview plugin with content_css_cors enabled. #TINY-3769
- Fixed the link plugin missing the default "None" option for link list. #TINY-3738
- Fixed small dot visible with menubar and toolbar disabled in inline mode. #TINY-3623
- Fixed space key properly inserts a nbsp before/after block elements. #TINY-3745
- Fixed native context menu not showing with images in IE11. #TINY-3392
- Fixed inconsistent browser context menu image selection. #TINY-3789

## 5.0.7 - 2019-06-05

### Added
- Added new toolbar button and menu item for inserting tables via dialog. #TINY-3636
- Added new API for adding/removing/changing tabs in the Help dialog. #TINY-3535
- Added highlighting of matched text in autocompleter items. #TINY-3687
- Added the ability for autocompleters to work with matches that include spaces. #TINY-3704
- Added new `imagetools_fetch_image` callback to allow custom implementations for cors loading of images. #TINY-3658
- Added `'http'` and `https` options to `link_assume_external_targets` to prepend `http://` or `https://` prefixes when URL does not contain a protocol prefix. Patch contributed by francoisfreitag. #GH-4335

### Changed
- Changed annotations navigation to work the same as inline boundaries. #TINY-3396
- Changed tabpanel API by adding a `name` field and changing relevant methods to use it. #TINY-3535

### Fixed
- Fixed text color not updating all color buttons when choosing a color. #TINY-3602
- Fixed the autocompleter not working with fragmented text. #TINY-3459
- Fixed the autosave plugin no longer overwrites window.onbeforeunload. #TINY-3688
- Fixed infinite loop in the paste plugin when IE11 takes a long time to process paste events. Patch contributed by lRawd. #GH-4987
- Fixed image handle locations when using `fixed_toolbar_container`. Patch contributed by t00. #GH-4966
- Fixed the autoresize plugin not firing `ResizeEditor` events. #TINY-3587
- Fixed editor in fullscreen mode not extending to the bottom of the screen. #TINY-3701
- Fixed list removal when pressing backspace after the start of the list item. #TINY-3697
- Fixed autocomplete not triggering from compositionend events. #TINY-3711
- Fixed `file_picker_callback` could not set the caption field on the insert image dialog. #TINY-3172
- Fixed the autocompleter menu showing up after a selection had been made. #TINY-3718
- Fixed an exception being thrown when a file or number input has focus during initialization. Patch contributed by t00. #GH-2194

## 5.0.6 - 2019-05-22

### Added
- Added `icons_url` editor settings to enable icon packs to be loaded from a custom url. #TINY-3585
- Added `image_uploadtab` editor setting to control the visibility of the upload tab in the image dialog. #TINY-3606
- Added new api endpoints to the wordcount plugin and improved character count logic. #TINY-3578

### Changed
- Changed plugin, language and icon loading errors to log in the console instead of a notification. #TINY-3585

### Fixed
- Fixed the textpattern plugin not working with fragmented text. #TINY-3089
- Fixed various toolbar drawer accessibility issues and added an animation. #TINY-3554
- Fixed issues with selection and ui components when toggling readonly mode. #TINY-3592
- Fixed so readonly mode works with inline editors. #TINY-3592
- Fixed docked inline toolbar positioning when scrolled. #TINY-3621
- Fixed initial value not being set on bespoke select in quickbars and toolbar drawer. #TINY-3591
- Fixed so that nbsp entities aren't trimmed in white-space: pre-line elements. #TINY-3642
- Fixed `mceInsertLink` command inserting spaces instead of url encoded characters. #GH-4990
- Fixed text content floating on top of dialogs in IE11. #TINY-3640

## 5.0.5 - 2019-05-09

### Added
- Added menu items to match the forecolor/backcolor toolbar buttons. #TINY-2878
- Added default directionality based on the configured language. #TINY-2621
- Added styles, icons and tests for rtl mode. #TINY-2621

### Fixed
- Fixed autoresize not working with floating elements or when media elements finished loading. #TINY-3545
- Fixed incorrect vertical caret positioning in IE 11. #TINY-3188
- Fixed submenu anchoring hiding overflowed content. #TINY-3564

### Removed
- Removed unused and hidden validation icons to avoid displaying phantom tooltips. #TINY-2329

## 5.0.4 - 2019-04-23

### Added
- Added back URL dialog functionality, which is now available via `editor.windowManager.openUrl()`. #TINY-3382
- Added the missing throbber functionality when calling `editor.setProgressState(true)`. #TINY-3453
- Added function to reset the editor content and undo/dirty state via `editor.resetContent()`. #TINY-3435
- Added the ability to set menu buttons as active. #TINY-3274
- Added `editor.mode` API, featuring a custom editor mode API. #TINY-3406
- Added better styling to floating toolbar drawer. #TINY-3479
- Added the new premium plugins to the Help dialog plugins tab. #TINY-3496
- Added the linkchecker context menu items to the default configuration. #TINY-3543

### Fixed
- Fixed image context menu items showing on placeholder images. #TINY-3280
- Fixed dialog labels and text color contrast within notifications/alert banners to satisfy WCAG 4.5:1 contrast ratio for accessibility. #TINY-3351
- Fixed selectbox and colorpicker items not being translated. #TINY-3546
- Fixed toolbar drawer sliding mode to correctly focus the editor when tabbing via keyboard navigation. #TINY-3533
- Fixed positioning of the styleselect menu in iOS while using the mobile theme. #TINY-3505
- Fixed the menubutton `onSetup` callback to be correctly executed when rendering the menu buttons. #TINY-3547
- Fixed `default_link_target` setting to be correctly utilized when creating a link. #TINY-3508
- Fixed colorpicker floating marginally outside its container. #TINY-3026
- Fixed disabled menu items displaying as active when hovered. #TINY-3027

### Removed
- Removed redundant mobile wrapper. #TINY-3480

## 5.0.3 - 2019-03-19

### Changed
- Changed empty nested-menu items within the style formats menu to be disabled or hidden if the value of `style_formats_autohide` is `true`. #TINY-3310
- Changed the entire phrase 'Powered by Tiny' in the status bar to be a link instead of just the word 'Tiny'. #TINY-3366
- Changed `formatselect`, `styleselect` and `align` menus to use the `mceToggleFormat` command internally. #TINY-3428

### Fixed
- Fixed toolbar keyboard navigation to work as expected when `toolbar_drawer` is configured. #TINY-3432
- Fixed text direction buttons to display the correct pressed state in selections that have no explicit `dir` property. #TINY-3138
- Fixed the mobile editor to clean up properly when removed. #TINY-3445
- Fixed quickbar toolbars to add an empty box to the screen when it is set to `false`. #TINY-3439
- Fixed an issue where pressing the **Delete/Backspace** key at the edge of tables was creating incorrect selections. #TINY-3371
- Fixed an issue where dialog collection items (emoticon and special character dialogs) couldn't be selected with touch devices. #TINY-3444
- Fixed a type error introduced in TinyMCE version 5.0.2 when calling `editor.getContent()` with nested bookmarks. #TINY-3400
- Fixed an issue that prevented default icons from being overridden. #TINY-3449
- Fixed an issue where **Home/End** keys wouldn't move the caret correctly before or after `contenteditable=false` inline elements. #TINY-2995
- Fixed styles to be preserved in IE 11 when editing via the `fullpage` plugin. #TINY-3464
- Fixed the `link` plugin context toolbar missing the open link button. #TINY-3461
- Fixed inconsistent dialog component spacing. #TINY-3436

## 5.0.2 - 2019-03-05

### Added
- Added presentation and document presets to `htmlpanel` dialog component. #TINY-2694
- Added missing fixed_toolbar_container setting has been reimplemented in the Silver theme. #TINY-2712
- Added a new toolbar setting `toolbar_drawer` that moves toolbar groups which overflow the editor width into either a `sliding` or `floating` toolbar section. #TINY-2874

### Changed
- Updated the build process to include package lock files in the dev distribution archive. #TINY-2870

### Fixed
- Fixed inline dialogs did not have aria attributes. #TINY-2694
- Fixed default icons are now available in the UI registry, allowing use outside of toolbar buttons. #TINY-3307
- Fixed a memory leak related to select toolbar items. #TINY-2874
- Fixed a memory leak due to format changed listeners that were never unbound. #TINY-3191
- Fixed an issue where content may have been lost when using permanent bookmarks. #TINY-3400
- Fixed the quicklink toolbar button not rendering in the quickbars plugin. #TINY-3125
- Fixed an issue where menus were generating invalid HTML in some cases. #TINY-3323
- Fixed an issue that could cause the mobile theme to show a blank white screen when the editor was inside an `overflow:hidden` element. #TINY-3407
- Fixed mobile theme using a transparent background and not taking up the full width on iOS. #TINY-3414
- Fixed the template plugin dialog missing the description field. #TINY-3337
- Fixed input dialog components using an invalid default type attribute. #TINY-3424
- Fixed an issue where backspace/delete keys after/before pagebreak elements wouldn't move the caret. #TINY-3097
- Fixed an issue in the table plugin where menu items and toolbar buttons weren't showing correctly based on the selection. #TINY-3423
- Fixed inconsistent button focus styles in Firefox. #TINY-3377
- Fixed the resize icon floating left when all status bar elements were disabled. #TINY-3340
- Fixed the resize handle to not show in fullscreen mode. #TINY-3404

## 5.0.1 - 2019-02-21

### Added
- Added H1-H6 toggle button registration to the silver theme. #TINY-3070
- Added code sample toolbar button will now toggle on when the cursor is in a code section. #TINY-3040
- Added new settings to the emoticons plugin to allow additional emoticons to be added. #TINY-3088

### Fixed
- Fixed an issue where adding links to images would replace the image with text. #TINY-3356
- Fixed an issue where the inline editor could use fractional pixels for positioning. #TINY-3202
- Fixed an issue where uploading non-image files in the Image Plugin upload tab threw an error. #TINY-3244
- Fixed an issue in the media plugin that was causing the source url and height/width to be lost in certain circumstances. #TINY-2858
- Fixed an issue with the Context Toolbar not being removed when clicking outside of the editor. #TINY-2804
- Fixed an issue where clicking 'Remove link' wouldn't remove the link in certain circumstances. #TINY-3199
- Fixed an issue where the media plugin would fail when parsing dialog data. #TINY-3218
- Fixed an issue where retrieving the selected content as text didn't create newlines. #TINY-3197
- Fixed incorrect keyboard shortcuts in the Help dialog for Windows. #TINY-3292
- Fixed an issue where JSON serialization could produce invalid JSON. #TINY-3281
- Fixed production CSS including references to source maps. #TINY-3920
- Fixed development CSS was not included in the development zip. #TINY-3920
- Fixed the autocompleter matches predicate not matching on the start of words by default. #TINY-3306
- Fixed an issue where the page could be scrolled with modal dialogs open. #TINY-2252
- Fixed an issue where autocomplete menus would show an icon margin when no items had icons. #TINY-3329
- Fixed an issue in the quickbars plugin where images incorrectly showed the text selection toolbar. #TINY-3338
- Fixed an issue that caused the inline editor to fail to render when the target element already had focus. #TINY-3353

### Removed
- Removed paste as text notification banner and paste_plaintext_inform setting. #POW-102

## 5.0.0 - 2019-02-04

Full documentation for the version 5 features and changes is available at https://www.tiny.cloud/docs/tinymce/5/release-notes/release-notes50/

### Added
- Added links and registered names with * to denote premium plugins in Plugins tab of Help dialog. #TINY-3223

### Changed
- Changed Tiny 5 mobile skin to look more uniform with desktop. #TINY-2650
- Blacklisted table, th and td as inline editor target. #TINY-717

### Fixed
- Fixed an issue where tab panel heights weren't sizing properly on smaller screens and weren't updating on resize. #TINY-3242
- Fixed image tools not having any padding between the label and slider. #TINY-3220
- Fixed context toolbar toggle buttons not showing the correct state. #TINY-3022
- Fixed missing separators in the spellchecker context menu between the suggestions and actions. #TINY-3217
- Fixed notification icon positioning in alert banners. #TINY-2196
- Fixed a typo in the word count plugin name. #TINY-3062
- Fixed charmap and emoticons dialogs not having a primary button. #TINY-3233
- Fixed an issue where resizing wouldn't work correctly depending on the box-sizing model. #TINY-3278

## 5.0.0-rc-2 - 2019-01-22

### Added
- Added screen reader accessibility for sidebar and statusbar. #TINY-2699

### Changed
- Changed formatting menus so they are registered and made the align toolbar button use an icon instead of text. #TINY-2880
- Changed checkboxes to use a boolean for its state, instead of a string. #TINY-2848
- Updated the textpattern plugin to properly support nested patterns and to allow running a command with a value for a pattern with a start and an end. #TINY-2991
- Updated Emoticons and Charmap dialogs to be screen reader accessible. #TINY-2693

### Fixed
- Fixed the link dialog such that it will now retain class attributes when updating links. #TINY-2825
- Fixed "Find and replace" not showing in the "Edit" menu by default. #TINY-3061
- Fixed dropdown buttons missing the 'type' attribute, which could cause forms to be incorrectly submitted. #TINY-2826
- Fixed emoticon and charmap search not returning expected results in certain cases. #TINY-3084
- Fixed blank rel_list values throwing an exception in the link plugin. #TINY-3149

### Removed
- Removed unnecessary 'flex' and unused 'colspan' properties from the new dialog APIs. #TINY-2973

## 5.0.0-rc-1 - 2019-01-08

### Added
- Added editor settings functionality to specify title attributes for toolbar groups. #TINY-2690
- Added icons instead of button text to improve Search and Replace dialog footer appearance. #TINY-2654
- Added `tox-dialog__table` instead of `mce-table-striped` class to enhance Help dialog appearance. #TINY-2360
- Added title attribute to iframes so, screen readers can announce iframe labels. #TINY-2692
- Added a wordcount menu item, that defaults to appearing in the tools menu. #TINY-2877

### Changed
- Updated the font select dropdown logic to try to detect the system font stack and show "System Font" as the font name. #TINY-2710
- Updated the autocompleter to only show when it has matched items. #TINY-2350
- Updated SizeInput labels to "Height" and "Width" instead of Dimensions. #TINY-2833
- Updated the build process to minify and generate ASCII only output for the emoticons database. #TINY-2744

### Fixed
- Fixed readonly mode not fully disabling editing content. #TINY-2287
- Fixed accessibility issues with the font select, font size, style select and format select toolbar dropdowns. #TINY-2713
- Fixed accessibility issues with split dropdowns. #TINY-2697
- Fixed the legacyoutput plugin to be compatible with TinyMCE 5.0. #TINY-2301
- Fixed icons not showing correctly in the autocompleter popup. #TINY-3029
- Fixed an issue where preview wouldn't show anything in Edge under certain circumstances. #TINY-3035
- Fixed the height being incorrectly calculated for the autoresize plugin. #TINY-2807

## 5.0.0-beta-1 - 2018-11-30

### Added
- Added a new `addNestedMenuItem()` UI registry function and changed all nested menu items to use the new registry functions. #TINY-2230
- Added title attribute to color swatch colors. #TINY-2669
- Added anchorbar component to anchor inline toolbar dialogs to instead of the toolbar. #TINY-2040
- Added support for toolbar<n> and toolbar array config options to be squashed into a single toolbar and not create multiple toolbars. #TINY-2195
- Added error handling for when forced_root_block config option is set to true. #TINY-2261
- Added functionality for the removed_menuitems config option. #TINY-2184
- Added the ability to use a string to reference menu items in menu buttons and submenu items. #TINY-2253

### Changed
- Changed the name of the "inlite" plugin to "quickbars". #TINY-2831
- Changed the background color icon to highlight background icon. #TINY-2258
- Changed Help dialog to be accessible to screen readers. #TINY-2687
- Changed the color swatch to save selected custom colors to local storage for use across sessions. #TINY-2722
- Changed `WindowManager` API - methods `getParams`, `setParams` and `getWindows`, and the legacy `windows` property, have been removed. `alert` and `confirm` dialogs are no longer tracked in the window list. #TINY-2603

### Fixed
- Fixed an inline mode issue where the save plugin upon saving can cause content loss. #TINY-2659
- Fixed an issue in IE 11 where calling selection.getContent() would return an empty string when the editor didn't have focus. #TINY-2325

### Removed
- Removed compat3x plugin. #TINY-2815

## 5.0.0-preview-4 - 2018-11-12

### Added
- Added width and height placeholder text to image and media dialog dimensions input. #AP-296
- Added the ability to keyboard navigate through menus, toolbars, sidebar and the status bar sequentially. #AP-381
- Added translation capability back to the editor's UI. #AP-282
- Added `label` component type for dialogs to group components under a label.

### Changed
- Changed the editor resize handle so that it should be disabled when the autoresize plugin is turned on. #AP-424
- Changed UI text for microcopy improvements. #TINY-2281

### Fixed
- Fixed distraction free plugin. #AP-470
- Fixed contents of the input field being selected on focus instead of just recieving an outline highlight. #AP-464
- Fixed styling issues with dialogs and menus in IE 11. #AP-456
- Fixed custom style format control not honoring custom formats. #AP-393
- Fixed context menu not appearing when clicking an image with a caption. #AP-382
- Fixed directionality of UI when using an RTL language. #AP-423
- Fixed page responsiveness with multiple inline editors. #AP-430
- Fixed empty toolbar groups appearing through invalid configuration of the `toolbar` property. #AP-450
- Fixed text not being retained when updating links through the link dialog. #AP-293
- Fixed edit image context menu, context toolbar and toolbar items being incorrectly enabled when selecting invalid images. #AP-323
- Fixed emoji type ahead being shown when typing URLs. #AP-366
- Fixed toolbar configuration properties incorrectly expecting string arrays instead of strings. #AP-342
- Fixed the block formatting toolbar item not showing a "Formatting" title when there is no selection. #AP-321
- Fixed clicking disabled toolbar buttons hiding the toolbar in inline mode. #AP-380
- Fixed `EditorResize` event not being fired upon editor resize. #AP-327
- Fixed tables losing styles when updating through the dialog. #AP-368
- Fixed context toolbar positioning to be more consistent near the edges of the editor. #AP-318
- Fixed table of contents plugin now works with v5 toolbar APIs correctly. #AP-347
- Fixed the `link_context_toolbar` configuration not disabling the context toolbar. #AP-458
- Fixed the link context toolbar showing incorrect relative links. #AP-435
- Fixed the alignment of the icon in alert banner dialog components. #TINY-2220
- Fixed the visual blocks and visual char menu options not displaying their toggled state. #TINY-2238
- Fixed the editor not displaying as fullscreen when toggled. #TINY-2237

### Removed
- Removed the tox-custom-editor class that was added to the wrapping element of codemirror. #TINY-2211

## 5.0.0-preview-3 - 2018-10-18

### Changed
- Changed editor layout to use modern CSS properties over manually calculating dimensions. #AP-324
- Changed `autoresize_min_height` and `autoresize_max_height` configurations to `min_height` and `max_height`. #AP-324
- Changed `Whole word` label in Search and Replace dialog to `Find whole words only`. #AP-387

### Fixed
- Fixed bugs with editor width jumping when resizing and the iframe not resizing to smaller than 150px in height. #AP-324
- Fixed mobile theme bug that prevented the editor from loading. #AP-404
- Fixed long toolbar groups extending outside of the editor instead of wrapping.
- Fixed dialog titles so they are now proper case. #AP-384
- Fixed color picker default to be #000000 instead of #ff00ff. #AP-216
- Fixed "match case" option on the Find and Replace dialog is no longer selected by default. #AP-298
- Fixed vertical alignment of toolbar icons. #DES-134
- Fixed toolbar icons not appearing on IE11. #DES-133

## 5.0.0-preview-2 - 2018-10-10

### Added
- Added swatch is now shown for colorinput fields, instead of the colorpicker directly. #AP-328
- Added fontformats and fontsizes menu items. #AP-390

### Changed
- Changed configuration of color options has been simplified to `color_map`, `color_cols`, and `custom_colors`. #AP-328
- Changed `height` configuration to apply to the editor frame (including menubar, toolbar, status bar) instead of the content area. #AP-324

### Fixed
- Fixed styleselect not updating the displayed item as the cursor moved. #AP-388
- Fixed preview iframe not expanding to the dialog size. #AP-252
- Fixed 'meta' shortcuts not translated into platform-specific text. #AP-270
- Fixed tabbed dialogs (Charmap and Emoticons) shrinking when no search results returned.
- Fixed a bug where alert banner icons were not retrieved from icon pack. #AP-330
- Fixed component styles to flex so they fill large dialogs. #AP-252
- Fixed editor flashing unstyled during load (still in progress). #AP-349

### Removed
- Removed `colorpicker` plugin, it is now in the theme. #AP-328
- Removed `textcolor` plugin, it is now in the theme. #AP-328

## 5.0.0-preview-1 - 2018-10-01

Developer preview 1.

Initial list of features and changes is available at https://www.tiny.cloud/docs/tinymce/5/release-notes/release-notes50/.

## 4.9.11 - 2020-07-13

### Fixed
- Fixed the `selection.setContent()` API not running parser filters. #TINY-4002
- Fixed content in an iframe element parsing as DOM elements instead of text content. #TINY-5943
- Fixed up and down keyboard navigation not working for inline `contenteditable="false"` elements. #TINY-6226

## 4.9.10 - 2020-04-23

### Fixed
- Fixed an issue where the editor selection could end up inside a short ended element (eg br). #TINY-3999
- Fixed a security issue related to CDATA sanitization during parsing. #TINY-4669
- Fixed `media` embed content not processing safely in some cases. #TINY-4857

## 4.9.9 - 2020-03-25

### Fixed
- Fixed the table selection not functioning correctly in Microsoft Edge 44 or higher. #TINY-3862
- Fixed the table resize handles not functioning correctly in Microsoft Edge 44 or higher. #TINY-4160
- Fixed the `forced_root_block_attrs` setting not applying attributes to new blocks consistently. #TINY-4564
- Fixed the editor failing to initialize if a script tag was used inside an SVG. #TINY-4087

## 4.9.8 - 2020-01-28

### Fixed
- Fixed the `mobile` theme failing to load due to a bundling issue. #TINY-4613
- Fixed security issue related to parsing HTML comments and CDATA. #TINY-4544

## 4.9.7 - 2019-12-19

### Fixed
- Fixed the `visualchars` plugin converting HTML-like text to DOM elements in certain cases. #TINY-4507
- Fixed an issue with the `paste` plugin not sanitizing content in some cases. #TINY-4510
- Fixed HTML comments incorrectly being parsed in certain cases. #TINY-4511

## 4.9.6 - 2019-09-02

### Fixed
- Fixed image browse button sometimes displaying the browse window twice. #TINY-3959

## 4.9.5 - 2019-07-02

### Changed
- Changed annotations navigation to work the same as inline boundaries. #TINY-3396

### Fixed
- Fixed the print plugin printing from the wrong window in IE11. #TINY-3762
- Fixed an exception being thrown when a file or number input has focus during initialization. Patch contributed by t00. #GH-2194
- Fixed positioning of the styleselect menu in iOS while using the mobile theme. #TINY-3505
- Fixed native context menu not showing with images in IE11. #TINY-3392
- Fixed selection incorrectly changing when programmatically setting selection on contenteditable false elements. #TINY-3766
- Fixed image browse button not working on touch devices. #TINY-3751
- Fixed so that nbsp entities aren't trimmed in white-space: pre-line elements. #TINY-3642
- Fixed space key properly inserts a nbsp before/after block elements. #TINY-3745
- Fixed infinite loop in the paste plugin when IE11 takes a long time to process paste events. Patch contributed by lRawd. #GH-4987

## 4.9.4 - 2019-03-20

### Fixed
- Fixed an issue where **Home/End** keys wouldn't move the caret correctly before or after `contenteditable=false` inline elements. #TINY-2995
- Fixed an issue where content may have been lost when using permanent bookmarks. #TINY-3400
- Fixed the mobile editor to clean up properly when removed. #TINY-3445
- Fixed an issue where retrieving the selected content as text didn't create newlines. #TINY-3197
- Fixed an issue where typing space between images would cause issues with nbsp not being inserted. #TINY-3346

## 4.9.3 - 2019-01-31

### Added
- Added a visualchars_default_state setting to the Visualchars Plugin. Patch contributed by mat3e.

### Fixed
- Fixed a bug where scrolling on a page with more than one editor would cause a ResizeWindow event to fire. #TINY-3247
- Fixed a bug where if a plugin threw an error during initialisation the whole editor would fail to load. #TINY-3243
- Fixed a bug where getContent would include bogus elements when valid_elements setting was set up in a specific way. #TINY-3213
- Fixed a bug where only a few function key names could be used when creating keyboard shortcuts. #TINY-3146
- Fixed a bug where it wasn't possible to enter spaces into an editor after pressing shift+enter. #TINY-3099
- Fixed a bug where no caret would be rendered after backspacing to a contenteditable false element. #TINY-2998
- Fixed a bug where deletion to/from indented lists would leave list fragments in the editor. #TINY-2981

## 4.9.2 - 2018-12-17

### Fixed
- Fixed a bug with pressing the space key on IE 11 would result in nbsp characters being inserted between words at the end of a block. #TINY-2996
- Fixed a bug where character composition using quote and space on US International keyboards would produce a space instead of a quote. #TINY-2999
- Fixed a bug where remove format wouldn't remove the inner most inline element in some situations. #TINY-2982
- Fixed a bug where outdenting an list item would affect attributes on other list items within the same list. #TINY-2971
- Fixed a bug where the DomParser filters wouldn't be applied for elements created when parsing invalid html. #TINY-2978
- Fixed a bug where setProgressState wouldn't automatically close floating ui elements like menus. #TINY-2896
- Fixed a bug where it wasn't possible to navigate out of a figcaption element using the arrow keys. #TINY-2894
- Fixed a bug where enter key before an image inside a link would remove the image. #TINY-2780

## 4.9.1 - 2018-12-04

### Added
- Added functionality to insert html to the replacement feature of the Textpattern Plugin. #TINY-2839

### Fixed
- Fixed a bug where `editor.selection.getContent({format: 'text'})` didn't work as expected in IE11 on an unfocused editor. #TINY-2862
- Fixed a bug in the Textpattern Plugin where the editor would get an incorrect selection after inserting a text pattern on Safari. #TINY-2838
- Fixed a bug where the space bar didn't work correctly in editors with the forced_root_block setting set to false. #TINY-2816

## 4.9.0 - 2018-11-27

### Added
- Added a replace feature to the Textpattern Plugin. #TINY-1908
- Added functionality to the Lists Plugin that improves the indentation logic. #TINY-1790

### Fixed
- Fixed a bug where it wasn't possible to delete/backspace when the caret was between a contentEditable=false element and a BR. #TINY-2372
- Fixed a bug where copying table cells without a text selection would fail to copy anything. #TINY-1789
- Implemented missing `autosave_restore_when_empty` functionality in the Autosave Plugin. Patch contributed by gzzo. #GH-4447
- Reduced insertion of unnecessary nonbreaking spaces in the editor. #TINY-1879

## 4.8.5 - 2018-10-30

### Added
- Added a content_css_cors setting to the editor that adds the crossorigin="anonymous" attribute to link tags added by the StyleSheetLoader. #TINY-1909

### Fixed
- Fixed a bug where trying to remove formatting with a collapsed selection range would throw an exception. #GH-4636
- Fixed a bug in the image plugin that caused updating figures to split contenteditable elements. #GH-4563
- Fixed a bug that was causing incorrect viewport calculations for fixed position UI elements. #TINY-1897
- Fixed a bug where inline formatting would cause the delete key to do nothing. #TINY-1900

## 4.8.4 - 2018-10-23

### Added
- Added support for the HTML5 `main` element. #TINY-1877

### Changed
- Changed the keyboard shortcut to move focus to contextual toolbars to Ctrl+F9. #TINY-1812

### Fixed
- Fixed a bug where content css could not be loaded from another domain. #TINY-1891
- Fixed a bug on FireFox where the cursor would get stuck between two contenteditable false inline elements located inside of the same block element divided by a BR. #TINY-1878
- Fixed a bug with the insertContent method where nonbreaking spaces would be inserted incorrectly. #TINY-1868
- Fixed a bug where the toolbar of the inline editor would not be visible in some scenarios. #TINY-1862
- Fixed a bug where removing the editor while more than one notification was open would throw an error. #TINY-1845
- Fixed a bug where the menubutton would be rendered on top of the menu if the viewport didn't have enough height. #TINY-1678
- Fixed a bug with the annotations api where annotating collapsed selections caused problems. #TBS-2449
- Fixed a bug where wbr elements were being transformed into whitespace when using the Paste Plugin's paste as text setting. #GH-4638
- Fixed a bug where the Search and Replace didn't replace spaces correctly. #GH-4632
- Fixed a bug with sublist items not persisting selection. #GH-4628
- Fixed a bug with mceInsertRawHTML command not working as expected. #GH-4625

## 4.8.3 - 2018-09-13

### Fixed
- Fixed a bug where the Wordcount Plugin didn't correctly count words within tables on IE11. #TINY-1770
- Fixed a bug where it wasn't possible to move the caret out of a table on IE11 and Firefox. #TINY-1682
- Fixed a bug where merging empty blocks didn't work as expected, sometimes causing content to be deleted. #TINY-1781
- Fixed a bug where the Textcolor Plugin didn't show the correct current color. #TINY-1810
- Fixed a bug where clear formatting with a collapsed selection would sometimes clear formatting from more content than expected. #TINY-1813 #TINY-1821
- Fixed a bug with the Table Plugin where it wasn't possible to keyboard navigate to the caption. #TINY-1818

## 4.8.2 - 2018-08-09

### Changed
- Moved annotator from "experimental" to "annotator" object on editor. #TBS-2398
- Improved the multiclick normalization across browsers. #TINY-1788

### Fixed
- Fixed a bug where running getSelectedBlocks with a collapsed selection between block elements would produce incorrect results. #TINY-1787
- Fixed a bug where the ScriptLoaders loadScript method would not work as expected in FireFox when loaded on the same page as a ShadowDOM polyfill. #TINY-1786
- Removed reference to ShadowDOM event.path as Blink based browsers now support event.composedPath. #TINY-1785
- Fixed a bug where a reference to localStorage would throw an "access denied" error in IE11 with strict security settings. #TINY-1782
- Fixed a bug where pasting using the toolbar button on an inline editor in IE11 would cause a looping behaviour. #TINY-1768

## 4.8.1 - 2018-07-26

### Fixed
- Fixed a bug where the content of inline editors was being cleaned on every call of `editor.save()`. #TINY-1783
- Fixed a bug where the arrow of the Inlite Theme toolbar was being rendered incorrectly in RTL mode. #TINY-1776
- Fixed a bug with the Paste Plugin where pasting after inline contenteditable false elements moved the caret to the end of the line. #TINY-1758

## 4.8.0 - 2018-06-27

### Added
- Added new "experimental" object in editor, with initial Annotator API. #TBS-2374

### Fixed
- Fixed a bug where deleting paragraphs inside of table cells would delete the whole table cell. #TINY-1759
- Fixed a bug in the Table Plugin where removing row height set on the row properties dialog did not update the table. #TINY-1730
- Fixed a bug with the font select toolbar item didn't update correctly. #TINY-1683
- Fixed a bug where all bogus elements would not be deleted when removing an inline editor. #TINY-1669

## 4.7.13 - 2018-05-16

### Added
- Added missing code menu item from the default menu config. #TINY-1648
- Added new align button for combining the separate align buttons into a menu button. #TINY-1652

### Fixed
- Fixed a bug where Edge 17 wouldn't be able to select images or tables. #TINY-1679
- Fixed issue where whitespace wasn't preserved when the editor was initialized on pre elements. #TINY-1649
- Fixed a bug with the fontselect dropdowns throwing an error if the editor was hidden in Firefox. #TINY-1664
- Fixed a bug where it wasn't possible to merge table cells on IE 11. #TINY-1671
- Fixed a bug where textcolor wasn't applying properly on IE 11 in some situations. #TINY-1663
- Fixed a bug where the justifyfull command state wasn't working correctly. #TINY-1677
- Fixed a bug where the styles wasn't updated correctly when resizing some tables. #TINY-1668

## 4.7.12 - 2018-05-03

### Added
- Added an option to filter out image svg data urls.
- Added support for html5 details and summary elements.

### Changed
- Changed so the mce-abs-layout-item css rule targets html instead of body. Patch contributed by nazar-pc.

### Fixed
- Fixed a bug where the "read" step on the mobile theme was still present on android mobile browsers.
- Fixed a bug where all images in the editor document would reload on any editor change.
- Fixed a bug with the Table Plugin where ObjectResized event wasn't being triggered on column resize.
- Fixed so the selection is set to the first suitable caret position after editor.setContent called.
- Fixed so links with xlink:href attributes are filtered correctly to prevent XSS.
- Fixed a bug on IE11 where pasting content into an inline editor initialized on a heading element would create new editable elements.
- Fixed a bug where readonly mode would not work as expected when the editor contained contentEditable=true elements.
- Fixed a bug where the Link Plugin would throw an error when used together with the webcomponents polyfill. Patch contributed by 4esnog.
- Fixed a bug where the "Powered by TinyMCE" branding link would break on XHTML pages. Patch contributed by tistre.
- Fixed a bug where the same id would be used in the blobcache for all pasted images. Patch contributed by thorn0.

## 4.7.11 - 2018-04-11

### Added
- Added a new imagetools_credentials_hosts option to the Imagetools Plugin.

### Fixed
- Fixed a bug where toggling a list containing empty LIs would throw an error. Patch contributed by bradleyke.
- Fixed a bug where applying block styles to a text with the caret at the end of the paragraph would select all text in the paragraph.
- Fixed a bug where toggling on the Spellchecker Plugin would trigger isDirty on the editor.
- Fixed a bug where it was possible to enter content into selection bookmark spans.
- Fixed a bug where if a non paragraph block was configured in forced_root_block the editor.getContent method would return incorrect values with an empty editor.
- Fixed a bug where dropdown menu panels stayed open and fixed in position when dragging dialog windows.
- Fixed a bug where it wasn't possible to extend table cells with the space button in Safari.
- Fixed a bug where the setupeditor event would thrown an error when using the Compat3x Plugin.
- Fixed a bug where an error was thrown in FontInfo when called on a detached element.

## 4.7.10 - 2018-04-03

### Added
- Added normalization of triple clicks across browsers in the editor.
- Added a `hasFocus` method to the editor that checks if the editor has focus.
- Added correct icon to the Nonbreaking Plugin menu item.

### Fixed
- Fixed so the `getContent`/`setContent` methods work even if the editor is not initialized.
- Fixed a bug with the Media Plugin where query strings were being stripped from youtube links.
- Fixed a bug where image styles were changed/removed when opening and closing the Image Plugin dialog.
- Fixed a bug in the Table Plugin where some table cell styles were not correctly added to the content html.
- Fixed a bug in the Spellchecker Plugin where it wasn't possible to change the spellchecker language.
- Fixed so the the unlink action in the Link Plugin has a menu item and can be added to the contextmenu.
- Fixed a bug where it wasn't possible to keyboard navigate to the start of an inline element on a new line within the same block element.
- Fixed a bug with the Text Color Plugin where if used with an inline editor located at the bottom of the screen the colorpicker could appear off screen.
- Fixed a bug with the UndoManager where undo levels were being added for nbzwsp characters.
- Fixed a bug with the Table Plugin where the caret would sometimes be lost when keyboard navigating up through a table.
- Fixed a bug where FontInfo.getFontFamily would throw an error when called on a removed editor.
- Fixed a bug in Firefox where undo levels were not being added correctly for some specific operations.
- Fixed a bug where initializing an inline editor inside of a table would make the whole table resizeable.
- Fixed a bug where the fake cursor that appears next to tables on Firefox was positioned incorrectly when switching to fullscreen.
- Fixed a bug where zwsp's weren't trimmed from the output from `editor.getContent({ format: 'text' })`.
- Fixed a bug where the fontsizeselect/fontselect toolbar items showed the body info rather than the first possible caret position info on init.
- Fixed a bug where it wasn't possible to select all content if the editor only contained an inline boundary element.
- Fixed a bug where `content_css` urls with query strings wasn't working.
- Fixed a bug in the Table Plugin where some table row styles were removed when changing other styles in the row properties dialog.

### Removed
- Removed the "read" step from the mobile theme.

## 4.7.9 - 2018-02-27

### Fixed
- Fixed a bug where the editor target element didn't get the correct style when removing the editor.

## 4.7.8 - 2018-02-26

### Fixed
- Fixed an issue with the Help Plugin where the menuitem name wasn't lowercase.
- Fixed an issue on MacOS where text and bold text did not have the same line-height in the autocomplete dropdown in the Link Plugin dialog.
- Fixed a bug where the "paste as text" option in the Paste Plugin didn't work.
- Fixed a bug where dialog list boxes didn't get positioned correctly in documents with scroll.
- Fixed a bug where the Inlite Theme didn't use the Table Plugin api to insert correct tables.
- Fixed a bug where the Inlite Theme panel didn't hide on blur in a correct way.
- Fixed a bug where placing the cursor before a table in Firefox would scroll to the bottom of the table.
- Fixed a bug where selecting partial text in table cells with rowspans and deleting would produce faulty tables.
- Fixed a bug where the Preview Plugin didn't work on Safari due to sandbox security.
- Fixed a bug where table cell selection using the keyboard threw an error.
- Fixed so the font size and font family doesn't toggle the text but only sets the selected format on the selected text.
- Fixed so the built-in spellchecking on Chrome and Safari creates an undo level when replacing words.

## 4.7.7 - 2018-02-19

### Added
- Added a border style selector to the advanced tab of the Image Plugin.
- Added better controls for default table inserted by the Table Plugin.
- Added new `table_responsive_width` option to the Table Plugin that controls whether to use pixel or percentage widths.

### Fixed
- Fixed a bug where the Link Plugin text didn't update when a URL was pasted using the context menu.
- Fixed a bug with the Spellchecker Plugin where using "Add to dictionary" in the context menu threw an error.
- Fixed a bug in the Media Plugin where the preview node for iframes got default width and height attributes that interfered with width/height styles.
- Fixed a bug where backslashes were being added to some font family names in Firefox in the fontselect toolbar item.
- Fixed a bug where errors would be thrown when trying to remove an editor that had not yet been fully initialized.
- Fixed a bug where the Imagetools Plugin didn't update the images atomically.
- Fixed a bug where the Fullscreen Plugin was throwing errors when being used on an inline editor.
- Fixed a bug where drop down menus weren't positioned correctly in inline editors on scroll.
- Fixed a bug with a semicolon missing at the end of the bundled javascript files.
- Fixed a bug in the Table Plugin with cursor navigation inside of tables where the cursor would sometimes jump into an incorrect table cells.
- Fixed a bug where indenting a table that is a list item using the "Increase indent" button would create a nested table.
- Fixed a bug where text nodes containing only whitespace were being wrapped by paragraph elements.
- Fixed a bug where whitespace was being inserted after br tags inside of paragraph tags.
- Fixed a bug where converting an indented paragraph to a list item would cause the list item to have extra padding.
- Fixed a bug where Copy/Paste in an editor with a lot of content would cause the editor to scroll to the top of the content in IE11.
- Fixed a bug with a memory leak in the DragHelper. Path contributed by ben-mckernan.
- Fixed a bug where the advanced tab in the Media Plugin was being shown even if it didn't contain anything. Patch contributed by gabrieeel.
- Fixed an outdated eventname in the EventUtils. Patch contributed by nazar-pc.
- Fixed an issue where the Json.parse function would throw an error when being used on a page with strict CSP settings.
- Fixed so you can place the curser before and after table elements within the editor in Firefox and Edge/IE.

## 4.7.6 - 2018-01-29

### Fixed
- Fixed a bug in the jquery integration where it threw an error saying that "global is not defined".
- Fixed a bug where deleting a table cell whose previous sibling was set to contenteditable false would create a corrupted table.
- Fixed a bug where highlighting text in an unfocused editor did not work correctly in IE11/Edge.
- Fixed a bug where the table resize handles were not being repositioned when activating the Fullscreen Plugin.
- Fixed a bug where the Imagetools Plugin dialog didn't honor editor RTL settings.
- Fixed a bug where block elements weren't being merged correctly if you deleted from after a contenteditable false element to the beginning of another block element.
- Fixed a bug where TinyMCE didn't work with module loaders like webpack.

## 4.7.5 - 2018-01-22

### Fixed
- Fixed bug with the Codesample Plugin where it wasn't possible to edit codesamples when the editor was in inline mode.
- Fixed bug where focusing on the status bar broke the keyboard navigation functionality.
- Fixed bug where an error would be thrown on Edge by the Table Plugin when pasting using the PowerPaste Plugin.
- Fixed bug in the Table Plugin where selecting row border style from the dropdown menu in advanced row properties would throw an error.
- Fixed bug with icons being rendered incorrectly on Chrome on Mac OS.
- Fixed bug in the Textcolor Plugin where the font color and background color buttons wouldn't trigger an ExecCommand event.
- Fixed bug in the Link Plugin where the url field wasn't forced LTR.
- Fixed bug where the Nonbreaking Plugin incorrectly inserted spaces into tables.
- Fixed bug with the inline theme where the toolbar wasn't repositioned on window resize.

## 4.7.4 - 2017-12-05

### Fixed
- Fixed bug in the Nonbreaking Plugin where the nonbreaking_force_tab setting was being ignored.
- Fixed bug in the Table Plugin where changing row height incorrectly converted column widths to pixels.
- Fixed bug in the Table Plugin on Edge and IE11 where resizing the last column after resizing the table would cause invalid column heights.
- Fixed bug in the Table Plugin where keyboard navigation was not normalized between browsers.
- Fixed bug in the Table Plugin where the colorpicker button would show even without defining the colorpicker_callback.
- Fixed bug in the Table Plugin where it wasn't possible to set the cell background color.
- Fixed bug where Firefox would throw an error when intialising an editor on an element that is hidden or not yet added to the DOM.
- Fixed bug where Firefox would throw an error when intialising an editor inside of a hidden iframe.

## 4.7.3 - 2017-11-23

### Added
- Added functionality to open the Codesample Plugin dialog when double clicking on a codesample. Patch contributed by dakuzen.

### Fixed
- Fixed bug where undo/redo didn't work correctly with some formats and caret positions.
- Fixed bug where the color picker didn't show up in Table Plugin dialogs.
- Fixed bug where it wasn't possible to change the width of a table through the Table Plugin dialog.
- Fixed bug where the Charmap Plugin couldn't insert some special characters.
- Fixed bug where editing a newly inserted link would not actually edit the link but insert a new link next to it.
- Fixed bug where deleting all content in a table cell made it impossible to place the caret into it.
- Fixed bug where the vertical alignment field in the Table Plugin cell properties dialog didn't do anything.
- Fixed bug where an image with a caption showed two sets of resize handles in IE11.
- Fixed bug where pressing the enter button inside of an h1 with contenteditable set to true would sometimes produce a p tag.
- Fixed bug with backspace not working as expected before a noneditable element.
- Fixed bug where operating on tables with invalid rowspans would cause an error to be thrown.
- Fixed so a real base64 representation of the image is available on the blobInfo that the images_upload_handler gets called with.
- Fixed so the image upload tab is available when the images_upload_handler is defined (and not only when the images_upload_url is defined).

## 4.7.2 - 2017-11-07

### Added
- Added newly rewritten Table Plugin.
- Added support for attributes with colon in valid_elements and addValidElements.
- Added support for dailymotion short url in the Media Plugin. Patch contributed by maat8.
- Added support for converting to half pt when converting font size from px to pt. Patch contributed by danny6514.
- Added support for location hash to the Autosave plugin to make it work better with SPAs using hash routing.
- Added support for merging table cells when pasting a table into another table.

### Changed
- Changed so the language packs are only loaded once. Patch contributed by 0xor1.
- Simplified the css for inline boundaries selection by switching to an attribute selector.

### Fixed
- Fixed bug where an error would be thrown on editor initialization if the window.getSelection() returned null.
- Fixed bug where holding down control or alt keys made the keyboard navigation inside an inline boundary not work as expected.
- Fixed bug where applying formats in IE11 produced extra, empty paragraphs in the editor.
- Fixed bug where the Word Count Plugin didn't count some mathematical operators correctly.
- Fixed bug where removing an inline editor removed the element that the editor had been initialized on.
- Fixed bug where setting the selection to the end of an editable container caused some formatting problems.
- Fixed bug where an error would be thrown sometimes when an editor was removed because of the selection bookmark was being stored asynchronously.
- Fixed a bug where an editor initialized on an empty list did not contain any valid cursor positions.
- Fixed a bug with the Context Menu Plugin and webkit browsers on Mac where right-clicking inside a table would produce an incorrect selection.
- Fixed bug where the Image Plugin constrain proportions setting wasn't working as expected.
- Fixed bug where deleting the last character in a span with decorations produced an incorrect element when typing.
- Fixed bug where focusing on inline editors made the toolbar flicker when moving between elements quickly.
- Fixed bug where the selection would be stored incorrectly in inline editors when the mouseup event was fired outside the editor body.
- Fixed bug where toggling bold at the end of an inline boundary would toggle off the whole word.
- Fixed bug where setting the skin to false would not stop the loading of some skin css files.
- Fixed bug in mobile theme where pinch-to-zoom would break after exiting the editor.
- Fixed bug where sublists of a fully selected list would not be switched correctly when changing list style.
- Fixed bug where inserting media by source would break the UndoManager.
- Fixed bug where inserting some content into the editor with a specific selection would replace some content incorrectly.
- Fixed bug where selecting all content with ctrl+a in IE11 caused problems with untoggling some formatting.
- Fixed bug where the Search and Replace Plugin left some marker spans in the editor when undoing and redoing after replacing some content.
- Fixed bug where the editor would not get a scrollbar when using the Fullscreen and Autoresize plugins together.
- Fixed bug where the font selector would stop working correctly after selecting fonts three times.
- Fixed so pressing the enter key inside of an inline boundary inserts a br after the inline boundary element.
- Fixed a bug where it wasn't possible to use tab navigation inside of a table that was inside of a list.
- Fixed bug where end_container_on_empty_block would incorrectly remove elements.
- Fixed bug where content_styles weren't added to the Preview Plugin iframe.
- Fixed so the beforeSetContent/beforeGetContent events are preventable.
- Fixed bug where changing height value in Table Plugin advanced tab didn't do anything.
- Fixed bug where it wasn't possible to remove formatting from content in beginning of table cell.

## 4.7.1 - 2017-10-09

### Fixed
- Fixed bug where theme set to false on an inline editor produced an extra div element after the target element.
- Fixed bug where the editor drag icon was misaligned with the branding set to false.
- Fixed bug where doubled menu items were not being removed as expected with the removed_menuitems setting.
- Fixed bug where the Table of contents plugin threw an error when initialized.
- Fixed bug where it wasn't possible to add inline formats to text selected right to left.
- Fixed bug where the paste from plain text mode did not work as expected.
- Fixed so the style previews do not set color and background color when selected.
- Fixed bug where the Autolink plugin didn't work as expected with some formats applied on an empty editor.
- Fixed bug where the Textpattern plugin were throwing errors on some patterns.
- Fixed bug where the Save plugin saved all editors instead of only the active editor. Patch contributed by dannoe.

## 4.7.0 - 2017-10-03

### Added
- Added new mobile ui that is specifically designed for mobile devices.

### Changed
- Updated the default skin to be more modern and white since white is preferred by most implementations.
- Restructured the default menus to be more similar to common office suites like Google Docs.

### Fixed
- Fixed so theme can be set to false on both inline and iframe editor modes.
- Fixed bug where inline editor would add/remove the visualblocks css multiple times.
- Fixed bug where selection wouldn't be properly restored when editor lost focus and commands where invoked.
- Fixed bug where toc plugin would generate id:s for headers even though a toc wasn't inserted into the content.
- Fixed bug where is wasn't possible to drag/drop contents within the editor if paste_data_images where set to true.
- Fixed bug where getParam and close in WindowManager would get the first opened window instead of the last opened window.
- Fixed bug where delete would delete between cells inside a table in Firefox.

## 4.6.7 - 2017-09-18

### Added
- Added some missing translations to Image, Link and Help plugins.

### Fixed
- Fixed bug where paste wasn't working in IOS.
- Fixed bug where the Word Count Plugin didn't count some mathematical operators correctly.
- Fixed bug where inserting a list in a table caused the cell to expand in height.
- Fixed bug where pressing enter in a list located inside of a table deleted list items instead of inserting new list item.
- Fixed bug where copy and pasting table cells produced inconsistent results.
- Fixed bug where initializing an editor with an ID of 'length' would throw an exception.
- Fixed bug where it was possible to split a non merged table cell.
- Fixed bug where copy and pasting a list with a very specific selection into another list would produce a nested list.
- Fixed bug where copy and pasting ordered lists sometimes produced unordered lists.
- Fixed bug where padded elements inside other elements would be treated as empty.
- Fixed so you can resize images inside a figure element.
- Fixed bug where an inline TinyMCE editor initialized on a table did not set selection on load in Chrome.
- Fixed the positioning of the inlite toolbar when the target element wasn't big enough to fit the toolbar.

## 4.6.6 - 2017-08-30

### Fixed
- Fixed so that notifications wrap long text content instead of bleeding outside the notification element.
- Fixed so the content_style css is added after the skin and custom stylesheets.
- Fixed bug where it wasn't possible to remove a table with the Cut button.
- Fixed bug where the center format wasn't getting the same font size as the other formats in the format preview.
- Fixed bug where the wordcount plugin wasn't counting hyphenated words correctly.
- Fixed bug where all content pasted into the editor was added to the end of the editor.
- Fixed bug where enter keydown on list item selection only deleted content and didn't create a new line.
- Fixed bug where destroying the editor while the content css was still loading caused error notifications on Firefox.
- Fixed bug where undoing cut operation in IE11 left some unwanted html in the editor content.
- Fixed bug where enter keydown would throw an error in IE11.
- Fixed bug where duplicate instances of an editor were added to the editors array when using the createEditor API.
- Fixed bug where the formatter applied formats on the wrong content when spellchecker was activated.
- Fixed bug where switching formats would reset font size on child nodes.
- Fixed bug where the table caption element weren't always the first descendant to the table tag.
- Fixed bug where pasting some content into the editor on chrome some newlines were removed.
- Fixed bug where it wasn't possible to remove a list if a list item was a table element.
- Fixed bug where copy/pasting partial selections of tables wouldn't produce a proper table.
- Fixed bug where the searchreplace plugin could not find consecutive spaces.
- Fixed bug where background color wasn't applied correctly on some partially selected contents.

## 4.6.5 - 2017-08-02

### Added
- Added new inline_boundaries_selector that allows you to specify the elements that should have boundaries.
- Added new local upload feature this allows the user to upload images directly from the image dialog.
- Added a new api for providing meta data for plugins. It will show up in the help dialog if it's provided.

### Fixed
- Fixed so that the notifications created by the notification manager are more screen reader accessible.
- Fixed bug where changing the list format on multiple selected lists didn't change all of the lists.
- Fixed bug where the nonbreaking plugin would insert multiple undo levels when pressing the tab key.
- Fixed bug where delete/backspace wouldn't render a caret when all editor contents where deleted.
- Fixed bug where delete/backspace wouldn't render a caret if the deleted element was a single contentEditable false element.
- Fixed bug where the wordcount plugin wouldn't count words correctly if word where typed after applying a style format.
- Fixed bug where the wordcount plugin would count mathematical formulas as multiple words for example 1+1=2.
- Fixed bug where formatting of triple clicked blocks on Chrome/Safari would result in styles being added outside the visual selection.
- Fixed bug where paste would add the contents to the end of the editor area when inline mode was used.
- Fixed bug where toggling off bold formatting on text entered in a new paragraph would add an extra line break.
- Fixed bug where autolink plugin would only produce a link on every other consecutive link on Firefox.
- Fixed bug where it wasn't possible to select all contents if the content only had one pre element.
- Fixed bug where sizzle would produce lagging behavior on some sites due to repaints caused by feature detection.
- Fixed bug where toggling off inline formats wouldn't include the space on selected contents with leading or trailing spaces.
- Fixed bug where the cut operation in UI wouldn't work in Chrome.
- Fixed bug where some legacy editor initialization logic would throw exceptions about editor settings not being defined.
- Fixed bug where it wasn't possible to apply text color to links if they where part of a non collapsed selection.
- Fixed bug where an exception would be thrown if the user selected a video element and then moved the focus outside the editor.
- Fixed bug where list operations didn't work if there where block elements inside the list items.
- Fixed bug where applying block formats to lists wrapped in block elements would apply to all elements in that wrapped block.

## 4.6.4 - 2017-06-13

### Fixed
- Fixed bug where the editor would move the caret when clicking on the scrollbar next to a content editable false block.
- Fixed bug where the text color select dropdowns wasn't placed correctly when they didn't fit the width of the screen.
- Fixed bug where the default editor line height wasn't working for mixed font size contents.
- Fixed bug where the content css files for inline editors were loaded multiple times for multiple editor instances.
- Fixed bug where the initial value of the font size/font family dropdowns wasn't displayed.
- Fixed bug where the I18n api was not supporting arrays as the translation replacement values.
- Fixed bug where chrome would display "The given range isn't in document." errors for invalid ranges passed to setRng.
- Fixed bug where the compat3x plugin wasn't working since the global tinymce references wasn't resolved correctly.
- Fixed bug where the preview plugin wasn't encoding the base url passed into the iframe contents producing a xss bug.
- Fixed bug where the dom parser/serializer wasn't handling some special elements like noframes, title and xmp.
- Fixed bug where the dom parser/serializer wasn't handling cdata sections with comments inside.
- Fixed bug where the editor would scroll to the top of the editable area if a dialog was closed in inline mode.
- Fixed bug where the link dialog would not display the right rel value if rel_list was configured.
- Fixed bug where the context menu would select images on some platforms but not others.
- Fixed bug where the filenames of images were not retained on dragged and drop into the editor from the desktop.
- Fixed bug where the paste plugin would misrepresent newlines when pasting plain text and having forced_root_block configured.
- Fixed so that the error messages for the imagetools plugin is more human readable.
- Fixed so the internal validate setting for the parser/serializer can't be set from editor initialization settings.

## 4.6.3 - 2017-05-30

### Fixed
- Fixed bug where the arrow keys didn't work correctly when navigating on nested inline boundary elements.
- Fixed bug where delete/backspace didn't work correctly on nested inline boundary elements.
- Fixed bug where image editing didn't work on subsequent edits of the same image.
- Fixed bug where charmap descriptions wouldn't properly wrap if they exceeded the width of the box.
- Fixed bug where the default image upload handler only accepted 200 as a valid http status code.
- Fixed so rel on target=_blank links gets forced with only noopener instead of both noopener and noreferrer.

## 4.6.2 - 2017-05-23

### Fixed
- Fixed bug where the SaxParser would run out of memory on very large documents.
- Fixed bug with formatting like font size wasn't applied to del elements.
- Fixed bug where various api calls would be throwing exceptions if they where invoked on a removed editor instance.
- Fixed bug where the branding position would be incorrect if the editor was inside a hidden tab and then later showed.
- Fixed bug where the color levels feature in the imagetools dialog wasn't working properly.
- Fixed bug where imagetools dialog wouldn't pre-load images from CORS domains, before trying to prepare them for editing.
- Fixed bug where the tab key would move the caret to the next table cell if being pressed inside a list inside a table.
- Fixed bug where the cut/copy operations would loose parent context like the current format etc.
- Fixed bug with format preview not working on invalid elements excluded by valid_elements.
- Fixed bug where blocks would be merged in incorrect order on backspace/delete.
- Fixed bug where zero length text nodes would cause issues with the undo logic if there where iframes present.
- Fixed bug where the font size/family select lists would throw errors if the first node was a comment.
- Fixed bug with csp having to allow local script evaluation since it was used to detect global scope.
- Fixed bug where CSP required a relaxed option for javascript: URLs in unsupported legacy browsers.
- Fixed bug where a fake caret would be rendered for td with the contenteditable=false.
- Fixed bug where typing would be blocked on IE 11 when within a nested contenteditable=true/false structure.

## 4.6.1 - 2017-05-10

### Added
- Added configuration option to list plugin to disable tab indentation.

### Fixed
- Fixed bug where format change on very specific content could cause the selection to change.
- Fixed bug where TinyMCE could not be lazyloaded through jquery integration.
- Fixed bug where entities in style attributes weren't decoded correctly on paste in webkit.
- Fixed bug where fontsize_formats option had been renamed incorrectly.
- Fixed bug with broken backspace/delete behaviour between contenteditable=false blocks.
- Fixed bug where it wasn't possible to backspace to the previous line with the inline boundaries functionality turned on.
- Fixed bug where is wasn't possible to move caret left and right around a linked image with the inline boundaries functionality turned on.
- Fixed bug where pressing enter after/before hr element threw exception. Patch contributed bradleyke.
- Fixed so the CSS in the visualblocks plugin doesn't overwrite background color. Patch contributed by Christian Rank.
- Fixed bug where multibyte characters weren't encoded correctly. Patch contributed by James Tarkenton.
- Fixed bug where shift-click to select within contenteditable=true fields wasn't working.

## 4.6.0 - 2017-05-04

### Added
- Added an inline boundary caret position feature that makes it easier to type at the beginning/end of links/code elements.
- Added a help plugin that adds a button and a dialog showing the editor shortcuts and loaded plugins.
- Added an inline_boundaries option that allows you to disable the inline boundary feature if it's not desired.
- Added a new ScrollIntoView event that allows you to override the default scroll to element behavior.
- Added role and aria- attributes as valid elements in the default valid elements config.
- Added new internal flag for PastePreProcess/PastePostProcess this is useful to know if the paste was coming from an external source.
- Added new ignore function to UndoManager this works similar to transact except that it doesn't add an undo level by default.

### Fixed
- Fixed so that urls gets retained for images when being edited. This url is then passed on to the upload handler.
- Fixed so that the editors would be initialized on readyState interactive instead of complete.
- Fixed so that the init event of the editor gets fired once all contentCSS files have been properly loaded.
- Fixed so that width/height of the editor gets taken from the textarea element if it's explicitly specified in styles.
- Fixed so that keep_styles set to false no longer clones class/style from the previous paragraph on enter.
- Fixed so that the default line-height is 1.2em to avoid zwnbsp characters from producing text rendering glitches on Windows.
- Fixed so that loading errors of content css gets presented by a notification message.
- Fixed so figure image elements can be linked when selected this wraps the figure image in a anchor element.
- Fixed bug where it wasn't possible to copy/paste rows with colspans by using the table copy/paste feature.
- Fixed bug where the protect setting wasn't properly applied to header/footer parts when using the fullpage plugin.
- Fixed bug where custom formats that specified upper case element names where not applied correctly.
- Fixed bug where some screen readers weren't reading buttons due to an aria specific fix for IE 8.
- Fixed bug where cut wasn't working correctly on iOS due to it's clipboard API not working correctly.
- Fixed bug where Edge would paste div elements instead of paragraphs when pasting plain text.
- Fixed bug where the textpattern plugin wasn't dealing with trailing punctuations correctly.
- Fixed bug where image editing would some times change the image format from jpg to png.
- Fixed bug where some UI elements could be inserted into the toolbar even if they where not registered.
- Fixed bug where it was possible to click the TD instead of the character in the character map and that caused an exception.
- Fixed bug where the font size/font family dropdowns would sometimes show an incorrect value due to css not being loaded in time.
- Fixed bug with the media plugin inserting undefined instead of retaining size when media_dimensions was set to false.
- Fixed bug with deleting images when forced_root_blocks where set to false.
- Fixed bug where input focus wasn't properly handled on nested content editable elements.
- Fixed bug where Chrome/Firefox would throw an exception when selecting images due to recent change of setBaseAndExtent support.
- Fixed bug where malformed blobs would throw exceptions now they are simply ignored.
- Fixed bug where backspace/delete wouldn't work properly in some cases where all contents was selected in WebKit.
- Fixed bug with Angular producing errors since it was expecting events objects to be patched with their custom properties.
- Fixed bug where the formatter would apply formatting to spellchecker errors now all bogus elements are excluded.
- Fixed bug with backspace/delete inside table caption elements wouldn't behave properly on IE 11.
- Fixed bug where typing after a contenteditable false inline element could move the caret to the end of that element.
- Fixed bug where backspace before/after contenteditable false blocks wouldn't properly remove the right element.
- Fixed bug where backspace before/after contenteditable false inline elements wouldn't properly empty the current block element.
- Fixed bug where vertical caret navigation with a custom line-height would sometimes match incorrect positions.
- Fixed bug with paste on Edge where character encoding wasn't handled properly due to a browser bug.
- Fixed bug with paste on Edge where extra fragment data was inserted into the contents when pasting.
- Fixed bug with pasting contents when having a whole block element selected on WebKit could cause WebKit spans to appear.
- Fixed bug where the visualchars plugin wasn't working correctly showing invisible nbsp characters.
- Fixed bug where browsers would hang if you tried to load some malformed html contents.
- Fixed bug where the init call promise wouldn't resolve if the specified selector didn't find any matching elements.
- Fixed bug where the Schema isValidChild function was case sensitive.

### Removed
- Dropped support for IE 8-10 due to market share and lack of support from Microsoft. See tinymce docs for details.

## 4.5.3 - 2017-02-01

### Added
- Added keyboard navigation for menu buttons when the menu is in focus.
- Added api to the list plugin for setting custom classes/attributes on lists.
- Added validation for the anchor plugin input field according to W3C id naming specifications.

### Fixed
- Fixed bug where media placeholders were removed after resize with the forced_root_block setting set to false.
- Fixed bug where deleting selections with similar sibling nodes sometimes deleted the whole document.
- Fixed bug with inlite theme where several toolbars would appear scrolling when more than one instance of the editor was in use.
- Fixed bug where the editor would throw error with the fontselect plugin on hidden editor instances in Firefox.
- Fixed bug where the background color would not stretch to the font size.
- Fixed bug where font size would be removed when changing background color.
- Fixed bug where the undomanager trimmed away whitespace between nodes on undo/redo.
- Fixed bug where media_dimensions=false in media plugin caused the editor to throw an error.
- Fixed bug where IE was producing font/u elements within links on paste.
- Fixed bug where some button tooltips were broken when compat3x was in use.
- Fixed bug where backspace/delete/typeover would remove the caption element.
- Fixed bug where powerspell failed to function when compat3x was enabled.
- Fixed bug where it wasn't possible to apply sub/sup on text with large font size.
- Fixed bug where pre tags with spaces weren't treated as content.
- Fixed bug where Meta+A would select the entire document instead of all contents in nested ce=true elements.

## 4.5.2 - 2017-01-04

### Fixed
- Added missing keyboard shortcut description for the underline menu item in the format menu.
- Fixed bug where external blob urls wasn't properly handled by editor upload logic. Patch contributed by David Oviedo.
- Fixed bug where urls wasn't treated as a single word by the wordcount plugin.
- Fixed bug where nbsp characters wasn't treated as word delimiters by the wordcount plugin.
- Fixed bug where editor instance wasn't properly passed to the format preview logic. Patch contributed by NullQuery.
- Fixed bug where the fake caret wasn't hidden when you moved selection to a cE=false element.
- Fixed bug where it wasn't possible to edit existing code sample blocks.
- Fixed bug where it wasn't possible to delete editor contents if the selection included an empty block.
- Fixed bug where the formatter wasn't expanding words on some international characters. Patch contributed by Martin Larochelle.
- Fixed bug where the open link feature wasn't working correctly on IE 11.
- Fixed bug where enter before/after a cE=false block wouldn't properly padd the paragraph with an br element.
- Fixed so font size and font family select boxes always displays a value by using the runtime style as a fallback.
- Fixed so missing plugins will be logged to console as warnings rather than halting the initialization of the editor.
- Fixed so splitbuttons become normal buttons in advlist plugin if styles are empty. Patch contributed by René Schleusner.
- Fixed so you can multi insert rows/cols by selecting table cells and using insert rows/columns.

## 4.5.1 - 2016-12-07

### Fixed
- Fixed bug where the lists plugin wouldn't initialize without the advlist plugins if served from cdn.
- Fixed bug where selectors with "*" would cause the style format preview to throw an error.
- Fixed bug with toggling lists off on lists with empty list items would throw an error.
- Fixed bug where editing images would produce non existing blob uris.
- Fixed bug where the offscreen toc selection would be treated as the real toc element.
- Fixed bug where the aria level attribute for element path would have an incorrect start index.
- Fixed bug where the offscreen selection of cE=false that where very wide would be shown onscreen. Patch contributed by Steven Bufton.
- Fixed so the default_link_target gets applied to links created by the autolink plugin.
- Fixed so that the name attribute gets removed by the anchor plugin if editing anchors.

## 4.5.0 - 2016-11-23

### Added
- Added new toc plugin allows you to insert table of contents based on editor headings.
- Added new auto complete menu to all url fields. Adds history, link to anchors etc.
- Added new sidebar api that allows you to add custom sidebar panels and buttons to toggle these.
- Added new insert menu button that allows you to have multiple insert functions under the same menu button.
- Added new open link feature to ctrl+click, alt+enter and context menu.
- Added new media_embed_handler option to allow the media plugin to be populated with custom embeds.
- Added new support for editing transparent images using the image tools dialog.
- Added new images_reuse_filename option to allow filenames of images to be retained for upload.
- Added new security feature where links with target="_blank" will by default get rel="noopener noreferrer".
- Added new allow_unsafe_link_target to allow you to opt-out of the target="_blank" security feature.
- Added new style_formats_autohide option to automatically hide styles based on context.
- Added new codesample_content_css option to specify where the code sample prism css is loaded from.
- Added new support for Japanese/Chinese word count following the unicode standards on this.
- Added new fragmented undo levels this dramatically reduces flicker on contents with iframes.
- Added new live previews for complex elements like table or lists.

### Fixed
- Fixed bug where it wasn't possible to properly tab between controls in a dialog with a disabled form item control.
- Fixed bug where firefox would generate a rectangle on elements produced after/before a cE=false elements.
- Fixed bug with advlist plugin not switching list element format properly in some edge cases.
- Fixed bug where col/rowspans wasn't correctly computed by the table plugin in some cases.
- Fixed bug where the table plugin would thrown an error if object_resizing was disabled.
- Fixed bug where some invalid markup would cause issues when running in XHTML mode. Patch contributed by Charles Bourasseau.
- Fixed bug where the fullscreen class wouldn't be removed properly when closing dialogs.
- Fixed bug where the PastePlainTextToggle event wasn't fired by the paste plugin when the state changed.
- Fixed bug where table the row type wasn't properly updated in table row dialog. Patch contributed by Matthias Balmer.
- Fixed bug where select all and cut wouldn't place caret focus back to the editor in WebKit. Patch contributed by Daniel Jalkut.
- Fixed bug where applying cell/row properties to multiple cells/rows would reset other unchanged properties.
- Fixed bug where some elements in the schema would have redundant/incorrect children.
- Fixed bug where selector and target options would cause issues if used together.
- Fixed bug where drag/drop of images from desktop on chrome would thrown an error.
- Fixed bug where cut on WebKit/Blink wouldn't add an undo level.
- Fixed bug where IE 11 would scroll to the cE=false elements when they where selected.
- Fixed bug where keys like F5 wouldn't work when a cE=false element was selected.
- Fixed bug where the undo manager wouldn't stop the typing state when commands where executed.
- Fixed bug where unlink on wrapped links wouldn't work properly.
- Fixed bug with drag/drop of images on WebKit where the image would be deleted form the source editor.
- Fixed bug where the visual characters mode would be disabled when contents was extracted from the editor.
- Fixed bug where some browsers would toggle of formats applied to the caret when clicking in the editor toolbar.
- Fixed bug where the custom theme function wasn't working correctly.
- Fixed bug where image option for custom buttons required you to have icon specified as well.
- Fixed bug where the context menu and contextual toolbars would be visible at the same time and sometimes overlapping.
- Fixed bug where the noneditable plugin would double wrap elements when using the noneditable_regexp option.
- Fixed bug where tables would get padding instead of margin when you used the indent button.
- Fixed bug where the charmap plugin wouldn't properly insert non breaking spaces.
- Fixed bug where the color previews in color input boxes wasn't properly updated.
- Fixed bug where the list items of previous lists wasn't merged in the right order.
- Fixed bug where it wasn't possible to drag/drop inline-block cE=false elements on IE 11.
- Fixed bug where some table cell merges would produce incorrect rowspan/colspan.
- Fixed so the font size of the editor defaults to 14px instead of 11px this can be overridden by custom css.
- Fixed so wordcount is debounced to reduce cpu hogging on larger texts.
- Fixed so tinymce global gets properly exported as a module when used with some module bundlers.
- Fixed so it's possible to specify what css properties you want to preview on specific formats.
- Fixed so anchors are contentEditable=false while within the editor.
- Fixed so selected contents gets wrapped in a inline code element by the codesample plugin.
- Fixed so conditional comments gets properly stripped independent of case. Patch contributed by Georgii Dolzhykov.
- Fixed so some escaped css sequences gets properly handled. Patch contributed by Georgii Dolzhykov.
- Fixed so notifications with the same message doesn't get displayed at the same time.
- Fixed so F10 can be used as an alternative key to focus to the toolbar.
- Fixed various api documentation issues and typos.

### Removed
- Removed layer plugin since it wasn't really ported from 3.x and there doesn't seem to be much use for it.
- Removed moxieplayer.swf from the media plugin since it wasn't used by the media plugin.
- Removed format state from the advlist plugin to be more consistent with common word processors.

## 4.4.3 - 2016-09-01

### Fixed
- Fixed bug where copy would produce an exception on Chrome.
- Fixed bug where deleting lists on IE 11 would merge in correct text nodes.
- Fixed bug where deleting partial lists with indentation wouldn't cause proper normalization.

## 4.4.2 - 2016-08-25

### Added
- Added new importcss_exclusive option to disable unique selectors per group.
- Added new group specific selector_converter option to importcss plugin.
- Added new codesample_languages option to apply custom languages to codesample plugin.
- Added new codesample_dialog_width/codesample_dialog_height options.

### Fixed
- Fixed bug where fullscreen button had an incorrect keyboard shortcut.
- Fixed bug where backspace/delete wouldn't work correctly from a block to a cE=false element.
- Fixed bug where smartpaste wasn't detecting links with special characters in them like tilde.
- Fixed bug where the editor wouldn't get proper focus if you clicked on a cE=false element.
- Fixed bug where it wasn't possible to copy/paste table rows that had merged cells.
- Fixed bug where merging cells could some times produce invalid col/rowspan attibute values.
- Fixed bug where getBody would sometimes thrown an exception now it just returns null if the iframe is clobbered.
- Fixed bug where drag/drop of cE=false element wasn't properly constrained to viewport.
- Fixed bug where contextmenu on Mac would collapse any selection to a caret.
- Fixed bug where rtl mode wasn't rendered properly when loading a language pack with the rtl flag.
- Fixed bug where Kamer word bounderies would be stripped from contents.
- Fixed bug where lists would sometimes render two dots or numbers on the same line.
- Fixed bug where the skin_url wasn't used by the inlite theme.
- Fixed so data attributes are ignored when comparing formats in the formatter.
- Fixed so it's possible to disable inline toolbars in the inlite theme.
- Fixed so template dialog gets resized if it doesn't fit the window viewport.

## 4.4.1 - 2016-07-26

### Added
- Added smart_paste option to paste plugin to allow disabling the paste behavior if needed.

### Fixed
- Fixed bug where png urls wasn't properly detected by the smart paste logic.
- Fixed bug where the element path wasn't working properly when multiple editor instances where used.
- Fixed bug with creating lists out of multiple paragraphs would just create one list item instead of multiple.
- Fixed bug where scroll position wasn't properly handled by the inlite theme to place the toolbar properly.
- Fixed bug where multiple instances of the editor using the inlite theme didn't render the toolbar properly.
- Fixed bug where the shortcut label for fullscreen mode didn't match the actual shortcut key.
- Fixed bug where it wasn't possible to select cE=false blocks using touch devices on for example iOS.
- Fixed bug where it was possible to select the child image within a cE=false on IE 11.
- Fixed so inserts of html containing lists doesn't merge with any existing lists unless it's a paste operation.

## 4.4.0 - 2016-06-30

### Added
- Added new inlite theme this is a more lightweight inline UI.
- Added smarter paste logic that auto detects urls in the clipboard and inserts images/links based on that.
- Added a better image resize algorithm for better image quality in the imagetools plugin.

### Fixed
- Fixed bug where it wasn't possible to drag/dropping cE=false elements on FF.
- Fixed bug where backspace/delete before/after a cE=false block would produce a new paragraph.
- Fixed bug where list style type css property wasn't preserved when indenting lists.
- Fixed bug where merging of lists where done even if the list style type was different.
- Fixed bug where the image_dataimg_filter function wasn't used when pasting images.
- Fixed bug where nested editable within a non editable element would cause scroll on focus in Chrome.
- Fixed so invalid targets for inline mode is blocked on initialization. We only support elements that can have children.

## 4.3.13 - 2016-06-08

### Added
- Added characters with a diacritical mark to charmap plugin. Patch contributed by Dominik Schilling.
- Added better error handling if the image proxy service would produce errors.

### Fixed
- Fixed issue with pasting list items into list items would produce nested list rather than a merged list.
- Fixed bug where table selection could get stuck in selection mode for inline editors.
- Fixed bug where it was possible to place the caret inside the resize grid elements.
- Fixed bug where it wasn't possible to place in elements horizontally adjacent cE=false blocks.
- Fixed bug where multiple notifications wouldn't be properly placed on screen.
- Fixed bug where multiple editor instance of the same id could be produces in some specific integrations.

## 4.3.12 - 2016-05-10

### Fixed
- Fixed bug where focus calls couldn't be made inside the editors PostRender event handler.
- Fixed bug where some translations wouldn't work as expected due to a bug in editor.translate.
- Fixed bug where the node change event could fire with a node out side the root of the editor.
- Fixed bug where Chrome wouldn't properly present the keyboard paste clipboard details when paste was clicked.
- Fixed bug where merged cells in tables couldn't be selected from right to left.
- Fixed bug where insert row wouldn't properly update a merged cells rowspan property.
- Fixed bug where the color input boxes preview field wasn't properly set on initialization.
- Fixed bug where IME composition inside table cells wouldn't work as expected on IE 11.
- Fixed so all shadow dom support is under and experimental flag due to flaky browser support.

## 4.3.11 - 2016-04-25

### Fixed
- Fixed bug where it wasn't possible to insert empty blocks though the API unless they where padded.
- Fixed bug where you couldn't type the Euro character on Windows.
- Fixed bug where backspace/delete from a cE=false element to a text block didn't work properly.
- Fixed bug where the text color default grid would render incorrectly.
- Fixed bug where the codesample plugin wouldn't load the css in the editor for multiple editors.
- Fixed so the codesample plugin textarea gets focused by default.

## 4.3.10 - 2016-04-12

### Fixed
- Fixed bug where the key "y" on WebKit couldn't be entered due to conflict with keycode for F10 on keypress.

## 4.3.9 - 2016-04-12

### Added
- Added support for focusing the contextual toolbars using keyboard.
- Added keyboard support for slider UI controls. You can no increase/decrease using arrow keys.
- Added url pattern matching for Dailymotion to media plugin. Patch contributed by Bertrand Darbon.
- Added body_class to template plugin preview. Patch contributed by Milen Petrinski.
- Added options to better override textcolor pickers with custom colors. Patch contributed by Xavier Boubert.
- Added visual arrows to inline contextual toolbars so that they point to the element being active.

### Changed
- Changed the Meta+Shift+F shortcut to Ctrl+Shift+F since Czech, Slovak, Polish languages used the first one for input.

### Fixed
- Fixed so toolbars for tables or other larger elements get better positioned below the scrollable viewport.
- Fixed bug where it was possible to click links inside cE=false blocks.
- Fixed bug where event targets wasn't properly handled in Safari Technical Preview.
- Fixed bug where drag/drop text in FF 45 would make the editor caret invisible.
- Fixed bug where the remove state wasn't properly set on editor instances when detected as clobbered.
- Fixed bug where offscreen selection of some cE=false elements would render onscreen. Patch contributed by Steven Bufton
- Fixed bug where enter would clone styles out side the root on editors inside a span. Patch contributed by ChristophKaser.
- Fixed bug where drag/drop of images into the editor didn't work correctly in FF.
- Fixed so the first item in panels for the imagetools dialog gets proper keyboard focus.

## 4.3.8 - 2016-03-15

### Fixed
- Fixed bug where inserting HR at the end of a block element would produce an extra empty block.
- Fixed bug where links would be clickable when readonly mode was enabled.
- Fixed bug where the formatter would normalize to the wrong node on very specific content.
- Fixed bug where some nested list items couldn't be indented properly.
- Fixed bug where links where clickable in the preview dialog.
- Fixed so the alt attribute doesn't get padded with an empty value by default.
- Fixed so nested alignment works more correctly. You will now alter the alignment to the closest block parent.

## 4.3.7 - 2016-03-02

### Fixed
- Fixed bug where incorrect icons would be rendered for imagetools edit and color levels.
- Fixed bug where navigation using arrow keys inside a SelectBox didn't move up/down.
- Fixed bug where the visualblocks plugin would render borders round internal UI elements.

## 4.3.6 - 2016-03-01

### Added
- Added new paste_remember_plaintext_info option to allow a global disable of the plain text mode notification.
- Added new PastePlainTextToggle event that fires when plain text mode toggles on/off.

### Fixed
- Fixed bug where it wasn't possible to select media elements since the drag logic would snap it to mouse cursor.
- Fixed bug where it was hard to place the caret inside nested cE=true elements when the outer cE=false element was focused.
- Fixed bug where editors wouldn't properly initialize if both selector and mode where used.
- Fixed bug where IME input inside table cells would switch the IME off.
- Fixed bug where selection inside the first table cell would cause the whole table cell to get selected.
- Fixed bug where error handling of images being uploaded wouldn't properly handle faulty statuses.
- Fixed bug where inserting contents before a HR would cause an exception to be thrown.
- Fixed bug where copy/paste of Excel data would be inserted as an image.
- Fixed caret position issues with copy/paste of inline block cE=false elements.
- Fixed issues with various menu item focus bugs in Chrome. Where the focused menu bar item wasn't properly blurred.
- Fixed so the notifications have a solid background since it would be hard to read if there where text under it.
- Fixed so notifications gets animated similar to the ones used by dialogs.
- Fixed so larger images that gets pasted is handled better.
- Fixed so the window close button is more uniform on various platform and also increased it's hit area.

## 4.3.5 - 2016-02-11

Npm version bump due to package not being fully updated.

## 4.3.4 - 2016-02-11

### Added
- Added new OpenWindow/CloseWindow events that gets fired when windows open/close.
- Added new NewCell/NewRow events that gets fired when table cells/rows are created.
- Added new Promise return value to tinymce.init makes it easier to handle initialization.

### Fixed
- Fixed various bugs with drag/drop of contentEditable:false elements.
- Fixed bug where deleting of very specific nested list items would result in an odd list.
- Fixed bug where lists would get merged with adjacent lists outside the editable inline root.
- Fixed bug where MS Edge would crash when closing a dialog then clicking a menu item.
- Fixed bug where table cell selection would add undo levels.
- Fixed bug where table cell selection wasn't removed when inline editor where removed.
- Fixed bug where table cell selection wouldn't work properly on nested tables.
- Fixed bug where table merge menu would be available when merging between thead and tbody.
- Fixed bug where table row/column resize wouldn't get properly removed when the editor was removed.
- Fixed bug where Chrome would scroll to the editor if there where a empty hash value in document url.
- Fixed bug where the cache suffix wouldn't work correctly with the importcss plugin.
- Fixed bug where selection wouldn't work properly on MS Edge on Windows Phone 10.
- Fixed so adjacent pre blocks gets joined into one pre block since that seems like the user intent.
- Fixed so events gets properly dispatched in shadow dom. Patch provided by Nazar Mokrynskyi.

### Removed
- Removed the jQuery version the jQuery plugin is now moved into the main package.
- Removed jscs from build process since eslint can now handle code style checking.

## 4.3.3 - 2016-01-14

### Added
- Added new table_resize_bars configuration setting.  This setting allows you to disable the table resize bars.
- Added new beforeInitialize event to tinymce.util.XHR lets you modify XHR properties before open. Patch contributed by Brent Clintel.
- Added new autolink_pattern setting to autolink plugin. Enables you to override the default autolink formats. Patch contributed by Ben Tiedt.
- Added new charmap option that lets you override the default charmap of the charmap plugin.
- Added new charmap_append option that lets you add new characters to the default charmap of the charmap plugin.
- Added new insertCustomChar event that gets fired when a character is inserted by the charmap plugin.

### Fixed
- Fixed bug where table cells started with a superfluous &nbsp; in IE10+.
- Fixed bug where table plugin would retain all BR tags when cells were merged.
- Fixed bug where media plugin would strip underscores from youtube urls.
- Fixed bug where IME input would fail on IE 11 if you typed within a table.
- Fixed bug where double click selection of a word would remove the space before the word on insert contents.
- Fixed bug where table plugin would produce exceptions when hovering tables with invalid structure.
- Fixed bug where fullscreen wouldn't scroll back to it's original position when untoggled.
- Fixed so the template plugins templates setting can be a function that gets a callback that can provide templates.

## 4.3.2 - 2015-12-14

### Fixed
- Fixed bug where the resize bars for table cells were not affected by the object_resizing property.
- Fixed bug where the contextual table toolbar would appear incorrectly if TinyMCE was initialized inline inside a table.
- Fixed bug where resizing table cells did not fire a node change event or add an undo level.
- Fixed bug where double click selection of text on IE 11 wouldn't work properly.
- Fixed bug where codesample plugin would incorrectly produce br elements inside code elements.
- Fixed bug where media plugin would strip dashes from youtube urls.
- Fixed bug where it was possible to move the caret into the table resize bars.
- Fixed bug where drag/drop into a cE=false element was possible on IE.

## 4.3.1 - 2015-11-30

### Fixed
- Fixed so it's possible to disable the table inline toolbar by setting it to false or an empty string.
- Fixed bug where it wasn't possible to resize some tables using the drag handles.
- Fixed bug where unique id:s would clash for multiple editor instances and cE=false selections.
- Fixed bug where the same plugin could be initialized multiple times.
- Fixed bug where the table inline toolbars would be displayed at the same time as the image toolbars.
- Fixed bug where the table selection rect wouldn't be removed when selecting another control element.

## 4.3.0 - 2015-11-23

### Added
- Added new table column/row resize support. Makes it a lot more easy to resize the columns/rows in a table.
- Added new table inline toolbar. Makes it easier to for example add new rows or columns to a table.
- Added new notification API. Lets you display floating notifications to the end user.
- Added new codesample plugin that lets you insert syntax highlighted pre elements into the editor.
- Added new image_caption to images. Lets you create images with captions using a HTML5 figure/figcaption elements.
- Added new live previews of embeded videos. Lets you play the video right inside the editor.
- Added new setDirty method and "dirty" event to the editor. Makes it easier to track the dirty state change.
- Added new setMode method to Editor instances that lets you dynamically switch between design/readonly.
- Added new core support for contentEditable=false elements within the editor overrides the browsers broken behavior.

### Changed
- Rewrote the noneditable plugin to use the new contentEditable false core logic.

### Fixed
- Fixed so the dirty state doesn't set to false automatically when the undo index is set to 0.
- Fixed the Selection.placeCaretAt so it works better on IE when the coordinate is between paragraphs.
- Fixed bug where data-mce-bogus="all" element contents where counted by the word count plugin.
- Fixed bug where contentEditable=false elements would be indented by the indent buttons.
- Fixed bug where images within contentEditable=false would be selected in WebKit on mouse click.
- Fixed bug in DOMUntils split method where the replacement parameter wouldn't work on specific cases.
- Fixed bug where the importcss plugin would import classes from the skin content css file.
- Fixed so all button variants have a wrapping span for it's text to make it easier to skin.
- Fixed so it's easier to exit pre block using the arrow keys.
- Fixed bug where listboxes with fix widths didn't render correctly.

## 4.2.8 - 2015-11-13

### Fixed
- Fixed bug where it was possible to delete tables as the inline root element if all columns where selected.
- Fixed bug where the UI buttons active state wasn't properly updated due to recent refactoring of that logic.

## 4.2.7 - 2015-10-27

### Fixed
- Fixed bug where backspace/delete would remove all formats on the last paragraph character in WebKit/Blink.
- Fixed bug where backspace within a inline format element with a bogus caret container would move the caret.
- Fixed bug where backspace/delete on selected table cells wouldn't add an undo level.
- Fixed bug where script tags embedded within the editor could sometimes get a mce- prefix prepended to them
- Fixed bug where validate: false option could produce an error to be thrown from the Serialization step.
- Fixed bug where inline editing of a table as the root element could let the user delete that table.
- Fixed bug where inline editing of a table as the root element wouldn't properly handle enter key.
- Fixed bug where inline editing of a table as the root element would normalize the selection incorrectly.
- Fixed bug where inline editing of a list as the root element could let the user delete that list.
- Fixed bug where inline editing of a list as the root element could let the user split that list.
- Fixed bug where resize handles would be rendered on editable root elements such as table.

## 4.2.6 - 2015-09-28

### Added
- Added capability to set request headers when using XHRs.
- Added capability to upload local images automatically default delay is set to 30 seconds after editing images.
- Added commands ids mceEditImage, mceAchor and mceMedia to be avaiable from execCommand.
- Added Edge browser to saucelabs grunt task. Patch contributed by John-David Dalton.

### Fixed
- Fixed bug where blob uris not produced by tinymce would produce HTML invalid markup.
- Fixed bug where selection of contents of a nearly empty editor in Edge would sometimes fail.
- Fixed bug where color styles woudln't be retained on copy/paste in Blink/Webkit.
- Fixed bug where the table plugin would throw an error when inserting rows after a child table.
- Fixed bug where the template plugin wouldn't handle functions as variable replacements.
- Fixed bug where undo/redo sometimes wouldn't work properly when applying formatting collapsed ranges.
- Fixed bug where shift+delete wouldn't do a cut operation on Blink/WebKit.
- Fixed bug where cut action wouldn't properly store the before selection bookmark for the undo level.
- Fixed bug where backspace in side an empty list element on IE would loose editor focus.
- Fixed bug where the save plugin wouldn't enable the buttons when a change occurred.
- Fixed bug where Edge wouldn't initialize the editor if a document.domain was specified.
- Fixed bug where enter key before nested images would sometimes not properly expand the previous block.
- Fixed bug where the inline toolbars wouldn't get properly hidden when blurring the editor instance.
- Fixed bug where Edge would paste Chinese characters on some Windows 10 installations.
- Fixed bug where IME would loose focus on IE 11 due to the double trailing br bug fix.
- Fixed bug where the proxy url in imagetools was incorrect. Patch contributed by Wong Ho Wang.

## 4.2.5 - 2015-08-31

### Added
- Added fullscreen capability to embedded youtube and vimeo videos.

### Fixed
- Fixed bug where the uploadImages call didn't work on IE 10.
- Fixed bug where image place holders would be uploaded by uploadImages call.
- Fixed bug where images marked with bogus would be uploaded by the uploadImages call.
- Fixed bug where multiple calls to uploadImages would result in decreased performance.
- Fixed bug where pagebreaks were editable to imagetools patch contributed by Rasmus Wallin.
- Fixed bug where the element path could cause too much recursion exception.
- Fixed bug for domains containing ".min". Patch contributed by Loïc Février.
- Fixed so validation of external links to accept a number after www. Patch contributed by Victor Carvalho.
- Fixed so the charmap is exposed though execCommand. Patch contributed by Matthew Will.
- Fixed so that the image uploads are concurrent for improved performance.
- Fixed various grammar problems in inline documentation. Patches provided by nikolas.

## 4.2.4 - 2015-08-17

### Added
- Added picture as a valid element to the HTML 5 schema. Patch contributed by Adam Taylor.

### Fixed
- Fixed bug where contents would be duplicated on drag/drop within the same editor.
- Fixed bug where floating/alignment of images on Edge wouldn't work properly.
- Fixed bug where it wasn't possible to drag images on IE 11.
- Fixed bug where image selection on Edge would sometimes fail.
- Fixed bug where contextual toolbars icons wasn't rendered properly when using the toolbar_items_size.
- Fixed bug where searchreplace dialog doesn't get prefilled with the selected text.
- Fixed bug where fragmented matches wouldn't get properly replaced by the searchreplace plugin.
- Fixed bug where enter key wouldn't place the caret if was after a trailing space within an inline element.
- Fixed bug where the autolink plugin could produce multiple links for the same text on Gecko.
- Fixed bug where EditorUpload could sometimes throw an exception if the blob wasn't found.
- Fixed xss issues with media plugin not properly filtering out some script attributes.

## 4.2.3 - 2015-07-30

### Fixed
- Fixed bug where image selection wasn't possible on Edge due to incompatible setBaseAndExtend API.
- Fixed bug where image blobs urls where not properly destroyed by the imagetools plugin.
- Fixed bug where keyboard shortcuts wasn't working correctly on IE 8.
- Fixed skin issue where the borders of panels where not visible on IE 8.

## 4.2.2 - 2015-07-22

### Fixed
- Fixed bug where float panels were not being hidden on inline editor blur when fixed_toolbar_container config option was in use.
- Fixed bug where combobox states wasn't properly updated if contents where updated without keyboard.
- Fixed bug where pasting into textbox or combobox would move the caret to the end of text.
- Fixed bug where removal of bogus span elements before block elements would remove whitespace between nodes.
- Fixed bug where repositioning of inline toolbars where async and producing errors if the editor was removed from DOM to early. Patch by iseulde.
- Fixed bug where element path wasn't working correctly. Patch contributed by iseulde.
- Fixed bug where menus wasn't rendered correctly when custom images where added to a menu. Patch contributed by Naim Hammadi.

## 4.2.1 - 2015-06-29

### Fixed
- Fixed bug where back/forward buttons in the browser would render blob images as broken images.
- Fixed bug where Firefox would throw regexp to big error when replacing huge base64 chunks.
- Fixed bug rendering issues with resize and context toolbars not being placed properly until next animation frame.
- Fixed bug where the rendering of the image while cropping would some times not be centered correctly.
- Fixed bug where listbox items with submenus would me selected as active.
- Fixed bug where context menu where throwing an error when rendering.
- Fixed bug where resize both option wasn't working due to resent addClass API change. Patch contributed by Jogai.
- Fixed bug where a hideAll call for container rendered inline toolbars would throw an error.
- Fixed bug where onclick event handler on combobox could cause issues if element.id was a function by some polluting libraries.
- Fixed bug where listboxes wouldn't get proper selected sub menu item when using link_list or image_list.
- Fixed so the UI controls are as wide as 4.1.x to avoid wrapping controls in toolbars.
- Fixed so the imagetools dialog is adaptive for smaller screen sizes.

## 4.2.0 - 2015-06-25

### Added
- Added new flat default skin to make the UI more modern.
- Added new imagetools plugin, lets you crop/resize and apply filters to images.
- Added new contextual toolbars support to the API lets you add floating toolbars for specific CSS selectors.
- Added new promise feature fill as tinymce.util.Promise.
- Added new built in image upload feature lets you upload any base64 encoded image within the editor as files.

### Fixed
- Fixed bug where resize handles would appear in the right position in the wrong editor when switching between resizable content in different inline editors.
- Fixed bug where tables would not be inserted in inline mode due to previous float panel fix.
- Fixed bug where floating panels would remain open when focus was lost on inline editors.
- Fixed bug where cut command on Chrome would thrown a browser security exception.
- Fixed bug where IE 11 sometimes would report an incorrect size for images in the image dialog.
- Fixed bug where it wasn't possible to remove inline formatting at the end of block elements.
- Fixed bug where it wasn't possible to delete table cell contents when cell selection was vertical.
- Fixed bug where table cell wasn't emptied from block elements if delete/backspace where pressed in empty cell.
- Fixed bug where cmd+shift+arrow didn't work correctly on Firefox mac when selecting to start/end of line.
- Fixed bug where removal of bogus elements would sometimes remove whitespace between nodes.
- Fixed bug where the resize handles wasn't updated when the main window was resized.
- Fixed so script elements gets removed by default to prevent possible XSS issues in default config implementations.
- Fixed so the UI doesn't need manual reflows when using non native layout managers.
- Fixed so base64 encoded images doesn't slow down the editor on modern browsers while editing.
- Fixed so all UI elements uses touch events to improve mobile device support.
- Removed the touch click quirks patch for iOS since it did more harm than good.
- Removed the non proportional resize handles since. Unproportional resize can still be done by holding the shift key.

## 4.1.10 - 2015-05-05

### Fixed
- Fixed bug where plugins loaded with compat3x would sometimes throw errors when loading using the jQuery version.
- Fixed bug where extra empty paragraphs would get deleted in WebKit/Blink due to recent Quriks fix.
- Fixed bug where the editor wouldn't work properly on IE 12 due to some required browser sniffing.
- Fixed bug where formatting shortcut keys where interfering with Mac OS X screenshot keys.
- Fixed bug where the caret wouldn't move to the next/previous line boundary on Cmd+Left/Right on Gecko.
- Fixed bug where it wasn't possible to remove formats from very specific nested contents.
- Fixed bug where undo levels wasn't produced when typing letters using the shift or alt+ctrl modifiers.
- Fixed bug where the dirty state wasn't properly updated when typing using the shift or alt+ctrl modifiers.
- Fixed bug where an error would be thrown if an autofocused editor was destroyed quickly after its initialization. Patch provided by thorn0.
- Fixed issue with dirty state not being properly updated on redo operation.
- Fixed issue with entity decoder not handling incorrectly written numeric entities.
- Fixed issue where some PI element values wouldn't be properly encoded.

## 4.1.9 - 2015-03-10

### Fixed
- Fixed bug where indentation wouldn't work properly for non list elements.
- Fixed bug with image plugin not pulling the image dimensions out correctly if a custom document_base_url was used.
- Fixed bug where ctrl+alt+[1-9] would conflict with the AltGr+[1-9] on Windows. New shortcuts is ctrl+shift+[1-9].
- Fixed bug with removing formatting on nodes in inline mode would sometimes include nodes outside the editor body.
- Fixed bug where extra nbsp:s would be inserted when you replaced a word surrounded by spaces using insertContent.
- Fixed bug with pasting from Google Docs would produce extra strong elements and line feeds.

## 4.1.8 - 2015-03-05

### Added
- Added new html5 sizes attribute to img elements used together with srcset.
- Added new elementpath option that makes it possible to disable the element path but keep the statusbar.
- Added new option table_style_by_css for the table plugin to set table styling with css rather than table attributes.
- Added new link_assume_external_targets option to prompt the user to prepend http:// prefix if the supplied link does not contain a protocol prefix.
- Added new image_prepend_url option to allow a custom base path/url to be added to images.
- Added new table_appearance_options option to make it possible to disable some options.
- Added new image_title option to make it possible to alter the title of the image, disabled by default.

### Fixed
- Fixed bug where selection starting from out side of the body wouldn't produce a proper selection range on IE 11.
- Fixed bug where pressing enter twice before a table moves the cursor in the table and causes a javascript error.
- Fixed bug where advanced image styles were not respected.
- Fixed bug where the less common Shift+Delete didn't produce a proper cut operation on WebKit browsers.
- Fixed bug where image/media size constrain logic would produce NaN when handling non number values.
- Fixed bug where internal classes where removed by the removeformat command.
- Fixed bug with creating links table cell contents with a specific selection would throw a exceptions on WebKit/Blink.
- Fixed bug where valid_classes option didn't work as expected according to docs. Patch provided by thorn0.
- Fixed bug where jQuery plugin would patch the internal methods multiple times. Patch provided by Drew Martin.
- Fixed bug where backspace key wouldn't delete the current selection of newly formatted content.
- Fixed bug where type over of inline formatting elements wouldn't properly keep the format on WebKit/Blink.
- Fixed bug where selection needed to be properly normalized on modern IE versions.
- Fixed bug where Command+Backspace didn't properly delete the whole line of text but the previous word.
- Fixed bug where UI active states wheren't properly updated on IE if you placed caret within the current range.
- Fixed bug where delete/backspace on WebKit/Blink would remove span elements created by the user.
- Fixed bug where delete/backspace would produce incorrect results when deleting between two text blocks with br elements.
- Fixed bug where captions where removed when pasting from MS Office.
- Fixed bug where lists plugin wouldn't properly remove fully selected nested lists.
- Fixed bug where the ttf font used for icons would throw an warning message on Gecko on Mac OS X.
- Fixed a bug where applying a color to text did not update the undo/redo history.
- Fixed so shy entities gets displayed when using the visualchars plugin.
- Fixed so removeformat removes ins/del by default since these might be used for strikethough.
- Fixed so multiple language packs can be loaded and added to the global I18n data structure.
- Fixed so transparent color selection gets treated as a normal color selection. Patch contributed by Alexander Hofbauer.
- Fixed so it's possible to disable autoresize_overflow_padding, autoresize_bottom_margin options by setting them to false.
- Fixed so the charmap plugin shows the description of the character in the dialog. Patch contributed by Jelle Hissink.
- Removed address from the default list of block formats since it tends to be missused.
- Fixed so the pre block format is called preformatted to make it more verbose.
- Fixed so it's possible to context scope translation strings this isn't needed most of the time.
- Fixed so the max length of the width/height input fields of the media dialog is 5 instead of 3.
- Fixed so drag/dropped contents gets properly processed by paste plugin since it's basically a paste. Patch contributed by Greg Fairbanks.
- Fixed so shortcut keys for headers is ctrl+alt+[1-9] instead of ctrl+[1-9] since these are for switching tabs in the browsers.
- Fixed so "u" doesn't get converted into a span element by the legacy input filter. Since this is now a valid HTML5 element.
- Fixed font families in order to provide appropriate web-safe fonts.

## 4.1.7 - 2014-11-27

### Added
- Added HTML5 schema support for srcset, source and picture. Patch contributed by mattheu.
- Added new cache_suffix setting to enable cache busting by producing unique urls.
- Added new paste_convert_word_fake_lists option to enable users to disable the fake lists convert logic.

### Fixed
- Fixed so advlist style changes adds undo levels for each change.
- Fixed bug where WebKit would sometimes produce an exception when the autolink plugin where looking for URLs.
- Fixed bug where IE 7 wouldn't be rendered properly due to aggressive css compression.
- Fixed bug where DomQuery wouldn't accept window as constructor element.
- Fixed bug where the color picker in 3.x dialogs wouldn't work properly. Patch contributed by Callidior.
- Fixed bug where the image plugin wouldn't respect the document_base_url.
- Fixed bug where the jQuery plugin would fail to append to elements named array prototype names.

## 4.1.6 - 2014-10-08

### Changed
- Replaced jake with grunt since it is more mainstream and has better plugin support.

### Fixed
- Fixed bug with clicking on the scrollbar of the iframe would cause a JS error to be thrown.
- Fixed bug where null would produce an exception if you passed it to selection.setRng.
- Fixed bug where Ctrl/Cmd+Tab would indent the current list item if you switched tabs in the browser.
- Fixed bug where pasting empty cells from Excel would result in a broken table.
- Fixed bug where it wasn't possible to switch back to default list style type.
- Fixed issue where the select all quirk fix would fire for other modifiers than Ctrl/Cmd combinations.


## 4.1.5 - 2014-09-09

### Fixed
- Fixed bug where sometimes the resize rectangles wouldn't properly render on images on WebKit/Blink.
- Fixed bug in list plugin where delete/backspace would merge empty LI elements in lists incorrectly.
- Fixed bug where empty list elements would result in empty LI elements without it's parent container.
- Fixed bug where backspace in empty caret formatted element could produce an type error exception of Gecko.
- Fixed bug where lists pasted from word with a custom start index above 9 wouldn't be properly handled.
- Fixed bug where tabfocus plugin would tab out of the editor instance even if the default action was prevented.
- Fixed bug where tabfocus wouldn't tab properly to other adjacent editor instances.
- Fixed bug where the DOMUtils setStyles wouldn't properly removed or update the data-mce-style attribute.
- Fixed bug where dialog select boxes would be placed incorrectly if document.body wasn't statically positioned.
- Fixed bug where pasting would sometimes scroll to the top of page if the user was using the autoresize plugin.
- Fixed bug where caret wouldn't be properly rendered by Chrome when clicking on the iframes documentElement.
- Fixed so custom images for menubutton/splitbutton can be provided. Patch contributed by Naim Hammadi.
- Fixed so the default action of windows closing can be prevented by blocking the default action of the close event.
- Fixed so nodeChange and focus of the editor isn't automatically performed when opening sub dialogs.

## 4.1.4 - 2014-08-21

### Added
- Added new media_filter_html option to media plugin that blocks any conditional comments, scripts etc within a video element.
- Added new content_security_policy option allows you to set custom policy for iframe contents. Patch contributed by Francois Chagnon.

### Fixed
- Fixed bug where activate/deactivate events wasn't firing properly when switching between editors.
- Fixed bug where placing the caret on iOS was difficult due to a WebKit bug with touch events.
- Fixed bug where the resize helper wouldn't render properly on older IE versions.
- Fixed bug where resizing images inside tables on older IE versions would sometimes fail depending mouse position.
- Fixed bug where editor.insertContent would produce an exception when inserting select/option elements.
- Fixed bug where extra empty paragraphs would be produced if block elements where inserted inside span elements.
- Fixed bug where the spellchecker menu item wouldn't be properly checked if spell checking was started before it was rendered.
- Fixed bug where the DomQuery filter function wouldn't remove non elements from collection.
- Fixed bug where document with custom document.domain wouldn't properly render the editor.
- Fixed bug where IE 8 would throw exception when trying to enter invalid color values into colorboxes.
- Fixed bug where undo manager could incorrectly add an extra undo level when custom resize handles was removed.
- Fixed bug where it wouldn't be possible to alter cell properties properly on table cells on IE 8.
- Fixed so the color picker button in table dialog isn't shown unless you include the colorpicker plugin or add your own custom color picker.
- Fixed so activate/deactivate events fire when windowManager opens a window since.
- Fixed so the table advtab options isn't separated by an underscore to normalize naming with image_advtab option.
- Fixed so the table cell dialog has proper padding when the advanced tab in disabled.

## 4.1.3 - 2014-07-29

### Added
- Added event binding logic to tinymce.util.XHR making it possible to override headers and settings before any request is made.

### Fixed
- Fixed bug where drag events wasn't fireing properly on older IE versions since the event handlers where bound to document.
- Fixed bug where drag/dropping contents within the editor on IE would force the contents into plain text mode even if it was internal content.
- Fixed bug where IE 7 wouldn't open menus properly due to a resize bug in the browser auto closing them immediately.
- Fixed bug where the DOMUtils getPos logic wouldn't produce a valid coordinate inside the body if the body was positioned non static.
- Fixed bug where the element path and format state wasn't properly updated if you had the wordcount plugin enabled.
- Fixed bug where a comment at the beginning of source would produce an exception in the formatter logic.
- Fixed bug where setAttrib/getAttrib on null would throw exception together with any hooked attributes like style.
- Fixed bug where table sizes wasn't properly retained when copy/pasting on WebKit/Blink.
- Fixed bug where WebKit/Blink would produce colors in RGB format instead of the forced HEX format when deleting contents.
- Fixed bug where the width attribute wasn't updated on tables if you changed the size inside the table dialog.
- Fixed bug where control selection wasn't properly handled when the caret was placed directly after an image.
- Fixed bug where selecting the contents of table cells using the selection.select method wouldn't place the caret properly.
- Fixed bug where the selection state for images wasn't removed when placing the caret right after an image on WebKit/Blink.
- Fixed bug where all events wasn't properly unbound when and editor instance was removed or destroyed by some external innerHTML call.
- Fixed bug where it wasn't possible or very hard to select images on iOS when the onscreen keyboard was visible.
- Fixed so auto_focus can take a boolean argument this will auto focus the last initialized editor might be useful for single inits.
- Fixed so word auto detect lists logic works better for faked lists that doesn't have specific markup.
- Fixed so nodeChange gets fired on mouseup as it used to before 4.1.1 we optimized that event to fire less often.

### Removed
- Removed the finish menu item from spellchecker menu since it's redundant you can stop spellchecking by toggling menu item or button.

## 4.1.2 - 2014-07-15

### Added
- Added offset/grep to DomQuery class works basically the same as it's jQuery equivalent.

### Fixed
- Fixed bug where backspace/delete or setContent with an empty string would remove header data when using the fullpage plugin.
- Fixed bug where tinymce.remove with a selector not matching any editors would remove all editors.
- Fixed bug where resizing of the editor didn't work since the theme was calling setStyles instead of setStyle.
- Fixed bug where IE 7 would fail to append html fragments to iframe document when using DomQuery.
- Fixed bug where the getStyle DOMUtils method would produce an exception if it was called with null as it's element.
- Fixed bug where the paste plugin would remove the element if the none of the paste_webkit_styles rules matched the current style.
- Fixed bug where contextmenu table items wouldn't work properly on IE since it would some times fire an incorrect selection change.
- Fixed bug where the padding/border values wasn't used in the size calculation for the body size when using autoresize. Patch contributed by Matt Whelan.
- Fixed bug where conditional word comments wouldn't be properly removed when pasting plain text.
- Fixed bug where resizing would sometime fail on IE 11 when the mouseup occurred inside the resizable element.
- Fixed so the iframe gets initialized without any inline event handlers for better CSP support. Patch contributed by Matt Whelan.
- Fixed so the tinymce.dom.Sizzle is the latest version of sizzle this resolves the document context bug.

## 4.1.1 - 2014-07-08

### Fixed
- Fixed bug where pasting plain text on some WebKit versions would result in an empty line.
- Fixed bug where resizing images inside tables on IE 11 wouldn't work properly.
- Fixed bug where IE 11 would sometimes throw "Invalid argument" exception when editor contents was set to an empty string.
- Fixed bug where document.activeElement would throw exceptions on IE 9 when that element was hidden or removed from dom.
- Fixed bug where WebKit/Blink sometimes produced br elements with the Apple-interchange-newline class.
- Fixed bug where table cell selection wasn't properly removed when copy/pasting table cells.
- Fixed bug where pasting nested list items from Word wouldn't produce proper semantic nested lists.
- Fixed bug where right clicking using the contextmenu plugin on WebKit/Blink on Mac OS X would select the target current word or line.
- Fixed bug where it wasn't possible to alter table cell properties on IE 8 using the context menu.
- Fixed bug where the resize helper wouldn't be correctly positioned on older IE versions.
- Fixed bug where fullpage plugin would produce an error if you didn't specify a doctype encoding.
- Fixed bug where anchor plugin would get the name/id of the current element even if it wasn't anchor element.
- Fixed bug where visual aids for tables wouldn't be properly disabled when changing the border size.
- Fixed bug where some control selection events wasn't properly fired on older IE versions.
- Fixed bug where table cell selection on older IE versions would prevent resizing of images.
- Fixed bug with paste_data_images paste option not working properly on modern IE versions.
- Fixed bug where custom elements with underscores in the name wasn't properly parsed/serialized.
- Fixed bug where applying inline formats to nested list elements would produce an incorrect formatting result.
- Fixed so it's possible to hide items from elements path by using preventDefault/stopPropagation.
- Fixed so inline mode toolbar gets rendered right aligned if the editable element positioned to the documents right edge.
- Fixed so empty inline elements inside empty block elements doesn't get removed if configured to be kept intact.
- Fixed so DomQuery parentsUntil/prevUntil/nextUntil supports selectors/elements/filters etc.
- Fixed so legacyoutput plugin overrides fontselect and fontsizeselect controls and handles font elements properly.

## 4.1.0 - 2014-06-18

### Added
- Added new file_picker_callback option to replace the old file_browser_callback the latter will still work though.
- Added new custom colors to textcolor plugin will be displayed if a color picker is provided also shows the latest colors.
- Added new color_picker_callback option to enable you to add custom color pickers to the editor.
- Added new advanced tabs to table/cell/row dialogs to enable you to select colors for border/background.
- Added new colorpicker plugin that lets you select colors from a hsv color picker.
- Added new tinymce.util.Color class to handle color parsing and converting.
- Added new colorpicker UI widget element lets you add a hsv color picker to any form/window.
- Added new textpattern plugin that allows you to use markdown like text patterns to format contents.
- Added new resize helper element that shows the current width & height while resizing.
- Added new "once" method to Editor and EventDispatcher enables since callback execution events.
- Added new jQuery like class under tinymce.dom.DomQuery it's exposed on editor instances (editor.$) and globally under (tinymce.$).

### Fixed
- Fixed so the default resize method for images are proportional shift/ctrl can be used to make an unproportional size.
- Fixed bug where the image_dimensions option of the image plugin would cause exceptions when it tried to update the size.
- Fixed bug where table cell dialog class field wasn't properly updated when editing an a table cell with an existing class.
- Fixed bug where Safari on Mac would produce webkit-fake-url for pasted images so these are now removed.
- Fixed bug where the nodeChange event would get fired before the selection was changed when clicking inside the current selection range.
- Fixed bug where valid_classes option would cause exception when it removed internal prefixed classes like mce-item-.
- Fixed bug where backspace would cause navigation in IE 8 on an inline element and after a caret formatting was applied.
- Fixed so placeholder images produced by the media plugin gets selected when inserted/edited.
- Fixed so it's possible to drag in images when the paste_data_images option is enabled. Might be useful for mail clients.
- Fixed so images doesn't get a width/height applied if the image_dimensions option is set to false useful for responsive contents.
- Fixed so it's possible to pass in an optional arguments object for the nodeChanged function to be passed to all nodechange event listeners.
- Fixed bug where media plugin embed code didn't update correctly.<|MERGE_RESOLUTION|>--- conflicted
+++ resolved
@@ -11,20 +11,19 @@
 
 ### Improved
 - Content updates for `streamContent: true` iframe dialog components on Safari are now throttled to 500ms intervals to reduce the visual impact of flickering when rapidly updating iframe content. #TINY-10097
+
+### Changed
+- API comments/documentation corrected: a typo correction and run-on sentences fixed. #TINY-10073
 
 ### Fixed
 - Right-clicking on an image that was in a non-editable area would open the image context menu. #TINY-10016
 - When an editable area was nested inside a non-editable area, creating lists was not possible. #TINY-10000
 - On Safari and Firefox browsers, scroll positions were not always maintained when updating the content of a `streamContent: true` iframe dialog component. #TINY-10078 #TINY-10109
 - Scrolling behavior was inconsistent when updating a `streamContent: true` iframe dialog component with content lacking an HTML document type declaration. #TINY-10110
-<<<<<<< HEAD
-- API comments/documentation corrected: a typo correction and run-on sentences fixed. #TINY-10073
-=======
 - Console may display warning message when closing dialog with an iframe component. #TINY-10070
 - On Safari and Firefox browsers, the border around the `iframe` dialog component was not highlighted when focused. #TINY-10101
 - The `color_cols` option was not respected when a custom `color_map` was defined. #TINY-10098
 - The `color_cols` options were were not rounded to the nearest number when set to a decimal number. #TINY-9737
->>>>>>> 616d7cc0
 
 ## 6.6.0 - 2023-07-12
 
