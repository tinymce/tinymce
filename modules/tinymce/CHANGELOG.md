--- conflicted
+++ resolved
@@ -6,19 +6,15 @@
 
 ## Unreleased
 
-<<<<<<< HEAD
-### Added
-- New `ai`, `ai-prompt` and `send` icons. #TINY-9942
-=======
 ## 6.6.0 - TBA
 
 ### Added
 - Added new `bottom` to inline dialog type. This new inline dialog option allows the inline dialog to be positioned at the bottom of the editor. #TINY-9888
 - Added new `persistent` option to `WindowParams`. This new option allows the inline dialog to be persistent, meaning that it will not be closed when the user clicks outside of the dialog. #TINY-9991
+- New `ai`, `ai-prompt` and `send` icons. #TINY-9942
 
 ### Improved
 - When defining a modal or inline dialog, if the `buttons` property is `undefined` or an empty array, the footer will now no longer be rendered. #TINY-9996
->>>>>>> f3194822
 
 ## 6.5.1 - 2023-06-19
 
