--- conflicted
+++ resolved
@@ -24,12 +24,9 @@
 - Quickbar toolbars was shown for noneditable contents in a noneditable root. #TINY-9460
 - Inline alert in the "Search and Replace" dialog persisted when it wasn't necessary. #TINY-9704
 - Context toolbars displayed the incorrect status for the `advlist` plugin buttons. #TINY-9680
-<<<<<<< HEAD
 - On iOS Safari, Hangul (Korean) characters will no longer merge onto the previous line after inserting a newline by pressing Enter. #TINY-9746
-=======
 - Directionality commands was setting the `dir` attribute on noneditable elements within a noneditable root. #TINY-9662
 - The content of the dialog body could not be scrolled. #TINY-9668
->>>>>>> 8309d995
 
 ## 6.4.1 - 2023-03-29
 
