--- conflicted
+++ resolved
@@ -6,13 +6,9 @@
 
 ## Unreleased
 
-<<<<<<< HEAD
 ### Added
 - Added a new `addContentFormatter` api function to add additional formats to `getContent` and `setContent` #TINY-7875
 
-### Fixed
-- Added types to `setContent` optional argument #TINY-7875
-=======
 ### Changed
 - The deprecated `scope` attribute is no longer added to `td` cells when converting a row to a header row #TINY-7731
 
@@ -28,7 +24,7 @@
 ### Fixed
 - Fixed an exception getting thrown when disabling events and setting content #TINY-7956
 - Delete operations could behave incorrectly if the selection crossed a table boundary #TINY-7596
->>>>>>> 370576af
+- Added types to `setContent` optional argument #TINY-7875
 
 ## 5.9.1 - 2021-08-27
 
