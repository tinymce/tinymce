--- conflicted
+++ resolved
@@ -6,7 +6,6 @@
 
 ## Unreleased
 
-<<<<<<< HEAD
 ### Changed
 - Change UndoLevelType from enum to union type so that it can be easier to use. #TINY-9764
 - The pattern replacement removes spaces if they were contained in a tag that only contains a space and the text to replace. #TINY-9744
@@ -15,10 +14,7 @@
 - Returning an empty string in custom context menu update function would result in a small white line appearing on right click and the native browser context menu would not show up. #TINY-9842
 - Tab navigation incorrectly stopped around `iframe` dialog component. #TINY-9815
 
-## 6.5.1 - TBA
-=======
 ## 6.5.1 - 2023-06-19
->>>>>>> e71a6670
 
 ### Fixed
 - Fixed a regression where pasting an image url would result in the url being inserted as plain text instead of the image being inserted. #TINY-9997
