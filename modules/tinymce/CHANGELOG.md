# Changelog
All notable changes to this project will be documented in this file.

The format is based on [Keep a Changelog](https://keepachangelog.com/en/1.0.0/),
and this project adheres to [Semantic Versioning](https://semver.org/spec/v2.0.0.html).

## Unreleased

### Added
- New `text_patterns_lookup` option to provide additional text patterns dynamically #TINY-8778
- New `format_noneditable_selector` option to specify the `contenteditable="false"` elements that can be wrapped in a format. #TINY-8905

### Improved
- The formatter can now apply a format to a `contenteditable="false"` element by wrapping it. Configurable using the `format_noneditable_selector` option. #TINY-8905

### Fixed
- The Autolink plugin did not work when the text nodes in the content were fragmented #TINY-3723
- Fixed various incorrect types on public APIs found while enabling TypeScript strict mode #TINY-8806
- Text returned from `editor.getContent({format: 'text'})` would differ with blank lines between some browsers #TINY-8579
- The editor focused via the `auto_focus` option was not scrolled into the viewport #TINY-8785
- Elements with only custom attributes starting with `data-` would sometimes be removed when they shouldn't #TINY-8755
- Selecting a figure with `class="image"` would incorrectly highlight the link toolbar button #TINY-8832
<<<<<<< HEAD
- The content of the `contenteditable="false"` element could be selected with the mouse on Firefox  #TINY-8828
=======
- Fixed various issues that occurred when formatting `contenteditable` elements. #TINY-8905
- The text pattern logic threw an error when there were fragmented text nodes in a paragraph #TINY-8779
>>>>>>> 66cffddd

## 6.1.1 - TBA

### Fixed
- Invalid special elements were not cleaned up correctly during sanitization #TINY-8780
- An exception was thrown when deleting all content if the start or end of the document had a `contenteditable="false"` element #TINY-8877
- When a sidebar was opened using the `sidebar_show` option, its associated toggle button was not highlighted #TINY-8873
- The `autolink` plugin when converting a URL to a link did not fire an `ExecCommand` event, nor did it create an undo level #TINY-8896

## 6.1.0 - 2022-06-29

### Added
- New `sidebar_show` option to show the specified sidebar on initialization. #TINY-8710
- New `newline_behavior` option controls what happens when the Return or Enter key is pressed or the `mceInsertNewLine` command is used. #TINY-8458
- New `iframe_template_callback` option in the Media plugin. Patch provided by Namstel. #TINY-8684
- New `transparent` property for `iframe` dialog component. #TINY-8534
- New `removeAttributeFilter` and `removeNodeFilter` functions added to the DomParser and DOM Serializer APIs. #TINY-7847
- New `dispatchChange` function added to the UndoManager API to fire the change with current editor status as level and current undoManager layer as lastLevel. #TINY-8641

### Improved
- Clearer focus states for buttons while navigating with a keyboard. #TINY-8557
- Support annotating certain block elements directly when using the editor's Annotation API. #TINY-8698
- The `mceLink` command can now take the value `{ dialog: true }` to always open the link dialog. #TINY-8057
- All help dialog links to `https://www.tiny.cloud` now include `rel="noopener"` to avoid potential security issues. #TINY-8834

### Changed
- The `end_container_on_empty_block` option can now take a string of blocks, allowing the exiting of a blockquote element by pressing Enter or Return twice. #TINY-6559
- The default value for `end_container_on_empty_block` option has been changed to `'blockquote'`. #TINY-6559
- Link menu and toolbar buttons now always execute the `mceLink` command. #TINY-8057
- Toggling fullscreen mode when using the Fullscreen plugin now also fires the `ResizeEditor` event. #TINY-8701
- Getting the editor's text content now returns newlines instead of an empty string if more than one empty paragraph exists. #TINY-8578
- Custom elements are now treated as non-empty elements by the schema. #TINY-4784
- The autocompleter's menu HTML element is now positioned instead of the wrapper. #TINY-6476
- Choice menu items will now use the `'menuitemradio'` aria role to better reflect that only a single item can be active. #TINY-8602

### Fixed
- Some Template plugin option values were not escaped properly when doing replacement lookups with Regular Expressions. #TINY-7433
- Copy events were not dispatched in readonly mode. #TINY-6800
- `<pre>` tags were not preserved when copying and pasting. #TINY-7719
- The URL detection used for autolink and smart paste did not work if a path segment contained valid characters such as `!` and `:`. #TINY-8069
- In some cases pressing the Backspace or Delete key would incorrectly step into tables rather than remain outside. #TINY-8592
- Links opened when Alt+Enter or Option+Return was typed even when `preventDefault()` was called on the keydown event. #TINY-8661
- Inconsistent visual behavior between choosing Edit -> Select All and typing Ctrl+A or Cmd+A when a document contained an image. #TINY-4550
- Ctrl+Shift+Home/End or Cmd+Shift+Up-arrow/Down-arrow did not expand the selection to a `contenteditable="false"` element if the element was at the beginning or end of a document. #TINY-7795
- Triple-clicking did not select a paragraph in Google Chrome in some circumstances. #TINY-8215
- Images were not showing as selected when selected along with other content. #TINY-5947
- Selection direction was not stored or restored when getting or setting selection bookmarks. #TINY-8599
- When text within an inline boundary element was selected and the right-arrow key was pressed, the insertion point incorrectly moved to the left. #TINY-8601
- In some versions of Safari, the `editor.selection.isForward()` API could throw an exception due to an invalid selection. #TINY-8686
- The selection is no longer incorrectly moved inside a comment by the `editor.selection.normalize()` API. #TINY-7817
- The `InsertParagraph` or `mceInsertNewLine` commands did not delete the current selection like the native command does. #TINY-8606
- The `InsertLineBreak` command did not replace selected content. #TINY-8458
- If selected content straddled a parent and nested list, cutting the selection did not always set the list style to `'none'` on the parent list. #TINY-8078
- Delete operations could behave incorrectly if the selection contains a `contenteditable="false"` element located at the edge of content. #TINY-8729
- Spaces were not added correctly on some browsers when the insertion point was immediately before or after a `contenteditable="false"` block element. #TINY-8588
- Images that used a Data URI were corrupted when the data wasn't base64 encoded. #TINY-8337
- `uploadImages` no longer triggers two change events if there is a removal of images on upload. #TINY-8641
- Preview and Insert Template dialogs now display the correct content background color when using dark skins. #TINY-8534
- Dialogs no longer exceed window height on smaller screens. #TINY-8146
- UI components, such as dialogs, would in some cases cause the Esc keyup event to incorrectly trigger inside the editor. #TINY-7005
- Fixed incorrect word breaks in menus when the menu presented with a scrollbar. #TINY-8572
- Notifications did not properly reposition when toggling fullscreen mode. #TINY-8701
- Text alignments, such as flush left and centered, could not be applied to `<pre>` elements. #TINY-7715
- Indenting or outdenting list items inside a block element that was inside another list item did not work. #TINY-7209
- Changing the list type of a list within another block element altered the parent element that contained that list. #TINY-8068
- Pasting columns in tables could, in some circumstances, result in an invalid table. #TINY-8040
- Copying columns in tables could sometimes result in an invalid copy. #TINY-8040
- Changing table properties with the `table_style_by_css` option set to `false` would sometimes reset the table width. #TINY-8758
- Custom elements added to otherwise blank lines were removed during serialization. #TINY-4784
- The editor's autocompleter was not triggered at the start of nested list items. #TINY-8759
- Some function types in the TreeWalker API missed that it could return `undefined`. #TINY-8592
- Nuget packages for .NET and .NET Core are now configured to copy TinyMCE into `/wwwroot/lib/` when TinyMCE is installed into a project. #TINY-8611

## 6.0.3 - 2022-05-25

### Fixed
- Could not remove values when multiple cells were selected with the cell properties dialog. #TINY-8625
- Could not remove values when multiple rows were selected with the row properties dialog. #TINY-8625
- Empty lines that were formatted in a ranged selection using the `format_empty_lines` option were not kept in the serialized content. #TINY-8639
- The `s` element was missing from the default schema text inline elements. #TINY-8639
- Some text inline elements specified via the schema were not removed when empty by default. #TINY-8639

## 6.0.2 - 2022-04-27

### Fixed
- Some media elements wouldn't update when changing the source URL. #TINY-8660
- Inline toolbars flickered when switching between editors. #TINY-8594
- Multiple inline toolbars were shown if focused too quickly. #TINY-8503
- Added background and additional spacing for the text labeled buttons in the toolbar to improve visual clarity. #TINY-8617
- Toolbar split buttons with text used an incorrect width on touch devices. #TINY-8647

## 6.0.1 - 2022-03-23

### Fixed
- Fixed the dev ZIP missing the required `bin` scripts to build from the source. #TINY-8542
- Fixed a regression whereby text patterns couldn't be updated at runtime. #TINY-8540
- Fixed an issue where tables with colgroups could be copied incorrectly in some cases. #TINY-8568
- Naked buttons better adapt to various background colors, improved text contrast in notifications. #TINY-8533
- The autocompleter would not fire the `AutocompleterStart` event nor close the menu in some cases. #TINY-8552
- It wasn't possible to select text right after an inline noneditable element. #TINY-8567
- Fixed a double border showing for the `tinymce-5` skin when using `toolbar_location: 'bottom'`. #TINY-8564
- Clipboard content was not generated correctly when cutting and copying `contenteditable="false"` elements. #TINY-8563
- Fixed the box-shadow getting clipped in autocompletor popups. #TINY-8573
- The `buttonType` property did not work for dialog footer buttons. #TINY-8582
- Fix contrast ratio for error messages. #TINY-8586

## 6.0.0 - 2022-03-03

### Added
- New `editor.options` API to replace the old `editor.settings` and `editor.getParam` APIs. #TINY-8206
- New `editor.annotator.removeAll` API to remove all annotations by name. #TINY-8195
- New `Resource.unload` API to make it possible to unload resources. #TINY-8431
- New `FakeClipboard` API on the `tinymce` global. #TINY-8353
- New `dispatch()` function to replace the now deprecated `fire()` function in various APIs. #TINY-8102
- New `AutocompleterStart`, `AutocompleterUpdate` and `AutocompleterEnd` events. #TINY-8279
- New `mceAutocompleterClose`, `mceAutocompleterReload` commands. #TINY-8279
- New `mceInsertTableDialog` command to open the insert table dialog. #TINY-8273
- New `slider` dialog component. #TINY-8304
- New `imagepreview` dialog component, allowing preview and zoom of any image URL. #TINY-8333
- New `buttonType` property on dialog button components, supporting `toolbar` style in addition to `primary` and `secondary`. #TINY-8304
- The `tabindex` attribute is now copied from the target element to the iframe. #TINY-8315

### Improved
- New default theme styling for TinyMCE 6 facelift with old skin available as `tinymce-5` and `tinymce-5-dark`. #TINY-8373
- The default height of editor has been increased from `200px` to `400px` to improve the usability of the editor. #TINY-6860
- The upload results returned from the `editor.uploadImages()` API now includes a `removed` flag, reflecting if the image was removed after a failed upload. #TINY-7735
- The `ScriptLoader`, `StyleSheetLoader`, `AddOnManager`, `PluginManager` and `ThemeManager` APIs will now return a `Promise` when loading resources instead of using callbacks. #TINY-8325
- A `ThemeLoadError` event is now fired if the theme fails to load. #TINY-8325
- The `BeforeSetContent` event will now include the actual serialized content when passing in an `AstNode` to the `editor.setContent` API. #TINY-7996
- Improved support for placing the caret before or after noneditable elements within the editor. #TINY-8169
- Calls to `editor.selection.setRng` now update the caret position bookmark used when focus is returned to the editor. #TINY-8450
- The `emoticon` plugin dialog, toolbar and menu item has been updated to use the more accurate `Emojis` term. #TINY-7631
- The dialog `redial` API will now only rerender the changed components instead of the whole dialog. #TINY-8334
- The dialog API `setData` method now uses a deep merge algorithm to support partial nested objects. #TINY-8333
- The dialog spec `initialData` type is now `Partial<T>` to match the underlying implementation details. #TINY-8334
- Notifications no longer require a timeout to disable the close button. #TINY-6679
- The editor theme is now fetched in parallel with the icons, language pack and plugins. #TINY-8453

### Changed
- TinyMCE is now MIT licensed. #TINY-2316
- Moved the `paste` plugin's functionality to TinyMCE core. #TINY-8310
- The `paste_data_images` option now defaults to `true`. #TINY-8310
- Moved the `noneditable` plugin to TinyMCE core. #TINY-8311
- Renamed the `noneditable_noneditable_class` option to `noneditable_class`. #TINY-8311
- Renamed the `noneditable_editable_class` option to `editable_class`. #TINY-8311
- Moved the `textpattern` plugin to TinyMCE core. #TINY-8312
- Renamed the `textpattern_patterns` option to `text_patterns`. #TINY-8312
- Moved the `hr` plugin's functionality to TinyMCE core. #TINY-8313
- Moved the `print` plugin's functionality to TinyMCE core. #TINY-8314
- Moved non-UI table functionality to core. #TINY-8273
- The `DomParser` API no longer uses a custom parser internally and instead uses the native `DOMParser` API. #TINY-4627
- The `editor.getContent()` API can provide custom content by preventing and overriding `content` in the `BeforeGetContent` event. This makes it consistent with the `editor.selection.getContent()` API. #TINY-8018
- The `editor.setContent()` API can now be prevented using the `BeforeSetContent` event. This makes it consistent with the `editor.selection.setContent()` API. #TINY-8018
- Add-ons such as plugins and themes are no longer constructed using the `new` operator. #TINY-8256
- A number of APIs that were not proper classes, are no longer constructed using the `new` operator. #TINY-8322
- The Editor commands APIs will no longer fallback to executing the browsers native command functionality. #TINY-7829
- The Editor query command APIs will now return `false` or an empty string on removed editors. #TINY-7829
- The `mceAddEditor` and `mceToggleEditor` commands now take an object as their value to specify the id and editor options. #TINY-8138
- The `mceInsertTable` command can no longer open the insert table dialog. Use the `mceInsertTableDialog` command instead. #TINY-8273
- The `plugins` option now returns a `string` array instead of a space separated string. #TINY-8455
- The `media` plugin no longer treats `iframe`, `video`, `audio` or `object` elements as "special" and will validate the contents against the schema. #TINY-8382
- The `images_upload_handler` option is no longer passed a `success` or `failure` callback and instead requires a `Promise` to be returned with the upload result. #TINY-8325
- The `tinymce.settings` global property is no longer set upon initialization. #TINY-7359
- The `change` event is no longer fired on first modification. #TINY-6920
- The `GetContent` event will now always pass a `string` for the `content` property. #TINY-7996
- Changed the default tag for the strikethrough format to the `s` tag when using a html 5 schema. #TINY-8262
- The `strike` tag is automatically converted to the `s` tag when using a html 5 schema. #TINY-8262
- Aligning a table to the left or right will now use margin styling instead of float styling. #TINY-6558
- The `:` control character has been changed to `~` for the schema `valid_elements` and `extended_valid_elements` options. #TINY-6726
- The `primary` property on dialog buttons has been deprecated. Use the new `buttonType` property instead. #TINY-8304
- Changed the default statusbar element path delimiter from `»` to `›`. #TINY-8372
- Replaced the `Powered by Tiny` branding text with the Tiny logo. #TINY-8371
- The default minimum height of editor has been changed to 100px to prevent the UI disappearing while resizing. #TINY-6860
- RGB colors are no longer converted to hex values when parsing or serializing content. #TINY-8163
- Replaced the `isDisabled()` function with an `isEnabled()` function for various APIs. #TINY-8101
- Replaced the `enable()` and `disable()` functions with a `setEnabled(state)` function in various APIs. #TINY-8101
- Replaced the `disabled` property with an `enabled` property in various APIs. #TINY-8101
- Replaced the `disable(name)` and `enable(name)` functions with a `setEnabled(name, state)` function in the Dialog APIs. #TINY-8101
- Renamed the `tinymce.Env.os.isOSX` API to `tinymce.Env.os.isMacOS`. #TINY-8175
- Renamed the `tinymce.Env.browser.isChrome` API to `tinymce.Env.browser.isChromium` to better reflect its functionality. #TINY-8300
- Renamed the `getShortEndedElements` Schema API to `getVoidElements`. #TINY-8344
- Renamed the `font_formats` option to `font_family_formats`. #TINY-8328
- Renamed the `fontselect` toolbar button and `fontformats` menu item to `fontfamily`. #TINY-8328
- Renamed the `fontsize_formats` option to `font_size_formats`. #TINY-8328
- Renamed the `fontsizeselect` toolbar button and `fontsizes` menu item to `fontsize`. #TINY-8328
- Renamed the `formatselect` toolbar button and `blockformats` menu item to `blocks`. #TINY-8328
- Renamed the `styleselect` toolbar button and `formats` menu item to `styles`. #TINY-8328
- Renamed the `lineheight_formats` option to `line_height_formats`. #TINY-8328
- Renamed the `getWhiteSpaceElements()` function to `getWhitespaceElements()` in the `Schema` API. #TINY-8102
- Renamed the `mceInsertClipboardContent` command `content` property to `html` to better reflect what data is passed. #TINY-8310
- Renamed the `default_link_target` option to `link_default_target` for both `link` and `autolink` plugins. #TINY-4603
- Renamed the `rel_list` option to `link_rel_list` for the `link` plugin. #TINY-4603
- Renamed the `target_list` option to `link_target_list` for the `link` plugin. #TINY-4603
- The default value for the `link_default_protocol` option has been changed to `https` instead of `http`. #TINY-7824
- The default value for the `element_format` option has been changed to `html`. #TINY-8263
- The default value for the `schema` option has been changed to `html5`. #TINY-8261
- The default value for the `table_style_by_css` option has been changed to `true`. #TINY-8259
- The default value for the `table_use_colgroups` option has been changed to `true`. #TINY-8259

### Fixed
- The object returned from the `editor.fire()` API was incorrect if the editor had been removed. #TINY-8018
- The `editor.selection.getContent()` API did not respect the `no_events` argument. #TINY-8018
- The `editor.annotator.remove` API did not keep selection when removing the annotation. #TINY-8195
- The `GetContent` event was not fired when getting `tree` or `text` formats using the `editor.selection.getContent()` API. #TINY-8018
- The `beforeinput` and `input` events would sometimes not fire as expected when deleting content. #TINY-8168 #TINY-8329
- The `table` plugin would sometimes not correctly handle headers in the `tfoot` section. #TINY-8104
- The `silver` theme UI was incorrectly rendered before plugins had initialized. #TINY-8288
- The aria labels for the color picker dialog were not translated. #TINY-8381
- Fixed sub-menu items not read by screen readers. Patch contributed by westonkd. #TINY-8417
- Dialog labels and other text-based UI properties did not escape HTML markup. #TINY-7524
- Anchor elements would render incorrectly when using the `allow_html_in_named_anchor` option. #TINY-3799
- The `AstNode` HTML serializer did not serialize `pre` or `textarea` elements correctly when they contained newlines. #TINY-8446
- Fixed sub-menu items not read by screen readers. Patch contributed by westonkd. #TINY-8417
- The Home or End keys would move out of a editable element contained within a noneditable element. #TINY-8201
- Dialogs could not be opened in inline mode before the editor had been rendered. #TINY-8397
- Clicking on menu items could cause an unexpected console warning if the `onAction` function caused the menu to close. #TINY-8513
- Fixed various color and contrast issues for the dark skins. #TINY-8527

### Removed
- Removed support for Microsoft Internet Explorer 11. #TINY-8194 #TINY-8241
- Removed support for Microsoft Word from the opensource paste functionality. #TINY-7493
- Removed support for the `plugins` option allowing a mixture of a string array and of space separated strings. #TINY-8399
- Removed support for the deprecated `false` value for the `forced_root_block` option. #TINY-8260
- Removed the jQuery integration. #TINY-4519
- Removed the `imagetools` plugin, which is now classified as a Premium plugin. #TINY-8209
- Removed the `imagetools` dialog component. #TINY-8333
- Removed the `toc` plugin, which is now classified as a Premium plugin. #TINY-8250
- Removed the `tabfocus` plugin. #TINY-8315
- Removed the `textpattern` plugin's API as part of moving it to core. #TINY-8312
- Removed the `table` plugin's API. #TINY-8273
- Removed the callback for the `EditorUpload` API. #TINY-8325
- Removed the legacy browser detection properties from the `Env` API. #TINY-8162
- Removed the `filterNode` method from the `DomParser` API. #TINY-8249
- Removed the `SaxParser` API. #TINY-8218
- Removed the `tinymce.utils.Promise` API. #TINY-8241
- Removed the `toHex` function for the `DOMUtils` and `Styles` APIs. #TINY-8163
- Removed the `execCommand` handler function from the plugin and theme interfaces. #TINY-7829
- Removed the `editor.settings` property as it has been replaced by the new Options API. #TINY-8236
- Removed the `shortEnded` and `fixed` properties on `tinymce.html.Node` class. #TINY-8205
- Removed the `mceInsertRawHTML` command. #TINY-8214
- Removed the style field from the `image` plugin dialog advanced tab. #TINY-3422
- Removed the `paste_filter_drop` option as native drag and drop handling is no longer supported. #TINY-8511
- Removed the legacy `mobile` theme. #TINY-7832
- Removed the deprecated `$`, `Class`, `DomQuery` and `Sizzle` APIs. #TINY-4520 #TINY-8326
- Removed the deprecated `Color`, `JSON`, `JSONP` and `JSONRequest`. #TINY-8162
- Removed the deprecated `XHR` API. #TINY-8164
- Removed the deprecated `setIconStroke` Split Toolbar Button API. #TINY-8162
- Removed the deprecated `editors` property from `EditorManager`. #TINY-8162
- Removed the deprecated `execCallback` and `setMode` APIs from `Editor`. #TINY-8162
- Removed the deprecated `addComponents` and `dependencies` APIs from `AddOnManager`. #TINY-8162
- Removed the deprecated `clearInterval`, `clearTimeout`, `debounce`, `requestAnimationFrame`, `setInterval`, `setTimeout` and `throttle` APIs from `Delay`. #TINY-8162
- Removed the deprecated `Schema` options. #TINY-7821
- Removed the deprecated `file_browser_callback_types`, `force_hex_style_colors` and `images_dataimg_filter` options. #TINY-7823
- Removed the deprecated `filepicker_validator_handler`, `force_p_newlines`, `gecko_spellcheck`, `tab_focus`, `table_responsive_width` and `toolbar_drawer` options. #TINY-7820
- Removed the deprecated `media_scripts` option in the `media` plugin. #TINY-8421
- Removed the deprecated `editor_deselector`, `editor_selector`, `elements`, `mode` and `types` legacy TinyMCE init options. #TINY-7822
- Removed the deprecated `content_editable_state` and `padd_empty_with_br` options. #TINY-8400
- Removed the deprecated `autoresize_on_init` option from the `autoresize` plugin. #TINY-8400
- Removed the deprecated `fullpage`, `spellchecker`, `bbcode`, `legacyoutput`, `colorpicker`, `contextmenu` and `textcolor` plugins. #TINY-8192
- Removed the undocumented `editor.editorCommands.hasCustomCommand` API. #TINY-7829
- Removed the undocumented `mceResetDesignMode`, `mceRepaint` and `mceBeginUndoLevel` commands. #TINY-7829

### Deprecated
- The dialog button component's `primary` property has been deprecated and will be removed in the next major release. Use the new `buttonType` property instead. #TINY-8304
- The `fire()` function of `tinymce.Editor`, `tinymce.dom.EventUtils`, `tinymce.dom.DOMUtils`, `tinymce.util.Observable` and `tinymce.util.EventDispatcher` has been deprecated and will be removed in the next major release. Use the `dispatch()` function instead. #TINY-8102
- The `content` property on the `SetContent` event has been deprecated and will be removed in the next major release. #TINY-8457
- The return value of the `editor.setContent` API has been deprecated and will be removed in the next major release. #TINY-8457

## 5.10.3 - 2022-02-09

### Fixed
- Alignment would sometimes be removed on parent elements when changing alignment on certain inline nodes, such as images. #TINY-8308
- The `fullscreen` plugin would reset the scroll position when exiting fullscreen mode. #TINY-8418

## 5.10.2 - 2021-11-17

### Fixed
- Internal selectors were appearing in the style list when using the `importcss` plugin. #TINY-8238

## 5.10.1 - 2021-11-03

### Fixed
- The iframe aria help text was not read by some screen readers. #TINY-8171
- Clicking the `forecolor` or `backcolor` toolbar buttons would do nothing until selecting a color. #TINY-7836
- Crop functionality did not work in the `imagetools` plugin when the editor was rendered in a shadow root. #TINY-6387
- Fixed an exception thrown on Safari when closing the `searchreplace` plugin dialog. #TINY-8166
- The `autolink` plugin did not convert URLs to links when starting with a bracket. #TINY-8091
- The `autolink` plugin incorrectly created nested links in some cases. #TINY-8091
- Tables could have an incorrect height set on rows when rendered outside of the editor. #TINY-7699
- In certain circumstances, the table of contents plugin would incorrectly add an extra empty list item. #TINY-4636
- The insert table grid menu displayed an incorrect size when re-opening the grid. #TINY-6532
- The word count plugin was treating the zero width space character (`&#8203;`) as a word. #TINY-7484

## 5.10.0 - 2021-10-11

### Added
- Added a new `URI.isDomSafe(uri)` API to check if a URI is considered safe to be inserted into the DOM. #TINY-7998
- Added the `ESC` key code constant to the `VK` API. #TINY-7917
- Added a new `deprecation_warnings` setting for turning off deprecation console warning messages. #TINY-8049

### Improved
- The `element` argument of the `editor.selection.scrollIntoView()` API is now optional, and if it is not provided the current selection will be scrolled into view. #TINY-7291

### Changed
- The deprecated `scope` attribute is no longer added to `td` cells when converting a row to a header row. #TINY-7731
- The number of `col` elements is normalized to match the number of columns in a table after a table action. #TINY-8011

### Fixed
- Fixed a regression that caused block wrapper formats to apply and remove incorrectly when using a collapsed selection with multiple words. #TINY-8036
- Resizing table columns in some scenarios would resize the column to an incorrect position. #TINY-7731
- Inserting a table where the parent element had padding would cause the table width to be incorrect. #TINY-7991
- The resize backdrop element did not have the `data-mce-bogus="all"` attribute set to prevent it being included in output. #TINY-7854
- Resize handles appeared on top of dialogs and menus when using an inline editor. #TINY-3263
- Fixed the `autoresize` plugin incorrectly scrolling to the top of the editor content in some cases when changing content. #TINY-7291
- Fixed the `editor.selection.scrollIntoView()` type signature, as it incorrectly required an `Element` instead of `HTMLElement`. #TINY-7291
- Table cells that were both row and column headers did not retain the correct state when converting back to a regular row or column. #TINY-7709
- Clicking beside a non-editable element could cause the editor to incorrectly scroll to the top of the content. #TINY-7062
- Clicking in a table cell, with a non-editable element in an adjacent cell, incorrectly caused the non-editable element to be selected. #TINY-7736
- Split toolbar buttons incorrectly had nested `tabindex="-1"` attributes. #TINY-7879
- Fixed notifications rendering in the wrong place initially and when the page was scrolled. #TINY-7894
- Fixed an exception getting thrown when the number of `col` elements didn't match the number of columns in a table. #TINY-7041 #TINY-8011
- The table selection state could become incorrect after selecting a noneditable table cell. #TINY-8053
- As of Mozilla Firefox 91, toggling fullscreen mode with `toolbar_sticky` enabled would cause the toolbar to disappear. #TINY-7873
- Fixed URLs not cleaned correctly in some cases in the `link` and `image` plugins. #TINY-7998
- Fixed the `image` and `media` toolbar buttons incorrectly appearing to be in an inactive state in some cases. #TINY-3463
- Fixed the `editor.selection.selectorChanged` API not firing if the selector matched the current selection when registered in some cases. #TINY-3463
- Inserting content into a `contenteditable="true"` element that was contained within a `contenteditable="false"` element would move the selection to an incorrect location. #TINY-7842
- Dragging and dropping `contenteditable="false"` elements could result in the element being placed in an unexpected location. #TINY-7917
- Pressing the Escape key would not cancel a drag action that started on a `contenteditable="false"` element within the editor. #TINY-7917
- `video` and `audio` elements were unable to be played when the `media` plugin live embeds were enabled in some cases. #TINY-7674
- Pasting images would throw an exception if the clipboard `items` were not files (for example, screenshots taken from gnome-software). Patch contributed by cedric-anne. #TINY-8079

### Deprecated
- Several APIs have been deprecated. See the release notes section for information. #TINY-8023 #TINY-8063
- Several Editor settings have been deprecated. See the release notes section for information. #TINY-8086
- The Table of Contents and Image Tools plugins will be classified as Premium plugins in the next major release. #TINY-8087
- Word support in the `paste` plugin has been deprecated and will be removed in the next major release. #TINY-8087

## 5.9.2 - 2021-09-08

### Fixed
- Fixed an exception getting thrown when disabling events and setting content. #TINY-7956
- Delete operations could behave incorrectly if the selection crossed a table boundary. #TINY-7596

## 5.9.1 - 2021-08-27

### Fixed
- Published TinyMCE types failed to compile in strict mode. #TINY-7915
- The `TableModified` event sometimes didn't fire when performing certain table actions. #TINY-7916

## 5.9.0 - 2021-08-26

### Added
- Added a new `mceFocus` command that focuses the editor. Equivalent to using `editor.focus()`. #TINY-7373
- Added a new `mceTableToggleClass` command which toggles the provided class on the currently selected table. #TINY-7476
- Added a new `mceTableCellToggleClass` command which toggles the provided class on the currently selected table cells. #TINY-7476
- Added a new `tablecellvalign` toolbar button and menu item for vertical table cell alignment. #TINY-7477
- Added a new `tablecellborderwidth` toolbar button and menu item to change table cell border width. #TINY-7478
- Added a new `tablecellborderstyle` toolbar button and menu item to change table cell border style. #TINY-7478
- Added a new `tablecaption` toolbar button and menu item to toggle captions on tables. #TINY-7479
- Added a new `mceTableToggleCaption` command that toggles captions on a selected table. #TINY-7479
- Added a new `tablerowheader` toolbar button and menu item to toggle the header state of row cells. #TINY-7478
- Added a new `tablecolheader` toolbar button and menu item to toggle the header state of column cells. #TINY-7482
- Added a new `tablecellbordercolor` toolbar button and menu item to select table cell border colors, with an accompanying setting `table_border_color_map` to customize the available values. #TINY-7480
- Added a new `tablecellbackgroundcolor` toolbar button and menu item to select table cell background colors, with an accompanying setting `table_background_color_map` to customize the available values. #TINY-7480
- Added a new `language` menu item and toolbar button to add `lang` attributes to content, with an accompanying `content_langs` setting to specify the languages available. #TINY-6149
- A new `lang` format is now available that can be used with `editor.formatter`, or applied with the `Lang` editor command. #TINY-6149
- Added a new `language` icon for the `language` toolbar button. #TINY-7670
- Added a new `table-row-numbering` icon. #TINY-7327
- Added new plugin commands: `mceEmoticons` (Emoticons), `mceWordCount` (Word Count), and `mceTemplate` (Template). #TINY-7619
- Added a new `iframe_aria_text` setting to set the iframe title attribute. #TINY-1264
- Added a new DomParser `Node.children()` API to return all the children of a `Node`. #TINY-7756

### Improved
- Sticky toolbars can now be offset from the top of the page using the new `toolbar_sticky_offset` setting. #TINY-7337
- Fancy menu items now accept an `initData` property to allow custom initialization data. #TINY-7480
- Improved the load time of the `fullpage` plugin by using the existing editor schema rather than creating a new one. #TINY-6504
- Improved the performance when UI components are rendered. #TINY-7572
- The context toolbar no longer unnecessarily repositions to the top of large elements when scrolling. #TINY-7545
- The context toolbar will now move out of the way when it overlaps with the selection, such as in table cells. #TINY-7192
- The context toolbar now uses a short animation when transitioning between different locations. #TINY-7740
- `Env.browser` now uses the User-Agent Client Hints API where it is available. #TINY-7785
- Icons with a `-rtl` suffix in their name will now automatically be used when the UI is rendered in right-to-left mode. #TINY-7782
- The `formatter.match` API now accepts an optional `similar` parameter to check if the format partially matches. #TINY-7712
- The `formatter.formatChanged` API now supports providing format variables when listening for changes. #TINY-7713
- The formatter will now fire `FormatApply` and `FormatRemove` events for the relevant actions. #TINY-7713
- The `autolink` plugin link detection now permits custom protocols. #TINY-7714
- The `autolink` plugin valid link detection has been improved. #TINY-7714

### Changed
- Changed the load order so content CSS is loaded before the editor is populated with content. #TINY-7249
- Changed the `emoticons`, `wordcount`, `code`, `codesample`, and `template` plugins to open dialogs using commands. #TINY-7619
- The context toolbar will no longer show an arrow when it overlaps the content, such as in table cells. #TINY-7665
- The context toolbar will no longer overlap the statusbar for toolbars using `node` or `selection` positions. #TINY-7666

### Fixed
- The `editor.fire` API was incorrectly mutating the original `args` provided. #TINY-3254
- Unbinding an event handler did not take effect immediately while the event was firing. #TINY-7436
- Binding an event handler incorrectly took effect immediately while the event was firing. #TINY-7436
- Unbinding a native event handler inside the `remove` event caused an exception that blocked editor removal. #TINY-7730
- The `SetContent` event contained the incorrect `content` when using the `editor.selection.setContent()` API. #TINY-3254
- The editor content could be edited after calling `setProgressState(true)` in iframe mode. #TINY-7373
- Tabbing out of the editor after calling `setProgressState(true)` behaved inconsistently in iframe mode. #TINY-7373
- Flash of unstyled content while loading the editor because the content CSS was loaded after the editor content was rendered. #TINY-7249
- Partially transparent RGBA values provided in the `color_map` setting were given the wrong hex value. #TINY-7163
- HTML comments with mismatched quotes were parsed incorrectly under certain circumstances. #TINY-7589
- The editor could crash when inserting certain HTML content. #TINY-7756
- Inserting certain HTML content into the editor could result in invalid HTML once parsed. #TINY-7756
- Links in notification text did not show the correct mouse pointer. #TINY-7661
- Using the Tab key to navigate into the editor on Microsoft Internet Explorer 11 would incorrectly focus the toolbar. #TINY-3707
- The editor selection could be placed in an incorrect location when undoing or redoing changes in a document containing `contenteditable="false"` elements. #TINY-7663
- Menus and context menus were not closed when clicking into a different editor. #TINY-7399
- Context menus on Android were not displayed when more than one HTML element was selected. #TINY-7688
- Disabled nested menu items could still be opened. #TINY-7700
- The nested menu item chevron icon was not fading when the menu item was disabled. #TINY-7700
- `imagetools` buttons were incorrectly enabled for remote images without `imagetools_proxy` set. #TINY-7772
- Only table content would be deleted when partially selecting a table and content outside the table. #TINY-6044
- The table cell selection handling was incorrect in some cases when dealing with nested tables. #TINY-6298
- Removing a table row or column could result in the cursor getting placed in an invalid location. #TINY-7695
- Pressing the Tab key to navigate through table cells did not skip noneditable cells. #TINY-7705
- Clicking on a noneditable table cell did not show a visual selection like other noneditable elements. #TINY-7724
- Some table operations would incorrectly cause table row attributes and styles to be lost. #TINY-6666
- The selection was incorrectly lost when using the `mceTableCellType` and `mceTableRowType` commands. #TINY-6666
- The `mceTableRowType` was reversing the order of the rows when converting multiple header rows back to body rows. #TINY-6666
- The table dialog did not always respect the `table_style_with_css` option. #TINY-4926
- Pasting into a table with multiple cells selected could cause the content to be pasted in the wrong location. #TINY-7485
- The `TableModified` event was not fired when pasting cells into a table. #TINY-6939
- The table paste column before and after icons were not flipped in RTL mode. #TINY-7851
- Fixed table corruption when deleting a `contenteditable="false"` cell. #TINY-7891
- The `dir` attribute was being incorrectly applied to list items. #TINY-4589
- Applying selector formats would sometimes not apply the format correctly to elements in a list. #TINY-7393
- For formats that specify an attribute or style that should be removed, the formatter `match` API incorrectly returned `false`. #TINY-6149
- The type signature on the `formatter.matchNode` API had the wrong return type (was `boolean` but should have been `Formatter | undefined`). #TINY-6149
- The `formatter.formatChanged` API would ignore the `similar` parameter if another callback had already been registered for the same format. #TINY-7713
- The `formatter.formatChanged` API would sometimes not run the callback the first time the format was removed. #TINY-7713
- Base64 encoded images with spaces or line breaks in the data URI were not displayed correctly. Patch contributed by RoboBurned.

### Deprecated
- The `bbcode`, `fullpage`, `legacyoutput`, and `spellchecker` plugins have been deprecated and marked for removal in the next major release. #TINY-7260

## 5.8.2 - 2021-06-23

### Fixed
- Fixed an issue when pasting cells from tables containing `colgroup`s into tables without `colgroup`s. #TINY-6675
- Fixed an issue that could cause an invalid toolbar button state when multiple inline editors were on a single page. #TINY-6297

## 5.8.1 - 2021-05-20

### Fixed
- An unexpected exception was thrown when switching to readonly mode and adjusting the editor width. #TINY-6383
- Content could be lost when the `pagebreak_split_block` setting was enabled. #TINY-3388
- The `list-style-type: none;` style on nested list items was incorrectly removed when clearing formatting. #TINY-6264
- URLs were not always detected when pasting over a selection. Patch contributed by jwcooper. #TINY-6997
- Properties on the `OpenNotification` event were incorrectly namespaced. #TINY-7486

## 5.8.0 - 2021-05-06

### Added
- Added the `PAGE_UP` and `PAGE_DOWN` key code constants to the `VK` API. #TINY-4612
- The editor resize handle can now be controlled using the keyboard. #TINY-4823
- Added a new `fixed_toolbar_container_target` setting which renders the toolbar in the specified `HTMLElement`. Patch contributed by pvrobays.

### Improved
- The `inline_boundaries` feature now supports the `home`, `end`, `pageup`, and `pagedown` keys. #TINY-4612
- Updated the `formatter.matchFormat` API to support matching formats with variables in the `classes` property. #TINY-7227
- Added HTML5 `audio` and `video` elements to the default alignment formats. #TINY-6633
- Added support for alpha list numbering to the list properties dialog. #TINY-6891

### Changed
- Updated the `image` dialog to display the class list dropdown as full-width if the caption checkbox is not present. #TINY-6400
- Renamed the "H Align" and "V Align" input labels in the Table Cell Properties dialog to "Horizontal align" and "Vertical align" respectively. #TINY-7285

### Deprecated
- The undocumented `setIconStroke` Split Toolbar Button API has been deprecated and will be removed in a future release. #TINY-3551

### Fixed
- Fixed a bug where it wasn't possible to align nested list items. #TINY-6567
- The RGB fields in the color picker dialog were not staying in sync with the color palette and hue slider. #TINY-6952
- The color preview box in the color picker dialog was not correctly displaying the saturation and value of the chosen color. #TINY-6952
- The color picker dialog will now show an alert if it is submitted with an invalid hex color code. #TINY-2814
- Fixed a bug where the `TableModified` event was not fired when adding a table row with the Tab key. #TINY-7006
- Added missing `images_file_types` setting to the exported TypeScript types. #GH-6607
- Fixed a bug where lists pasted from Word with Roman numeral markers were not displayed correctly. Patch contributed by aautio. #GH-6620
- The `editor.insertContent` API was incorrectly handling nested `span` elements with matching styles. #TINY-6263
- The HTML5 `small` element could not be removed when clearing text formatting. #TINY-6633
- The Oxide button text transform variable was incorrectly using `capitalize` instead of `none`. Patch contributed by dakur. #GH-6341
- Fix dialog button text that was using title-style capitalization. #TINY-6816
- Table plugin could perform operations on tables containing the inline editor. #TINY-6625
- Fixed Tab key navigation inside table cells with a ranged selection. #TINY-6638
- The foreground and background toolbar button color indicator is no longer blurry. #TINY-3551
- Fixed a regression in the `tinymce.create()` API that caused issues when multiple objects were created. #TINY-7358
- Fixed the `LineHeight` command causing the `change` event to be fired inconsistently. #TINY-7048

## 5.7.1 - 2021-03-17

### Fixed
- Fixed the `help` dialog incorrectly linking to the changelog of TinyMCE 4 instead of TinyMCE 5. #TINY-7031
- Fixed a bug where error messages were displayed incorrectly in the image dialog. #TINY-7099
- Fixed an issue where URLs were not correctly filtered in some cases. #TINY-7025
- Fixed a bug where context menu items with names that contained uppercase characters were not displayed. #TINY-7072
- Fixed context menu items lacking support for the `disabled` and `shortcut` properties. #TINY-7073
- Fixed a regression where the width and height were incorrectly set when embedding content using the `media` dialog. #TINY-7074

## 5.7.0 - 2021-02-10

### Added
- Added IPv6 address support to the URI API. Patch contributed by dev7355608. #GH-4409
- Added new `structure` and `style` properties to the `TableModified` event to indicate what kinds of modifications were made. #TINY-6643
- Added `video` and `audio` live embed support for the `media` plugin. #TINY-6229
- Added the ability to resize `video` and `iframe` media elements. #TINY-6229
- Added a new `font_css` setting for adding fonts to both the editor and the parent document. #TINY-6199
- Added a new `ImageUploader` API to simplify uploading image data to the configured `images_upload_url` or `images_upload_handler`. #TINY-4601
- Added an Oxide variable to define the container background color in fullscreen mode. #TINY-6903
- Added Oxide variables for setting the toolbar background colors for inline and sticky toolbars. #TINY-6009
- Added a new `AfterProgressState` event that is fired after `editor.setProgressState` calls complete. #TINY-6686
- Added support for `table_column_resizing` when inserting or deleting columns. #TINY-6711

### Changed
- Changed table and table column copy behavior to retain an appropriate width when pasted. #TINY-6664
- Changed the `lists` plugin to apply list styles to all text blocks within a selection. #TINY-3755
- Changed the `advlist` plugin to log a console error message when the `list` plugin isn't enabled. #TINY-6585
- Changed the z-index of the `setProgressState(true)` throbber so it does not hide notifications. #TINY-6686
- Changed the type signature for `editor.selection.getRng()` incorrectly returning `null`. #TINY-6843
- Changed some `SaxParser` regular expressions to improve performance. #TINY-6823
- Changed `editor.setProgressState(true)` to close any open popups. #TINY-6686

### Fixed
- Fixed `codesample` highlighting performance issues for some languages. #TINY-6996
- Fixed an issue where cell widths were lost when merging table cells. #TINY-6901
- Fixed `col` elements incorrectly transformed to `th` elements when converting columns to header columns. #TINY-6715
- Fixed a number of table operations not working when selecting 2 table cells on Mozilla Firefox. #TINY-3897
- Fixed a memory leak by backporting an upstream Sizzle fix. #TINY-6859
- Fixed table `width` style was removed when copying. #TINY-6664
- Fixed focus lost while typing in the `charmap` or `emoticons` dialogs when the editor is rendered in a shadow root. #TINY-6904
- Fixed corruption of base64 URLs used in style attributes when parsing HTML. #TINY-6828
- Fixed the order of CSS precedence of `content_style` and `content_css` in the `preview` and `template` plugins. `content_style` now has precedence. #TINY-6529
- Fixed an issue where the image dialog tried to calculate image dimensions for an empty image URL. #TINY-6611
- Fixed an issue where `scope` attributes on table cells would not change as expected when merging or unmerging cells. #TINY-6486
- Fixed the plugin documentation links in the `help` plugin. #DOC-703
- Fixed events bound using `DOMUtils` not returning the correct result for `isDefaultPrevented` in some cases. #TINY-6834
- Fixed the "Dropped file type is not supported" notification incorrectly showing when using an inline editor. #TINY-6834
- Fixed an issue with external styles bleeding into TinyMCE. #TINY-6735
- Fixed an issue where parsing malformed comments could cause an infinite loop. #TINY-6864
- Fixed incorrect return types on `editor.selection.moveToBookmark`. #TINY-6504
- Fixed the type signature for `editor.selection.setCursorLocation()` incorrectly allowing a node with no `offset`. #TINY-6843
- Fixed incorrect behavior when editor is destroyed while loading stylesheets. #INT-2282
- Fixed figure elements incorrectly splitting from a valid parent element when editing the image within. #TINY-6592
- Fixed inserting multiple rows or columns in a table cloning from the incorrect source row or column. #TINY-6906
- Fixed an issue where new lines were not scrolled into view when pressing Shift+Enter or Shift+Return. #TINY-6964
- Fixed an issue where list elements would not be removed when outdenting using the Enter or Return key. #TINY-5974
- Fixed an issue where file extensions with uppercase characters were treated as invalid. #TINY-6940
- Fixed dialog block messages were not passed through TinyMCE's translation system. #TINY-6971

## 5.6.2 - 2020-12-08

### Fixed
- Fixed a UI rendering regression when the document body is using `display: flex`. #TINY-6783

## 5.6.1 - 2020-11-25

### Fixed
- Fixed the `mceTableRowType` and `mceTableCellType` commands were not firing the `newCell` event. #TINY-6692
- Fixed the HTML5 `s` element was not recognized when editing or clearing text formatting. #TINY-6681
- Fixed an issue where copying and pasting table columns resulted in invalid HTML when using colgroups. #TINY-6684
- Fixed an issue where the toolbar would render with the wrong width for inline editors in some situations. #TINY-6683

## 5.6.0 - 2020-11-18

### Added
- Added new `BeforeOpenNotification` and `OpenNotification` events which allow internal notifications to be captured and modified before display. #TINY-6528
- Added support for `block` and `unblock` methods on inline dialogs. #TINY-6487
- Added new `TableModified` event which is fired whenever changes are made to a table. #TINY-6629
- Added new `images_file_types` setting to determine which image file formats will be automatically processed into `img` tags on paste when using the `paste` plugin. #TINY-6306
- Added support for `images_file_types` setting in the image file uploader to determine which image file extensions are valid for upload. #TINY-6224
- Added new `format_empty_lines` setting to control if empty lines are formatted in a ranged selection. #TINY-6483
- Added template support to the `autocompleter` for customizing the autocompleter items. #TINY-6505
- Added new user interface `enable`, `disable`, and `isDisabled` methods. #TINY-6397
- Added new `closest` formatter API to get the closest matching selection format from a set of formats. #TINY-6479
- Added new `emojiimages` emoticons database that uses the twemoji CDN by default. #TINY-6021
- Added new `emoticons_database` setting to configure which emoji database to use. #TINY-6021
- Added new `name` field to the `style_formats` setting object to enable specifying a name for the format. #TINY-4239

### Changed
- Changed `readonly` mode to allow hyperlinks to be clickable. #TINY-6248

### Fixed
- Fixed the `change` event not firing after a successful image upload. #TINY-6586
- Fixed the type signature for the `entity_encoding` setting not accepting delimited lists. #TINY-6648
- Fixed layout issues when empty `tr` elements were incorrectly removed from tables. #TINY-4679
- Fixed image file extensions lost when uploading an image with an alternative extension, such as `.jfif`. #TINY-6622
- Fixed a security issue where URLs in attributes weren't correctly sanitized. #TINY-6518
- Fixed `DOMUtils.getParents` incorrectly including the shadow root in the array of elements returned. #TINY-6540
- Fixed an issue where the root document could be scrolled while an editor dialog was open inside a shadow root. #TINY-6363
- Fixed `getContent` with text format returning a new line when the editor is empty. #TINY-6281
- Fixed table column and row resizers not respecting the `data-mce-resize` attribute. #TINY-6600
- Fixed inserting a table via the `mceInsertTable` command incorrectly creating 2 undo levels. #TINY-6656
- Fixed nested tables with `colgroup` elements incorrectly always resizing the inner table. #TINY-6623
- Fixed the `visualchars` plugin causing the editor to steal focus when initialized. #TINY-6282
- Fixed `fullpage` plugin altering text content in `editor.getContent()`. #TINY-6541
- Fixed `fullscreen` plugin not working correctly with multiple editors and shadow DOM. #TINY-6280
- Fixed font size keywords such as `medium` not displaying correctly in font size menus. #TINY-6291
- Fixed an issue where some attributes in table cells were not copied over to new rows or columns. #TINY-6485
- Fixed incorrectly removing formatting on adjacent spaces when removing formatting on a ranged selection. #TINY-6268
- Fixed the `Cut` menu item not working in the latest version of Mozilla Firefox. #TINY-6615
- Fixed some incorrect types in the new TypeScript declaration file. #TINY-6413
- Fixed a regression where a fake offscreen selection element was incorrectly created for the editor root node. #TINY-6555
- Fixed an issue where menus would incorrectly collapse in small containers. #TINY-3321
- Fixed an issue where only one table column at a time could be converted to a header. #TINY-6326
- Fixed some minor memory leaks that prevented garbage collection for editor instances. #TINY-6570
- Fixed resizing a `responsive` table not working when using the column resize handles. #TINY-6601
- Fixed incorrectly calculating table `col` widths when resizing responsive tables. #TINY-6646
- Fixed an issue where spaces were not preserved in pre-blocks when getting text content. #TINY-6448
- Fixed a regression that caused the selection to be difficult to see in tables with backgrounds. #TINY-6495
- Fixed content pasted multiple times in the editor when using Microsoft Internet Explorer 11. Patch contributed by mattford. #GH-4905

## 5.5.1 - 2020-10-01

### Fixed
- Fixed pressing the down key near the end of a document incorrectly raising an exception. #TINY-6471
- Fixed incorrect Typescript types for the `Tools` API. #TINY-6475

## 5.5.0 - 2020-09-29

### Added
- Added a TypeScript declaration file to the bundle output for TinyMCE core. #TINY-3785
- Added new `table_column_resizing` setting to control how table columns are resized when using the resize bars. #TINY-6001
- Added the ability to remove images on a failed upload using the `images_upload_handler` failure callback. #TINY-6011
- Added `hasPlugin` function to the editor API to determine if a plugin exists or not. #TINY-766
- Added new `ToggleToolbarDrawer` command and query state handler to allow the toolbar drawer to be programmatically toggled and the toggle state to be checked. #TINY-6032
- Added the ability to use `colgroup` elements in tables. #TINY-6050
- Added a new setting `table_use_colgroups` for toggling whether colgroups are used in new tables. #TINY-6050
- Added the ability to delete and navigate HTML media elements without the `media` plugin. #TINY-4211
- Added `fullscreen_native` setting to the `fullscreen` plugin to enable use of the entire monitor. #TINY-6284
- Added table related oxide variables to the Style API for more granular control over table cell selection appearance. #TINY-6311
- Added new `toolbar_persist` setting to control the visibility of the inline toolbar. #TINY-4847
- Added new APIs to allow for programmatic control of the inline toolbar visibility. #TINY-4847
- Added the `origin` property to the `ObjectResized` and `ObjectResizeStart` events, to specify which handle the resize was performed on. #TINY-6242
- Added new StyleSheetLoader `unload` and `unloadAll` APIs to allow loaded stylesheets to be removed. #TINY-3926
- Added the `LineHeight` query command and action to the editor. #TINY-4843
- Added the `lineheight` toolbar and menu items, and added `lineheight` to the default format menu. #TINY-4843
- Added a new `contextmenu_avoid_overlap` setting to allow context menus to avoid overlapping matched nodes. #TINY-6036
- Added new listbox dialog UI component for rendering a dropdown that allows nested options. #TINY-2236
- Added back the ability to use nested items in the `image_class_list`, `link_class_list`, `link_list`, `table_class_list`, `table_cell_class_list`, and `table_row_class_list` settings. #TINY-2236

### Changed
- Changed how CSS manipulates table cells when selecting multiple cells to achieve a semi-transparent selection. #TINY-6311
- Changed the `target` property on fired events to use the native event target. The original target for an open shadow root can be obtained using `event.getComposedPath()`. #TINY-6128
- Changed the editor to clean-up loaded CSS stylesheets when all editors using the stylesheet have been removed. #TINY-3926
- Changed `imagetools` context menu icon for accessing the `image` dialog to use the `image` icon. #TINY-4141
- Changed the `editor.insertContent()` and `editor.selection.setContent()` APIs to retain leading and trailing whitespace. #TINY-5966
- Changed the `table` plugin `Column` menu to include the cut, copy and paste column menu items. #TINY-6374
- Changed the default table styles in the content CSS files to better support the styling options available in the `table` dialog. #TINY-6179

### Deprecated
- Deprecated the `Env.experimentalShadowDom` flag. #TINY-6128

### Fixed
- Fixed tables with no borders displaying with the default border styles in the `preview` dialog. #TINY-6179
- Fixed loss of whitespace when inserting content after a non-breaking space. #TINY-5966
- Fixed the `event.getComposedPath()` function throwing an exception for events fired from the editor. #TINY-6128
- Fixed notifications not appearing when the editor is within a ShadowRoot. #TINY-6354
- Fixed focus issues with inline dialogs when the editor is within a ShadowRoot. #TINY-6360
- Fixed the `template` plugin previews missing some content styles. #TINY-6115
- Fixed the `media` plugin not saving the alternative source url in some situations. #TINY-4113
- Fixed an issue where column resizing using the resize bars was inconsistent between fixed and relative table widths. #TINY-6001
- Fixed an issue where dragging and dropping within a table would select table cells. #TINY-5950
- Fixed up and down keyboard navigation not working for inline `contenteditable="false"` elements. #TINY-6226
- Fixed dialog not retrieving `close` icon from icon pack. #TINY-6445
- Fixed the `unlink` toolbar button not working when selecting multiple links. #TINY-4867
- Fixed the `link` dialog not showing the "Text to display" field in some valid cases. #TINY-5205
- Fixed the `DOMUtils.split()` API incorrectly removing some content. #TINY-6294
- Fixed pressing the escape key not focusing the editor when using multiple toolbars. #TINY-6230
- Fixed the `dirty` flag not being correctly set during an `AddUndo` event. #TINY-4707
- Fixed `editor.selection.setCursorLocation` incorrectly placing the cursor outside `pre` elements in some circumstances. #TINY-4058
- Fixed an exception being thrown when pressing the enter key inside pre elements while `br_in_pre` setting is false. #TINY-4058

## 5.4.2 - 2020-08-17

### Fixed
- Fixed the editor not resizing when resizing the browser window in fullscreen mode. #TINY-3511
- Fixed clicking on notifications causing inline editors to hide. #TINY-6058
- Fixed an issue where link URLs could not be deleted or edited in the link dialog in some cases. #TINY-4706
- Fixed a regression where setting the `anchor_top` or `anchor_bottom` options to `false` was not working. #TINY-6256
- Fixed the `anchor` plugin not supporting the `allow_html_in_named_anchor` option. #TINY-6236
- Fixed an exception thrown when removing inline formats that contained additional styles or classes. #TINY-6288
- Fixed an exception thrown when positioning the context toolbar on Internet Explorer 11 in some edge cases. #TINY-6271
- Fixed inline formats not removed when more than one `removeformat` format rule existed. #TINY-6216
- Fixed an issue where spaces were sometimes removed when removing formating on nearby text. #TINY-6251
- Fixed the list toolbar buttons not showing as active when a list is selected. #TINY-6286
- Fixed an issue where the UI would sometimes not be shown or hidden when calling the show or hide API methods on the editor. #TINY-6048
- Fixed the list type style not retained when copying list items. #TINY-6289
- Fixed the Paste plugin converting tabs in plain text to a single space character. A `paste_tab_spaces` option has been included for setting the number of spaces used to replace a tab character. #TINY-6237

## 5.4.1 - 2020-07-08

### Fixed
- Fixed the Search and Replace plugin incorrectly including zero-width caret characters in search results. #TINY-4599
- Fixed dragging and dropping unsupported files navigating the browser away from the editor. #TINY-6027
- Fixed undo levels not created on browser handled drop or paste events. #TINY-6027
- Fixed content in an iframe element parsing as DOM elements instead of text content. #TINY-5943
- Fixed Oxide checklist styles not showing when printing. #TINY-5139
- Fixed bug with `scope` attribute not being added to the cells of header rows. #TINY-6206

## 5.4.0 - 2020-06-30

### Added
- Added keyboard navigation support to menus and toolbars when the editor is in a ShadowRoot. #TINY-6152
- Added the ability for menus to be clicked when the editor is in an open shadow root. #TINY-6091
- Added the `Editor.ui.styleSheetLoader` API for loading stylesheets within the Document or ShadowRoot containing the editor UI. #TINY-6089
- Added the `StyleSheetLoader` module to the public API. #TINY-6100
- Added Oxide variables for styling the `select` element and headings in dialog content. #TINY-6070
- Added icons for `table` column and row cut, copy, and paste toolbar buttons. #TINY-6062
- Added all `table` menu items to the UI registry, so they can be used by name in other menus. #TINY-4866
- Added new `mceTableApplyCellStyle` command to the `table` plugin. #TINY-6004
- Added new `table` cut, copy, and paste column editor commands and menu items. #TINY-6006
- Added font related Oxide variables for secondary buttons, allowing for custom styling. #TINY-6061
- Added new `table_header_type` setting to control how table header rows are structured. #TINY-6007
- Added new `table_sizing_mode` setting to replace the `table_responsive_width` setting, which has now been deprecated. #TINY-6051
- Added new `mceTableSizingMode` command for changing the sizing mode of a table. #TINY-6000
- Added new `mceTableRowType`, `mceTableColType`, and `mceTableCellType` commands and value queries. #TINY-6150

### Changed
- Changed `advlist` toolbar buttons to only show a dropdown list if there is more than one option. #TINY-3194
- Changed `mceInsertTable` command and `insertTable` API method to take optional header rows and columns arguments. #TINY-6012
- Changed stylesheet loading, so that UI skin stylesheets can load in a ShadowRoot if required. #TINY-6089
- Changed the DOM location of menus so that they display correctly when the editor is in a ShadowRoot. #TINY-6093
- Changed the table plugin to correctly detect all valid header row structures. #TINY-6007

### Fixed
- Fixed tables with no defined width being converted to a `fixed` width table when modifying the table. #TINY-6051
- Fixed the `autosave` `isEmpty` API incorrectly detecting non-empty content as empty. #TINY-5953
- Fixed table `Paste row after` and `Paste row before` menu items not disabled when nothing was available to paste. #TINY-6006
- Fixed a selection performance issue with large tables on Microsoft Internet Explorer and Edge. #TINY-6057
- Fixed filters for screening commands from the undo stack to be case-insensitive. #TINY-5946
- Fixed `fullscreen` plugin now removes all classes when the editor is closed. #TINY-4048
- Fixed handling of mixed-case icon identifiers (names) for UI elements. #TINY-3854
- Fixed leading and trailing spaces lost when using `editor.selection.getContent({ format: 'text' })`. #TINY-5986
- Fixed an issue where changing the URL with the quicklink toolbar caused unexpected undo behavior. #TINY-5952
- Fixed an issue where removing formatting within a table cell would cause Internet Explorer 11 to scroll to the end of the table. #TINY-6049
- Fixed an issue where the `allow_html_data_urls` setting was not correctly applied. #TINY-5951
- Fixed the `autolink` feature so that it no longer treats a string with multiple "@" characters as an email address. #TINY-4773
- Fixed an issue where removing the editor would leave unexpected attributes on the target element. #TINY-4001
- Fixed the `link` plugin now suggest `mailto:` when the text contains an '@' and no slashes (`/`). #TINY-5941
- Fixed the `valid_children` check of custom elements now allows a wider range of characters in names. #TINY-5971

## 5.3.2 - 2020-06-10

### Fixed
- Fixed a regression introduced in 5.3.0, where `images_dataimg_filter` was no-longer called. #TINY-6086

## 5.3.1 - 2020-05-27

### Fixed
- Fixed the image upload error alert also incorrectly closing the image dialog. #TINY-6020
- Fixed editor content scrolling incorrectly on focus in Firefox by reverting default content CSS html and body heights added in 5.3.0. #TINY-6019

## 5.3.0 - 2020-05-21

### Added
- Added html and body height styles to the default oxide content CSS. #TINY-5978
- Added `uploadUri` and `blobInfo` to the data returned by `editor.uploadImages()`. #TINY-4579
- Added a new function to the `BlobCache` API to lookup a blob based on the base64 data and mime type. #TINY-5988
- Added the ability to search and replace within a selection. #TINY-4549
- Added the ability to set the list start position for ordered lists and added new `lists` context menu item. #TINY-3915
- Added `icon` as an optional config option to the toggle menu item API. #TINY-3345
- Added `auto` mode for `toolbar_location` which positions the toolbar and menu bar at the bottom if there is no space at the top. #TINY-3161

### Changed
- Changed the default `toolbar_location` to `auto`. #TINY-3161
- Changed toggle menu items and choice menu items to have a dedicated icon with the checkmark displayed on the far right side of the menu item. #TINY-3345
- Changed the `link`, `image`, and `paste` plugins to use Promises to reduce the bundle size. #TINY-4710
- Changed the default icons to be lazy loaded during initialization. #TINY-4729
- Changed the parsing of content so base64 encoded urls are converted to blob urls. #TINY-4727
- Changed context toolbars so they concatenate when more than one is suitable for the current selection. #TINY-4495
- Changed inline style element formats (strong, b, em, i, u, strike) to convert to a span on format removal if a `style` or `class` attribute is present. #TINY-4741

### Fixed
- Fixed the `selection.setContent()` API not running parser filters. #TINY-4002
- Fixed formats incorrectly applied or removed when table cells were selected. #TINY-4709
- Fixed the `quickimage` button not restricting the file types to images. #TINY-4715
- Fixed search and replace ignoring text in nested contenteditable elements. #TINY-5967
- Fixed resize handlers displaying in the wrong location sometimes for remote images. #TINY-4732
- Fixed table picker breaking in Firefox on low zoom levels. #TINY-4728
- Fixed issue with loading or pasting contents with large base64 encoded images on Safari. #TINY-4715
- Fixed supplementary special characters being truncated when inserted into the editor. Patch contributed by mlitwin. #TINY-4791
- Fixed toolbar buttons not set to disabled when the editor is in readonly mode. #TINY-4592
- Fixed the editor selection incorrectly changing when removing caret format containers. #TINY-3438
- Fixed bug where title, width, and height would be set to empty string values when updating an image and removing those attributes using the image dialog. #TINY-4786
- Fixed `ObjectResized` event firing when an object wasn't resized. #TINY-4161
- Fixed `ObjectResized` and `ObjectResizeStart` events incorrectly fired when adding or removing table rows and columns. #TINY-4829
- Fixed the placeholder not hiding when pasting content into the editor. #TINY-4828
- Fixed an issue where the editor would fail to load if local storage was disabled. #TINY-5935
- Fixed an issue where an uploaded image would reuse a cached image with a different mime type. #TINY-5988
- Fixed bug where toolbars and dialogs would not show if the body element was replaced (e.g. with Turbolinks). Patch contributed by spohlenz. #GH-5653
- Fixed an issue where multiple formats would be removed when removing a single format at the end of lines or on empty lines. #TINY-1170
- Fixed zero-width spaces incorrectly included in the `wordcount` plugin character count. #TINY-5991
- Fixed a regression introduced in 5.2.0 whereby the desktop `toolbar_mode` setting would incorrectly override the mobile default setting. #TINY-5998
- Fixed an issue where deleting all content in a single cell table would delete the entire table. #TINY-1044

## 5.2.2 - 2020-04-23

### Fixed
- Fixed an issue where anchors could not be inserted on empty lines. #TINY-2788
- Fixed text decorations (underline, strikethrough) not consistently inheriting the text color. #TINY-4757
- Fixed `format` menu alignment buttons inconsistently applying to images. #TINY-4057
- Fixed the floating toolbar drawer height collapsing when the editor is rendered in modal dialogs or floating containers. #TINY-4837
- Fixed `media` embed content not processing safely in some cases. #TINY-4857

## 5.2.1 - 2020-03-25

### Fixed
- Fixed the "is decorative" checkbox in the image dialog clearing after certain dialog events. #FOAM-11
- Fixed possible uncaught exception when a `style` attribute is removed using a content filter on `setContent`. #TINY-4742
- Fixed the table selection not functioning correctly in Microsoft Edge 44 or higher. #TINY-3862
- Fixed the table resize handles not functioning correctly in Microsoft Edge 44 or higher. #TINY-4160
- Fixed the floating toolbar drawer disconnecting from the toolbar when adding content in inline mode. #TINY-4725 #TINY-4765
- Fixed `readonly` mode not returning the appropriate boolean value. #TINY-3948
- Fixed the `forced_root_block_attrs` setting not applying attributes to new blocks consistently. #TINY-4564
- Fixed the editor incorrectly stealing focus during initialization in Microsoft Internet Explorer. #TINY-4697
- Fixed dialogs stealing focus when opening an alert or confirm dialog using an `onAction` callback. #TINY-4014
- Fixed inline dialogs incorrectly closing when clicking on an opened alert or confirm dialog. #TINY-4012
- Fixed the context toolbar overlapping the menu bar and toolbar. #TINY-4586
- Fixed notification and inline dialog positioning issues when using `toolbar_location: 'bottom'`. #TINY-4586
- Fixed the `colorinput` popup appearing offscreen on mobile devices. #TINY-4711
- Fixed special characters not being found when searching by "whole words only". #TINY-4522
- Fixed an issue where dragging images could cause them to be duplicated. #TINY-4195
- Fixed context toolbars activating without the editor having focus. #TINY-4754
- Fixed an issue where removing the background color of text did not always work. #TINY-4770
- Fixed an issue where new rows and columns in a table did not retain the style of the previous row or column. #TINY-4788

## 5.2.0 - 2020-02-13

### Added
- Added the ability to apply formats to spaces. #TINY-4200
- Added new `toolbar_location` setting to allow for positioning the menu and toolbar at the bottom of the editor. #TINY-4210
- Added new `toolbar_groups` setting to allow a custom floating toolbar group to be added to the toolbar when using `floating` toolbar mode. #TINY-4229
- Added new `link_default_protocol` setting to `link` and `autolink` plugin to allow a protocol to be used by default. #TINY-3328
- Added new `placeholder` setting to allow a placeholder to be shown when the editor is empty. #TINY-3917
- Added new `tinymce.dom.TextSeeker` API to allow searching text across different DOM nodes. #TINY-4200
- Added a drop shadow below the toolbar while in sticky mode and introduced Oxide variables to customize it when creating a custom skin. #TINY-4343
- Added `quickbars_image_toolbar` setting to allow for the image quickbar to be turned off. #TINY-4398
- Added iframe and img `loading` attribute to the default schema. Patch contributed by ataylor32. #GH-5112
- Added new `getNodeFilters`/`getAttributeFilters` functions to the `editor.serializer` instance. #TINY-4344
- Added new `a11y_advanced_options` setting to allow additional accessibility options to be added. #FOAM-11
- Added new accessibility options and behaviours to the image dialog using `a11y_advanced_options`. #FOAM-11
- Added the ability to use the window `PrismJS` instance for the `codesample` plugin instead of the bundled version to allow for styling custom languages. #TINY-4504
- Added error message events that fire when a resource loading error occurs. #TINY-4509

### Changed
- Changed the default schema to disallow `onchange` for select elements. #TINY-4614
- Changed default `toolbar_mode` value from false to `wrap`. The value false has been deprecated. #TINY-4617
- Changed `toolbar_drawer` setting to `toolbar_mode`. `toolbar_drawer` has been deprecated. #TINY-4416
- Changed iframe mode to set selection on content init if selection doesn't exist. #TINY-4139
- Changed table related icons to align them with the visual style of the other icons. #TINY-4341
- Changed and improved the visual appearance of the color input field. #TINY-2917
- Changed fake caret container to use `forced_root_block` when possible. #TINY-4190
- Changed the `requireLangPack` API to wait until the plugin has been loaded before loading the language pack. #TINY-3716
- Changed the formatter so `style_formats` are registered before the initial content is loaded into the editor. #TINY-4238
- Changed media plugin to use https protocol for media urls by default. #TINY-4577
- Changed the parser to treat CDATA nodes as bogus HTML comments to match the HTML parsing spec. A new `preserve_cdata` setting has been added to preserve CDATA nodes if required. #TINY-4625

### Fixed
- Fixed incorrect parsing of malformed/bogus HTML comments. #TINY-4625
- Fixed `quickbars` selection toolbar appearing on non-editable elements. #TINY-4359
- Fixed bug with alignment toolbar buttons sometimes not changing state correctly. #TINY-4139
- Fixed the `codesample` toolbar button not toggling when selecting code samples other than HTML. #TINY-4504
- Fixed content incorrectly scrolling to the top or bottom when pressing enter if when the content was already in view. #TINY-4162
- Fixed `scrollIntoView` potentially hiding elements behind the toolbar. #TINY-4162
- Fixed editor not respecting the `resize_img_proportional` setting due to legacy code. #TINY-4236
- Fixed flickering floating toolbar drawer in inline mode. #TINY-4210
- Fixed an issue where the template plugin dialog would be indefinitely blocked on a failed template load. #TINY-2766
- Fixed the `mscontrolselect` event not being unbound on IE/Edge. #TINY-4196
- Fixed Confirm dialog footer buttons so only the "Yes" button is highlighted. #TINY-4310
- Fixed `file_picker_callback` functionality for Image, Link and Media plugins. #TINY-4163
- Fixed issue where floating toolbar drawer sometimes would break if the editor is resized while the drawer is open. #TINY-4439
- Fixed incorrect `external_plugins` loading error message. #TINY-4503
- Fixed resize handler was not hidden for ARIA purposes. Patch contributed by Parent5446. #GH-5195
- Fixed an issue where content could be lost if a misspelled word was selected and spellchecking was disabled. #TINY-3899
- Fixed validation errors in the CSS where certain properties had the wrong default value. #TINY-4491
- Fixed an issue where forced root block attributes were not applied when removing a list. #TINY-4272
- Fixed an issue where the element path isn't being cleared when there are no parents. #TINY-4412
- Fixed an issue where width and height in svg icons containing `rect` elements were overridden by the CSS reset. #TINY-4408
- Fixed an issue where uploading images with `images_reuse_filename` enabled and that included a query parameter would generate an invalid URL. #TINY-4638
- Fixed the `closeButton` property not working when opening notifications. #TINY-4674
- Fixed keyboard flicker when opening a context menu on mobile. #TINY-4540
- Fixed issue where plus icon svg contained strokes. #TINY-4681

## 5.1.6 - 2020-01-28

### Fixed
- Fixed `readonly` mode not blocking all clicked links. #TINY-4572
- Fixed legacy font sizes being calculated inconsistently for the `FontSize` query command value. #TINY-4555
- Fixed changing a tables row from `Header` to `Body` incorrectly moving the row to the bottom of the table. #TINY-4593
- Fixed the context menu not showing in certain cases with hybrid devices. #TINY-4569
- Fixed the context menu opening in the wrong location when the target is the editor body. #TINY-4568
- Fixed the `image` plugin not respecting the `automatic_uploads` setting when uploading local images. #TINY-4287
- Fixed security issue related to parsing HTML comments and CDATA. #TINY-4544

## 5.1.5 - 2019-12-19

### Fixed
- Fixed the UI not working with hybrid devices that accept both touch and mouse events. #TNY-4521
- Fixed the `charmap` dialog initially focusing the first tab of the dialog instead of the search input field. #TINY-4342
- Fixed an exception being raised when inserting content if the caret was directly before or after a `contenteditable="false"` element. #TINY-4528
- Fixed a bug with pasting image URLs when paste as text is enabled. #TINY-4523

## 5.1.4 - 2019-12-11

### Fixed
- Fixed dialog contents disappearing when clicking a checkbox for right-to-left languages. #TINY-4518
- Fixed the `legacyoutput` plugin registering legacy formats after editor initialization, causing legacy content to be stripped on the initial load. #TINY-4447
- Fixed search and replace not cycling through results when searching using special characters. #TINY-4506
- Fixed the `visualchars` plugin converting HTML-like text to DOM elements in certain cases. #TINY-4507
- Fixed an issue with the `paste` plugin not sanitizing content in some cases. #TINY-4510
- Fixed HTML comments incorrectly being parsed in certain cases. #TINY-4511

## 5.1.3 - 2019-12-04

### Fixed
- Fixed sticky toolbar not undocking when fullscreen mode is activated. #TINY-4390
- Fixed the "Current Window" target not applying when updating links using the link dialog. #TINY-4063
- Fixed disabled menu items not highlighting when focused. #TINY-4339
- Fixed touch events passing through dialog collection items to the content underneath on Android devices. #TINY-4431
- Fixed keyboard navigation of the Help dialog's Keyboard Navigation tab. #TINY-4391
- Fixed search and replace dialog disappearing when finding offscreen matches on iOS devices. #TINY-4350
- Fixed performance issues where sticky toolbar was jumping while scrolling on slower browsers. #TINY-4475

## 5.1.2 - 2019-11-19

### Fixed
- Fixed desktop touch devices using `mobile` configuration overrides. #TINY-4345
- Fixed unable to disable the new scrolling toolbar feature. #TINY-4345
- Fixed touch events passing through any pop-up items to the content underneath on Android devices. #TINY-4367
- Fixed the table selector handles throwing JavaScript exceptions for non-table selections. #TINY-4338
- Fixed `cut` operations not removing selected content on Android devices when the `paste` plugin is enabled. #TINY-4362
- Fixed inline toolbar not constrained to the window width by default. #TINY-4314
- Fixed context toolbar split button chevrons pointing right when they should be pointing down. #TINY-4257
- Fixed unable to access the dialog footer in tabbed dialogs on small screens. #TINY-4360
- Fixed mobile table selectors were hard to select with touch by increasing the size. #TINY-4366
- Fixed mobile table selectors moving when moving outside the editor. #TINY-4366
- Fixed inline toolbars collapsing when using sliding toolbars. #TINY-4389
- Fixed block textpatterns not treating NBSPs as spaces. #TINY-4378
- Fixed backspace not merging blocks when the last element in the preceding block was a `contenteditable="false"` element. #TINY-4235
- Fixed toolbar buttons that only contain text labels overlapping on mobile devices. #TINY-4395
- Fixed quickbars quickimage picker not working on mobile. #TINY-4377
- Fixed fullscreen not resizing in an iOS WKWebView component. #TINY-4413

## 5.1.1 - 2019-10-28

### Fixed
- Fixed font formats containing spaces being wrapped in `&quot;` entities instead of single quotes. #TINY-4275
- Fixed alert and confirm dialogs losing focus when clicked. #TINY-4248
- Fixed clicking outside a modal dialog focusing on the document body. #TINY-4249
- Fixed the context toolbar not hiding when scrolled out of view. #TINY-4265

## 5.1.0 - 2019-10-17

### Added
- Added touch selector handles for table selections on touch devices. #TINY-4097
- Added border width field to Table Cell dialog. #TINY-4028
- Added touch event listener to media plugin to make embeds playable. #TINY-4093
- Added oxide styling options to notifications and tweaked the default variables. #TINY-4153
- Added additional padding to split button chevrons on touch devices, to make them easier to interact with. #TINY-4223
- Added new platform detection functions to `Env` and deprecated older detection properties. #TINY-4184
- Added `inputMode` config field to specify inputmode attribute of `input` dialog components. #TINY-4062
- Added new `inputMode` property to relevant plugins/dialogs. #TINY-4102
- Added new `toolbar_sticky` setting to allow the iframe menubar/toolbar to stick to the top of the window when scrolling. #TINY-3982

### Changed
- Changed default setting for `toolbar_drawer` to `floating`. #TINY-3634
- Changed mobile phones to use the `silver` theme by default. #TINY-3634
- Changed some editor settings to default to `false` on touch devices:
  - `menubar`(phones only). #TINY-4077
  - `table_grid`. #TINY-4075
  - `resize`. #TINY-4157
  - `object_resizing`. #TINY-4157
- Changed toolbars and context toolbars to sidescroll on mobile. #TINY-3894 #TINY-4107
- Changed context menus to render as horizontal menus on touch devices. #TINY-4107
- Changed the editor to use the `VisualViewport` API of the browser where possible. #TINY-4078
- Changed visualblocks toolbar button icon and renamed `paragraph` icon to `visualchars`. #TINY-4074
- Changed Oxide default for `@toolbar-button-chevron-color` to follow toolbar button icon color. #TINY-4153
- Changed the `urlinput` dialog component to use the `url` type attribute. #TINY-4102

### Fixed
- Fixed Safari desktop visual viewport fires resize on fullscreen breaking the restore function. #TINY-3976
- Fixed scroll issues on mobile devices. #TINY-3976
- Fixed context toolbar unable to refresh position on iOS12. #TINY-4107
- Fixed ctrl+left click not opening links on readonly mode and the preview dialog. #TINY-4138
- Fixed Slider UI component not firing `onChange` event on touch devices. #TINY-4092
- Fixed notifications overlapping instead of stacking. #TINY-3478
- Fixed inline dialogs positioning incorrectly when the page is scrolled. #TINY-4018
- Fixed inline dialogs and menus not repositioning when resizing. #TINY-3227
- Fixed inline toolbar incorrectly stretching to the full width when a width value was provided. #TINY-4066
- Fixed menu chevrons color to follow the menu text color. #TINY-4153
- Fixed table menu selection grid from staying black when using dark skins, now follows border color. #TINY-4153
- Fixed Oxide using the wrong text color variable for menubar button focused state. #TINY-4146
- Fixed the autoresize plugin not keeping the selection in view when resizing. #TINY-4094
- Fixed textpattern plugin throwing exceptions when using `forced_root_block: false`. #TINY-4172
- Fixed missing CSS fill styles for toolbar button icon active state. #TINY-4147
- Fixed an issue where the editor selection could end up inside a short ended element (such as `br`). #TINY-3999
- Fixed browser selection being lost in inline mode when opening split dropdowns. #TINY-4197
- Fixed backspace throwing an exception when using `forced_root_block: false`. #TINY-4099
- Fixed floating toolbar drawer expanding outside the bounds of the editor. #TINY-3941
- Fixed the autocompleter not activating immediately after a `br` or `contenteditable=false` element. #TINY-4194
- Fixed an issue where the autocompleter would incorrectly close on IE 11 in certain edge cases. #TINY-4205

## 5.0.16 - 2019-09-24

### Added
- Added new `referrer_policy` setting to add the `referrerpolicy` attribute when loading scripts or stylesheets. #TINY-3978
- Added a slight background color to dialog tab links when focused to aid keyboard navigation. #TINY-3877

### Fixed
- Fixed media poster value not updating on change. #TINY-4013
- Fixed openlink was not registered as a toolbar button. #TINY-4024
- Fixed failing to initialize if a script tag was used inside a SVG. #TINY-4087
- Fixed double top border showing on toolbar without menubar when toolbar_drawer is enabled. #TINY-4118
- Fixed unable to drag inline dialogs to the bottom of the screen when scrolled. #TINY-4154
- Fixed notifications appearing on top of the toolbar when scrolled in inline mode. #TINY-4159
- Fixed notifications displaying incorrectly on IE 11. #TINY-4169

## 5.0.15 - 2019-09-02

### Added
- Added a dark `content_css` skin to go with the dark UI skin. #TINY-3743

### Changed
- Changed the enabled state on toolbar buttons so they don't get the hover effect. #TINY-3974

### Fixed
- Fixed missing CSS active state on toolbar buttons. #TINY-3966
- Fixed `onChange` callback not firing for the colorinput dialog component. #TINY-3968
- Fixed context toolbars not showing in fullscreen mode. #TINY-4023

## 5.0.14 - 2019-08-19

### Added
- Added an API to reload the autocompleter menu with additional fetch metadata #MENTIONS-17

### Fixed
- Fixed missing toolbar button border styling options. #TINY-3965
- Fixed image upload progress notification closing before the upload is complete. #TINY-3963
- Fixed inline dialogs not closing on escape when no dialog component is in focus. #TINY-3936
- Fixed plugins not being filtered when defaulting to mobile on phones. #TINY-3537
- Fixed toolbar more drawer showing the content behind it when transitioning between opened and closed states. #TINY-3878
- Fixed focus not returning to the dialog after pressing the "Replace all" button in the search and replace dialog. #TINY-3961

### Removed
- Removed Oxide variable `@menubar-select-disabled-border-color` and replaced it with `@menubar-select-disabled-border`. #TINY-3965

## 5.0.13 - 2019-08-06

### Changed
- Changed modal dialogs to prevent dragging by default and added new `draggable_modal` setting to restore dragging. #TINY-3873
- Changed the nonbreaking plugin to insert nbsp characters wrapped in spans to aid in filtering. This can be disabled using the `nonbreaking_wrap` setting. #TINY-3647
- Changed backspace behaviour in lists to outdent nested list items when the cursor is at the start of the list item. #TINY-3651

### Fixed
- Fixed sidebar growing beyond editor bounds in IE 11. #TINY-3937
- Fixed issue with being unable to keyboard navigate disabled toolbar buttons. #TINY-3350
- Fixed issues with backspace and delete in nested contenteditable true and false elements. #TINY-3868
- Fixed issue with losing keyboard navigation in dialogs due to disabled buttons. #TINY-3914
- Fixed `MouseEvent.mozPressure is deprecated` warning in Firefox. #TINY-3919
- Fixed `default_link_target` not being respected when `target_list` is disabled. #TINY-3757
- Fixed mobile plugin filter to only apply to the mobile theme, rather than all mobile platforms. #TINY-3405
- Fixed focus switching to another editor during mode changes. #TINY-3852
- Fixed an exception being thrown when clicking on an uninitialized inline editor. #TINY-3925
- Fixed unable to keyboard navigate to dialog menu buttons. #TINY-3933
- Fixed dialogs being able to be dragged outside the window viewport. #TINY-3787
- Fixed inline dialogs appearing above modal dialogs. #TINY-3932

## 5.0.12 - 2019-07-18

### Added
- Added ability to utilize UI dialog panels inside other panels. #TINY-3305
- Added help dialog tab explaining keyboard navigation of the editor. #TINY-3603

### Changed
- Changed the "Find and Replace" design to an inline dialog. #TINY-3054

### Fixed
- Fixed issue where autolink spacebar event was not being fired on Edge. #TINY-3891
- Fixed table selection missing the background color. #TINY-3892
- Fixed removing shortcuts not working for function keys. #TINY-3871
- Fixed non-descriptive UI component type names. #TINY-3349
- Fixed UI registry components rendering as the wrong type when manually specifying a different type. #TINY-3385
- Fixed an issue where dialog checkbox, input, selectbox, textarea and urlinput components couldn't be disabled. #TINY-3708
- Fixed the context toolbar not using viable screen space in inline/distraction free mode. #TINY-3717
- Fixed the context toolbar overlapping the toolbar in various conditions. #TINY-3205
- Fixed IE11 edge case where items were being inserted into the wrong location. #TINY-3884

## 5.0.11 - 2019-07-04

### Fixed
- Fixed packaging errors caused by a rollup treeshaking bug (https://github.com/rollup/rollup/issues/2970). #TINY-3866
- Fixed the customeditor component not able to get data from the dialog api. #TINY-3866
- Fixed collection component tooltips not being translated. #TINY-3855

## 5.0.10 - 2019-07-02

### Added
- Added support for all HTML color formats in `color_map` setting. #TINY-3837

### Changed
- Changed backspace key handling to outdent content in appropriate circumstances. #TINY-3685
- Changed default palette for forecolor and backcolor to include some lighter colors suitable for highlights. #TINY-2865
- Changed the search and replace plugin to cycle through results. #TINY-3800

### Fixed
- Fixed inconsistent types causing some properties to be unable to be used in dialog components. #TINY-3778
- Fixed an issue in the Oxide skin where dialog content like outlines and shadows were clipped because of overflow hidden. #TINY-3566
- Fixed the search and replace plugin not resetting state when changing the search query. #TINY-3800
- Fixed backspace in lists not creating an undo level. #TINY-3814
- Fixed the editor to cancel loading in quirks mode where the UI is not supported. #TINY-3391
- Fixed applying fonts not working when the name contained spaces and numbers. #TINY-3801
- Fixed so that initial content is retained when initializing on list items. #TINY-3796
- Fixed inefficient font name and font size current value lookup during rendering. #TINY-3813
- Fixed mobile font copied into the wrong folder for the oxide-dark skin. #TINY-3816
- Fixed an issue where resizing the width of tables would produce inaccurate results. #TINY-3827
- Fixed a memory leak in the Silver theme. #TINY-3797
- Fixed alert and confirm dialogs using incorrect markup causing inconsistent padding. #TINY-3835
- Fixed an issue in the Table plugin with `table_responsive_width` not enforcing units when resizing. #TINY-3790
- Fixed leading, trailing and sequential spaces being lost when pasting plain text. #TINY-3726
- Fixed exception being thrown when creating relative URIs. #TINY-3851
- Fixed focus is no longer set to the editor content during mode changes unless the editor already had focus. #TINY-3852

## 5.0.9 - 2019-06-26

### Fixed
- Fixed print plugin not working in Firefox. #TINY-3834

## 5.0.8 - 2019-06-18

### Added
- Added back support for multiple toolbars. #TINY-2195
- Added support for .m4a files to the media plugin. #TINY-3750
- Added new base_url and suffix editor init options. #TINY-3681

### Fixed
- Fixed incorrect padding for select boxes with visible values. #TINY-3780
- Fixed selection incorrectly changing when programmatically setting selection on contenteditable false elements. #TINY-3766
- Fixed sidebar background being transparent. #TINY-3727
- Fixed the build to remove duplicate iife wrappers. #TINY-3689
- Fixed bogus autocompleter span appearing in content when the autocompleter menu is shown. #TINY-3752
- Fixed toolbar font size select not working with legacyoutput plugin. #TINY-2921
- Fixed the legacyoutput plugin incorrectly aligning images. #TINY-3660
- Fixed remove color not working when using the legacyoutput plugin. #TINY-3756
- Fixed the font size menu applying incorrect sizes when using the legacyoutput plugin. #TINY-3773
- Fixed scrollIntoView not working when the parent window was out of view. #TINY-3663
- Fixed the print plugin printing from the wrong window in IE11. #TINY-3762
- Fixed content CSS loaded over CORS not loading in the preview plugin with content_css_cors enabled. #TINY-3769
- Fixed the link plugin missing the default "None" option for link list. #TINY-3738
- Fixed small dot visible with menubar and toolbar disabled in inline mode. #TINY-3623
- Fixed space key properly inserts a nbsp before/after block elements. #TINY-3745
- Fixed native context menu not showing with images in IE11. #TINY-3392
- Fixed inconsistent browser context menu image selection. #TINY-3789

## 5.0.7 - 2019-06-05

### Added
- Added new toolbar button and menu item for inserting tables via dialog. #TINY-3636
- Added new API for adding/removing/changing tabs in the Help dialog. #TINY-3535
- Added highlighting of matched text in autocompleter items. #TINY-3687
- Added the ability for autocompleters to work with matches that include spaces. #TINY-3704
- Added new `imagetools_fetch_image` callback to allow custom implementations for cors loading of images. #TINY-3658
- Added `'http'` and `https` options to `link_assume_external_targets` to prepend `http://` or `https://` prefixes when URL does not contain a protocol prefix. Patch contributed by francoisfreitag. #GH-4335

### Changed
- Changed annotations navigation to work the same as inline boundaries. #TINY-3396
- Changed tabpanel API by adding a `name` field and changing relevant methods to use it. #TINY-3535

### Fixed
- Fixed text color not updating all color buttons when choosing a color. #TINY-3602
- Fixed the autocompleter not working with fragmented text. #TINY-3459
- Fixed the autosave plugin no longer overwrites window.onbeforeunload. #TINY-3688
- Fixed infinite loop in the paste plugin when IE11 takes a long time to process paste events. Patch contributed by lRawd. #GH-4987
- Fixed image handle locations when using `fixed_toolbar_container`. Patch contributed by t00. #GH-4966
- Fixed the autoresize plugin not firing `ResizeEditor` events. #TINY-3587
- Fixed editor in fullscreen mode not extending to the bottom of the screen. #TINY-3701
- Fixed list removal when pressing backspace after the start of the list item. #TINY-3697
- Fixed autocomplete not triggering from compositionend events. #TINY-3711
- Fixed `file_picker_callback` could not set the caption field on the insert image dialog. #TINY-3172
- Fixed the autocompleter menu showing up after a selection had been made. #TINY-3718
- Fixed an exception being thrown when a file or number input has focus during initialization. Patch contributed by t00. #GH-2194

## 5.0.6 - 2019-05-22

### Added
- Added `icons_url` editor settings to enable icon packs to be loaded from a custom url. #TINY-3585
- Added `image_uploadtab` editor setting to control the visibility of the upload tab in the image dialog. #TINY-3606
- Added new api endpoints to the wordcount plugin and improved character count logic. #TINY-3578

### Changed
- Changed plugin, language and icon loading errors to log in the console instead of a notification. #TINY-3585

### Fixed
- Fixed the textpattern plugin not working with fragmented text. #TINY-3089
- Fixed various toolbar drawer accessibility issues and added an animation. #TINY-3554
- Fixed issues with selection and ui components when toggling readonly mode. #TINY-3592
- Fixed so readonly mode works with inline editors. #TINY-3592
- Fixed docked inline toolbar positioning when scrolled. #TINY-3621
- Fixed initial value not being set on bespoke select in quickbars and toolbar drawer. #TINY-3591
- Fixed so that nbsp entities aren't trimmed in white-space: pre-line elements. #TINY-3642
- Fixed `mceInsertLink` command inserting spaces instead of url encoded characters. #GH-4990
- Fixed text content floating on top of dialogs in IE11. #TINY-3640

## 5.0.5 - 2019-05-09

### Added
- Added menu items to match the forecolor/backcolor toolbar buttons. #TINY-2878
- Added default directionality based on the configured language. #TINY-2621
- Added styles, icons and tests for rtl mode. #TINY-2621

### Fixed
- Fixed autoresize not working with floating elements or when media elements finished loading. #TINY-3545
- Fixed incorrect vertical caret positioning in IE 11. #TINY-3188
- Fixed submenu anchoring hiding overflowed content. #TINY-3564

### Removed
- Removed unused and hidden validation icons to avoid displaying phantom tooltips. #TINY-2329

## 5.0.4 - 2019-04-23

### Added
- Added back URL dialog functionality, which is now available via `editor.windowManager.openUrl()`. #TINY-3382
- Added the missing throbber functionality when calling `editor.setProgressState(true)`. #TINY-3453
- Added function to reset the editor content and undo/dirty state via `editor.resetContent()`. #TINY-3435
- Added the ability to set menu buttons as active. #TINY-3274
- Added `editor.mode` API, featuring a custom editor mode API. #TINY-3406
- Added better styling to floating toolbar drawer. #TINY-3479
- Added the new premium plugins to the Help dialog plugins tab. #TINY-3496
- Added the linkchecker context menu items to the default configuration. #TINY-3543

### Fixed
- Fixed image context menu items showing on placeholder images. #TINY-3280
- Fixed dialog labels and text color contrast within notifications/alert banners to satisfy WCAG 4.5:1 contrast ratio for accessibility. #TINY-3351
- Fixed selectbox and colorpicker items not being translated. #TINY-3546
- Fixed toolbar drawer sliding mode to correctly focus the editor when tabbing via keyboard navigation. #TINY-3533
- Fixed positioning of the styleselect menu in iOS while using the mobile theme. #TINY-3505
- Fixed the menubutton `onSetup` callback to be correctly executed when rendering the menu buttons. #TINY-3547
- Fixed `default_link_target` setting to be correctly utilized when creating a link. #TINY-3508
- Fixed colorpicker floating marginally outside its container. #TINY-3026
- Fixed disabled menu items displaying as active when hovered. #TINY-3027

### Removed
- Removed redundant mobile wrapper. #TINY-3480

## 5.0.3 - 2019-03-19

### Changed
- Changed empty nested-menu items within the style formats menu to be disabled or hidden if the value of `style_formats_autohide` is `true`. #TINY-3310
- Changed the entire phrase 'Powered by Tiny' in the status bar to be a link instead of just the word 'Tiny'. #TINY-3366
- Changed `formatselect`, `styleselect` and `align` menus to use the `mceToggleFormat` command internally. #TINY-3428

### Fixed
- Fixed toolbar keyboard navigation to work as expected when `toolbar_drawer` is configured. #TINY-3432
- Fixed text direction buttons to display the correct pressed state in selections that have no explicit `dir` property. #TINY-3138
- Fixed the mobile editor to clean up properly when removed. #TINY-3445
- Fixed quickbar toolbars to add an empty box to the screen when it is set to `false`. #TINY-3439
- Fixed an issue where pressing the **Delete/Backspace** key at the edge of tables was creating incorrect selections. #TINY-3371
- Fixed an issue where dialog collection items (emoticon and special character dialogs) couldn't be selected with touch devices. #TINY-3444
- Fixed a type error introduced in TinyMCE version 5.0.2 when calling `editor.getContent()` with nested bookmarks. #TINY-3400
- Fixed an issue that prevented default icons from being overridden. #TINY-3449
- Fixed an issue where **Home/End** keys wouldn't move the caret correctly before or after `contenteditable=false` inline elements. #TINY-2995
- Fixed styles to be preserved in IE 11 when editing via the `fullpage` plugin. #TINY-3464
- Fixed the `link` plugin context toolbar missing the open link button. #TINY-3461
- Fixed inconsistent dialog component spacing. #TINY-3436

## 5.0.2 - 2019-03-05

### Added
- Added presentation and document presets to `htmlpanel` dialog component. #TINY-2694
- Added missing fixed_toolbar_container setting has been reimplemented in the Silver theme. #TINY-2712
- Added a new toolbar setting `toolbar_drawer` that moves toolbar groups which overflow the editor width into either a `sliding` or `floating` toolbar section. #TINY-2874

### Changed
- Updated the build process to include package lock files in the dev distribution archive. #TINY-2870

### Fixed
- Fixed inline dialogs did not have aria attributes. #TINY-2694
- Fixed default icons are now available in the UI registry, allowing use outside of toolbar buttons. #TINY-3307
- Fixed a memory leak related to select toolbar items. #TINY-2874
- Fixed a memory leak due to format changed listeners that were never unbound. #TINY-3191
- Fixed an issue where content may have been lost when using permanent bookmarks. #TINY-3400
- Fixed the quicklink toolbar button not rendering in the quickbars plugin. #TINY-3125
- Fixed an issue where menus were generating invalid HTML in some cases. #TINY-3323
- Fixed an issue that could cause the mobile theme to show a blank white screen when the editor was inside an `overflow:hidden` element. #TINY-3407
- Fixed mobile theme using a transparent background and not taking up the full width on iOS. #TINY-3414
- Fixed the template plugin dialog missing the description field. #TINY-3337
- Fixed input dialog components using an invalid default type attribute. #TINY-3424
- Fixed an issue where backspace/delete keys after/before pagebreak elements wouldn't move the caret. #TINY-3097
- Fixed an issue in the table plugin where menu items and toolbar buttons weren't showing correctly based on the selection. #TINY-3423
- Fixed inconsistent button focus styles in Firefox. #TINY-3377
- Fixed the resize icon floating left when all status bar elements were disabled. #TINY-3340
- Fixed the resize handle to not show in fullscreen mode. #TINY-3404

## 5.0.1 - 2019-02-21

### Added
- Added H1-H6 toggle button registration to the silver theme. #TINY-3070
- Added code sample toolbar button will now toggle on when the cursor is in a code section. #TINY-3040
- Added new settings to the emoticons plugin to allow additional emoticons to be added. #TINY-3088

### Fixed
- Fixed an issue where adding links to images would replace the image with text. #TINY-3356
- Fixed an issue where the inline editor could use fractional pixels for positioning. #TINY-3202
- Fixed an issue where uploading non-image files in the Image Plugin upload tab threw an error. #TINY-3244
- Fixed an issue in the media plugin that was causing the source url and height/width to be lost in certain circumstances. #TINY-2858
- Fixed an issue with the Context Toolbar not being removed when clicking outside of the editor. #TINY-2804
- Fixed an issue where clicking 'Remove link' wouldn't remove the link in certain circumstances. #TINY-3199
- Fixed an issue where the media plugin would fail when parsing dialog data. #TINY-3218
- Fixed an issue where retrieving the selected content as text didn't create newlines. #TINY-3197
- Fixed incorrect keyboard shortcuts in the Help dialog for Windows. #TINY-3292
- Fixed an issue where JSON serialization could produce invalid JSON. #TINY-3281
- Fixed production CSS including references to source maps. #TINY-3920
- Fixed development CSS was not included in the development zip. #TINY-3920
- Fixed the autocompleter matches predicate not matching on the start of words by default. #TINY-3306
- Fixed an issue where the page could be scrolled with modal dialogs open. #TINY-2252
- Fixed an issue where autocomplete menus would show an icon margin when no items had icons. #TINY-3329
- Fixed an issue in the quickbars plugin where images incorrectly showed the text selection toolbar. #TINY-3338
- Fixed an issue that caused the inline editor to fail to render when the target element already had focus. #TINY-3353

### Removed
- Removed paste as text notification banner and paste_plaintext_inform setting. #POW-102

## 5.0.0 - 2019-02-04

Full documentation for the version 5 features and changes is available at https://www.tiny.cloud/docs/tinymce/5/release-notes/release-notes50/

### Added
- Added links and registered names with * to denote premium plugins in Plugins tab of Help dialog. #TINY-3223

### Changed
- Changed Tiny 5 mobile skin to look more uniform with desktop. #TINY-2650
- Blacklisted table, th and td as inline editor target. #TINY-717

### Fixed
- Fixed an issue where tab panel heights weren't sizing properly on smaller screens and weren't updating on resize. #TINY-3242
- Fixed image tools not having any padding between the label and slider. #TINY-3220
- Fixed context toolbar toggle buttons not showing the correct state. #TINY-3022
- Fixed missing separators in the spellchecker context menu between the suggestions and actions. #TINY-3217
- Fixed notification icon positioning in alert banners. #TINY-2196
- Fixed a typo in the word count plugin name. #TINY-3062
- Fixed charmap and emoticons dialogs not having a primary button. #TINY-3233
- Fixed an issue where resizing wouldn't work correctly depending on the box-sizing model. #TINY-3278

## 5.0.0-rc-2 - 2019-01-22

### Added
- Added screen reader accessibility for sidebar and statusbar. #TINY-2699

### Changed
- Changed formatting menus so they are registered and made the align toolbar button use an icon instead of text. #TINY-2880
- Changed checkboxes to use a boolean for its state, instead of a string. #TINY-2848
- Updated the textpattern plugin to properly support nested patterns and to allow running a command with a value for a pattern with a start and an end. #TINY-2991
- Updated Emoticons and Charmap dialogs to be screen reader accessible. #TINY-2693

### Fixed
- Fixed the link dialog such that it will now retain class attributes when updating links. #TINY-2825
- Fixed "Find and replace" not showing in the "Edit" menu by default. #TINY-3061
- Fixed dropdown buttons missing the 'type' attribute, which could cause forms to be incorrectly submitted. #TINY-2826
- Fixed emoticon and charmap search not returning expected results in certain cases. #TINY-3084
- Fixed blank rel_list values throwing an exception in the link plugin. #TINY-3149

### Removed
- Removed unnecessary 'flex' and unused 'colspan' properties from the new dialog APIs. #TINY-2973

## 5.0.0-rc-1 - 2019-01-08

### Added
- Added editor settings functionality to specify title attributes for toolbar groups. #TINY-2690
- Added icons instead of button text to improve Search and Replace dialog footer appearance. #TINY-2654
- Added `tox-dialog__table` instead of `mce-table-striped` class to enhance Help dialog appearance. #TINY-2360
- Added title attribute to iframes so, screen readers can announce iframe labels. #TINY-2692
- Added a wordcount menu item, that defaults to appearing in the tools menu. #TINY-2877

### Changed
- Updated the font select dropdown logic to try to detect the system font stack and show "System Font" as the font name. #TINY-2710
- Updated the autocompleter to only show when it has matched items. #TINY-2350
- Updated SizeInput labels to "Height" and "Width" instead of Dimensions. #TINY-2833
- Updated the build process to minify and generate ASCII only output for the emoticons database. #TINY-2744

### Fixed
- Fixed readonly mode not fully disabling editing content. #TINY-2287
- Fixed accessibility issues with the font select, font size, style select and format select toolbar dropdowns. #TINY-2713
- Fixed accessibility issues with split dropdowns. #TINY-2697
- Fixed the legacyoutput plugin to be compatible with TinyMCE 5.0. #TINY-2301
- Fixed icons not showing correctly in the autocompleter popup. #TINY-3029
- Fixed an issue where preview wouldn't show anything in Edge under certain circumstances. #TINY-3035
- Fixed the height being incorrectly calculated for the autoresize plugin. #TINY-2807

## 5.0.0-beta-1 - 2018-11-30

### Added
- Added a new `addNestedMenuItem()` UI registry function and changed all nested menu items to use the new registry functions. #TINY-2230
- Added title attribute to color swatch colors. #TINY-2669
- Added anchorbar component to anchor inline toolbar dialogs to instead of the toolbar. #TINY-2040
- Added support for toolbar<n> and toolbar array config options to be squashed into a single toolbar and not create multiple toolbars. #TINY-2195
- Added error handling for when forced_root_block config option is set to true. #TINY-2261
- Added functionality for the removed_menuitems config option. #TINY-2184
- Added the ability to use a string to reference menu items in menu buttons and submenu items. #TINY-2253

### Changed
- Changed the name of the "inlite" plugin to "quickbars". #TINY-2831
- Changed the background color icon to highlight background icon. #TINY-2258
- Changed Help dialog to be accessible to screen readers. #TINY-2687
- Changed the color swatch to save selected custom colors to local storage for use across sessions. #TINY-2722
- Changed `WindowManager` API - methods `getParams`, `setParams` and `getWindows`, and the legacy `windows` property, have been removed. `alert` and `confirm` dialogs are no longer tracked in the window list. #TINY-2603

### Fixed
- Fixed an inline mode issue where the save plugin upon saving can cause content loss. #TINY-2659
- Fixed an issue in IE 11 where calling selection.getContent() would return an empty string when the editor didn't have focus. #TINY-2325

### Removed
- Removed compat3x plugin. #TINY-2815

## 5.0.0-preview-4 - 2018-11-12

### Added
- Added width and height placeholder text to image and media dialog dimensions input. #AP-296
- Added the ability to keyboard navigate through menus, toolbars, sidebar and the status bar sequentially. #AP-381
- Added translation capability back to the editor's UI. #AP-282
- Added `label` component type for dialogs to group components under a label.

### Changed
- Changed the editor resize handle so that it should be disabled when the autoresize plugin is turned on. #AP-424
- Changed UI text for microcopy improvements. #TINY-2281

### Fixed
- Fixed distraction free plugin. #AP-470
- Fixed contents of the input field being selected on focus instead of just recieving an outline highlight. #AP-464
- Fixed styling issues with dialogs and menus in IE 11. #AP-456
- Fixed custom style format control not honoring custom formats. #AP-393
- Fixed context menu not appearing when clicking an image with a caption. #AP-382
- Fixed directionality of UI when using an RTL language. #AP-423
- Fixed page responsiveness with multiple inline editors. #AP-430
- Fixed empty toolbar groups appearing through invalid configuration of the `toolbar` property. #AP-450
- Fixed text not being retained when updating links through the link dialog. #AP-293
- Fixed edit image context menu, context toolbar and toolbar items being incorrectly enabled when selecting invalid images. #AP-323
- Fixed emoji type ahead being shown when typing URLs. #AP-366
- Fixed toolbar configuration properties incorrectly expecting string arrays instead of strings. #AP-342
- Fixed the block formatting toolbar item not showing a "Formatting" title when there is no selection. #AP-321
- Fixed clicking disabled toolbar buttons hiding the toolbar in inline mode. #AP-380
- Fixed `EditorResize` event not being fired upon editor resize. #AP-327
- Fixed tables losing styles when updating through the dialog. #AP-368
- Fixed context toolbar positioning to be more consistent near the edges of the editor. #AP-318
- Fixed table of contents plugin now works with v5 toolbar APIs correctly. #AP-347
- Fixed the `link_context_toolbar` configuration not disabling the context toolbar. #AP-458
- Fixed the link context toolbar showing incorrect relative links. #AP-435
- Fixed the alignment of the icon in alert banner dialog components. #TINY-2220
- Fixed the visual blocks and visual char menu options not displaying their toggled state. #TINY-2238
- Fixed the editor not displaying as fullscreen when toggled. #TINY-2237

### Removed
- Removed the tox-custom-editor class that was added to the wrapping element of codemirror. #TINY-2211

## 5.0.0-preview-3 - 2018-10-18

### Changed
- Changed editor layout to use modern CSS properties over manually calculating dimensions. #AP-324
- Changed `autoresize_min_height` and `autoresize_max_height` configurations to `min_height` and `max_height`. #AP-324
- Changed `Whole word` label in Search and Replace dialog to `Find whole words only`. #AP-387

### Fixed
- Fixed bugs with editor width jumping when resizing and the iframe not resizing to smaller than 150px in height. #AP-324
- Fixed mobile theme bug that prevented the editor from loading. #AP-404
- Fixed long toolbar groups extending outside of the editor instead of wrapping.
- Fixed dialog titles so they are now proper case. #AP-384
- Fixed color picker default to be #000000 instead of #ff00ff. #AP-216
- Fixed "match case" option on the Find and Replace dialog is no longer selected by default. #AP-298
- Fixed vertical alignment of toolbar icons. #DES-134
- Fixed toolbar icons not appearing on IE11. #DES-133

## 5.0.0-preview-2 - 2018-10-10

### Added
- Added swatch is now shown for colorinput fields, instead of the colorpicker directly. #AP-328
- Added fontformats and fontsizes menu items. #AP-390

### Changed
- Changed configuration of color options has been simplified to `color_map`, `color_cols`, and `custom_colors`. #AP-328
- Changed `height` configuration to apply to the editor frame (including menubar, toolbar, status bar) instead of the content area. #AP-324

### Fixed
- Fixed styleselect not updating the displayed item as the cursor moved. #AP-388
- Fixed preview iframe not expanding to the dialog size. #AP-252
- Fixed 'meta' shortcuts not translated into platform-specific text. #AP-270
- Fixed tabbed dialogs (Charmap and Emoticons) shrinking when no search results returned.
- Fixed a bug where alert banner icons were not retrieved from icon pack. #AP-330
- Fixed component styles to flex so they fill large dialogs. #AP-252
- Fixed editor flashing unstyled during load (still in progress). #AP-349

### Removed
- Removed `colorpicker` plugin, it is now in the theme. #AP-328
- Removed `textcolor` plugin, it is now in the theme. #AP-328

## 5.0.0-preview-1 - 2018-10-01

Developer preview 1.

Initial list of features and changes is available at https://www.tiny.cloud/docs/tinymce/5/release-notes/release-notes50/.

## 4.9.11 - 2020-07-13

### Fixed
- Fixed the `selection.setContent()` API not running parser filters. #TINY-4002
- Fixed content in an iframe element parsing as DOM elements instead of text content. #TINY-5943
- Fixed up and down keyboard navigation not working for inline `contenteditable="false"` elements. #TINY-6226

## 4.9.10 - 2020-04-23

### Fixed
- Fixed an issue where the editor selection could end up inside a short ended element (eg br). #TINY-3999
- Fixed a security issue related to CDATA sanitization during parsing. #TINY-4669
- Fixed `media` embed content not processing safely in some cases. #TINY-4857

## 4.9.9 - 2020-03-25

### Fixed
- Fixed the table selection not functioning correctly in Microsoft Edge 44 or higher. #TINY-3862
- Fixed the table resize handles not functioning correctly in Microsoft Edge 44 or higher. #TINY-4160
- Fixed the `forced_root_block_attrs` setting not applying attributes to new blocks consistently. #TINY-4564
- Fixed the editor failing to initialize if a script tag was used inside an SVG. #TINY-4087

## 4.9.8 - 2020-01-28

### Fixed
- Fixed the `mobile` theme failing to load due to a bundling issue. #TINY-4613
- Fixed security issue related to parsing HTML comments and CDATA. #TINY-4544

## 4.9.7 - 2019-12-19

### Fixed
- Fixed the `visualchars` plugin converting HTML-like text to DOM elements in certain cases. #TINY-4507
- Fixed an issue with the `paste` plugin not sanitizing content in some cases. #TINY-4510
- Fixed HTML comments incorrectly being parsed in certain cases. #TINY-4511

## 4.9.6 - 2019-09-02

### Fixed
- Fixed image browse button sometimes displaying the browse window twice. #TINY-3959

## 4.9.5 - 2019-07-02

### Changed
- Changed annotations navigation to work the same as inline boundaries. #TINY-3396

### Fixed
- Fixed the print plugin printing from the wrong window in IE11. #TINY-3762
- Fixed an exception being thrown when a file or number input has focus during initialization. Patch contributed by t00. #GH-2194
- Fixed positioning of the styleselect menu in iOS while using the mobile theme. #TINY-3505
- Fixed native context menu not showing with images in IE11. #TINY-3392
- Fixed selection incorrectly changing when programmatically setting selection on contenteditable false elements. #TINY-3766
- Fixed image browse button not working on touch devices. #TINY-3751
- Fixed so that nbsp entities aren't trimmed in white-space: pre-line elements. #TINY-3642
- Fixed space key properly inserts a nbsp before/after block elements. #TINY-3745
- Fixed infinite loop in the paste plugin when IE11 takes a long time to process paste events. Patch contributed by lRawd. #GH-4987

## 4.9.4 - 2019-03-20

### Fixed
- Fixed an issue where **Home/End** keys wouldn't move the caret correctly before or after `contenteditable=false` inline elements. #TINY-2995
- Fixed an issue where content may have been lost when using permanent bookmarks. #TINY-3400
- Fixed the mobile editor to clean up properly when removed. #TINY-3445
- Fixed an issue where retrieving the selected content as text didn't create newlines. #TINY-3197
- Fixed an issue where typing space between images would cause issues with nbsp not being inserted. #TINY-3346

## 4.9.3 - 2019-01-31

### Added
- Added a visualchars_default_state setting to the Visualchars Plugin. Patch contributed by mat3e.

### Fixed
- Fixed a bug where scrolling on a page with more than one editor would cause a ResizeWindow event to fire. #TINY-3247
- Fixed a bug where if a plugin threw an error during initialisation the whole editor would fail to load. #TINY-3243
- Fixed a bug where getContent would include bogus elements when valid_elements setting was set up in a specific way. #TINY-3213
- Fixed a bug where only a few function key names could be used when creating keyboard shortcuts. #TINY-3146
- Fixed a bug where it wasn't possible to enter spaces into an editor after pressing shift+enter. #TINY-3099
- Fixed a bug where no caret would be rendered after backspacing to a contenteditable false element. #TINY-2998
- Fixed a bug where deletion to/from indented lists would leave list fragments in the editor. #TINY-2981

## 4.9.2 - 2018-12-17

### Fixed
- Fixed a bug with pressing the space key on IE 11 would result in nbsp characters being inserted between words at the end of a block. #TINY-2996
- Fixed a bug where character composition using quote and space on US International keyboards would produce a space instead of a quote. #TINY-2999
- Fixed a bug where remove format wouldn't remove the inner most inline element in some situations. #TINY-2982
- Fixed a bug where outdenting an list item would affect attributes on other list items within the same list. #TINY-2971
- Fixed a bug where the DomParser filters wouldn't be applied for elements created when parsing invalid html. #TINY-2978
- Fixed a bug where setProgressState wouldn't automatically close floating ui elements like menus. #TINY-2896
- Fixed a bug where it wasn't possible to navigate out of a figcaption element using the arrow keys. #TINY-2894
- Fixed a bug where enter key before an image inside a link would remove the image. #TINY-2780

## 4.9.1 - 2018-12-04

### Added
- Added functionality to insert html to the replacement feature of the Textpattern Plugin. #TINY-2839

### Fixed
- Fixed a bug where `editor.selection.getContent({format: 'text'})` didn't work as expected in IE11 on an unfocused editor. #TINY-2862
- Fixed a bug in the Textpattern Plugin where the editor would get an incorrect selection after inserting a text pattern on Safari. #TINY-2838
- Fixed a bug where the space bar didn't work correctly in editors with the forced_root_block setting set to false. #TINY-2816

## 4.9.0 - 2018-11-27

### Added
- Added a replace feature to the Textpattern Plugin. #TINY-1908
- Added functionality to the Lists Plugin that improves the indentation logic. #TINY-1790

### Fixed
- Fixed a bug where it wasn't possible to delete/backspace when the caret was between a contentEditable=false element and a BR. #TINY-2372
- Fixed a bug where copying table cells without a text selection would fail to copy anything. #TINY-1789
- Implemented missing `autosave_restore_when_empty` functionality in the Autosave Plugin. Patch contributed by gzzo. #GH-4447
- Reduced insertion of unnecessary nonbreaking spaces in the editor. #TINY-1879

## 4.8.5 - 2018-10-30

### Added
- Added a content_css_cors setting to the editor that adds the crossorigin="anonymous" attribute to link tags added by the StyleSheetLoader. #TINY-1909

### Fixed
- Fixed a bug where trying to remove formatting with a collapsed selection range would throw an exception. #GH-4636
- Fixed a bug in the image plugin that caused updating figures to split contenteditable elements. #GH-4563
- Fixed a bug that was causing incorrect viewport calculations for fixed position UI elements. #TINY-1897
- Fixed a bug where inline formatting would cause the delete key to do nothing. #TINY-1900

## 4.8.4 - 2018-10-23

### Added
- Added support for the HTML5 `main` element. #TINY-1877

### Changed
- Changed the keyboard shortcut to move focus to contextual toolbars to Ctrl+F9. #TINY-1812

### Fixed
- Fixed a bug where content css could not be loaded from another domain. #TINY-1891
- Fixed a bug on FireFox where the cursor would get stuck between two contenteditable false inline elements located inside of the same block element divided by a BR. #TINY-1878
- Fixed a bug with the insertContent method where nonbreaking spaces would be inserted incorrectly. #TINY-1868
- Fixed a bug where the toolbar of the inline editor would not be visible in some scenarios. #TINY-1862
- Fixed a bug where removing the editor while more than one notification was open would throw an error. #TINY-1845
- Fixed a bug where the menubutton would be rendered on top of the menu if the viewport didn't have enough height. #TINY-1678
- Fixed a bug with the annotations api where annotating collapsed selections caused problems. #TBS-2449
- Fixed a bug where wbr elements were being transformed into whitespace when using the Paste Plugin's paste as text setting. #GH-4638
- Fixed a bug where the Search and Replace didn't replace spaces correctly. #GH-4632
- Fixed a bug with sublist items not persisting selection. #GH-4628
- Fixed a bug with mceInsertRawHTML command not working as expected. #GH-4625

## 4.8.3 - 2018-09-13

### Fixed
- Fixed a bug where the Wordcount Plugin didn't correctly count words within tables on IE11. #TINY-1770
- Fixed a bug where it wasn't possible to move the caret out of a table on IE11 and Firefox. #TINY-1682
- Fixed a bug where merging empty blocks didn't work as expected, sometimes causing content to be deleted. #TINY-1781
- Fixed a bug where the Textcolor Plugin didn't show the correct current color. #TINY-1810
- Fixed a bug where clear formatting with a collapsed selection would sometimes clear formatting from more content than expected. #TINY-1813 #TINY-1821
- Fixed a bug with the Table Plugin where it wasn't possible to keyboard navigate to the caption. #TINY-1818

## 4.8.2 - 2018-08-09

### Changed
- Moved annotator from "experimental" to "annotator" object on editor. #TBS-2398
- Improved the multiclick normalization across browsers. #TINY-1788

### Fixed
- Fixed a bug where running getSelectedBlocks with a collapsed selection between block elements would produce incorrect results. #TINY-1787
- Fixed a bug where the ScriptLoaders loadScript method would not work as expected in FireFox when loaded on the same page as a ShadowDOM polyfill. #TINY-1786
- Removed reference to ShadowDOM event.path as Blink based browsers now support event.composedPath. #TINY-1785
- Fixed a bug where a reference to localStorage would throw an "access denied" error in IE11 with strict security settings. #TINY-1782
- Fixed a bug where pasting using the toolbar button on an inline editor in IE11 would cause a looping behaviour. #TINY-1768

## 4.8.1 - 2018-07-26

### Fixed
- Fixed a bug where the content of inline editors was being cleaned on every call of `editor.save()`. #TINY-1783
- Fixed a bug where the arrow of the Inlite Theme toolbar was being rendered incorrectly in RTL mode. #TINY-1776
- Fixed a bug with the Paste Plugin where pasting after inline contenteditable false elements moved the caret to the end of the line. #TINY-1758

## 4.8.0 - 2018-06-27

### Added
- Added new "experimental" object in editor, with initial Annotator API. #TBS-2374

### Fixed
- Fixed a bug where deleting paragraphs inside of table cells would delete the whole table cell. #TINY-1759
- Fixed a bug in the Table Plugin where removing row height set on the row properties dialog did not update the table. #TINY-1730
- Fixed a bug with the font select toolbar item didn't update correctly. #TINY-1683
- Fixed a bug where all bogus elements would not be deleted when removing an inline editor. #TINY-1669

## 4.7.13 - 2018-05-16

### Added
- Added missing code menu item from the default menu config. #TINY-1648
- Added new align button for combining the separate align buttons into a menu button. #TINY-1652

### Fixed
- Fixed a bug where Edge 17 wouldn't be able to select images or tables. #TINY-1679
- Fixed issue where whitespace wasn't preserved when the editor was initialized on pre elements. #TINY-1649
- Fixed a bug with the fontselect dropdowns throwing an error if the editor was hidden in Firefox. #TINY-1664
- Fixed a bug where it wasn't possible to merge table cells on IE 11. #TINY-1671
- Fixed a bug where textcolor wasn't applying properly on IE 11 in some situations. #TINY-1663
- Fixed a bug where the justifyfull command state wasn't working correctly. #TINY-1677
- Fixed a bug where the styles wasn't updated correctly when resizing some tables. #TINY-1668

## 4.7.12 - 2018-05-03

### Added
- Added an option to filter out image svg data urls.
- Added support for html5 details and summary elements.

### Changed
- Changed so the mce-abs-layout-item css rule targets html instead of body. Patch contributed by nazar-pc.

### Fixed
- Fixed a bug where the "read" step on the mobile theme was still present on android mobile browsers.
- Fixed a bug where all images in the editor document would reload on any editor change.
- Fixed a bug with the Table Plugin where ObjectResized event wasn't being triggered on column resize.
- Fixed so the selection is set to the first suitable caret position after editor.setContent called.
- Fixed so links with xlink:href attributes are filtered correctly to prevent XSS.
- Fixed a bug on IE11 where pasting content into an inline editor initialized on a heading element would create new editable elements.
- Fixed a bug where readonly mode would not work as expected when the editor contained contentEditable=true elements.
- Fixed a bug where the Link Plugin would throw an error when used together with the webcomponents polyfill. Patch contributed by 4esnog.
- Fixed a bug where the "Powered by TinyMCE" branding link would break on XHTML pages. Patch contributed by tistre.
- Fixed a bug where the same id would be used in the blobcache for all pasted images. Patch contributed by thorn0.

## 4.7.11 - 2018-04-11

### Added
- Added a new imagetools_credentials_hosts option to the Imagetools Plugin.

### Fixed
- Fixed a bug where toggling a list containing empty LIs would throw an error. Patch contributed by bradleyke.
- Fixed a bug where applying block styles to a text with the caret at the end of the paragraph would select all text in the paragraph.
- Fixed a bug where toggling on the Spellchecker Plugin would trigger isDirty on the editor.
- Fixed a bug where it was possible to enter content into selection bookmark spans.
- Fixed a bug where if a non paragraph block was configured in forced_root_block the editor.getContent method would return incorrect values with an empty editor.
- Fixed a bug where dropdown menu panels stayed open and fixed in position when dragging dialog windows.
- Fixed a bug where it wasn't possible to extend table cells with the space button in Safari.
- Fixed a bug where the setupeditor event would thrown an error when using the Compat3x Plugin.
- Fixed a bug where an error was thrown in FontInfo when called on a detached element.

## 4.7.10 - 2018-04-03

### Added
- Added normalization of triple clicks across browsers in the editor.
- Added a `hasFocus` method to the editor that checks if the editor has focus.
- Added correct icon to the Nonbreaking Plugin menu item.

### Fixed
- Fixed so the `getContent`/`setContent` methods work even if the editor is not initialized.
- Fixed a bug with the Media Plugin where query strings were being stripped from youtube links.
- Fixed a bug where image styles were changed/removed when opening and closing the Image Plugin dialog.
- Fixed a bug in the Table Plugin where some table cell styles were not correctly added to the content html.
- Fixed a bug in the Spellchecker Plugin where it wasn't possible to change the spellchecker language.
- Fixed so the the unlink action in the Link Plugin has a menu item and can be added to the contextmenu.
- Fixed a bug where it wasn't possible to keyboard navigate to the start of an inline element on a new line within the same block element.
- Fixed a bug with the Text Color Plugin where if used with an inline editor located at the bottom of the screen the colorpicker could appear off screen.
- Fixed a bug with the UndoManager where undo levels were being added for nbzwsp characters.
- Fixed a bug with the Table Plugin where the caret would sometimes be lost when keyboard navigating up through a table.
- Fixed a bug where FontInfo.getFontFamily would throw an error when called on a removed editor.
- Fixed a bug in Firefox where undo levels were not being added correctly for some specific operations.
- Fixed a bug where initializing an inline editor inside of a table would make the whole table resizeable.
- Fixed a bug where the fake cursor that appears next to tables on Firefox was positioned incorrectly when switching to fullscreen.
- Fixed a bug where zwsp's weren't trimmed from the output from `editor.getContent({ format: 'text' })`.
- Fixed a bug where the fontsizeselect/fontselect toolbar items showed the body info rather than the first possible caret position info on init.
- Fixed a bug where it wasn't possible to select all content if the editor only contained an inline boundary element.
- Fixed a bug where `content_css` urls with query strings wasn't working.
- Fixed a bug in the Table Plugin where some table row styles were removed when changing other styles in the row properties dialog.

### Removed
- Removed the "read" step from the mobile theme.

## 4.7.9 - 2018-02-27

### Fixed
- Fixed a bug where the editor target element didn't get the correct style when removing the editor.

## 4.7.8 - 2018-02-26

### Fixed
- Fixed an issue with the Help Plugin where the menuitem name wasn't lowercase.
- Fixed an issue on MacOS where text and bold text did not have the same line-height in the autocomplete dropdown in the Link Plugin dialog.
- Fixed a bug where the "paste as text" option in the Paste Plugin didn't work.
- Fixed a bug where dialog list boxes didn't get positioned correctly in documents with scroll.
- Fixed a bug where the Inlite Theme didn't use the Table Plugin api to insert correct tables.
- Fixed a bug where the Inlite Theme panel didn't hide on blur in a correct way.
- Fixed a bug where placing the cursor before a table in Firefox would scroll to the bottom of the table.
- Fixed a bug where selecting partial text in table cells with rowspans and deleting would produce faulty tables.
- Fixed a bug where the Preview Plugin didn't work on Safari due to sandbox security.
- Fixed a bug where table cell selection using the keyboard threw an error.
- Fixed so the font size and font family doesn't toggle the text but only sets the selected format on the selected text.
- Fixed so the built-in spellchecking on Chrome and Safari creates an undo level when replacing words.

## 4.7.7 - 2018-02-19

### Added
- Added a border style selector to the advanced tab of the Image Plugin.
- Added better controls for default table inserted by the Table Plugin.
- Added new `table_responsive_width` option to the Table Plugin that controls whether to use pixel or percentage widths.

### Fixed
- Fixed a bug where the Link Plugin text didn't update when a URL was pasted using the context menu.
- Fixed a bug with the Spellchecker Plugin where using "Add to dictionary" in the context menu threw an error.
- Fixed a bug in the Media Plugin where the preview node for iframes got default width and height attributes that interfered with width/height styles.
- Fixed a bug where backslashes were being added to some font family names in Firefox in the fontselect toolbar item.
- Fixed a bug where errors would be thrown when trying to remove an editor that had not yet been fully initialized.
- Fixed a bug where the Imagetools Plugin didn't update the images atomically.
- Fixed a bug where the Fullscreen Plugin was throwing errors when being used on an inline editor.
- Fixed a bug where drop down menus weren't positioned correctly in inline editors on scroll.
- Fixed a bug with a semicolon missing at the end of the bundled javascript files.
- Fixed a bug in the Table Plugin with cursor navigation inside of tables where the cursor would sometimes jump into an incorrect table cells.
- Fixed a bug where indenting a table that is a list item using the "Increase indent" button would create a nested table.
- Fixed a bug where text nodes containing only whitespace were being wrapped by paragraph elements.
- Fixed a bug where whitespace was being inserted after br tags inside of paragraph tags.
- Fixed a bug where converting an indented paragraph to a list item would cause the list item to have extra padding.
- Fixed a bug where Copy/Paste in an editor with a lot of content would cause the editor to scroll to the top of the content in IE11.
- Fixed a bug with a memory leak in the DragHelper. Path contributed by ben-mckernan.
- Fixed a bug where the advanced tab in the Media Plugin was being shown even if it didn't contain anything. Patch contributed by gabrieeel.
- Fixed an outdated eventname in the EventUtils. Patch contributed by nazar-pc.
- Fixed an issue where the Json.parse function would throw an error when being used on a page with strict CSP settings.
- Fixed so you can place the curser before and after table elements within the editor in Firefox and Edge/IE.

## 4.7.6 - 2018-01-29

### Fixed
- Fixed a bug in the jquery integration where it threw an error saying that "global is not defined".
- Fixed a bug where deleting a table cell whose previous sibling was set to contenteditable false would create a corrupted table.
- Fixed a bug where highlighting text in an unfocused editor did not work correctly in IE11/Edge.
- Fixed a bug where the table resize handles were not being repositioned when activating the Fullscreen Plugin.
- Fixed a bug where the Imagetools Plugin dialog didn't honor editor RTL settings.
- Fixed a bug where block elements weren't being merged correctly if you deleted from after a contenteditable false element to the beginning of another block element.
- Fixed a bug where TinyMCE didn't work with module loaders like webpack.

## 4.7.5 - 2018-01-22

### Fixed
- Fixed bug with the Codesample Plugin where it wasn't possible to edit codesamples when the editor was in inline mode.
- Fixed bug where focusing on the status bar broke the keyboard navigation functionality.
- Fixed bug where an error would be thrown on Edge by the Table Plugin when pasting using the PowerPaste Plugin.
- Fixed bug in the Table Plugin where selecting row border style from the dropdown menu in advanced row properties would throw an error.
- Fixed bug with icons being rendered incorrectly on Chrome on Mac OS.
- Fixed bug in the Textcolor Plugin where the font color and background color buttons wouldn't trigger an ExecCommand event.
- Fixed bug in the Link Plugin where the url field wasn't forced LTR.
- Fixed bug where the Nonbreaking Plugin incorrectly inserted spaces into tables.
- Fixed bug with the inline theme where the toolbar wasn't repositioned on window resize.

## 4.7.4 - 2017-12-05

### Fixed
- Fixed bug in the Nonbreaking Plugin where the nonbreaking_force_tab setting was being ignored.
- Fixed bug in the Table Plugin where changing row height incorrectly converted column widths to pixels.
- Fixed bug in the Table Plugin on Edge and IE11 where resizing the last column after resizing the table would cause invalid column heights.
- Fixed bug in the Table Plugin where keyboard navigation was not normalized between browsers.
- Fixed bug in the Table Plugin where the colorpicker button would show even without defining the colorpicker_callback.
- Fixed bug in the Table Plugin where it wasn't possible to set the cell background color.
- Fixed bug where Firefox would throw an error when intialising an editor on an element that is hidden or not yet added to the DOM.
- Fixed bug where Firefox would throw an error when intialising an editor inside of a hidden iframe.

## 4.7.3 - 2017-11-23

### Added
- Added functionality to open the Codesample Plugin dialog when double clicking on a codesample. Patch contributed by dakuzen.

### Fixed
- Fixed bug where undo/redo didn't work correctly with some formats and caret positions.
- Fixed bug where the color picker didn't show up in Table Plugin dialogs.
- Fixed bug where it wasn't possible to change the width of a table through the Table Plugin dialog.
- Fixed bug where the Charmap Plugin couldn't insert some special characters.
- Fixed bug where editing a newly inserted link would not actually edit the link but insert a new link next to it.
- Fixed bug where deleting all content in a table cell made it impossible to place the caret into it.
- Fixed bug where the vertical alignment field in the Table Plugin cell properties dialog didn't do anything.
- Fixed bug where an image with a caption showed two sets of resize handles in IE11.
- Fixed bug where pressing the enter button inside of an h1 with contenteditable set to true would sometimes produce a p tag.
- Fixed bug with backspace not working as expected before a noneditable element.
- Fixed bug where operating on tables with invalid rowspans would cause an error to be thrown.
- Fixed so a real base64 representation of the image is available on the blobInfo that the images_upload_handler gets called with.
- Fixed so the image upload tab is available when the images_upload_handler is defined (and not only when the images_upload_url is defined).

## 4.7.2 - 2017-11-07

### Added
- Added newly rewritten Table Plugin.
- Added support for attributes with colon in valid_elements and addValidElements.
- Added support for dailymotion short url in the Media Plugin. Patch contributed by maat8.
- Added support for converting to half pt when converting font size from px to pt. Patch contributed by danny6514.
- Added support for location hash to the Autosave plugin to make it work better with SPAs using hash routing.
- Added support for merging table cells when pasting a table into another table.

### Changed
- Changed so the language packs are only loaded once. Patch contributed by 0xor1.
- Simplified the css for inline boundaries selection by switching to an attribute selector.

### Fixed
- Fixed bug where an error would be thrown on editor initialization if the window.getSelection() returned null.
- Fixed bug where holding down control or alt keys made the keyboard navigation inside an inline boundary not work as expected.
- Fixed bug where applying formats in IE11 produced extra, empty paragraphs in the editor.
- Fixed bug where the Word Count Plugin didn't count some mathematical operators correctly.
- Fixed bug where removing an inline editor removed the element that the editor had been initialized on.
- Fixed bug where setting the selection to the end of an editable container caused some formatting problems.
- Fixed bug where an error would be thrown sometimes when an editor was removed because of the selection bookmark was being stored asynchronously.
- Fixed a bug where an editor initialized on an empty list did not contain any valid cursor positions.
- Fixed a bug with the Context Menu Plugin and webkit browsers on Mac where right-clicking inside a table would produce an incorrect selection.
- Fixed bug where the Image Plugin constrain proportions setting wasn't working as expected.
- Fixed bug where deleting the last character in a span with decorations produced an incorrect element when typing.
- Fixed bug where focusing on inline editors made the toolbar flicker when moving between elements quickly.
- Fixed bug where the selection would be stored incorrectly in inline editors when the mouseup event was fired outside the editor body.
- Fixed bug where toggling bold at the end of an inline boundary would toggle off the whole word.
- Fixed bug where setting the skin to false would not stop the loading of some skin css files.
- Fixed bug in mobile theme where pinch-to-zoom would break after exiting the editor.
- Fixed bug where sublists of a fully selected list would not be switched correctly when changing list style.
- Fixed bug where inserting media by source would break the UndoManager.
- Fixed bug where inserting some content into the editor with a specific selection would replace some content incorrectly.
- Fixed bug where selecting all content with ctrl+a in IE11 caused problems with untoggling some formatting.
- Fixed bug where the Search and Replace Plugin left some marker spans in the editor when undoing and redoing after replacing some content.
- Fixed bug where the editor would not get a scrollbar when using the Fullscreen and Autoresize plugins together.
- Fixed bug where the font selector would stop working correctly after selecting fonts three times.
- Fixed so pressing the enter key inside of an inline boundary inserts a br after the inline boundary element.
- Fixed a bug where it wasn't possible to use tab navigation inside of a table that was inside of a list.
- Fixed bug where end_container_on_empty_block would incorrectly remove elements.
- Fixed bug where content_styles weren't added to the Preview Plugin iframe.
- Fixed so the beforeSetContent/beforeGetContent events are preventable.
- Fixed bug where changing height value in Table Plugin advanced tab didn't do anything.
- Fixed bug where it wasn't possible to remove formatting from content in beginning of table cell.

## 4.7.1 - 2017-10-09

### Fixed
- Fixed bug where theme set to false on an inline editor produced an extra div element after the target element.
- Fixed bug where the editor drag icon was misaligned with the branding set to false.
- Fixed bug where doubled menu items were not being removed as expected with the removed_menuitems setting.
- Fixed bug where the Table of contents plugin threw an error when initialized.
- Fixed bug where it wasn't possible to add inline formats to text selected right to left.
- Fixed bug where the paste from plain text mode did not work as expected.
- Fixed so the style previews do not set color and background color when selected.
- Fixed bug where the Autolink plugin didn't work as expected with some formats applied on an empty editor.
- Fixed bug where the Textpattern plugin were throwing errors on some patterns.
- Fixed bug where the Save plugin saved all editors instead of only the active editor. Patch contributed by dannoe.

## 4.7.0 - 2017-10-03

### Added
- Added new mobile ui that is specifically designed for mobile devices.

### Changed
- Updated the default skin to be more modern and white since white is preferred by most implementations.
- Restructured the default menus to be more similar to common office suites like Google Docs.

### Fixed
- Fixed so theme can be set to false on both inline and iframe editor modes.
- Fixed bug where inline editor would add/remove the visualblocks css multiple times.
- Fixed bug where selection wouldn't be properly restored when editor lost focus and commands where invoked.
- Fixed bug where toc plugin would generate id:s for headers even though a toc wasn't inserted into the content.
- Fixed bug where is wasn't possible to drag/drop contents within the editor if paste_data_images where set to true.
- Fixed bug where getParam and close in WindowManager would get the first opened window instead of the last opened window.
- Fixed bug where delete would delete between cells inside a table in Firefox.

## 4.6.7 - 2017-09-18

### Added
- Added some missing translations to Image, Link and Help plugins.

### Fixed
- Fixed bug where paste wasn't working in IOS.
- Fixed bug where the Word Count Plugin didn't count some mathematical operators correctly.
- Fixed bug where inserting a list in a table caused the cell to expand in height.
- Fixed bug where pressing enter in a list located inside of a table deleted list items instead of inserting new list item.
- Fixed bug where copy and pasting table cells produced inconsistent results.
- Fixed bug where initializing an editor with an ID of 'length' would throw an exception.
- Fixed bug where it was possible to split a non merged table cell.
- Fixed bug where copy and pasting a list with a very specific selection into another list would produce a nested list.
- Fixed bug where copy and pasting ordered lists sometimes produced unordered lists.
- Fixed bug where padded elements inside other elements would be treated as empty.
- Fixed so you can resize images inside a figure element.
- Fixed bug where an inline TinyMCE editor initialized on a table did not set selection on load in Chrome.
- Fixed the positioning of the inlite toolbar when the target element wasn't big enough to fit the toolbar.

## 4.6.6 - 2017-08-30

### Fixed
- Fixed so that notifications wrap long text content instead of bleeding outside the notification element.
- Fixed so the content_style css is added after the skin and custom stylesheets.
- Fixed bug where it wasn't possible to remove a table with the Cut button.
- Fixed bug where the center format wasn't getting the same font size as the other formats in the format preview.
- Fixed bug where the wordcount plugin wasn't counting hyphenated words correctly.
- Fixed bug where all content pasted into the editor was added to the end of the editor.
- Fixed bug where enter keydown on list item selection only deleted content and didn't create a new line.
- Fixed bug where destroying the editor while the content css was still loading caused error notifications on Firefox.
- Fixed bug where undoing cut operation in IE11 left some unwanted html in the editor content.
- Fixed bug where enter keydown would throw an error in IE11.
- Fixed bug where duplicate instances of an editor were added to the editors array when using the createEditor API.
- Fixed bug where the formatter applied formats on the wrong content when spellchecker was activated.
- Fixed bug where switching formats would reset font size on child nodes.
- Fixed bug where the table caption element weren't always the first descendant to the table tag.
- Fixed bug where pasting some content into the editor on chrome some newlines were removed.
- Fixed bug where it wasn't possible to remove a list if a list item was a table element.
- Fixed bug where copy/pasting partial selections of tables wouldn't produce a proper table.
- Fixed bug where the searchreplace plugin could not find consecutive spaces.
- Fixed bug where background color wasn't applied correctly on some partially selected contents.

## 4.6.5 - 2017-08-02

### Added
- Added new inline_boundaries_selector that allows you to specify the elements that should have boundaries.
- Added new local upload feature this allows the user to upload images directly from the image dialog.
- Added a new api for providing meta data for plugins. It will show up in the help dialog if it's provided.

### Fixed
- Fixed so that the notifications created by the notification manager are more screen reader accessible.
- Fixed bug where changing the list format on multiple selected lists didn't change all of the lists.
- Fixed bug where the nonbreaking plugin would insert multiple undo levels when pressing the tab key.
- Fixed bug where delete/backspace wouldn't render a caret when all editor contents where deleted.
- Fixed bug where delete/backspace wouldn't render a caret if the deleted element was a single contentEditable false element.
- Fixed bug where the wordcount plugin wouldn't count words correctly if word where typed after applying a style format.
- Fixed bug where the wordcount plugin would count mathematical formulas as multiple words for example 1+1=2.
- Fixed bug where formatting of triple clicked blocks on Chrome/Safari would result in styles being added outside the visual selection.
- Fixed bug where paste would add the contents to the end of the editor area when inline mode was used.
- Fixed bug where toggling off bold formatting on text entered in a new paragraph would add an extra line break.
- Fixed bug where autolink plugin would only produce a link on every other consecutive link on Firefox.
- Fixed bug where it wasn't possible to select all contents if the content only had one pre element.
- Fixed bug where sizzle would produce lagging behavior on some sites due to repaints caused by feature detection.
- Fixed bug where toggling off inline formats wouldn't include the space on selected contents with leading or trailing spaces.
- Fixed bug where the cut operation in UI wouldn't work in Chrome.
- Fixed bug where some legacy editor initialization logic would throw exceptions about editor settings not being defined.
- Fixed bug where it wasn't possible to apply text color to links if they where part of a non collapsed selection.
- Fixed bug where an exception would be thrown if the user selected a video element and then moved the focus outside the editor.
- Fixed bug where list operations didn't work if there where block elements inside the list items.
- Fixed bug where applying block formats to lists wrapped in block elements would apply to all elements in that wrapped block.

## 4.6.4 - 2017-06-13

### Fixed
- Fixed bug where the editor would move the caret when clicking on the scrollbar next to a content editable false block.
- Fixed bug where the text color select dropdowns wasn't placed correctly when they didn't fit the width of the screen.
- Fixed bug where the default editor line height wasn't working for mixed font size contents.
- Fixed bug where the content css files for inline editors were loaded multiple times for multiple editor instances.
- Fixed bug where the initial value of the font size/font family dropdowns wasn't displayed.
- Fixed bug where the I18n api was not supporting arrays as the translation replacement values.
- Fixed bug where chrome would display "The given range isn't in document." errors for invalid ranges passed to setRng.
- Fixed bug where the compat3x plugin wasn't working since the global tinymce references wasn't resolved correctly.
- Fixed bug where the preview plugin wasn't encoding the base url passed into the iframe contents producing a xss bug.
- Fixed bug where the dom parser/serializer wasn't handling some special elements like noframes, title and xmp.
- Fixed bug where the dom parser/serializer wasn't handling cdata sections with comments inside.
- Fixed bug where the editor would scroll to the top of the editable area if a dialog was closed in inline mode.
- Fixed bug where the link dialog would not display the right rel value if rel_list was configured.
- Fixed bug where the context menu would select images on some platforms but not others.
- Fixed bug where the filenames of images were not retained on dragged and drop into the editor from the desktop.
- Fixed bug where the paste plugin would misrepresent newlines when pasting plain text and having forced_root_block configured.
- Fixed so that the error messages for the imagetools plugin is more human readable.
- Fixed so the internal validate setting for the parser/serializer can't be set from editor initialization settings.

## 4.6.3 - 2017-05-30

### Fixed
- Fixed bug where the arrow keys didn't work correctly when navigating on nested inline boundary elements.
- Fixed bug where delete/backspace didn't work correctly on nested inline boundary elements.
- Fixed bug where image editing didn't work on subsequent edits of the same image.
- Fixed bug where charmap descriptions wouldn't properly wrap if they exceeded the width of the box.
- Fixed bug where the default image upload handler only accepted 200 as a valid http status code.
- Fixed so rel on target=_blank links gets forced with only noopener instead of both noopener and noreferrer.

## 4.6.2 - 2017-05-23

### Fixed
- Fixed bug where the SaxParser would run out of memory on very large documents.
- Fixed bug with formatting like font size wasn't applied to del elements.
- Fixed bug where various api calls would be throwing exceptions if they where invoked on a removed editor instance.
- Fixed bug where the branding position would be incorrect if the editor was inside a hidden tab and then later showed.
- Fixed bug where the color levels feature in the imagetools dialog wasn't working properly.
- Fixed bug where imagetools dialog wouldn't pre-load images from CORS domains, before trying to prepare them for editing.
- Fixed bug where the tab key would move the caret to the next table cell if being pressed inside a list inside a table.
- Fixed bug where the cut/copy operations would loose parent context like the current format etc.
- Fixed bug with format preview not working on invalid elements excluded by valid_elements.
- Fixed bug where blocks would be merged in incorrect order on backspace/delete.
- Fixed bug where zero length text nodes would cause issues with the undo logic if there where iframes present.
- Fixed bug where the font size/family select lists would throw errors if the first node was a comment.
- Fixed bug with csp having to allow local script evaluation since it was used to detect global scope.
- Fixed bug where CSP required a relaxed option for javascript: URLs in unsupported legacy browsers.
- Fixed bug where a fake caret would be rendered for td with the contenteditable=false.
- Fixed bug where typing would be blocked on IE 11 when within a nested contenteditable=true/false structure.

## 4.6.1 - 2017-05-10

### Added
- Added configuration option to list plugin to disable tab indentation.

### Fixed
- Fixed bug where format change on very specific content could cause the selection to change.
- Fixed bug where TinyMCE could not be lazyloaded through jquery integration.
- Fixed bug where entities in style attributes weren't decoded correctly on paste in webkit.
- Fixed bug where fontsize_formats option had been renamed incorrectly.
- Fixed bug with broken backspace/delete behaviour between contenteditable=false blocks.
- Fixed bug where it wasn't possible to backspace to the previous line with the inline boundaries functionality turned on.
- Fixed bug where is wasn't possible to move caret left and right around a linked image with the inline boundaries functionality turned on.
- Fixed bug where pressing enter after/before hr element threw exception. Patch contributed bradleyke.
- Fixed so the CSS in the visualblocks plugin doesn't overwrite background color. Patch contributed by Christian Rank.
- Fixed bug where multibyte characters weren't encoded correctly. Patch contributed by James Tarkenton.
- Fixed bug where shift-click to select within contenteditable=true fields wasn't working.

## 4.6.0 - 2017-05-04

### Added
- Added an inline boundary caret position feature that makes it easier to type at the beginning/end of links/code elements.
- Added a help plugin that adds a button and a dialog showing the editor shortcuts and loaded plugins.
- Added an inline_boundaries option that allows you to disable the inline boundary feature if it's not desired.
- Added a new ScrollIntoView event that allows you to override the default scroll to element behavior.
- Added role and aria- attributes as valid elements in the default valid elements config.
- Added new internal flag for PastePreProcess/PastePostProcess this is useful to know if the paste was coming from an external source.
- Added new ignore function to UndoManager this works similar to transact except that it doesn't add an undo level by default.

### Fixed
- Fixed so that urls gets retained for images when being edited. This url is then passed on to the upload handler.
- Fixed so that the editors would be initialized on readyState interactive instead of complete.
- Fixed so that the init event of the editor gets fired once all contentCSS files have been properly loaded.
- Fixed so that width/height of the editor gets taken from the textarea element if it's explicitly specified in styles.
- Fixed so that keep_styles set to false no longer clones class/style from the previous paragraph on enter.
- Fixed so that the default line-height is 1.2em to avoid zwnbsp characters from producing text rendering glitches on Windows.
- Fixed so that loading errors of content css gets presented by a notification message.
- Fixed so figure image elements can be linked when selected this wraps the figure image in a anchor element.
- Fixed bug where it wasn't possible to copy/paste rows with colspans by using the table copy/paste feature.
- Fixed bug where the protect setting wasn't properly applied to header/footer parts when using the fullpage plugin.
- Fixed bug where custom formats that specified upper case element names where not applied correctly.
- Fixed bug where some screen readers weren't reading buttons due to an aria specific fix for IE 8.
- Fixed bug where cut wasn't working correctly on iOS due to it's clipboard API not working correctly.
- Fixed bug where Edge would paste div elements instead of paragraphs when pasting plain text.
- Fixed bug where the textpattern plugin wasn't dealing with trailing punctuations correctly.
- Fixed bug where image editing would some times change the image format from jpg to png.
- Fixed bug where some UI elements could be inserted into the toolbar even if they where not registered.
- Fixed bug where it was possible to click the TD instead of the character in the character map and that caused an exception.
- Fixed bug where the font size/font family dropdowns would sometimes show an incorrect value due to css not being loaded in time.
- Fixed bug with the media plugin inserting undefined instead of retaining size when media_dimensions was set to false.
- Fixed bug with deleting images when forced_root_blocks where set to false.
- Fixed bug where input focus wasn't properly handled on nested content editable elements.
- Fixed bug where Chrome/Firefox would throw an exception when selecting images due to recent change of setBaseAndExtent support.
- Fixed bug where malformed blobs would throw exceptions now they are simply ignored.
- Fixed bug where backspace/delete wouldn't work properly in some cases where all contents was selected in WebKit.
- Fixed bug with Angular producing errors since it was expecting events objects to be patched with their custom properties.
- Fixed bug where the formatter would apply formatting to spellchecker errors now all bogus elements are excluded.
- Fixed bug with backspace/delete inside table caption elements wouldn't behave properly on IE 11.
- Fixed bug where typing after a contenteditable false inline element could move the caret to the end of that element.
- Fixed bug where backspace before/after contenteditable false blocks wouldn't properly remove the right element.
- Fixed bug where backspace before/after contenteditable false inline elements wouldn't properly empty the current block element.
- Fixed bug where vertical caret navigation with a custom line-height would sometimes match incorrect positions.
- Fixed bug with paste on Edge where character encoding wasn't handled properly due to a browser bug.
- Fixed bug with paste on Edge where extra fragment data was inserted into the contents when pasting.
- Fixed bug with pasting contents when having a whole block element selected on WebKit could cause WebKit spans to appear.
- Fixed bug where the visualchars plugin wasn't working correctly showing invisible nbsp characters.
- Fixed bug where browsers would hang if you tried to load some malformed html contents.
- Fixed bug where the init call promise wouldn't resolve if the specified selector didn't find any matching elements.
- Fixed bug where the Schema isValidChild function was case sensitive.

### Removed
- Dropped support for IE 8-10 due to market share and lack of support from Microsoft. See tinymce docs for details.

## 4.5.3 - 2017-02-01

### Added
- Added keyboard navigation for menu buttons when the menu is in focus.
- Added api to the list plugin for setting custom classes/attributes on lists.
- Added validation for the anchor plugin input field according to W3C id naming specifications.

### Fixed
- Fixed bug where media placeholders were removed after resize with the forced_root_block setting set to false.
- Fixed bug where deleting selections with similar sibling nodes sometimes deleted the whole document.
- Fixed bug with inlite theme where several toolbars would appear scrolling when more than one instance of the editor was in use.
- Fixed bug where the editor would throw error with the fontselect plugin on hidden editor instances in Firefox.
- Fixed bug where the background color would not stretch to the font size.
- Fixed bug where font size would be removed when changing background color.
- Fixed bug where the undomanager trimmed away whitespace between nodes on undo/redo.
- Fixed bug where media_dimensions=false in media plugin caused the editor to throw an error.
- Fixed bug where IE was producing font/u elements within links on paste.
- Fixed bug where some button tooltips were broken when compat3x was in use.
- Fixed bug where backspace/delete/typeover would remove the caption element.
- Fixed bug where powerspell failed to function when compat3x was enabled.
- Fixed bug where it wasn't possible to apply sub/sup on text with large font size.
- Fixed bug where pre tags with spaces weren't treated as content.
- Fixed bug where Meta+A would select the entire document instead of all contents in nested ce=true elements.

## 4.5.2 - 2017-01-04

### Fixed
- Added missing keyboard shortcut description for the underline menu item in the format menu.
- Fixed bug where external blob urls wasn't properly handled by editor upload logic. Patch contributed by David Oviedo.
- Fixed bug where urls wasn't treated as a single word by the wordcount plugin.
- Fixed bug where nbsp characters wasn't treated as word delimiters by the wordcount plugin.
- Fixed bug where editor instance wasn't properly passed to the format preview logic. Patch contributed by NullQuery.
- Fixed bug where the fake caret wasn't hidden when you moved selection to a cE=false element.
- Fixed bug where it wasn't possible to edit existing code sample blocks.
- Fixed bug where it wasn't possible to delete editor contents if the selection included an empty block.
- Fixed bug where the formatter wasn't expanding words on some international characters. Patch contributed by Martin Larochelle.
- Fixed bug where the open link feature wasn't working correctly on IE 11.
- Fixed bug where enter before/after a cE=false block wouldn't properly padd the paragraph with an br element.
- Fixed so font size and font family select boxes always displays a value by using the runtime style as a fallback.
- Fixed so missing plugins will be logged to console as warnings rather than halting the initialization of the editor.
- Fixed so splitbuttons become normal buttons in advlist plugin if styles are empty. Patch contributed by René Schleusner.
- Fixed so you can multi insert rows/cols by selecting table cells and using insert rows/columns.

## 4.5.1 - 2016-12-07

### Fixed
- Fixed bug where the lists plugin wouldn't initialize without the advlist plugins if served from cdn.
- Fixed bug where selectors with "*" would cause the style format preview to throw an error.
- Fixed bug with toggling lists off on lists with empty list items would throw an error.
- Fixed bug where editing images would produce non existing blob uris.
- Fixed bug where the offscreen toc selection would be treated as the real toc element.
- Fixed bug where the aria level attribute for element path would have an incorrect start index.
- Fixed bug where the offscreen selection of cE=false that where very wide would be shown onscreen. Patch contributed by Steven Bufton.
- Fixed so the default_link_target gets applied to links created by the autolink plugin.
- Fixed so that the name attribute gets removed by the anchor plugin if editing anchors.

## 4.5.0 - 2016-11-23

### Added
- Added new toc plugin allows you to insert table of contents based on editor headings.
- Added new auto complete menu to all url fields. Adds history, link to anchors etc.
- Added new sidebar api that allows you to add custom sidebar panels and buttons to toggle these.
- Added new insert menu button that allows you to have multiple insert functions under the same menu button.
- Added new open link feature to ctrl+click, alt+enter and context menu.
- Added new media_embed_handler option to allow the media plugin to be populated with custom embeds.
- Added new support for editing transparent images using the image tools dialog.
- Added new images_reuse_filename option to allow filenames of images to be retained for upload.
- Added new security feature where links with target="_blank" will by default get rel="noopener noreferrer".
- Added new allow_unsafe_link_target to allow you to opt-out of the target="_blank" security feature.
- Added new style_formats_autohide option to automatically hide styles based on context.
- Added new codesample_content_css option to specify where the code sample prism css is loaded from.
- Added new support for Japanese/Chinese word count following the unicode standards on this.
- Added new fragmented undo levels this dramatically reduces flicker on contents with iframes.
- Added new live previews for complex elements like table or lists.

### Fixed
- Fixed bug where it wasn't possible to properly tab between controls in a dialog with a disabled form item control.
- Fixed bug where firefox would generate a rectangle on elements produced after/before a cE=false elements.
- Fixed bug with advlist plugin not switching list element format properly in some edge cases.
- Fixed bug where col/rowspans wasn't correctly computed by the table plugin in some cases.
- Fixed bug where the table plugin would thrown an error if object_resizing was disabled.
- Fixed bug where some invalid markup would cause issues when running in XHTML mode. Patch contributed by Charles Bourasseau.
- Fixed bug where the fullscreen class wouldn't be removed properly when closing dialogs.
- Fixed bug where the PastePlainTextToggle event wasn't fired by the paste plugin when the state changed.
- Fixed bug where table the row type wasn't properly updated in table row dialog. Patch contributed by Matthias Balmer.
- Fixed bug where select all and cut wouldn't place caret focus back to the editor in WebKit. Patch contributed by Daniel Jalkut.
- Fixed bug where applying cell/row properties to multiple cells/rows would reset other unchanged properties.
- Fixed bug where some elements in the schema would have redundant/incorrect children.
- Fixed bug where selector and target options would cause issues if used together.
- Fixed bug where drag/drop of images from desktop on chrome would thrown an error.
- Fixed bug where cut on WebKit/Blink wouldn't add an undo level.
- Fixed bug where IE 11 would scroll to the cE=false elements when they where selected.
- Fixed bug where keys like F5 wouldn't work when a cE=false element was selected.
- Fixed bug where the undo manager wouldn't stop the typing state when commands where executed.
- Fixed bug where unlink on wrapped links wouldn't work properly.
- Fixed bug with drag/drop of images on WebKit where the image would be deleted form the source editor.
- Fixed bug where the visual characters mode would be disabled when contents was extracted from the editor.
- Fixed bug where some browsers would toggle of formats applied to the caret when clicking in the editor toolbar.
- Fixed bug where the custom theme function wasn't working correctly.
- Fixed bug where image option for custom buttons required you to have icon specified as well.
- Fixed bug where the context menu and contextual toolbars would be visible at the same time and sometimes overlapping.
- Fixed bug where the noneditable plugin would double wrap elements when using the noneditable_regexp option.
- Fixed bug where tables would get padding instead of margin when you used the indent button.
- Fixed bug where the charmap plugin wouldn't properly insert non breaking spaces.
- Fixed bug where the color previews in color input boxes wasn't properly updated.
- Fixed bug where the list items of previous lists wasn't merged in the right order.
- Fixed bug where it wasn't possible to drag/drop inline-block cE=false elements on IE 11.
- Fixed bug where some table cell merges would produce incorrect rowspan/colspan.
- Fixed so the font size of the editor defaults to 14px instead of 11px this can be overridden by custom css.
- Fixed so wordcount is debounced to reduce cpu hogging on larger texts.
- Fixed so tinymce global gets properly exported as a module when used with some module bundlers.
- Fixed so it's possible to specify what css properties you want to preview on specific formats.
- Fixed so anchors are contentEditable=false while within the editor.
- Fixed so selected contents gets wrapped in a inline code element by the codesample plugin.
- Fixed so conditional comments gets properly stripped independent of case. Patch contributed by Georgii Dolzhykov.
- Fixed so some escaped css sequences gets properly handled. Patch contributed by Georgii Dolzhykov.
- Fixed so notifications with the same message doesn't get displayed at the same time.
- Fixed so F10 can be used as an alternative key to focus to the toolbar.
- Fixed various api documentation issues and typos.

### Removed
- Removed layer plugin since it wasn't really ported from 3.x and there doesn't seem to be much use for it.
- Removed moxieplayer.swf from the media plugin since it wasn't used by the media plugin.
- Removed format state from the advlist plugin to be more consistent with common word processors.

## 4.4.3 - 2016-09-01

### Fixed
- Fixed bug where copy would produce an exception on Chrome.
- Fixed bug where deleting lists on IE 11 would merge in correct text nodes.
- Fixed bug where deleting partial lists with indentation wouldn't cause proper normalization.

## 4.4.2 - 2016-08-25

### Added
- Added new importcss_exclusive option to disable unique selectors per group.
- Added new group specific selector_converter option to importcss plugin.
- Added new codesample_languages option to apply custom languages to codesample plugin.
- Added new codesample_dialog_width/codesample_dialog_height options.

### Fixed
- Fixed bug where fullscreen button had an incorrect keyboard shortcut.
- Fixed bug where backspace/delete wouldn't work correctly from a block to a cE=false element.
- Fixed bug where smartpaste wasn't detecting links with special characters in them like tilde.
- Fixed bug where the editor wouldn't get proper focus if you clicked on a cE=false element.
- Fixed bug where it wasn't possible to copy/paste table rows that had merged cells.
- Fixed bug where merging cells could some times produce invalid col/rowspan attibute values.
- Fixed bug where getBody would sometimes thrown an exception now it just returns null if the iframe is clobbered.
- Fixed bug where drag/drop of cE=false element wasn't properly constrained to viewport.
- Fixed bug where contextmenu on Mac would collapse any selection to a caret.
- Fixed bug where rtl mode wasn't rendered properly when loading a language pack with the rtl flag.
- Fixed bug where Kamer word bounderies would be stripped from contents.
- Fixed bug where lists would sometimes render two dots or numbers on the same line.
- Fixed bug where the skin_url wasn't used by the inlite theme.
- Fixed so data attributes are ignored when comparing formats in the formatter.
- Fixed so it's possible to disable inline toolbars in the inlite theme.
- Fixed so template dialog gets resized if it doesn't fit the window viewport.

## 4.4.1 - 2016-07-26

### Added
- Added smart_paste option to paste plugin to allow disabling the paste behavior if needed.

### Fixed
- Fixed bug where png urls wasn't properly detected by the smart paste logic.
- Fixed bug where the element path wasn't working properly when multiple editor instances where used.
- Fixed bug with creating lists out of multiple paragraphs would just create one list item instead of multiple.
- Fixed bug where scroll position wasn't properly handled by the inlite theme to place the toolbar properly.
- Fixed bug where multiple instances of the editor using the inlite theme didn't render the toolbar properly.
- Fixed bug where the shortcut label for fullscreen mode didn't match the actual shortcut key.
- Fixed bug where it wasn't possible to select cE=false blocks using touch devices on for example iOS.
- Fixed bug where it was possible to select the child image within a cE=false on IE 11.
- Fixed so inserts of html containing lists doesn't merge with any existing lists unless it's a paste operation.

## 4.4.0 - 2016-06-30

### Added
- Added new inlite theme this is a more lightweight inline UI.
- Added smarter paste logic that auto detects urls in the clipboard and inserts images/links based on that.
- Added a better image resize algorithm for better image quality in the imagetools plugin.

### Fixed
- Fixed bug where it wasn't possible to drag/dropping cE=false elements on FF.
- Fixed bug where backspace/delete before/after a cE=false block would produce a new paragraph.
- Fixed bug where list style type css property wasn't preserved when indenting lists.
- Fixed bug where merging of lists where done even if the list style type was different.
- Fixed bug where the image_dataimg_filter function wasn't used when pasting images.
- Fixed bug where nested editable within a non editable element would cause scroll on focus in Chrome.
- Fixed so invalid targets for inline mode is blocked on initialization. We only support elements that can have children.

## 4.3.13 - 2016-06-08

### Added
- Added characters with a diacritical mark to charmap plugin. Patch contributed by Dominik Schilling.
- Added better error handling if the image proxy service would produce errors.

### Fixed
- Fixed issue with pasting list items into list items would produce nested list rather than a merged list.
- Fixed bug where table selection could get stuck in selection mode for inline editors.
- Fixed bug where it was possible to place the caret inside the resize grid elements.
- Fixed bug where it wasn't possible to place in elements horizontally adjacent cE=false blocks.
- Fixed bug where multiple notifications wouldn't be properly placed on screen.
- Fixed bug where multiple editor instance of the same id could be produces in some specific integrations.

## 4.3.12 - 2016-05-10

### Fixed
- Fixed bug where focus calls couldn't be made inside the editors PostRender event handler.
- Fixed bug where some translations wouldn't work as expected due to a bug in editor.translate.
- Fixed bug where the node change event could fire with a node out side the root of the editor.
- Fixed bug where Chrome wouldn't properly present the keyboard paste clipboard details when paste was clicked.
- Fixed bug where merged cells in tables couldn't be selected from right to left.
- Fixed bug where insert row wouldn't properly update a merged cells rowspan property.
- Fixed bug where the color input boxes preview field wasn't properly set on initialization.
- Fixed bug where IME composition inside table cells wouldn't work as expected on IE 11.
- Fixed so all shadow dom support is under and experimental flag due to flaky browser support.

## 4.3.11 - 2016-04-25

### Fixed
- Fixed bug where it wasn't possible to insert empty blocks though the API unless they where padded.
- Fixed bug where you couldn't type the Euro character on Windows.
- Fixed bug where backspace/delete from a cE=false element to a text block didn't work properly.
- Fixed bug where the text color default grid would render incorrectly.
- Fixed bug where the codesample plugin wouldn't load the css in the editor for multiple editors.
- Fixed so the codesample plugin textarea gets focused by default.

## 4.3.10 - 2016-04-12

### Fixed
- Fixed bug where the key "y" on WebKit couldn't be entered due to conflict with keycode for F10 on keypress.

## 4.3.9 - 2016-04-12

### Added
- Added support for focusing the contextual toolbars using keyboard.
- Added keyboard support for slider UI controls. You can no increase/decrease using arrow keys.
- Added url pattern matching for Dailymotion to media plugin. Patch contributed by Bertrand Darbon.
- Added body_class to template plugin preview. Patch contributed by Milen Petrinski.
- Added options to better override textcolor pickers with custom colors. Patch contributed by Xavier Boubert.
- Added visual arrows to inline contextual toolbars so that they point to the element being active.

### Changed
- Changed the Meta+Shift+F shortcut to Ctrl+Shift+F since Czech, Slovak, Polish languages used the first one for input.

### Fixed
- Fixed so toolbars for tables or other larger elements get better positioned below the scrollable viewport.
- Fixed bug where it was possible to click links inside cE=false blocks.
- Fixed bug where event targets wasn't properly handled in Safari Technical Preview.
- Fixed bug where drag/drop text in FF 45 would make the editor caret invisible.
- Fixed bug where the remove state wasn't properly set on editor instances when detected as clobbered.
- Fixed bug where offscreen selection of some cE=false elements would render onscreen. Patch contributed by Steven Bufton
- Fixed bug where enter would clone styles out side the root on editors inside a span. Patch contributed by ChristophKaser.
- Fixed bug where drag/drop of images into the editor didn't work correctly in FF.
- Fixed so the first item in panels for the imagetools dialog gets proper keyboard focus.

## 4.3.8 - 2016-03-15

### Fixed
- Fixed bug where inserting HR at the end of a block element would produce an extra empty block.
- Fixed bug where links would be clickable when readonly mode was enabled.
- Fixed bug where the formatter would normalize to the wrong node on very specific content.
- Fixed bug where some nested list items couldn't be indented properly.
- Fixed bug where links where clickable in the preview dialog.
- Fixed so the alt attribute doesn't get padded with an empty value by default.
- Fixed so nested alignment works more correctly. You will now alter the alignment to the closest block parent.

## 4.3.7 - 2016-03-02

### Fixed
- Fixed bug where incorrect icons would be rendered for imagetools edit and color levels.
- Fixed bug where navigation using arrow keys inside a SelectBox didn't move up/down.
- Fixed bug where the visualblocks plugin would render borders round internal UI elements.

## 4.3.6 - 2016-03-01

### Added
- Added new paste_remember_plaintext_info option to allow a global disable of the plain text mode notification.
- Added new PastePlainTextToggle event that fires when plain text mode toggles on/off.

### Fixed
- Fixed bug where it wasn't possible to select media elements since the drag logic would snap it to mouse cursor.
- Fixed bug where it was hard to place the caret inside nested cE=true elements when the outer cE=false element was focused.
- Fixed bug where editors wouldn't properly initialize if both selector and mode where used.
- Fixed bug where IME input inside table cells would switch the IME off.
- Fixed bug where selection inside the first table cell would cause the whole table cell to get selected.
- Fixed bug where error handling of images being uploaded wouldn't properly handle faulty statuses.
- Fixed bug where inserting contents before a HR would cause an exception to be thrown.
- Fixed bug where copy/paste of Excel data would be inserted as an image.
- Fixed caret position issues with copy/paste of inline block cE=false elements.
- Fixed issues with various menu item focus bugs in Chrome. Where the focused menu bar item wasn't properly blurred.
- Fixed so the notifications have a solid background since it would be hard to read if there where text under it.
- Fixed so notifications gets animated similar to the ones used by dialogs.
- Fixed so larger images that gets pasted is handled better.
- Fixed so the window close button is more uniform on various platform and also increased it's hit area.

## 4.3.5 - 2016-02-11

Npm version bump due to package not being fully updated.

## 4.3.4 - 2016-02-11

### Added
- Added new OpenWindow/CloseWindow events that gets fired when windows open/close.
- Added new NewCell/NewRow events that gets fired when table cells/rows are created.
- Added new Promise return value to tinymce.init makes it easier to handle initialization.

### Fixed
- Fixed various bugs with drag/drop of contentEditable:false elements.
- Fixed bug where deleting of very specific nested list items would result in an odd list.
- Fixed bug where lists would get merged with adjacent lists outside the editable inline root.
- Fixed bug where MS Edge would crash when closing a dialog then clicking a menu item.
- Fixed bug where table cell selection would add undo levels.
- Fixed bug where table cell selection wasn't removed when inline editor where removed.
- Fixed bug where table cell selection wouldn't work properly on nested tables.
- Fixed bug where table merge menu would be available when merging between thead and tbody.
- Fixed bug where table row/column resize wouldn't get properly removed when the editor was removed.
- Fixed bug where Chrome would scroll to the editor if there where a empty hash value in document url.
- Fixed bug where the cache suffix wouldn't work correctly with the importcss plugin.
- Fixed bug where selection wouldn't work properly on MS Edge on Windows Phone 10.
- Fixed so adjacent pre blocks gets joined into one pre block since that seems like the user intent.
- Fixed so events gets properly dispatched in shadow dom. Patch provided by Nazar Mokrynskyi.

### Removed
- Removed the jQuery version the jQuery plugin is now moved into the main package.
- Removed jscs from build process since eslint can now handle code style checking.

## 4.3.3 - 2016-01-14

### Added
- Added new table_resize_bars configuration setting.  This setting allows you to disable the table resize bars.
- Added new beforeInitialize event to tinymce.util.XHR lets you modify XHR properties before open. Patch contributed by Brent Clintel.
- Added new autolink_pattern setting to autolink plugin. Enables you to override the default autolink formats. Patch contributed by Ben Tiedt.
- Added new charmap option that lets you override the default charmap of the charmap plugin.
- Added new charmap_append option that lets you add new characters to the default charmap of the charmap plugin.
- Added new insertCustomChar event that gets fired when a character is inserted by the charmap plugin.

### Fixed
- Fixed bug where table cells started with a superfluous &nbsp; in IE10+.
- Fixed bug where table plugin would retain all BR tags when cells were merged.
- Fixed bug where media plugin would strip underscores from youtube urls.
- Fixed bug where IME input would fail on IE 11 if you typed within a table.
- Fixed bug where double click selection of a word would remove the space before the word on insert contents.
- Fixed bug where table plugin would produce exceptions when hovering tables with invalid structure.
- Fixed bug where fullscreen wouldn't scroll back to it's original position when untoggled.
- Fixed so the template plugins templates setting can be a function that gets a callback that can provide templates.

## 4.3.2 - 2015-12-14

### Fixed
- Fixed bug where the resize bars for table cells were not affected by the object_resizing property.
- Fixed bug where the contextual table toolbar would appear incorrectly if TinyMCE was initialized inline inside a table.
- Fixed bug where resizing table cells did not fire a node change event or add an undo level.
- Fixed bug where double click selection of text on IE 11 wouldn't work properly.
- Fixed bug where codesample plugin would incorrectly produce br elements inside code elements.
- Fixed bug where media plugin would strip dashes from youtube urls.
- Fixed bug where it was possible to move the caret into the table resize bars.
- Fixed bug where drag/drop into a cE=false element was possible on IE.

## 4.3.1 - 2015-11-30

### Fixed
- Fixed so it's possible to disable the table inline toolbar by setting it to false or an empty string.
- Fixed bug where it wasn't possible to resize some tables using the drag handles.
- Fixed bug where unique id:s would clash for multiple editor instances and cE=false selections.
- Fixed bug where the same plugin could be initialized multiple times.
- Fixed bug where the table inline toolbars would be displayed at the same time as the image toolbars.
- Fixed bug where the table selection rect wouldn't be removed when selecting another control element.

## 4.3.0 - 2015-11-23

### Added
- Added new table column/row resize support. Makes it a lot more easy to resize the columns/rows in a table.
- Added new table inline toolbar. Makes it easier to for example add new rows or columns to a table.
- Added new notification API. Lets you display floating notifications to the end user.
- Added new codesample plugin that lets you insert syntax highlighted pre elements into the editor.
- Added new image_caption to images. Lets you create images with captions using a HTML5 figure/figcaption elements.
- Added new live previews of embeded videos. Lets you play the video right inside the editor.
- Added new setDirty method and "dirty" event to the editor. Makes it easier to track the dirty state change.
- Added new setMode method to Editor instances that lets you dynamically switch between design/readonly.
- Added new core support for contentEditable=false elements within the editor overrides the browsers broken behavior.

### Changed
- Rewrote the noneditable plugin to use the new contentEditable false core logic.

### Fixed
- Fixed so the dirty state doesn't set to false automatically when the undo index is set to 0.
- Fixed the Selection.placeCaretAt so it works better on IE when the coordinate is between paragraphs.
- Fixed bug where data-mce-bogus="all" element contents where counted by the word count plugin.
- Fixed bug where contentEditable=false elements would be indented by the indent buttons.
- Fixed bug where images within contentEditable=false would be selected in WebKit on mouse click.
- Fixed bug in DOMUntils split method where the replacement parameter wouldn't work on specific cases.
- Fixed bug where the importcss plugin would import classes from the skin content css file.
- Fixed so all button variants have a wrapping span for it's text to make it easier to skin.
- Fixed so it's easier to exit pre block using the arrow keys.
- Fixed bug where listboxes with fix widths didn't render correctly.

## 4.2.8 - 2015-11-13

### Fixed
- Fixed bug where it was possible to delete tables as the inline root element if all columns where selected.
- Fixed bug where the UI buttons active state wasn't properly updated due to recent refactoring of that logic.

## 4.2.7 - 2015-10-27

### Fixed
- Fixed bug where backspace/delete would remove all formats on the last paragraph character in WebKit/Blink.
- Fixed bug where backspace within a inline format element with a bogus caret container would move the caret.
- Fixed bug where backspace/delete on selected table cells wouldn't add an undo level.
- Fixed bug where script tags embedded within the editor could sometimes get a mce- prefix prepended to them
- Fixed bug where validate: false option could produce an error to be thrown from the Serialization step.
- Fixed bug where inline editing of a table as the root element could let the user delete that table.
- Fixed bug where inline editing of a table as the root element wouldn't properly handle enter key.
- Fixed bug where inline editing of a table as the root element would normalize the selection incorrectly.
- Fixed bug where inline editing of a list as the root element could let the user delete that list.
- Fixed bug where inline editing of a list as the root element could let the user split that list.
- Fixed bug where resize handles would be rendered on editable root elements such as table.

## 4.2.6 - 2015-09-28

### Added
- Added capability to set request headers when using XHRs.
- Added capability to upload local images automatically default delay is set to 30 seconds after editing images.
- Added commands ids mceEditImage, mceAchor and mceMedia to be avaiable from execCommand.
- Added Edge browser to saucelabs grunt task. Patch contributed by John-David Dalton.

### Fixed
- Fixed bug where blob uris not produced by tinymce would produce HTML invalid markup.
- Fixed bug where selection of contents of a nearly empty editor in Edge would sometimes fail.
- Fixed bug where color styles woudln't be retained on copy/paste in Blink/Webkit.
- Fixed bug where the table plugin would throw an error when inserting rows after a child table.
- Fixed bug where the template plugin wouldn't handle functions as variable replacements.
- Fixed bug where undo/redo sometimes wouldn't work properly when applying formatting collapsed ranges.
- Fixed bug where shift+delete wouldn't do a cut operation on Blink/WebKit.
- Fixed bug where cut action wouldn't properly store the before selection bookmark for the undo level.
- Fixed bug where backspace in side an empty list element on IE would loose editor focus.
- Fixed bug where the save plugin wouldn't enable the buttons when a change occurred.
- Fixed bug where Edge wouldn't initialize the editor if a document.domain was specified.
- Fixed bug where enter key before nested images would sometimes not properly expand the previous block.
- Fixed bug where the inline toolbars wouldn't get properly hidden when blurring the editor instance.
- Fixed bug where Edge would paste Chinese characters on some Windows 10 installations.
- Fixed bug where IME would loose focus on IE 11 due to the double trailing br bug fix.
- Fixed bug where the proxy url in imagetools was incorrect. Patch contributed by Wong Ho Wang.

## 4.2.5 - 2015-08-31

### Added
- Added fullscreen capability to embedded youtube and vimeo videos.

### Fixed
- Fixed bug where the uploadImages call didn't work on IE 10.
- Fixed bug where image place holders would be uploaded by uploadImages call.
- Fixed bug where images marked with bogus would be uploaded by the uploadImages call.
- Fixed bug where multiple calls to uploadImages would result in decreased performance.
- Fixed bug where pagebreaks were editable to imagetools patch contributed by Rasmus Wallin.
- Fixed bug where the element path could cause too much recursion exception.
- Fixed bug for domains containing ".min". Patch contributed by Loïc Février.
- Fixed so validation of external links to accept a number after www. Patch contributed by Victor Carvalho.
- Fixed so the charmap is exposed though execCommand. Patch contributed by Matthew Will.
- Fixed so that the image uploads are concurrent for improved performance.
- Fixed various grammar problems in inline documentation. Patches provided by nikolas.

## 4.2.4 - 2015-08-17

### Added
- Added picture as a valid element to the HTML 5 schema. Patch contributed by Adam Taylor.

### Fixed
- Fixed bug where contents would be duplicated on drag/drop within the same editor.
- Fixed bug where floating/alignment of images on Edge wouldn't work properly.
- Fixed bug where it wasn't possible to drag images on IE 11.
- Fixed bug where image selection on Edge would sometimes fail.
- Fixed bug where contextual toolbars icons wasn't rendered properly when using the toolbar_items_size.
- Fixed bug where searchreplace dialog doesn't get prefilled with the selected text.
- Fixed bug where fragmented matches wouldn't get properly replaced by the searchreplace plugin.
- Fixed bug where enter key wouldn't place the caret if was after a trailing space within an inline element.
- Fixed bug where the autolink plugin could produce multiple links for the same text on Gecko.
- Fixed bug where EditorUpload could sometimes throw an exception if the blob wasn't found.
- Fixed xss issues with media plugin not properly filtering out some script attributes.

## 4.2.3 - 2015-07-30

### Fixed
- Fixed bug where image selection wasn't possible on Edge due to incompatible setBaseAndExtend API.
- Fixed bug where image blobs urls where not properly destroyed by the imagetools plugin.
- Fixed bug where keyboard shortcuts wasn't working correctly on IE 8.
- Fixed skin issue where the borders of panels where not visible on IE 8.

## 4.2.2 - 2015-07-22

### Fixed
- Fixed bug where float panels were not being hidden on inline editor blur when fixed_toolbar_container config option was in use.
- Fixed bug where combobox states wasn't properly updated if contents where updated without keyboard.
- Fixed bug where pasting into textbox or combobox would move the caret to the end of text.
- Fixed bug where removal of bogus span elements before block elements would remove whitespace between nodes.
- Fixed bug where repositioning of inline toolbars where async and producing errors if the editor was removed from DOM to early. Patch by iseulde.
- Fixed bug where element path wasn't working correctly. Patch contributed by iseulde.
- Fixed bug where menus wasn't rendered correctly when custom images where added to a menu. Patch contributed by Naim Hammadi.

## 4.2.1 - 2015-06-29

### Fixed
- Fixed bug where back/forward buttons in the browser would render blob images as broken images.
- Fixed bug where Firefox would throw regexp to big error when replacing huge base64 chunks.
- Fixed bug rendering issues with resize and context toolbars not being placed properly until next animation frame.
- Fixed bug where the rendering of the image while cropping would some times not be centered correctly.
- Fixed bug where listbox items with submenus would me selected as active.
- Fixed bug where context menu where throwing an error when rendering.
- Fixed bug where resize both option wasn't working due to resent addClass API change. Patch contributed by Jogai.
- Fixed bug where a hideAll call for container rendered inline toolbars would throw an error.
- Fixed bug where onclick event handler on combobox could cause issues if element.id was a function by some polluting libraries.
- Fixed bug where listboxes wouldn't get proper selected sub menu item when using link_list or image_list.
- Fixed so the UI controls are as wide as 4.1.x to avoid wrapping controls in toolbars.
- Fixed so the imagetools dialog is adaptive for smaller screen sizes.

## 4.2.0 - 2015-06-25

### Added
- Added new flat default skin to make the UI more modern.
- Added new imagetools plugin, lets you crop/resize and apply filters to images.
- Added new contextual toolbars support to the API lets you add floating toolbars for specific CSS selectors.
- Added new promise feature fill as tinymce.util.Promise.
- Added new built in image upload feature lets you upload any base64 encoded image within the editor as files.

### Fixed
- Fixed bug where resize handles would appear in the right position in the wrong editor when switching between resizable content in different inline editors.
- Fixed bug where tables would not be inserted in inline mode due to previous float panel fix.
- Fixed bug where floating panels would remain open when focus was lost on inline editors.
- Fixed bug where cut command on Chrome would thrown a browser security exception.
- Fixed bug where IE 11 sometimes would report an incorrect size for images in the image dialog.
- Fixed bug where it wasn't possible to remove inline formatting at the end of block elements.
- Fixed bug where it wasn't possible to delete table cell contents when cell selection was vertical.
- Fixed bug where table cell wasn't emptied from block elements if delete/backspace where pressed in empty cell.
- Fixed bug where cmd+shift+arrow didn't work correctly on Firefox mac when selecting to start/end of line.
- Fixed bug where removal of bogus elements would sometimes remove whitespace between nodes.
- Fixed bug where the resize handles wasn't updated when the main window was resized.
- Fixed so script elements gets removed by default to prevent possible XSS issues in default config implementations.
- Fixed so the UI doesn't need manual reflows when using non native layout managers.
- Fixed so base64 encoded images doesn't slow down the editor on modern browsers while editing.
- Fixed so all UI elements uses touch events to improve mobile device support.
- Removed the touch click quirks patch for iOS since it did more harm than good.
- Removed the non proportional resize handles since. Unproportional resize can still be done by holding the shift key.

## 4.1.10 - 2015-05-05

### Fixed
- Fixed bug where plugins loaded with compat3x would sometimes throw errors when loading using the jQuery version.
- Fixed bug where extra empty paragraphs would get deleted in WebKit/Blink due to recent Quriks fix.
- Fixed bug where the editor wouldn't work properly on IE 12 due to some required browser sniffing.
- Fixed bug where formatting shortcut keys where interfering with Mac OS X screenshot keys.
- Fixed bug where the caret wouldn't move to the next/previous line boundary on Cmd+Left/Right on Gecko.
- Fixed bug where it wasn't possible to remove formats from very specific nested contents.
- Fixed bug where undo levels wasn't produced when typing letters using the shift or alt+ctrl modifiers.
- Fixed bug where the dirty state wasn't properly updated when typing using the shift or alt+ctrl modifiers.
- Fixed bug where an error would be thrown if an autofocused editor was destroyed quickly after its initialization. Patch provided by thorn0.
- Fixed issue with dirty state not being properly updated on redo operation.
- Fixed issue with entity decoder not handling incorrectly written numeric entities.
- Fixed issue where some PI element values wouldn't be properly encoded.

## 4.1.9 - 2015-03-10

### Fixed
- Fixed bug where indentation wouldn't work properly for non list elements.
- Fixed bug with image plugin not pulling the image dimensions out correctly if a custom document_base_url was used.
- Fixed bug where ctrl+alt+[1-9] would conflict with the AltGr+[1-9] on Windows. New shortcuts is ctrl+shift+[1-9].
- Fixed bug with removing formatting on nodes in inline mode would sometimes include nodes outside the editor body.
- Fixed bug where extra nbsp:s would be inserted when you replaced a word surrounded by spaces using insertContent.
- Fixed bug with pasting from Google Docs would produce extra strong elements and line feeds.

## 4.1.8 - 2015-03-05

### Added
- Added new html5 sizes attribute to img elements used together with srcset.
- Added new elementpath option that makes it possible to disable the element path but keep the statusbar.
- Added new option table_style_by_css for the table plugin to set table styling with css rather than table attributes.
- Added new link_assume_external_targets option to prompt the user to prepend http:// prefix if the supplied link does not contain a protocol prefix.
- Added new image_prepend_url option to allow a custom base path/url to be added to images.
- Added new table_appearance_options option to make it possible to disable some options.
- Added new image_title option to make it possible to alter the title of the image, disabled by default.

### Fixed
- Fixed bug where selection starting from out side of the body wouldn't produce a proper selection range on IE 11.
- Fixed bug where pressing enter twice before a table moves the cursor in the table and causes a javascript error.
- Fixed bug where advanced image styles were not respected.
- Fixed bug where the less common Shift+Delete didn't produce a proper cut operation on WebKit browsers.
- Fixed bug where image/media size constrain logic would produce NaN when handling non number values.
- Fixed bug where internal classes where removed by the removeformat command.
- Fixed bug with creating links table cell contents with a specific selection would throw a exceptions on WebKit/Blink.
- Fixed bug where valid_classes option didn't work as expected according to docs. Patch provided by thorn0.
- Fixed bug where jQuery plugin would patch the internal methods multiple times. Patch provided by Drew Martin.
- Fixed bug where backspace key wouldn't delete the current selection of newly formatted content.
- Fixed bug where type over of inline formatting elements wouldn't properly keep the format on WebKit/Blink.
- Fixed bug where selection needed to be properly normalized on modern IE versions.
- Fixed bug where Command+Backspace didn't properly delete the whole line of text but the previous word.
- Fixed bug where UI active states wheren't properly updated on IE if you placed caret within the current range.
- Fixed bug where delete/backspace on WebKit/Blink would remove span elements created by the user.
- Fixed bug where delete/backspace would produce incorrect results when deleting between two text blocks with br elements.
- Fixed bug where captions where removed when pasting from MS Office.
- Fixed bug where lists plugin wouldn't properly remove fully selected nested lists.
- Fixed bug where the ttf font used for icons would throw an warning message on Gecko on Mac OS X.
- Fixed a bug where applying a color to text did not update the undo/redo history.
- Fixed so shy entities gets displayed when using the visualchars plugin.
- Fixed so removeformat removes ins/del by default since these might be used for strikethough.
- Fixed so multiple language packs can be loaded and added to the global I18n data structure.
- Fixed so transparent color selection gets treated as a normal color selection. Patch contributed by Alexander Hofbauer.
- Fixed so it's possible to disable autoresize_overflow_padding, autoresize_bottom_margin options by setting them to false.
- Fixed so the charmap plugin shows the description of the character in the dialog. Patch contributed by Jelle Hissink.
- Removed address from the default list of block formats since it tends to be missused.
- Fixed so the pre block format is called preformatted to make it more verbose.
- Fixed so it's possible to context scope translation strings this isn't needed most of the time.
- Fixed so the max length of the width/height input fields of the media dialog is 5 instead of 3.
- Fixed so drag/dropped contents gets properly processed by paste plugin since it's basically a paste. Patch contributed by Greg Fairbanks.
- Fixed so shortcut keys for headers is ctrl+alt+[1-9] instead of ctrl+[1-9] since these are for switching tabs in the browsers.
- Fixed so "u" doesn't get converted into a span element by the legacy input filter. Since this is now a valid HTML5 element.
- Fixed font families in order to provide appropriate web-safe fonts.

## 4.1.7 - 2014-11-27

### Added
- Added HTML5 schema support for srcset, source and picture. Patch contributed by mattheu.
- Added new cache_suffix setting to enable cache busting by producing unique urls.
- Added new paste_convert_word_fake_lists option to enable users to disable the fake lists convert logic.

### Fixed
- Fixed so advlist style changes adds undo levels for each change.
- Fixed bug where WebKit would sometimes produce an exception when the autolink plugin where looking for URLs.
- Fixed bug where IE 7 wouldn't be rendered properly due to aggressive css compression.
- Fixed bug where DomQuery wouldn't accept window as constructor element.
- Fixed bug where the color picker in 3.x dialogs wouldn't work properly. Patch contributed by Callidior.
- Fixed bug where the image plugin wouldn't respect the document_base_url.
- Fixed bug where the jQuery plugin would fail to append to elements named array prototype names.

## 4.1.6 - 2014-10-08

### Changed
- Replaced jake with grunt since it is more mainstream and has better plugin support.

### Fixed
- Fixed bug with clicking on the scrollbar of the iframe would cause a JS error to be thrown.
- Fixed bug where null would produce an exception if you passed it to selection.setRng.
- Fixed bug where Ctrl/Cmd+Tab would indent the current list item if you switched tabs in the browser.
- Fixed bug where pasting empty cells from Excel would result in a broken table.
- Fixed bug where it wasn't possible to switch back to default list style type.
- Fixed issue where the select all quirk fix would fire for other modifiers than Ctrl/Cmd combinations.


## 4.1.5 - 2014-09-09

### Fixed
- Fixed bug where sometimes the resize rectangles wouldn't properly render on images on WebKit/Blink.
- Fixed bug in list plugin where delete/backspace would merge empty LI elements in lists incorrectly.
- Fixed bug where empty list elements would result in empty LI elements without it's parent container.
- Fixed bug where backspace in empty caret formatted element could produce an type error exception of Gecko.
- Fixed bug where lists pasted from word with a custom start index above 9 wouldn't be properly handled.
- Fixed bug where tabfocus plugin would tab out of the editor instance even if the default action was prevented.
- Fixed bug where tabfocus wouldn't tab properly to other adjacent editor instances.
- Fixed bug where the DOMUtils setStyles wouldn't properly removed or update the data-mce-style attribute.
- Fixed bug where dialog select boxes would be placed incorrectly if document.body wasn't statically positioned.
- Fixed bug where pasting would sometimes scroll to the top of page if the user was using the autoresize plugin.
- Fixed bug where caret wouldn't be properly rendered by Chrome when clicking on the iframes documentElement.
- Fixed so custom images for menubutton/splitbutton can be provided. Patch contributed by Naim Hammadi.
- Fixed so the default action of windows closing can be prevented by blocking the default action of the close event.
- Fixed so nodeChange and focus of the editor isn't automatically performed when opening sub dialogs.

## 4.1.4 - 2014-08-21

### Added
- Added new media_filter_html option to media plugin that blocks any conditional comments, scripts etc within a video element.
- Added new content_security_policy option allows you to set custom policy for iframe contents. Patch contributed by Francois Chagnon.

### Fixed
- Fixed bug where activate/deactivate events wasn't firing properly when switching between editors.
- Fixed bug where placing the caret on iOS was difficult due to a WebKit bug with touch events.
- Fixed bug where the resize helper wouldn't render properly on older IE versions.
- Fixed bug where resizing images inside tables on older IE versions would sometimes fail depending mouse position.
- Fixed bug where editor.insertContent would produce an exception when inserting select/option elements.
- Fixed bug where extra empty paragraphs would be produced if block elements where inserted inside span elements.
- Fixed bug where the spellchecker menu item wouldn't be properly checked if spell checking was started before it was rendered.
- Fixed bug where the DomQuery filter function wouldn't remove non elements from collection.
- Fixed bug where document with custom document.domain wouldn't properly render the editor.
- Fixed bug where IE 8 would throw exception when trying to enter invalid color values into colorboxes.
- Fixed bug where undo manager could incorrectly add an extra undo level when custom resize handles was removed.
- Fixed bug where it wouldn't be possible to alter cell properties properly on table cells on IE 8.
- Fixed so the color picker button in table dialog isn't shown unless you include the colorpicker plugin or add your own custom color picker.
- Fixed so activate/deactivate events fire when windowManager opens a window since.
- Fixed so the table advtab options isn't separated by an underscore to normalize naming with image_advtab option.
- Fixed so the table cell dialog has proper padding when the advanced tab in disabled.

## 4.1.3 - 2014-07-29

### Added
- Added event binding logic to tinymce.util.XHR making it possible to override headers and settings before any request is made.

### Fixed
- Fixed bug where drag events wasn't fireing properly on older IE versions since the event handlers where bound to document.
- Fixed bug where drag/dropping contents within the editor on IE would force the contents into plain text mode even if it was internal content.
- Fixed bug where IE 7 wouldn't open menus properly due to a resize bug in the browser auto closing them immediately.
- Fixed bug where the DOMUtils getPos logic wouldn't produce a valid coordinate inside the body if the body was positioned non static.
- Fixed bug where the element path and format state wasn't properly updated if you had the wordcount plugin enabled.
- Fixed bug where a comment at the beginning of source would produce an exception in the formatter logic.
- Fixed bug where setAttrib/getAttrib on null would throw exception together with any hooked attributes like style.
- Fixed bug where table sizes wasn't properly retained when copy/pasting on WebKit/Blink.
- Fixed bug where WebKit/Blink would produce colors in RGB format instead of the forced HEX format when deleting contents.
- Fixed bug where the width attribute wasn't updated on tables if you changed the size inside the table dialog.
- Fixed bug where control selection wasn't properly handled when the caret was placed directly after an image.
- Fixed bug where selecting the contents of table cells using the selection.select method wouldn't place the caret properly.
- Fixed bug where the selection state for images wasn't removed when placing the caret right after an image on WebKit/Blink.
- Fixed bug where all events wasn't properly unbound when and editor instance was removed or destroyed by some external innerHTML call.
- Fixed bug where it wasn't possible or very hard to select images on iOS when the onscreen keyboard was visible.
- Fixed so auto_focus can take a boolean argument this will auto focus the last initialized editor might be useful for single inits.
- Fixed so word auto detect lists logic works better for faked lists that doesn't have specific markup.
- Fixed so nodeChange gets fired on mouseup as it used to before 4.1.1 we optimized that event to fire less often.

### Removed
- Removed the finish menu item from spellchecker menu since it's redundant you can stop spellchecking by toggling menu item or button.

## 4.1.2 - 2014-07-15

### Added
- Added offset/grep to DomQuery class works basically the same as it's jQuery equivalent.

### Fixed
- Fixed bug where backspace/delete or setContent with an empty string would remove header data when using the fullpage plugin.
- Fixed bug where tinymce.remove with a selector not matching any editors would remove all editors.
- Fixed bug where resizing of the editor didn't work since the theme was calling setStyles instead of setStyle.
- Fixed bug where IE 7 would fail to append html fragments to iframe document when using DomQuery.
- Fixed bug where the getStyle DOMUtils method would produce an exception if it was called with null as it's element.
- Fixed bug where the paste plugin would remove the element if the none of the paste_webkit_styles rules matched the current style.
- Fixed bug where contextmenu table items wouldn't work properly on IE since it would some times fire an incorrect selection change.
- Fixed bug where the padding/border values wasn't used in the size calculation for the body size when using autoresize. Patch contributed by Matt Whelan.
- Fixed bug where conditional word comments wouldn't be properly removed when pasting plain text.
- Fixed bug where resizing would sometime fail on IE 11 when the mouseup occurred inside the resizable element.
- Fixed so the iframe gets initialized without any inline event handlers for better CSP support. Patch contributed by Matt Whelan.
- Fixed so the tinymce.dom.Sizzle is the latest version of sizzle this resolves the document context bug.

## 4.1.1 - 2014-07-08

### Fixed
- Fixed bug where pasting plain text on some WebKit versions would result in an empty line.
- Fixed bug where resizing images inside tables on IE 11 wouldn't work properly.
- Fixed bug where IE 11 would sometimes throw "Invalid argument" exception when editor contents was set to an empty string.
- Fixed bug where document.activeElement would throw exceptions on IE 9 when that element was hidden or removed from dom.
- Fixed bug where WebKit/Blink sometimes produced br elements with the Apple-interchange-newline class.
- Fixed bug where table cell selection wasn't properly removed when copy/pasting table cells.
- Fixed bug where pasting nested list items from Word wouldn't produce proper semantic nested lists.
- Fixed bug where right clicking using the contextmenu plugin on WebKit/Blink on Mac OS X would select the target current word or line.
- Fixed bug where it wasn't possible to alter table cell properties on IE 8 using the context menu.
- Fixed bug where the resize helper wouldn't be correctly positioned on older IE versions.
- Fixed bug where fullpage plugin would produce an error if you didn't specify a doctype encoding.
- Fixed bug where anchor plugin would get the name/id of the current element even if it wasn't anchor element.
- Fixed bug where visual aids for tables wouldn't be properly disabled when changing the border size.
- Fixed bug where some control selection events wasn't properly fired on older IE versions.
- Fixed bug where table cell selection on older IE versions would prevent resizing of images.
- Fixed bug with paste_data_images paste option not working properly on modern IE versions.
- Fixed bug where custom elements with underscores in the name wasn't properly parsed/serialized.
- Fixed bug where applying inline formats to nested list elements would produce an incorrect formatting result.
- Fixed so it's possible to hide items from elements path by using preventDefault/stopPropagation.
- Fixed so inline mode toolbar gets rendered right aligned if the editable element positioned to the documents right edge.
- Fixed so empty inline elements inside empty block elements doesn't get removed if configured to be kept intact.
- Fixed so DomQuery parentsUntil/prevUntil/nextUntil supports selectors/elements/filters etc.
- Fixed so legacyoutput plugin overrides fontselect and fontsizeselect controls and handles font elements properly.

## 4.1.0 - 2014-06-18

### Added
- Added new file_picker_callback option to replace the old file_browser_callback the latter will still work though.
- Added new custom colors to textcolor plugin will be displayed if a color picker is provided also shows the latest colors.
- Added new color_picker_callback option to enable you to add custom color pickers to the editor.
- Added new advanced tabs to table/cell/row dialogs to enable you to select colors for border/background.
- Added new colorpicker plugin that lets you select colors from a hsv color picker.
- Added new tinymce.util.Color class to handle color parsing and converting.
- Added new colorpicker UI widget element lets you add a hsv color picker to any form/window.
- Added new textpattern plugin that allows you to use markdown like text patterns to format contents.
- Added new resize helper element that shows the current width & height while resizing.
- Added new "once" method to Editor and EventDispatcher enables since callback execution events.
- Added new jQuery like class under tinymce.dom.DomQuery it's exposed on editor instances (editor.$) and globally under (tinymce.$).

### Fixed
- Fixed so the default resize method for images are proportional shift/ctrl can be used to make an unproportional size.
- Fixed bug where the image_dimensions option of the image plugin would cause exceptions when it tried to update the size.
- Fixed bug where table cell dialog class field wasn't properly updated when editing an a table cell with an existing class.
- Fixed bug where Safari on Mac would produce webkit-fake-url for pasted images so these are now removed.
- Fixed bug where the nodeChange event would get fired before the selection was changed when clicking inside the current selection range.
- Fixed bug where valid_classes option would cause exception when it removed internal prefixed classes like mce-item-.
- Fixed bug where backspace would cause navigation in IE 8 on an inline element and after a caret formatting was applied.
- Fixed so placeholder images produced by the media plugin gets selected when inserted/edited.
- Fixed so it's possible to drag in images when the paste_data_images option is enabled. Might be useful for mail clients.
- Fixed so images doesn't get a width/height applied if the image_dimensions option is set to false useful for responsive contents.
- Fixed so it's possible to pass in an optional arguments object for the nodeChanged function to be passed to all nodechange event listeners.
- Fixed bug where media plugin embed code didn't update correctly.<|MERGE_RESOLUTION|>--- conflicted
+++ resolved
@@ -20,12 +20,9 @@
 - The editor focused via the `auto_focus` option was not scrolled into the viewport #TINY-8785
 - Elements with only custom attributes starting with `data-` would sometimes be removed when they shouldn't #TINY-8755
 - Selecting a figure with `class="image"` would incorrectly highlight the link toolbar button #TINY-8832
-<<<<<<< HEAD
-- The content of the `contenteditable="false"` element could be selected with the mouse on Firefox  #TINY-8828
-=======
 - Fixed various issues that occurred when formatting `contenteditable` elements. #TINY-8905
 - The text pattern logic threw an error when there were fragmented text nodes in a paragraph #TINY-8779
->>>>>>> 66cffddd
+- The content of the `contenteditable="false"` element could be selected with the mouse on Firefox  #TINY-8828
 
 ## 6.1.1 - TBA
 
