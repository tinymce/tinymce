--- conflicted
+++ resolved
@@ -67,12 +67,9 @@
 - Renamed the `formatselect` toolbar button and `blockformats` menu item to `blocks` #TINY-8328
 - Renamed the `styleselect` toolbar button and `formats` menu item to `styles` #TINY-8328
 - Renamed the `lineheight_formats` option to `line_height_formats` #TINY-8328
-<<<<<<< HEAD
-- Replaced 'Powered by Tiny' link text with logo #TINY-8371
-=======
 - The Editor commands APIs will no longer fallback to executing the browsers native command functionality #TINY-7829
 - The Editor query command APIs will now return `false` or an empty string on removed editors #TINY-7829
->>>>>>> ab0e8245
+- Replaced 'Powered by Tiny' link text with logo #TINY-8371
 
 ### Fixed
 - The object returned from the `editor.fire()` API was incorrect if the editor had been removed #TINY-8018
