--- conflicted
+++ resolved
@@ -6,13 +6,11 @@
 
 ## Unreleased
 
-<<<<<<< HEAD
-### Fixed
-- Ranged deletion of formatted text using selection or keyboard shortcut would sometimes cause Blink and Webkit browsers to insert interpreted tags upon typing, which may affect document semantics. #TINY-9302
-=======
 ### Improved
 - Direct invalid child text nodes of list elements will be wrapped in list item elements. #TINY-4818
->>>>>>> 1dbc47ac
+
+### Fixed
+- Ranged deletion of formatted text using selection or keyboard shortcut would sometimes cause Blink and Webkit browsers to insert interpreted tags upon typing, which may affect document semantics. #TINY-9302
 
 ## 6.3.0 - 2022-11-23
 
