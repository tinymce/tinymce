# Changelog
All notable changes to this project will be documented in this file.

The format is based on [Keep a Changelog](https://keepachangelog.com/en/1.0.0/),
and this project adheres to [Semantic Versioning](https://semver.org/spec/v2.0.0.html).

## Unreleased

### Added
- New optional `defaultExpandedIds` and `onToggleExpand` options to the `tree` component config. #TINY-9653
- New optional `defaultSelectedId` option to the `tree` component config. #TINY-9715
- New `accordion` plugin with the `InsertAccordion` command. #TINY-9730

### Improved
- Screen readers are now able to announce the highlighted menu item of link comboboxes. #TINY-9280
- Now `icon` field for dialog footer `togglebutton`s is not mandatory. #TINY-9757
- Toolbar buttons and menu items were not disabled when they couldn't be used on noneditable content. #TINY-9669
- Updated toolbar "More" button tooltip text from "More..." to "Reveal or hide additional toolbar items". #TINY-9629

### Fixed
- Command + backspace would not add an undo level on Mac. #TINY-8910
- Ctrl + backspace and Ctrl + delete would not restore correct caret position after redo. #TINY-8910
- In the tree component, a selected item in a directory would not stay selected after collapsing the directory. #TINY-9715
- Enabling or Disabling checkboxes would not set the correct classes and attributes. #TINY-4189
- Redial would in some situations cause select elements not to have an initial value selected when they should have. #TINY-9679
- Table toolbar was visible even if the table was within a noneditable host element. #TINY-9664
- Quickbar toolbars was shown for noneditable contents in a noneditable root. #TINY-9460
- Show the calculated height and width of media embed elements in the `media` plugin dialog. #TINY-8714
- Allow a media embed element to be correctly resized when using the `media` plugin dialog by converting the media embed to a standalone iframe. #TINY-8714
- Inline alert in the "Search and Replace" dialog persisted when it wasn't necessary. #TINY-9704
- Context toolbars displayed the incorrect status for the `advlist` plugin buttons. #TINY-9680
<<<<<<< HEAD
- On iOS Safari, Korean characters were merging onto the previous line upon typing after inserting a newline by pressing Enter. #TINY-9746
=======
- Initiating the editor with a table at the start would display resize handles even when the editor wasn't focused. #TINY-9748
- On iOS Safari, Hangul (Korean) characters will no longer merge onto the previous line after inserting a newline by pressing Enter. #TINY-9746
>>>>>>> 2d8883b4
- Directionality commands was setting the `dir` attribute on noneditable elements within a noneditable root. #TINY-9662
- The content of the dialog body could not be scrolled. #TINY-9668
- Formats were incorrectly applied to the closest editable element if the selection was in a noneditable context. #TINY-9678
- Formats were incorrectly removed to the closest editable element if the selection was in a noneditable context. #TINY-9678
- Formatter API `canApply` was not returning `false` when the selection was in a noneditable context. #TINY-9678
- When dragging image elements and dropping the image in the editor the `dragend` event would sometimes not fire on firefox. #TINY-9694
- It was possible to remove links in noneditable contents with the 'unlink' editor command. #TINY-9739

## 6.4.2 - TBD

### Fixed
- The editor would display a notification error when it fails to retirieve a blob image uri. #TINY-9604
- Menu buttons would have the Tabstopping behaviour in toolbar. #TINY-9723
- The `urlinput` dialog component would not open the typeahead dropdown when the input value was reset to an empty string. #TINY-9717
- Fixed the mouse pointer style from a text cursor to a default arrow pointer when hovering over the tree dialog component items. #TINY-9692
- Enabled variant of togglable `tox-button` and `tox-button--secondary` now supports `hover`/`active`/`focus`/`disabled` states. #TINY-9713
- Setting an invalid unit in the `fontsizeinput` would change it do the default value instead of reverting it back to the previous valid value. #TINY-9754
- Selection was not correctly scrolled horizontally into view when using the `selection.scrollIntoView` API. #TINY-9747

## 6.4.1 - 2023-03-29

### Fixed
- The `fontsizeinput` increase and decrease size buttons now work on TinyMCE mobile. #TINY-9725
- The TinyMCE editor toolbar is now accessible for all screen widths; it no longer collapses into an inaccessible vertical line when the screen is scrolled horizontally. #TINY-9646
- Reverted the changes made, in TinyMCE 6.4.0, to UI button colors in focus, active, and enabled states. #TINY-9176

### Changed
- Update the `codesample` plugin dialog and `template` plugin dialog to use the 'listbox' component to match other dialogs. #TINY-9630

## 6.4.0 - 2023-03-15

### Added
- New `tree` component that can be used in dialog body panel. #TINY-9532
- `renderUI` property in the `Theme` type can now return a `Promise<RenderResult>` instead of `RenderResult`. #TINY-9556
- New `isEditable` API to `editor.selection` that returns true or false if the current selection is editable. #TINY-9462
- New `isEditable` API to `editor.dom` that returns true or false if the specified node is editable. #TINY-9462
- New `setText` and `setIcon` methods added to menu button and toolbar button API. #TINY-9268
- New `highlight_on_focus` option which enables highlighting the content area on focus. #TINY-9277
- New `fontsizeinput` toolbar item which allows the user to set the size via input and also increase and decrease it with `+` and `-` buttons. #TINY-9429
- Added `skipFocus` option to the `ToggleToolbarDrawer` command to preserve focus. #TINY-9337
- New `font_size_input_default_unit` option allows entry of numbers without a unit in `fontsizeinput`. They are then parsed as the set unit. If `font_size_input_default_unit` is not set the default is `pt`. #TINY-9585
- New `group` and `togglebutton` in view. #TINY-9523
- New `togglebutton` in dialog footer buttons. #TINY-9523
- Added `toggleFullscreen` to dialog API. #TINY-9528
- New `text-size-increase` and `text-size-decrease` icons. #TINY-9530
- New `xss_sanitization` option to allow disabling of XSS sanitization. #TINY-9600
- Added the top right close button of modal dialogs to the tabbing order. The 'x' button in these dialogs can now be accessed using keyboard navigation. #TINY-9520
- New `ui_mode` option for editor in scrollable containers support. #TINY-9414
- The sidebar element now has the accessibility role `region` when visible and the accessibility role `presentation` when hidden. #TINY-9517
- The `tox-custom-editor` class now has a border highlight when it is selected. #TINY-9673
- An element could be dropped onto the decendants of an element with a `contenteditable="false"` attribute. #TINY-9364
- Checkmark did not show in menu color swatches. #TINY-9395
- Add support for navigating inside the tree component using arrow keys and shift key. #TINY-9614

### Improved
- Direct invalid child text nodes of list elements are now wrapped in list item elements. #TINY-4818
- Templates are now be parsed before preview and insertion to make preview consistent with inserted template content and prevent XSS. #TINY-9244
- Pressing backspace on an empty line now preserves formatting on the previous empty line. #TINY-9454
- Pressing enter inside the `inputfontsize` input field now moves focus back into the editor content. #TINY-9598
- Drag and drop events for elements with a `contenteditable="false"` attribute now includes target element details. #TINY-9599
- Updated focus, active, and enabled colors of UI buttons for improved contrast against the UI color. #TINY-9176

### Changed
- The `link` plugins context menu items no longer appears for links that include elements with a `contenteditable="false"` attribute. #TINY-9491
- The formatting of elements with a `contenteditable="false"` attribute are no longer cloned to new cells when new table rows are created. #TINY-9449
- Changed the color of `@dialog-table-border-color`, and added right padding to the first cell of dialog table. #TINY-9380

### Fixed
- Sometimes the editor would finish initializing before the silver theme would have finished loading. #TINY-9556
- The `searchreplace` modal closed incorrectly when clicking outside of the alert that pops up when no match is found. #TINY-9443
- The text color or background color picker toolbar buttons did not update when the text color or background color was changed using the equivalent commands in the Format menu. #TINY-9439
- The `onSetup` api function would not run when defining custom group toolbar button. #TINY-9496
- The foreground and background menu icons would not properly update to display the last used color. #TINY-9497
- Added new `setIconFill` function to `NestedMenuItemInstanceApi`. #TINY-9497
- Pasting links to text would sometimes not generate the correct undo stack in Safari. #TINY-9489
- Toolbar split buttons in `advlist` plugin now show the correct state when the cursor is in a checklist. #TINY-5167
- Dragging transparent elements into transparent block elements could produce invalid nesting of transparents. #TINY-9231
- The `editor.insertContent` API would insert contents inside elements with a `contenteditable="false"` attribute if the selection was inside the element. #TINY-9462
- Closing a dialog would scroll down the document in Safari. #TINY-9148
- Inline headers would not work in some situations when the editor was moved too far right horizontally. #TINY-8977
- Quick toolbars were incorrectly rendered during the dragging of elements with a `contenteditable="false"` attribute. #TINY-9305
- Selection of images, horizontal rules, tables or elements with a `contenteditable="false"` attribute was possible if they were within an element with a `contenteditable="false"` attribute. #TINY-9473
- Ranged deletion of formatted text using selection or a keyboard shortcut would sometimes cause Blink- and Webkit-based browsers to insert interpreted tags upon typing. This could result in inconsistent tags. #TINY-9302
- Visual characters were rendered inside elements with a `contenteditable="false"` attribute. #TINY-9474
- Lists with an element with a `contenteditable="false"` attribute as their root were incorrectly editable using list API commands, toolbar buttons and menu items. #TINY-9458
- Color picker dialog would not update the preview color if the hex input value was prefixed with the `#` character. #TINY-9457
- Table cell selection was possible even if the element being selected was within an element with a `contenteditable="false"` attribute. #TINY-9459
- Table commands were modifying tables that were within an element with a `contenteditable="false"` attribute. #TINY-9459
- Fake carets were rendered for elements with a `contenteditable="false"` attribute and for tables within an element with a `contenteditable="false"` attribute. #TINY-9459
- Textareas with scrollbars in dialogs would not render rounded corners correctly on some browsers. #TINY-9331
- It was possible to open links inside the editor if the editor root was an element with a `contenteditable="false"` attribute. #TINY-9470
- Inline boundary was rendered for boundary elements that had a `contenteditable="false"` attribute. #TINY-9471
- Clicking on a disabled split button will no longer call the `onAction` callback. #TINY-9504
- The *Edit Link* dialog incorrectly retrieved the URL value when opened immediately after the link insertion. #TINY-7993
- The `ForwardDelete` and `Delete` editor commands were deleting content within elements with a `contenteditable="false"` attribute. #TINY-9477
- The Backspace and Forward Delete keys were deleting content within elements with a `contenteditable="false"` attribute. #TINY-9477
- Inserting newlines inside an editable element that was inside an element with a `contenteditable="false"` attribute root would sometimes try to split the editable element. #TINY-9461
- Creating a list in a table cell when the caret is in front of an anchor element would not properly include the anchor in the list. #TINY-6853
- Dragging and dropping elements with a `contenteditable="false"` attribute on table borders would remove the element on drop. #TINY-9021
- Elements with a `contenteditable="false"` attribute would be removed when dragged and dropped within a root element with a `contenteditable="false"` attribute. #TINY-9558
- Formatting could be applied or removed to list items with a `contenteditable="false"` attribute that were inside an element with a `contenteditable="false"` attribute. #TINY-9563
- Annotation were not removed if the annotation was deleted immediately after being created. #TINY-9399
- Inserting a link for a selection from quickbars did not preserve formatting. #TINY-9593
- Inline dialog position was not correct when the editor was not inline and was contained in a `fixed` or `absolute` positioned element. #TINY-9554
- Sticky toolbars did not fade transition when undocking in classic iframe mode. #TINY-9408
- Inserting elements that were not valid within the closest editing host would incorrectly split the editing host. #TINY-9595
- The `color_cols` option was not respected in the `forecolor` or `backcolor` color swatches. #TINY-9560
- Drag and dropping the last element with a `contenteditable="false"` attribute out of its parent block would not properly pad the parent block element. #TINY-9606
- Applying heading formats from `text_patterns` produced an invisible space before a word. #TINY-9603
- Opening color swatches caused the browser tab to crash when `color_cols` or other column option was set to 0. #TINY-9649
- Opening a menu button in the footer of a dialog after a redial threw an error. #TINY-9686
- After closing a view, the `more...` toolbar button disappeared if the editor had `toolbar_mode: 'sliding'` and the toolbar was opened. #TINY-9419
- Inline dialogs would open partially off screen when the toolbar had a small width. #TINY-9588
- Word count was inaccurate for documents with specific characters. #TINY-8122
- The `autoresize` plugin would cause infinite resizing when `content_css` was set to `document`. #TINY-8872

## 6.3.2 - 2023-02-22

### Fixed
- Removed a workaround for ensuring stylesheets are loaded in an outdated version of webkit. #TINY-9433

## 6.3.1 - 2022-12-06

### Fixed
- HTML in messages for the `WindowManager.alert` and `WindowManager.confirm` APIs were not properly sanitized. #TINY-3548

## 6.3.0 - 2022-11-23

### Added
- New `expand` function added to `tinymce.selection` which expands the selection around the nearest word. #TINY-9001
- New `expand` function added to `tinymce.dom.RangeUtils` to return a new range expanded around the nearest word. #TINY-9001
- New `color_map_background` and `color_map_foreground` options which set the base colors used in the `backcolor` and `forecolor` toolbar buttons and menu items. #TINY-9184
- Added optional `storageKey` property to `colorinput` component and `colorswatch` fancy menu item. #TINY-9184
- New `addView` function added to `editor.ui.registry` which makes it possible to register custom editor views. #TINY-9210
- New `ToggleView` command which makes it possible to hide or show registered custom views. #TINY-9210
- New `color_default_foreground` and `color_default_background` options to set the initial default color for the `forecolor` and `backcolor` toolbar buttons and menu items. #TINY-9183
- New `getTransparentElements` function added to `tinymce.html.Schema` to return a map object of transparent HTML elements. #TINY-9172
- Added `ToggleToolbarDrawer` event to subscribe to toolbar’s opening and closing. #TINY-9271

### Changed
- Transparent elements, like anchors, are now allowed in the root of the editor body if they contain blocks. #TINY-9172
- Colorswatch keyboard navigation now starts on currently selected color if present in the colorswatch. #TINY-9283
- `setContent` is now allowed to accept any custom keys and values as a second options argument. #TINY-9143

### Improved
- Transparent elements, like anchors, can now contain block elements. #TINY-9172
- Colorswatch now displays a checkmark for selected color. #TINY-9283
- Color picker dialog now starts on the appropriate color for the cursor position. #TINY-9213

### Fixed
- Parsing media content would cause a memory leak, which for example occurred when using the `getContent` API. #TINY-9186
- Dragging a noneditable element toward the bottom edge would cause the page to scroll up. #TINY-9025
- Range expanding capabilities would behave inconsistently depending on where the cursor was placed. #TINY-9029
- Compilation errors were thrown when using TypeScript 4.8. #TINY-9161
- Line separator scrolling in floating toolbars. #TINY-8948
- A double bottom border appeared on inline mode editor for the `tinymce-5` skin. #TINY-9108
- The editor header showed up even with no menubar and toolbar configured. #TINY-8819
- Inline text pattern no longer triggers if it matches only the end but not the start. #TINY-8947
- Matches of inline text patterns that are similar are now managed correctly. #TINY-8949
- Using `editor.selection.getContent({ format: 'text' })` or `editor.getContent({ format: 'text' })` would sometimes deselect selected radio buttons. #TINY-9213
- The context toolbar prevented the user from placing the cursor at the edges of the editor. #TINY-8890
- The Quick Insert context toolbar provided by the `quickbars` plugin showed when the cursor was in a fake block caret. #TINY-9190
- The `editor.selection.getRng()` API was not returning a proper range on hidden editors in Firefox. #TINY-9259
- The `editor.selection.getBookmark()` API was not returning a proper bookmark on hidden editors in Firefox. #TINY-9259
- Dragging a noneditable element before or after another noneditable element now works correctly. #TINY-9253
- The restored selection after a redo or undo action was not scrolled into view. #TINY-9222
- A newline could not be inserted when the selection was restored from a bookmark after an inline element with a `contenteditable="false"` attribute. #TINY-9194
- The global `tinymce.dom.styleSheetLoader` was not affected by the `content_css_cors` option. #TINY-6037
- The caret was moved to the previous line when a text pattern executed a `mceInsertContent` command on Enter key when running on Firefox. #TINY-9193

## 6.2.0 - 2022-09-08

### Added
- New `text_patterns_lookup` option to provide additional text patterns dynamically. #TINY-8778
- New promotion element has been added to the default UI. It can be disabled using the new `promotion` option. #TINY-8840
- New `format_noneditable_selector` option to specify the `contenteditable="false"` elements that can be wrapped in a format. #TINY-8905
- Added `allow` as a valid attribute for the `iframe` element in the editor schema. #TINY-8939
- New `search` field in the `MenuButton` that shows a search field at the top of the menu, and refetches items when the search field updates. #TINY-8952

### Improved
- The formatter can now apply a format to a `contenteditable="false"` element by wrapping it. Configurable using the `format_noneditable_selector` option. #TINY-8905
- The autocompleter now supports a multiple character trigger using the new `trigger` configuration. #TINY-8887
- The formatter now applies some inline formats, such as color and font size, to list item elements when the entire item content is selected. #TINY-8961
- The installed and available plugin lists in the Help dialog are now sorted alphabetically. #TINY-9019
- Alignment can now be applied to more types of embedded media elements. #TINY-8687

### Changed
- The `@menubar-row-separator-color` oxide variable no longer affects the divider between the Menubar and Toolbar. It only controls the color of the separator lines drawn in multiline Menubars. #TINY-8632
- The `@toolbar-separator-color` oxide variable now affects the color of the separator between the Menubar and Toolbar only. #TINY-8632
- Available Premium plugins, which are listed by name in the Help dialog, are no longer translated. #TINY-9019

### Fixed
- The Autolink plugin did not work when text nodes in the content were fragmented. #TINY-3723
- Fixed multiple incorrect types on public APIs found while enabling TypeScript strict mode. #TINY-8806
- The number of blank lines returned from `editor.getContent({format: 'text'})` differed between browsers. #TINY-8579
- The editor focused via the `auto_focus` option was not scrolled into the viewport. #TINY-8785
- Adding spaces immediately after a `contenteditable="false"` block did not work properly in some circumstances. #TINY-8814
- Elements with only `data-*` custom attributes were sometimes removed when they should not be removed. #TINY-8755
- Selecting a figure with `class="image"` incorrectly highlighted the link toolbar button. #TINY-8832
- Specifying a single, non-default list style for the `advlist_bullet_styles` and `advlist_number_styles` options was not respected. #TINY-8721
- Fixed multiple issues that occurred when formatting `contenteditable` elements. #TINY-8905
- Spaces could be incorrectly added to `urlinput` dialog components (commonly but not exclusively presented in the *Insert/Edit Link* dialog) in certain cases. #TINY-8775
- The text patterns logic threw an error when there were fragmented text nodes in a paragraph. #TINY-8779
- Dragging a `contentEditable=false` element towards a document’s edge did not cause scrolling. #TINY-8874
- Parsing large documents no longer throws a `Maximum call stack size exceeded` exception. #TINY-6945
- DomParser filter matching was not checked between filters, which could lead to an exception in the parser. #TINY-8888
- `contenteditable="false"` lists can no longer be toggled; and `contenteditable="true"` list elements within these lists can no longer be indented, split into another list element, or appended to the previous list element by deletion. #TINY-8920
- Removed extra bottom padding in the context toolbar of the `tinymce-5` skin. #TINY-8980
- Fixed a regression where pressing **Enter** added or deleted content outside the selection. #TINY-9101
- Fixed a bug where pressing **Enter** deleted selected `contenteditable="false"` `<pre>` elements. #TINY-9101
- The `editor.insertContent()` API did not respect the `no_events` argument. #TINY-9140

### Deprecated
- The autocompleter configuration property, `ch`, has been deprecated. It will be removed in the next major release. Use the `trigger` property instead. #TINY-8887

## 6.1.2 - 2022-07-29

### Fixed
- Reverted the undo level fix in the `autolink` plugin as it caused duplicated content in some edge cases. #TINY-8936

## 6.1.1 - 2022-07-27

### Fixed
- Invalid special elements were not cleaned up correctly during sanitization. #TINY-8780
- An exception was thrown when deleting all content if the start or end of the document had a `contenteditable="false"` element. #TINY-8877
- When a sidebar was opened using the `sidebar_show` option, its associated toolbar button was not highlighted. #TINY-8873
- When converting a URL to a link, the `autolink` plugin did not fire an `ExecCommand` event, nor did it create an undo level. #TINY-8896
- Worked around a Firefox bug which resulted in cookies not being available inside the editor content. #TINY-8916
- `<pre>` content pasted into a `<pre>` block that had inline styles or was `noneditable` now merges correctly with the surrounding content. #TINY-8860
- After a `codesample` was pasted, the insertion point was placed incorrectly. #TINY-8861

## 6.1.0 - 2022-06-29

### Added
- New `sidebar_show` option to show the specified sidebar on initialization. #TINY-8710
- New `newline_behavior` option controls what happens when the Return or Enter key is pressed or the `mceInsertNewLine` command is used. #TINY-8458
- New `iframe_template_callback` option in the Media plugin. Patch provided by Namstel. #TINY-8684
- New `transparent` property for `iframe` dialog component. #TINY-8534
- New `removeAttributeFilter` and `removeNodeFilter` functions added to the DomParser and DOM Serializer APIs. #TINY-7847
- New `dispatchChange` function added to the UndoManager API to fire the change with current editor status as level and current undoManager layer as lastLevel. #TINY-8641

### Improved
- Clearer focus states for buttons while navigating with a keyboard. #TINY-8557
- Support annotating certain block elements directly when using the editor's Annotation API. #TINY-8698
- The `mceLink` command can now take the value `{ dialog: true }` to always open the link dialog. #TINY-8057
- All help dialog links to `https://www.tiny.cloud` now include `rel="noopener"` to avoid potential security issues. #TINY-8834

### Changed
- The `end_container_on_empty_block` option can now take a string of blocks, allowing the exiting of a blockquote element by pressing Enter or Return twice. #TINY-6559
- The default value for `end_container_on_empty_block` option has been changed to `'blockquote'`. #TINY-6559
- Link menu and toolbar buttons now always execute the `mceLink` command. #TINY-8057
- Toggling fullscreen mode when using the Fullscreen plugin now also fires the `ResizeEditor` event. #TINY-8701
- Getting the editor's text content now returns newlines instead of an empty string if more than one empty paragraph exists. #TINY-8578
- Custom elements are now treated as non-empty elements by the schema. #TINY-4784
- The autocompleter's menu HTML element is now positioned instead of the wrapper. #TINY-6476
- Choice menu items will now use the `'menuitemradio'` aria role to better reflect that only a single item can be active. #TINY-8602

### Fixed
- Some Template plugin option values were not escaped properly when doing replacement lookups with Regular Expressions. #TINY-7433
- Copy events were not dispatched in readonly mode. #TINY-6800
- `<pre>` tags were not preserved when copying and pasting. #TINY-7719
- The URL detection used for autolink and smart paste did not work if a path segment contained valid characters such as `!` and `:`. #TINY-8069
- In some cases pressing the Backspace or Delete key would incorrectly step into tables rather than remain outside. #TINY-8592
- Links opened when Alt+Enter or Option+Return was typed even when `preventDefault()` was called on the keydown event. #TINY-8661
- Inconsistent visual behavior between choosing Edit -> Select All and typing Ctrl+A or Cmd+A when a document contained an image. #TINY-4550
- Ctrl+Shift+Home/End or Cmd+Shift+Up-arrow/Down-arrow did not expand the selection to a `contenteditable="false"` element if the element was at the beginning or end of a document. #TINY-7795
- Triple-clicking did not select a paragraph in Google Chrome in some circumstances. #TINY-8215
- Images were not showing as selected when selected along with other content. #TINY-5947
- Selection direction was not stored or restored when getting or setting selection bookmarks. #TINY-8599
- When text within an inline boundary element was selected and the right-arrow key was pressed, the insertion point incorrectly moved to the left. #TINY-8601
- In some versions of Safari, the `editor.selection.isForward()` API could throw an exception due to an invalid selection. #TINY-8686
- The selection is no longer incorrectly moved inside a comment by the `editor.selection.normalize()` API. #TINY-7817
- The `InsertParagraph` or `mceInsertNewLine` commands did not delete the current selection like the native command does. #TINY-8606
- The `InsertLineBreak` command did not replace selected content. #TINY-8458
- If selected content straddled a parent and nested list, cutting the selection did not always set the list style to `'none'` on the parent list. #TINY-8078
- Delete operations could behave incorrectly if the selection contains a `contenteditable="false"` element located at the edge of content. #TINY-8729
- Spaces were not added correctly on some browsers when the insertion point was immediately before or after a `contenteditable="false"` block element. #TINY-8588
- Images that used a Data URI were corrupted when the data wasn't base64 encoded. #TINY-8337
- `uploadImages` no longer triggers two change events if there is a removal of images on upload. #TINY-8641
- Preview and Insert Template dialogs now display the correct content background color when using dark skins. #TINY-8534
- Dialogs no longer exceed window height on smaller screens. #TINY-8146
- UI components, such as dialogs, would in some cases cause the Esc keyup event to incorrectly trigger inside the editor. #TINY-7005
- Fixed incorrect word breaks in menus when the menu presented with a scrollbar. #TINY-8572
- Notifications did not properly reposition when toggling fullscreen mode. #TINY-8701
- Text alignments, such as flush left and centered, could not be applied to `<pre>` elements. #TINY-7715
- Indenting or outdenting list items inside a block element that was inside another list item did not work. #TINY-7209
- Changing the list type of a list within another block element altered the parent element that contained that list. #TINY-8068
- Pasting columns in tables could, in some circumstances, result in an invalid table. #TINY-8040
- Copying columns in tables could sometimes result in an invalid copy. #TINY-8040
- Changing table properties with the `table_style_by_css` option set to `false` would sometimes reset the table width. #TINY-8758
- Custom elements added to otherwise blank lines were removed during serialization. #TINY-4784
- The editor's autocompleter was not triggered at the start of nested list items. #TINY-8759
- Some function types in the TreeWalker API missed that it could return `undefined`. #TINY-8592
- Nuget packages for .NET and .NET Core are now configured to copy TinyMCE into `/wwwroot/lib/` when TinyMCE is installed into a project. #TINY-8611

## 6.0.3 - 2022-05-25

### Fixed
- Could not remove values when multiple cells were selected with the cell properties dialog. #TINY-8625
- Could not remove values when multiple rows were selected with the row properties dialog. #TINY-8625
- Empty lines that were formatted in a ranged selection using the `format_empty_lines` option were not kept in the serialized content. #TINY-8639
- The `s` element was missing from the default schema text inline elements. #TINY-8639
- Some text inline elements specified via the schema were not removed when empty by default. #TINY-8639

## 6.0.2 - 2022-04-27

### Fixed
- Some media elements wouldn't update when changing the source URL. #TINY-8660
- Inline toolbars flickered when switching between editors. #TINY-8594
- Multiple inline toolbars were shown if focused too quickly. #TINY-8503
- Added background and additional spacing for the text labeled buttons in the toolbar to improve visual clarity. #TINY-8617
- Toolbar split buttons with text used an incorrect width on touch devices. #TINY-8647

## 6.0.1 - 2022-03-23

### Fixed
- Fixed the dev ZIP missing the required `bin` scripts to build from the source. #TINY-8542
- Fixed a regression whereby text patterns couldn't be updated at runtime. #TINY-8540
- Fixed an issue where tables with colgroups could be copied incorrectly in some cases. #TINY-8568
- Naked buttons better adapt to various background colors, improved text contrast in notifications. #TINY-8533
- The autocompleter would not fire the `AutocompleterStart` event nor close the menu in some cases. #TINY-8552
- It wasn't possible to select text right after an inline noneditable element. #TINY-8567
- Fixed a double border showing for the `tinymce-5` skin when using `toolbar_location: 'bottom'`. #TINY-8564
- Clipboard content was not generated correctly when cutting and copying `contenteditable="false"` elements. #TINY-8563
- Fixed the box-shadow getting clipped in autocompletor popups. #TINY-8573
- The `buttonType` property did not work for dialog footer buttons. #TINY-8582
- Fix contrast ratio for error messages. #TINY-8586

## 6.0.0 - 2022-03-03

### Added
- New `editor.options` API to replace the old `editor.settings` and `editor.getParam` APIs. #TINY-8206
- New `editor.annotator.removeAll` API to remove all annotations by name. #TINY-8195
- New `Resource.unload` API to make it possible to unload resources. #TINY-8431
- New `FakeClipboard` API on the `tinymce` global. #TINY-8353
- New `dispatch()` function to replace the now deprecated `fire()` function in various APIs. #TINY-8102
- New `AutocompleterStart`, `AutocompleterUpdate` and `AutocompleterEnd` events. #TINY-8279
- New `mceAutocompleterClose`, `mceAutocompleterReload` commands. #TINY-8279
- New `mceInsertTableDialog` command to open the insert table dialog. #TINY-8273
- New `slider` dialog component. #TINY-8304
- New `imagepreview` dialog component, allowing preview and zoom of any image URL. #TINY-8333
- New `buttonType` property on dialog button components, supporting `toolbar` style in addition to `primary` and `secondary`. #TINY-8304
- The `tabindex` attribute is now copied from the target element to the iframe. #TINY-8315

### Improved
- New default theme styling for TinyMCE 6 facelift with old skin available as `tinymce-5` and `tinymce-5-dark`. #TINY-8373
- The default height of editor has been increased from `200px` to `400px` to improve the usability of the editor. #TINY-6860
- The upload results returned from the `editor.uploadImages()` API now includes a `removed` flag, reflecting if the image was removed after a failed upload. #TINY-7735
- The `ScriptLoader`, `StyleSheetLoader`, `AddOnManager`, `PluginManager` and `ThemeManager` APIs will now return a `Promise` when loading resources instead of using callbacks. #TINY-8325
- A `ThemeLoadError` event is now fired if the theme fails to load. #TINY-8325
- The `BeforeSetContent` event will now include the actual serialized content when passing in an `AstNode` to the `editor.setContent` API. #TINY-7996
- Improved support for placing the caret before or after noneditable elements within the editor. #TINY-8169
- Calls to `editor.selection.setRng` now update the caret position bookmark used when focus is returned to the editor. #TINY-8450
- The `emoticon` plugin dialog, toolbar and menu item has been updated to use the more accurate `Emojis` term. #TINY-7631
- The dialog `redial` API will now only rerender the changed components instead of the whole dialog. #TINY-8334
- The dialog API `setData` method now uses a deep merge algorithm to support partial nested objects. #TINY-8333
- The dialog spec `initialData` type is now `Partial<T>` to match the underlying implementation details. #TINY-8334
- Notifications no longer require a timeout to disable the close button. #TINY-6679
- The editor theme is now fetched in parallel with the icons, language pack and plugins. #TINY-8453

### Changed
- TinyMCE is now MIT licensed. #TINY-2316
- Moved the `paste` plugin's functionality to TinyMCE core. #TINY-8310
- The `paste_data_images` option now defaults to `true`. #TINY-8310
- Moved the `noneditable` plugin to TinyMCE core. #TINY-8311
- Renamed the `noneditable_noneditable_class` option to `noneditable_class`. #TINY-8311
- Renamed the `noneditable_editable_class` option to `editable_class`. #TINY-8311
- Moved the `textpattern` plugin to TinyMCE core. #TINY-8312
- Renamed the `textpattern_patterns` option to `text_patterns`. #TINY-8312
- Moved the `hr` plugin's functionality to TinyMCE core. #TINY-8313
- Moved the `print` plugin's functionality to TinyMCE core. #TINY-8314
- Moved non-UI table functionality to core. #TINY-8273
- The `DomParser` API no longer uses a custom parser internally and instead uses the native `DOMParser` API. #TINY-4627
- The `editor.getContent()` API can provide custom content by preventing and overriding `content` in the `BeforeGetContent` event. This makes it consistent with the `editor.selection.getContent()` API. #TINY-8018
- The `editor.setContent()` API can now be prevented using the `BeforeSetContent` event. This makes it consistent with the `editor.selection.setContent()` API. #TINY-8018
- Add-ons such as plugins and themes are no longer constructed using the `new` operator. #TINY-8256
- A number of APIs that were not proper classes, are no longer constructed using the `new` operator. #TINY-8322
- The Editor commands APIs will no longer fallback to executing the browsers native command functionality. #TINY-7829
- The Editor query command APIs will now return `false` or an empty string on removed editors. #TINY-7829
- The `mceAddEditor` and `mceToggleEditor` commands now take an object as their value to specify the id and editor options. #TINY-8138
- The `mceInsertTable` command can no longer open the insert table dialog. Use the `mceInsertTableDialog` command instead. #TINY-8273
- The `plugins` option now returns a `string` array instead of a space separated string. #TINY-8455
- The `media` plugin no longer treats `iframe`, `video`, `audio` or `object` elements as "special" and will validate the contents against the schema. #TINY-8382
- The `images_upload_handler` option is no longer passed a `success` or `failure` callback and instead requires a `Promise` to be returned with the upload result. #TINY-8325
- The `tinymce.settings` global property is no longer set upon initialization. #TINY-7359
- The `change` event is no longer fired on first modification. #TINY-6920
- The `GetContent` event will now always pass a `string` for the `content` property. #TINY-7996
- Changed the default tag for the strikethrough format to the `s` tag when using a html 5 schema. #TINY-8262
- The `strike` tag is automatically converted to the `s` tag when using a html 5 schema. #TINY-8262
- Aligning a table to the left or right will now use margin styling instead of float styling. #TINY-6558
- The `:` control character has been changed to `~` for the schema `valid_elements` and `extended_valid_elements` options. #TINY-6726
- The `primary` property on dialog buttons has been deprecated. Use the new `buttonType` property instead. #TINY-8304
- Changed the default statusbar element path delimiter from `»` to `›`. #TINY-8372
- Replaced the `Powered by Tiny` branding text with the Tiny logo. #TINY-8371
- The default minimum height of editor has been changed to 100px to prevent the UI disappearing while resizing. #TINY-6860
- RGB colors are no longer converted to hex values when parsing or serializing content. #TINY-8163
- Replaced the `isDisabled()` function with an `isEnabled()` function for various APIs. #TINY-8101
- Replaced the `enable()` and `disable()` functions with a `setEnabled(state)` function in various APIs. #TINY-8101
- Replaced the `disabled` property with an `enabled` property in various APIs. #TINY-8101
- Replaced the `disable(name)` and `enable(name)` functions with a `setEnabled(name, state)` function in the Dialog APIs. #TINY-8101
- Renamed the `tinymce.Env.os.isOSX` API to `tinymce.Env.os.isMacOS`. #TINY-8175
- Renamed the `tinymce.Env.browser.isChrome` API to `tinymce.Env.browser.isChromium` to better reflect its functionality. #TINY-8300
- Renamed the `getShortEndedElements` Schema API to `getVoidElements`. #TINY-8344
- Renamed the `font_formats` option to `font_family_formats`. #TINY-8328
- Renamed the `fontselect` toolbar button and `fontformats` menu item to `fontfamily`. #TINY-8328
- Renamed the `fontsize_formats` option to `font_size_formats`. #TINY-8328
- Renamed the `fontsizeselect` toolbar button and `fontsizes` menu item to `fontsize`. #TINY-8328
- Renamed the `formatselect` toolbar button and `blockformats` menu item to `blocks`. #TINY-8328
- Renamed the `styleselect` toolbar button and `formats` menu item to `styles`. #TINY-8328
- Renamed the `lineheight_formats` option to `line_height_formats`. #TINY-8328
- Renamed the `getWhiteSpaceElements()` function to `getWhitespaceElements()` in the `Schema` API. #TINY-8102
- Renamed the `mceInsertClipboardContent` command `content` property to `html` to better reflect what data is passed. #TINY-8310
- Renamed the `default_link_target` option to `link_default_target` for both `link` and `autolink` plugins. #TINY-4603
- Renamed the `rel_list` option to `link_rel_list` for the `link` plugin. #TINY-4603
- Renamed the `target_list` option to `link_target_list` for the `link` plugin. #TINY-4603
- The default value for the `link_default_protocol` option has been changed to `https` instead of `http`. #TINY-7824
- The default value for the `element_format` option has been changed to `html`. #TINY-8263
- The default value for the `schema` option has been changed to `html5`. #TINY-8261
- The default value for the `table_style_by_css` option has been changed to `true`. #TINY-8259
- The default value for the `table_use_colgroups` option has been changed to `true`. #TINY-8259

### Fixed
- The object returned from the `editor.fire()` API was incorrect if the editor had been removed. #TINY-8018
- The `editor.selection.getContent()` API did not respect the `no_events` argument. #TINY-8018
- The `editor.annotator.remove` API did not keep selection when removing the annotation. #TINY-8195
- The `GetContent` event was not fired when getting `tree` or `text` formats using the `editor.selection.getContent()` API. #TINY-8018
- The `beforeinput` and `input` events would sometimes not fire as expected when deleting content. #TINY-8168 #TINY-8329
- The `table` plugin would sometimes not correctly handle headers in the `tfoot` section. #TINY-8104
- The `silver` theme UI was incorrectly rendered before plugins had initialized. #TINY-8288
- The aria labels for the color picker dialog were not translated. #TINY-8381
- Fixed sub-menu items not read by screen readers. Patch contributed by westonkd. #TINY-8417
- Dialog labels and other text-based UI properties did not escape HTML markup. #TINY-7524
- Anchor elements would render incorrectly when using the `allow_html_in_named_anchor` option. #TINY-3799
- The `AstNode` HTML serializer did not serialize `pre` or `textarea` elements correctly when they contained newlines. #TINY-8446
- Fixed sub-menu items not read by screen readers. Patch contributed by westonkd. #TINY-8417
- The Home or End keys would move out of a editable element contained within a noneditable element. #TINY-8201
- Dialogs could not be opened in inline mode before the editor had been rendered. #TINY-8397
- Clicking on menu items could cause an unexpected console warning if the `onAction` function caused the menu to close. #TINY-8513
- Fixed various color and contrast issues for the dark skins. #TINY-8527

### Removed
- Removed support for Microsoft Internet Explorer 11. #TINY-8194 #TINY-8241
- Removed support for Microsoft Word from the opensource paste functionality. #TINY-7493
- Removed support for the `plugins` option allowing a mixture of a string array and of space separated strings. #TINY-8399
- Removed support for the deprecated `false` value for the `forced_root_block` option. #TINY-8260
- Removed the jQuery integration. #TINY-4519
- Removed the `imagetools` plugin, which is now classified as a Premium plugin. #TINY-8209
- Removed the `imagetools` dialog component. #TINY-8333
- Removed the `toc` plugin, which is now classified as a Premium plugin. #TINY-8250
- Removed the `tabfocus` plugin. #TINY-8315
- Removed the `textpattern` plugin's API as part of moving it to core. #TINY-8312
- Removed the `table` plugin's API. #TINY-8273
- Removed the callback for the `EditorUpload` API. #TINY-8325
- Removed the legacy browser detection properties from the `Env` API. #TINY-8162
- Removed the `filterNode` method from the `DomParser` API. #TINY-8249
- Removed the `SaxParser` API. #TINY-8218
- Removed the `tinymce.utils.Promise` API. #TINY-8241
- Removed the `toHex` function for the `DOMUtils` and `Styles` APIs. #TINY-8163
- Removed the `execCommand` handler function from the plugin and theme interfaces. #TINY-7829
- Removed the `editor.settings` property as it has been replaced by the new Options API. #TINY-8236
- Removed the `shortEnded` and `fixed` properties on `tinymce.html.Node` class. #TINY-8205
- Removed the `mceInsertRawHTML` command. #TINY-8214
- Removed the style field from the `image` plugin dialog advanced tab. #TINY-3422
- Removed the `paste_filter_drop` option as native drag and drop handling is no longer supported. #TINY-8511
- Removed the legacy `mobile` theme. #TINY-7832
- Removed the deprecated `$`, `Class`, `DomQuery` and `Sizzle` APIs. #TINY-4520 #TINY-8326
- Removed the deprecated `Color`, `JSON`, `JSONP` and `JSONRequest`. #TINY-8162
- Removed the deprecated `XHR` API. #TINY-8164
- Removed the deprecated `setIconStroke` Split Toolbar Button API. #TINY-8162
- Removed the deprecated `editors` property from `EditorManager`. #TINY-8162
- Removed the deprecated `execCallback` and `setMode` APIs from `Editor`. #TINY-8162
- Removed the deprecated `addComponents` and `dependencies` APIs from `AddOnManager`. #TINY-8162
- Removed the deprecated `clearInterval`, `clearTimeout`, `debounce`, `requestAnimationFrame`, `setInterval`, `setTimeout` and `throttle` APIs from `Delay`. #TINY-8162
- Removed the deprecated `Schema` options. #TINY-7821
- Removed the deprecated `file_browser_callback_types`, `force_hex_style_colors` and `images_dataimg_filter` options. #TINY-7823
- Removed the deprecated `filepicker_validator_handler`, `force_p_newlines`, `gecko_spellcheck`, `tab_focus`, `table_responsive_width` and `toolbar_drawer` options. #TINY-7820
- Removed the deprecated `media_scripts` option in the `media` plugin. #TINY-8421
- Removed the deprecated `editor_deselector`, `editor_selector`, `elements`, `mode` and `types` legacy TinyMCE init options. #TINY-7822
- Removed the deprecated `content_editable_state` and `padd_empty_with_br` options. #TINY-8400
- Removed the deprecated `autoresize_on_init` option from the `autoresize` plugin. #TINY-8400
- Removed the deprecated `fullpage`, `spellchecker`, `bbcode`, `legacyoutput`, `colorpicker`, `contextmenu` and `textcolor` plugins. #TINY-8192
- Removed the undocumented `editor.editorCommands.hasCustomCommand` API. #TINY-7829
- Removed the undocumented `mceResetDesignMode`, `mceRepaint` and `mceBeginUndoLevel` commands. #TINY-7829

### Deprecated
- The dialog button component's `primary` property has been deprecated and will be removed in the next major release. Use the new `buttonType` property instead. #TINY-8304
- The `fire()` function of `tinymce.Editor`, `tinymce.dom.EventUtils`, `tinymce.dom.DOMUtils`, `tinymce.util.Observable` and `tinymce.util.EventDispatcher` has been deprecated and will be removed in the next major release. Use the `dispatch()` function instead. #TINY-8102
- The `content` property on the `SetContent` event has been deprecated and will be removed in the next major release. #TINY-8457
- The return value of the `editor.setContent` API has been deprecated and will be removed in the next major release. #TINY-8457

## 5.10.3 - 2022-02-09

### Fixed
- Alignment would sometimes be removed on parent elements when changing alignment on certain inline nodes, such as images. #TINY-8308
- The `fullscreen` plugin would reset the scroll position when exiting fullscreen mode. #TINY-8418

## 5.10.2 - 2021-11-17

### Fixed
- Internal selectors were appearing in the style list when using the `importcss` plugin. #TINY-8238

## 5.10.1 - 2021-11-03

### Fixed
- The iframe aria help text was not read by some screen readers. #TINY-8171
- Clicking the `forecolor` or `backcolor` toolbar buttons would do nothing until selecting a color. #TINY-7836
- Crop functionality did not work in the `imagetools` plugin when the editor was rendered in a shadow root. #TINY-6387
- Fixed an exception thrown on Safari when closing the `searchreplace` plugin dialog. #TINY-8166
- The `autolink` plugin did not convert URLs to links when starting with a bracket. #TINY-8091
- The `autolink` plugin incorrectly created nested links in some cases. #TINY-8091
- Tables could have an incorrect height set on rows when rendered outside of the editor. #TINY-7699
- In certain circumstances, the table of contents plugin would incorrectly add an extra empty list item. #TINY-4636
- The insert table grid menu displayed an incorrect size when re-opening the grid. #TINY-6532
- The word count plugin was treating the zero width space character (`&#8203;`) as a word. #TINY-7484

## 5.10.0 - 2021-10-11

### Added
- Added a new `URI.isDomSafe(uri)` API to check if a URI is considered safe to be inserted into the DOM. #TINY-7998
- Added the `ESC` key code constant to the `VK` API. #TINY-7917
- Added a new `deprecation_warnings` setting for turning off deprecation console warning messages. #TINY-8049

### Improved
- The `element` argument of the `editor.selection.scrollIntoView()` API is now optional, and if it is not provided the current selection will be scrolled into view. #TINY-7291

### Changed
- The deprecated `scope` attribute is no longer added to `td` cells when converting a row to a header row. #TINY-7731
- The number of `col` elements is normalized to match the number of columns in a table after a table action. #TINY-8011

### Fixed
- Fixed a regression that caused block wrapper formats to apply and remove incorrectly when using a collapsed selection with multiple words. #TINY-8036
- Resizing table columns in some scenarios would resize the column to an incorrect position. #TINY-7731
- Inserting a table where the parent element had padding would cause the table width to be incorrect. #TINY-7991
- The resize backdrop element did not have the `data-mce-bogus="all"` attribute set to prevent it being included in output. #TINY-7854
- Resize handles appeared on top of dialogs and menus when using an inline editor. #TINY-3263
- Fixed the `autoresize` plugin incorrectly scrolling to the top of the editor content in some cases when changing content. #TINY-7291
- Fixed the `editor.selection.scrollIntoView()` type signature, as it incorrectly required an `Element` instead of `HTMLElement`. #TINY-7291
- Table cells that were both row and column headers did not retain the correct state when converting back to a regular row or column. #TINY-7709
- Clicking beside a non-editable element could cause the editor to incorrectly scroll to the top of the content. #TINY-7062
- Clicking in a table cell, with a non-editable element in an adjacent cell, incorrectly caused the non-editable element to be selected. #TINY-7736
- Split toolbar buttons incorrectly had nested `tabindex="-1"` attributes. #TINY-7879
- Fixed notifications rendering in the wrong place initially and when the page was scrolled. #TINY-7894
- Fixed an exception getting thrown when the number of `col` elements didn't match the number of columns in a table. #TINY-7041 #TINY-8011
- The table selection state could become incorrect after selecting a noneditable table cell. #TINY-8053
- As of Mozilla Firefox 91, toggling fullscreen mode with `toolbar_sticky` enabled would cause the toolbar to disappear. #TINY-7873
- Fixed URLs not cleaned correctly in some cases in the `link` and `image` plugins. #TINY-7998
- Fixed the `image` and `media` toolbar buttons incorrectly appearing to be in an inactive state in some cases. #TINY-3463
- Fixed the `editor.selection.selectorChanged` API not firing if the selector matched the current selection when registered in some cases. #TINY-3463
- Inserting content into a `contenteditable="true"` element that was contained within a `contenteditable="false"` element would move the selection to an incorrect location. #TINY-7842
- Dragging and dropping `contenteditable="false"` elements could result in the element being placed in an unexpected location. #TINY-7917
- Pressing the Escape key would not cancel a drag action that started on a `contenteditable="false"` element within the editor. #TINY-7917
- `video` and `audio` elements were unable to be played when the `media` plugin live embeds were enabled in some cases. #TINY-7674
- Pasting images would throw an exception if the clipboard `items` were not files (for example, screenshots taken from gnome-software). Patch contributed by cedric-anne. #TINY-8079

### Deprecated
- Several APIs have been deprecated. See the release notes section for information. #TINY-8023 #TINY-8063
- Several Editor settings have been deprecated. See the release notes section for information. #TINY-8086
- The Table of Contents and Image Tools plugins will be classified as Premium plugins in the next major release. #TINY-8087
- Word support in the `paste` plugin has been deprecated and will be removed in the next major release. #TINY-8087

## 5.9.2 - 2021-09-08

### Fixed
- Fixed an exception getting thrown when disabling events and setting content. #TINY-7956
- Delete operations could behave incorrectly if the selection crossed a table boundary. #TINY-7596

## 5.9.1 - 2021-08-27

### Fixed
- Published TinyMCE types failed to compile in strict mode. #TINY-7915
- The `TableModified` event sometimes didn't fire when performing certain table actions. #TINY-7916

## 5.9.0 - 2021-08-26

### Added
- Added a new `mceFocus` command that focuses the editor. Equivalent to using `editor.focus()`. #TINY-7373
- Added a new `mceTableToggleClass` command which toggles the provided class on the currently selected table. #TINY-7476
- Added a new `mceTableCellToggleClass` command which toggles the provided class on the currently selected table cells. #TINY-7476
- Added a new `tablecellvalign` toolbar button and menu item for vertical table cell alignment. #TINY-7477
- Added a new `tablecellborderwidth` toolbar button and menu item to change table cell border width. #TINY-7478
- Added a new `tablecellborderstyle` toolbar button and menu item to change table cell border style. #TINY-7478
- Added a new `tablecaption` toolbar button and menu item to toggle captions on tables. #TINY-7479
- Added a new `mceTableToggleCaption` command that toggles captions on a selected table. #TINY-7479
- Added a new `tablerowheader` toolbar button and menu item to toggle the header state of row cells. #TINY-7478
- Added a new `tablecolheader` toolbar button and menu item to toggle the header state of column cells. #TINY-7482
- Added a new `tablecellbordercolor` toolbar button and menu item to select table cell border colors, with an accompanying setting `table_border_color_map` to customize the available values. #TINY-7480
- Added a new `tablecellbackgroundcolor` toolbar button and menu item to select table cell background colors, with an accompanying setting `table_background_color_map` to customize the available values. #TINY-7480
- Added a new `language` menu item and toolbar button to add `lang` attributes to content, with an accompanying `content_langs` setting to specify the languages available. #TINY-6149
- A new `lang` format is now available that can be used with `editor.formatter`, or applied with the `Lang` editor command. #TINY-6149
- Added a new `language` icon for the `language` toolbar button. #TINY-7670
- Added a new `table-row-numbering` icon. #TINY-7327
- Added new plugin commands: `mceEmoticons` (Emoticons), `mceWordCount` (Word Count), and `mceTemplate` (Template). #TINY-7619
- Added a new `iframe_aria_text` setting to set the iframe title attribute. #TINY-1264
- Added a new DomParser `Node.children()` API to return all the children of a `Node`. #TINY-7756

### Improved
- Sticky toolbars can now be offset from the top of the page using the new `toolbar_sticky_offset` setting. #TINY-7337
- Fancy menu items now accept an `initData` property to allow custom initialization data. #TINY-7480
- Improved the load time of the `fullpage` plugin by using the existing editor schema rather than creating a new one. #TINY-6504
- Improved the performance when UI components are rendered. #TINY-7572
- The context toolbar no longer unnecessarily repositions to the top of large elements when scrolling. #TINY-7545
- The context toolbar will now move out of the way when it overlaps with the selection, such as in table cells. #TINY-7192
- The context toolbar now uses a short animation when transitioning between different locations. #TINY-7740
- `Env.browser` now uses the User-Agent Client Hints API where it is available. #TINY-7785
- Icons with a `-rtl` suffix in their name will now automatically be used when the UI is rendered in right-to-left mode. #TINY-7782
- The `formatter.match` API now accepts an optional `similar` parameter to check if the format partially matches. #TINY-7712
- The `formatter.formatChanged` API now supports providing format variables when listening for changes. #TINY-7713
- The formatter will now fire `FormatApply` and `FormatRemove` events for the relevant actions. #TINY-7713
- The `autolink` plugin link detection now permits custom protocols. #TINY-7714
- The `autolink` plugin valid link detection has been improved. #TINY-7714

### Changed
- Changed the load order so content CSS is loaded before the editor is populated with content. #TINY-7249
- Changed the `emoticons`, `wordcount`, `code`, `codesample`, and `template` plugins to open dialogs using commands. #TINY-7619
- The context toolbar will no longer show an arrow when it overlaps the content, such as in table cells. #TINY-7665
- The context toolbar will no longer overlap the statusbar for toolbars using `node` or `selection` positions. #TINY-7666

### Fixed
- The `editor.fire` API was incorrectly mutating the original `args` provided. #TINY-3254
- Unbinding an event handler did not take effect immediately while the event was firing. #TINY-7436
- Binding an event handler incorrectly took effect immediately while the event was firing. #TINY-7436
- Unbinding a native event handler inside the `remove` event caused an exception that blocked editor removal. #TINY-7730
- The `SetContent` event contained the incorrect `content` when using the `editor.selection.setContent()` API. #TINY-3254
- The editor content could be edited after calling `setProgressState(true)` in iframe mode. #TINY-7373
- Tabbing out of the editor after calling `setProgressState(true)` behaved inconsistently in iframe mode. #TINY-7373
- Flash of unstyled content while loading the editor because the content CSS was loaded after the editor content was rendered. #TINY-7249
- Partially transparent RGBA values provided in the `color_map` setting were given the wrong hex value. #TINY-7163
- HTML comments with mismatched quotes were parsed incorrectly under certain circumstances. #TINY-7589
- The editor could crash when inserting certain HTML content. #TINY-7756
- Inserting certain HTML content into the editor could result in invalid HTML once parsed. #TINY-7756
- Links in notification text did not show the correct mouse pointer. #TINY-7661
- Using the Tab key to navigate into the editor on Microsoft Internet Explorer 11 would incorrectly focus the toolbar. #TINY-3707
- The editor selection could be placed in an incorrect location when undoing or redoing changes in a document containing `contenteditable="false"` elements. #TINY-7663
- Menus and context menus were not closed when clicking into a different editor. #TINY-7399
- Context menus on Android were not displayed when more than one HTML element was selected. #TINY-7688
- Disabled nested menu items could still be opened. #TINY-7700
- The nested menu item chevron icon was not fading when the menu item was disabled. #TINY-7700
- `imagetools` buttons were incorrectly enabled for remote images without `imagetools_proxy` set. #TINY-7772
- Only table content would be deleted when partially selecting a table and content outside the table. #TINY-6044
- The table cell selection handling was incorrect in some cases when dealing with nested tables. #TINY-6298
- Removing a table row or column could result in the cursor getting placed in an invalid location. #TINY-7695
- Pressing the Tab key to navigate through table cells did not skip noneditable cells. #TINY-7705
- Clicking on a noneditable table cell did not show a visual selection like other noneditable elements. #TINY-7724
- Some table operations would incorrectly cause table row attributes and styles to be lost. #TINY-6666
- The selection was incorrectly lost when using the `mceTableCellType` and `mceTableRowType` commands. #TINY-6666
- The `mceTableRowType` was reversing the order of the rows when converting multiple header rows back to body rows. #TINY-6666
- The table dialog did not always respect the `table_style_with_css` option. #TINY-4926
- Pasting into a table with multiple cells selected could cause the content to be pasted in the wrong location. #TINY-7485
- The `TableModified` event was not fired when pasting cells into a table. #TINY-6939
- The table paste column before and after icons were not flipped in RTL mode. #TINY-7851
- Fixed table corruption when deleting a `contenteditable="false"` cell. #TINY-7891
- The `dir` attribute was being incorrectly applied to list items. #TINY-4589
- Applying selector formats would sometimes not apply the format correctly to elements in a list. #TINY-7393
- For formats that specify an attribute or style that should be removed, the formatter `match` API incorrectly returned `false`. #TINY-6149
- The type signature on the `formatter.matchNode` API had the wrong return type (was `boolean` but should have been `Formatter | undefined`). #TINY-6149
- The `formatter.formatChanged` API would ignore the `similar` parameter if another callback had already been registered for the same format. #TINY-7713
- The `formatter.formatChanged` API would sometimes not run the callback the first time the format was removed. #TINY-7713
- Base64 encoded images with spaces or line breaks in the data URI were not displayed correctly. Patch contributed by RoboBurned.

### Deprecated
- The `bbcode`, `fullpage`, `legacyoutput`, and `spellchecker` plugins have been deprecated and marked for removal in the next major release. #TINY-7260

## 5.8.2 - 2021-06-23

### Fixed
- Fixed an issue when pasting cells from tables containing `colgroup`s into tables without `colgroup`s. #TINY-6675
- Fixed an issue that could cause an invalid toolbar button state when multiple inline editors were on a single page. #TINY-6297

## 5.8.1 - 2021-05-20

### Fixed
- An unexpected exception was thrown when switching to readonly mode and adjusting the editor width. #TINY-6383
- Content could be lost when the `pagebreak_split_block` setting was enabled. #TINY-3388
- The `list-style-type: none;` style on nested list items was incorrectly removed when clearing formatting. #TINY-6264
- URLs were not always detected when pasting over a selection. Patch contributed by jwcooper. #TINY-6997
- Properties on the `OpenNotification` event were incorrectly namespaced. #TINY-7486

## 5.8.0 - 2021-05-06

### Added
- Added the `PAGE_UP` and `PAGE_DOWN` key code constants to the `VK` API. #TINY-4612
- The editor resize handle can now be controlled using the keyboard. #TINY-4823
- Added a new `fixed_toolbar_container_target` setting which renders the toolbar in the specified `HTMLElement`. Patch contributed by pvrobays.

### Improved
- The `inline_boundaries` feature now supports the `home`, `end`, `pageup`, and `pagedown` keys. #TINY-4612
- Updated the `formatter.matchFormat` API to support matching formats with variables in the `classes` property. #TINY-7227
- Added HTML5 `audio` and `video` elements to the default alignment formats. #TINY-6633
- Added support for alpha list numbering to the list properties dialog. #TINY-6891

### Changed
- Updated the `image` dialog to display the class list dropdown as full-width if the caption checkbox is not present. #TINY-6400
- Renamed the "H Align" and "V Align" input labels in the Table Cell Properties dialog to "Horizontal align" and "Vertical align" respectively. #TINY-7285

### Deprecated
- The undocumented `setIconStroke` Split Toolbar Button API has been deprecated and will be removed in a future release. #TINY-3551

### Fixed
- Fixed a bug where it wasn't possible to align nested list items. #TINY-6567
- The RGB fields in the color picker dialog were not staying in sync with the color palette and hue slider. #TINY-6952
- The color preview box in the color picker dialog was not correctly displaying the saturation and value of the chosen color. #TINY-6952
- The color picker dialog will now show an alert if it is submitted with an invalid hex color code. #TINY-2814
- Fixed a bug where the `TableModified` event was not fired when adding a table row with the Tab key. #TINY-7006
- Added missing `images_file_types` setting to the exported TypeScript types. #GH-6607
- Fixed a bug where lists pasted from Word with Roman numeral markers were not displayed correctly. Patch contributed by aautio. #GH-6620
- The `editor.insertContent` API was incorrectly handling nested `span` elements with matching styles. #TINY-6263
- The HTML5 `small` element could not be removed when clearing text formatting. #TINY-6633
- The Oxide button text transform variable was incorrectly using `capitalize` instead of `none`. Patch contributed by dakur. #GH-6341
- Fix dialog button text that was using title-style capitalization. #TINY-6816
- Table plugin could perform operations on tables containing the inline editor. #TINY-6625
- Fixed Tab key navigation inside table cells with a ranged selection. #TINY-6638
- The foreground and background toolbar button color indicator is no longer blurry. #TINY-3551
- Fixed a regression in the `tinymce.create()` API that caused issues when multiple objects were created. #TINY-7358
- Fixed the `LineHeight` command causing the `change` event to be fired inconsistently. #TINY-7048

## 5.7.1 - 2021-03-17

### Fixed
- Fixed the `help` dialog incorrectly linking to the changelog of TinyMCE 4 instead of TinyMCE 5. #TINY-7031
- Fixed a bug where error messages were displayed incorrectly in the image dialog. #TINY-7099
- Fixed an issue where URLs were not correctly filtered in some cases. #TINY-7025
- Fixed a bug where context menu items with names that contained uppercase characters were not displayed. #TINY-7072
- Fixed context menu items lacking support for the `disabled` and `shortcut` properties. #TINY-7073
- Fixed a regression where the width and height were incorrectly set when embedding content using the `media` dialog. #TINY-7074

## 5.7.0 - 2021-02-10

### Added
- Added IPv6 address support to the URI API. Patch contributed by dev7355608. #GH-4409
- Added new `structure` and `style` properties to the `TableModified` event to indicate what kinds of modifications were made. #TINY-6643
- Added `video` and `audio` live embed support for the `media` plugin. #TINY-6229
- Added the ability to resize `video` and `iframe` media elements. #TINY-6229
- Added a new `font_css` setting for adding fonts to both the editor and the parent document. #TINY-6199
- Added a new `ImageUploader` API to simplify uploading image data to the configured `images_upload_url` or `images_upload_handler`. #TINY-4601
- Added an Oxide variable to define the container background color in fullscreen mode. #TINY-6903
- Added Oxide variables for setting the toolbar background colors for inline and sticky toolbars. #TINY-6009
- Added a new `AfterProgressState` event that is fired after `editor.setProgressState` calls complete. #TINY-6686
- Added support for `table_column_resizing` when inserting or deleting columns. #TINY-6711

### Changed
- Changed table and table column copy behavior to retain an appropriate width when pasted. #TINY-6664
- Changed the `lists` plugin to apply list styles to all text blocks within a selection. #TINY-3755
- Changed the `advlist` plugin to log a console error message when the `list` plugin isn't enabled. #TINY-6585
- Changed the z-index of the `setProgressState(true)` throbber so it does not hide notifications. #TINY-6686
- Changed the type signature for `editor.selection.getRng()` incorrectly returning `null`. #TINY-6843
- Changed some `SaxParser` regular expressions to improve performance. #TINY-6823
- Changed `editor.setProgressState(true)` to close any open popups. #TINY-6686

### Fixed
- Fixed `codesample` highlighting performance issues for some languages. #TINY-6996
- Fixed an issue where cell widths were lost when merging table cells. #TINY-6901
- Fixed `col` elements incorrectly transformed to `th` elements when converting columns to header columns. #TINY-6715
- Fixed a number of table operations not working when selecting 2 table cells on Mozilla Firefox. #TINY-3897
- Fixed a memory leak by backporting an upstream Sizzle fix. #TINY-6859
- Fixed table `width` style was removed when copying. #TINY-6664
- Fixed focus lost while typing in the `charmap` or `emoticons` dialogs when the editor is rendered in a shadow root. #TINY-6904
- Fixed corruption of base64 URLs used in style attributes when parsing HTML. #TINY-6828
- Fixed the order of CSS precedence of `content_style` and `content_css` in the `preview` and `template` plugins. `content_style` now has precedence. #TINY-6529
- Fixed an issue where the image dialog tried to calculate image dimensions for an empty image URL. #TINY-6611
- Fixed an issue where `scope` attributes on table cells would not change as expected when merging or unmerging cells. #TINY-6486
- Fixed the plugin documentation links in the `help` plugin. #DOC-703
- Fixed events bound using `DOMUtils` not returning the correct result for `isDefaultPrevented` in some cases. #TINY-6834
- Fixed the "Dropped file type is not supported" notification incorrectly showing when using an inline editor. #TINY-6834
- Fixed an issue with external styles bleeding into TinyMCE. #TINY-6735
- Fixed an issue where parsing malformed comments could cause an infinite loop. #TINY-6864
- Fixed incorrect return types on `editor.selection.moveToBookmark`. #TINY-6504
- Fixed the type signature for `editor.selection.setCursorLocation()` incorrectly allowing a node with no `offset`. #TINY-6843
- Fixed incorrect behavior when editor is destroyed while loading stylesheets. #INT-2282
- Fixed figure elements incorrectly splitting from a valid parent element when editing the image within. #TINY-6592
- Fixed inserting multiple rows or columns in a table cloning from the incorrect source row or column. #TINY-6906
- Fixed an issue where new lines were not scrolled into view when pressing Shift+Enter or Shift+Return. #TINY-6964
- Fixed an issue where list elements would not be removed when outdenting using the Enter or Return key. #TINY-5974
- Fixed an issue where file extensions with uppercase characters were treated as invalid. #TINY-6940
- Fixed dialog block messages were not passed through TinyMCE's translation system. #TINY-6971

## 5.6.2 - 2020-12-08

### Fixed
- Fixed a UI rendering regression when the document body is using `display: flex`. #TINY-6783

## 5.6.1 - 2020-11-25

### Fixed
- Fixed the `mceTableRowType` and `mceTableCellType` commands were not firing the `newCell` event. #TINY-6692
- Fixed the HTML5 `s` element was not recognized when editing or clearing text formatting. #TINY-6681
- Fixed an issue where copying and pasting table columns resulted in invalid HTML when using colgroups. #TINY-6684
- Fixed an issue where the toolbar would render with the wrong width for inline editors in some situations. #TINY-6683

## 5.6.0 - 2020-11-18

### Added
- Added new `BeforeOpenNotification` and `OpenNotification` events which allow internal notifications to be captured and modified before display. #TINY-6528
- Added support for `block` and `unblock` methods on inline dialogs. #TINY-6487
- Added new `TableModified` event which is fired whenever changes are made to a table. #TINY-6629
- Added new `images_file_types` setting to determine which image file formats will be automatically processed into `img` tags on paste when using the `paste` plugin. #TINY-6306
- Added support for `images_file_types` setting in the image file uploader to determine which image file extensions are valid for upload. #TINY-6224
- Added new `format_empty_lines` setting to control if empty lines are formatted in a ranged selection. #TINY-6483
- Added template support to the `autocompleter` for customizing the autocompleter items. #TINY-6505
- Added new user interface `enable`, `disable`, and `isDisabled` methods. #TINY-6397
- Added new `closest` formatter API to get the closest matching selection format from a set of formats. #TINY-6479
- Added new `emojiimages` emoticons database that uses the twemoji CDN by default. #TINY-6021
- Added new `emoticons_database` setting to configure which emoji database to use. #TINY-6021
- Added new `name` field to the `style_formats` setting object to enable specifying a name for the format. #TINY-4239

### Changed
- Changed `readonly` mode to allow hyperlinks to be clickable. #TINY-6248

### Fixed
- Fixed the `change` event not firing after a successful image upload. #TINY-6586
- Fixed the type signature for the `entity_encoding` setting not accepting delimited lists. #TINY-6648
- Fixed layout issues when empty `tr` elements were incorrectly removed from tables. #TINY-4679
- Fixed image file extensions lost when uploading an image with an alternative extension, such as `.jfif`. #TINY-6622
- Fixed a security issue where URLs in attributes weren't correctly sanitized. #TINY-6518
- Fixed `DOMUtils.getParents` incorrectly including the shadow root in the array of elements returned. #TINY-6540
- Fixed an issue where the root document could be scrolled while an editor dialog was open inside a shadow root. #TINY-6363
- Fixed `getContent` with text format returning a new line when the editor is empty. #TINY-6281
- Fixed table column and row resizers not respecting the `data-mce-resize` attribute. #TINY-6600
- Fixed inserting a table via the `mceInsertTable` command incorrectly creating 2 undo levels. #TINY-6656
- Fixed nested tables with `colgroup` elements incorrectly always resizing the inner table. #TINY-6623
- Fixed the `visualchars` plugin causing the editor to steal focus when initialized. #TINY-6282
- Fixed `fullpage` plugin altering text content in `editor.getContent()`. #TINY-6541
- Fixed `fullscreen` plugin not working correctly with multiple editors and shadow DOM. #TINY-6280
- Fixed font size keywords such as `medium` not displaying correctly in font size menus. #TINY-6291
- Fixed an issue where some attributes in table cells were not copied over to new rows or columns. #TINY-6485
- Fixed incorrectly removing formatting on adjacent spaces when removing formatting on a ranged selection. #TINY-6268
- Fixed the `Cut` menu item not working in the latest version of Mozilla Firefox. #TINY-6615
- Fixed some incorrect types in the new TypeScript declaration file. #TINY-6413
- Fixed a regression where a fake offscreen selection element was incorrectly created for the editor root node. #TINY-6555
- Fixed an issue where menus would incorrectly collapse in small containers. #TINY-3321
- Fixed an issue where only one table column at a time could be converted to a header. #TINY-6326
- Fixed some minor memory leaks that prevented garbage collection for editor instances. #TINY-6570
- Fixed resizing a `responsive` table not working when using the column resize handles. #TINY-6601
- Fixed incorrectly calculating table `col` widths when resizing responsive tables. #TINY-6646
- Fixed an issue where spaces were not preserved in pre-blocks when getting text content. #TINY-6448
- Fixed a regression that caused the selection to be difficult to see in tables with backgrounds. #TINY-6495
- Fixed content pasted multiple times in the editor when using Microsoft Internet Explorer 11. Patch contributed by mattford. #GH-4905

## 5.5.1 - 2020-10-01

### Fixed
- Fixed pressing the down key near the end of a document incorrectly raising an exception. #TINY-6471
- Fixed incorrect Typescript types for the `Tools` API. #TINY-6475

## 5.5.0 - 2020-09-29

### Added
- Added a TypeScript declaration file to the bundle output for TinyMCE core. #TINY-3785
- Added new `table_column_resizing` setting to control how table columns are resized when using the resize bars. #TINY-6001
- Added the ability to remove images on a failed upload using the `images_upload_handler` failure callback. #TINY-6011
- Added `hasPlugin` function to the editor API to determine if a plugin exists or not. #TINY-766
- Added new `ToggleToolbarDrawer` command and query state handler to allow the toolbar drawer to be programmatically toggled and the toggle state to be checked. #TINY-6032
- Added the ability to use `colgroup` elements in tables. #TINY-6050
- Added a new setting `table_use_colgroups` for toggling whether colgroups are used in new tables. #TINY-6050
- Added the ability to delete and navigate HTML media elements without the `media` plugin. #TINY-4211
- Added `fullscreen_native` setting to the `fullscreen` plugin to enable use of the entire monitor. #TINY-6284
- Added table related oxide variables to the Style API for more granular control over table cell selection appearance. #TINY-6311
- Added new `toolbar_persist` setting to control the visibility of the inline toolbar. #TINY-4847
- Added new APIs to allow for programmatic control of the inline toolbar visibility. #TINY-4847
- Added the `origin` property to the `ObjectResized` and `ObjectResizeStart` events, to specify which handle the resize was performed on. #TINY-6242
- Added new StyleSheetLoader `unload` and `unloadAll` APIs to allow loaded stylesheets to be removed. #TINY-3926
- Added the `LineHeight` query command and action to the editor. #TINY-4843
- Added the `lineheight` toolbar and menu items, and added `lineheight` to the default format menu. #TINY-4843
- Added a new `contextmenu_avoid_overlap` setting to allow context menus to avoid overlapping matched nodes. #TINY-6036
- Added new listbox dialog UI component for rendering a dropdown that allows nested options. #TINY-2236
- Added back the ability to use nested items in the `image_class_list`, `link_class_list`, `link_list`, `table_class_list`, `table_cell_class_list`, and `table_row_class_list` settings. #TINY-2236

### Changed
- Changed how CSS manipulates table cells when selecting multiple cells to achieve a semi-transparent selection. #TINY-6311
- Changed the `target` property on fired events to use the native event target. The original target for an open shadow root can be obtained using `event.getComposedPath()`. #TINY-6128
- Changed the editor to clean-up loaded CSS stylesheets when all editors using the stylesheet have been removed. #TINY-3926
- Changed `imagetools` context menu icon for accessing the `image` dialog to use the `image` icon. #TINY-4141
- Changed the `editor.insertContent()` and `editor.selection.setContent()` APIs to retain leading and trailing whitespace. #TINY-5966
- Changed the `table` plugin `Column` menu to include the cut, copy and paste column menu items. #TINY-6374
- Changed the default table styles in the content CSS files to better support the styling options available in the `table` dialog. #TINY-6179

### Deprecated
- Deprecated the `Env.experimentalShadowDom` flag. #TINY-6128

### Fixed
- Fixed tables with no borders displaying with the default border styles in the `preview` dialog. #TINY-6179
- Fixed loss of whitespace when inserting content after a non-breaking space. #TINY-5966
- Fixed the `event.getComposedPath()` function throwing an exception for events fired from the editor. #TINY-6128
- Fixed notifications not appearing when the editor is within a ShadowRoot. #TINY-6354
- Fixed focus issues with inline dialogs when the editor is within a ShadowRoot. #TINY-6360
- Fixed the `template` plugin previews missing some content styles. #TINY-6115
- Fixed the `media` plugin not saving the alternative source url in some situations. #TINY-4113
- Fixed an issue where column resizing using the resize bars was inconsistent between fixed and relative table widths. #TINY-6001
- Fixed an issue where dragging and dropping within a table would select table cells. #TINY-5950
- Fixed up and down keyboard navigation not working for inline `contenteditable="false"` elements. #TINY-6226
- Fixed dialog not retrieving `close` icon from icon pack. #TINY-6445
- Fixed the `unlink` toolbar button not working when selecting multiple links. #TINY-4867
- Fixed the `link` dialog not showing the "Text to display" field in some valid cases. #TINY-5205
- Fixed the `DOMUtils.split()` API incorrectly removing some content. #TINY-6294
- Fixed pressing the escape key not focusing the editor when using multiple toolbars. #TINY-6230
- Fixed the `dirty` flag not being correctly set during an `AddUndo` event. #TINY-4707
- Fixed `editor.selection.setCursorLocation` incorrectly placing the cursor outside `pre` elements in some circumstances. #TINY-4058
- Fixed an exception being thrown when pressing the enter key inside pre elements while `br_in_pre` setting is false. #TINY-4058

## 5.4.2 - 2020-08-17

### Fixed
- Fixed the editor not resizing when resizing the browser window in fullscreen mode. #TINY-3511
- Fixed clicking on notifications causing inline editors to hide. #TINY-6058
- Fixed an issue where link URLs could not be deleted or edited in the link dialog in some cases. #TINY-4706
- Fixed a regression where setting the `anchor_top` or `anchor_bottom` options to `false` was not working. #TINY-6256
- Fixed the `anchor` plugin not supporting the `allow_html_in_named_anchor` option. #TINY-6236
- Fixed an exception thrown when removing inline formats that contained additional styles or classes. #TINY-6288
- Fixed an exception thrown when positioning the context toolbar on Internet Explorer 11 in some edge cases. #TINY-6271
- Fixed inline formats not removed when more than one `removeformat` format rule existed. #TINY-6216
- Fixed an issue where spaces were sometimes removed when removing formating on nearby text. #TINY-6251
- Fixed the list toolbar buttons not showing as active when a list is selected. #TINY-6286
- Fixed an issue where the UI would sometimes not be shown or hidden when calling the show or hide API methods on the editor. #TINY-6048
- Fixed the list type style not retained when copying list items. #TINY-6289
- Fixed the Paste plugin converting tabs in plain text to a single space character. A `paste_tab_spaces` option has been included for setting the number of spaces used to replace a tab character. #TINY-6237

## 5.4.1 - 2020-07-08

### Fixed
- Fixed the Search and Replace plugin incorrectly including zero-width caret characters in search results. #TINY-4599
- Fixed dragging and dropping unsupported files navigating the browser away from the editor. #TINY-6027
- Fixed undo levels not created on browser handled drop or paste events. #TINY-6027
- Fixed content in an iframe element parsing as DOM elements instead of text content. #TINY-5943
- Fixed Oxide checklist styles not showing when printing. #TINY-5139
- Fixed bug with `scope` attribute not being added to the cells of header rows. #TINY-6206

## 5.4.0 - 2020-06-30

### Added
- Added keyboard navigation support to menus and toolbars when the editor is in a ShadowRoot. #TINY-6152
- Added the ability for menus to be clicked when the editor is in an open shadow root. #TINY-6091
- Added the `Editor.ui.styleSheetLoader` API for loading stylesheets within the Document or ShadowRoot containing the editor UI. #TINY-6089
- Added the `StyleSheetLoader` module to the public API. #TINY-6100
- Added Oxide variables for styling the `select` element and headings in dialog content. #TINY-6070
- Added icons for `table` column and row cut, copy, and paste toolbar buttons. #TINY-6062
- Added all `table` menu items to the UI registry, so they can be used by name in other menus. #TINY-4866
- Added new `mceTableApplyCellStyle` command to the `table` plugin. #TINY-6004
- Added new `table` cut, copy, and paste column editor commands and menu items. #TINY-6006
- Added font related Oxide variables for secondary buttons, allowing for custom styling. #TINY-6061
- Added new `table_header_type` setting to control how table header rows are structured. #TINY-6007
- Added new `table_sizing_mode` setting to replace the `table_responsive_width` setting, which has now been deprecated. #TINY-6051
- Added new `mceTableSizingMode` command for changing the sizing mode of a table. #TINY-6000
- Added new `mceTableRowType`, `mceTableColType`, and `mceTableCellType` commands and value queries. #TINY-6150

### Changed
- Changed `advlist` toolbar buttons to only show a dropdown list if there is more than one option. #TINY-3194
- Changed `mceInsertTable` command and `insertTable` API method to take optional header rows and columns arguments. #TINY-6012
- Changed stylesheet loading, so that UI skin stylesheets can load in a ShadowRoot if required. #TINY-6089
- Changed the DOM location of menus so that they display correctly when the editor is in a ShadowRoot. #TINY-6093
- Changed the table plugin to correctly detect all valid header row structures. #TINY-6007

### Fixed
- Fixed tables with no defined width being converted to a `fixed` width table when modifying the table. #TINY-6051
- Fixed the `autosave` `isEmpty` API incorrectly detecting non-empty content as empty. #TINY-5953
- Fixed table `Paste row after` and `Paste row before` menu items not disabled when nothing was available to paste. #TINY-6006
- Fixed a selection performance issue with large tables on Microsoft Internet Explorer and Edge. #TINY-6057
- Fixed filters for screening commands from the undo stack to be case-insensitive. #TINY-5946
- Fixed `fullscreen` plugin now removes all classes when the editor is closed. #TINY-4048
- Fixed handling of mixed-case icon identifiers (names) for UI elements. #TINY-3854
- Fixed leading and trailing spaces lost when using `editor.selection.getContent({ format: 'text' })`. #TINY-5986
- Fixed an issue where changing the URL with the quicklink toolbar caused unexpected undo behavior. #TINY-5952
- Fixed an issue where removing formatting within a table cell would cause Internet Explorer 11 to scroll to the end of the table. #TINY-6049
- Fixed an issue where the `allow_html_data_urls` setting was not correctly applied. #TINY-5951
- Fixed the `autolink` feature so that it no longer treats a string with multiple "@" characters as an email address. #TINY-4773
- Fixed an issue where removing the editor would leave unexpected attributes on the target element. #TINY-4001
- Fixed the `link` plugin now suggest `mailto:` when the text contains an '@' and no slashes (`/`). #TINY-5941
- Fixed the `valid_children` check of custom elements now allows a wider range of characters in names. #TINY-5971

## 5.3.2 - 2020-06-10

### Fixed
- Fixed a regression introduced in 5.3.0, where `images_dataimg_filter` was no-longer called. #TINY-6086

## 5.3.1 - 2020-05-27

### Fixed
- Fixed the image upload error alert also incorrectly closing the image dialog. #TINY-6020
- Fixed editor content scrolling incorrectly on focus in Firefox by reverting default content CSS html and body heights added in 5.3.0. #TINY-6019

## 5.3.0 - 2020-05-21

### Added
- Added html and body height styles to the default oxide content CSS. #TINY-5978
- Added `uploadUri` and `blobInfo` to the data returned by `editor.uploadImages()`. #TINY-4579
- Added a new function to the `BlobCache` API to lookup a blob based on the base64 data and mime type. #TINY-5988
- Added the ability to search and replace within a selection. #TINY-4549
- Added the ability to set the list start position for ordered lists and added new `lists` context menu item. #TINY-3915
- Added `icon` as an optional config option to the toggle menu item API. #TINY-3345
- Added `auto` mode for `toolbar_location` which positions the toolbar and menu bar at the bottom if there is no space at the top. #TINY-3161

### Changed
- Changed the default `toolbar_location` to `auto`. #TINY-3161
- Changed toggle menu items and choice menu items to have a dedicated icon with the checkmark displayed on the far right side of the menu item. #TINY-3345
- Changed the `link`, `image`, and `paste` plugins to use Promises to reduce the bundle size. #TINY-4710
- Changed the default icons to be lazy loaded during initialization. #TINY-4729
- Changed the parsing of content so base64 encoded urls are converted to blob urls. #TINY-4727
- Changed context toolbars so they concatenate when more than one is suitable for the current selection. #TINY-4495
- Changed inline style element formats (strong, b, em, i, u, strike) to convert to a span on format removal if a `style` or `class` attribute is present. #TINY-4741

### Fixed
- Fixed the `selection.setContent()` API not running parser filters. #TINY-4002
- Fixed formats incorrectly applied or removed when table cells were selected. #TINY-4709
- Fixed the `quickimage` button not restricting the file types to images. #TINY-4715
- Fixed search and replace ignoring text in nested contenteditable elements. #TINY-5967
- Fixed resize handlers displaying in the wrong location sometimes for remote images. #TINY-4732
- Fixed table picker breaking in Firefox on low zoom levels. #TINY-4728
- Fixed issue with loading or pasting contents with large base64 encoded images on Safari. #TINY-4715
- Fixed supplementary special characters being truncated when inserted into the editor. Patch contributed by mlitwin. #TINY-4791
- Fixed toolbar buttons not set to disabled when the editor is in readonly mode. #TINY-4592
- Fixed the editor selection incorrectly changing when removing caret format containers. #TINY-3438
- Fixed bug where title, width, and height would be set to empty string values when updating an image and removing those attributes using the image dialog. #TINY-4786
- Fixed `ObjectResized` event firing when an object wasn't resized. #TINY-4161
- Fixed `ObjectResized` and `ObjectResizeStart` events incorrectly fired when adding or removing table rows and columns. #TINY-4829
- Fixed the placeholder not hiding when pasting content into the editor. #TINY-4828
- Fixed an issue where the editor would fail to load if local storage was disabled. #TINY-5935
- Fixed an issue where an uploaded image would reuse a cached image with a different mime type. #TINY-5988
- Fixed bug where toolbars and dialogs would not show if the body element was replaced (e.g. with Turbolinks). Patch contributed by spohlenz. #GH-5653
- Fixed an issue where multiple formats would be removed when removing a single format at the end of lines or on empty lines. #TINY-1170
- Fixed zero-width spaces incorrectly included in the `wordcount` plugin character count. #TINY-5991
- Fixed a regression introduced in 5.2.0 whereby the desktop `toolbar_mode` setting would incorrectly override the mobile default setting. #TINY-5998
- Fixed an issue where deleting all content in a single cell table would delete the entire table. #TINY-1044

## 5.2.2 - 2020-04-23

### Fixed
- Fixed an issue where anchors could not be inserted on empty lines. #TINY-2788
- Fixed text decorations (underline, strikethrough) not consistently inheriting the text color. #TINY-4757
- Fixed `format` menu alignment buttons inconsistently applying to images. #TINY-4057
- Fixed the floating toolbar drawer height collapsing when the editor is rendered in modal dialogs or floating containers. #TINY-4837
- Fixed `media` embed content not processing safely in some cases. #TINY-4857

## 5.2.1 - 2020-03-25

### Fixed
- Fixed the "is decorative" checkbox in the image dialog clearing after certain dialog events. #FOAM-11
- Fixed possible uncaught exception when a `style` attribute is removed using a content filter on `setContent`. #TINY-4742
- Fixed the table selection not functioning correctly in Microsoft Edge 44 or higher. #TINY-3862
- Fixed the table resize handles not functioning correctly in Microsoft Edge 44 or higher. #TINY-4160
- Fixed the floating toolbar drawer disconnecting from the toolbar when adding content in inline mode. #TINY-4725 #TINY-4765
- Fixed `readonly` mode not returning the appropriate boolean value. #TINY-3948
- Fixed the `forced_root_block_attrs` setting not applying attributes to new blocks consistently. #TINY-4564
- Fixed the editor incorrectly stealing focus during initialization in Microsoft Internet Explorer. #TINY-4697
- Fixed dialogs stealing focus when opening an alert or confirm dialog using an `onAction` callback. #TINY-4014
- Fixed inline dialogs incorrectly closing when clicking on an opened alert or confirm dialog. #TINY-4012
- Fixed the context toolbar overlapping the menu bar and toolbar. #TINY-4586
- Fixed notification and inline dialog positioning issues when using `toolbar_location: 'bottom'`. #TINY-4586
- Fixed the `colorinput` popup appearing offscreen on mobile devices. #TINY-4711
- Fixed special characters not being found when searching by "whole words only". #TINY-4522
- Fixed an issue where dragging images could cause them to be duplicated. #TINY-4195
- Fixed context toolbars activating without the editor having focus. #TINY-4754
- Fixed an issue where removing the background color of text did not always work. #TINY-4770
- Fixed an issue where new rows and columns in a table did not retain the style of the previous row or column. #TINY-4788

## 5.2.0 - 2020-02-13

### Added
- Added the ability to apply formats to spaces. #TINY-4200
- Added new `toolbar_location` setting to allow for positioning the menu and toolbar at the bottom of the editor. #TINY-4210
- Added new `toolbar_groups` setting to allow a custom floating toolbar group to be added to the toolbar when using `floating` toolbar mode. #TINY-4229
- Added new `link_default_protocol` setting to `link` and `autolink` plugin to allow a protocol to be used by default. #TINY-3328
- Added new `placeholder` setting to allow a placeholder to be shown when the editor is empty. #TINY-3917
- Added new `tinymce.dom.TextSeeker` API to allow searching text across different DOM nodes. #TINY-4200
- Added a drop shadow below the toolbar while in sticky mode and introduced Oxide variables to customize it when creating a custom skin. #TINY-4343
- Added `quickbars_image_toolbar` setting to allow for the image quickbar to be turned off. #TINY-4398
- Added iframe and img `loading` attribute to the default schema. Patch contributed by ataylor32. #GH-5112
- Added new `getNodeFilters`/`getAttributeFilters` functions to the `editor.serializer` instance. #TINY-4344
- Added new `a11y_advanced_options` setting to allow additional accessibility options to be added. #FOAM-11
- Added new accessibility options and behaviours to the image dialog using `a11y_advanced_options`. #FOAM-11
- Added the ability to use the window `PrismJS` instance for the `codesample` plugin instead of the bundled version to allow for styling custom languages. #TINY-4504
- Added error message events that fire when a resource loading error occurs. #TINY-4509

### Changed
- Changed the default schema to disallow `onchange` for select elements. #TINY-4614
- Changed default `toolbar_mode` value from false to `wrap`. The value false has been deprecated. #TINY-4617
- Changed `toolbar_drawer` setting to `toolbar_mode`. `toolbar_drawer` has been deprecated. #TINY-4416
- Changed iframe mode to set selection on content init if selection doesn't exist. #TINY-4139
- Changed table related icons to align them with the visual style of the other icons. #TINY-4341
- Changed and improved the visual appearance of the color input field. #TINY-2917
- Changed fake caret container to use `forced_root_block` when possible. #TINY-4190
- Changed the `requireLangPack` API to wait until the plugin has been loaded before loading the language pack. #TINY-3716
- Changed the formatter so `style_formats` are registered before the initial content is loaded into the editor. #TINY-4238
- Changed media plugin to use https protocol for media urls by default. #TINY-4577
- Changed the parser to treat CDATA nodes as bogus HTML comments to match the HTML parsing spec. A new `preserve_cdata` setting has been added to preserve CDATA nodes if required. #TINY-4625

### Fixed
- Fixed incorrect parsing of malformed/bogus HTML comments. #TINY-4625
- Fixed `quickbars` selection toolbar appearing on non-editable elements. #TINY-4359
- Fixed bug with alignment toolbar buttons sometimes not changing state correctly. #TINY-4139
- Fixed the `codesample` toolbar button not toggling when selecting code samples other than HTML. #TINY-4504
- Fixed content incorrectly scrolling to the top or bottom when pressing enter if when the content was already in view. #TINY-4162
- Fixed `scrollIntoView` potentially hiding elements behind the toolbar. #TINY-4162
- Fixed editor not respecting the `resize_img_proportional` setting due to legacy code. #TINY-4236
- Fixed flickering floating toolbar drawer in inline mode. #TINY-4210
- Fixed an issue where the template plugin dialog would be indefinitely blocked on a failed template load. #TINY-2766
- Fixed the `mscontrolselect` event not being unbound on IE/Edge. #TINY-4196
- Fixed Confirm dialog footer buttons so only the "Yes" button is highlighted. #TINY-4310
- Fixed `file_picker_callback` functionality for Image, Link and Media plugins. #TINY-4163
- Fixed issue where floating toolbar drawer sometimes would break if the editor is resized while the drawer is open. #TINY-4439
- Fixed incorrect `external_plugins` loading error message. #TINY-4503
- Fixed resize handler was not hidden for ARIA purposes. Patch contributed by Parent5446. #GH-5195
- Fixed an issue where content could be lost if a misspelled word was selected and spellchecking was disabled. #TINY-3899
- Fixed validation errors in the CSS where certain properties had the wrong default value. #TINY-4491
- Fixed an issue where forced root block attributes were not applied when removing a list. #TINY-4272
- Fixed an issue where the element path isn't being cleared when there are no parents. #TINY-4412
- Fixed an issue where width and height in svg icons containing `rect` elements were overridden by the CSS reset. #TINY-4408
- Fixed an issue where uploading images with `images_reuse_filename` enabled and that included a query parameter would generate an invalid URL. #TINY-4638
- Fixed the `closeButton` property not working when opening notifications. #TINY-4674
- Fixed keyboard flicker when opening a context menu on mobile. #TINY-4540
- Fixed issue where plus icon svg contained strokes. #TINY-4681

## 5.1.6 - 2020-01-28

### Fixed
- Fixed `readonly` mode not blocking all clicked links. #TINY-4572
- Fixed legacy font sizes being calculated inconsistently for the `FontSize` query command value. #TINY-4555
- Fixed changing a tables row from `Header` to `Body` incorrectly moving the row to the bottom of the table. #TINY-4593
- Fixed the context menu not showing in certain cases with hybrid devices. #TINY-4569
- Fixed the context menu opening in the wrong location when the target is the editor body. #TINY-4568
- Fixed the `image` plugin not respecting the `automatic_uploads` setting when uploading local images. #TINY-4287
- Fixed security issue related to parsing HTML comments and CDATA. #TINY-4544

## 5.1.5 - 2019-12-19

### Fixed
- Fixed the UI not working with hybrid devices that accept both touch and mouse events. #TNY-4521
- Fixed the `charmap` dialog initially focusing the first tab of the dialog instead of the search input field. #TINY-4342
- Fixed an exception being raised when inserting content if the caret was directly before or after a `contenteditable="false"` element. #TINY-4528
- Fixed a bug with pasting image URLs when paste as text is enabled. #TINY-4523

## 5.1.4 - 2019-12-11

### Fixed
- Fixed dialog contents disappearing when clicking a checkbox for right-to-left languages. #TINY-4518
- Fixed the `legacyoutput` plugin registering legacy formats after editor initialization, causing legacy content to be stripped on the initial load. #TINY-4447
- Fixed search and replace not cycling through results when searching using special characters. #TINY-4506
- Fixed the `visualchars` plugin converting HTML-like text to DOM elements in certain cases. #TINY-4507
- Fixed an issue with the `paste` plugin not sanitizing content in some cases. #TINY-4510
- Fixed HTML comments incorrectly being parsed in certain cases. #TINY-4511

## 5.1.3 - 2019-12-04

### Fixed
- Fixed sticky toolbar not undocking when fullscreen mode is activated. #TINY-4390
- Fixed the "Current Window" target not applying when updating links using the link dialog. #TINY-4063
- Fixed disabled menu items not highlighting when focused. #TINY-4339
- Fixed touch events passing through dialog collection items to the content underneath on Android devices. #TINY-4431
- Fixed keyboard navigation of the Help dialog's Keyboard Navigation tab. #TINY-4391
- Fixed search and replace dialog disappearing when finding offscreen matches on iOS devices. #TINY-4350
- Fixed performance issues where sticky toolbar was jumping while scrolling on slower browsers. #TINY-4475

## 5.1.2 - 2019-11-19

### Fixed
- Fixed desktop touch devices using `mobile` configuration overrides. #TINY-4345
- Fixed unable to disable the new scrolling toolbar feature. #TINY-4345
- Fixed touch events passing through any pop-up items to the content underneath on Android devices. #TINY-4367
- Fixed the table selector handles throwing JavaScript exceptions for non-table selections. #TINY-4338
- Fixed `cut` operations not removing selected content on Android devices when the `paste` plugin is enabled. #TINY-4362
- Fixed inline toolbar not constrained to the window width by default. #TINY-4314
- Fixed context toolbar split button chevrons pointing right when they should be pointing down. #TINY-4257
- Fixed unable to access the dialog footer in tabbed dialogs on small screens. #TINY-4360
- Fixed mobile table selectors were hard to select with touch by increasing the size. #TINY-4366
- Fixed mobile table selectors moving when moving outside the editor. #TINY-4366
- Fixed inline toolbars collapsing when using sliding toolbars. #TINY-4389
- Fixed block textpatterns not treating NBSPs as spaces. #TINY-4378
- Fixed backspace not merging blocks when the last element in the preceding block was a `contenteditable="false"` element. #TINY-4235
- Fixed toolbar buttons that only contain text labels overlapping on mobile devices. #TINY-4395
- Fixed quickbars quickimage picker not working on mobile. #TINY-4377
- Fixed fullscreen not resizing in an iOS WKWebView component. #TINY-4413

## 5.1.1 - 2019-10-28

### Fixed
- Fixed font formats containing spaces being wrapped in `&quot;` entities instead of single quotes. #TINY-4275
- Fixed alert and confirm dialogs losing focus when clicked. #TINY-4248
- Fixed clicking outside a modal dialog focusing on the document body. #TINY-4249
- Fixed the context toolbar not hiding when scrolled out of view. #TINY-4265

## 5.1.0 - 2019-10-17

### Added
- Added touch selector handles for table selections on touch devices. #TINY-4097
- Added border width field to Table Cell dialog. #TINY-4028
- Added touch event listener to media plugin to make embeds playable. #TINY-4093
- Added oxide styling options to notifications and tweaked the default variables. #TINY-4153
- Added additional padding to split button chevrons on touch devices, to make them easier to interact with. #TINY-4223
- Added new platform detection functions to `Env` and deprecated older detection properties. #TINY-4184
- Added `inputMode` config field to specify inputmode attribute of `input` dialog components. #TINY-4062
- Added new `inputMode` property to relevant plugins/dialogs. #TINY-4102
- Added new `toolbar_sticky` setting to allow the iframe menubar/toolbar to stick to the top of the window when scrolling. #TINY-3982

### Changed
- Changed default setting for `toolbar_drawer` to `floating`. #TINY-3634
- Changed mobile phones to use the `silver` theme by default. #TINY-3634
- Changed some editor settings to default to `false` on touch devices:
  - `menubar`(phones only). #TINY-4077
  - `table_grid`. #TINY-4075
  - `resize`. #TINY-4157
  - `object_resizing`. #TINY-4157
- Changed toolbars and context toolbars to sidescroll on mobile. #TINY-3894 #TINY-4107
- Changed context menus to render as horizontal menus on touch devices. #TINY-4107
- Changed the editor to use the `VisualViewport` API of the browser where possible. #TINY-4078
- Changed visualblocks toolbar button icon and renamed `paragraph` icon to `visualchars`. #TINY-4074
- Changed Oxide default for `@toolbar-button-chevron-color` to follow toolbar button icon color. #TINY-4153
- Changed the `urlinput` dialog component to use the `url` type attribute. #TINY-4102

### Fixed
- Fixed Safari desktop visual viewport fires resize on fullscreen breaking the restore function. #TINY-3976
- Fixed scroll issues on mobile devices. #TINY-3976
- Fixed context toolbar unable to refresh position on iOS12. #TINY-4107
- Fixed ctrl+left click not opening links on readonly mode and the preview dialog. #TINY-4138
- Fixed Slider UI component not firing `onChange` event on touch devices. #TINY-4092
- Fixed notifications overlapping instead of stacking. #TINY-3478
- Fixed inline dialogs positioning incorrectly when the page is scrolled. #TINY-4018
- Fixed inline dialogs and menus not repositioning when resizing. #TINY-3227
- Fixed inline toolbar incorrectly stretching to the full width when a width value was provided. #TINY-4066
- Fixed menu chevrons color to follow the menu text color. #TINY-4153
- Fixed table menu selection grid from staying black when using dark skins, now follows border color. #TINY-4153
- Fixed Oxide using the wrong text color variable for menubar button focused state. #TINY-4146
- Fixed the autoresize plugin not keeping the selection in view when resizing. #TINY-4094
- Fixed textpattern plugin throwing exceptions when using `forced_root_block: false`. #TINY-4172
- Fixed missing CSS fill styles for toolbar button icon active state. #TINY-4147
- Fixed an issue where the editor selection could end up inside a short ended element (such as `br`). #TINY-3999
- Fixed browser selection being lost in inline mode when opening split dropdowns. #TINY-4197
- Fixed backspace throwing an exception when using `forced_root_block: false`. #TINY-4099
- Fixed floating toolbar drawer expanding outside the bounds of the editor. #TINY-3941
- Fixed the autocompleter not activating immediately after a `br` or `contenteditable=false` element. #TINY-4194
- Fixed an issue where the autocompleter would incorrectly close on IE 11 in certain edge cases. #TINY-4205

## 5.0.16 - 2019-09-24

### Added
- Added new `referrer_policy` setting to add the `referrerpolicy` attribute when loading scripts or stylesheets. #TINY-3978
- Added a slight background color to dialog tab links when focused to aid keyboard navigation. #TINY-3877

### Fixed
- Fixed media poster value not updating on change. #TINY-4013
- Fixed openlink was not registered as a toolbar button. #TINY-4024
- Fixed failing to initialize if a script tag was used inside a SVG. #TINY-4087
- Fixed double top border showing on toolbar without menubar when toolbar_drawer is enabled. #TINY-4118
- Fixed unable to drag inline dialogs to the bottom of the screen when scrolled. #TINY-4154
- Fixed notifications appearing on top of the toolbar when scrolled in inline mode. #TINY-4159
- Fixed notifications displaying incorrectly on IE 11. #TINY-4169

## 5.0.15 - 2019-09-02

### Added
- Added a dark `content_css` skin to go with the dark UI skin. #TINY-3743

### Changed
- Changed the enabled state on toolbar buttons so they don't get the hover effect. #TINY-3974

### Fixed
- Fixed missing CSS active state on toolbar buttons. #TINY-3966
- Fixed `onChange` callback not firing for the colorinput dialog component. #TINY-3968
- Fixed context toolbars not showing in fullscreen mode. #TINY-4023

## 5.0.14 - 2019-08-19

### Added
- Added an API to reload the autocompleter menu with additional fetch metadata #MENTIONS-17

### Fixed
- Fixed missing toolbar button border styling options. #TINY-3965
- Fixed image upload progress notification closing before the upload is complete. #TINY-3963
- Fixed inline dialogs not closing on escape when no dialog component is in focus. #TINY-3936
- Fixed plugins not being filtered when defaulting to mobile on phones. #TINY-3537
- Fixed toolbar more drawer showing the content behind it when transitioning between opened and closed states. #TINY-3878
- Fixed focus not returning to the dialog after pressing the "Replace all" button in the search and replace dialog. #TINY-3961

### Removed
- Removed Oxide variable `@menubar-select-disabled-border-color` and replaced it with `@menubar-select-disabled-border`. #TINY-3965

## 5.0.13 - 2019-08-06

### Changed
- Changed modal dialogs to prevent dragging by default and added new `draggable_modal` setting to restore dragging. #TINY-3873
- Changed the nonbreaking plugin to insert nbsp characters wrapped in spans to aid in filtering. This can be disabled using the `nonbreaking_wrap` setting. #TINY-3647
- Changed backspace behaviour in lists to outdent nested list items when the cursor is at the start of the list item. #TINY-3651

### Fixed
- Fixed sidebar growing beyond editor bounds in IE 11. #TINY-3937
- Fixed issue with being unable to keyboard navigate disabled toolbar buttons. #TINY-3350
- Fixed issues with backspace and delete in nested contenteditable true and false elements. #TINY-3868
- Fixed issue with losing keyboard navigation in dialogs due to disabled buttons. #TINY-3914
- Fixed `MouseEvent.mozPressure is deprecated` warning in Firefox. #TINY-3919
- Fixed `default_link_target` not being respected when `target_list` is disabled. #TINY-3757
- Fixed mobile plugin filter to only apply to the mobile theme, rather than all mobile platforms. #TINY-3405
- Fixed focus switching to another editor during mode changes. #TINY-3852
- Fixed an exception being thrown when clicking on an uninitialized inline editor. #TINY-3925
- Fixed unable to keyboard navigate to dialog menu buttons. #TINY-3933
- Fixed dialogs being able to be dragged outside the window viewport. #TINY-3787
- Fixed inline dialogs appearing above modal dialogs. #TINY-3932

## 5.0.12 - 2019-07-18

### Added
- Added ability to utilize UI dialog panels inside other panels. #TINY-3305
- Added help dialog tab explaining keyboard navigation of the editor. #TINY-3603

### Changed
- Changed the "Find and Replace" design to an inline dialog. #TINY-3054

### Fixed
- Fixed issue where autolink spacebar event was not being fired on Edge. #TINY-3891
- Fixed table selection missing the background color. #TINY-3892
- Fixed removing shortcuts not working for function keys. #TINY-3871
- Fixed non-descriptive UI component type names. #TINY-3349
- Fixed UI registry components rendering as the wrong type when manually specifying a different type. #TINY-3385
- Fixed an issue where dialog checkbox, input, selectbox, textarea and urlinput components couldn't be disabled. #TINY-3708
- Fixed the context toolbar not using viable screen space in inline/distraction free mode. #TINY-3717
- Fixed the context toolbar overlapping the toolbar in various conditions. #TINY-3205
- Fixed IE11 edge case where items were being inserted into the wrong location. #TINY-3884

## 5.0.11 - 2019-07-04

### Fixed
- Fixed packaging errors caused by a rollup treeshaking bug (https://github.com/rollup/rollup/issues/2970). #TINY-3866
- Fixed the customeditor component not able to get data from the dialog api. #TINY-3866
- Fixed collection component tooltips not being translated. #TINY-3855

## 5.0.10 - 2019-07-02

### Added
- Added support for all HTML color formats in `color_map` setting. #TINY-3837

### Changed
- Changed backspace key handling to outdent content in appropriate circumstances. #TINY-3685
- Changed default palette for forecolor and backcolor to include some lighter colors suitable for highlights. #TINY-2865
- Changed the search and replace plugin to cycle through results. #TINY-3800

### Fixed
- Fixed inconsistent types causing some properties to be unable to be used in dialog components. #TINY-3778
- Fixed an issue in the Oxide skin where dialog content like outlines and shadows were clipped because of overflow hidden. #TINY-3566
- Fixed the search and replace plugin not resetting state when changing the search query. #TINY-3800
- Fixed backspace in lists not creating an undo level. #TINY-3814
- Fixed the editor to cancel loading in quirks mode where the UI is not supported. #TINY-3391
- Fixed applying fonts not working when the name contained spaces and numbers. #TINY-3801
- Fixed so that initial content is retained when initializing on list items. #TINY-3796
- Fixed inefficient font name and font size current value lookup during rendering. #TINY-3813
- Fixed mobile font copied into the wrong folder for the oxide-dark skin. #TINY-3816
- Fixed an issue where resizing the width of tables would produce inaccurate results. #TINY-3827
- Fixed a memory leak in the Silver theme. #TINY-3797
- Fixed alert and confirm dialogs using incorrect markup causing inconsistent padding. #TINY-3835
- Fixed an issue in the Table plugin with `table_responsive_width` not enforcing units when resizing. #TINY-3790
- Fixed leading, trailing and sequential spaces being lost when pasting plain text. #TINY-3726
- Fixed exception being thrown when creating relative URIs. #TINY-3851
- Fixed focus is no longer set to the editor content during mode changes unless the editor already had focus. #TINY-3852

## 5.0.9 - 2019-06-26

### Fixed
- Fixed print plugin not working in Firefox. #TINY-3834

## 5.0.8 - 2019-06-18

### Added
- Added back support for multiple toolbars. #TINY-2195
- Added support for .m4a files to the media plugin. #TINY-3750
- Added new base_url and suffix editor init options. #TINY-3681

### Fixed
- Fixed incorrect padding for select boxes with visible values. #TINY-3780
- Fixed selection incorrectly changing when programmatically setting selection on contenteditable false elements. #TINY-3766
- Fixed sidebar background being transparent. #TINY-3727
- Fixed the build to remove duplicate iife wrappers. #TINY-3689
- Fixed bogus autocompleter span appearing in content when the autocompleter menu is shown. #TINY-3752
- Fixed toolbar font size select not working with legacyoutput plugin. #TINY-2921
- Fixed the legacyoutput plugin incorrectly aligning images. #TINY-3660
- Fixed remove color not working when using the legacyoutput plugin. #TINY-3756
- Fixed the font size menu applying incorrect sizes when using the legacyoutput plugin. #TINY-3773
- Fixed scrollIntoView not working when the parent window was out of view. #TINY-3663
- Fixed the print plugin printing from the wrong window in IE11. #TINY-3762
- Fixed content CSS loaded over CORS not loading in the preview plugin with content_css_cors enabled. #TINY-3769
- Fixed the link plugin missing the default "None" option for link list. #TINY-3738
- Fixed small dot visible with menubar and toolbar disabled in inline mode. #TINY-3623
- Fixed space key properly inserts a nbsp before/after block elements. #TINY-3745
- Fixed native context menu not showing with images in IE11. #TINY-3392
- Fixed inconsistent browser context menu image selection. #TINY-3789

## 5.0.7 - 2019-06-05

### Added
- Added new toolbar button and menu item for inserting tables via dialog. #TINY-3636
- Added new API for adding/removing/changing tabs in the Help dialog. #TINY-3535
- Added highlighting of matched text in autocompleter items. #TINY-3687
- Added the ability for autocompleters to work with matches that include spaces. #TINY-3704
- Added new `imagetools_fetch_image` callback to allow custom implementations for cors loading of images. #TINY-3658
- Added `'http'` and `https` options to `link_assume_external_targets` to prepend `http://` or `https://` prefixes when URL does not contain a protocol prefix. Patch contributed by francoisfreitag. #GH-4335

### Changed
- Changed annotations navigation to work the same as inline boundaries. #TINY-3396
- Changed tabpanel API by adding a `name` field and changing relevant methods to use it. #TINY-3535

### Fixed
- Fixed text color not updating all color buttons when choosing a color. #TINY-3602
- Fixed the autocompleter not working with fragmented text. #TINY-3459
- Fixed the autosave plugin no longer overwrites window.onbeforeunload. #TINY-3688
- Fixed infinite loop in the paste plugin when IE11 takes a long time to process paste events. Patch contributed by lRawd. #GH-4987
- Fixed image handle locations when using `fixed_toolbar_container`. Patch contributed by t00. #GH-4966
- Fixed the autoresize plugin not firing `ResizeEditor` events. #TINY-3587
- Fixed editor in fullscreen mode not extending to the bottom of the screen. #TINY-3701
- Fixed list removal when pressing backspace after the start of the list item. #TINY-3697
- Fixed autocomplete not triggering from compositionend events. #TINY-3711
- Fixed `file_picker_callback` could not set the caption field on the insert image dialog. #TINY-3172
- Fixed the autocompleter menu showing up after a selection had been made. #TINY-3718
- Fixed an exception being thrown when a file or number input has focus during initialization. Patch contributed by t00. #GH-2194

## 5.0.6 - 2019-05-22

### Added
- Added `icons_url` editor settings to enable icon packs to be loaded from a custom url. #TINY-3585
- Added `image_uploadtab` editor setting to control the visibility of the upload tab in the image dialog. #TINY-3606
- Added new api endpoints to the wordcount plugin and improved character count logic. #TINY-3578

### Changed
- Changed plugin, language and icon loading errors to log in the console instead of a notification. #TINY-3585

### Fixed
- Fixed the textpattern plugin not working with fragmented text. #TINY-3089
- Fixed various toolbar drawer accessibility issues and added an animation. #TINY-3554
- Fixed issues with selection and ui components when toggling readonly mode. #TINY-3592
- Fixed so readonly mode works with inline editors. #TINY-3592
- Fixed docked inline toolbar positioning when scrolled. #TINY-3621
- Fixed initial value not being set on bespoke select in quickbars and toolbar drawer. #TINY-3591
- Fixed so that nbsp entities aren't trimmed in white-space: pre-line elements. #TINY-3642
- Fixed `mceInsertLink` command inserting spaces instead of url encoded characters. #GH-4990
- Fixed text content floating on top of dialogs in IE11. #TINY-3640

## 5.0.5 - 2019-05-09

### Added
- Added menu items to match the forecolor/backcolor toolbar buttons. #TINY-2878
- Added default directionality based on the configured language. #TINY-2621
- Added styles, icons and tests for rtl mode. #TINY-2621

### Fixed
- Fixed autoresize not working with floating elements or when media elements finished loading. #TINY-3545
- Fixed incorrect vertical caret positioning in IE 11. #TINY-3188
- Fixed submenu anchoring hiding overflowed content. #TINY-3564

### Removed
- Removed unused and hidden validation icons to avoid displaying phantom tooltips. #TINY-2329

## 5.0.4 - 2019-04-23

### Added
- Added back URL dialog functionality, which is now available via `editor.windowManager.openUrl()`. #TINY-3382
- Added the missing throbber functionality when calling `editor.setProgressState(true)`. #TINY-3453
- Added function to reset the editor content and undo/dirty state via `editor.resetContent()`. #TINY-3435
- Added the ability to set menu buttons as active. #TINY-3274
- Added `editor.mode` API, featuring a custom editor mode API. #TINY-3406
- Added better styling to floating toolbar drawer. #TINY-3479
- Added the new premium plugins to the Help dialog plugins tab. #TINY-3496
- Added the linkchecker context menu items to the default configuration. #TINY-3543

### Fixed
- Fixed image context menu items showing on placeholder images. #TINY-3280
- Fixed dialog labels and text color contrast within notifications/alert banners to satisfy WCAG 4.5:1 contrast ratio for accessibility. #TINY-3351
- Fixed selectbox and colorpicker items not being translated. #TINY-3546
- Fixed toolbar drawer sliding mode to correctly focus the editor when tabbing via keyboard navigation. #TINY-3533
- Fixed positioning of the styleselect menu in iOS while using the mobile theme. #TINY-3505
- Fixed the menubutton `onSetup` callback to be correctly executed when rendering the menu buttons. #TINY-3547
- Fixed `default_link_target` setting to be correctly utilized when creating a link. #TINY-3508
- Fixed colorpicker floating marginally outside its container. #TINY-3026
- Fixed disabled menu items displaying as active when hovered. #TINY-3027

### Removed
- Removed redundant mobile wrapper. #TINY-3480

## 5.0.3 - 2019-03-19

### Changed
- Changed empty nested-menu items within the style formats menu to be disabled or hidden if the value of `style_formats_autohide` is `true`. #TINY-3310
- Changed the entire phrase 'Powered by Tiny' in the status bar to be a link instead of just the word 'Tiny'. #TINY-3366
- Changed `formatselect`, `styleselect` and `align` menus to use the `mceToggleFormat` command internally. #TINY-3428

### Fixed
- Fixed toolbar keyboard navigation to work as expected when `toolbar_drawer` is configured. #TINY-3432
- Fixed text direction buttons to display the correct pressed state in selections that have no explicit `dir` property. #TINY-3138
- Fixed the mobile editor to clean up properly when removed. #TINY-3445
- Fixed quickbar toolbars to add an empty box to the screen when it is set to `false`. #TINY-3439
- Fixed an issue where pressing the **Delete/Backspace** key at the edge of tables was creating incorrect selections. #TINY-3371
- Fixed an issue where dialog collection items (emoticon and special character dialogs) couldn't be selected with touch devices. #TINY-3444
- Fixed a type error introduced in TinyMCE version 5.0.2 when calling `editor.getContent()` with nested bookmarks. #TINY-3400
- Fixed an issue that prevented default icons from being overridden. #TINY-3449
- Fixed an issue where **Home/End** keys wouldn't move the caret correctly before or after `contenteditable=false` inline elements. #TINY-2995
- Fixed styles to be preserved in IE 11 when editing via the `fullpage` plugin. #TINY-3464
- Fixed the `link` plugin context toolbar missing the open link button. #TINY-3461
- Fixed inconsistent dialog component spacing. #TINY-3436

## 5.0.2 - 2019-03-05

### Added
- Added presentation and document presets to `htmlpanel` dialog component. #TINY-2694
- Added missing fixed_toolbar_container setting has been reimplemented in the Silver theme. #TINY-2712
- Added a new toolbar setting `toolbar_drawer` that moves toolbar groups which overflow the editor width into either a `sliding` or `floating` toolbar section. #TINY-2874

### Changed
- Updated the build process to include package lock files in the dev distribution archive. #TINY-2870

### Fixed
- Fixed inline dialogs did not have aria attributes. #TINY-2694
- Fixed default icons are now available in the UI registry, allowing use outside of toolbar buttons. #TINY-3307
- Fixed a memory leak related to select toolbar items. #TINY-2874
- Fixed a memory leak due to format changed listeners that were never unbound. #TINY-3191
- Fixed an issue where content may have been lost when using permanent bookmarks. #TINY-3400
- Fixed the quicklink toolbar button not rendering in the quickbars plugin. #TINY-3125
- Fixed an issue where menus were generating invalid HTML in some cases. #TINY-3323
- Fixed an issue that could cause the mobile theme to show a blank white screen when the editor was inside an `overflow:hidden` element. #TINY-3407
- Fixed mobile theme using a transparent background and not taking up the full width on iOS. #TINY-3414
- Fixed the template plugin dialog missing the description field. #TINY-3337
- Fixed input dialog components using an invalid default type attribute. #TINY-3424
- Fixed an issue where backspace/delete keys after/before pagebreak elements wouldn't move the caret. #TINY-3097
- Fixed an issue in the table plugin where menu items and toolbar buttons weren't showing correctly based on the selection. #TINY-3423
- Fixed inconsistent button focus styles in Firefox. #TINY-3377
- Fixed the resize icon floating left when all status bar elements were disabled. #TINY-3340
- Fixed the resize handle to not show in fullscreen mode. #TINY-3404

## 5.0.1 - 2019-02-21

### Added
- Added H1-H6 toggle button registration to the silver theme. #TINY-3070
- Added code sample toolbar button will now toggle on when the cursor is in a code section. #TINY-3040
- Added new settings to the emoticons plugin to allow additional emoticons to be added. #TINY-3088

### Fixed
- Fixed an issue where adding links to images would replace the image with text. #TINY-3356
- Fixed an issue where the inline editor could use fractional pixels for positioning. #TINY-3202
- Fixed an issue where uploading non-image files in the Image Plugin upload tab threw an error. #TINY-3244
- Fixed an issue in the media plugin that was causing the source url and height/width to be lost in certain circumstances. #TINY-2858
- Fixed an issue with the Context Toolbar not being removed when clicking outside of the editor. #TINY-2804
- Fixed an issue where clicking 'Remove link' wouldn't remove the link in certain circumstances. #TINY-3199
- Fixed an issue where the media plugin would fail when parsing dialog data. #TINY-3218
- Fixed an issue where retrieving the selected content as text didn't create newlines. #TINY-3197
- Fixed incorrect keyboard shortcuts in the Help dialog for Windows. #TINY-3292
- Fixed an issue where JSON serialization could produce invalid JSON. #TINY-3281
- Fixed production CSS including references to source maps. #TINY-3920
- Fixed development CSS was not included in the development zip. #TINY-3920
- Fixed the autocompleter matches predicate not matching on the start of words by default. #TINY-3306
- Fixed an issue where the page could be scrolled with modal dialogs open. #TINY-2252
- Fixed an issue where autocomplete menus would show an icon margin when no items had icons. #TINY-3329
- Fixed an issue in the quickbars plugin where images incorrectly showed the text selection toolbar. #TINY-3338
- Fixed an issue that caused the inline editor to fail to render when the target element already had focus. #TINY-3353

### Removed
- Removed paste as text notification banner and paste_plaintext_inform setting. #POW-102

## 5.0.0 - 2019-02-04

Full documentation for the version 5 features and changes is available at https://www.tiny.cloud/docs/tinymce/5/release-notes/release-notes50/

### Added
- Added links and registered names with * to denote premium plugins in Plugins tab of Help dialog. #TINY-3223

### Changed
- Changed Tiny 5 mobile skin to look more uniform with desktop. #TINY-2650
- Blacklisted table, th and td as inline editor target. #TINY-717

### Fixed
- Fixed an issue where tab panel heights weren't sizing properly on smaller screens and weren't updating on resize. #TINY-3242
- Fixed image tools not having any padding between the label and slider. #TINY-3220
- Fixed context toolbar toggle buttons not showing the correct state. #TINY-3022
- Fixed missing separators in the spellchecker context menu between the suggestions and actions. #TINY-3217
- Fixed notification icon positioning in alert banners. #TINY-2196
- Fixed a typo in the word count plugin name. #TINY-3062
- Fixed charmap and emoticons dialogs not having a primary button. #TINY-3233
- Fixed an issue where resizing wouldn't work correctly depending on the box-sizing model. #TINY-3278

## 5.0.0-rc-2 - 2019-01-22

### Added
- Added screen reader accessibility for sidebar and statusbar. #TINY-2699

### Changed
- Changed formatting menus so they are registered and made the align toolbar button use an icon instead of text. #TINY-2880
- Changed checkboxes to use a boolean for its state, instead of a string. #TINY-2848
- Updated the textpattern plugin to properly support nested patterns and to allow running a command with a value for a pattern with a start and an end. #TINY-2991
- Updated Emoticons and Charmap dialogs to be screen reader accessible. #TINY-2693

### Fixed
- Fixed the link dialog such that it will now retain class attributes when updating links. #TINY-2825
- Fixed "Find and replace" not showing in the "Edit" menu by default. #TINY-3061
- Fixed dropdown buttons missing the 'type' attribute, which could cause forms to be incorrectly submitted. #TINY-2826
- Fixed emoticon and charmap search not returning expected results in certain cases. #TINY-3084
- Fixed blank rel_list values throwing an exception in the link plugin. #TINY-3149

### Removed
- Removed unnecessary 'flex' and unused 'colspan' properties from the new dialog APIs. #TINY-2973

## 5.0.0-rc-1 - 2019-01-08

### Added
- Added editor settings functionality to specify title attributes for toolbar groups. #TINY-2690
- Added icons instead of button text to improve Search and Replace dialog footer appearance. #TINY-2654
- Added `tox-dialog__table` instead of `mce-table-striped` class to enhance Help dialog appearance. #TINY-2360
- Added title attribute to iframes so, screen readers can announce iframe labels. #TINY-2692
- Added a wordcount menu item, that defaults to appearing in the tools menu. #TINY-2877

### Changed
- Updated the font select dropdown logic to try to detect the system font stack and show "System Font" as the font name. #TINY-2710
- Updated the autocompleter to only show when it has matched items. #TINY-2350
- Updated SizeInput labels to "Height" and "Width" instead of Dimensions. #TINY-2833
- Updated the build process to minify and generate ASCII only output for the emoticons database. #TINY-2744

### Fixed
- Fixed readonly mode not fully disabling editing content. #TINY-2287
- Fixed accessibility issues with the font select, font size, style select and format select toolbar dropdowns. #TINY-2713
- Fixed accessibility issues with split dropdowns. #TINY-2697
- Fixed the legacyoutput plugin to be compatible with TinyMCE 5.0. #TINY-2301
- Fixed icons not showing correctly in the autocompleter popup. #TINY-3029
- Fixed an issue where preview wouldn't show anything in Edge under certain circumstances. #TINY-3035
- Fixed the height being incorrectly calculated for the autoresize plugin. #TINY-2807

## 5.0.0-beta-1 - 2018-11-30

### Added
- Added a new `addNestedMenuItem()` UI registry function and changed all nested menu items to use the new registry functions. #TINY-2230
- Added title attribute to color swatch colors. #TINY-2669
- Added anchorbar component to anchor inline toolbar dialogs to instead of the toolbar. #TINY-2040
- Added support for toolbar<n> and toolbar array config options to be squashed into a single toolbar and not create multiple toolbars. #TINY-2195
- Added error handling for when forced_root_block config option is set to true. #TINY-2261
- Added functionality for the removed_menuitems config option. #TINY-2184
- Added the ability to use a string to reference menu items in menu buttons and submenu items. #TINY-2253

### Changed
- Changed the name of the "inlite" plugin to "quickbars". #TINY-2831
- Changed the background color icon to highlight background icon. #TINY-2258
- Changed Help dialog to be accessible to screen readers. #TINY-2687
- Changed the color swatch to save selected custom colors to local storage for use across sessions. #TINY-2722
- Changed `WindowManager` API - methods `getParams`, `setParams` and `getWindows`, and the legacy `windows` property, have been removed. `alert` and `confirm` dialogs are no longer tracked in the window list. #TINY-2603

### Fixed
- Fixed an inline mode issue where the save plugin upon saving can cause content loss. #TINY-2659
- Fixed an issue in IE 11 where calling selection.getContent() would return an empty string when the editor didn't have focus. #TINY-2325

### Removed
- Removed compat3x plugin. #TINY-2815

## 5.0.0-preview-4 - 2018-11-12

### Added
- Added width and height placeholder text to image and media dialog dimensions input. #AP-296
- Added the ability to keyboard navigate through menus, toolbars, sidebar and the status bar sequentially. #AP-381
- Added translation capability back to the editor's UI. #AP-282
- Added `label` component type for dialogs to group components under a label.

### Changed
- Changed the editor resize handle so that it should be disabled when the autoresize plugin is turned on. #AP-424
- Changed UI text for microcopy improvements. #TINY-2281

### Fixed
- Fixed distraction free plugin. #AP-470
- Fixed contents of the input field being selected on focus instead of just recieving an outline highlight. #AP-464
- Fixed styling issues with dialogs and menus in IE 11. #AP-456
- Fixed custom style format control not honoring custom formats. #AP-393
- Fixed context menu not appearing when clicking an image with a caption. #AP-382
- Fixed directionality of UI when using an RTL language. #AP-423
- Fixed page responsiveness with multiple inline editors. #AP-430
- Fixed empty toolbar groups appearing through invalid configuration of the `toolbar` property. #AP-450
- Fixed text not being retained when updating links through the link dialog. #AP-293
- Fixed edit image context menu, context toolbar and toolbar items being incorrectly enabled when selecting invalid images. #AP-323
- Fixed emoji type ahead being shown when typing URLs. #AP-366
- Fixed toolbar configuration properties incorrectly expecting string arrays instead of strings. #AP-342
- Fixed the block formatting toolbar item not showing a "Formatting" title when there is no selection. #AP-321
- Fixed clicking disabled toolbar buttons hiding the toolbar in inline mode. #AP-380
- Fixed `EditorResize` event not being fired upon editor resize. #AP-327
- Fixed tables losing styles when updating through the dialog. #AP-368
- Fixed context toolbar positioning to be more consistent near the edges of the editor. #AP-318
- Fixed table of contents plugin now works with v5 toolbar APIs correctly. #AP-347
- Fixed the `link_context_toolbar` configuration not disabling the context toolbar. #AP-458
- Fixed the link context toolbar showing incorrect relative links. #AP-435
- Fixed the alignment of the icon in alert banner dialog components. #TINY-2220
- Fixed the visual blocks and visual char menu options not displaying their toggled state. #TINY-2238
- Fixed the editor not displaying as fullscreen when toggled. #TINY-2237

### Removed
- Removed the tox-custom-editor class that was added to the wrapping element of codemirror. #TINY-2211

## 5.0.0-preview-3 - 2018-10-18

### Changed
- Changed editor layout to use modern CSS properties over manually calculating dimensions. #AP-324
- Changed `autoresize_min_height` and `autoresize_max_height` configurations to `min_height` and `max_height`. #AP-324
- Changed `Whole word` label in Search and Replace dialog to `Find whole words only`. #AP-387

### Fixed
- Fixed bugs with editor width jumping when resizing and the iframe not resizing to smaller than 150px in height. #AP-324
- Fixed mobile theme bug that prevented the editor from loading. #AP-404
- Fixed long toolbar groups extending outside of the editor instead of wrapping.
- Fixed dialog titles so they are now proper case. #AP-384
- Fixed color picker default to be #000000 instead of #ff00ff. #AP-216
- Fixed "match case" option on the Find and Replace dialog is no longer selected by default. #AP-298
- Fixed vertical alignment of toolbar icons. #DES-134
- Fixed toolbar icons not appearing on IE11. #DES-133

## 5.0.0-preview-2 - 2018-10-10

### Added
- Added swatch is now shown for colorinput fields, instead of the colorpicker directly. #AP-328
- Added fontformats and fontsizes menu items. #AP-390

### Changed
- Changed configuration of color options has been simplified to `color_map`, `color_cols`, and `custom_colors`. #AP-328
- Changed `height` configuration to apply to the editor frame (including menubar, toolbar, status bar) instead of the content area. #AP-324

### Fixed
- Fixed styleselect not updating the displayed item as the cursor moved. #AP-388
- Fixed preview iframe not expanding to the dialog size. #AP-252
- Fixed 'meta' shortcuts not translated into platform-specific text. #AP-270
- Fixed tabbed dialogs (Charmap and Emoticons) shrinking when no search results returned.
- Fixed a bug where alert banner icons were not retrieved from icon pack. #AP-330
- Fixed component styles to flex so they fill large dialogs. #AP-252
- Fixed editor flashing unstyled during load (still in progress). #AP-349

### Removed
- Removed `colorpicker` plugin, it is now in the theme. #AP-328
- Removed `textcolor` plugin, it is now in the theme. #AP-328

## 5.0.0-preview-1 - 2018-10-01

Developer preview 1.

Initial list of features and changes is available at https://www.tiny.cloud/docs/tinymce/5/release-notes/release-notes50/.

## 4.9.11 - 2020-07-13

### Fixed
- Fixed the `selection.setContent()` API not running parser filters. #TINY-4002
- Fixed content in an iframe element parsing as DOM elements instead of text content. #TINY-5943
- Fixed up and down keyboard navigation not working for inline `contenteditable="false"` elements. #TINY-6226

## 4.9.10 - 2020-04-23

### Fixed
- Fixed an issue where the editor selection could end up inside a short ended element (eg br). #TINY-3999
- Fixed a security issue related to CDATA sanitization during parsing. #TINY-4669
- Fixed `media` embed content not processing safely in some cases. #TINY-4857

## 4.9.9 - 2020-03-25

### Fixed
- Fixed the table selection not functioning correctly in Microsoft Edge 44 or higher. #TINY-3862
- Fixed the table resize handles not functioning correctly in Microsoft Edge 44 or higher. #TINY-4160
- Fixed the `forced_root_block_attrs` setting not applying attributes to new blocks consistently. #TINY-4564
- Fixed the editor failing to initialize if a script tag was used inside an SVG. #TINY-4087

## 4.9.8 - 2020-01-28

### Fixed
- Fixed the `mobile` theme failing to load due to a bundling issue. #TINY-4613
- Fixed security issue related to parsing HTML comments and CDATA. #TINY-4544

## 4.9.7 - 2019-12-19

### Fixed
- Fixed the `visualchars` plugin converting HTML-like text to DOM elements in certain cases. #TINY-4507
- Fixed an issue with the `paste` plugin not sanitizing content in some cases. #TINY-4510
- Fixed HTML comments incorrectly being parsed in certain cases. #TINY-4511

## 4.9.6 - 2019-09-02

### Fixed
- Fixed image browse button sometimes displaying the browse window twice. #TINY-3959

## 4.9.5 - 2019-07-02

### Changed
- Changed annotations navigation to work the same as inline boundaries. #TINY-3396

### Fixed
- Fixed the print plugin printing from the wrong window in IE11. #TINY-3762
- Fixed an exception being thrown when a file or number input has focus during initialization. Patch contributed by t00. #GH-2194
- Fixed positioning of the styleselect menu in iOS while using the mobile theme. #TINY-3505
- Fixed native context menu not showing with images in IE11. #TINY-3392
- Fixed selection incorrectly changing when programmatically setting selection on contenteditable false elements. #TINY-3766
- Fixed image browse button not working on touch devices. #TINY-3751
- Fixed so that nbsp entities aren't trimmed in white-space: pre-line elements. #TINY-3642
- Fixed space key properly inserts a nbsp before/after block elements. #TINY-3745
- Fixed infinite loop in the paste plugin when IE11 takes a long time to process paste events. Patch contributed by lRawd. #GH-4987

## 4.9.4 - 2019-03-20

### Fixed
- Fixed an issue where **Home/End** keys wouldn't move the caret correctly before or after `contenteditable=false` inline elements. #TINY-2995
- Fixed an issue where content may have been lost when using permanent bookmarks. #TINY-3400
- Fixed the mobile editor to clean up properly when removed. #TINY-3445
- Fixed an issue where retrieving the selected content as text didn't create newlines. #TINY-3197
- Fixed an issue where typing space between images would cause issues with nbsp not being inserted. #TINY-3346

## 4.9.3 - 2019-01-31

### Added
- Added a visualchars_default_state setting to the Visualchars Plugin. Patch contributed by mat3e.

### Fixed
- Fixed a bug where scrolling on a page with more than one editor would cause a ResizeWindow event to fire. #TINY-3247
- Fixed a bug where if a plugin threw an error during initialisation the whole editor would fail to load. #TINY-3243
- Fixed a bug where getContent would include bogus elements when valid_elements setting was set up in a specific way. #TINY-3213
- Fixed a bug where only a few function key names could be used when creating keyboard shortcuts. #TINY-3146
- Fixed a bug where it wasn't possible to enter spaces into an editor after pressing shift+enter. #TINY-3099
- Fixed a bug where no caret would be rendered after backspacing to a contenteditable false element. #TINY-2998
- Fixed a bug where deletion to/from indented lists would leave list fragments in the editor. #TINY-2981

## 4.9.2 - 2018-12-17

### Fixed
- Fixed a bug with pressing the space key on IE 11 would result in nbsp characters being inserted between words at the end of a block. #TINY-2996
- Fixed a bug where character composition using quote and space on US International keyboards would produce a space instead of a quote. #TINY-2999
- Fixed a bug where remove format wouldn't remove the inner most inline element in some situations. #TINY-2982
- Fixed a bug where outdenting an list item would affect attributes on other list items within the same list. #TINY-2971
- Fixed a bug where the DomParser filters wouldn't be applied for elements created when parsing invalid html. #TINY-2978
- Fixed a bug where setProgressState wouldn't automatically close floating ui elements like menus. #TINY-2896
- Fixed a bug where it wasn't possible to navigate out of a figcaption element using the arrow keys. #TINY-2894
- Fixed a bug where enter key before an image inside a link would remove the image. #TINY-2780

## 4.9.1 - 2018-12-04

### Added
- Added functionality to insert html to the replacement feature of the Textpattern Plugin. #TINY-2839

### Fixed
- Fixed a bug where `editor.selection.getContent({format: 'text'})` didn't work as expected in IE11 on an unfocused editor. #TINY-2862
- Fixed a bug in the Textpattern Plugin where the editor would get an incorrect selection after inserting a text pattern on Safari. #TINY-2838
- Fixed a bug where the space bar didn't work correctly in editors with the forced_root_block setting set to false. #TINY-2816

## 4.9.0 - 2018-11-27

### Added
- Added a replace feature to the Textpattern Plugin. #TINY-1908
- Added functionality to the Lists Plugin that improves the indentation logic. #TINY-1790

### Fixed
- Fixed a bug where it wasn't possible to delete/backspace when the caret was between a contentEditable=false element and a BR. #TINY-2372
- Fixed a bug where copying table cells without a text selection would fail to copy anything. #TINY-1789
- Implemented missing `autosave_restore_when_empty` functionality in the Autosave Plugin. Patch contributed by gzzo. #GH-4447
- Reduced insertion of unnecessary nonbreaking spaces in the editor. #TINY-1879

## 4.8.5 - 2018-10-30

### Added
- Added a content_css_cors setting to the editor that adds the crossorigin="anonymous" attribute to link tags added by the StyleSheetLoader. #TINY-1909

### Fixed
- Fixed a bug where trying to remove formatting with a collapsed selection range would throw an exception. #GH-4636
- Fixed a bug in the image plugin that caused updating figures to split contenteditable elements. #GH-4563
- Fixed a bug that was causing incorrect viewport calculations for fixed position UI elements. #TINY-1897
- Fixed a bug where inline formatting would cause the delete key to do nothing. #TINY-1900

## 4.8.4 - 2018-10-23

### Added
- Added support for the HTML5 `main` element. #TINY-1877

### Changed
- Changed the keyboard shortcut to move focus to contextual toolbars to Ctrl+F9. #TINY-1812

### Fixed
- Fixed a bug where content css could not be loaded from another domain. #TINY-1891
- Fixed a bug on FireFox where the cursor would get stuck between two contenteditable false inline elements located inside of the same block element divided by a BR. #TINY-1878
- Fixed a bug with the insertContent method where nonbreaking spaces would be inserted incorrectly. #TINY-1868
- Fixed a bug where the toolbar of the inline editor would not be visible in some scenarios. #TINY-1862
- Fixed a bug where removing the editor while more than one notification was open would throw an error. #TINY-1845
- Fixed a bug where the menubutton would be rendered on top of the menu if the viewport didn't have enough height. #TINY-1678
- Fixed a bug with the annotations api where annotating collapsed selections caused problems. #TBS-2449
- Fixed a bug where wbr elements were being transformed into whitespace when using the Paste Plugin's paste as text setting. #GH-4638
- Fixed a bug where the Search and Replace didn't replace spaces correctly. #GH-4632
- Fixed a bug with sublist items not persisting selection. #GH-4628
- Fixed a bug with mceInsertRawHTML command not working as expected. #GH-4625

## 4.8.3 - 2018-09-13

### Fixed
- Fixed a bug where the Wordcount Plugin didn't correctly count words within tables on IE11. #TINY-1770
- Fixed a bug where it wasn't possible to move the caret out of a table on IE11 and Firefox. #TINY-1682
- Fixed a bug where merging empty blocks didn't work as expected, sometimes causing content to be deleted. #TINY-1781
- Fixed a bug where the Textcolor Plugin didn't show the correct current color. #TINY-1810
- Fixed a bug where clear formatting with a collapsed selection would sometimes clear formatting from more content than expected. #TINY-1813 #TINY-1821
- Fixed a bug with the Table Plugin where it wasn't possible to keyboard navigate to the caption. #TINY-1818

## 4.8.2 - 2018-08-09

### Changed
- Moved annotator from "experimental" to "annotator" object on editor. #TBS-2398
- Improved the multiclick normalization across browsers. #TINY-1788

### Fixed
- Fixed a bug where running getSelectedBlocks with a collapsed selection between block elements would produce incorrect results. #TINY-1787
- Fixed a bug where the ScriptLoaders loadScript method would not work as expected in FireFox when loaded on the same page as a ShadowDOM polyfill. #TINY-1786
- Removed reference to ShadowDOM event.path as Blink based browsers now support event.composedPath. #TINY-1785
- Fixed a bug where a reference to localStorage would throw an "access denied" error in IE11 with strict security settings. #TINY-1782
- Fixed a bug where pasting using the toolbar button on an inline editor in IE11 would cause a looping behaviour. #TINY-1768

## 4.8.1 - 2018-07-26

### Fixed
- Fixed a bug where the content of inline editors was being cleaned on every call of `editor.save()`. #TINY-1783
- Fixed a bug where the arrow of the Inlite Theme toolbar was being rendered incorrectly in RTL mode. #TINY-1776
- Fixed a bug with the Paste Plugin where pasting after inline contenteditable false elements moved the caret to the end of the line. #TINY-1758

## 4.8.0 - 2018-06-27

### Added
- Added new "experimental" object in editor, with initial Annotator API. #TBS-2374

### Fixed
- Fixed a bug where deleting paragraphs inside of table cells would delete the whole table cell. #TINY-1759
- Fixed a bug in the Table Plugin where removing row height set on the row properties dialog did not update the table. #TINY-1730
- Fixed a bug with the font select toolbar item didn't update correctly. #TINY-1683
- Fixed a bug where all bogus elements would not be deleted when removing an inline editor. #TINY-1669

## 4.7.13 - 2018-05-16

### Added
- Added missing code menu item from the default menu config. #TINY-1648
- Added new align button for combining the separate align buttons into a menu button. #TINY-1652

### Fixed
- Fixed a bug where Edge 17 wouldn't be able to select images or tables. #TINY-1679
- Fixed issue where whitespace wasn't preserved when the editor was initialized on pre elements. #TINY-1649
- Fixed a bug with the fontselect dropdowns throwing an error if the editor was hidden in Firefox. #TINY-1664
- Fixed a bug where it wasn't possible to merge table cells on IE 11. #TINY-1671
- Fixed a bug where textcolor wasn't applying properly on IE 11 in some situations. #TINY-1663
- Fixed a bug where the justifyfull command state wasn't working correctly. #TINY-1677
- Fixed a bug where the styles wasn't updated correctly when resizing some tables. #TINY-1668

## 4.7.12 - 2018-05-03

### Added
- Added an option to filter out image svg data urls.
- Added support for html5 details and summary elements.

### Changed
- Changed so the mce-abs-layout-item css rule targets html instead of body. Patch contributed by nazar-pc.

### Fixed
- Fixed a bug where the "read" step on the mobile theme was still present on android mobile browsers.
- Fixed a bug where all images in the editor document would reload on any editor change.
- Fixed a bug with the Table Plugin where ObjectResized event wasn't being triggered on column resize.
- Fixed so the selection is set to the first suitable caret position after editor.setContent called.
- Fixed so links with xlink:href attributes are filtered correctly to prevent XSS.
- Fixed a bug on IE11 where pasting content into an inline editor initialized on a heading element would create new editable elements.
- Fixed a bug where readonly mode would not work as expected when the editor contained contentEditable=true elements.
- Fixed a bug where the Link Plugin would throw an error when used together with the webcomponents polyfill. Patch contributed by 4esnog.
- Fixed a bug where the "Powered by TinyMCE" branding link would break on XHTML pages. Patch contributed by tistre.
- Fixed a bug where the same id would be used in the blobcache for all pasted images. Patch contributed by thorn0.

## 4.7.11 - 2018-04-11

### Added
- Added a new imagetools_credentials_hosts option to the Imagetools Plugin.

### Fixed
- Fixed a bug where toggling a list containing empty LIs would throw an error. Patch contributed by bradleyke.
- Fixed a bug where applying block styles to a text with the caret at the end of the paragraph would select all text in the paragraph.
- Fixed a bug where toggling on the Spellchecker Plugin would trigger isDirty on the editor.
- Fixed a bug where it was possible to enter content into selection bookmark spans.
- Fixed a bug where if a non paragraph block was configured in forced_root_block the editor.getContent method would return incorrect values with an empty editor.
- Fixed a bug where dropdown menu panels stayed open and fixed in position when dragging dialog windows.
- Fixed a bug where it wasn't possible to extend table cells with the space button in Safari.
- Fixed a bug where the setupeditor event would thrown an error when using the Compat3x Plugin.
- Fixed a bug where an error was thrown in FontInfo when called on a detached element.

## 4.7.10 - 2018-04-03

### Added
- Added normalization of triple clicks across browsers in the editor.
- Added a `hasFocus` method to the editor that checks if the editor has focus.
- Added correct icon to the Nonbreaking Plugin menu item.

### Fixed
- Fixed so the `getContent`/`setContent` methods work even if the editor is not initialized.
- Fixed a bug with the Media Plugin where query strings were being stripped from youtube links.
- Fixed a bug where image styles were changed/removed when opening and closing the Image Plugin dialog.
- Fixed a bug in the Table Plugin where some table cell styles were not correctly added to the content html.
- Fixed a bug in the Spellchecker Plugin where it wasn't possible to change the spellchecker language.
- Fixed so the the unlink action in the Link Plugin has a menu item and can be added to the contextmenu.
- Fixed a bug where it wasn't possible to keyboard navigate to the start of an inline element on a new line within the same block element.
- Fixed a bug with the Text Color Plugin where if used with an inline editor located at the bottom of the screen the colorpicker could appear off screen.
- Fixed a bug with the UndoManager where undo levels were being added for nbzwsp characters.
- Fixed a bug with the Table Plugin where the caret would sometimes be lost when keyboard navigating up through a table.
- Fixed a bug where FontInfo.getFontFamily would throw an error when called on a removed editor.
- Fixed a bug in Firefox where undo levels were not being added correctly for some specific operations.
- Fixed a bug where initializing an inline editor inside of a table would make the whole table resizeable.
- Fixed a bug where the fake cursor that appears next to tables on Firefox was positioned incorrectly when switching to fullscreen.
- Fixed a bug where zwsp's weren't trimmed from the output from `editor.getContent({ format: 'text' })`.
- Fixed a bug where the fontsizeselect/fontselect toolbar items showed the body info rather than the first possible caret position info on init.
- Fixed a bug where it wasn't possible to select all content if the editor only contained an inline boundary element.
- Fixed a bug where `content_css` urls with query strings wasn't working.
- Fixed a bug in the Table Plugin where some table row styles were removed when changing other styles in the row properties dialog.

### Removed
- Removed the "read" step from the mobile theme.

## 4.7.9 - 2018-02-27

### Fixed
- Fixed a bug where the editor target element didn't get the correct style when removing the editor.

## 4.7.8 - 2018-02-26

### Fixed
- Fixed an issue with the Help Plugin where the menuitem name wasn't lowercase.
- Fixed an issue on MacOS where text and bold text did not have the same line-height in the autocomplete dropdown in the Link Plugin dialog.
- Fixed a bug where the "paste as text" option in the Paste Plugin didn't work.
- Fixed a bug where dialog list boxes didn't get positioned correctly in documents with scroll.
- Fixed a bug where the Inlite Theme didn't use the Table Plugin api to insert correct tables.
- Fixed a bug where the Inlite Theme panel didn't hide on blur in a correct way.
- Fixed a bug where placing the cursor before a table in Firefox would scroll to the bottom of the table.
- Fixed a bug where selecting partial text in table cells with rowspans and deleting would produce faulty tables.
- Fixed a bug where the Preview Plugin didn't work on Safari due to sandbox security.
- Fixed a bug where table cell selection using the keyboard threw an error.
- Fixed so the font size and font family doesn't toggle the text but only sets the selected format on the selected text.
- Fixed so the built-in spellchecking on Chrome and Safari creates an undo level when replacing words.

## 4.7.7 - 2018-02-19

### Added
- Added a border style selector to the advanced tab of the Image Plugin.
- Added better controls for default table inserted by the Table Plugin.
- Added new `table_responsive_width` option to the Table Plugin that controls whether to use pixel or percentage widths.

### Fixed
- Fixed a bug where the Link Plugin text didn't update when a URL was pasted using the context menu.
- Fixed a bug with the Spellchecker Plugin where using "Add to dictionary" in the context menu threw an error.
- Fixed a bug in the Media Plugin where the preview node for iframes got default width and height attributes that interfered with width/height styles.
- Fixed a bug where backslashes were being added to some font family names in Firefox in the fontselect toolbar item.
- Fixed a bug where errors would be thrown when trying to remove an editor that had not yet been fully initialized.
- Fixed a bug where the Imagetools Plugin didn't update the images atomically.
- Fixed a bug where the Fullscreen Plugin was throwing errors when being used on an inline editor.
- Fixed a bug where drop down menus weren't positioned correctly in inline editors on scroll.
- Fixed a bug with a semicolon missing at the end of the bundled javascript files.
- Fixed a bug in the Table Plugin with cursor navigation inside of tables where the cursor would sometimes jump into an incorrect table cells.
- Fixed a bug where indenting a table that is a list item using the "Increase indent" button would create a nested table.
- Fixed a bug where text nodes containing only whitespace were being wrapped by paragraph elements.
- Fixed a bug where whitespace was being inserted after br tags inside of paragraph tags.
- Fixed a bug where converting an indented paragraph to a list item would cause the list item to have extra padding.
- Fixed a bug where Copy/Paste in an editor with a lot of content would cause the editor to scroll to the top of the content in IE11.
- Fixed a bug with a memory leak in the DragHelper. Path contributed by ben-mckernan.
- Fixed a bug where the advanced tab in the Media Plugin was being shown even if it didn't contain anything. Patch contributed by gabrieeel.
- Fixed an outdated eventname in the EventUtils. Patch contributed by nazar-pc.
- Fixed an issue where the Json.parse function would throw an error when being used on a page with strict CSP settings.
- Fixed so you can place the curser before and after table elements within the editor in Firefox and Edge/IE.

## 4.7.6 - 2018-01-29

### Fixed
- Fixed a bug in the jquery integration where it threw an error saying that "global is not defined".
- Fixed a bug where deleting a table cell whose previous sibling was set to contenteditable false would create a corrupted table.
- Fixed a bug where highlighting text in an unfocused editor did not work correctly in IE11/Edge.
- Fixed a bug where the table resize handles were not being repositioned when activating the Fullscreen Plugin.
- Fixed a bug where the Imagetools Plugin dialog didn't honor editor RTL settings.
- Fixed a bug where block elements weren't being merged correctly if you deleted from after a contenteditable false element to the beginning of another block element.
- Fixed a bug where TinyMCE didn't work with module loaders like webpack.

## 4.7.5 - 2018-01-22

### Fixed
- Fixed bug with the Codesample Plugin where it wasn't possible to edit codesamples when the editor was in inline mode.
- Fixed bug where focusing on the status bar broke the keyboard navigation functionality.
- Fixed bug where an error would be thrown on Edge by the Table Plugin when pasting using the PowerPaste Plugin.
- Fixed bug in the Table Plugin where selecting row border style from the dropdown menu in advanced row properties would throw an error.
- Fixed bug with icons being rendered incorrectly on Chrome on Mac OS.
- Fixed bug in the Textcolor Plugin where the font color and background color buttons wouldn't trigger an ExecCommand event.
- Fixed bug in the Link Plugin where the url field wasn't forced LTR.
- Fixed bug where the Nonbreaking Plugin incorrectly inserted spaces into tables.
- Fixed bug with the inline theme where the toolbar wasn't repositioned on window resize.

## 4.7.4 - 2017-12-05

### Fixed
- Fixed bug in the Nonbreaking Plugin where the nonbreaking_force_tab setting was being ignored.
- Fixed bug in the Table Plugin where changing row height incorrectly converted column widths to pixels.
- Fixed bug in the Table Plugin on Edge and IE11 where resizing the last column after resizing the table would cause invalid column heights.
- Fixed bug in the Table Plugin where keyboard navigation was not normalized between browsers.
- Fixed bug in the Table Plugin where the colorpicker button would show even without defining the colorpicker_callback.
- Fixed bug in the Table Plugin where it wasn't possible to set the cell background color.
- Fixed bug where Firefox would throw an error when intialising an editor on an element that is hidden or not yet added to the DOM.
- Fixed bug where Firefox would throw an error when intialising an editor inside of a hidden iframe.

## 4.7.3 - 2017-11-23

### Added
- Added functionality to open the Codesample Plugin dialog when double clicking on a codesample. Patch contributed by dakuzen.

### Fixed
- Fixed bug where undo/redo didn't work correctly with some formats and caret positions.
- Fixed bug where the color picker didn't show up in Table Plugin dialogs.
- Fixed bug where it wasn't possible to change the width of a table through the Table Plugin dialog.
- Fixed bug where the Charmap Plugin couldn't insert some special characters.
- Fixed bug where editing a newly inserted link would not actually edit the link but insert a new link next to it.
- Fixed bug where deleting all content in a table cell made it impossible to place the caret into it.
- Fixed bug where the vertical alignment field in the Table Plugin cell properties dialog didn't do anything.
- Fixed bug where an image with a caption showed two sets of resize handles in IE11.
- Fixed bug where pressing the enter button inside of an h1 with contenteditable set to true would sometimes produce a p tag.
- Fixed bug with backspace not working as expected before a noneditable element.
- Fixed bug where operating on tables with invalid rowspans would cause an error to be thrown.
- Fixed so a real base64 representation of the image is available on the blobInfo that the images_upload_handler gets called with.
- Fixed so the image upload tab is available when the images_upload_handler is defined (and not only when the images_upload_url is defined).

## 4.7.2 - 2017-11-07

### Added
- Added newly rewritten Table Plugin.
- Added support for attributes with colon in valid_elements and addValidElements.
- Added support for dailymotion short url in the Media Plugin. Patch contributed by maat8.
- Added support for converting to half pt when converting font size from px to pt. Patch contributed by danny6514.
- Added support for location hash to the Autosave plugin to make it work better with SPAs using hash routing.
- Added support for merging table cells when pasting a table into another table.

### Changed
- Changed so the language packs are only loaded once. Patch contributed by 0xor1.
- Simplified the css for inline boundaries selection by switching to an attribute selector.

### Fixed
- Fixed bug where an error would be thrown on editor initialization if the window.getSelection() returned null.
- Fixed bug where holding down control or alt keys made the keyboard navigation inside an inline boundary not work as expected.
- Fixed bug where applying formats in IE11 produced extra, empty paragraphs in the editor.
- Fixed bug where the Word Count Plugin didn't count some mathematical operators correctly.
- Fixed bug where removing an inline editor removed the element that the editor had been initialized on.
- Fixed bug where setting the selection to the end of an editable container caused some formatting problems.
- Fixed bug where an error would be thrown sometimes when an editor was removed because of the selection bookmark was being stored asynchronously.
- Fixed a bug where an editor initialized on an empty list did not contain any valid cursor positions.
- Fixed a bug with the Context Menu Plugin and webkit browsers on Mac where right-clicking inside a table would produce an incorrect selection.
- Fixed bug where the Image Plugin constrain proportions setting wasn't working as expected.
- Fixed bug where deleting the last character in a span with decorations produced an incorrect element when typing.
- Fixed bug where focusing on inline editors made the toolbar flicker when moving between elements quickly.
- Fixed bug where the selection would be stored incorrectly in inline editors when the mouseup event was fired outside the editor body.
- Fixed bug where toggling bold at the end of an inline boundary would toggle off the whole word.
- Fixed bug where setting the skin to false would not stop the loading of some skin css files.
- Fixed bug in mobile theme where pinch-to-zoom would break after exiting the editor.
- Fixed bug where sublists of a fully selected list would not be switched correctly when changing list style.
- Fixed bug where inserting media by source would break the UndoManager.
- Fixed bug where inserting some content into the editor with a specific selection would replace some content incorrectly.
- Fixed bug where selecting all content with ctrl+a in IE11 caused problems with untoggling some formatting.
- Fixed bug where the Search and Replace Plugin left some marker spans in the editor when undoing and redoing after replacing some content.
- Fixed bug where the editor would not get a scrollbar when using the Fullscreen and Autoresize plugins together.
- Fixed bug where the font selector would stop working correctly after selecting fonts three times.
- Fixed so pressing the enter key inside of an inline boundary inserts a br after the inline boundary element.
- Fixed a bug where it wasn't possible to use tab navigation inside of a table that was inside of a list.
- Fixed bug where end_container_on_empty_block would incorrectly remove elements.
- Fixed bug where content_styles weren't added to the Preview Plugin iframe.
- Fixed so the beforeSetContent/beforeGetContent events are preventable.
- Fixed bug where changing height value in Table Plugin advanced tab didn't do anything.
- Fixed bug where it wasn't possible to remove formatting from content in beginning of table cell.

## 4.7.1 - 2017-10-09

### Fixed
- Fixed bug where theme set to false on an inline editor produced an extra div element after the target element.
- Fixed bug where the editor drag icon was misaligned with the branding set to false.
- Fixed bug where doubled menu items were not being removed as expected with the removed_menuitems setting.
- Fixed bug where the Table of contents plugin threw an error when initialized.
- Fixed bug where it wasn't possible to add inline formats to text selected right to left.
- Fixed bug where the paste from plain text mode did not work as expected.
- Fixed so the style previews do not set color and background color when selected.
- Fixed bug where the Autolink plugin didn't work as expected with some formats applied on an empty editor.
- Fixed bug where the Textpattern plugin were throwing errors on some patterns.
- Fixed bug where the Save plugin saved all editors instead of only the active editor. Patch contributed by dannoe.

## 4.7.0 - 2017-10-03

### Added
- Added new mobile ui that is specifically designed for mobile devices.

### Changed
- Updated the default skin to be more modern and white since white is preferred by most implementations.
- Restructured the default menus to be more similar to common office suites like Google Docs.

### Fixed
- Fixed so theme can be set to false on both inline and iframe editor modes.
- Fixed bug where inline editor would add/remove the visualblocks css multiple times.
- Fixed bug where selection wouldn't be properly restored when editor lost focus and commands where invoked.
- Fixed bug where toc plugin would generate id:s for headers even though a toc wasn't inserted into the content.
- Fixed bug where is wasn't possible to drag/drop contents within the editor if paste_data_images where set to true.
- Fixed bug where getParam and close in WindowManager would get the first opened window instead of the last opened window.
- Fixed bug where delete would delete between cells inside a table in Firefox.

## 4.6.7 - 2017-09-18

### Added
- Added some missing translations to Image, Link and Help plugins.

### Fixed
- Fixed bug where paste wasn't working in IOS.
- Fixed bug where the Word Count Plugin didn't count some mathematical operators correctly.
- Fixed bug where inserting a list in a table caused the cell to expand in height.
- Fixed bug where pressing enter in a list located inside of a table deleted list items instead of inserting new list item.
- Fixed bug where copy and pasting table cells produced inconsistent results.
- Fixed bug where initializing an editor with an ID of 'length' would throw an exception.
- Fixed bug where it was possible to split a non merged table cell.
- Fixed bug where copy and pasting a list with a very specific selection into another list would produce a nested list.
- Fixed bug where copy and pasting ordered lists sometimes produced unordered lists.
- Fixed bug where padded elements inside other elements would be treated as empty.
- Fixed so you can resize images inside a figure element.
- Fixed bug where an inline TinyMCE editor initialized on a table did not set selection on load in Chrome.
- Fixed the positioning of the inlite toolbar when the target element wasn't big enough to fit the toolbar.

## 4.6.6 - 2017-08-30

### Fixed
- Fixed so that notifications wrap long text content instead of bleeding outside the notification element.
- Fixed so the content_style css is added after the skin and custom stylesheets.
- Fixed bug where it wasn't possible to remove a table with the Cut button.
- Fixed bug where the center format wasn't getting the same font size as the other formats in the format preview.
- Fixed bug where the wordcount plugin wasn't counting hyphenated words correctly.
- Fixed bug where all content pasted into the editor was added to the end of the editor.
- Fixed bug where enter keydown on list item selection only deleted content and didn't create a new line.
- Fixed bug where destroying the editor while the content css was still loading caused error notifications on Firefox.
- Fixed bug where undoing cut operation in IE11 left some unwanted html in the editor content.
- Fixed bug where enter keydown would throw an error in IE11.
- Fixed bug where duplicate instances of an editor were added to the editors array when using the createEditor API.
- Fixed bug where the formatter applied formats on the wrong content when spellchecker was activated.
- Fixed bug where switching formats would reset font size on child nodes.
- Fixed bug where the table caption element weren't always the first descendant to the table tag.
- Fixed bug where pasting some content into the editor on chrome some newlines were removed.
- Fixed bug where it wasn't possible to remove a list if a list item was a table element.
- Fixed bug where copy/pasting partial selections of tables wouldn't produce a proper table.
- Fixed bug where the searchreplace plugin could not find consecutive spaces.
- Fixed bug where background color wasn't applied correctly on some partially selected contents.

## 4.6.5 - 2017-08-02

### Added
- Added new inline_boundaries_selector that allows you to specify the elements that should have boundaries.
- Added new local upload feature this allows the user to upload images directly from the image dialog.
- Added a new api for providing meta data for plugins. It will show up in the help dialog if it's provided.

### Fixed
- Fixed so that the notifications created by the notification manager are more screen reader accessible.
- Fixed bug where changing the list format on multiple selected lists didn't change all of the lists.
- Fixed bug where the nonbreaking plugin would insert multiple undo levels when pressing the tab key.
- Fixed bug where delete/backspace wouldn't render a caret when all editor contents where deleted.
- Fixed bug where delete/backspace wouldn't render a caret if the deleted element was a single contentEditable false element.
- Fixed bug where the wordcount plugin wouldn't count words correctly if word where typed after applying a style format.
- Fixed bug where the wordcount plugin would count mathematical formulas as multiple words for example 1+1=2.
- Fixed bug where formatting of triple clicked blocks on Chrome/Safari would result in styles being added outside the visual selection.
- Fixed bug where paste would add the contents to the end of the editor area when inline mode was used.
- Fixed bug where toggling off bold formatting on text entered in a new paragraph would add an extra line break.
- Fixed bug where autolink plugin would only produce a link on every other consecutive link on Firefox.
- Fixed bug where it wasn't possible to select all contents if the content only had one pre element.
- Fixed bug where sizzle would produce lagging behavior on some sites due to repaints caused by feature detection.
- Fixed bug where toggling off inline formats wouldn't include the space on selected contents with leading or trailing spaces.
- Fixed bug where the cut operation in UI wouldn't work in Chrome.
- Fixed bug where some legacy editor initialization logic would throw exceptions about editor settings not being defined.
- Fixed bug where it wasn't possible to apply text color to links if they where part of a non collapsed selection.
- Fixed bug where an exception would be thrown if the user selected a video element and then moved the focus outside the editor.
- Fixed bug where list operations didn't work if there where block elements inside the list items.
- Fixed bug where applying block formats to lists wrapped in block elements would apply to all elements in that wrapped block.

## 4.6.4 - 2017-06-13

### Fixed
- Fixed bug where the editor would move the caret when clicking on the scrollbar next to a content editable false block.
- Fixed bug where the text color select dropdowns wasn't placed correctly when they didn't fit the width of the screen.
- Fixed bug where the default editor line height wasn't working for mixed font size contents.
- Fixed bug where the content css files for inline editors were loaded multiple times for multiple editor instances.
- Fixed bug where the initial value of the font size/font family dropdowns wasn't displayed.
- Fixed bug where the I18n api was not supporting arrays as the translation replacement values.
- Fixed bug where chrome would display "The given range isn't in document." errors for invalid ranges passed to setRng.
- Fixed bug where the compat3x plugin wasn't working since the global tinymce references wasn't resolved correctly.
- Fixed bug where the preview plugin wasn't encoding the base url passed into the iframe contents producing a xss bug.
- Fixed bug where the dom parser/serializer wasn't handling some special elements like noframes, title and xmp.
- Fixed bug where the dom parser/serializer wasn't handling cdata sections with comments inside.
- Fixed bug where the editor would scroll to the top of the editable area if a dialog was closed in inline mode.
- Fixed bug where the link dialog would not display the right rel value if rel_list was configured.
- Fixed bug where the context menu would select images on some platforms but not others.
- Fixed bug where the filenames of images were not retained on dragged and drop into the editor from the desktop.
- Fixed bug where the paste plugin would misrepresent newlines when pasting plain text and having forced_root_block configured.
- Fixed so that the error messages for the imagetools plugin is more human readable.
- Fixed so the internal validate setting for the parser/serializer can't be set from editor initialization settings.

## 4.6.3 - 2017-05-30

### Fixed
- Fixed bug where the arrow keys didn't work correctly when navigating on nested inline boundary elements.
- Fixed bug where delete/backspace didn't work correctly on nested inline boundary elements.
- Fixed bug where image editing didn't work on subsequent edits of the same image.
- Fixed bug where charmap descriptions wouldn't properly wrap if they exceeded the width of the box.
- Fixed bug where the default image upload handler only accepted 200 as a valid http status code.
- Fixed so rel on target=_blank links gets forced with only noopener instead of both noopener and noreferrer.

## 4.6.2 - 2017-05-23

### Fixed
- Fixed bug where the SaxParser would run out of memory on very large documents.
- Fixed bug with formatting like font size wasn't applied to del elements.
- Fixed bug where various api calls would be throwing exceptions if they where invoked on a removed editor instance.
- Fixed bug where the branding position would be incorrect if the editor was inside a hidden tab and then later showed.
- Fixed bug where the color levels feature in the imagetools dialog wasn't working properly.
- Fixed bug where imagetools dialog wouldn't pre-load images from CORS domains, before trying to prepare them for editing.
- Fixed bug where the tab key would move the caret to the next table cell if being pressed inside a list inside a table.
- Fixed bug where the cut/copy operations would loose parent context like the current format etc.
- Fixed bug with format preview not working on invalid elements excluded by valid_elements.
- Fixed bug where blocks would be merged in incorrect order on backspace/delete.
- Fixed bug where zero length text nodes would cause issues with the undo logic if there where iframes present.
- Fixed bug where the font size/family select lists would throw errors if the first node was a comment.
- Fixed bug with csp having to allow local script evaluation since it was used to detect global scope.
- Fixed bug where CSP required a relaxed option for javascript: URLs in unsupported legacy browsers.
- Fixed bug where a fake caret would be rendered for td with the contenteditable=false.
- Fixed bug where typing would be blocked on IE 11 when within a nested contenteditable=true/false structure.

## 4.6.1 - 2017-05-10

### Added
- Added configuration option to list plugin to disable tab indentation.

### Fixed
- Fixed bug where format change on very specific content could cause the selection to change.
- Fixed bug where TinyMCE could not be lazyloaded through jquery integration.
- Fixed bug where entities in style attributes weren't decoded correctly on paste in webkit.
- Fixed bug where fontsize_formats option had been renamed incorrectly.
- Fixed bug with broken backspace/delete behaviour between contenteditable=false blocks.
- Fixed bug where it wasn't possible to backspace to the previous line with the inline boundaries functionality turned on.
- Fixed bug where is wasn't possible to move caret left and right around a linked image with the inline boundaries functionality turned on.
- Fixed bug where pressing enter after/before hr element threw exception. Patch contributed bradleyke.
- Fixed so the CSS in the visualblocks plugin doesn't overwrite background color. Patch contributed by Christian Rank.
- Fixed bug where multibyte characters weren't encoded correctly. Patch contributed by James Tarkenton.
- Fixed bug where shift-click to select within contenteditable=true fields wasn't working.

## 4.6.0 - 2017-05-04

### Added
- Added an inline boundary caret position feature that makes it easier to type at the beginning/end of links/code elements.
- Added a help plugin that adds a button and a dialog showing the editor shortcuts and loaded plugins.
- Added an inline_boundaries option that allows you to disable the inline boundary feature if it's not desired.
- Added a new ScrollIntoView event that allows you to override the default scroll to element behavior.
- Added role and aria- attributes as valid elements in the default valid elements config.
- Added new internal flag for PastePreProcess/PastePostProcess this is useful to know if the paste was coming from an external source.
- Added new ignore function to UndoManager this works similar to transact except that it doesn't add an undo level by default.

### Fixed
- Fixed so that urls gets retained for images when being edited. This url is then passed on to the upload handler.
- Fixed so that the editors would be initialized on readyState interactive instead of complete.
- Fixed so that the init event of the editor gets fired once all contentCSS files have been properly loaded.
- Fixed so that width/height of the editor gets taken from the textarea element if it's explicitly specified in styles.
- Fixed so that keep_styles set to false no longer clones class/style from the previous paragraph on enter.
- Fixed so that the default line-height is 1.2em to avoid zwnbsp characters from producing text rendering glitches on Windows.
- Fixed so that loading errors of content css gets presented by a notification message.
- Fixed so figure image elements can be linked when selected this wraps the figure image in a anchor element.
- Fixed bug where it wasn't possible to copy/paste rows with colspans by using the table copy/paste feature.
- Fixed bug where the protect setting wasn't properly applied to header/footer parts when using the fullpage plugin.
- Fixed bug where custom formats that specified upper case element names where not applied correctly.
- Fixed bug where some screen readers weren't reading buttons due to an aria specific fix for IE 8.
- Fixed bug where cut wasn't working correctly on iOS due to it's clipboard API not working correctly.
- Fixed bug where Edge would paste div elements instead of paragraphs when pasting plain text.
- Fixed bug where the textpattern plugin wasn't dealing with trailing punctuations correctly.
- Fixed bug where image editing would some times change the image format from jpg to png.
- Fixed bug where some UI elements could be inserted into the toolbar even if they where not registered.
- Fixed bug where it was possible to click the TD instead of the character in the character map and that caused an exception.
- Fixed bug where the font size/font family dropdowns would sometimes show an incorrect value due to css not being loaded in time.
- Fixed bug with the media plugin inserting undefined instead of retaining size when media_dimensions was set to false.
- Fixed bug with deleting images when forced_root_blocks where set to false.
- Fixed bug where input focus wasn't properly handled on nested content editable elements.
- Fixed bug where Chrome/Firefox would throw an exception when selecting images due to recent change of setBaseAndExtent support.
- Fixed bug where malformed blobs would throw exceptions now they are simply ignored.
- Fixed bug where backspace/delete wouldn't work properly in some cases where all contents was selected in WebKit.
- Fixed bug with Angular producing errors since it was expecting events objects to be patched with their custom properties.
- Fixed bug where the formatter would apply formatting to spellchecker errors now all bogus elements are excluded.
- Fixed bug with backspace/delete inside table caption elements wouldn't behave properly on IE 11.
- Fixed bug where typing after a contenteditable false inline element could move the caret to the end of that element.
- Fixed bug where backspace before/after contenteditable false blocks wouldn't properly remove the right element.
- Fixed bug where backspace before/after contenteditable false inline elements wouldn't properly empty the current block element.
- Fixed bug where vertical caret navigation with a custom line-height would sometimes match incorrect positions.
- Fixed bug with paste on Edge where character encoding wasn't handled properly due to a browser bug.
- Fixed bug with paste on Edge where extra fragment data was inserted into the contents when pasting.
- Fixed bug with pasting contents when having a whole block element selected on WebKit could cause WebKit spans to appear.
- Fixed bug where the visualchars plugin wasn't working correctly showing invisible nbsp characters.
- Fixed bug where browsers would hang if you tried to load some malformed html contents.
- Fixed bug where the init call promise wouldn't resolve if the specified selector didn't find any matching elements.
- Fixed bug where the Schema isValidChild function was case sensitive.

### Removed
- Dropped support for IE 8-10 due to market share and lack of support from Microsoft. See tinymce docs for details.

## 4.5.3 - 2017-02-01

### Added
- Added keyboard navigation for menu buttons when the menu is in focus.
- Added api to the list plugin for setting custom classes/attributes on lists.
- Added validation for the anchor plugin input field according to W3C id naming specifications.

### Fixed
- Fixed bug where media placeholders were removed after resize with the forced_root_block setting set to false.
- Fixed bug where deleting selections with similar sibling nodes sometimes deleted the whole document.
- Fixed bug with inlite theme where several toolbars would appear scrolling when more than one instance of the editor was in use.
- Fixed bug where the editor would throw error with the fontselect plugin on hidden editor instances in Firefox.
- Fixed bug where the background color would not stretch to the font size.
- Fixed bug where font size would be removed when changing background color.
- Fixed bug where the undomanager trimmed away whitespace between nodes on undo/redo.
- Fixed bug where media_dimensions=false in media plugin caused the editor to throw an error.
- Fixed bug where IE was producing font/u elements within links on paste.
- Fixed bug where some button tooltips were broken when compat3x was in use.
- Fixed bug where backspace/delete/typeover would remove the caption element.
- Fixed bug where powerspell failed to function when compat3x was enabled.
- Fixed bug where it wasn't possible to apply sub/sup on text with large font size.
- Fixed bug where pre tags with spaces weren't treated as content.
- Fixed bug where Meta+A would select the entire document instead of all contents in nested ce=true elements.

## 4.5.2 - 2017-01-04

### Fixed
- Added missing keyboard shortcut description for the underline menu item in the format menu.
- Fixed bug where external blob urls wasn't properly handled by editor upload logic. Patch contributed by David Oviedo.
- Fixed bug where urls wasn't treated as a single word by the wordcount plugin.
- Fixed bug where nbsp characters wasn't treated as word delimiters by the wordcount plugin.
- Fixed bug where editor instance wasn't properly passed to the format preview logic. Patch contributed by NullQuery.
- Fixed bug where the fake caret wasn't hidden when you moved selection to a cE=false element.
- Fixed bug where it wasn't possible to edit existing code sample blocks.
- Fixed bug where it wasn't possible to delete editor contents if the selection included an empty block.
- Fixed bug where the formatter wasn't expanding words on some international characters. Patch contributed by Martin Larochelle.
- Fixed bug where the open link feature wasn't working correctly on IE 11.
- Fixed bug where enter before/after a cE=false block wouldn't properly padd the paragraph with an br element.
- Fixed so font size and font family select boxes always displays a value by using the runtime style as a fallback.
- Fixed so missing plugins will be logged to console as warnings rather than halting the initialization of the editor.
- Fixed so splitbuttons become normal buttons in advlist plugin if styles are empty. Patch contributed by René Schleusner.
- Fixed so you can multi insert rows/cols by selecting table cells and using insert rows/columns.

## 4.5.1 - 2016-12-07

### Fixed
- Fixed bug where the lists plugin wouldn't initialize without the advlist plugins if served from cdn.
- Fixed bug where selectors with "*" would cause the style format preview to throw an error.
- Fixed bug with toggling lists off on lists with empty list items would throw an error.
- Fixed bug where editing images would produce non existing blob uris.
- Fixed bug where the offscreen toc selection would be treated as the real toc element.
- Fixed bug where the aria level attribute for element path would have an incorrect start index.
- Fixed bug where the offscreen selection of cE=false that where very wide would be shown onscreen. Patch contributed by Steven Bufton.
- Fixed so the default_link_target gets applied to links created by the autolink plugin.
- Fixed so that the name attribute gets removed by the anchor plugin if editing anchors.

## 4.5.0 - 2016-11-23

### Added
- Added new toc plugin allows you to insert table of contents based on editor headings.
- Added new auto complete menu to all url fields. Adds history, link to anchors etc.
- Added new sidebar api that allows you to add custom sidebar panels and buttons to toggle these.
- Added new insert menu button that allows you to have multiple insert functions under the same menu button.
- Added new open link feature to ctrl+click, alt+enter and context menu.
- Added new media_embed_handler option to allow the media plugin to be populated with custom embeds.
- Added new support for editing transparent images using the image tools dialog.
- Added new images_reuse_filename option to allow filenames of images to be retained for upload.
- Added new security feature where links with target="_blank" will by default get rel="noopener noreferrer".
- Added new allow_unsafe_link_target to allow you to opt-out of the target="_blank" security feature.
- Added new style_formats_autohide option to automatically hide styles based on context.
- Added new codesample_content_css option to specify where the code sample prism css is loaded from.
- Added new support for Japanese/Chinese word count following the unicode standards on this.
- Added new fragmented undo levels this dramatically reduces flicker on contents with iframes.
- Added new live previews for complex elements like table or lists.

### Fixed
- Fixed bug where it wasn't possible to properly tab between controls in a dialog with a disabled form item control.
- Fixed bug where firefox would generate a rectangle on elements produced after/before a cE=false elements.
- Fixed bug with advlist plugin not switching list element format properly in some edge cases.
- Fixed bug where col/rowspans wasn't correctly computed by the table plugin in some cases.
- Fixed bug where the table plugin would thrown an error if object_resizing was disabled.
- Fixed bug where some invalid markup would cause issues when running in XHTML mode. Patch contributed by Charles Bourasseau.
- Fixed bug where the fullscreen class wouldn't be removed properly when closing dialogs.
- Fixed bug where the PastePlainTextToggle event wasn't fired by the paste plugin when the state changed.
- Fixed bug where table the row type wasn't properly updated in table row dialog. Patch contributed by Matthias Balmer.
- Fixed bug where select all and cut wouldn't place caret focus back to the editor in WebKit. Patch contributed by Daniel Jalkut.
- Fixed bug where applying cell/row properties to multiple cells/rows would reset other unchanged properties.
- Fixed bug where some elements in the schema would have redundant/incorrect children.
- Fixed bug where selector and target options would cause issues if used together.
- Fixed bug where drag/drop of images from desktop on chrome would thrown an error.
- Fixed bug where cut on WebKit/Blink wouldn't add an undo level.
- Fixed bug where IE 11 would scroll to the cE=false elements when they where selected.
- Fixed bug where keys like F5 wouldn't work when a cE=false element was selected.
- Fixed bug where the undo manager wouldn't stop the typing state when commands where executed.
- Fixed bug where unlink on wrapped links wouldn't work properly.
- Fixed bug with drag/drop of images on WebKit where the image would be deleted form the source editor.
- Fixed bug where the visual characters mode would be disabled when contents was extracted from the editor.
- Fixed bug where some browsers would toggle of formats applied to the caret when clicking in the editor toolbar.
- Fixed bug where the custom theme function wasn't working correctly.
- Fixed bug where image option for custom buttons required you to have icon specified as well.
- Fixed bug where the context menu and contextual toolbars would be visible at the same time and sometimes overlapping.
- Fixed bug where the noneditable plugin would double wrap elements when using the noneditable_regexp option.
- Fixed bug where tables would get padding instead of margin when you used the indent button.
- Fixed bug where the charmap plugin wouldn't properly insert non breaking spaces.
- Fixed bug where the color previews in color input boxes wasn't properly updated.
- Fixed bug where the list items of previous lists wasn't merged in the right order.
- Fixed bug where it wasn't possible to drag/drop inline-block cE=false elements on IE 11.
- Fixed bug where some table cell merges would produce incorrect rowspan/colspan.
- Fixed so the font size of the editor defaults to 14px instead of 11px this can be overridden by custom css.
- Fixed so wordcount is debounced to reduce cpu hogging on larger texts.
- Fixed so tinymce global gets properly exported as a module when used with some module bundlers.
- Fixed so it's possible to specify what css properties you want to preview on specific formats.
- Fixed so anchors are contentEditable=false while within the editor.
- Fixed so selected contents gets wrapped in a inline code element by the codesample plugin.
- Fixed so conditional comments gets properly stripped independent of case. Patch contributed by Georgii Dolzhykov.
- Fixed so some escaped css sequences gets properly handled. Patch contributed by Georgii Dolzhykov.
- Fixed so notifications with the same message doesn't get displayed at the same time.
- Fixed so F10 can be used as an alternative key to focus to the toolbar.
- Fixed various api documentation issues and typos.

### Removed
- Removed layer plugin since it wasn't really ported from 3.x and there doesn't seem to be much use for it.
- Removed moxieplayer.swf from the media plugin since it wasn't used by the media plugin.
- Removed format state from the advlist plugin to be more consistent with common word processors.

## 4.4.3 - 2016-09-01

### Fixed
- Fixed bug where copy would produce an exception on Chrome.
- Fixed bug where deleting lists on IE 11 would merge in correct text nodes.
- Fixed bug where deleting partial lists with indentation wouldn't cause proper normalization.

## 4.4.2 - 2016-08-25

### Added
- Added new importcss_exclusive option to disable unique selectors per group.
- Added new group specific selector_converter option to importcss plugin.
- Added new codesample_languages option to apply custom languages to codesample plugin.
- Added new codesample_dialog_width/codesample_dialog_height options.

### Fixed
- Fixed bug where fullscreen button had an incorrect keyboard shortcut.
- Fixed bug where backspace/delete wouldn't work correctly from a block to a cE=false element.
- Fixed bug where smartpaste wasn't detecting links with special characters in them like tilde.
- Fixed bug where the editor wouldn't get proper focus if you clicked on a cE=false element.
- Fixed bug where it wasn't possible to copy/paste table rows that had merged cells.
- Fixed bug where merging cells could some times produce invalid col/rowspan attibute values.
- Fixed bug where getBody would sometimes thrown an exception now it just returns null if the iframe is clobbered.
- Fixed bug where drag/drop of cE=false element wasn't properly constrained to viewport.
- Fixed bug where contextmenu on Mac would collapse any selection to a caret.
- Fixed bug where rtl mode wasn't rendered properly when loading a language pack with the rtl flag.
- Fixed bug where Kamer word bounderies would be stripped from contents.
- Fixed bug where lists would sometimes render two dots or numbers on the same line.
- Fixed bug where the skin_url wasn't used by the inlite theme.
- Fixed so data attributes are ignored when comparing formats in the formatter.
- Fixed so it's possible to disable inline toolbars in the inlite theme.
- Fixed so template dialog gets resized if it doesn't fit the window viewport.

## 4.4.1 - 2016-07-26

### Added
- Added smart_paste option to paste plugin to allow disabling the paste behavior if needed.

### Fixed
- Fixed bug where png urls wasn't properly detected by the smart paste logic.
- Fixed bug where the element path wasn't working properly when multiple editor instances where used.
- Fixed bug with creating lists out of multiple paragraphs would just create one list item instead of multiple.
- Fixed bug where scroll position wasn't properly handled by the inlite theme to place the toolbar properly.
- Fixed bug where multiple instances of the editor using the inlite theme didn't render the toolbar properly.
- Fixed bug where the shortcut label for fullscreen mode didn't match the actual shortcut key.
- Fixed bug where it wasn't possible to select cE=false blocks using touch devices on for example iOS.
- Fixed bug where it was possible to select the child image within a cE=false on IE 11.
- Fixed so inserts of html containing lists doesn't merge with any existing lists unless it's a paste operation.

## 4.4.0 - 2016-06-30

### Added
- Added new inlite theme this is a more lightweight inline UI.
- Added smarter paste logic that auto detects urls in the clipboard and inserts images/links based on that.
- Added a better image resize algorithm for better image quality in the imagetools plugin.

### Fixed
- Fixed bug where it wasn't possible to drag/dropping cE=false elements on FF.
- Fixed bug where backspace/delete before/after a cE=false block would produce a new paragraph.
- Fixed bug where list style type css property wasn't preserved when indenting lists.
- Fixed bug where merging of lists where done even if the list style type was different.
- Fixed bug where the image_dataimg_filter function wasn't used when pasting images.
- Fixed bug where nested editable within a non editable element would cause scroll on focus in Chrome.
- Fixed so invalid targets for inline mode is blocked on initialization. We only support elements that can have children.

## 4.3.13 - 2016-06-08

### Added
- Added characters with a diacritical mark to charmap plugin. Patch contributed by Dominik Schilling.
- Added better error handling if the image proxy service would produce errors.

### Fixed
- Fixed issue with pasting list items into list items would produce nested list rather than a merged list.
- Fixed bug where table selection could get stuck in selection mode for inline editors.
- Fixed bug where it was possible to place the caret inside the resize grid elements.
- Fixed bug where it wasn't possible to place in elements horizontally adjacent cE=false blocks.
- Fixed bug where multiple notifications wouldn't be properly placed on screen.
- Fixed bug where multiple editor instance of the same id could be produces in some specific integrations.

## 4.3.12 - 2016-05-10

### Fixed
- Fixed bug where focus calls couldn't be made inside the editors PostRender event handler.
- Fixed bug where some translations wouldn't work as expected due to a bug in editor.translate.
- Fixed bug where the node change event could fire with a node out side the root of the editor.
- Fixed bug where Chrome wouldn't properly present the keyboard paste clipboard details when paste was clicked.
- Fixed bug where merged cells in tables couldn't be selected from right to left.
- Fixed bug where insert row wouldn't properly update a merged cells rowspan property.
- Fixed bug where the color input boxes preview field wasn't properly set on initialization.
- Fixed bug where IME composition inside table cells wouldn't work as expected on IE 11.
- Fixed so all shadow dom support is under and experimental flag due to flaky browser support.

## 4.3.11 - 2016-04-25

### Fixed
- Fixed bug where it wasn't possible to insert empty blocks though the API unless they where padded.
- Fixed bug where you couldn't type the Euro character on Windows.
- Fixed bug where backspace/delete from a cE=false element to a text block didn't work properly.
- Fixed bug where the text color default grid would render incorrectly.
- Fixed bug where the codesample plugin wouldn't load the css in the editor for multiple editors.
- Fixed so the codesample plugin textarea gets focused by default.

## 4.3.10 - 2016-04-12

### Fixed
- Fixed bug where the key "y" on WebKit couldn't be entered due to conflict with keycode for F10 on keypress.

## 4.3.9 - 2016-04-12

### Added
- Added support for focusing the contextual toolbars using keyboard.
- Added keyboard support for slider UI controls. You can no increase/decrease using arrow keys.
- Added url pattern matching for Dailymotion to media plugin. Patch contributed by Bertrand Darbon.
- Added body_class to template plugin preview. Patch contributed by Milen Petrinski.
- Added options to better override textcolor pickers with custom colors. Patch contributed by Xavier Boubert.
- Added visual arrows to inline contextual toolbars so that they point to the element being active.

### Changed
- Changed the Meta+Shift+F shortcut to Ctrl+Shift+F since Czech, Slovak, Polish languages used the first one for input.

### Fixed
- Fixed so toolbars for tables or other larger elements get better positioned below the scrollable viewport.
- Fixed bug where it was possible to click links inside cE=false blocks.
- Fixed bug where event targets wasn't properly handled in Safari Technical Preview.
- Fixed bug where drag/drop text in FF 45 would make the editor caret invisible.
- Fixed bug where the remove state wasn't properly set on editor instances when detected as clobbered.
- Fixed bug where offscreen selection of some cE=false elements would render onscreen. Patch contributed by Steven Bufton
- Fixed bug where enter would clone styles out side the root on editors inside a span. Patch contributed by ChristophKaser.
- Fixed bug where drag/drop of images into the editor didn't work correctly in FF.
- Fixed so the first item in panels for the imagetools dialog gets proper keyboard focus.

## 4.3.8 - 2016-03-15

### Fixed
- Fixed bug where inserting HR at the end of a block element would produce an extra empty block.
- Fixed bug where links would be clickable when readonly mode was enabled.
- Fixed bug where the formatter would normalize to the wrong node on very specific content.
- Fixed bug where some nested list items couldn't be indented properly.
- Fixed bug where links where clickable in the preview dialog.
- Fixed so the alt attribute doesn't get padded with an empty value by default.
- Fixed so nested alignment works more correctly. You will now alter the alignment to the closest block parent.

## 4.3.7 - 2016-03-02

### Fixed
- Fixed bug where incorrect icons would be rendered for imagetools edit and color levels.
- Fixed bug where navigation using arrow keys inside a SelectBox didn't move up/down.
- Fixed bug where the visualblocks plugin would render borders round internal UI elements.

## 4.3.6 - 2016-03-01

### Added
- Added new paste_remember_plaintext_info option to allow a global disable of the plain text mode notification.
- Added new PastePlainTextToggle event that fires when plain text mode toggles on/off.

### Fixed
- Fixed bug where it wasn't possible to select media elements since the drag logic would snap it to mouse cursor.
- Fixed bug where it was hard to place the caret inside nested cE=true elements when the outer cE=false element was focused.
- Fixed bug where editors wouldn't properly initialize if both selector and mode where used.
- Fixed bug where IME input inside table cells would switch the IME off.
- Fixed bug where selection inside the first table cell would cause the whole table cell to get selected.
- Fixed bug where error handling of images being uploaded wouldn't properly handle faulty statuses.
- Fixed bug where inserting contents before a HR would cause an exception to be thrown.
- Fixed bug where copy/paste of Excel data would be inserted as an image.
- Fixed caret position issues with copy/paste of inline block cE=false elements.
- Fixed issues with various menu item focus bugs in Chrome. Where the focused menu bar item wasn't properly blurred.
- Fixed so the notifications have a solid background since it would be hard to read if there where text under it.
- Fixed so notifications gets animated similar to the ones used by dialogs.
- Fixed so larger images that gets pasted is handled better.
- Fixed so the window close button is more uniform on various platform and also increased it's hit area.

## 4.3.5 - 2016-02-11

Npm version bump due to package not being fully updated.

## 4.3.4 - 2016-02-11

### Added
- Added new OpenWindow/CloseWindow events that gets fired when windows open/close.
- Added new NewCell/NewRow events that gets fired when table cells/rows are created.
- Added new Promise return value to tinymce.init makes it easier to handle initialization.

### Fixed
- Fixed various bugs with drag/drop of contentEditable:false elements.
- Fixed bug where deleting of very specific nested list items would result in an odd list.
- Fixed bug where lists would get merged with adjacent lists outside the editable inline root.
- Fixed bug where MS Edge would crash when closing a dialog then clicking a menu item.
- Fixed bug where table cell selection would add undo levels.
- Fixed bug where table cell selection wasn't removed when inline editor where removed.
- Fixed bug where table cell selection wouldn't work properly on nested tables.
- Fixed bug where table merge menu would be available when merging between thead and tbody.
- Fixed bug where table row/column resize wouldn't get properly removed when the editor was removed.
- Fixed bug where Chrome would scroll to the editor if there where a empty hash value in document url.
- Fixed bug where the cache suffix wouldn't work correctly with the importcss plugin.
- Fixed bug where selection wouldn't work properly on MS Edge on Windows Phone 10.
- Fixed so adjacent pre blocks gets joined into one pre block since that seems like the user intent.
- Fixed so events gets properly dispatched in shadow dom. Patch provided by Nazar Mokrynskyi.

### Removed
- Removed the jQuery version the jQuery plugin is now moved into the main package.
- Removed jscs from build process since eslint can now handle code style checking.

## 4.3.3 - 2016-01-14

### Added
- Added new table_resize_bars configuration setting.  This setting allows you to disable the table resize bars.
- Added new beforeInitialize event to tinymce.util.XHR lets you modify XHR properties before open. Patch contributed by Brent Clintel.
- Added new autolink_pattern setting to autolink plugin. Enables you to override the default autolink formats. Patch contributed by Ben Tiedt.
- Added new charmap option that lets you override the default charmap of the charmap plugin.
- Added new charmap_append option that lets you add new characters to the default charmap of the charmap plugin.
- Added new insertCustomChar event that gets fired when a character is inserted by the charmap plugin.

### Fixed
- Fixed bug where table cells started with a superfluous &nbsp; in IE10+.
- Fixed bug where table plugin would retain all BR tags when cells were merged.
- Fixed bug where media plugin would strip underscores from youtube urls.
- Fixed bug where IME input would fail on IE 11 if you typed within a table.
- Fixed bug where double click selection of a word would remove the space before the word on insert contents.
- Fixed bug where table plugin would produce exceptions when hovering tables with invalid structure.
- Fixed bug where fullscreen wouldn't scroll back to it's original position when untoggled.
- Fixed so the template plugins templates setting can be a function that gets a callback that can provide templates.

## 4.3.2 - 2015-12-14

### Fixed
- Fixed bug where the resize bars for table cells were not affected by the object_resizing property.
- Fixed bug where the contextual table toolbar would appear incorrectly if TinyMCE was initialized inline inside a table.
- Fixed bug where resizing table cells did not fire a node change event or add an undo level.
- Fixed bug where double click selection of text on IE 11 wouldn't work properly.
- Fixed bug where codesample plugin would incorrectly produce br elements inside code elements.
- Fixed bug where media plugin would strip dashes from youtube urls.
- Fixed bug where it was possible to move the caret into the table resize bars.
- Fixed bug where drag/drop into a cE=false element was possible on IE.

## 4.3.1 - 2015-11-30

### Fixed
- Fixed so it's possible to disable the table inline toolbar by setting it to false or an empty string.
- Fixed bug where it wasn't possible to resize some tables using the drag handles.
- Fixed bug where unique id:s would clash for multiple editor instances and cE=false selections.
- Fixed bug where the same plugin could be initialized multiple times.
- Fixed bug where the table inline toolbars would be displayed at the same time as the image toolbars.
- Fixed bug where the table selection rect wouldn't be removed when selecting another control element.

## 4.3.0 - 2015-11-23

### Added
- Added new table column/row resize support. Makes it a lot more easy to resize the columns/rows in a table.
- Added new table inline toolbar. Makes it easier to for example add new rows or columns to a table.
- Added new notification API. Lets you display floating notifications to the end user.
- Added new codesample plugin that lets you insert syntax highlighted pre elements into the editor.
- Added new image_caption to images. Lets you create images with captions using a HTML5 figure/figcaption elements.
- Added new live previews of embeded videos. Lets you play the video right inside the editor.
- Added new setDirty method and "dirty" event to the editor. Makes it easier to track the dirty state change.
- Added new setMode method to Editor instances that lets you dynamically switch between design/readonly.
- Added new core support for contentEditable=false elements within the editor overrides the browsers broken behavior.

### Changed
- Rewrote the noneditable plugin to use the new contentEditable false core logic.

### Fixed
- Fixed so the dirty state doesn't set to false automatically when the undo index is set to 0.
- Fixed the Selection.placeCaretAt so it works better on IE when the coordinate is between paragraphs.
- Fixed bug where data-mce-bogus="all" element contents where counted by the word count plugin.
- Fixed bug where contentEditable=false elements would be indented by the indent buttons.
- Fixed bug where images within contentEditable=false would be selected in WebKit on mouse click.
- Fixed bug in DOMUntils split method where the replacement parameter wouldn't work on specific cases.
- Fixed bug where the importcss plugin would import classes from the skin content css file.
- Fixed so all button variants have a wrapping span for it's text to make it easier to skin.
- Fixed so it's easier to exit pre block using the arrow keys.
- Fixed bug where listboxes with fix widths didn't render correctly.

## 4.2.8 - 2015-11-13

### Fixed
- Fixed bug where it was possible to delete tables as the inline root element if all columns where selected.
- Fixed bug where the UI buttons active state wasn't properly updated due to recent refactoring of that logic.

## 4.2.7 - 2015-10-27

### Fixed
- Fixed bug where backspace/delete would remove all formats on the last paragraph character in WebKit/Blink.
- Fixed bug where backspace within a inline format element with a bogus caret container would move the caret.
- Fixed bug where backspace/delete on selected table cells wouldn't add an undo level.
- Fixed bug where script tags embedded within the editor could sometimes get a mce- prefix prepended to them
- Fixed bug where validate: false option could produce an error to be thrown from the Serialization step.
- Fixed bug where inline editing of a table as the root element could let the user delete that table.
- Fixed bug where inline editing of a table as the root element wouldn't properly handle enter key.
- Fixed bug where inline editing of a table as the root element would normalize the selection incorrectly.
- Fixed bug where inline editing of a list as the root element could let the user delete that list.
- Fixed bug where inline editing of a list as the root element could let the user split that list.
- Fixed bug where resize handles would be rendered on editable root elements such as table.

## 4.2.6 - 2015-09-28

### Added
- Added capability to set request headers when using XHRs.
- Added capability to upload local images automatically default delay is set to 30 seconds after editing images.
- Added commands ids mceEditImage, mceAchor and mceMedia to be avaiable from execCommand.
- Added Edge browser to saucelabs grunt task. Patch contributed by John-David Dalton.

### Fixed
- Fixed bug where blob uris not produced by tinymce would produce HTML invalid markup.
- Fixed bug where selection of contents of a nearly empty editor in Edge would sometimes fail.
- Fixed bug where color styles woudln't be retained on copy/paste in Blink/Webkit.
- Fixed bug where the table plugin would throw an error when inserting rows after a child table.
- Fixed bug where the template plugin wouldn't handle functions as variable replacements.
- Fixed bug where undo/redo sometimes wouldn't work properly when applying formatting collapsed ranges.
- Fixed bug where shift+delete wouldn't do a cut operation on Blink/WebKit.
- Fixed bug where cut action wouldn't properly store the before selection bookmark for the undo level.
- Fixed bug where backspace in side an empty list element on IE would loose editor focus.
- Fixed bug where the save plugin wouldn't enable the buttons when a change occurred.
- Fixed bug where Edge wouldn't initialize the editor if a document.domain was specified.
- Fixed bug where enter key before nested images would sometimes not properly expand the previous block.
- Fixed bug where the inline toolbars wouldn't get properly hidden when blurring the editor instance.
- Fixed bug where Edge would paste Chinese characters on some Windows 10 installations.
- Fixed bug where IME would loose focus on IE 11 due to the double trailing br bug fix.
- Fixed bug where the proxy url in imagetools was incorrect. Patch contributed by Wong Ho Wang.

## 4.2.5 - 2015-08-31

### Added
- Added fullscreen capability to embedded youtube and vimeo videos.

### Fixed
- Fixed bug where the uploadImages call didn't work on IE 10.
- Fixed bug where image place holders would be uploaded by uploadImages call.
- Fixed bug where images marked with bogus would be uploaded by the uploadImages call.
- Fixed bug where multiple calls to uploadImages would result in decreased performance.
- Fixed bug where pagebreaks were editable to imagetools patch contributed by Rasmus Wallin.
- Fixed bug where the element path could cause too much recursion exception.
- Fixed bug for domains containing ".min". Patch contributed by Loïc Février.
- Fixed so validation of external links to accept a number after www. Patch contributed by Victor Carvalho.
- Fixed so the charmap is exposed though execCommand. Patch contributed by Matthew Will.
- Fixed so that the image uploads are concurrent for improved performance.
- Fixed various grammar problems in inline documentation. Patches provided by nikolas.

## 4.2.4 - 2015-08-17

### Added
- Added picture as a valid element to the HTML 5 schema. Patch contributed by Adam Taylor.

### Fixed
- Fixed bug where contents would be duplicated on drag/drop within the same editor.
- Fixed bug where floating/alignment of images on Edge wouldn't work properly.
- Fixed bug where it wasn't possible to drag images on IE 11.
- Fixed bug where image selection on Edge would sometimes fail.
- Fixed bug where contextual toolbars icons wasn't rendered properly when using the toolbar_items_size.
- Fixed bug where searchreplace dialog doesn't get prefilled with the selected text.
- Fixed bug where fragmented matches wouldn't get properly replaced by the searchreplace plugin.
- Fixed bug where enter key wouldn't place the caret if was after a trailing space within an inline element.
- Fixed bug where the autolink plugin could produce multiple links for the same text on Gecko.
- Fixed bug where EditorUpload could sometimes throw an exception if the blob wasn't found.
- Fixed xss issues with media plugin not properly filtering out some script attributes.

## 4.2.3 - 2015-07-30

### Fixed
- Fixed bug where image selection wasn't possible on Edge due to incompatible setBaseAndExtend API.
- Fixed bug where image blobs urls where not properly destroyed by the imagetools plugin.
- Fixed bug where keyboard shortcuts wasn't working correctly on IE 8.
- Fixed skin issue where the borders of panels where not visible on IE 8.

## 4.2.2 - 2015-07-22

### Fixed
- Fixed bug where float panels were not being hidden on inline editor blur when fixed_toolbar_container config option was in use.
- Fixed bug where combobox states wasn't properly updated if contents where updated without keyboard.
- Fixed bug where pasting into textbox or combobox would move the caret to the end of text.
- Fixed bug where removal of bogus span elements before block elements would remove whitespace between nodes.
- Fixed bug where repositioning of inline toolbars where async and producing errors if the editor was removed from DOM to early. Patch by iseulde.
- Fixed bug where element path wasn't working correctly. Patch contributed by iseulde.
- Fixed bug where menus wasn't rendered correctly when custom images where added to a menu. Patch contributed by Naim Hammadi.

## 4.2.1 - 2015-06-29

### Fixed
- Fixed bug where back/forward buttons in the browser would render blob images as broken images.
- Fixed bug where Firefox would throw regexp to big error when replacing huge base64 chunks.
- Fixed bug rendering issues with resize and context toolbars not being placed properly until next animation frame.
- Fixed bug where the rendering of the image while cropping would some times not be centered correctly.
- Fixed bug where listbox items with submenus would me selected as active.
- Fixed bug where context menu where throwing an error when rendering.
- Fixed bug where resize both option wasn't working due to resent addClass API change. Patch contributed by Jogai.
- Fixed bug where a hideAll call for container rendered inline toolbars would throw an error.
- Fixed bug where onclick event handler on combobox could cause issues if element.id was a function by some polluting libraries.
- Fixed bug where listboxes wouldn't get proper selected sub menu item when using link_list or image_list.
- Fixed so the UI controls are as wide as 4.1.x to avoid wrapping controls in toolbars.
- Fixed so the imagetools dialog is adaptive for smaller screen sizes.

## 4.2.0 - 2015-06-25

### Added
- Added new flat default skin to make the UI more modern.
- Added new imagetools plugin, lets you crop/resize and apply filters to images.
- Added new contextual toolbars support to the API lets you add floating toolbars for specific CSS selectors.
- Added new promise feature fill as tinymce.util.Promise.
- Added new built in image upload feature lets you upload any base64 encoded image within the editor as files.

### Fixed
- Fixed bug where resize handles would appear in the right position in the wrong editor when switching between resizable content in different inline editors.
- Fixed bug where tables would not be inserted in inline mode due to previous float panel fix.
- Fixed bug where floating panels would remain open when focus was lost on inline editors.
- Fixed bug where cut command on Chrome would thrown a browser security exception.
- Fixed bug where IE 11 sometimes would report an incorrect size for images in the image dialog.
- Fixed bug where it wasn't possible to remove inline formatting at the end of block elements.
- Fixed bug where it wasn't possible to delete table cell contents when cell selection was vertical.
- Fixed bug where table cell wasn't emptied from block elements if delete/backspace where pressed in empty cell.
- Fixed bug where cmd+shift+arrow didn't work correctly on Firefox mac when selecting to start/end of line.
- Fixed bug where removal of bogus elements would sometimes remove whitespace between nodes.
- Fixed bug where the resize handles wasn't updated when the main window was resized.
- Fixed so script elements gets removed by default to prevent possible XSS issues in default config implementations.
- Fixed so the UI doesn't need manual reflows when using non native layout managers.
- Fixed so base64 encoded images doesn't slow down the editor on modern browsers while editing.
- Fixed so all UI elements uses touch events to improve mobile device support.
- Removed the touch click quirks patch for iOS since it did more harm than good.
- Removed the non proportional resize handles since. Unproportional resize can still be done by holding the shift key.

## 4.1.10 - 2015-05-05

### Fixed
- Fixed bug where plugins loaded with compat3x would sometimes throw errors when loading using the jQuery version.
- Fixed bug where extra empty paragraphs would get deleted in WebKit/Blink due to recent Quriks fix.
- Fixed bug where the editor wouldn't work properly on IE 12 due to some required browser sniffing.
- Fixed bug where formatting shortcut keys where interfering with Mac OS X screenshot keys.
- Fixed bug where the caret wouldn't move to the next/previous line boundary on Cmd+Left/Right on Gecko.
- Fixed bug where it wasn't possible to remove formats from very specific nested contents.
- Fixed bug where undo levels wasn't produced when typing letters using the shift or alt+ctrl modifiers.
- Fixed bug where the dirty state wasn't properly updated when typing using the shift or alt+ctrl modifiers.
- Fixed bug where an error would be thrown if an autofocused editor was destroyed quickly after its initialization. Patch provided by thorn0.
- Fixed issue with dirty state not being properly updated on redo operation.
- Fixed issue with entity decoder not handling incorrectly written numeric entities.
- Fixed issue where some PI element values wouldn't be properly encoded.

## 4.1.9 - 2015-03-10

### Fixed
- Fixed bug where indentation wouldn't work properly for non list elements.
- Fixed bug with image plugin not pulling the image dimensions out correctly if a custom document_base_url was used.
- Fixed bug where ctrl+alt+[1-9] would conflict with the AltGr+[1-9] on Windows. New shortcuts is ctrl+shift+[1-9].
- Fixed bug with removing formatting on nodes in inline mode would sometimes include nodes outside the editor body.
- Fixed bug where extra nbsp:s would be inserted when you replaced a word surrounded by spaces using insertContent.
- Fixed bug with pasting from Google Docs would produce extra strong elements and line feeds.

## 4.1.8 - 2015-03-05

### Added
- Added new html5 sizes attribute to img elements used together with srcset.
- Added new elementpath option that makes it possible to disable the element path but keep the statusbar.
- Added new option table_style_by_css for the table plugin to set table styling with css rather than table attributes.
- Added new link_assume_external_targets option to prompt the user to prepend http:// prefix if the supplied link does not contain a protocol prefix.
- Added new image_prepend_url option to allow a custom base path/url to be added to images.
- Added new table_appearance_options option to make it possible to disable some options.
- Added new image_title option to make it possible to alter the title of the image, disabled by default.

### Fixed
- Fixed bug where selection starting from out side of the body wouldn't produce a proper selection range on IE 11.
- Fixed bug where pressing enter twice before a table moves the cursor in the table and causes a javascript error.
- Fixed bug where advanced image styles were not respected.
- Fixed bug where the less common Shift+Delete didn't produce a proper cut operation on WebKit browsers.
- Fixed bug where image/media size constrain logic would produce NaN when handling non number values.
- Fixed bug where internal classes where removed by the removeformat command.
- Fixed bug with creating links table cell contents with a specific selection would throw a exceptions on WebKit/Blink.
- Fixed bug where valid_classes option didn't work as expected according to docs. Patch provided by thorn0.
- Fixed bug where jQuery plugin would patch the internal methods multiple times. Patch provided by Drew Martin.
- Fixed bug where backspace key wouldn't delete the current selection of newly formatted content.
- Fixed bug where type over of inline formatting elements wouldn't properly keep the format on WebKit/Blink.
- Fixed bug where selection needed to be properly normalized on modern IE versions.
- Fixed bug where Command+Backspace didn't properly delete the whole line of text but the previous word.
- Fixed bug where UI active states wheren't properly updated on IE if you placed caret within the current range.
- Fixed bug where delete/backspace on WebKit/Blink would remove span elements created by the user.
- Fixed bug where delete/backspace would produce incorrect results when deleting between two text blocks with br elements.
- Fixed bug where captions where removed when pasting from MS Office.
- Fixed bug where lists plugin wouldn't properly remove fully selected nested lists.
- Fixed bug where the ttf font used for icons would throw an warning message on Gecko on Mac OS X.
- Fixed a bug where applying a color to text did not update the undo/redo history.
- Fixed so shy entities gets displayed when using the visualchars plugin.
- Fixed so removeformat removes ins/del by default since these might be used for strikethough.
- Fixed so multiple language packs can be loaded and added to the global I18n data structure.
- Fixed so transparent color selection gets treated as a normal color selection. Patch contributed by Alexander Hofbauer.
- Fixed so it's possible to disable autoresize_overflow_padding, autoresize_bottom_margin options by setting them to false.
- Fixed so the charmap plugin shows the description of the character in the dialog. Patch contributed by Jelle Hissink.
- Removed address from the default list of block formats since it tends to be missused.
- Fixed so the pre block format is called preformatted to make it more verbose.
- Fixed so it's possible to context scope translation strings this isn't needed most of the time.
- Fixed so the max length of the width/height input fields of the media dialog is 5 instead of 3.
- Fixed so drag/dropped contents gets properly processed by paste plugin since it's basically a paste. Patch contributed by Greg Fairbanks.
- Fixed so shortcut keys for headers is ctrl+alt+[1-9] instead of ctrl+[1-9] since these are for switching tabs in the browsers.
- Fixed so "u" doesn't get converted into a span element by the legacy input filter. Since this is now a valid HTML5 element.
- Fixed font families in order to provide appropriate web-safe fonts.

## 4.1.7 - 2014-11-27

### Added
- Added HTML5 schema support for srcset, source and picture. Patch contributed by mattheu.
- Added new cache_suffix setting to enable cache busting by producing unique urls.
- Added new paste_convert_word_fake_lists option to enable users to disable the fake lists convert logic.

### Fixed
- Fixed so advlist style changes adds undo levels for each change.
- Fixed bug where WebKit would sometimes produce an exception when the autolink plugin where looking for URLs.
- Fixed bug where IE 7 wouldn't be rendered properly due to aggressive css compression.
- Fixed bug where DomQuery wouldn't accept window as constructor element.
- Fixed bug where the color picker in 3.x dialogs wouldn't work properly. Patch contributed by Callidior.
- Fixed bug where the image plugin wouldn't respect the document_base_url.
- Fixed bug where the jQuery plugin would fail to append to elements named array prototype names.

## 4.1.6 - 2014-10-08

### Changed
- Replaced jake with grunt since it is more mainstream and has better plugin support.

### Fixed
- Fixed bug with clicking on the scrollbar of the iframe would cause a JS error to be thrown.
- Fixed bug where null would produce an exception if you passed it to selection.setRng.
- Fixed bug where Ctrl/Cmd+Tab would indent the current list item if you switched tabs in the browser.
- Fixed bug where pasting empty cells from Excel would result in a broken table.
- Fixed bug where it wasn't possible to switch back to default list style type.
- Fixed issue where the select all quirk fix would fire for other modifiers than Ctrl/Cmd combinations.


## 4.1.5 - 2014-09-09

### Fixed
- Fixed bug where sometimes the resize rectangles wouldn't properly render on images on WebKit/Blink.
- Fixed bug in list plugin where delete/backspace would merge empty LI elements in lists incorrectly.
- Fixed bug where empty list elements would result in empty LI elements without it's parent container.
- Fixed bug where backspace in empty caret formatted element could produce an type error exception of Gecko.
- Fixed bug where lists pasted from word with a custom start index above 9 wouldn't be properly handled.
- Fixed bug where tabfocus plugin would tab out of the editor instance even if the default action was prevented.
- Fixed bug where tabfocus wouldn't tab properly to other adjacent editor instances.
- Fixed bug where the DOMUtils setStyles wouldn't properly removed or update the data-mce-style attribute.
- Fixed bug where dialog select boxes would be placed incorrectly if document.body wasn't statically positioned.
- Fixed bug where pasting would sometimes scroll to the top of page if the user was using the autoresize plugin.
- Fixed bug where caret wouldn't be properly rendered by Chrome when clicking on the iframes documentElement.
- Fixed so custom images for menubutton/splitbutton can be provided. Patch contributed by Naim Hammadi.
- Fixed so the default action of windows closing can be prevented by blocking the default action of the close event.
- Fixed so nodeChange and focus of the editor isn't automatically performed when opening sub dialogs.

## 4.1.4 - 2014-08-21

### Added
- Added new media_filter_html option to media plugin that blocks any conditional comments, scripts etc within a video element.
- Added new content_security_policy option allows you to set custom policy for iframe contents. Patch contributed by Francois Chagnon.

### Fixed
- Fixed bug where activate/deactivate events wasn't firing properly when switching between editors.
- Fixed bug where placing the caret on iOS was difficult due to a WebKit bug with touch events.
- Fixed bug where the resize helper wouldn't render properly on older IE versions.
- Fixed bug where resizing images inside tables on older IE versions would sometimes fail depending mouse position.
- Fixed bug where editor.insertContent would produce an exception when inserting select/option elements.
- Fixed bug where extra empty paragraphs would be produced if block elements where inserted inside span elements.
- Fixed bug where the spellchecker menu item wouldn't be properly checked if spell checking was started before it was rendered.
- Fixed bug where the DomQuery filter function wouldn't remove non elements from collection.
- Fixed bug where document with custom document.domain wouldn't properly render the editor.
- Fixed bug where IE 8 would throw exception when trying to enter invalid color values into colorboxes.
- Fixed bug where undo manager could incorrectly add an extra undo level when custom resize handles was removed.
- Fixed bug where it wouldn't be possible to alter cell properties properly on table cells on IE 8.
- Fixed so the color picker button in table dialog isn't shown unless you include the colorpicker plugin or add your own custom color picker.
- Fixed so activate/deactivate events fire when windowManager opens a window since.
- Fixed so the table advtab options isn't separated by an underscore to normalize naming with image_advtab option.
- Fixed so the table cell dialog has proper padding when the advanced tab in disabled.

## 4.1.3 - 2014-07-29

### Added
- Added event binding logic to tinymce.util.XHR making it possible to override headers and settings before any request is made.

### Fixed
- Fixed bug where drag events wasn't fireing properly on older IE versions since the event handlers where bound to document.
- Fixed bug where drag/dropping contents within the editor on IE would force the contents into plain text mode even if it was internal content.
- Fixed bug where IE 7 wouldn't open menus properly due to a resize bug in the browser auto closing them immediately.
- Fixed bug where the DOMUtils getPos logic wouldn't produce a valid coordinate inside the body if the body was positioned non static.
- Fixed bug where the element path and format state wasn't properly updated if you had the wordcount plugin enabled.
- Fixed bug where a comment at the beginning of source would produce an exception in the formatter logic.
- Fixed bug where setAttrib/getAttrib on null would throw exception together with any hooked attributes like style.
- Fixed bug where table sizes wasn't properly retained when copy/pasting on WebKit/Blink.
- Fixed bug where WebKit/Blink would produce colors in RGB format instead of the forced HEX format when deleting contents.
- Fixed bug where the width attribute wasn't updated on tables if you changed the size inside the table dialog.
- Fixed bug where control selection wasn't properly handled when the caret was placed directly after an image.
- Fixed bug where selecting the contents of table cells using the selection.select method wouldn't place the caret properly.
- Fixed bug where the selection state for images wasn't removed when placing the caret right after an image on WebKit/Blink.
- Fixed bug where all events wasn't properly unbound when and editor instance was removed or destroyed by some external innerHTML call.
- Fixed bug where it wasn't possible or very hard to select images on iOS when the onscreen keyboard was visible.
- Fixed so auto_focus can take a boolean argument this will auto focus the last initialized editor might be useful for single inits.
- Fixed so word auto detect lists logic works better for faked lists that doesn't have specific markup.
- Fixed so nodeChange gets fired on mouseup as it used to before 4.1.1 we optimized that event to fire less often.

### Removed
- Removed the finish menu item from spellchecker menu since it's redundant you can stop spellchecking by toggling menu item or button.

## 4.1.2 - 2014-07-15

### Added
- Added offset/grep to DomQuery class works basically the same as it's jQuery equivalent.

### Fixed
- Fixed bug where backspace/delete or setContent with an empty string would remove header data when using the fullpage plugin.
- Fixed bug where tinymce.remove with a selector not matching any editors would remove all editors.
- Fixed bug where resizing of the editor didn't work since the theme was calling setStyles instead of setStyle.
- Fixed bug where IE 7 would fail to append html fragments to iframe document when using DomQuery.
- Fixed bug where the getStyle DOMUtils method would produce an exception if it was called with null as it's element.
- Fixed bug where the paste plugin would remove the element if the none of the paste_webkit_styles rules matched the current style.
- Fixed bug where contextmenu table items wouldn't work properly on IE since it would some times fire an incorrect selection change.
- Fixed bug where the padding/border values wasn't used in the size calculation for the body size when using autoresize. Patch contributed by Matt Whelan.
- Fixed bug where conditional word comments wouldn't be properly removed when pasting plain text.
- Fixed bug where resizing would sometime fail on IE 11 when the mouseup occurred inside the resizable element.
- Fixed so the iframe gets initialized without any inline event handlers for better CSP support. Patch contributed by Matt Whelan.
- Fixed so the tinymce.dom.Sizzle is the latest version of sizzle this resolves the document context bug.

## 4.1.1 - 2014-07-08

### Fixed
- Fixed bug where pasting plain text on some WebKit versions would result in an empty line.
- Fixed bug where resizing images inside tables on IE 11 wouldn't work properly.
- Fixed bug where IE 11 would sometimes throw "Invalid argument" exception when editor contents was set to an empty string.
- Fixed bug where document.activeElement would throw exceptions on IE 9 when that element was hidden or removed from dom.
- Fixed bug where WebKit/Blink sometimes produced br elements with the Apple-interchange-newline class.
- Fixed bug where table cell selection wasn't properly removed when copy/pasting table cells.
- Fixed bug where pasting nested list items from Word wouldn't produce proper semantic nested lists.
- Fixed bug where right clicking using the contextmenu plugin on WebKit/Blink on Mac OS X would select the target current word or line.
- Fixed bug where it wasn't possible to alter table cell properties on IE 8 using the context menu.
- Fixed bug where the resize helper wouldn't be correctly positioned on older IE versions.
- Fixed bug where fullpage plugin would produce an error if you didn't specify a doctype encoding.
- Fixed bug where anchor plugin would get the name/id of the current element even if it wasn't anchor element.
- Fixed bug where visual aids for tables wouldn't be properly disabled when changing the border size.
- Fixed bug where some control selection events wasn't properly fired on older IE versions.
- Fixed bug where table cell selection on older IE versions would prevent resizing of images.
- Fixed bug with paste_data_images paste option not working properly on modern IE versions.
- Fixed bug where custom elements with underscores in the name wasn't properly parsed/serialized.
- Fixed bug where applying inline formats to nested list elements would produce an incorrect formatting result.
- Fixed so it's possible to hide items from elements path by using preventDefault/stopPropagation.
- Fixed so inline mode toolbar gets rendered right aligned if the editable element positioned to the documents right edge.
- Fixed so empty inline elements inside empty block elements doesn't get removed if configured to be kept intact.
- Fixed so DomQuery parentsUntil/prevUntil/nextUntil supports selectors/elements/filters etc.
- Fixed so legacyoutput plugin overrides fontselect and fontsizeselect controls and handles font elements properly.

## 4.1.0 - 2014-06-18

### Added
- Added new file_picker_callback option to replace the old file_browser_callback the latter will still work though.
- Added new custom colors to textcolor plugin will be displayed if a color picker is provided also shows the latest colors.
- Added new color_picker_callback option to enable you to add custom color pickers to the editor.
- Added new advanced tabs to table/cell/row dialogs to enable you to select colors for border/background.
- Added new colorpicker plugin that lets you select colors from a hsv color picker.
- Added new tinymce.util.Color class to handle color parsing and converting.
- Added new colorpicker UI widget element lets you add a hsv color picker to any form/window.
- Added new textpattern plugin that allows you to use markdown like text patterns to format contents.
- Added new resize helper element that shows the current width & height while resizing.
- Added new "once" method to Editor and EventDispatcher enables since callback execution events.
- Added new jQuery like class under tinymce.dom.DomQuery it's exposed on editor instances (editor.$) and globally under (tinymce.$).

### Fixed
- Fixed so the default resize method for images are proportional shift/ctrl can be used to make an unproportional size.
- Fixed bug where the image_dimensions option of the image plugin would cause exceptions when it tried to update the size.
- Fixed bug where table cell dialog class field wasn't properly updated when editing an a table cell with an existing class.
- Fixed bug where Safari on Mac would produce webkit-fake-url for pasted images so these are now removed.
- Fixed bug where the nodeChange event would get fired before the selection was changed when clicking inside the current selection range.
- Fixed bug where valid_classes option would cause exception when it removed internal prefixed classes like mce-item-.
- Fixed bug where backspace would cause navigation in IE 8 on an inline element and after a caret formatting was applied.
- Fixed so placeholder images produced by the media plugin gets selected when inserted/edited.
- Fixed so it's possible to drag in images when the paste_data_images option is enabled. Might be useful for mail clients.
- Fixed so images doesn't get a width/height applied if the image_dimensions option is set to false useful for responsive contents.
- Fixed so it's possible to pass in an optional arguments object for the nodeChanged function to be passed to all nodechange event listeners.
- Fixed bug where media plugin embed code didn't update correctly.<|MERGE_RESOLUTION|>--- conflicted
+++ resolved
@@ -29,12 +29,8 @@
 - Allow a media embed element to be correctly resized when using the `media` plugin dialog by converting the media embed to a standalone iframe. #TINY-8714
 - Inline alert in the "Search and Replace" dialog persisted when it wasn't necessary. #TINY-9704
 - Context toolbars displayed the incorrect status for the `advlist` plugin buttons. #TINY-9680
-<<<<<<< HEAD
 - On iOS Safari, Korean characters were merging onto the previous line upon typing after inserting a newline by pressing Enter. #TINY-9746
-=======
 - Initiating the editor with a table at the start would display resize handles even when the editor wasn't focused. #TINY-9748
-- On iOS Safari, Hangul (Korean) characters will no longer merge onto the previous line after inserting a newline by pressing Enter. #TINY-9746
->>>>>>> 2d8883b4
 - Directionality commands was setting the `dir` attribute on noneditable elements within a noneditable root. #TINY-9662
 - The content of the dialog body could not be scrolled. #TINY-9668
 - Formats were incorrectly applied to the closest editable element if the selection was in a noneditable context. #TINY-9678
