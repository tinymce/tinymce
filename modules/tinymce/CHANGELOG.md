# Changelog
All notable changes to this project will be documented in this file.

The format is based on [Keep a Changelog](https://keepachangelog.com/en/1.0.0/),
and this project adheres to [Semantic Versioning](https://semver.org/spec/v2.0.0.html).

## Unreleased

### Added
- New `text_patterns_lookup` option to provide additional text patterns dynamically #TINY-8778
- New `format_noneditable_selector` option to specify the `contenteditable="false"` elements that can be wrapped in a format. #TINY-8905

### Improved
- The formatter can now apply a format to a `contenteditable="false"` element by wrapping it. Configurable using the `format_noneditable_selector` option. #TINY-8905

### Fixed
- The Autolink plugin did not work when the text nodes in the content were fragmented #TINY-3723
- Fixed various incorrect types on public APIs found while enabling TypeScript strict mode #TINY-8806
- Text returned from `editor.getContent({format: 'text'})` would differ with blank lines between some browsers #TINY-8579
- The editor focused via the `auto_focus` option was not scrolled into the viewport #TINY-8785
- Elements with only custom attributes starting with `data-` would sometimes be removed when they shouldn't #TINY-8755
- Selecting a figure with `class="image"` would incorrectly highlight the link toolbar button #TINY-8832
<<<<<<< HEAD
- Dragging a CEF element towards the edges would not cause scrolling #TINY-8874
=======
- Fixed various issues that occurred when formatting `contenteditable` elements. #TINY-8905
- The text pattern logic threw an error when there were fragmented text nodes in a paragraph #TINY-8779
>>>>>>> 25dae8ae

## 6.1.1 - TBA

### Fixed
- Invalid special elements were not cleaned up correctly during sanitization #TINY-8780
- An exception was thrown when deleting all content if the start or end of the document had a `contenteditable="false"` element #TINY-8877
- When a sidebar was opened using the `sidebar_show` option, its associated toggle button was not highlighted #TINY-8873
- The `autolink` plugin when converting a URL to a link did not fire an `ExecCommand` event, nor did it create an undo level #TINY-8896
- Worked around a Firefox bug whereby cookies weren't available inside the editor content #TINY-88916

## 6.1.0 - 2022-06-29

### Added
- New `sidebar_show` option to show the specified sidebar on initialization. #TINY-8710
- New `newline_behavior` option controls what happens when the Return or Enter key is pressed or the `mceInsertNewLine` command is used. #TINY-8458
- New `iframe_template_callback` option in the Media plugin. Patch provided by Namstel. #TINY-8684
- New `transparent` property for `iframe` dialog component. #TINY-8534
- New `removeAttributeFilter` and `removeNodeFilter` functions added to the DomParser and DOM Serializer APIs. #TINY-7847
- New `dispatchChange` function added to the UndoManager API to fire the change with current editor status as level and current undoManager layer as lastLevel. #TINY-8641

### Improved
- Clearer focus states for buttons while navigating with a keyboard. #TINY-8557
- Support annotating certain block elements directly when using the editor's Annotation API. #TINY-8698
- The `mceLink` command can now take the value `{ dialog: true }` to always open the link dialog. #TINY-8057
- All help dialog links to `https://www.tiny.cloud` now include `rel="noopener"` to avoid potential security issues. #TINY-8834

### Changed
- The `end_container_on_empty_block` option can now take a string of blocks, allowing the exiting of a blockquote element by pressing Enter or Return twice. #TINY-6559
- The default value for `end_container_on_empty_block` option has been changed to `'blockquote'`. #TINY-6559
- Link menu and toolbar buttons now always execute the `mceLink` command. #TINY-8057
- Toggling fullscreen mode when using the Fullscreen plugin now also fires the `ResizeEditor` event. #TINY-8701
- Getting the editor's text content now returns newlines instead of an empty string if more than one empty paragraph exists. #TINY-8578
- Custom elements are now treated as non-empty elements by the schema. #TINY-4784
- The autocompleter's menu HTML element is now positioned instead of the wrapper. #TINY-6476
- Choice menu items will now use the `'menuitemradio'` aria role to better reflect that only a single item can be active. #TINY-8602

### Fixed
- Some Template plugin option values were not escaped properly when doing replacement lookups with Regular Expressions. #TINY-7433
- Copy events were not dispatched in readonly mode. #TINY-6800
- `<pre>` tags were not preserved when copying and pasting. #TINY-7719
- The URL detection used for autolink and smart paste did not work if a path segment contained valid characters such as `!` and `:`. #TINY-8069
- In some cases pressing the Backspace or Delete key would incorrectly step into tables rather than remain outside. #TINY-8592
- Links opened when Alt+Enter or Option+Return was typed even when `preventDefault()` was called on the keydown event. #TINY-8661
- Inconsistent visual behavior between choosing Edit -> Select All and typing Ctrl+A or Cmd+A when a document contained an image. #TINY-4550
- Ctrl+Shift+Home/End or Cmd+Shift+Up-arrow/Down-arrow did not expand the selection to a `contenteditable="false"` element if the element was at the beginning or end of a document. #TINY-7795
- Triple-clicking did not select a paragraph in Google Chrome in some circumstances. #TINY-8215
- Images were not showing as selected when selected along with other content. #TINY-5947
- Selection direction was not stored or restored when getting or setting selection bookmarks. #TINY-8599
- When text within an inline boundary element was selected and the right-arrow key was pressed, the insertion point incorrectly moved to the left. #TINY-8601
- In some versions of Safari, the `editor.selection.isForward()` API could throw an exception due to an invalid selection. #TINY-8686
- The selection is no longer incorrectly moved inside a comment by the `editor.selection.normalize()` API. #TINY-7817
- The `InsertParagraph` or `mceInsertNewLine` commands did not delete the current selection like the native command does. #TINY-8606
- The `InsertLineBreak` command did not replace selected content. #TINY-8458
- If selected content straddled a parent and nested list, cutting the selection did not always set the list style to `'none'` on the parent list. #TINY-8078
- Delete operations could behave incorrectly if the selection contains a `contenteditable="false"` element located at the edge of content. #TINY-8729
- Spaces were not added correctly on some browsers when the insertion point was immediately before or after a `contenteditable="false"` block element. #TINY-8588
- Images that used a Data URI were corrupted when the data wasn't base64 encoded. #TINY-8337
- `uploadImages` no longer triggers two change events if there is a removal of images on upload. #TINY-8641
- Preview and Insert Template dialogs now display the correct content background color when using dark skins. #TINY-8534
- Dialogs no longer exceed window height on smaller screens. #TINY-8146
- UI components, such as dialogs, would in some cases cause the Esc keyup event to incorrectly trigger inside the editor. #TINY-7005
- Fixed incorrect word breaks in menus when the menu presented with a scrollbar. #TINY-8572
- Notifications did not properly reposition when toggling fullscreen mode. #TINY-8701
- Text alignments, such as flush left and centered, could not be applied to `<pre>` elements. #TINY-7715
- Indenting or outdenting list items inside a block element that was inside another list item did not work. #TINY-7209
- Changing the list type of a list within another block element altered the parent element that contained that list. #TINY-8068
- Pasting columns in tables could, in some circumstances, result in an invalid table. #TINY-8040
- Copying columns in tables could sometimes result in an invalid copy. #TINY-8040
- Changing table properties with the `table_style_by_css` option set to `false` would sometimes reset the table width. #TINY-8758
- Custom elements added to otherwise blank lines were removed during serialization. #TINY-4784
- The editor's autocompleter was not triggered at the start of nested list items. #TINY-8759
- Some function types in the TreeWalker API missed that it could return `undefined`. #TINY-8592
- Nuget packages for .NET and .NET Core are now configured to copy TinyMCE into `/wwwroot/lib/` when TinyMCE is installed into a project. #TINY-8611

## 6.0.3 - 2022-05-25

### Fixed
- Could not remove values when multiple cells were selected with the cell properties dialog. #TINY-8625
- Could not remove values when multiple rows were selected with the row properties dialog. #TINY-8625
- Empty lines that were formatted in a ranged selection using the `format_empty_lines` option were not kept in the serialized content. #TINY-8639
- The `s` element was missing from the default schema text inline elements. #TINY-8639
- Some text inline elements specified via the schema were not removed when empty by default. #TINY-8639

## 6.0.2 - 2022-04-27

### Fixed
- Some media elements wouldn't update when changing the source URL. #TINY-8660
- Inline toolbars flickered when switching between editors. #TINY-8594
- Multiple inline toolbars were shown if focused too quickly. #TINY-8503
- Added background and additional spacing for the text labeled buttons in the toolbar to improve visual clarity. #TINY-8617
- Toolbar split buttons with text used an incorrect width on touch devices. #TINY-8647

## 6.0.1 - 2022-03-23

### Fixed
- Fixed the dev ZIP missing the required `bin` scripts to build from the source. #TINY-8542
- Fixed a regression whereby text patterns couldn't be updated at runtime. #TINY-8540
- Fixed an issue where tables with colgroups could be copied incorrectly in some cases. #TINY-8568
- Naked buttons better adapt to various background colors, improved text contrast in notifications. #TINY-8533
- The autocompleter would not fire the `AutocompleterStart` event nor close the menu in some cases. #TINY-8552
- It wasn't possible to select text right after an inline noneditable element. #TINY-8567
- Fixed a double border showing for the `tinymce-5` skin when using `toolbar_location: 'bottom'`. #TINY-8564
- Clipboard content was not generated correctly when cutting and copying `contenteditable="false"` elements. #TINY-8563
- Fixed the box-shadow getting clipped in autocompletor popups. #TINY-8573
- The `buttonType` property did not work for dialog footer buttons. #TINY-8582
- Fix contrast ratio for error messages. #TINY-8586

## 6.0.0 - 2022-03-03

### Added
- New `editor.options` API to replace the old `editor.settings` and `editor.getParam` APIs. #TINY-8206
- New `editor.annotator.removeAll` API to remove all annotations by name. #TINY-8195
- New `Resource.unload` API to make it possible to unload resources. #TINY-8431
- New `FakeClipboard` API on the `tinymce` global. #TINY-8353
- New `dispatch()` function to replace the now deprecated `fire()` function in various APIs. #TINY-8102
- New `AutocompleterStart`, `AutocompleterUpdate` and `AutocompleterEnd` events. #TINY-8279
- New `mceAutocompleterClose`, `mceAutocompleterReload` commands. #TINY-8279
- New `mceInsertTableDialog` command to open the insert table dialog. #TINY-8273
- New `slider` dialog component. #TINY-8304
- New `imagepreview` dialog component, allowing preview and zoom of any image URL. #TINY-8333
- New `buttonType` property on dialog button components, supporting `toolbar` style in addition to `primary` and `secondary`. #TINY-8304
- The `tabindex` attribute is now copied from the target element to the iframe. #TINY-8315

### Improved
- New default theme styling for TinyMCE 6 facelift with old skin available as `tinymce-5` and `tinymce-5-dark`. #TINY-8373
- The default height of editor has been increased from `200px` to `400px` to improve the usability of the editor. #TINY-6860
- The upload results returned from the `editor.uploadImages()` API now includes a `removed` flag, reflecting if the image was removed after a failed upload. #TINY-7735
- The `ScriptLoader`, `StyleSheetLoader`, `AddOnManager`, `PluginManager` and `ThemeManager` APIs will now return a `Promise` when loading resources instead of using callbacks. #TINY-8325
- A `ThemeLoadError` event is now fired if the theme fails to load. #TINY-8325
- The `BeforeSetContent` event will now include the actual serialized content when passing in an `AstNode` to the `editor.setContent` API. #TINY-7996
- Improved support for placing the caret before or after noneditable elements within the editor. #TINY-8169
- Calls to `editor.selection.setRng` now update the caret position bookmark used when focus is returned to the editor. #TINY-8450
- The `emoticon` plugin dialog, toolbar and menu item has been updated to use the more accurate `Emojis` term. #TINY-7631
- The dialog `redial` API will now only rerender the changed components instead of the whole dialog. #TINY-8334
- The dialog API `setData` method now uses a deep merge algorithm to support partial nested objects. #TINY-8333
- The dialog spec `initialData` type is now `Partial<T>` to match the underlying implementation details. #TINY-8334
- Notifications no longer require a timeout to disable the close button. #TINY-6679
- The editor theme is now fetched in parallel with the icons, language pack and plugins. #TINY-8453

### Changed
- TinyMCE is now MIT licensed. #TINY-2316
- Moved the `paste` plugin's functionality to TinyMCE core. #TINY-8310
- The `paste_data_images` option now defaults to `true`. #TINY-8310
- Moved the `noneditable` plugin to TinyMCE core. #TINY-8311
- Renamed the `noneditable_noneditable_class` option to `noneditable_class`. #TINY-8311
- Renamed the `noneditable_editable_class` option to `editable_class`. #TINY-8311
- Moved the `textpattern` plugin to TinyMCE core. #TINY-8312
- Renamed the `textpattern_patterns` option to `text_patterns`. #TINY-8312
- Moved the `hr` plugin's functionality to TinyMCE core. #TINY-8313
- Moved the `print` plugin's functionality to TinyMCE core. #TINY-8314
- Moved non-UI table functionality to core. #TINY-8273
- The `DomParser` API no longer uses a custom parser internally and instead uses the native `DOMParser` API. #TINY-4627
- The `editor.getContent()` API can provide custom content by preventing and overriding `content` in the `BeforeGetContent` event. This makes it consistent with the `editor.selection.getContent()` API. #TINY-8018
- The `editor.setContent()` API can now be prevented using the `BeforeSetContent` event. This makes it consistent with the `editor.selection.setContent()` API. #TINY-8018
- Add-ons such as plugins and themes are no longer constructed using the `new` operator. #TINY-8256
- A number of APIs that were not proper classes, are no longer constructed using the `new` operator. #TINY-8322
- The Editor commands APIs will no longer fallback to executing the browsers native command functionality. #TINY-7829
- The Editor query command APIs will now return `false` or an empty string on removed editors. #TINY-7829
- The `mceAddEditor` and `mceToggleEditor` commands now take an object as their value to specify the id and editor options. #TINY-8138
- The `mceInsertTable` command can no longer open the insert table dialog. Use the `mceInsertTableDialog` command instead. #TINY-8273
- The `plugins` option now returns a `string` array instead of a space separated string. #TINY-8455
- The `media` plugin no longer treats `iframe`, `video`, `audio` or `object` elements as "special" and will validate the contents against the schema. #TINY-8382
- The `images_upload_handler` option is no longer passed a `success` or `failure` callback and instead requires a `Promise` to be returned with the upload result. #TINY-8325
- The `tinymce.settings` global property is no longer set upon initialization. #TINY-7359
- The `change` event is no longer fired on first modification. #TINY-6920
- The `GetContent` event will now always pass a `string` for the `content` property. #TINY-7996
- Changed the default tag for the strikethrough format to the `s` tag when using a html 5 schema. #TINY-8262
- The `strike` tag is automatically converted to the `s` tag when using a html 5 schema. #TINY-8262
- Aligning a table to the left or right will now use margin styling instead of float styling. #TINY-6558
- The `:` control character has been changed to `~` for the schema `valid_elements` and `extended_valid_elements` options. #TINY-6726
- The `primary` property on dialog buttons has been deprecated. Use the new `buttonType` property instead. #TINY-8304
- Changed the default statusbar element path delimiter from `»` to `›`. #TINY-8372
- Replaced the `Powered by Tiny` branding text with the Tiny logo. #TINY-8371
- The default minimum height of editor has been changed to 100px to prevent the UI disappearing while resizing. #TINY-6860
- RGB colors are no longer converted to hex values when parsing or serializing content. #TINY-8163
- Replaced the `isDisabled()` function with an `isEnabled()` function for various APIs. #TINY-8101
- Replaced the `enable()` and `disable()` functions with a `setEnabled(state)` function in various APIs. #TINY-8101
- Replaced the `disabled` property with an `enabled` property in various APIs. #TINY-8101
- Replaced the `disable(name)` and `enable(name)` functions with a `setEnabled(name, state)` function in the Dialog APIs. #TINY-8101
- Renamed the `tinymce.Env.os.isOSX` API to `tinymce.Env.os.isMacOS`. #TINY-8175
- Renamed the `tinymce.Env.browser.isChrome` API to `tinymce.Env.browser.isChromium` to better reflect its functionality. #TINY-8300
- Renamed the `getShortEndedElements` Schema API to `getVoidElements`. #TINY-8344
- Renamed the `font_formats` option to `font_family_formats`. #TINY-8328
- Renamed the `fontselect` toolbar button and `fontformats` menu item to `fontfamily`. #TINY-8328
- Renamed the `fontsize_formats` option to `font_size_formats`. #TINY-8328
- Renamed the `fontsizeselect` toolbar button and `fontsizes` menu item to `fontsize`. #TINY-8328
- Renamed the `formatselect` toolbar button and `blockformats` menu item to `blocks`. #TINY-8328
- Renamed the `styleselect` toolbar button and `formats` menu item to `styles`. #TINY-8328
- Renamed the `lineheight_formats` option to `line_height_formats`. #TINY-8328
- Renamed the `getWhiteSpaceElements()` function to `getWhitespaceElements()` in the `Schema` API. #TINY-8102
- Renamed the `mceInsertClipboardContent` command `content` property to `html` to better reflect what data is passed. #TINY-8310
- Renamed the `default_link_target` option to `link_default_target` for both `link` and `autolink` plugins. #TINY-4603
- Renamed the `rel_list` option to `link_rel_list` for the `link` plugin. #TINY-4603
- Renamed the `target_list` option to `link_target_list` for the `link` plugin. #TINY-4603
- The default value for the `link_default_protocol` option has been changed to `https` instead of `http`. #TINY-7824
- The default value for the `element_format` option has been changed to `html`. #TINY-8263
- The default value for the `schema` option has been changed to `html5`. #TINY-8261
- The default value for the `table_style_by_css` option has been changed to `true`. #TINY-8259
- The default value for the `table_use_colgroups` option has been changed to `true`. #TINY-8259

### Fixed
- The object returned from the `editor.fire()` API was incorrect if the editor had been removed. #TINY-8018
- The `editor.selection.getContent()` API did not respect the `no_events` argument. #TINY-8018
- The `editor.annotator.remove` API did not keep selection when removing the annotation. #TINY-8195
- The `GetContent` event was not fired when getting `tree` or `text` formats using the `editor.selection.getContent()` API. #TINY-8018
- The `beforeinput` and `input` events would sometimes not fire as expected when deleting content. #TINY-8168 #TINY-8329
- The `table` plugin would sometimes not correctly handle headers in the `tfoot` section. #TINY-8104
- The `silver` theme UI was incorrectly rendered before plugins had initialized. #TINY-8288
- The aria labels for the color picker dialog were not translated. #TINY-8381
- Fixed sub-menu items not read by screen readers. Patch contributed by westonkd. #TINY-8417
- Dialog labels and other text-based UI properties did not escape HTML markup. #TINY-7524
- Anchor elements would render incorrectly when using the `allow_html_in_named_anchor` option. #TINY-3799
- The `AstNode` HTML serializer did not serialize `pre` or `textarea` elements correctly when they contained newlines. #TINY-8446
- Fixed sub-menu items not read by screen readers. Patch contributed by westonkd. #TINY-8417
- The Home or End keys would move out of a editable element contained within a noneditable element. #TINY-8201
- Dialogs could not be opened in inline mode before the editor had been rendered. #TINY-8397
- Clicking on menu items could cause an unexpected console warning if the `onAction` function caused the menu to close. #TINY-8513
- Fixed various color and contrast issues for the dark skins. #TINY-8527

### Removed
- Removed support for Microsoft Internet Explorer 11. #TINY-8194 #TINY-8241
- Removed support for Microsoft Word from the opensource paste functionality. #TINY-7493
- Removed support for the `plugins` option allowing a mixture of a string array and of space separated strings. #TINY-8399
- Removed support for the deprecated `false` value for the `forced_root_block` option. #TINY-8260
- Removed the jQuery integration. #TINY-4519
- Removed the `imagetools` plugin, which is now classified as a Premium plugin. #TINY-8209
- Removed the `imagetools` dialog component. #TINY-8333
- Removed the `toc` plugin, which is now classified as a Premium plugin. #TINY-8250
- Removed the `tabfocus` plugin. #TINY-8315
- Removed the `textpattern` plugin's API as part of moving it to core. #TINY-8312
- Removed the `table` plugin's API. #TINY-8273
- Removed the callback for the `EditorUpload` API. #TINY-8325
- Removed the legacy browser detection properties from the `Env` API. #TINY-8162
- Removed the `filterNode` method from the `DomParser` API. #TINY-8249
- Removed the `SaxParser` API. #TINY-8218
- Removed the `tinymce.utils.Promise` API. #TINY-8241
- Removed the `toHex` function for the `DOMUtils` and `Styles` APIs. #TINY-8163
- Removed the `execCommand` handler function from the plugin and theme interfaces. #TINY-7829
- Removed the `editor.settings` property as it has been replaced by the new Options API. #TINY-8236
- Removed the `shortEnded` and `fixed` properties on `tinymce.html.Node` class. #TINY-8205
- Removed the `mceInsertRawHTML` command. #TINY-8214
- Removed the style field from the `image` plugin dialog advanced tab. #TINY-3422
- Removed the `paste_filter_drop` option as native drag and drop handling is no longer supported. #TINY-8511
- Removed the legacy `mobile` theme. #TINY-7832
- Removed the deprecated `$`, `Class`, `DomQuery` and `Sizzle` APIs. #TINY-4520 #TINY-8326
- Removed the deprecated `Color`, `JSON`, `JSONP` and `JSONRequest`. #TINY-8162
- Removed the deprecated `XHR` API. #TINY-8164
- Removed the deprecated `setIconStroke` Split Toolbar Button API. #TINY-8162
- Removed the deprecated `editors` property from `EditorManager`. #TINY-8162
- Removed the deprecated `execCallback` and `setMode` APIs from `Editor`. #TINY-8162
- Removed the deprecated `addComponents` and `dependencies` APIs from `AddOnManager`. #TINY-8162
- Removed the deprecated `clearInterval`, `clearTimeout`, `debounce`, `requestAnimationFrame`, `setInterval`, `setTimeout` and `throttle` APIs from `Delay`. #TINY-8162
- Removed the deprecated `Schema` options. #TINY-7821
- Removed the deprecated `file_browser_callback_types`, `force_hex_style_colors` and `images_dataimg_filter` options. #TINY-7823
- Removed the deprecated `filepicker_validator_handler`, `force_p_newlines`, `gecko_spellcheck`, `tab_focus`, `table_responsive_width` and `toolbar_drawer` options. #TINY-7820
- Removed the deprecated `media_scripts` option in the `media` plugin. #TINY-8421
- Removed the deprecated `editor_deselector`, `editor_selector`, `elements`, `mode` and `types` legacy TinyMCE init options. #TINY-7822
- Removed the deprecated `content_editable_state` and `padd_empty_with_br` options. #TINY-8400
- Removed the deprecated `autoresize_on_init` option from the `autoresize` plugin. #TINY-8400
- Removed the deprecated `fullpage`, `spellchecker`, `bbcode`, `legacyoutput`, `colorpicker`, `contextmenu` and `textcolor` plugins. #TINY-8192
- Removed the undocumented `editor.editorCommands.hasCustomCommand` API. #TINY-7829
- Removed the undocumented `mceResetDesignMode`, `mceRepaint` and `mceBeginUndoLevel` commands. #TINY-7829

### Deprecated
- The dialog button component's `primary` property has been deprecated and will be removed in the next major release. Use the new `buttonType` property instead. #TINY-8304
- The `fire()` function of `tinymce.Editor`, `tinymce.dom.EventUtils`, `tinymce.dom.DOMUtils`, `tinymce.util.Observable` and `tinymce.util.EventDispatcher` has been deprecated and will be removed in the next major release. Use the `dispatch()` function instead. #TINY-8102
- The `content` property on the `SetContent` event has been deprecated and will be removed in the next major release. #TINY-8457
- The return value of the `editor.setContent` API has been deprecated and will be removed in the next major release. #TINY-8457

## 5.10.3 - 2022-02-09

### Fixed
- Alignment would sometimes be removed on parent elements when changing alignment on certain inline nodes, such as images. #TINY-8308
- The `fullscreen` plugin would reset the scroll position when exiting fullscreen mode. #TINY-8418

## 5.10.2 - 2021-11-17

### Fixed
- Internal selectors were appearing in the style list when using the `importcss` plugin. #TINY-8238

## 5.10.1 - 2021-11-03

### Fixed
- The iframe aria help text was not read by some screen readers. #TINY-8171
- Clicking the `forecolor` or `backcolor` toolbar buttons would do nothing until selecting a color. #TINY-7836
- Crop functionality did not work in the `imagetools` plugin when the editor was rendered in a shadow root. #TINY-6387
- Fixed an exception thrown on Safari when closing the `searchreplace` plugin dialog. #TINY-8166
- The `autolink` plugin did not convert URLs to links when starting with a bracket. #TINY-8091
- The `autolink` plugin incorrectly created nested links in some cases. #TINY-8091
- Tables could have an incorrect height set on rows when rendered outside of the editor. #TINY-7699
- In certain circumstances, the table of contents plugin would incorrectly add an extra empty list item. #TINY-4636
- The insert table grid menu displayed an incorrect size when re-opening the grid. #TINY-6532
- The word count plugin was treating the zero width space character (`&#8203;`) as a word. #TINY-7484

## 5.10.0 - 2021-10-11

### Added
- Added a new `URI.isDomSafe(uri)` API to check if a URI is considered safe to be inserted into the DOM. #TINY-7998
- Added the `ESC` key code constant to the `VK` API. #TINY-7917
- Added a new `deprecation_warnings` setting for turning off deprecation console warning messages. #TINY-8049

### Improved
- The `element` argument of the `editor.selection.scrollIntoView()` API is now optional, and if it is not provided the current selection will be scrolled into view. #TINY-7291

### Changed
- The deprecated `scope` attribute is no longer added to `td` cells when converting a row to a header row. #TINY-7731
- The number of `col` elements is normalized to match the number of columns in a table after a table action. #TINY-8011

### Fixed
- Fixed a regression that caused block wrapper formats to apply and remove incorrectly when using a collapsed selection with multiple words. #TINY-8036
- Resizing table columns in some scenarios would resize the column to an incorrect position. #TINY-7731
- Inserting a table where the parent element had padding would cause the table width to be incorrect. #TINY-7991
- The resize backdrop element did not have the `data-mce-bogus="all"` attribute set to prevent it being included in output. #TINY-7854
- Resize handles appeared on top of dialogs and menus when using an inline editor. #TINY-3263
- Fixed the `autoresize` plugin incorrectly scrolling to the top of the editor content in some cases when changing content. #TINY-7291
- Fixed the `editor.selection.scrollIntoView()` type signature, as it incorrectly required an `Element` instead of `HTMLElement`. #TINY-7291
- Table cells that were both row and column headers did not retain the correct state when converting back to a regular row or column. #TINY-7709
- Clicking beside a non-editable element could cause the editor to incorrectly scroll to the top of the content. #TINY-7062
- Clicking in a table cell, with a non-editable element in an adjacent cell, incorrectly caused the non-editable element to be selected. #TINY-7736
- Split toolbar buttons incorrectly had nested `tabindex="-1"` attributes. #TINY-7879
- Fixed notifications rendering in the wrong place initially and when the page was scrolled. #TINY-7894
- Fixed an exception getting thrown when the number of `col` elements didn't match the number of columns in a table. #TINY-7041 #TINY-8011
- The table selection state could become incorrect after selecting a noneditable table cell. #TINY-8053
- As of Mozilla Firefox 91, toggling fullscreen mode with `toolbar_sticky` enabled would cause the toolbar to disappear. #TINY-7873
- Fixed URLs not cleaned correctly in some cases in the `link` and `image` plugins. #TINY-7998
- Fixed the `image` and `media` toolbar buttons incorrectly appearing to be in an inactive state in some cases. #TINY-3463
- Fixed the `editor.selection.selectorChanged` API not firing if the selector matched the current selection when registered in some cases. #TINY-3463
- Inserting content into a `contenteditable="true"` element that was contained within a `contenteditable="false"` element would move the selection to an incorrect location. #TINY-7842
- Dragging and dropping `contenteditable="false"` elements could result in the element being placed in an unexpected location. #TINY-7917
- Pressing the Escape key would not cancel a drag action that started on a `contenteditable="false"` element within the editor. #TINY-7917
- `video` and `audio` elements were unable to be played when the `media` plugin live embeds were enabled in some cases. #TINY-7674
- Pasting images would throw an exception if the clipboard `items` were not files (for example, screenshots taken from gnome-software). Patch contributed by cedric-anne. #TINY-8079

### Deprecated
- Several APIs have been deprecated. See the release notes section for information. #TINY-8023 #TINY-8063
- Several Editor settings have been deprecated. See the release notes section for information. #TINY-8086
- The Table of Contents and Image Tools plugins will be classified as Premium plugins in the next major release. #TINY-8087
- Word support in the `paste` plugin has been deprecated and will be removed in the next major release. #TINY-8087

## 5.9.2 - 2021-09-08

### Fixed
- Fixed an exception getting thrown when disabling events and setting content. #TINY-7956
- Delete operations could behave incorrectly if the selection crossed a table boundary. #TINY-7596

## 5.9.1 - 2021-08-27

### Fixed
- Published TinyMCE types failed to compile in strict mode. #TINY-7915
- The `TableModified` event sometimes didn't fire when performing certain table actions. #TINY-7916

## 5.9.0 - 2021-08-26

### Added
- Added a new `mceFocus` command that focuses the editor. Equivalent to using `editor.focus()`. #TINY-7373
- Added a new `mceTableToggleClass` command which toggles the provided class on the currently selected table. #TINY-7476
- Added a new `mceTableCellToggleClass` command which toggles the provided class on the currently selected table cells. #TINY-7476
- Added a new `tablecellvalign` toolbar button and menu item for vertical table cell alignment. #TINY-7477
- Added a new `tablecellborderwidth` toolbar button and menu item to change table cell border width. #TINY-7478
- Added a new `tablecellborderstyle` toolbar button and menu item to change table cell border style. #TINY-7478
- Added a new `tablecaption` toolbar button and menu item to toggle captions on tables. #TINY-7479
- Added a new `mceTableToggleCaption` command that toggles captions on a selected table. #TINY-7479
- Added a new `tablerowheader` toolbar button and menu item to toggle the header state of row cells. #TINY-7478
- Added a new `tablecolheader` toolbar button and menu item to toggle the header state of column cells. #TINY-7482
- Added a new `tablecellbordercolor` toolbar button and menu item to select table cell border colors, with an accompanying setting `table_border_color_map` to customize the available values. #TINY-7480
- Added a new `tablecellbackgroundcolor` toolbar button and menu item to select table cell background colors, with an accompanying setting `table_background_color_map` to customize the available values. #TINY-7480
- Added a new `language` menu item and toolbar button to add `lang` attributes to content, with an accompanying `content_langs` setting to specify the languages available. #TINY-6149
- A new `lang` format is now available that can be used with `editor.formatter`, or applied with the `Lang` editor command. #TINY-6149
- Added a new `language` icon for the `language` toolbar button. #TINY-7670
- Added a new `table-row-numbering` icon. #TINY-7327
- Added new plugin commands: `mceEmoticons` (Emoticons), `mceWordCount` (Word Count), and `mceTemplate` (Template). #TINY-7619
- Added a new `iframe_aria_text` setting to set the iframe title attribute. #TINY-1264
- Added a new DomParser `Node.children()` API to return all the children of a `Node`. #TINY-7756

### Improved
- Sticky toolbars can now be offset from the top of the page using the new `toolbar_sticky_offset` setting. #TINY-7337
- Fancy menu items now accept an `initData` property to allow custom initialization data. #TINY-7480
- Improved the load time of the `fullpage` plugin by using the existing editor schema rather than creating a new one. #TINY-6504
- Improved the performance when UI components are rendered. #TINY-7572
- The context toolbar no longer unnecessarily repositions to the top of large elements when scrolling. #TINY-7545
- The context toolbar will now move out of the way when it overlaps with the selection, such as in table cells. #TINY-7192
- The context toolbar now uses a short animation when transitioning between different locations. #TINY-7740
- `Env.browser` now uses the User-Agent Client Hints API where it is available. #TINY-7785
- Icons with a `-rtl` suffix in their name will now automatically be used when the UI is rendered in right-to-left mode. #TINY-7782
- The `formatter.match` API now accepts an optional `similar` parameter to check if the format partially matches. #TINY-7712
- The `formatter.formatChanged` API now supports providing format variables when listening for changes. #TINY-7713
- The formatter will now fire `FormatApply` and `FormatRemove` events for the relevant actions. #TINY-7713
- The `autolink` plugin link detection now permits custom protocols. #TINY-7714
- The `autolink` plugin valid link detection has been improved. #TINY-7714

### Changed
- Changed the load order so content CSS is loaded before the editor is populated with content. #TINY-7249
- Changed the `emoticons`, `wordcount`, `code`, `codesample`, and `template` plugins to open dialogs using commands. #TINY-7619
- The context toolbar will no longer show an arrow when it overlaps the content, such as in table cells. #TINY-7665
- The context toolbar will no longer overlap the statusbar for toolbars using `node` or `selection` positions. #TINY-7666

### Fixed
- The `editor.fire` API was incorrectly mutating the original `args` provided. #TINY-3254
- Unbinding an event handler did not take effect immediately while the event was firing. #TINY-7436
- Binding an event handler incorrectly took effect immediately while the event was firing. #TINY-7436
- Unbinding a native event handler inside the `remove` event caused an exception that blocked editor removal. #TINY-7730
- The `SetContent` event contained the incorrect `content` when using the `editor.selection.setContent()` API. #TINY-3254
- The editor content could be edited after calling `setProgressState(true)` in iframe mode. #TINY-7373
- Tabbing out of the editor after calling `setProgressState(true)` behaved inconsistently in iframe mode. #TINY-7373
- Flash of unstyled content while loading the editor because the content CSS was loaded after the editor content was rendered. #TINY-7249
- Partially transparent RGBA values provided in the `color_map` setting were given the wrong hex value. #TINY-7163
- HTML comments with mismatched quotes were parsed incorrectly under certain circumstances. #TINY-7589
- The editor could crash when inserting certain HTML content. #TINY-7756
- Inserting certain HTML content into the editor could result in invalid HTML once parsed. #TINY-7756
- Links in notification text did not show the correct mouse pointer. #TINY-7661
- Using the Tab key to navigate into the editor on Microsoft Internet Explorer 11 would incorrectly focus the toolbar. #TINY-3707
- The editor selection could be placed in an incorrect location when undoing or redoing changes in a document containing `contenteditable="false"` elements. #TINY-7663
- Menus and context menus were not closed when clicking into a different editor. #TINY-7399
- Context menus on Android were not displayed when more than one HTML element was selected. #TINY-7688
- Disabled nested menu items could still be opened. #TINY-7700
- The nested menu item chevron icon was not fading when the menu item was disabled. #TINY-7700
- `imagetools` buttons were incorrectly enabled for remote images without `imagetools_proxy` set. #TINY-7772
- Only table content would be deleted when partially selecting a table and content outside the table. #TINY-6044
- The table cell selection handling was incorrect in some cases when dealing with nested tables. #TINY-6298
- Removing a table row or column could result in the cursor getting placed in an invalid location. #TINY-7695
- Pressing the Tab key to navigate through table cells did not skip noneditable cells. #TINY-7705
- Clicking on a noneditable table cell did not show a visual selection like other noneditable elements. #TINY-7724
- Some table operations would incorrectly cause table row attributes and styles to be lost. #TINY-6666
- The selection was incorrectly lost when using the `mceTableCellType` and `mceTableRowType` commands. #TINY-6666
- The `mceTableRowType` was reversing the order of the rows when converting multiple header rows back to body rows. #TINY-6666
- The table dialog did not always respect the `table_style_with_css` option. #TINY-4926
- Pasting into a table with multiple cells selected could cause the content to be pasted in the wrong location. #TINY-7485
- The `TableModified` event was not fired when pasting cells into a table. #TINY-6939
- The table paste column before and after icons were not flipped in RTL mode. #TINY-7851
- Fixed table corruption when deleting a `contenteditable="false"` cell. #TINY-7891
- The `dir` attribute was being incorrectly applied to list items. #TINY-4589
- Applying selector formats would sometimes not apply the format correctly to elements in a list. #TINY-7393
- For formats that specify an attribute or style that should be removed, the formatter `match` API incorrectly returned `false`. #TINY-6149
- The type signature on the `formatter.matchNode` API had the wrong return type (was `boolean` but should have been `Formatter | undefined`). #TINY-6149
- The `formatter.formatChanged` API would ignore the `similar` parameter if another callback had already been registered for the same format. #TINY-7713
- The `formatter.formatChanged` API would sometimes not run the callback the first time the format was removed. #TINY-7713
- Base64 encoded images with spaces or line breaks in the data URI were not displayed correctly. Patch contributed by RoboBurned.

### Deprecated
- The `bbcode`, `fullpage`, `legacyoutput`, and `spellchecker` plugins have been deprecated and marked for removal in the next major release. #TINY-7260

## 5.8.2 - 2021-06-23

### Fixed
- Fixed an issue when pasting cells from tables containing `colgroup`s into tables without `colgroup`s. #TINY-6675
- Fixed an issue that could cause an invalid toolbar button state when multiple inline editors were on a single page. #TINY-6297

## 5.8.1 - 2021-05-20

### Fixed
- An unexpected exception was thrown when switching to readonly mode and adjusting the editor width. #TINY-6383
- Content could be lost when the `pagebreak_split_block` setting was enabled. #TINY-3388
- The `list-style-type: none;` style on nested list items was incorrectly removed when clearing formatting. #TINY-6264
- URLs were not always detected when pasting over a selection. Patch contributed by jwcooper. #TINY-6997
- Properties on the `OpenNotification` event were incorrectly namespaced. #TINY-7486

## 5.8.0 - 2021-05-06

### Added
- Added the `PAGE_UP` and `PAGE_DOWN` key code constants to the `VK` API. #TINY-4612
- The editor resize handle can now be controlled using the keyboard. #TINY-4823
- Added a new `fixed_toolbar_container_target` setting which renders the toolbar in the specified `HTMLElement`. Patch contributed by pvrobays.

### Improved
- The `inline_boundaries` feature now supports the `home`, `end`, `pageup`, and `pagedown` keys. #TINY-4612
- Updated the `formatter.matchFormat` API to support matching formats with variables in the `classes` property. #TINY-7227
- Added HTML5 `audio` and `video` elements to the default alignment formats. #TINY-6633
- Added support for alpha list numbering to the list properties dialog. #TINY-6891

### Changed
- Updated the `image` dialog to display the class list dropdown as full-width if the caption checkbox is not present. #TINY-6400
- Renamed the "H Align" and "V Align" input labels in the Table Cell Properties dialog to "Horizontal align" and "Vertical align" respectively. #TINY-7285

### Deprecated
- The undocumented `setIconStroke` Split Toolbar Button API has been deprecated and will be removed in a future release. #TINY-3551

### Fixed
- Fixed a bug where it wasn't possible to align nested list items. #TINY-6567
- The RGB fields in the color picker dialog were not staying in sync with the color palette and hue slider. #TINY-6952
- The color preview box in the color picker dialog was not correctly displaying the saturation and value of the chosen color. #TINY-6952
- The color picker dialog will now show an alert if it is submitted with an invalid hex color code. #TINY-2814
- Fixed a bug where the `TableModified` event was not fired when adding a table row with the Tab key. #TINY-7006
- Added missing `images_file_types` setting to the exported TypeScript types. #GH-6607
- Fixed a bug where lists pasted from Word with Roman numeral markers were not displayed correctly. Patch contributed by aautio. #GH-6620
- The `editor.insertContent` API was incorrectly handling nested `span` elements with matching styles. #TINY-6263
- The HTML5 `small` element could not be removed when clearing text formatting. #TINY-6633
- The Oxide button text transform variable was incorrectly using `capitalize` instead of `none`. Patch contributed by dakur. #GH-6341
- Fix dialog button text that was using title-style capitalization. #TINY-6816
- Table plugin could perform operations on tables containing the inline editor. #TINY-6625
- Fixed Tab key navigation inside table cells with a ranged selection. #TINY-6638
- The foreground and background toolbar button color indicator is no longer blurry. #TINY-3551
- Fixed a regression in the `tinymce.create()` API that caused issues when multiple objects were created. #TINY-7358
- Fixed the `LineHeight` command causing the `change` event to be fired inconsistently. #TINY-7048

## 5.7.1 - 2021-03-17

### Fixed
- Fixed the `help` dialog incorrectly linking to the changelog of TinyMCE 4 instead of TinyMCE 5. #TINY-7031
- Fixed a bug where error messages were displayed incorrectly in the image dialog. #TINY-7099
- Fixed an issue where URLs were not correctly filtered in some cases. #TINY-7025
- Fixed a bug where context menu items with names that contained uppercase characters were not displayed. #TINY-7072
- Fixed context menu items lacking support for the `disabled` and `shortcut` properties. #TINY-7073
- Fixed a regression where the width and height were incorrectly set when embedding content using the `media` dialog. #TINY-7074

## 5.7.0 - 2021-02-10

### Added
- Added IPv6 address support to the URI API. Patch contributed by dev7355608. #GH-4409
- Added new `structure` and `style` properties to the `TableModified` event to indicate what kinds of modifications were made. #TINY-6643
- Added `video` and `audio` live embed support for the `media` plugin. #TINY-6229
- Added the ability to resize `video` and `iframe` media elements. #TINY-6229
- Added a new `font_css` setting for adding fonts to both the editor and the parent document. #TINY-6199
- Added a new `ImageUploader` API to simplify uploading image data to the configured `images_upload_url` or `images_upload_handler`. #TINY-4601
- Added an Oxide variable to define the container background color in fullscreen mode. #TINY-6903
- Added Oxide variables for setting the toolbar background colors for inline and sticky toolbars. #TINY-6009
- Added a new `AfterProgressState` event that is fired after `editor.setProgressState` calls complete. #TINY-6686
- Added support for `table_column_resizing` when inserting or deleting columns. #TINY-6711

### Changed
- Changed table and table column copy behavior to retain an appropriate width when pasted. #TINY-6664
- Changed the `lists` plugin to apply list styles to all text blocks within a selection. #TINY-3755
- Changed the `advlist` plugin to log a console error message when the `list` plugin isn't enabled. #TINY-6585
- Changed the z-index of the `setProgressState(true)` throbber so it does not hide notifications. #TINY-6686
- Changed the type signature for `editor.selection.getRng()` incorrectly returning `null`. #TINY-6843
- Changed some `SaxParser` regular expressions to improve performance. #TINY-6823
- Changed `editor.setProgressState(true)` to close any open popups. #TINY-6686

### Fixed
- Fixed `codesample` highlighting performance issues for some languages. #TINY-6996
- Fixed an issue where cell widths were lost when merging table cells. #TINY-6901
- Fixed `col` elements incorrectly transformed to `th` elements when converting columns to header columns. #TINY-6715
- Fixed a number of table operations not working when selecting 2 table cells on Mozilla Firefox. #TINY-3897
- Fixed a memory leak by backporting an upstream Sizzle fix. #TINY-6859
- Fixed table `width` style was removed when copying. #TINY-6664
- Fixed focus lost while typing in the `charmap` or `emoticons` dialogs when the editor is rendered in a shadow root. #TINY-6904
- Fixed corruption of base64 URLs used in style attributes when parsing HTML. #TINY-6828
- Fixed the order of CSS precedence of `content_style` and `content_css` in the `preview` and `template` plugins. `content_style` now has precedence. #TINY-6529
- Fixed an issue where the image dialog tried to calculate image dimensions for an empty image URL. #TINY-6611
- Fixed an issue where `scope` attributes on table cells would not change as expected when merging or unmerging cells. #TINY-6486
- Fixed the plugin documentation links in the `help` plugin. #DOC-703
- Fixed events bound using `DOMUtils` not returning the correct result for `isDefaultPrevented` in some cases. #TINY-6834
- Fixed the "Dropped file type is not supported" notification incorrectly showing when using an inline editor. #TINY-6834
- Fixed an issue with external styles bleeding into TinyMCE. #TINY-6735
- Fixed an issue where parsing malformed comments could cause an infinite loop. #TINY-6864
- Fixed incorrect return types on `editor.selection.moveToBookmark`. #TINY-6504
- Fixed the type signature for `editor.selection.setCursorLocation()` incorrectly allowing a node with no `offset`. #TINY-6843
- Fixed incorrect behavior when editor is destroyed while loading stylesheets. #INT-2282
- Fixed figure elements incorrectly splitting from a valid parent element when editing the image within. #TINY-6592
- Fixed inserting multiple rows or columns in a table cloning from the incorrect source row or column. #TINY-6906
- Fixed an issue where new lines were not scrolled into view when pressing Shift+Enter or Shift+Return. #TINY-6964
- Fixed an issue where list elements would not be removed when outdenting using the Enter or Return key. #TINY-5974
- Fixed an issue where file extensions with uppercase characters were treated as invalid. #TINY-6940
- Fixed dialog block messages were not passed through TinyMCE's translation system. #TINY-6971

## 5.6.2 - 2020-12-08

### Fixed
- Fixed a UI rendering regression when the document body is using `display: flex`. #TINY-6783

## 5.6.1 - 2020-11-25

### Fixed
- Fixed the `mceTableRowType` and `mceTableCellType` commands were not firing the `newCell` event. #TINY-6692
- Fixed the HTML5 `s` element was not recognized when editing or clearing text formatting. #TINY-6681
- Fixed an issue where copying and pasting table columns resulted in invalid HTML when using colgroups. #TINY-6684
- Fixed an issue where the toolbar would render with the wrong width for inline editors in some situations. #TINY-6683

## 5.6.0 - 2020-11-18

### Added
- Added new `BeforeOpenNotification` and `OpenNotification` events which allow internal notifications to be captured and modified before display. #TINY-6528
- Added support for `block` and `unblock` methods on inline dialogs. #TINY-6487
- Added new `TableModified` event which is fired whenever changes are made to a table. #TINY-6629
- Added new `images_file_types` setting to determine which image file formats will be automatically processed into `img` tags on paste when using the `paste` plugin. #TINY-6306
- Added support for `images_file_types` setting in the image file uploader to determine which image file extensions are valid for upload. #TINY-6224
- Added new `format_empty_lines` setting to control if empty lines are formatted in a ranged selection. #TINY-6483
- Added template support to the `autocompleter` for customizing the autocompleter items. #TINY-6505
- Added new user interface `enable`, `disable`, and `isDisabled` methods. #TINY-6397
- Added new `closest` formatter API to get the closest matching selection format from a set of formats. #TINY-6479
- Added new `emojiimages` emoticons database that uses the twemoji CDN by default. #TINY-6021
- Added new `emoticons_database` setting to configure which emoji database to use. #TINY-6021
- Added new `name` field to the `style_formats` setting object to enable specifying a name for the format. #TINY-4239

### Changed
- Changed `readonly` mode to allow hyperlinks to be clickable. #TINY-6248

### Fixed
- Fixed the `change` event not firing after a successful image upload. #TINY-6586
- Fixed the type signature for the `entity_encoding` setting not accepting delimited lists. #TINY-6648
- Fixed layout issues when empty `tr` elements were incorrectly removed from tables. #TINY-4679
- Fixed image file extensions lost when uploading an image with an alternative extension, such as `.jfif`. #TINY-6622
- Fixed a security issue where URLs in attributes weren't correctly sanitized. #TINY-6518
- Fixed `DOMUtils.getParents` incorrectly including the shadow root in the array of elements returned. #TINY-6540
- Fixed an issue where the root document could be scrolled while an editor dialog was open inside a shadow root. #TINY-6363
- Fixed `getContent` with text format returning a new line when the editor is empty. #TINY-6281
- Fixed table column and row resizers not respecting the `data-mce-resize` attribute. #TINY-6600
- Fixed inserting a table via the `mceInsertTable` command incorrectly creating 2 undo levels. #TINY-6656
- Fixed nested tables with `colgroup` elements incorrectly always resizing the inner table. #TINY-6623
- Fixed the `visualchars` plugin causing the editor to steal focus when initialized. #TINY-6282
- Fixed `fullpage` plugin altering text content in `editor.getContent()`. #TINY-6541
- Fixed `fullscreen` plugin not working correctly with multiple editors and shadow DOM. #TINY-6280
- Fixed font size keywords such as `medium` not displaying correctly in font size menus. #TINY-6291
- Fixed an issue where some attributes in table cells were not copied over to new rows or columns. #TINY-6485
- Fixed incorrectly removing formatting on adjacent spaces when removing formatting on a ranged selection. #TINY-6268
- Fixed the `Cut` menu item not working in the latest version of Mozilla Firefox. #TINY-6615
- Fixed some incorrect types in the new TypeScript declaration file. #TINY-6413
- Fixed a regression where a fake offscreen selection element was incorrectly created for the editor root node. #TINY-6555
- Fixed an issue where menus would incorrectly collapse in small containers. #TINY-3321
- Fixed an issue where only one table column at a time could be converted to a header. #TINY-6326
- Fixed some minor memory leaks that prevented garbage collection for editor instances. #TINY-6570
- Fixed resizing a `responsive` table not working when using the column resize handles. #TINY-6601
- Fixed incorrectly calculating table `col` widths when resizing responsive tables. #TINY-6646
- Fixed an issue where spaces were not preserved in pre-blocks when getting text content. #TINY-6448
- Fixed a regression that caused the selection to be difficult to see in tables with backgrounds. #TINY-6495
- Fixed content pasted multiple times in the editor when using Microsoft Internet Explorer 11. Patch contributed by mattford. #GH-4905

## 5.5.1 - 2020-10-01

### Fixed
- Fixed pressing the down key near the end of a document incorrectly raising an exception. #TINY-6471
- Fixed incorrect Typescript types for the `Tools` API. #TINY-6475

## 5.5.0 - 2020-09-29

### Added
- Added a TypeScript declaration file to the bundle output for TinyMCE core. #TINY-3785
- Added new `table_column_resizing` setting to control how table columns are resized when using the resize bars. #TINY-6001
- Added the ability to remove images on a failed upload using the `images_upload_handler` failure callback. #TINY-6011
- Added `hasPlugin` function to the editor API to determine if a plugin exists or not. #TINY-766
- Added new `ToggleToolbarDrawer` command and query state handler to allow the toolbar drawer to be programmatically toggled and the toggle state to be checked. #TINY-6032
- Added the ability to use `colgroup` elements in tables. #TINY-6050
- Added a new setting `table_use_colgroups` for toggling whether colgroups are used in new tables. #TINY-6050
- Added the ability to delete and navigate HTML media elements without the `media` plugin. #TINY-4211
- Added `fullscreen_native` setting to the `fullscreen` plugin to enable use of the entire monitor. #TINY-6284
- Added table related oxide variables to the Style API for more granular control over table cell selection appearance. #TINY-6311
- Added new `toolbar_persist` setting to control the visibility of the inline toolbar. #TINY-4847
- Added new APIs to allow for programmatic control of the inline toolbar visibility. #TINY-4847
- Added the `origin` property to the `ObjectResized` and `ObjectResizeStart` events, to specify which handle the resize was performed on. #TINY-6242
- Added new StyleSheetLoader `unload` and `unloadAll` APIs to allow loaded stylesheets to be removed. #TINY-3926
- Added the `LineHeight` query command and action to the editor. #TINY-4843
- Added the `lineheight` toolbar and menu items, and added `lineheight` to the default format menu. #TINY-4843
- Added a new `contextmenu_avoid_overlap` setting to allow context menus to avoid overlapping matched nodes. #TINY-6036
- Added new listbox dialog UI component for rendering a dropdown that allows nested options. #TINY-2236
- Added back the ability to use nested items in the `image_class_list`, `link_class_list`, `link_list`, `table_class_list`, `table_cell_class_list`, and `table_row_class_list` settings. #TINY-2236

### Changed
- Changed how CSS manipulates table cells when selecting multiple cells to achieve a semi-transparent selection. #TINY-6311
- Changed the `target` property on fired events to use the native event target. The original target for an open shadow root can be obtained using `event.getComposedPath()`. #TINY-6128
- Changed the editor to clean-up loaded CSS stylesheets when all editors using the stylesheet have been removed. #TINY-3926
- Changed `imagetools` context menu icon for accessing the `image` dialog to use the `image` icon. #TINY-4141
- Changed the `editor.insertContent()` and `editor.selection.setContent()` APIs to retain leading and trailing whitespace. #TINY-5966
- Changed the `table` plugin `Column` menu to include the cut, copy and paste column menu items. #TINY-6374
- Changed the default table styles in the content CSS files to better support the styling options available in the `table` dialog. #TINY-6179

### Deprecated
- Deprecated the `Env.experimentalShadowDom` flag. #TINY-6128

### Fixed
- Fixed tables with no borders displaying with the default border styles in the `preview` dialog. #TINY-6179
- Fixed loss of whitespace when inserting content after a non-breaking space. #TINY-5966
- Fixed the `event.getComposedPath()` function throwing an exception for events fired from the editor. #TINY-6128
- Fixed notifications not appearing when the editor is within a ShadowRoot. #TINY-6354
- Fixed focus issues with inline dialogs when the editor is within a ShadowRoot. #TINY-6360
- Fixed the `template` plugin previews missing some content styles. #TINY-6115
- Fixed the `media` plugin not saving the alternative source url in some situations. #TINY-4113
- Fixed an issue where column resizing using the resize bars was inconsistent between fixed and relative table widths. #TINY-6001
- Fixed an issue where dragging and dropping within a table would select table cells. #TINY-5950
- Fixed up and down keyboard navigation not working for inline `contenteditable="false"` elements. #TINY-6226
- Fixed dialog not retrieving `close` icon from icon pack. #TINY-6445
- Fixed the `unlink` toolbar button not working when selecting multiple links. #TINY-4867
- Fixed the `link` dialog not showing the "Text to display" field in some valid cases. #TINY-5205
- Fixed the `DOMUtils.split()` API incorrectly removing some content. #TINY-6294
- Fixed pressing the escape key not focusing the editor when using multiple toolbars. #TINY-6230
- Fixed the `dirty` flag not being correctly set during an `AddUndo` event. #TINY-4707
- Fixed `editor.selection.setCursorLocation` incorrectly placing the cursor outside `pre` elements in some circumstances. #TINY-4058
- Fixed an exception being thrown when pressing the enter key inside pre elements while `br_in_pre` setting is false. #TINY-4058

## 5.4.2 - 2020-08-17

### Fixed
- Fixed the editor not resizing when resizing the browser window in fullscreen mode. #TINY-3511
- Fixed clicking on notifications causing inline editors to hide. #TINY-6058
- Fixed an issue where link URLs could not be deleted or edited in the link dialog in some cases. #TINY-4706
- Fixed a regression where setting the `anchor_top` or `anchor_bottom` options to `false` was not working. #TINY-6256
- Fixed the `anchor` plugin not supporting the `allow_html_in_named_anchor` option. #TINY-6236
- Fixed an exception thrown when removing inline formats that contained additional styles or classes. #TINY-6288
- Fixed an exception thrown when positioning the context toolbar on Internet Explorer 11 in some edge cases. #TINY-6271
- Fixed inline formats not removed when more than one `removeformat` format rule existed. #TINY-6216
- Fixed an issue where spaces were sometimes removed when removing formating on nearby text. #TINY-6251
- Fixed the list toolbar buttons not showing as active when a list is selected. #TINY-6286
- Fixed an issue where the UI would sometimes not be shown or hidden when calling the show or hide API methods on the editor. #TINY-6048
- Fixed the list type style not retained when copying list items. #TINY-6289
- Fixed the Paste plugin converting tabs in plain text to a single space character. A `paste_tab_spaces` option has been included for setting the number of spaces used to replace a tab character. #TINY-6237

## 5.4.1 - 2020-07-08

### Fixed
- Fixed the Search and Replace plugin incorrectly including zero-width caret characters in search results. #TINY-4599
- Fixed dragging and dropping unsupported files navigating the browser away from the editor. #TINY-6027
- Fixed undo levels not created on browser handled drop or paste events. #TINY-6027
- Fixed content in an iframe element parsing as DOM elements instead of text content. #TINY-5943
- Fixed Oxide checklist styles not showing when printing. #TINY-5139
- Fixed bug with `scope` attribute not being added to the cells of header rows. #TINY-6206

## 5.4.0 - 2020-06-30

### Added
- Added keyboard navigation support to menus and toolbars when the editor is in a ShadowRoot. #TINY-6152
- Added the ability for menus to be clicked when the editor is in an open shadow root. #TINY-6091
- Added the `Editor.ui.styleSheetLoader` API for loading stylesheets within the Document or ShadowRoot containing the editor UI. #TINY-6089
- Added the `StyleSheetLoader` module to the public API. #TINY-6100
- Added Oxide variables for styling the `select` element and headings in dialog content. #TINY-6070
- Added icons for `table` column and row cut, copy, and paste toolbar buttons. #TINY-6062
- Added all `table` menu items to the UI registry, so they can be used by name in other menus. #TINY-4866
- Added new `mceTableApplyCellStyle` command to the `table` plugin. #TINY-6004
- Added new `table` cut, copy, and paste column editor commands and menu items. #TINY-6006
- Added font related Oxide variables for secondary buttons, allowing for custom styling. #TINY-6061
- Added new `table_header_type` setting to control how table header rows are structured. #TINY-6007
- Added new `table_sizing_mode` setting to replace the `table_responsive_width` setting, which has now been deprecated. #TINY-6051
- Added new `mceTableSizingMode` command for changing the sizing mode of a table. #TINY-6000
- Added new `mceTableRowType`, `mceTableColType`, and `mceTableCellType` commands and value queries. #TINY-6150

### Changed
- Changed `advlist` toolbar buttons to only show a dropdown list if there is more than one option. #TINY-3194
- Changed `mceInsertTable` command and `insertTable` API method to take optional header rows and columns arguments. #TINY-6012
- Changed stylesheet loading, so that UI skin stylesheets can load in a ShadowRoot if required. #TINY-6089
- Changed the DOM location of menus so that they display correctly when the editor is in a ShadowRoot. #TINY-6093
- Changed the table plugin to correctly detect all valid header row structures. #TINY-6007

### Fixed
- Fixed tables with no defined width being converted to a `fixed` width table when modifying the table. #TINY-6051
- Fixed the `autosave` `isEmpty` API incorrectly detecting non-empty content as empty. #TINY-5953
- Fixed table `Paste row after` and `Paste row before` menu items not disabled when nothing was available to paste. #TINY-6006
- Fixed a selection performance issue with large tables on Microsoft Internet Explorer and Edge. #TINY-6057
- Fixed filters for screening commands from the undo stack to be case-insensitive. #TINY-5946
- Fixed `fullscreen` plugin now removes all classes when the editor is closed. #TINY-4048
- Fixed handling of mixed-case icon identifiers (names) for UI elements. #TINY-3854
- Fixed leading and trailing spaces lost when using `editor.selection.getContent({ format: 'text' })`. #TINY-5986
- Fixed an issue where changing the URL with the quicklink toolbar caused unexpected undo behavior. #TINY-5952
- Fixed an issue where removing formatting within a table cell would cause Internet Explorer 11 to scroll to the end of the table. #TINY-6049
- Fixed an issue where the `allow_html_data_urls` setting was not correctly applied. #TINY-5951
- Fixed the `autolink` feature so that it no longer treats a string with multiple "@" characters as an email address. #TINY-4773
- Fixed an issue where removing the editor would leave unexpected attributes on the target element. #TINY-4001
- Fixed the `link` plugin now suggest `mailto:` when the text contains an '@' and no slashes (`/`). #TINY-5941
- Fixed the `valid_children` check of custom elements now allows a wider range of characters in names. #TINY-5971

## 5.3.2 - 2020-06-10

### Fixed
- Fixed a regression introduced in 5.3.0, where `images_dataimg_filter` was no-longer called. #TINY-6086

## 5.3.1 - 2020-05-27

### Fixed
- Fixed the image upload error alert also incorrectly closing the image dialog. #TINY-6020
- Fixed editor content scrolling incorrectly on focus in Firefox by reverting default content CSS html and body heights added in 5.3.0. #TINY-6019

## 5.3.0 - 2020-05-21

### Added
- Added html and body height styles to the default oxide content CSS. #TINY-5978
- Added `uploadUri` and `blobInfo` to the data returned by `editor.uploadImages()`. #TINY-4579
- Added a new function to the `BlobCache` API to lookup a blob based on the base64 data and mime type. #TINY-5988
- Added the ability to search and replace within a selection. #TINY-4549
- Added the ability to set the list start position for ordered lists and added new `lists` context menu item. #TINY-3915
- Added `icon` as an optional config option to the toggle menu item API. #TINY-3345
- Added `auto` mode for `toolbar_location` which positions the toolbar and menu bar at the bottom if there is no space at the top. #TINY-3161

### Changed
- Changed the default `toolbar_location` to `auto`. #TINY-3161
- Changed toggle menu items and choice menu items to have a dedicated icon with the checkmark displayed on the far right side of the menu item. #TINY-3345
- Changed the `link`, `image`, and `paste` plugins to use Promises to reduce the bundle size. #TINY-4710
- Changed the default icons to be lazy loaded during initialization. #TINY-4729
- Changed the parsing of content so base64 encoded urls are converted to blob urls. #TINY-4727
- Changed context toolbars so they concatenate when more than one is suitable for the current selection. #TINY-4495
- Changed inline style element formats (strong, b, em, i, u, strike) to convert to a span on format removal if a `style` or `class` attribute is present. #TINY-4741

### Fixed
- Fixed the `selection.setContent()` API not running parser filters. #TINY-4002
- Fixed formats incorrectly applied or removed when table cells were selected. #TINY-4709
- Fixed the `quickimage` button not restricting the file types to images. #TINY-4715
- Fixed search and replace ignoring text in nested contenteditable elements. #TINY-5967
- Fixed resize handlers displaying in the wrong location sometimes for remote images. #TINY-4732
- Fixed table picker breaking in Firefox on low zoom levels. #TINY-4728
- Fixed issue with loading or pasting contents with large base64 encoded images on Safari. #TINY-4715
- Fixed supplementary special characters being truncated when inserted into the editor. Patch contributed by mlitwin. #TINY-4791
- Fixed toolbar buttons not set to disabled when the editor is in readonly mode. #TINY-4592
- Fixed the editor selection incorrectly changing when removing caret format containers. #TINY-3438
- Fixed bug where title, width, and height would be set to empty string values when updating an image and removing those attributes using the image dialog. #TINY-4786
- Fixed `ObjectResized` event firing when an object wasn't resized. #TINY-4161
- Fixed `ObjectResized` and `ObjectResizeStart` events incorrectly fired when adding or removing table rows and columns. #TINY-4829
- Fixed the placeholder not hiding when pasting content into the editor. #TINY-4828
- Fixed an issue where the editor would fail to load if local storage was disabled. #TINY-5935
- Fixed an issue where an uploaded image would reuse a cached image with a different mime type. #TINY-5988
- Fixed bug where toolbars and dialogs would not show if the body element was replaced (e.g. with Turbolinks). Patch contributed by spohlenz. #GH-5653
- Fixed an issue where multiple formats would be removed when removing a single format at the end of lines or on empty lines. #TINY-1170
- Fixed zero-width spaces incorrectly included in the `wordcount` plugin character count. #TINY-5991
- Fixed a regression introduced in 5.2.0 whereby the desktop `toolbar_mode` setting would incorrectly override the mobile default setting. #TINY-5998
- Fixed an issue where deleting all content in a single cell table would delete the entire table. #TINY-1044

## 5.2.2 - 2020-04-23

### Fixed
- Fixed an issue where anchors could not be inserted on empty lines. #TINY-2788
- Fixed text decorations (underline, strikethrough) not consistently inheriting the text color. #TINY-4757
- Fixed `format` menu alignment buttons inconsistently applying to images. #TINY-4057
- Fixed the floating toolbar drawer height collapsing when the editor is rendered in modal dialogs or floating containers. #TINY-4837
- Fixed `media` embed content not processing safely in some cases. #TINY-4857

## 5.2.1 - 2020-03-25

### Fixed
- Fixed the "is decorative" checkbox in the image dialog clearing after certain dialog events. #FOAM-11
- Fixed possible uncaught exception when a `style` attribute is removed using a content filter on `setContent`. #TINY-4742
- Fixed the table selection not functioning correctly in Microsoft Edge 44 or higher. #TINY-3862
- Fixed the table resize handles not functioning correctly in Microsoft Edge 44 or higher. #TINY-4160
- Fixed the floating toolbar drawer disconnecting from the toolbar when adding content in inline mode. #TINY-4725 #TINY-4765
- Fixed `readonly` mode not returning the appropriate boolean value. #TINY-3948
- Fixed the `forced_root_block_attrs` setting not applying attributes to new blocks consistently. #TINY-4564
- Fixed the editor incorrectly stealing focus during initialization in Microsoft Internet Explorer. #TINY-4697
- Fixed dialogs stealing focus when opening an alert or confirm dialog using an `onAction` callback. #TINY-4014
- Fixed inline dialogs incorrectly closing when clicking on an opened alert or confirm dialog. #TINY-4012
- Fixed the context toolbar overlapping the menu bar and toolbar. #TINY-4586
- Fixed notification and inline dialog positioning issues when using `toolbar_location: 'bottom'`. #TINY-4586
- Fixed the `colorinput` popup appearing offscreen on mobile devices. #TINY-4711
- Fixed special characters not being found when searching by "whole words only". #TINY-4522
- Fixed an issue where dragging images could cause them to be duplicated. #TINY-4195
- Fixed context toolbars activating without the editor having focus. #TINY-4754
- Fixed an issue where removing the background color of text did not always work. #TINY-4770
- Fixed an issue where new rows and columns in a table did not retain the style of the previous row or column. #TINY-4788

## 5.2.0 - 2020-02-13

### Added
- Added the ability to apply formats to spaces. #TINY-4200
- Added new `toolbar_location` setting to allow for positioning the menu and toolbar at the bottom of the editor. #TINY-4210
- Added new `toolbar_groups` setting to allow a custom floating toolbar group to be added to the toolbar when using `floating` toolbar mode. #TINY-4229
- Added new `link_default_protocol` setting to `link` and `autolink` plugin to allow a protocol to be used by default. #TINY-3328
- Added new `placeholder` setting to allow a placeholder to be shown when the editor is empty. #TINY-3917
- Added new `tinymce.dom.TextSeeker` API to allow searching text across different DOM nodes. #TINY-4200
- Added a drop shadow below the toolbar while in sticky mode and introduced Oxide variables to customize it when creating a custom skin. #TINY-4343
- Added `quickbars_image_toolbar` setting to allow for the image quickbar to be turned off. #TINY-4398
- Added iframe and img `loading` attribute to the default schema. Patch contributed by ataylor32. #GH-5112
- Added new `getNodeFilters`/`getAttributeFilters` functions to the `editor.serializer` instance. #TINY-4344
- Added new `a11y_advanced_options` setting to allow additional accessibility options to be added. #FOAM-11
- Added new accessibility options and behaviours to the image dialog using `a11y_advanced_options`. #FOAM-11
- Added the ability to use the window `PrismJS` instance for the `codesample` plugin instead of the bundled version to allow for styling custom languages. #TINY-4504
- Added error message events that fire when a resource loading error occurs. #TINY-4509

### Changed
- Changed the default schema to disallow `onchange` for select elements. #TINY-4614
- Changed default `toolbar_mode` value from false to `wrap`. The value false has been deprecated. #TINY-4617
- Changed `toolbar_drawer` setting to `toolbar_mode`. `toolbar_drawer` has been deprecated. #TINY-4416
- Changed iframe mode to set selection on content init if selection doesn't exist. #TINY-4139
- Changed table related icons to align them with the visual style of the other icons. #TINY-4341
- Changed and improved the visual appearance of the color input field. #TINY-2917
- Changed fake caret container to use `forced_root_block` when possible. #TINY-4190
- Changed the `requireLangPack` API to wait until the plugin has been loaded before loading the language pack. #TINY-3716
- Changed the formatter so `style_formats` are registered before the initial content is loaded into the editor. #TINY-4238
- Changed media plugin to use https protocol for media urls by default. #TINY-4577
- Changed the parser to treat CDATA nodes as bogus HTML comments to match the HTML parsing spec. A new `preserve_cdata` setting has been added to preserve CDATA nodes if required. #TINY-4625

### Fixed
- Fixed incorrect parsing of malformed/bogus HTML comments. #TINY-4625
- Fixed `quickbars` selection toolbar appearing on non-editable elements. #TINY-4359
- Fixed bug with alignment toolbar buttons sometimes not changing state correctly. #TINY-4139
- Fixed the `codesample` toolbar button not toggling when selecting code samples other than HTML. #TINY-4504
- Fixed content incorrectly scrolling to the top or bottom when pressing enter if when the content was already in view. #TINY-4162
- Fixed `scrollIntoView` potentially hiding elements behind the toolbar. #TINY-4162
- Fixed editor not respecting the `resize_img_proportional` setting due to legacy code. #TINY-4236
- Fixed flickering floating toolbar drawer in inline mode. #TINY-4210
- Fixed an issue where the template plugin dialog would be indefinitely blocked on a failed template load. #TINY-2766
- Fixed the `mscontrolselect` event not being unbound on IE/Edge. #TINY-4196
- Fixed Confirm dialog footer buttons so only the "Yes" button is highlighted. #TINY-4310
- Fixed `file_picker_callback` functionality for Image, Link and Media plugins. #TINY-4163
- Fixed issue where floating toolbar drawer sometimes would break if the editor is resized while the drawer is open. #TINY-4439
- Fixed incorrect `external_plugins` loading error message. #TINY-4503
- Fixed resize handler was not hidden for ARIA purposes. Patch contributed by Parent5446. #GH-5195
- Fixed an issue where content could be lost if a misspelled word was selected and spellchecking was disabled. #TINY-3899
- Fixed validation errors in the CSS where certain properties had the wrong default value. #TINY-4491
- Fixed an issue where forced root block attributes were not applied when removing a list. #TINY-4272
- Fixed an issue where the element path isn't being cleared when there are no parents. #TINY-4412
- Fixed an issue where width and height in svg icons containing `rect` elements were overridden by the CSS reset. #TINY-4408
- Fixed an issue where uploading images with `images_reuse_filename` enabled and that included a query parameter would generate an invalid URL. #TINY-4638
- Fixed the `closeButton` property not working when opening notifications. #TINY-4674
- Fixed keyboard flicker when opening a context menu on mobile. #TINY-4540
- Fixed issue where plus icon svg contained strokes. #TINY-4681

## 5.1.6 - 2020-01-28

### Fixed
- Fixed `readonly` mode not blocking all clicked links. #TINY-4572
- Fixed legacy font sizes being calculated inconsistently for the `FontSize` query command value. #TINY-4555
- Fixed changing a tables row from `Header` to `Body` incorrectly moving the row to the bottom of the table. #TINY-4593
- Fixed the context menu not showing in certain cases with hybrid devices. #TINY-4569
- Fixed the context menu opening in the wrong location when the target is the editor body. #TINY-4568
- Fixed the `image` plugin not respecting the `automatic_uploads` setting when uploading local images. #TINY-4287
- Fixed security issue related to parsing HTML comments and CDATA. #TINY-4544

## 5.1.5 - 2019-12-19

### Fixed
- Fixed the UI not working with hybrid devices that accept both touch and mouse events. #TNY-4521
- Fixed the `charmap` dialog initially focusing the first tab of the dialog instead of the search input field. #TINY-4342
- Fixed an exception being raised when inserting content if the caret was directly before or after a `contenteditable="false"` element. #TINY-4528
- Fixed a bug with pasting image URLs when paste as text is enabled. #TINY-4523

## 5.1.4 - 2019-12-11

### Fixed
- Fixed dialog contents disappearing when clicking a checkbox for right-to-left languages. #TINY-4518
- Fixed the `legacyoutput` plugin registering legacy formats after editor initialization, causing legacy content to be stripped on the initial load. #TINY-4447
- Fixed search and replace not cycling through results when searching using special characters. #TINY-4506
- Fixed the `visualchars` plugin converting HTML-like text to DOM elements in certain cases. #TINY-4507
- Fixed an issue with the `paste` plugin not sanitizing content in some cases. #TINY-4510
- Fixed HTML comments incorrectly being parsed in certain cases. #TINY-4511

## 5.1.3 - 2019-12-04

### Fixed
- Fixed sticky toolbar not undocking when fullscreen mode is activated. #TINY-4390
- Fixed the "Current Window" target not applying when updating links using the link dialog. #TINY-4063
- Fixed disabled menu items not highlighting when focused. #TINY-4339
- Fixed touch events passing through dialog collection items to the content underneath on Android devices. #TINY-4431
- Fixed keyboard navigation of the Help dialog's Keyboard Navigation tab. #TINY-4391
- Fixed search and replace dialog disappearing when finding offscreen matches on iOS devices. #TINY-4350
- Fixed performance issues where sticky toolbar was jumping while scrolling on slower browsers. #TINY-4475

## 5.1.2 - 2019-11-19

### Fixed
- Fixed desktop touch devices using `mobile` configuration overrides. #TINY-4345
- Fixed unable to disable the new scrolling toolbar feature. #TINY-4345
- Fixed touch events passing through any pop-up items to the content underneath on Android devices. #TINY-4367
- Fixed the table selector handles throwing JavaScript exceptions for non-table selections. #TINY-4338
- Fixed `cut` operations not removing selected content on Android devices when the `paste` plugin is enabled. #TINY-4362
- Fixed inline toolbar not constrained to the window width by default. #TINY-4314
- Fixed context toolbar split button chevrons pointing right when they should be pointing down. #TINY-4257
- Fixed unable to access the dialog footer in tabbed dialogs on small screens. #TINY-4360
- Fixed mobile table selectors were hard to select with touch by increasing the size. #TINY-4366
- Fixed mobile table selectors moving when moving outside the editor. #TINY-4366
- Fixed inline toolbars collapsing when using sliding toolbars. #TINY-4389
- Fixed block textpatterns not treating NBSPs as spaces. #TINY-4378
- Fixed backspace not merging blocks when the last element in the preceding block was a `contenteditable="false"` element. #TINY-4235
- Fixed toolbar buttons that only contain text labels overlapping on mobile devices. #TINY-4395
- Fixed quickbars quickimage picker not working on mobile. #TINY-4377
- Fixed fullscreen not resizing in an iOS WKWebView component. #TINY-4413

## 5.1.1 - 2019-10-28

### Fixed
- Fixed font formats containing spaces being wrapped in `&quot;` entities instead of single quotes. #TINY-4275
- Fixed alert and confirm dialogs losing focus when clicked. #TINY-4248
- Fixed clicking outside a modal dialog focusing on the document body. #TINY-4249
- Fixed the context toolbar not hiding when scrolled out of view. #TINY-4265

## 5.1.0 - 2019-10-17

### Added
- Added touch selector handles for table selections on touch devices. #TINY-4097
- Added border width field to Table Cell dialog. #TINY-4028
- Added touch event listener to media plugin to make embeds playable. #TINY-4093
- Added oxide styling options to notifications and tweaked the default variables. #TINY-4153
- Added additional padding to split button chevrons on touch devices, to make them easier to interact with. #TINY-4223
- Added new platform detection functions to `Env` and deprecated older detection properties. #TINY-4184
- Added `inputMode` config field to specify inputmode attribute of `input` dialog components. #TINY-4062
- Added new `inputMode` property to relevant plugins/dialogs. #TINY-4102
- Added new `toolbar_sticky` setting to allow the iframe menubar/toolbar to stick to the top of the window when scrolling. #TINY-3982

### Changed
- Changed default setting for `toolbar_drawer` to `floating`. #TINY-3634
- Changed mobile phones to use the `silver` theme by default. #TINY-3634
- Changed some editor settings to default to `false` on touch devices:
  - `menubar`(phones only). #TINY-4077
  - `table_grid`. #TINY-4075
  - `resize`. #TINY-4157
  - `object_resizing`. #TINY-4157
- Changed toolbars and context toolbars to sidescroll on mobile. #TINY-3894 #TINY-4107
- Changed context menus to render as horizontal menus on touch devices. #TINY-4107
- Changed the editor to use the `VisualViewport` API of the browser where possible. #TINY-4078
- Changed visualblocks toolbar button icon and renamed `paragraph` icon to `visualchars`. #TINY-4074
- Changed Oxide default for `@toolbar-button-chevron-color` to follow toolbar button icon color. #TINY-4153
- Changed the `urlinput` dialog component to use the `url` type attribute. #TINY-4102

### Fixed
- Fixed Safari desktop visual viewport fires resize on fullscreen breaking the restore function. #TINY-3976
- Fixed scroll issues on mobile devices. #TINY-3976
- Fixed context toolbar unable to refresh position on iOS12. #TINY-4107
- Fixed ctrl+left click not opening links on readonly mode and the preview dialog. #TINY-4138
- Fixed Slider UI component not firing `onChange` event on touch devices. #TINY-4092
- Fixed notifications overlapping instead of stacking. #TINY-3478
- Fixed inline dialogs positioning incorrectly when the page is scrolled. #TINY-4018
- Fixed inline dialogs and menus not repositioning when resizing. #TINY-3227
- Fixed inline toolbar incorrectly stretching to the full width when a width value was provided. #TINY-4066
- Fixed menu chevrons color to follow the menu text color. #TINY-4153
- Fixed table menu selection grid from staying black when using dark skins, now follows border color. #TINY-4153
- Fixed Oxide using the wrong text color variable for menubar button focused state. #TINY-4146
- Fixed the autoresize plugin not keeping the selection in view when resizing. #TINY-4094
- Fixed textpattern plugin throwing exceptions when using `forced_root_block: false`. #TINY-4172
- Fixed missing CSS fill styles for toolbar button icon active state. #TINY-4147
- Fixed an issue where the editor selection could end up inside a short ended element (such as `br`). #TINY-3999
- Fixed browser selection being lost in inline mode when opening split dropdowns. #TINY-4197
- Fixed backspace throwing an exception when using `forced_root_block: false`. #TINY-4099
- Fixed floating toolbar drawer expanding outside the bounds of the editor. #TINY-3941
- Fixed the autocompleter not activating immediately after a `br` or `contenteditable=false` element. #TINY-4194
- Fixed an issue where the autocompleter would incorrectly close on IE 11 in certain edge cases. #TINY-4205

## 5.0.16 - 2019-09-24

### Added
- Added new `referrer_policy` setting to add the `referrerpolicy` attribute when loading scripts or stylesheets. #TINY-3978
- Added a slight background color to dialog tab links when focused to aid keyboard navigation. #TINY-3877

### Fixed
- Fixed media poster value not updating on change. #TINY-4013
- Fixed openlink was not registered as a toolbar button. #TINY-4024
- Fixed failing to initialize if a script tag was used inside a SVG. #TINY-4087
- Fixed double top border showing on toolbar without menubar when toolbar_drawer is enabled. #TINY-4118
- Fixed unable to drag inline dialogs to the bottom of the screen when scrolled. #TINY-4154
- Fixed notifications appearing on top of the toolbar when scrolled in inline mode. #TINY-4159
- Fixed notifications displaying incorrectly on IE 11. #TINY-4169

## 5.0.15 - 2019-09-02

### Added
- Added a dark `content_css` skin to go with the dark UI skin. #TINY-3743

### Changed
- Changed the enabled state on toolbar buttons so they don't get the hover effect. #TINY-3974

### Fixed
- Fixed missing CSS active state on toolbar buttons. #TINY-3966
- Fixed `onChange` callback not firing for the colorinput dialog component. #TINY-3968
- Fixed context toolbars not showing in fullscreen mode. #TINY-4023

## 5.0.14 - 2019-08-19

### Added
- Added an API to reload the autocompleter menu with additional fetch metadata #MENTIONS-17

### Fixed
- Fixed missing toolbar button border styling options. #TINY-3965
- Fixed image upload progress notification closing before the upload is complete. #TINY-3963
- Fixed inline dialogs not closing on escape when no dialog component is in focus. #TINY-3936
- Fixed plugins not being filtered when defaulting to mobile on phones. #TINY-3537
- Fixed toolbar more drawer showing the content behind it when transitioning between opened and closed states. #TINY-3878
- Fixed focus not returning to the dialog after pressing the "Replace all" button in the search and replace dialog. #TINY-3961

### Removed
- Removed Oxide variable `@menubar-select-disabled-border-color` and replaced it with `@menubar-select-disabled-border`. #TINY-3965

## 5.0.13 - 2019-08-06

### Changed
- Changed modal dialogs to prevent dragging by default and added new `draggable_modal` setting to restore dragging. #TINY-3873
- Changed the nonbreaking plugin to insert nbsp characters wrapped in spans to aid in filtering. This can be disabled using the `nonbreaking_wrap` setting. #TINY-3647
- Changed backspace behaviour in lists to outdent nested list items when the cursor is at the start of the list item. #TINY-3651

### Fixed
- Fixed sidebar growing beyond editor bounds in IE 11. #TINY-3937
- Fixed issue with being unable to keyboard navigate disabled toolbar buttons. #TINY-3350
- Fixed issues with backspace and delete in nested contenteditable true and false elements. #TINY-3868
- Fixed issue with losing keyboard navigation in dialogs due to disabled buttons. #TINY-3914
- Fixed `MouseEvent.mozPressure is deprecated` warning in Firefox. #TINY-3919
- Fixed `default_link_target` not being respected when `target_list` is disabled. #TINY-3757
- Fixed mobile plugin filter to only apply to the mobile theme, rather than all mobile platforms. #TINY-3405
- Fixed focus switching to another editor during mode changes. #TINY-3852
- Fixed an exception being thrown when clicking on an uninitialized inline editor. #TINY-3925
- Fixed unable to keyboard navigate to dialog menu buttons. #TINY-3933
- Fixed dialogs being able to be dragged outside the window viewport. #TINY-3787
- Fixed inline dialogs appearing above modal dialogs. #TINY-3932

## 5.0.12 - 2019-07-18

### Added
- Added ability to utilize UI dialog panels inside other panels. #TINY-3305
- Added help dialog tab explaining keyboard navigation of the editor. #TINY-3603

### Changed
- Changed the "Find and Replace" design to an inline dialog. #TINY-3054

### Fixed
- Fixed issue where autolink spacebar event was not being fired on Edge. #TINY-3891
- Fixed table selection missing the background color. #TINY-3892
- Fixed removing shortcuts not working for function keys. #TINY-3871
- Fixed non-descriptive UI component type names. #TINY-3349
- Fixed UI registry components rendering as the wrong type when manually specifying a different type. #TINY-3385
- Fixed an issue where dialog checkbox, input, selectbox, textarea and urlinput components couldn't be disabled. #TINY-3708
- Fixed the context toolbar not using viable screen space in inline/distraction free mode. #TINY-3717
- Fixed the context toolbar overlapping the toolbar in various conditions. #TINY-3205
- Fixed IE11 edge case where items were being inserted into the wrong location. #TINY-3884

## 5.0.11 - 2019-07-04

### Fixed
- Fixed packaging errors caused by a rollup treeshaking bug (https://github.com/rollup/rollup/issues/2970). #TINY-3866
- Fixed the customeditor component not able to get data from the dialog api. #TINY-3866
- Fixed collection component tooltips not being translated. #TINY-3855

## 5.0.10 - 2019-07-02

### Added
- Added support for all HTML color formats in `color_map` setting. #TINY-3837

### Changed
- Changed backspace key handling to outdent content in appropriate circumstances. #TINY-3685
- Changed default palette for forecolor and backcolor to include some lighter colors suitable for highlights. #TINY-2865
- Changed the search and replace plugin to cycle through results. #TINY-3800

### Fixed
- Fixed inconsistent types causing some properties to be unable to be used in dialog components. #TINY-3778
- Fixed an issue in the Oxide skin where dialog content like outlines and shadows were clipped because of overflow hidden. #TINY-3566
- Fixed the search and replace plugin not resetting state when changing the search query. #TINY-3800
- Fixed backspace in lists not creating an undo level. #TINY-3814
- Fixed the editor to cancel loading in quirks mode where the UI is not supported. #TINY-3391
- Fixed applying fonts not working when the name contained spaces and numbers. #TINY-3801
- Fixed so that initial content is retained when initializing on list items. #TINY-3796
- Fixed inefficient font name and font size current value lookup during rendering. #TINY-3813
- Fixed mobile font copied into the wrong folder for the oxide-dark skin. #TINY-3816
- Fixed an issue where resizing the width of tables would produce inaccurate results. #TINY-3827
- Fixed a memory leak in the Silver theme. #TINY-3797
- Fixed alert and confirm dialogs using incorrect markup causing inconsistent padding. #TINY-3835
- Fixed an issue in the Table plugin with `table_responsive_width` not enforcing units when resizing. #TINY-3790
- Fixed leading, trailing and sequential spaces being lost when pasting plain text. #TINY-3726
- Fixed exception being thrown when creating relative URIs. #TINY-3851
- Fixed focus is no longer set to the editor content during mode changes unless the editor already had focus. #TINY-3852

## 5.0.9 - 2019-06-26

### Fixed
- Fixed print plugin not working in Firefox. #TINY-3834

## 5.0.8 - 2019-06-18

### Added
- Added back support for multiple toolbars. #TINY-2195
- Added support for .m4a files to the media plugin. #TINY-3750
- Added new base_url and suffix editor init options. #TINY-3681

### Fixed
- Fixed incorrect padding for select boxes with visible values. #TINY-3780
- Fixed selection incorrectly changing when programmatically setting selection on contenteditable false elements. #TINY-3766
- Fixed sidebar background being transparent. #TINY-3727
- Fixed the build to remove duplicate iife wrappers. #TINY-3689
- Fixed bogus autocompleter span appearing in content when the autocompleter menu is shown. #TINY-3752
- Fixed toolbar font size select not working with legacyoutput plugin. #TINY-2921
- Fixed the legacyoutput plugin incorrectly aligning images. #TINY-3660
- Fixed remove color not working when using the legacyoutput plugin. #TINY-3756
- Fixed the font size menu applying incorrect sizes when using the legacyoutput plugin. #TINY-3773
- Fixed scrollIntoView not working when the parent window was out of view. #TINY-3663
- Fixed the print plugin printing from the wrong window in IE11. #TINY-3762
- Fixed content CSS loaded over CORS not loading in the preview plugin with content_css_cors enabled. #TINY-3769
- Fixed the link plugin missing the default "None" option for link list. #TINY-3738
- Fixed small dot visible with menubar and toolbar disabled in inline mode. #TINY-3623
- Fixed space key properly inserts a nbsp before/after block elements. #TINY-3745
- Fixed native context menu not showing with images in IE11. #TINY-3392
- Fixed inconsistent browser context menu image selection. #TINY-3789

## 5.0.7 - 2019-06-05

### Added
- Added new toolbar button and menu item for inserting tables via dialog. #TINY-3636
- Added new API for adding/removing/changing tabs in the Help dialog. #TINY-3535
- Added highlighting of matched text in autocompleter items. #TINY-3687
- Added the ability for autocompleters to work with matches that include spaces. #TINY-3704
- Added new `imagetools_fetch_image` callback to allow custom implementations for cors loading of images. #TINY-3658
- Added `'http'` and `https` options to `link_assume_external_targets` to prepend `http://` or `https://` prefixes when URL does not contain a protocol prefix. Patch contributed by francoisfreitag. #GH-4335

### Changed
- Changed annotations navigation to work the same as inline boundaries. #TINY-3396
- Changed tabpanel API by adding a `name` field and changing relevant methods to use it. #TINY-3535

### Fixed
- Fixed text color not updating all color buttons when choosing a color. #TINY-3602
- Fixed the autocompleter not working with fragmented text. #TINY-3459
- Fixed the autosave plugin no longer overwrites window.onbeforeunload. #TINY-3688
- Fixed infinite loop in the paste plugin when IE11 takes a long time to process paste events. Patch contributed by lRawd. #GH-4987
- Fixed image handle locations when using `fixed_toolbar_container`. Patch contributed by t00. #GH-4966
- Fixed the autoresize plugin not firing `ResizeEditor` events. #TINY-3587
- Fixed editor in fullscreen mode not extending to the bottom of the screen. #TINY-3701
- Fixed list removal when pressing backspace after the start of the list item. #TINY-3697
- Fixed autocomplete not triggering from compositionend events. #TINY-3711
- Fixed `file_picker_callback` could not set the caption field on the insert image dialog. #TINY-3172
- Fixed the autocompleter menu showing up after a selection had been made. #TINY-3718
- Fixed an exception being thrown when a file or number input has focus during initialization. Patch contributed by t00. #GH-2194

## 5.0.6 - 2019-05-22

### Added
- Added `icons_url` editor settings to enable icon packs to be loaded from a custom url. #TINY-3585
- Added `image_uploadtab` editor setting to control the visibility of the upload tab in the image dialog. #TINY-3606
- Added new api endpoints to the wordcount plugin and improved character count logic. #TINY-3578

### Changed
- Changed plugin, language and icon loading errors to log in the console instead of a notification. #TINY-3585

### Fixed
- Fixed the textpattern plugin not working with fragmented text. #TINY-3089
- Fixed various toolbar drawer accessibility issues and added an animation. #TINY-3554
- Fixed issues with selection and ui components when toggling readonly mode. #TINY-3592
- Fixed so readonly mode works with inline editors. #TINY-3592
- Fixed docked inline toolbar positioning when scrolled. #TINY-3621
- Fixed initial value not being set on bespoke select in quickbars and toolbar drawer. #TINY-3591
- Fixed so that nbsp entities aren't trimmed in white-space: pre-line elements. #TINY-3642
- Fixed `mceInsertLink` command inserting spaces instead of url encoded characters. #GH-4990
- Fixed text content floating on top of dialogs in IE11. #TINY-3640

## 5.0.5 - 2019-05-09

### Added
- Added menu items to match the forecolor/backcolor toolbar buttons. #TINY-2878
- Added default directionality based on the configured language. #TINY-2621
- Added styles, icons and tests for rtl mode. #TINY-2621

### Fixed
- Fixed autoresize not working with floating elements or when media elements finished loading. #TINY-3545
- Fixed incorrect vertical caret positioning in IE 11. #TINY-3188
- Fixed submenu anchoring hiding overflowed content. #TINY-3564

### Removed
- Removed unused and hidden validation icons to avoid displaying phantom tooltips. #TINY-2329

## 5.0.4 - 2019-04-23

### Added
- Added back URL dialog functionality, which is now available via `editor.windowManager.openUrl()`. #TINY-3382
- Added the missing throbber functionality when calling `editor.setProgressState(true)`. #TINY-3453
- Added function to reset the editor content and undo/dirty state via `editor.resetContent()`. #TINY-3435
- Added the ability to set menu buttons as active. #TINY-3274
- Added `editor.mode` API, featuring a custom editor mode API. #TINY-3406
- Added better styling to floating toolbar drawer. #TINY-3479
- Added the new premium plugins to the Help dialog plugins tab. #TINY-3496
- Added the linkchecker context menu items to the default configuration. #TINY-3543

### Fixed
- Fixed image context menu items showing on placeholder images. #TINY-3280
- Fixed dialog labels and text color contrast within notifications/alert banners to satisfy WCAG 4.5:1 contrast ratio for accessibility. #TINY-3351
- Fixed selectbox and colorpicker items not being translated. #TINY-3546
- Fixed toolbar drawer sliding mode to correctly focus the editor when tabbing via keyboard navigation. #TINY-3533
- Fixed positioning of the styleselect menu in iOS while using the mobile theme. #TINY-3505
- Fixed the menubutton `onSetup` callback to be correctly executed when rendering the menu buttons. #TINY-3547
- Fixed `default_link_target` setting to be correctly utilized when creating a link. #TINY-3508
- Fixed colorpicker floating marginally outside its container. #TINY-3026
- Fixed disabled menu items displaying as active when hovered. #TINY-3027

### Removed
- Removed redundant mobile wrapper. #TINY-3480

## 5.0.3 - 2019-03-19

### Changed
- Changed empty nested-menu items within the style formats menu to be disabled or hidden if the value of `style_formats_autohide` is `true`. #TINY-3310
- Changed the entire phrase 'Powered by Tiny' in the status bar to be a link instead of just the word 'Tiny'. #TINY-3366
- Changed `formatselect`, `styleselect` and `align` menus to use the `mceToggleFormat` command internally. #TINY-3428

### Fixed
- Fixed toolbar keyboard navigation to work as expected when `toolbar_drawer` is configured. #TINY-3432
- Fixed text direction buttons to display the correct pressed state in selections that have no explicit `dir` property. #TINY-3138
- Fixed the mobile editor to clean up properly when removed. #TINY-3445
- Fixed quickbar toolbars to add an empty box to the screen when it is set to `false`. #TINY-3439
- Fixed an issue where pressing the **Delete/Backspace** key at the edge of tables was creating incorrect selections. #TINY-3371
- Fixed an issue where dialog collection items (emoticon and special character dialogs) couldn't be selected with touch devices. #TINY-3444
- Fixed a type error introduced in TinyMCE version 5.0.2 when calling `editor.getContent()` with nested bookmarks. #TINY-3400
- Fixed an issue that prevented default icons from being overridden. #TINY-3449
- Fixed an issue where **Home/End** keys wouldn't move the caret correctly before or after `contenteditable=false` inline elements. #TINY-2995
- Fixed styles to be preserved in IE 11 when editing via the `fullpage` plugin. #TINY-3464
- Fixed the `link` plugin context toolbar missing the open link button. #TINY-3461
- Fixed inconsistent dialog component spacing. #TINY-3436

## 5.0.2 - 2019-03-05

### Added
- Added presentation and document presets to `htmlpanel` dialog component. #TINY-2694
- Added missing fixed_toolbar_container setting has been reimplemented in the Silver theme. #TINY-2712
- Added a new toolbar setting `toolbar_drawer` that moves toolbar groups which overflow the editor width into either a `sliding` or `floating` toolbar section. #TINY-2874

### Changed
- Updated the build process to include package lock files in the dev distribution archive. #TINY-2870

### Fixed
- Fixed inline dialogs did not have aria attributes. #TINY-2694
- Fixed default icons are now available in the UI registry, allowing use outside of toolbar buttons. #TINY-3307
- Fixed a memory leak related to select toolbar items. #TINY-2874
- Fixed a memory leak due to format changed listeners that were never unbound. #TINY-3191
- Fixed an issue where content may have been lost when using permanent bookmarks. #TINY-3400
- Fixed the quicklink toolbar button not rendering in the quickbars plugin. #TINY-3125
- Fixed an issue where menus were generating invalid HTML in some cases. #TINY-3323
- Fixed an issue that could cause the mobile theme to show a blank white screen when the editor was inside an `overflow:hidden` element. #TINY-3407
- Fixed mobile theme using a transparent background and not taking up the full width on iOS. #TINY-3414
- Fixed the template plugin dialog missing the description field. #TINY-3337
- Fixed input dialog components using an invalid default type attribute. #TINY-3424
- Fixed an issue where backspace/delete keys after/before pagebreak elements wouldn't move the caret. #TINY-3097
- Fixed an issue in the table plugin where menu items and toolbar buttons weren't showing correctly based on the selection. #TINY-3423
- Fixed inconsistent button focus styles in Firefox. #TINY-3377
- Fixed the resize icon floating left when all status bar elements were disabled. #TINY-3340
- Fixed the resize handle to not show in fullscreen mode. #TINY-3404

## 5.0.1 - 2019-02-21

### Added
- Added H1-H6 toggle button registration to the silver theme. #TINY-3070
- Added code sample toolbar button will now toggle on when the cursor is in a code section. #TINY-3040
- Added new settings to the emoticons plugin to allow additional emoticons to be added. #TINY-3088

### Fixed
- Fixed an issue where adding links to images would replace the image with text. #TINY-3356
- Fixed an issue where the inline editor could use fractional pixels for positioning. #TINY-3202
- Fixed an issue where uploading non-image files in the Image Plugin upload tab threw an error. #TINY-3244
- Fixed an issue in the media plugin that was causing the source url and height/width to be lost in certain circumstances. #TINY-2858
- Fixed an issue with the Context Toolbar not being removed when clicking outside of the editor. #TINY-2804
- Fixed an issue where clicking 'Remove link' wouldn't remove the link in certain circumstances. #TINY-3199
- Fixed an issue where the media plugin would fail when parsing dialog data. #TINY-3218
- Fixed an issue where retrieving the selected content as text didn't create newlines. #TINY-3197
- Fixed incorrect keyboard shortcuts in the Help dialog for Windows. #TINY-3292
- Fixed an issue where JSON serialization could produce invalid JSON. #TINY-3281
- Fixed production CSS including references to source maps. #TINY-3920
- Fixed development CSS was not included in the development zip. #TINY-3920
- Fixed the autocompleter matches predicate not matching on the start of words by default. #TINY-3306
- Fixed an issue where the page could be scrolled with modal dialogs open. #TINY-2252
- Fixed an issue where autocomplete menus would show an icon margin when no items had icons. #TINY-3329
- Fixed an issue in the quickbars plugin where images incorrectly showed the text selection toolbar. #TINY-3338
- Fixed an issue that caused the inline editor to fail to render when the target element already had focus. #TINY-3353

### Removed
- Removed paste as text notification banner and paste_plaintext_inform setting. #POW-102

## 5.0.0 - 2019-02-04

Full documentation for the version 5 features and changes is available at https://www.tiny.cloud/docs/tinymce/5/release-notes/release-notes50/

### Added
- Added links and registered names with * to denote premium plugins in Plugins tab of Help dialog. #TINY-3223

### Changed
- Changed Tiny 5 mobile skin to look more uniform with desktop. #TINY-2650
- Blacklisted table, th and td as inline editor target. #TINY-717

### Fixed
- Fixed an issue where tab panel heights weren't sizing properly on smaller screens and weren't updating on resize. #TINY-3242
- Fixed image tools not having any padding between the label and slider. #TINY-3220
- Fixed context toolbar toggle buttons not showing the correct state. #TINY-3022
- Fixed missing separators in the spellchecker context menu between the suggestions and actions. #TINY-3217
- Fixed notification icon positioning in alert banners. #TINY-2196
- Fixed a typo in the word count plugin name. #TINY-3062
- Fixed charmap and emoticons dialogs not having a primary button. #TINY-3233
- Fixed an issue where resizing wouldn't work correctly depending on the box-sizing model. #TINY-3278

## 5.0.0-rc-2 - 2019-01-22

### Added
- Added screen reader accessibility for sidebar and statusbar. #TINY-2699

### Changed
- Changed formatting menus so they are registered and made the align toolbar button use an icon instead of text. #TINY-2880
- Changed checkboxes to use a boolean for its state, instead of a string. #TINY-2848
- Updated the textpattern plugin to properly support nested patterns and to allow running a command with a value for a pattern with a start and an end. #TINY-2991
- Updated Emoticons and Charmap dialogs to be screen reader accessible. #TINY-2693

### Fixed
- Fixed the link dialog such that it will now retain class attributes when updating links. #TINY-2825
- Fixed "Find and replace" not showing in the "Edit" menu by default. #TINY-3061
- Fixed dropdown buttons missing the 'type' attribute, which could cause forms to be incorrectly submitted. #TINY-2826
- Fixed emoticon and charmap search not returning expected results in certain cases. #TINY-3084
- Fixed blank rel_list values throwing an exception in the link plugin. #TINY-3149

### Removed
- Removed unnecessary 'flex' and unused 'colspan' properties from the new dialog APIs. #TINY-2973

## 5.0.0-rc-1 - 2019-01-08

### Added
- Added editor settings functionality to specify title attributes for toolbar groups. #TINY-2690
- Added icons instead of button text to improve Search and Replace dialog footer appearance. #TINY-2654
- Added `tox-dialog__table` instead of `mce-table-striped` class to enhance Help dialog appearance. #TINY-2360
- Added title attribute to iframes so, screen readers can announce iframe labels. #TINY-2692
- Added a wordcount menu item, that defaults to appearing in the tools menu. #TINY-2877

### Changed
- Updated the font select dropdown logic to try to detect the system font stack and show "System Font" as the font name. #TINY-2710
- Updated the autocompleter to only show when it has matched items. #TINY-2350
- Updated SizeInput labels to "Height" and "Width" instead of Dimensions. #TINY-2833
- Updated the build process to minify and generate ASCII only output for the emoticons database. #TINY-2744

### Fixed
- Fixed readonly mode not fully disabling editing content. #TINY-2287
- Fixed accessibility issues with the font select, font size, style select and format select toolbar dropdowns. #TINY-2713
- Fixed accessibility issues with split dropdowns. #TINY-2697
- Fixed the legacyoutput plugin to be compatible with TinyMCE 5.0. #TINY-2301
- Fixed icons not showing correctly in the autocompleter popup. #TINY-3029
- Fixed an issue where preview wouldn't show anything in Edge under certain circumstances. #TINY-3035
- Fixed the height being incorrectly calculated for the autoresize plugin. #TINY-2807

## 5.0.0-beta-1 - 2018-11-30

### Added
- Added a new `addNestedMenuItem()` UI registry function and changed all nested menu items to use the new registry functions. #TINY-2230
- Added title attribute to color swatch colors. #TINY-2669
- Added anchorbar component to anchor inline toolbar dialogs to instead of the toolbar. #TINY-2040
- Added support for toolbar<n> and toolbar array config options to be squashed into a single toolbar and not create multiple toolbars. #TINY-2195
- Added error handling for when forced_root_block config option is set to true. #TINY-2261
- Added functionality for the removed_menuitems config option. #TINY-2184
- Added the ability to use a string to reference menu items in menu buttons and submenu items. #TINY-2253

### Changed
- Changed the name of the "inlite" plugin to "quickbars". #TINY-2831
- Changed the background color icon to highlight background icon. #TINY-2258
- Changed Help dialog to be accessible to screen readers. #TINY-2687
- Changed the color swatch to save selected custom colors to local storage for use across sessions. #TINY-2722
- Changed `WindowManager` API - methods `getParams`, `setParams` and `getWindows`, and the legacy `windows` property, have been removed. `alert` and `confirm` dialogs are no longer tracked in the window list. #TINY-2603

### Fixed
- Fixed an inline mode issue where the save plugin upon saving can cause content loss. #TINY-2659
- Fixed an issue in IE 11 where calling selection.getContent() would return an empty string when the editor didn't have focus. #TINY-2325

### Removed
- Removed compat3x plugin. #TINY-2815

## 5.0.0-preview-4 - 2018-11-12

### Added
- Added width and height placeholder text to image and media dialog dimensions input. #AP-296
- Added the ability to keyboard navigate through menus, toolbars, sidebar and the status bar sequentially. #AP-381
- Added translation capability back to the editor's UI. #AP-282
- Added `label` component type for dialogs to group components under a label.

### Changed
- Changed the editor resize handle so that it should be disabled when the autoresize plugin is turned on. #AP-424
- Changed UI text for microcopy improvements. #TINY-2281

### Fixed
- Fixed distraction free plugin. #AP-470
- Fixed contents of the input field being selected on focus instead of just recieving an outline highlight. #AP-464
- Fixed styling issues with dialogs and menus in IE 11. #AP-456
- Fixed custom style format control not honoring custom formats. #AP-393
- Fixed context menu not appearing when clicking an image with a caption. #AP-382
- Fixed directionality of UI when using an RTL language. #AP-423
- Fixed page responsiveness with multiple inline editors. #AP-430
- Fixed empty toolbar groups appearing through invalid configuration of the `toolbar` property. #AP-450
- Fixed text not being retained when updating links through the link dialog. #AP-293
- Fixed edit image context menu, context toolbar and toolbar items being incorrectly enabled when selecting invalid images. #AP-323
- Fixed emoji type ahead being shown when typing URLs. #AP-366
- Fixed toolbar configuration properties incorrectly expecting string arrays instead of strings. #AP-342
- Fixed the block formatting toolbar item not showing a "Formatting" title when there is no selection. #AP-321
- Fixed clicking disabled toolbar buttons hiding the toolbar in inline mode. #AP-380
- Fixed `EditorResize` event not being fired upon editor resize. #AP-327
- Fixed tables losing styles when updating through the dialog. #AP-368
- Fixed context toolbar positioning to be more consistent near the edges of the editor. #AP-318
- Fixed table of contents plugin now works with v5 toolbar APIs correctly. #AP-347
- Fixed the `link_context_toolbar` configuration not disabling the context toolbar. #AP-458
- Fixed the link context toolbar showing incorrect relative links. #AP-435
- Fixed the alignment of the icon in alert banner dialog components. #TINY-2220
- Fixed the visual blocks and visual char menu options not displaying their toggled state. #TINY-2238
- Fixed the editor not displaying as fullscreen when toggled. #TINY-2237

### Removed
- Removed the tox-custom-editor class that was added to the wrapping element of codemirror. #TINY-2211

## 5.0.0-preview-3 - 2018-10-18

### Changed
- Changed editor layout to use modern CSS properties over manually calculating dimensions. #AP-324
- Changed `autoresize_min_height` and `autoresize_max_height` configurations to `min_height` and `max_height`. #AP-324
- Changed `Whole word` label in Search and Replace dialog to `Find whole words only`. #AP-387

### Fixed
- Fixed bugs with editor width jumping when resizing and the iframe not resizing to smaller than 150px in height. #AP-324
- Fixed mobile theme bug that prevented the editor from loading. #AP-404
- Fixed long toolbar groups extending outside of the editor instead of wrapping.
- Fixed dialog titles so they are now proper case. #AP-384
- Fixed color picker default to be #000000 instead of #ff00ff. #AP-216
- Fixed "match case" option on the Find and Replace dialog is no longer selected by default. #AP-298
- Fixed vertical alignment of toolbar icons. #DES-134
- Fixed toolbar icons not appearing on IE11. #DES-133

## 5.0.0-preview-2 - 2018-10-10

### Added
- Added swatch is now shown for colorinput fields, instead of the colorpicker directly. #AP-328
- Added fontformats and fontsizes menu items. #AP-390

### Changed
- Changed configuration of color options has been simplified to `color_map`, `color_cols`, and `custom_colors`. #AP-328
- Changed `height` configuration to apply to the editor frame (including menubar, toolbar, status bar) instead of the content area. #AP-324

### Fixed
- Fixed styleselect not updating the displayed item as the cursor moved. #AP-388
- Fixed preview iframe not expanding to the dialog size. #AP-252
- Fixed 'meta' shortcuts not translated into platform-specific text. #AP-270
- Fixed tabbed dialogs (Charmap and Emoticons) shrinking when no search results returned.
- Fixed a bug where alert banner icons were not retrieved from icon pack. #AP-330
- Fixed component styles to flex so they fill large dialogs. #AP-252
- Fixed editor flashing unstyled during load (still in progress). #AP-349

### Removed
- Removed `colorpicker` plugin, it is now in the theme. #AP-328
- Removed `textcolor` plugin, it is now in the theme. #AP-328

## 5.0.0-preview-1 - 2018-10-01

Developer preview 1.

Initial list of features and changes is available at https://www.tiny.cloud/docs/tinymce/5/release-notes/release-notes50/.

## 4.9.11 - 2020-07-13

### Fixed
- Fixed the `selection.setContent()` API not running parser filters. #TINY-4002
- Fixed content in an iframe element parsing as DOM elements instead of text content. #TINY-5943
- Fixed up and down keyboard navigation not working for inline `contenteditable="false"` elements. #TINY-6226

## 4.9.10 - 2020-04-23

### Fixed
- Fixed an issue where the editor selection could end up inside a short ended element (eg br). #TINY-3999
- Fixed a security issue related to CDATA sanitization during parsing. #TINY-4669
- Fixed `media` embed content not processing safely in some cases. #TINY-4857

## 4.9.9 - 2020-03-25

### Fixed
- Fixed the table selection not functioning correctly in Microsoft Edge 44 or higher. #TINY-3862
- Fixed the table resize handles not functioning correctly in Microsoft Edge 44 or higher. #TINY-4160
- Fixed the `forced_root_block_attrs` setting not applying attributes to new blocks consistently. #TINY-4564
- Fixed the editor failing to initialize if a script tag was used inside an SVG. #TINY-4087

## 4.9.8 - 2020-01-28

### Fixed
- Fixed the `mobile` theme failing to load due to a bundling issue. #TINY-4613
- Fixed security issue related to parsing HTML comments and CDATA. #TINY-4544

## 4.9.7 - 2019-12-19

### Fixed
- Fixed the `visualchars` plugin converting HTML-like text to DOM elements in certain cases. #TINY-4507
- Fixed an issue with the `paste` plugin not sanitizing content in some cases. #TINY-4510
- Fixed HTML comments incorrectly being parsed in certain cases. #TINY-4511

## 4.9.6 - 2019-09-02

### Fixed
- Fixed image browse button sometimes displaying the browse window twice. #TINY-3959

## 4.9.5 - 2019-07-02

### Changed
- Changed annotations navigation to work the same as inline boundaries. #TINY-3396

### Fixed
- Fixed the print plugin printing from the wrong window in IE11. #TINY-3762
- Fixed an exception being thrown when a file or number input has focus during initialization. Patch contributed by t00. #GH-2194
- Fixed positioning of the styleselect menu in iOS while using the mobile theme. #TINY-3505
- Fixed native context menu not showing with images in IE11. #TINY-3392
- Fixed selection incorrectly changing when programmatically setting selection on contenteditable false elements. #TINY-3766
- Fixed image browse button not working on touch devices. #TINY-3751
- Fixed so that nbsp entities aren't trimmed in white-space: pre-line elements. #TINY-3642
- Fixed space key properly inserts a nbsp before/after block elements. #TINY-3745
- Fixed infinite loop in the paste plugin when IE11 takes a long time to process paste events. Patch contributed by lRawd. #GH-4987

## 4.9.4 - 2019-03-20

### Fixed
- Fixed an issue where **Home/End** keys wouldn't move the caret correctly before or after `contenteditable=false` inline elements. #TINY-2995
- Fixed an issue where content may have been lost when using permanent bookmarks. #TINY-3400
- Fixed the mobile editor to clean up properly when removed. #TINY-3445
- Fixed an issue where retrieving the selected content as text didn't create newlines. #TINY-3197
- Fixed an issue where typing space between images would cause issues with nbsp not being inserted. #TINY-3346

## 4.9.3 - 2019-01-31

### Added
- Added a visualchars_default_state setting to the Visualchars Plugin. Patch contributed by mat3e.

### Fixed
- Fixed a bug where scrolling on a page with more than one editor would cause a ResizeWindow event to fire. #TINY-3247
- Fixed a bug where if a plugin threw an error during initialisation the whole editor would fail to load. #TINY-3243
- Fixed a bug where getContent would include bogus elements when valid_elements setting was set up in a specific way. #TINY-3213
- Fixed a bug where only a few function key names could be used when creating keyboard shortcuts. #TINY-3146
- Fixed a bug where it wasn't possible to enter spaces into an editor after pressing shift+enter. #TINY-3099
- Fixed a bug where no caret would be rendered after backspacing to a contenteditable false element. #TINY-2998
- Fixed a bug where deletion to/from indented lists would leave list fragments in the editor. #TINY-2981

## 4.9.2 - 2018-12-17

### Fixed
- Fixed a bug with pressing the space key on IE 11 would result in nbsp characters being inserted between words at the end of a block. #TINY-2996
- Fixed a bug where character composition using quote and space on US International keyboards would produce a space instead of a quote. #TINY-2999
- Fixed a bug where remove format wouldn't remove the inner most inline element in some situations. #TINY-2982
- Fixed a bug where outdenting an list item would affect attributes on other list items within the same list. #TINY-2971
- Fixed a bug where the DomParser filters wouldn't be applied for elements created when parsing invalid html. #TINY-2978
- Fixed a bug where setProgressState wouldn't automatically close floating ui elements like menus. #TINY-2896
- Fixed a bug where it wasn't possible to navigate out of a figcaption element using the arrow keys. #TINY-2894
- Fixed a bug where enter key before an image inside a link would remove the image. #TINY-2780

## 4.9.1 - 2018-12-04

### Added
- Added functionality to insert html to the replacement feature of the Textpattern Plugin. #TINY-2839

### Fixed
- Fixed a bug where `editor.selection.getContent({format: 'text'})` didn't work as expected in IE11 on an unfocused editor. #TINY-2862
- Fixed a bug in the Textpattern Plugin where the editor would get an incorrect selection after inserting a text pattern on Safari. #TINY-2838
- Fixed a bug where the space bar didn't work correctly in editors with the forced_root_block setting set to false. #TINY-2816

## 4.9.0 - 2018-11-27

### Added
- Added a replace feature to the Textpattern Plugin. #TINY-1908
- Added functionality to the Lists Plugin that improves the indentation logic. #TINY-1790

### Fixed
- Fixed a bug where it wasn't possible to delete/backspace when the caret was between a contentEditable=false element and a BR. #TINY-2372
- Fixed a bug where copying table cells without a text selection would fail to copy anything. #TINY-1789
- Implemented missing `autosave_restore_when_empty` functionality in the Autosave Plugin. Patch contributed by gzzo. #GH-4447
- Reduced insertion of unnecessary nonbreaking spaces in the editor. #TINY-1879

## 4.8.5 - 2018-10-30

### Added
- Added a content_css_cors setting to the editor that adds the crossorigin="anonymous" attribute to link tags added by the StyleSheetLoader. #TINY-1909

### Fixed
- Fixed a bug where trying to remove formatting with a collapsed selection range would throw an exception. #GH-4636
- Fixed a bug in the image plugin that caused updating figures to split contenteditable elements. #GH-4563
- Fixed a bug that was causing incorrect viewport calculations for fixed position UI elements. #TINY-1897
- Fixed a bug where inline formatting would cause the delete key to do nothing. #TINY-1900

## 4.8.4 - 2018-10-23

### Added
- Added support for the HTML5 `main` element. #TINY-1877

### Changed
- Changed the keyboard shortcut to move focus to contextual toolbars to Ctrl+F9. #TINY-1812

### Fixed
- Fixed a bug where content css could not be loaded from another domain. #TINY-1891
- Fixed a bug on FireFox where the cursor would get stuck between two contenteditable false inline elements located inside of the same block element divided by a BR. #TINY-1878
- Fixed a bug with the insertContent method where nonbreaking spaces would be inserted incorrectly. #TINY-1868
- Fixed a bug where the toolbar of the inline editor would not be visible in some scenarios. #TINY-1862
- Fixed a bug where removing the editor while more than one notification was open would throw an error. #TINY-1845
- Fixed a bug where the menubutton would be rendered on top of the menu if the viewport didn't have enough height. #TINY-1678
- Fixed a bug with the annotations api where annotating collapsed selections caused problems. #TBS-2449
- Fixed a bug where wbr elements were being transformed into whitespace when using the Paste Plugin's paste as text setting. #GH-4638
- Fixed a bug where the Search and Replace didn't replace spaces correctly. #GH-4632
- Fixed a bug with sublist items not persisting selection. #GH-4628
- Fixed a bug with mceInsertRawHTML command not working as expected. #GH-4625

## 4.8.3 - 2018-09-13

### Fixed
- Fixed a bug where the Wordcount Plugin didn't correctly count words within tables on IE11. #TINY-1770
- Fixed a bug where it wasn't possible to move the caret out of a table on IE11 and Firefox. #TINY-1682
- Fixed a bug where merging empty blocks didn't work as expected, sometimes causing content to be deleted. #TINY-1781
- Fixed a bug where the Textcolor Plugin didn't show the correct current color. #TINY-1810
- Fixed a bug where clear formatting with a collapsed selection would sometimes clear formatting from more content than expected. #TINY-1813 #TINY-1821
- Fixed a bug with the Table Plugin where it wasn't possible to keyboard navigate to the caption. #TINY-1818

## 4.8.2 - 2018-08-09

### Changed
- Moved annotator from "experimental" to "annotator" object on editor. #TBS-2398
- Improved the multiclick normalization across browsers. #TINY-1788

### Fixed
- Fixed a bug where running getSelectedBlocks with a collapsed selection between block elements would produce incorrect results. #TINY-1787
- Fixed a bug where the ScriptLoaders loadScript method would not work as expected in FireFox when loaded on the same page as a ShadowDOM polyfill. #TINY-1786
- Removed reference to ShadowDOM event.path as Blink based browsers now support event.composedPath. #TINY-1785
- Fixed a bug where a reference to localStorage would throw an "access denied" error in IE11 with strict security settings. #TINY-1782
- Fixed a bug where pasting using the toolbar button on an inline editor in IE11 would cause a looping behaviour. #TINY-1768

## 4.8.1 - 2018-07-26

### Fixed
- Fixed a bug where the content of inline editors was being cleaned on every call of `editor.save()`. #TINY-1783
- Fixed a bug where the arrow of the Inlite Theme toolbar was being rendered incorrectly in RTL mode. #TINY-1776
- Fixed a bug with the Paste Plugin where pasting after inline contenteditable false elements moved the caret to the end of the line. #TINY-1758

## 4.8.0 - 2018-06-27

### Added
- Added new "experimental" object in editor, with initial Annotator API. #TBS-2374

### Fixed
- Fixed a bug where deleting paragraphs inside of table cells would delete the whole table cell. #TINY-1759
- Fixed a bug in the Table Plugin where removing row height set on the row properties dialog did not update the table. #TINY-1730
- Fixed a bug with the font select toolbar item didn't update correctly. #TINY-1683
- Fixed a bug where all bogus elements would not be deleted when removing an inline editor. #TINY-1669

## 4.7.13 - 2018-05-16

### Added
- Added missing code menu item from the default menu config. #TINY-1648
- Added new align button for combining the separate align buttons into a menu button. #TINY-1652

### Fixed
- Fixed a bug where Edge 17 wouldn't be able to select images or tables. #TINY-1679
- Fixed issue where whitespace wasn't preserved when the editor was initialized on pre elements. #TINY-1649
- Fixed a bug with the fontselect dropdowns throwing an error if the editor was hidden in Firefox. #TINY-1664
- Fixed a bug where it wasn't possible to merge table cells on IE 11. #TINY-1671
- Fixed a bug where textcolor wasn't applying properly on IE 11 in some situations. #TINY-1663
- Fixed a bug where the justifyfull command state wasn't working correctly. #TINY-1677
- Fixed a bug where the styles wasn't updated correctly when resizing some tables. #TINY-1668

## 4.7.12 - 2018-05-03

### Added
- Added an option to filter out image svg data urls.
- Added support for html5 details and summary elements.

### Changed
- Changed so the mce-abs-layout-item css rule targets html instead of body. Patch contributed by nazar-pc.

### Fixed
- Fixed a bug where the "read" step on the mobile theme was still present on android mobile browsers.
- Fixed a bug where all images in the editor document would reload on any editor change.
- Fixed a bug with the Table Plugin where ObjectResized event wasn't being triggered on column resize.
- Fixed so the selection is set to the first suitable caret position after editor.setContent called.
- Fixed so links with xlink:href attributes are filtered correctly to prevent XSS.
- Fixed a bug on IE11 where pasting content into an inline editor initialized on a heading element would create new editable elements.
- Fixed a bug where readonly mode would not work as expected when the editor contained contentEditable=true elements.
- Fixed a bug where the Link Plugin would throw an error when used together with the webcomponents polyfill. Patch contributed by 4esnog.
- Fixed a bug where the "Powered by TinyMCE" branding link would break on XHTML pages. Patch contributed by tistre.
- Fixed a bug where the same id would be used in the blobcache for all pasted images. Patch contributed by thorn0.

## 4.7.11 - 2018-04-11

### Added
- Added a new imagetools_credentials_hosts option to the Imagetools Plugin.

### Fixed
- Fixed a bug where toggling a list containing empty LIs would throw an error. Patch contributed by bradleyke.
- Fixed a bug where applying block styles to a text with the caret at the end of the paragraph would select all text in the paragraph.
- Fixed a bug where toggling on the Spellchecker Plugin would trigger isDirty on the editor.
- Fixed a bug where it was possible to enter content into selection bookmark spans.
- Fixed a bug where if a non paragraph block was configured in forced_root_block the editor.getContent method would return incorrect values with an empty editor.
- Fixed a bug where dropdown menu panels stayed open and fixed in position when dragging dialog windows.
- Fixed a bug where it wasn't possible to extend table cells with the space button in Safari.
- Fixed a bug where the setupeditor event would thrown an error when using the Compat3x Plugin.
- Fixed a bug where an error was thrown in FontInfo when called on a detached element.

## 4.7.10 - 2018-04-03

### Added
- Added normalization of triple clicks across browsers in the editor.
- Added a `hasFocus` method to the editor that checks if the editor has focus.
- Added correct icon to the Nonbreaking Plugin menu item.

### Fixed
- Fixed so the `getContent`/`setContent` methods work even if the editor is not initialized.
- Fixed a bug with the Media Plugin where query strings were being stripped from youtube links.
- Fixed a bug where image styles were changed/removed when opening and closing the Image Plugin dialog.
- Fixed a bug in the Table Plugin where some table cell styles were not correctly added to the content html.
- Fixed a bug in the Spellchecker Plugin where it wasn't possible to change the spellchecker language.
- Fixed so the the unlink action in the Link Plugin has a menu item and can be added to the contextmenu.
- Fixed a bug where it wasn't possible to keyboard navigate to the start of an inline element on a new line within the same block element.
- Fixed a bug with the Text Color Plugin where if used with an inline editor located at the bottom of the screen the colorpicker could appear off screen.
- Fixed a bug with the UndoManager where undo levels were being added for nbzwsp characters.
- Fixed a bug with the Table Plugin where the caret would sometimes be lost when keyboard navigating up through a table.
- Fixed a bug where FontInfo.getFontFamily would throw an error when called on a removed editor.
- Fixed a bug in Firefox where undo levels were not being added correctly for some specific operations.
- Fixed a bug where initializing an inline editor inside of a table would make the whole table resizeable.
- Fixed a bug where the fake cursor that appears next to tables on Firefox was positioned incorrectly when switching to fullscreen.
- Fixed a bug where zwsp's weren't trimmed from the output from `editor.getContent({ format: 'text' })`.
- Fixed a bug where the fontsizeselect/fontselect toolbar items showed the body info rather than the first possible caret position info on init.
- Fixed a bug where it wasn't possible to select all content if the editor only contained an inline boundary element.
- Fixed a bug where `content_css` urls with query strings wasn't working.
- Fixed a bug in the Table Plugin where some table row styles were removed when changing other styles in the row properties dialog.

### Removed
- Removed the "read" step from the mobile theme.

## 4.7.9 - 2018-02-27

### Fixed
- Fixed a bug where the editor target element didn't get the correct style when removing the editor.

## 4.7.8 - 2018-02-26

### Fixed
- Fixed an issue with the Help Plugin where the menuitem name wasn't lowercase.
- Fixed an issue on MacOS where text and bold text did not have the same line-height in the autocomplete dropdown in the Link Plugin dialog.
- Fixed a bug where the "paste as text" option in the Paste Plugin didn't work.
- Fixed a bug where dialog list boxes didn't get positioned correctly in documents with scroll.
- Fixed a bug where the Inlite Theme didn't use the Table Plugin api to insert correct tables.
- Fixed a bug where the Inlite Theme panel didn't hide on blur in a correct way.
- Fixed a bug where placing the cursor before a table in Firefox would scroll to the bottom of the table.
- Fixed a bug where selecting partial text in table cells with rowspans and deleting would produce faulty tables.
- Fixed a bug where the Preview Plugin didn't work on Safari due to sandbox security.
- Fixed a bug where table cell selection using the keyboard threw an error.
- Fixed so the font size and font family doesn't toggle the text but only sets the selected format on the selected text.
- Fixed so the built-in spellchecking on Chrome and Safari creates an undo level when replacing words.

## 4.7.7 - 2018-02-19

### Added
- Added a border style selector to the advanced tab of the Image Plugin.
- Added better controls for default table inserted by the Table Plugin.
- Added new `table_responsive_width` option to the Table Plugin that controls whether to use pixel or percentage widths.

### Fixed
- Fixed a bug where the Link Plugin text didn't update when a URL was pasted using the context menu.
- Fixed a bug with the Spellchecker Plugin where using "Add to dictionary" in the context menu threw an error.
- Fixed a bug in the Media Plugin where the preview node for iframes got default width and height attributes that interfered with width/height styles.
- Fixed a bug where backslashes were being added to some font family names in Firefox in the fontselect toolbar item.
- Fixed a bug where errors would be thrown when trying to remove an editor that had not yet been fully initialized.
- Fixed a bug where the Imagetools Plugin didn't update the images atomically.
- Fixed a bug where the Fullscreen Plugin was throwing errors when being used on an inline editor.
- Fixed a bug where drop down menus weren't positioned correctly in inline editors on scroll.
- Fixed a bug with a semicolon missing at the end of the bundled javascript files.
- Fixed a bug in the Table Plugin with cursor navigation inside of tables where the cursor would sometimes jump into an incorrect table cells.
- Fixed a bug where indenting a table that is a list item using the "Increase indent" button would create a nested table.
- Fixed a bug where text nodes containing only whitespace were being wrapped by paragraph elements.
- Fixed a bug where whitespace was being inserted after br tags inside of paragraph tags.
- Fixed a bug where converting an indented paragraph to a list item would cause the list item to have extra padding.
- Fixed a bug where Copy/Paste in an editor with a lot of content would cause the editor to scroll to the top of the content in IE11.
- Fixed a bug with a memory leak in the DragHelper. Path contributed by ben-mckernan.
- Fixed a bug where the advanced tab in the Media Plugin was being shown even if it didn't contain anything. Patch contributed by gabrieeel.
- Fixed an outdated eventname in the EventUtils. Patch contributed by nazar-pc.
- Fixed an issue where the Json.parse function would throw an error when being used on a page with strict CSP settings.
- Fixed so you can place the curser before and after table elements within the editor in Firefox and Edge/IE.

## 4.7.6 - 2018-01-29

### Fixed
- Fixed a bug in the jquery integration where it threw an error saying that "global is not defined".
- Fixed a bug where deleting a table cell whose previous sibling was set to contenteditable false would create a corrupted table.
- Fixed a bug where highlighting text in an unfocused editor did not work correctly in IE11/Edge.
- Fixed a bug where the table resize handles were not being repositioned when activating the Fullscreen Plugin.
- Fixed a bug where the Imagetools Plugin dialog didn't honor editor RTL settings.
- Fixed a bug where block elements weren't being merged correctly if you deleted from after a contenteditable false element to the beginning of another block element.
- Fixed a bug where TinyMCE didn't work with module loaders like webpack.

## 4.7.5 - 2018-01-22

### Fixed
- Fixed bug with the Codesample Plugin where it wasn't possible to edit codesamples when the editor was in inline mode.
- Fixed bug where focusing on the status bar broke the keyboard navigation functionality.
- Fixed bug where an error would be thrown on Edge by the Table Plugin when pasting using the PowerPaste Plugin.
- Fixed bug in the Table Plugin where selecting row border style from the dropdown menu in advanced row properties would throw an error.
- Fixed bug with icons being rendered incorrectly on Chrome on Mac OS.
- Fixed bug in the Textcolor Plugin where the font color and background color buttons wouldn't trigger an ExecCommand event.
- Fixed bug in the Link Plugin where the url field wasn't forced LTR.
- Fixed bug where the Nonbreaking Plugin incorrectly inserted spaces into tables.
- Fixed bug with the inline theme where the toolbar wasn't repositioned on window resize.

## 4.7.4 - 2017-12-05

### Fixed
- Fixed bug in the Nonbreaking Plugin where the nonbreaking_force_tab setting was being ignored.
- Fixed bug in the Table Plugin where changing row height incorrectly converted column widths to pixels.
- Fixed bug in the Table Plugin on Edge and IE11 where resizing the last column after resizing the table would cause invalid column heights.
- Fixed bug in the Table Plugin where keyboard navigation was not normalized between browsers.
- Fixed bug in the Table Plugin where the colorpicker button would show even without defining the colorpicker_callback.
- Fixed bug in the Table Plugin where it wasn't possible to set the cell background color.
- Fixed bug where Firefox would throw an error when intialising an editor on an element that is hidden or not yet added to the DOM.
- Fixed bug where Firefox would throw an error when intialising an editor inside of a hidden iframe.

## 4.7.3 - 2017-11-23

### Added
- Added functionality to open the Codesample Plugin dialog when double clicking on a codesample. Patch contributed by dakuzen.

### Fixed
- Fixed bug where undo/redo didn't work correctly with some formats and caret positions.
- Fixed bug where the color picker didn't show up in Table Plugin dialogs.
- Fixed bug where it wasn't possible to change the width of a table through the Table Plugin dialog.
- Fixed bug where the Charmap Plugin couldn't insert some special characters.
- Fixed bug where editing a newly inserted link would not actually edit the link but insert a new link next to it.
- Fixed bug where deleting all content in a table cell made it impossible to place the caret into it.
- Fixed bug where the vertical alignment field in the Table Plugin cell properties dialog didn't do anything.
- Fixed bug where an image with a caption showed two sets of resize handles in IE11.
- Fixed bug where pressing the enter button inside of an h1 with contenteditable set to true would sometimes produce a p tag.
- Fixed bug with backspace not working as expected before a noneditable element.
- Fixed bug where operating on tables with invalid rowspans would cause an error to be thrown.
- Fixed so a real base64 representation of the image is available on the blobInfo that the images_upload_handler gets called with.
- Fixed so the image upload tab is available when the images_upload_handler is defined (and not only when the images_upload_url is defined).

## 4.7.2 - 2017-11-07

### Added
- Added newly rewritten Table Plugin.
- Added support for attributes with colon in valid_elements and addValidElements.
- Added support for dailymotion short url in the Media Plugin. Patch contributed by maat8.
- Added support for converting to half pt when converting font size from px to pt. Patch contributed by danny6514.
- Added support for location hash to the Autosave plugin to make it work better with SPAs using hash routing.
- Added support for merging table cells when pasting a table into another table.

### Changed
- Changed so the language packs are only loaded once. Patch contributed by 0xor1.
- Simplified the css for inline boundaries selection by switching to an attribute selector.

### Fixed
- Fixed bug where an error would be thrown on editor initialization if the window.getSelection() returned null.
- Fixed bug where holding down control or alt keys made the keyboard navigation inside an inline boundary not work as expected.
- Fixed bug where applying formats in IE11 produced extra, empty paragraphs in the editor.
- Fixed bug where the Word Count Plugin didn't count some mathematical operators correctly.
- Fixed bug where removing an inline editor removed the element that the editor had been initialized on.
- Fixed bug where setting the selection to the end of an editable container caused some formatting problems.
- Fixed bug where an error would be thrown sometimes when an editor was removed because of the selection bookmark was being stored asynchronously.
- Fixed a bug where an editor initialized on an empty list did not contain any valid cursor positions.
- Fixed a bug with the Context Menu Plugin and webkit browsers on Mac where right-clicking inside a table would produce an incorrect selection.
- Fixed bug where the Image Plugin constrain proportions setting wasn't working as expected.
- Fixed bug where deleting the last character in a span with decorations produced an incorrect element when typing.
- Fixed bug where focusing on inline editors made the toolbar flicker when moving between elements quickly.
- Fixed bug where the selection would be stored incorrectly in inline editors when the mouseup event was fired outside the editor body.
- Fixed bug where toggling bold at the end of an inline boundary would toggle off the whole word.
- Fixed bug where setting the skin to false would not stop the loading of some skin css files.
- Fixed bug in mobile theme where pinch-to-zoom would break after exiting the editor.
- Fixed bug where sublists of a fully selected list would not be switched correctly when changing list style.
- Fixed bug where inserting media by source would break the UndoManager.
- Fixed bug where inserting some content into the editor with a specific selection would replace some content incorrectly.
- Fixed bug where selecting all content with ctrl+a in IE11 caused problems with untoggling some formatting.
- Fixed bug where the Search and Replace Plugin left some marker spans in the editor when undoing and redoing after replacing some content.
- Fixed bug where the editor would not get a scrollbar when using the Fullscreen and Autoresize plugins together.
- Fixed bug where the font selector would stop working correctly after selecting fonts three times.
- Fixed so pressing the enter key inside of an inline boundary inserts a br after the inline boundary element.
- Fixed a bug where it wasn't possible to use tab navigation inside of a table that was inside of a list.
- Fixed bug where end_container_on_empty_block would incorrectly remove elements.
- Fixed bug where content_styles weren't added to the Preview Plugin iframe.
- Fixed so the beforeSetContent/beforeGetContent events are preventable.
- Fixed bug where changing height value in Table Plugin advanced tab didn't do anything.
- Fixed bug where it wasn't possible to remove formatting from content in beginning of table cell.

## 4.7.1 - 2017-10-09

### Fixed
- Fixed bug where theme set to false on an inline editor produced an extra div element after the target element.
- Fixed bug where the editor drag icon was misaligned with the branding set to false.
- Fixed bug where doubled menu items were not being removed as expected with the removed_menuitems setting.
- Fixed bug where the Table of contents plugin threw an error when initialized.
- Fixed bug where it wasn't possible to add inline formats to text selected right to left.
- Fixed bug where the paste from plain text mode did not work as expected.
- Fixed so the style previews do not set color and background color when selected.
- Fixed bug where the Autolink plugin didn't work as expected with some formats applied on an empty editor.
- Fixed bug where the Textpattern plugin were throwing errors on some patterns.
- Fixed bug where the Save plugin saved all editors instead of only the active editor. Patch contributed by dannoe.

## 4.7.0 - 2017-10-03

### Added
- Added new mobile ui that is specifically designed for mobile devices.

### Changed
- Updated the default skin to be more modern and white since white is preferred by most implementations.
- Restructured the default menus to be more similar to common office suites like Google Docs.

### Fixed
- Fixed so theme can be set to false on both inline and iframe editor modes.
- Fixed bug where inline editor would add/remove the visualblocks css multiple times.
- Fixed bug where selection wouldn't be properly restored when editor lost focus and commands where invoked.
- Fixed bug where toc plugin would generate id:s for headers even though a toc wasn't inserted into the content.
- Fixed bug where is wasn't possible to drag/drop contents within the editor if paste_data_images where set to true.
- Fixed bug where getParam and close in WindowManager would get the first opened window instead of the last opened window.
- Fixed bug where delete would delete between cells inside a table in Firefox.

## 4.6.7 - 2017-09-18

### Added
- Added some missing translations to Image, Link and Help plugins.

### Fixed
- Fixed bug where paste wasn't working in IOS.
- Fixed bug where the Word Count Plugin didn't count some mathematical operators correctly.
- Fixed bug where inserting a list in a table caused the cell to expand in height.
- Fixed bug where pressing enter in a list located inside of a table deleted list items instead of inserting new list item.
- Fixed bug where copy and pasting table cells produced inconsistent results.
- Fixed bug where initializing an editor with an ID of 'length' would throw an exception.
- Fixed bug where it was possible to split a non merged table cell.
- Fixed bug where copy and pasting a list with a very specific selection into another list would produce a nested list.
- Fixed bug where copy and pasting ordered lists sometimes produced unordered lists.
- Fixed bug where padded elements inside other elements would be treated as empty.
- Fixed so you can resize images inside a figure element.
- Fixed bug where an inline TinyMCE editor initialized on a table did not set selection on load in Chrome.
- Fixed the positioning of the inlite toolbar when the target element wasn't big enough to fit the toolbar.

## 4.6.6 - 2017-08-30

### Fixed
- Fixed so that notifications wrap long text content instead of bleeding outside the notification element.
- Fixed so the content_style css is added after the skin and custom stylesheets.
- Fixed bug where it wasn't possible to remove a table with the Cut button.
- Fixed bug where the center format wasn't getting the same font size as the other formats in the format preview.
- Fixed bug where the wordcount plugin wasn't counting hyphenated words correctly.
- Fixed bug where all content pasted into the editor was added to the end of the editor.
- Fixed bug where enter keydown on list item selection only deleted content and didn't create a new line.
- Fixed bug where destroying the editor while the content css was still loading caused error notifications on Firefox.
- Fixed bug where undoing cut operation in IE11 left some unwanted html in the editor content.
- Fixed bug where enter keydown would throw an error in IE11.
- Fixed bug where duplicate instances of an editor were added to the editors array when using the createEditor API.
- Fixed bug where the formatter applied formats on the wrong content when spellchecker was activated.
- Fixed bug where switching formats would reset font size on child nodes.
- Fixed bug where the table caption element weren't always the first descendant to the table tag.
- Fixed bug where pasting some content into the editor on chrome some newlines were removed.
- Fixed bug where it wasn't possible to remove a list if a list item was a table element.
- Fixed bug where copy/pasting partial selections of tables wouldn't produce a proper table.
- Fixed bug where the searchreplace plugin could not find consecutive spaces.
- Fixed bug where background color wasn't applied correctly on some partially selected contents.

## 4.6.5 - 2017-08-02

### Added
- Added new inline_boundaries_selector that allows you to specify the elements that should have boundaries.
- Added new local upload feature this allows the user to upload images directly from the image dialog.
- Added a new api for providing meta data for plugins. It will show up in the help dialog if it's provided.

### Fixed
- Fixed so that the notifications created by the notification manager are more screen reader accessible.
- Fixed bug where changing the list format on multiple selected lists didn't change all of the lists.
- Fixed bug where the nonbreaking plugin would insert multiple undo levels when pressing the tab key.
- Fixed bug where delete/backspace wouldn't render a caret when all editor contents where deleted.
- Fixed bug where delete/backspace wouldn't render a caret if the deleted element was a single contentEditable false element.
- Fixed bug where the wordcount plugin wouldn't count words correctly if word where typed after applying a style format.
- Fixed bug where the wordcount plugin would count mathematical formulas as multiple words for example 1+1=2.
- Fixed bug where formatting of triple clicked blocks on Chrome/Safari would result in styles being added outside the visual selection.
- Fixed bug where paste would add the contents to the end of the editor area when inline mode was used.
- Fixed bug where toggling off bold formatting on text entered in a new paragraph would add an extra line break.
- Fixed bug where autolink plugin would only produce a link on every other consecutive link on Firefox.
- Fixed bug where it wasn't possible to select all contents if the content only had one pre element.
- Fixed bug where sizzle would produce lagging behavior on some sites due to repaints caused by feature detection.
- Fixed bug where toggling off inline formats wouldn't include the space on selected contents with leading or trailing spaces.
- Fixed bug where the cut operation in UI wouldn't work in Chrome.
- Fixed bug where some legacy editor initialization logic would throw exceptions about editor settings not being defined.
- Fixed bug where it wasn't possible to apply text color to links if they where part of a non collapsed selection.
- Fixed bug where an exception would be thrown if the user selected a video element and then moved the focus outside the editor.
- Fixed bug where list operations didn't work if there where block elements inside the list items.
- Fixed bug where applying block formats to lists wrapped in block elements would apply to all elements in that wrapped block.

## 4.6.4 - 2017-06-13

### Fixed
- Fixed bug where the editor would move the caret when clicking on the scrollbar next to a content editable false block.
- Fixed bug where the text color select dropdowns wasn't placed correctly when they didn't fit the width of the screen.
- Fixed bug where the default editor line height wasn't working for mixed font size contents.
- Fixed bug where the content css files for inline editors were loaded multiple times for multiple editor instances.
- Fixed bug where the initial value of the font size/font family dropdowns wasn't displayed.
- Fixed bug where the I18n api was not supporting arrays as the translation replacement values.
- Fixed bug where chrome would display "The given range isn't in document." errors for invalid ranges passed to setRng.
- Fixed bug where the compat3x plugin wasn't working since the global tinymce references wasn't resolved correctly.
- Fixed bug where the preview plugin wasn't encoding the base url passed into the iframe contents producing a xss bug.
- Fixed bug where the dom parser/serializer wasn't handling some special elements like noframes, title and xmp.
- Fixed bug where the dom parser/serializer wasn't handling cdata sections with comments inside.
- Fixed bug where the editor would scroll to the top of the editable area if a dialog was closed in inline mode.
- Fixed bug where the link dialog would not display the right rel value if rel_list was configured.
- Fixed bug where the context menu would select images on some platforms but not others.
- Fixed bug where the filenames of images were not retained on dragged and drop into the editor from the desktop.
- Fixed bug where the paste plugin would misrepresent newlines when pasting plain text and having forced_root_block configured.
- Fixed so that the error messages for the imagetools plugin is more human readable.
- Fixed so the internal validate setting for the parser/serializer can't be set from editor initialization settings.

## 4.6.3 - 2017-05-30

### Fixed
- Fixed bug where the arrow keys didn't work correctly when navigating on nested inline boundary elements.
- Fixed bug where delete/backspace didn't work correctly on nested inline boundary elements.
- Fixed bug where image editing didn't work on subsequent edits of the same image.
- Fixed bug where charmap descriptions wouldn't properly wrap if they exceeded the width of the box.
- Fixed bug where the default image upload handler only accepted 200 as a valid http status code.
- Fixed so rel on target=_blank links gets forced with only noopener instead of both noopener and noreferrer.

## 4.6.2 - 2017-05-23

### Fixed
- Fixed bug where the SaxParser would run out of memory on very large documents.
- Fixed bug with formatting like font size wasn't applied to del elements.
- Fixed bug where various api calls would be throwing exceptions if they where invoked on a removed editor instance.
- Fixed bug where the branding position would be incorrect if the editor was inside a hidden tab and then later showed.
- Fixed bug where the color levels feature in the imagetools dialog wasn't working properly.
- Fixed bug where imagetools dialog wouldn't pre-load images from CORS domains, before trying to prepare them for editing.
- Fixed bug where the tab key would move the caret to the next table cell if being pressed inside a list inside a table.
- Fixed bug where the cut/copy operations would loose parent context like the current format etc.
- Fixed bug with format preview not working on invalid elements excluded by valid_elements.
- Fixed bug where blocks would be merged in incorrect order on backspace/delete.
- Fixed bug where zero length text nodes would cause issues with the undo logic if there where iframes present.
- Fixed bug where the font size/family select lists would throw errors if the first node was a comment.
- Fixed bug with csp having to allow local script evaluation since it was used to detect global scope.
- Fixed bug where CSP required a relaxed option for javascript: URLs in unsupported legacy browsers.
- Fixed bug where a fake caret would be rendered for td with the contenteditable=false.
- Fixed bug where typing would be blocked on IE 11 when within a nested contenteditable=true/false structure.

## 4.6.1 - 2017-05-10

### Added
- Added configuration option to list plugin to disable tab indentation.

### Fixed
- Fixed bug where format change on very specific content could cause the selection to change.
- Fixed bug where TinyMCE could not be lazyloaded through jquery integration.
- Fixed bug where entities in style attributes weren't decoded correctly on paste in webkit.
- Fixed bug where fontsize_formats option had been renamed incorrectly.
- Fixed bug with broken backspace/delete behaviour between contenteditable=false blocks.
- Fixed bug where it wasn't possible to backspace to the previous line with the inline boundaries functionality turned on.
- Fixed bug where is wasn't possible to move caret left and right around a linked image with the inline boundaries functionality turned on.
- Fixed bug where pressing enter after/before hr element threw exception. Patch contributed bradleyke.
- Fixed so the CSS in the visualblocks plugin doesn't overwrite background color. Patch contributed by Christian Rank.
- Fixed bug where multibyte characters weren't encoded correctly. Patch contributed by James Tarkenton.
- Fixed bug where shift-click to select within contenteditable=true fields wasn't working.

## 4.6.0 - 2017-05-04

### Added
- Added an inline boundary caret position feature that makes it easier to type at the beginning/end of links/code elements.
- Added a help plugin that adds a button and a dialog showing the editor shortcuts and loaded plugins.
- Added an inline_boundaries option that allows you to disable the inline boundary feature if it's not desired.
- Added a new ScrollIntoView event that allows you to override the default scroll to element behavior.
- Added role and aria- attributes as valid elements in the default valid elements config.
- Added new internal flag for PastePreProcess/PastePostProcess this is useful to know if the paste was coming from an external source.
- Added new ignore function to UndoManager this works similar to transact except that it doesn't add an undo level by default.

### Fixed
- Fixed so that urls gets retained for images when being edited. This url is then passed on to the upload handler.
- Fixed so that the editors would be initialized on readyState interactive instead of complete.
- Fixed so that the init event of the editor gets fired once all contentCSS files have been properly loaded.
- Fixed so that width/height of the editor gets taken from the textarea element if it's explicitly specified in styles.
- Fixed so that keep_styles set to false no longer clones class/style from the previous paragraph on enter.
- Fixed so that the default line-height is 1.2em to avoid zwnbsp characters from producing text rendering glitches on Windows.
- Fixed so that loading errors of content css gets presented by a notification message.
- Fixed so figure image elements can be linked when selected this wraps the figure image in a anchor element.
- Fixed bug where it wasn't possible to copy/paste rows with colspans by using the table copy/paste feature.
- Fixed bug where the protect setting wasn't properly applied to header/footer parts when using the fullpage plugin.
- Fixed bug where custom formats that specified upper case element names where not applied correctly.
- Fixed bug where some screen readers weren't reading buttons due to an aria specific fix for IE 8.
- Fixed bug where cut wasn't working correctly on iOS due to it's clipboard API not working correctly.
- Fixed bug where Edge would paste div elements instead of paragraphs when pasting plain text.
- Fixed bug where the textpattern plugin wasn't dealing with trailing punctuations correctly.
- Fixed bug where image editing would some times change the image format from jpg to png.
- Fixed bug where some UI elements could be inserted into the toolbar even if they where not registered.
- Fixed bug where it was possible to click the TD instead of the character in the character map and that caused an exception.
- Fixed bug where the font size/font family dropdowns would sometimes show an incorrect value due to css not being loaded in time.
- Fixed bug with the media plugin inserting undefined instead of retaining size when media_dimensions was set to false.
- Fixed bug with deleting images when forced_root_blocks where set to false.
- Fixed bug where input focus wasn't properly handled on nested content editable elements.
- Fixed bug where Chrome/Firefox would throw an exception when selecting images due to recent change of setBaseAndExtent support.
- Fixed bug where malformed blobs would throw exceptions now they are simply ignored.
- Fixed bug where backspace/delete wouldn't work properly in some cases where all contents was selected in WebKit.
- Fixed bug with Angular producing errors since it was expecting events objects to be patched with their custom properties.
- Fixed bug where the formatter would apply formatting to spellchecker errors now all bogus elements are excluded.
- Fixed bug with backspace/delete inside table caption elements wouldn't behave properly on IE 11.
- Fixed bug where typing after a contenteditable false inline element could move the caret to the end of that element.
- Fixed bug where backspace before/after contenteditable false blocks wouldn't properly remove the right element.
- Fixed bug where backspace before/after contenteditable false inline elements wouldn't properly empty the current block element.
- Fixed bug where vertical caret navigation with a custom line-height would sometimes match incorrect positions.
- Fixed bug with paste on Edge where character encoding wasn't handled properly due to a browser bug.
- Fixed bug with paste on Edge where extra fragment data was inserted into the contents when pasting.
- Fixed bug with pasting contents when having a whole block element selected on WebKit could cause WebKit spans to appear.
- Fixed bug where the visualchars plugin wasn't working correctly showing invisible nbsp characters.
- Fixed bug where browsers would hang if you tried to load some malformed html contents.
- Fixed bug where the init call promise wouldn't resolve if the specified selector didn't find any matching elements.
- Fixed bug where the Schema isValidChild function was case sensitive.

### Removed
- Dropped support for IE 8-10 due to market share and lack of support from Microsoft. See tinymce docs for details.

## 4.5.3 - 2017-02-01

### Added
- Added keyboard navigation for menu buttons when the menu is in focus.
- Added api to the list plugin for setting custom classes/attributes on lists.
- Added validation for the anchor plugin input field according to W3C id naming specifications.

### Fixed
- Fixed bug where media placeholders were removed after resize with the forced_root_block setting set to false.
- Fixed bug where deleting selections with similar sibling nodes sometimes deleted the whole document.
- Fixed bug with inlite theme where several toolbars would appear scrolling when more than one instance of the editor was in use.
- Fixed bug where the editor would throw error with the fontselect plugin on hidden editor instances in Firefox.
- Fixed bug where the background color would not stretch to the font size.
- Fixed bug where font size would be removed when changing background color.
- Fixed bug where the undomanager trimmed away whitespace between nodes on undo/redo.
- Fixed bug where media_dimensions=false in media plugin caused the editor to throw an error.
- Fixed bug where IE was producing font/u elements within links on paste.
- Fixed bug where some button tooltips were broken when compat3x was in use.
- Fixed bug where backspace/delete/typeover would remove the caption element.
- Fixed bug where powerspell failed to function when compat3x was enabled.
- Fixed bug where it wasn't possible to apply sub/sup on text with large font size.
- Fixed bug where pre tags with spaces weren't treated as content.
- Fixed bug where Meta+A would select the entire document instead of all contents in nested ce=true elements.

## 4.5.2 - 2017-01-04

### Fixed
- Added missing keyboard shortcut description for the underline menu item in the format menu.
- Fixed bug where external blob urls wasn't properly handled by editor upload logic. Patch contributed by David Oviedo.
- Fixed bug where urls wasn't treated as a single word by the wordcount plugin.
- Fixed bug where nbsp characters wasn't treated as word delimiters by the wordcount plugin.
- Fixed bug where editor instance wasn't properly passed to the format preview logic. Patch contributed by NullQuery.
- Fixed bug where the fake caret wasn't hidden when you moved selection to a cE=false element.
- Fixed bug where it wasn't possible to edit existing code sample blocks.
- Fixed bug where it wasn't possible to delete editor contents if the selection included an empty block.
- Fixed bug where the formatter wasn't expanding words on some international characters. Patch contributed by Martin Larochelle.
- Fixed bug where the open link feature wasn't working correctly on IE 11.
- Fixed bug where enter before/after a cE=false block wouldn't properly padd the paragraph with an br element.
- Fixed so font size and font family select boxes always displays a value by using the runtime style as a fallback.
- Fixed so missing plugins will be logged to console as warnings rather than halting the initialization of the editor.
- Fixed so splitbuttons become normal buttons in advlist plugin if styles are empty. Patch contributed by René Schleusner.
- Fixed so you can multi insert rows/cols by selecting table cells and using insert rows/columns.

## 4.5.1 - 2016-12-07

### Fixed
- Fixed bug where the lists plugin wouldn't initialize without the advlist plugins if served from cdn.
- Fixed bug where selectors with "*" would cause the style format preview to throw an error.
- Fixed bug with toggling lists off on lists with empty list items would throw an error.
- Fixed bug where editing images would produce non existing blob uris.
- Fixed bug where the offscreen toc selection would be treated as the real toc element.
- Fixed bug where the aria level attribute for element path would have an incorrect start index.
- Fixed bug where the offscreen selection of cE=false that where very wide would be shown onscreen. Patch contributed by Steven Bufton.
- Fixed so the default_link_target gets applied to links created by the autolink plugin.
- Fixed so that the name attribute gets removed by the anchor plugin if editing anchors.

## 4.5.0 - 2016-11-23

### Added
- Added new toc plugin allows you to insert table of contents based on editor headings.
- Added new auto complete menu to all url fields. Adds history, link to anchors etc.
- Added new sidebar api that allows you to add custom sidebar panels and buttons to toggle these.
- Added new insert menu button that allows you to have multiple insert functions under the same menu button.
- Added new open link feature to ctrl+click, alt+enter and context menu.
- Added new media_embed_handler option to allow the media plugin to be populated with custom embeds.
- Added new support for editing transparent images using the image tools dialog.
- Added new images_reuse_filename option to allow filenames of images to be retained for upload.
- Added new security feature where links with target="_blank" will by default get rel="noopener noreferrer".
- Added new allow_unsafe_link_target to allow you to opt-out of the target="_blank" security feature.
- Added new style_formats_autohide option to automatically hide styles based on context.
- Added new codesample_content_css option to specify where the code sample prism css is loaded from.
- Added new support for Japanese/Chinese word count following the unicode standards on this.
- Added new fragmented undo levels this dramatically reduces flicker on contents with iframes.
- Added new live previews for complex elements like table or lists.

### Fixed
- Fixed bug where it wasn't possible to properly tab between controls in a dialog with a disabled form item control.
- Fixed bug where firefox would generate a rectangle on elements produced after/before a cE=false elements.
- Fixed bug with advlist plugin not switching list element format properly in some edge cases.
- Fixed bug where col/rowspans wasn't correctly computed by the table plugin in some cases.
- Fixed bug where the table plugin would thrown an error if object_resizing was disabled.
- Fixed bug where some invalid markup would cause issues when running in XHTML mode. Patch contributed by Charles Bourasseau.
- Fixed bug where the fullscreen class wouldn't be removed properly when closing dialogs.
- Fixed bug where the PastePlainTextToggle event wasn't fired by the paste plugin when the state changed.
- Fixed bug where table the row type wasn't properly updated in table row dialog. Patch contributed by Matthias Balmer.
- Fixed bug where select all and cut wouldn't place caret focus back to the editor in WebKit. Patch contributed by Daniel Jalkut.
- Fixed bug where applying cell/row properties to multiple cells/rows would reset other unchanged properties.
- Fixed bug where some elements in the schema would have redundant/incorrect children.
- Fixed bug where selector and target options would cause issues if used together.
- Fixed bug where drag/drop of images from desktop on chrome would thrown an error.
- Fixed bug where cut on WebKit/Blink wouldn't add an undo level.
- Fixed bug where IE 11 would scroll to the cE=false elements when they where selected.
- Fixed bug where keys like F5 wouldn't work when a cE=false element was selected.
- Fixed bug where the undo manager wouldn't stop the typing state when commands where executed.
- Fixed bug where unlink on wrapped links wouldn't work properly.
- Fixed bug with drag/drop of images on WebKit where the image would be deleted form the source editor.
- Fixed bug where the visual characters mode would be disabled when contents was extracted from the editor.
- Fixed bug where some browsers would toggle of formats applied to the caret when clicking in the editor toolbar.
- Fixed bug where the custom theme function wasn't working correctly.
- Fixed bug where image option for custom buttons required you to have icon specified as well.
- Fixed bug where the context menu and contextual toolbars would be visible at the same time and sometimes overlapping.
- Fixed bug where the noneditable plugin would double wrap elements when using the noneditable_regexp option.
- Fixed bug where tables would get padding instead of margin when you used the indent button.
- Fixed bug where the charmap plugin wouldn't properly insert non breaking spaces.
- Fixed bug where the color previews in color input boxes wasn't properly updated.
- Fixed bug where the list items of previous lists wasn't merged in the right order.
- Fixed bug where it wasn't possible to drag/drop inline-block cE=false elements on IE 11.
- Fixed bug where some table cell merges would produce incorrect rowspan/colspan.
- Fixed so the font size of the editor defaults to 14px instead of 11px this can be overridden by custom css.
- Fixed so wordcount is debounced to reduce cpu hogging on larger texts.
- Fixed so tinymce global gets properly exported as a module when used with some module bundlers.
- Fixed so it's possible to specify what css properties you want to preview on specific formats.
- Fixed so anchors are contentEditable=false while within the editor.
- Fixed so selected contents gets wrapped in a inline code element by the codesample plugin.
- Fixed so conditional comments gets properly stripped independent of case. Patch contributed by Georgii Dolzhykov.
- Fixed so some escaped css sequences gets properly handled. Patch contributed by Georgii Dolzhykov.
- Fixed so notifications with the same message doesn't get displayed at the same time.
- Fixed so F10 can be used as an alternative key to focus to the toolbar.
- Fixed various api documentation issues and typos.

### Removed
- Removed layer plugin since it wasn't really ported from 3.x and there doesn't seem to be much use for it.
- Removed moxieplayer.swf from the media plugin since it wasn't used by the media plugin.
- Removed format state from the advlist plugin to be more consistent with common word processors.

## 4.4.3 - 2016-09-01

### Fixed
- Fixed bug where copy would produce an exception on Chrome.
- Fixed bug where deleting lists on IE 11 would merge in correct text nodes.
- Fixed bug where deleting partial lists with indentation wouldn't cause proper normalization.

## 4.4.2 - 2016-08-25

### Added
- Added new importcss_exclusive option to disable unique selectors per group.
- Added new group specific selector_converter option to importcss plugin.
- Added new codesample_languages option to apply custom languages to codesample plugin.
- Added new codesample_dialog_width/codesample_dialog_height options.

### Fixed
- Fixed bug where fullscreen button had an incorrect keyboard shortcut.
- Fixed bug where backspace/delete wouldn't work correctly from a block to a cE=false element.
- Fixed bug where smartpaste wasn't detecting links with special characters in them like tilde.
- Fixed bug where the editor wouldn't get proper focus if you clicked on a cE=false element.
- Fixed bug where it wasn't possible to copy/paste table rows that had merged cells.
- Fixed bug where merging cells could some times produce invalid col/rowspan attibute values.
- Fixed bug where getBody would sometimes thrown an exception now it just returns null if the iframe is clobbered.
- Fixed bug where drag/drop of cE=false element wasn't properly constrained to viewport.
- Fixed bug where contextmenu on Mac would collapse any selection to a caret.
- Fixed bug where rtl mode wasn't rendered properly when loading a language pack with the rtl flag.
- Fixed bug where Kamer word bounderies would be stripped from contents.
- Fixed bug where lists would sometimes render two dots or numbers on the same line.
- Fixed bug where the skin_url wasn't used by the inlite theme.
- Fixed so data attributes are ignored when comparing formats in the formatter.
- Fixed so it's possible to disable inline toolbars in the inlite theme.
- Fixed so template dialog gets resized if it doesn't fit the window viewport.

## 4.4.1 - 2016-07-26

### Added
- Added smart_paste option to paste plugin to allow disabling the paste behavior if needed.

### Fixed
- Fixed bug where png urls wasn't properly detected by the smart paste logic.
- Fixed bug where the element path wasn't working properly when multiple editor instances where used.
- Fixed bug with creating lists out of multiple paragraphs would just create one list item instead of multiple.
- Fixed bug where scroll position wasn't properly handled by the inlite theme to place the toolbar properly.
- Fixed bug where multiple instances of the editor using the inlite theme didn't render the toolbar properly.
- Fixed bug where the shortcut label for fullscreen mode didn't match the actual shortcut key.
- Fixed bug where it wasn't possible to select cE=false blocks using touch devices on for example iOS.
- Fixed bug where it was possible to select the child image within a cE=false on IE 11.
- Fixed so inserts of html containing lists doesn't merge with any existing lists unless it's a paste operation.

## 4.4.0 - 2016-06-30

### Added
- Added new inlite theme this is a more lightweight inline UI.
- Added smarter paste logic that auto detects urls in the clipboard and inserts images/links based on that.
- Added a better image resize algorithm for better image quality in the imagetools plugin.

### Fixed
- Fixed bug where it wasn't possible to drag/dropping cE=false elements on FF.
- Fixed bug where backspace/delete before/after a cE=false block would produce a new paragraph.
- Fixed bug where list style type css property wasn't preserved when indenting lists.
- Fixed bug where merging of lists where done even if the list style type was different.
- Fixed bug where the image_dataimg_filter function wasn't used when pasting images.
- Fixed bug where nested editable within a non editable element would cause scroll on focus in Chrome.
- Fixed so invalid targets for inline mode is blocked on initialization. We only support elements that can have children.

## 4.3.13 - 2016-06-08

### Added
- Added characters with a diacritical mark to charmap plugin. Patch contributed by Dominik Schilling.
- Added better error handling if the image proxy service would produce errors.

### Fixed
- Fixed issue with pasting list items into list items would produce nested list rather than a merged list.
- Fixed bug where table selection could get stuck in selection mode for inline editors.
- Fixed bug where it was possible to place the caret inside the resize grid elements.
- Fixed bug where it wasn't possible to place in elements horizontally adjacent cE=false blocks.
- Fixed bug where multiple notifications wouldn't be properly placed on screen.
- Fixed bug where multiple editor instance of the same id could be produces in some specific integrations.

## 4.3.12 - 2016-05-10

### Fixed
- Fixed bug where focus calls couldn't be made inside the editors PostRender event handler.
- Fixed bug where some translations wouldn't work as expected due to a bug in editor.translate.
- Fixed bug where the node change event could fire with a node out side the root of the editor.
- Fixed bug where Chrome wouldn't properly present the keyboard paste clipboard details when paste was clicked.
- Fixed bug where merged cells in tables couldn't be selected from right to left.
- Fixed bug where insert row wouldn't properly update a merged cells rowspan property.
- Fixed bug where the color input boxes preview field wasn't properly set on initialization.
- Fixed bug where IME composition inside table cells wouldn't work as expected on IE 11.
- Fixed so all shadow dom support is under and experimental flag due to flaky browser support.

## 4.3.11 - 2016-04-25

### Fixed
- Fixed bug where it wasn't possible to insert empty blocks though the API unless they where padded.
- Fixed bug where you couldn't type the Euro character on Windows.
- Fixed bug where backspace/delete from a cE=false element to a text block didn't work properly.
- Fixed bug where the text color default grid would render incorrectly.
- Fixed bug where the codesample plugin wouldn't load the css in the editor for multiple editors.
- Fixed so the codesample plugin textarea gets focused by default.

## 4.3.10 - 2016-04-12

### Fixed
- Fixed bug where the key "y" on WebKit couldn't be entered due to conflict with keycode for F10 on keypress.

## 4.3.9 - 2016-04-12

### Added
- Added support for focusing the contextual toolbars using keyboard.
- Added keyboard support for slider UI controls. You can no increase/decrease using arrow keys.
- Added url pattern matching for Dailymotion to media plugin. Patch contributed by Bertrand Darbon.
- Added body_class to template plugin preview. Patch contributed by Milen Petrinski.
- Added options to better override textcolor pickers with custom colors. Patch contributed by Xavier Boubert.
- Added visual arrows to inline contextual toolbars so that they point to the element being active.

### Changed
- Changed the Meta+Shift+F shortcut to Ctrl+Shift+F since Czech, Slovak, Polish languages used the first one for input.

### Fixed
- Fixed so toolbars for tables or other larger elements get better positioned below the scrollable viewport.
- Fixed bug where it was possible to click links inside cE=false blocks.
- Fixed bug where event targets wasn't properly handled in Safari Technical Preview.
- Fixed bug where drag/drop text in FF 45 would make the editor caret invisible.
- Fixed bug where the remove state wasn't properly set on editor instances when detected as clobbered.
- Fixed bug where offscreen selection of some cE=false elements would render onscreen. Patch contributed by Steven Bufton
- Fixed bug where enter would clone styles out side the root on editors inside a span. Patch contributed by ChristophKaser.
- Fixed bug where drag/drop of images into the editor didn't work correctly in FF.
- Fixed so the first item in panels for the imagetools dialog gets proper keyboard focus.

## 4.3.8 - 2016-03-15

### Fixed
- Fixed bug where inserting HR at the end of a block element would produce an extra empty block.
- Fixed bug where links would be clickable when readonly mode was enabled.
- Fixed bug where the formatter would normalize to the wrong node on very specific content.
- Fixed bug where some nested list items couldn't be indented properly.
- Fixed bug where links where clickable in the preview dialog.
- Fixed so the alt attribute doesn't get padded with an empty value by default.
- Fixed so nested alignment works more correctly. You will now alter the alignment to the closest block parent.

## 4.3.7 - 2016-03-02

### Fixed
- Fixed bug where incorrect icons would be rendered for imagetools edit and color levels.
- Fixed bug where navigation using arrow keys inside a SelectBox didn't move up/down.
- Fixed bug where the visualblocks plugin would render borders round internal UI elements.

## 4.3.6 - 2016-03-01

### Added
- Added new paste_remember_plaintext_info option to allow a global disable of the plain text mode notification.
- Added new PastePlainTextToggle event that fires when plain text mode toggles on/off.

### Fixed
- Fixed bug where it wasn't possible to select media elements since the drag logic would snap it to mouse cursor.
- Fixed bug where it was hard to place the caret inside nested cE=true elements when the outer cE=false element was focused.
- Fixed bug where editors wouldn't properly initialize if both selector and mode where used.
- Fixed bug where IME input inside table cells would switch the IME off.
- Fixed bug where selection inside the first table cell would cause the whole table cell to get selected.
- Fixed bug where error handling of images being uploaded wouldn't properly handle faulty statuses.
- Fixed bug where inserting contents before a HR would cause an exception to be thrown.
- Fixed bug where copy/paste of Excel data would be inserted as an image.
- Fixed caret position issues with copy/paste of inline block cE=false elements.
- Fixed issues with various menu item focus bugs in Chrome. Where the focused menu bar item wasn't properly blurred.
- Fixed so the notifications have a solid background since it would be hard to read if there where text under it.
- Fixed so notifications gets animated similar to the ones used by dialogs.
- Fixed so larger images that gets pasted is handled better.
- Fixed so the window close button is more uniform on various platform and also increased it's hit area.

## 4.3.5 - 2016-02-11

Npm version bump due to package not being fully updated.

## 4.3.4 - 2016-02-11

### Added
- Added new OpenWindow/CloseWindow events that gets fired when windows open/close.
- Added new NewCell/NewRow events that gets fired when table cells/rows are created.
- Added new Promise return value to tinymce.init makes it easier to handle initialization.

### Fixed
- Fixed various bugs with drag/drop of contentEditable:false elements.
- Fixed bug where deleting of very specific nested list items would result in an odd list.
- Fixed bug where lists would get merged with adjacent lists outside the editable inline root.
- Fixed bug where MS Edge would crash when closing a dialog then clicking a menu item.
- Fixed bug where table cell selection would add undo levels.
- Fixed bug where table cell selection wasn't removed when inline editor where removed.
- Fixed bug where table cell selection wouldn't work properly on nested tables.
- Fixed bug where table merge menu would be available when merging between thead and tbody.
- Fixed bug where table row/column resize wouldn't get properly removed when the editor was removed.
- Fixed bug where Chrome would scroll to the editor if there where a empty hash value in document url.
- Fixed bug where the cache suffix wouldn't work correctly with the importcss plugin.
- Fixed bug where selection wouldn't work properly on MS Edge on Windows Phone 10.
- Fixed so adjacent pre blocks gets joined into one pre block since that seems like the user intent.
- Fixed so events gets properly dispatched in shadow dom. Patch provided by Nazar Mokrynskyi.

### Removed
- Removed the jQuery version the jQuery plugin is now moved into the main package.
- Removed jscs from build process since eslint can now handle code style checking.

## 4.3.3 - 2016-01-14

### Added
- Added new table_resize_bars configuration setting.  This setting allows you to disable the table resize bars.
- Added new beforeInitialize event to tinymce.util.XHR lets you modify XHR properties before open. Patch contributed by Brent Clintel.
- Added new autolink_pattern setting to autolink plugin. Enables you to override the default autolink formats. Patch contributed by Ben Tiedt.
- Added new charmap option that lets you override the default charmap of the charmap plugin.
- Added new charmap_append option that lets you add new characters to the default charmap of the charmap plugin.
- Added new insertCustomChar event that gets fired when a character is inserted by the charmap plugin.

### Fixed
- Fixed bug where table cells started with a superfluous &nbsp; in IE10+.
- Fixed bug where table plugin would retain all BR tags when cells were merged.
- Fixed bug where media plugin would strip underscores from youtube urls.
- Fixed bug where IME input would fail on IE 11 if you typed within a table.
- Fixed bug where double click selection of a word would remove the space before the word on insert contents.
- Fixed bug where table plugin would produce exceptions when hovering tables with invalid structure.
- Fixed bug where fullscreen wouldn't scroll back to it's original position when untoggled.
- Fixed so the template plugins templates setting can be a function that gets a callback that can provide templates.

## 4.3.2 - 2015-12-14

### Fixed
- Fixed bug where the resize bars for table cells were not affected by the object_resizing property.
- Fixed bug where the contextual table toolbar would appear incorrectly if TinyMCE was initialized inline inside a table.
- Fixed bug where resizing table cells did not fire a node change event or add an undo level.
- Fixed bug where double click selection of text on IE 11 wouldn't work properly.
- Fixed bug where codesample plugin would incorrectly produce br elements inside code elements.
- Fixed bug where media plugin would strip dashes from youtube urls.
- Fixed bug where it was possible to move the caret into the table resize bars.
- Fixed bug where drag/drop into a cE=false element was possible on IE.

## 4.3.1 - 2015-11-30

### Fixed
- Fixed so it's possible to disable the table inline toolbar by setting it to false or an empty string.
- Fixed bug where it wasn't possible to resize some tables using the drag handles.
- Fixed bug where unique id:s would clash for multiple editor instances and cE=false selections.
- Fixed bug where the same plugin could be initialized multiple times.
- Fixed bug where the table inline toolbars would be displayed at the same time as the image toolbars.
- Fixed bug where the table selection rect wouldn't be removed when selecting another control element.

## 4.3.0 - 2015-11-23

### Added
- Added new table column/row resize support. Makes it a lot more easy to resize the columns/rows in a table.
- Added new table inline toolbar. Makes it easier to for example add new rows or columns to a table.
- Added new notification API. Lets you display floating notifications to the end user.
- Added new codesample plugin that lets you insert syntax highlighted pre elements into the editor.
- Added new image_caption to images. Lets you create images with captions using a HTML5 figure/figcaption elements.
- Added new live previews of embeded videos. Lets you play the video right inside the editor.
- Added new setDirty method and "dirty" event to the editor. Makes it easier to track the dirty state change.
- Added new setMode method to Editor instances that lets you dynamically switch between design/readonly.
- Added new core support for contentEditable=false elements within the editor overrides the browsers broken behavior.

### Changed
- Rewrote the noneditable plugin to use the new contentEditable false core logic.

### Fixed
- Fixed so the dirty state doesn't set to false automatically when the undo index is set to 0.
- Fixed the Selection.placeCaretAt so it works better on IE when the coordinate is between paragraphs.
- Fixed bug where data-mce-bogus="all" element contents where counted by the word count plugin.
- Fixed bug where contentEditable=false elements would be indented by the indent buttons.
- Fixed bug where images within contentEditable=false would be selected in WebKit on mouse click.
- Fixed bug in DOMUntils split method where the replacement parameter wouldn't work on specific cases.
- Fixed bug where the importcss plugin would import classes from the skin content css file.
- Fixed so all button variants have a wrapping span for it's text to make it easier to skin.
- Fixed so it's easier to exit pre block using the arrow keys.
- Fixed bug where listboxes with fix widths didn't render correctly.

## 4.2.8 - 2015-11-13

### Fixed
- Fixed bug where it was possible to delete tables as the inline root element if all columns where selected.
- Fixed bug where the UI buttons active state wasn't properly updated due to recent refactoring of that logic.

## 4.2.7 - 2015-10-27

### Fixed
- Fixed bug where backspace/delete would remove all formats on the last paragraph character in WebKit/Blink.
- Fixed bug where backspace within a inline format element with a bogus caret container would move the caret.
- Fixed bug where backspace/delete on selected table cells wouldn't add an undo level.
- Fixed bug where script tags embedded within the editor could sometimes get a mce- prefix prepended to them
- Fixed bug where validate: false option could produce an error to be thrown from the Serialization step.
- Fixed bug where inline editing of a table as the root element could let the user delete that table.
- Fixed bug where inline editing of a table as the root element wouldn't properly handle enter key.
- Fixed bug where inline editing of a table as the root element would normalize the selection incorrectly.
- Fixed bug where inline editing of a list as the root element could let the user delete that list.
- Fixed bug where inline editing of a list as the root element could let the user split that list.
- Fixed bug where resize handles would be rendered on editable root elements such as table.

## 4.2.6 - 2015-09-28

### Added
- Added capability to set request headers when using XHRs.
- Added capability to upload local images automatically default delay is set to 30 seconds after editing images.
- Added commands ids mceEditImage, mceAchor and mceMedia to be avaiable from execCommand.
- Added Edge browser to saucelabs grunt task. Patch contributed by John-David Dalton.

### Fixed
- Fixed bug where blob uris not produced by tinymce would produce HTML invalid markup.
- Fixed bug where selection of contents of a nearly empty editor in Edge would sometimes fail.
- Fixed bug where color styles woudln't be retained on copy/paste in Blink/Webkit.
- Fixed bug where the table plugin would throw an error when inserting rows after a child table.
- Fixed bug where the template plugin wouldn't handle functions as variable replacements.
- Fixed bug where undo/redo sometimes wouldn't work properly when applying formatting collapsed ranges.
- Fixed bug where shift+delete wouldn't do a cut operation on Blink/WebKit.
- Fixed bug where cut action wouldn't properly store the before selection bookmark for the undo level.
- Fixed bug where backspace in side an empty list element on IE would loose editor focus.
- Fixed bug where the save plugin wouldn't enable the buttons when a change occurred.
- Fixed bug where Edge wouldn't initialize the editor if a document.domain was specified.
- Fixed bug where enter key before nested images would sometimes not properly expand the previous block.
- Fixed bug where the inline toolbars wouldn't get properly hidden when blurring the editor instance.
- Fixed bug where Edge would paste Chinese characters on some Windows 10 installations.
- Fixed bug where IME would loose focus on IE 11 due to the double trailing br bug fix.
- Fixed bug where the proxy url in imagetools was incorrect. Patch contributed by Wong Ho Wang.

## 4.2.5 - 2015-08-31

### Added
- Added fullscreen capability to embedded youtube and vimeo videos.

### Fixed
- Fixed bug where the uploadImages call didn't work on IE 10.
- Fixed bug where image place holders would be uploaded by uploadImages call.
- Fixed bug where images marked with bogus would be uploaded by the uploadImages call.
- Fixed bug where multiple calls to uploadImages would result in decreased performance.
- Fixed bug where pagebreaks were editable to imagetools patch contributed by Rasmus Wallin.
- Fixed bug where the element path could cause too much recursion exception.
- Fixed bug for domains containing ".min". Patch contributed by Loïc Février.
- Fixed so validation of external links to accept a number after www. Patch contributed by Victor Carvalho.
- Fixed so the charmap is exposed though execCommand. Patch contributed by Matthew Will.
- Fixed so that the image uploads are concurrent for improved performance.
- Fixed various grammar problems in inline documentation. Patches provided by nikolas.

## 4.2.4 - 2015-08-17

### Added
- Added picture as a valid element to the HTML 5 schema. Patch contributed by Adam Taylor.

### Fixed
- Fixed bug where contents would be duplicated on drag/drop within the same editor.
- Fixed bug where floating/alignment of images on Edge wouldn't work properly.
- Fixed bug where it wasn't possible to drag images on IE 11.
- Fixed bug where image selection on Edge would sometimes fail.
- Fixed bug where contextual toolbars icons wasn't rendered properly when using the toolbar_items_size.
- Fixed bug where searchreplace dialog doesn't get prefilled with the selected text.
- Fixed bug where fragmented matches wouldn't get properly replaced by the searchreplace plugin.
- Fixed bug where enter key wouldn't place the caret if was after a trailing space within an inline element.
- Fixed bug where the autolink plugin could produce multiple links for the same text on Gecko.
- Fixed bug where EditorUpload could sometimes throw an exception if the blob wasn't found.
- Fixed xss issues with media plugin not properly filtering out some script attributes.

## 4.2.3 - 2015-07-30

### Fixed
- Fixed bug where image selection wasn't possible on Edge due to incompatible setBaseAndExtend API.
- Fixed bug where image blobs urls where not properly destroyed by the imagetools plugin.
- Fixed bug where keyboard shortcuts wasn't working correctly on IE 8.
- Fixed skin issue where the borders of panels where not visible on IE 8.

## 4.2.2 - 2015-07-22

### Fixed
- Fixed bug where float panels were not being hidden on inline editor blur when fixed_toolbar_container config option was in use.
- Fixed bug where combobox states wasn't properly updated if contents where updated without keyboard.
- Fixed bug where pasting into textbox or combobox would move the caret to the end of text.
- Fixed bug where removal of bogus span elements before block elements would remove whitespace between nodes.
- Fixed bug where repositioning of inline toolbars where async and producing errors if the editor was removed from DOM to early. Patch by iseulde.
- Fixed bug where element path wasn't working correctly. Patch contributed by iseulde.
- Fixed bug where menus wasn't rendered correctly when custom images where added to a menu. Patch contributed by Naim Hammadi.

## 4.2.1 - 2015-06-29

### Fixed
- Fixed bug where back/forward buttons in the browser would render blob images as broken images.
- Fixed bug where Firefox would throw regexp to big error when replacing huge base64 chunks.
- Fixed bug rendering issues with resize and context toolbars not being placed properly until next animation frame.
- Fixed bug where the rendering of the image while cropping would some times not be centered correctly.
- Fixed bug where listbox items with submenus would me selected as active.
- Fixed bug where context menu where throwing an error when rendering.
- Fixed bug where resize both option wasn't working due to resent addClass API change. Patch contributed by Jogai.
- Fixed bug where a hideAll call for container rendered inline toolbars would throw an error.
- Fixed bug where onclick event handler on combobox could cause issues if element.id was a function by some polluting libraries.
- Fixed bug where listboxes wouldn't get proper selected sub menu item when using link_list or image_list.
- Fixed so the UI controls are as wide as 4.1.x to avoid wrapping controls in toolbars.
- Fixed so the imagetools dialog is adaptive for smaller screen sizes.

## 4.2.0 - 2015-06-25

### Added
- Added new flat default skin to make the UI more modern.
- Added new imagetools plugin, lets you crop/resize and apply filters to images.
- Added new contextual toolbars support to the API lets you add floating toolbars for specific CSS selectors.
- Added new promise feature fill as tinymce.util.Promise.
- Added new built in image upload feature lets you upload any base64 encoded image within the editor as files.

### Fixed
- Fixed bug where resize handles would appear in the right position in the wrong editor when switching between resizable content in different inline editors.
- Fixed bug where tables would not be inserted in inline mode due to previous float panel fix.
- Fixed bug where floating panels would remain open when focus was lost on inline editors.
- Fixed bug where cut command on Chrome would thrown a browser security exception.
- Fixed bug where IE 11 sometimes would report an incorrect size for images in the image dialog.
- Fixed bug where it wasn't possible to remove inline formatting at the end of block elements.
- Fixed bug where it wasn't possible to delete table cell contents when cell selection was vertical.
- Fixed bug where table cell wasn't emptied from block elements if delete/backspace where pressed in empty cell.
- Fixed bug where cmd+shift+arrow didn't work correctly on Firefox mac when selecting to start/end of line.
- Fixed bug where removal of bogus elements would sometimes remove whitespace between nodes.
- Fixed bug where the resize handles wasn't updated when the main window was resized.
- Fixed so script elements gets removed by default to prevent possible XSS issues in default config implementations.
- Fixed so the UI doesn't need manual reflows when using non native layout managers.
- Fixed so base64 encoded images doesn't slow down the editor on modern browsers while editing.
- Fixed so all UI elements uses touch events to improve mobile device support.
- Removed the touch click quirks patch for iOS since it did more harm than good.
- Removed the non proportional resize handles since. Unproportional resize can still be done by holding the shift key.

## 4.1.10 - 2015-05-05

### Fixed
- Fixed bug where plugins loaded with compat3x would sometimes throw errors when loading using the jQuery version.
- Fixed bug where extra empty paragraphs would get deleted in WebKit/Blink due to recent Quriks fix.
- Fixed bug where the editor wouldn't work properly on IE 12 due to some required browser sniffing.
- Fixed bug where formatting shortcut keys where interfering with Mac OS X screenshot keys.
- Fixed bug where the caret wouldn't move to the next/previous line boundary on Cmd+Left/Right on Gecko.
- Fixed bug where it wasn't possible to remove formats from very specific nested contents.
- Fixed bug where undo levels wasn't produced when typing letters using the shift or alt+ctrl modifiers.
- Fixed bug where the dirty state wasn't properly updated when typing using the shift or alt+ctrl modifiers.
- Fixed bug where an error would be thrown if an autofocused editor was destroyed quickly after its initialization. Patch provided by thorn0.
- Fixed issue with dirty state not being properly updated on redo operation.
- Fixed issue with entity decoder not handling incorrectly written numeric entities.
- Fixed issue where some PI element values wouldn't be properly encoded.

## 4.1.9 - 2015-03-10

### Fixed
- Fixed bug where indentation wouldn't work properly for non list elements.
- Fixed bug with image plugin not pulling the image dimensions out correctly if a custom document_base_url was used.
- Fixed bug where ctrl+alt+[1-9] would conflict with the AltGr+[1-9] on Windows. New shortcuts is ctrl+shift+[1-9].
- Fixed bug with removing formatting on nodes in inline mode would sometimes include nodes outside the editor body.
- Fixed bug where extra nbsp:s would be inserted when you replaced a word surrounded by spaces using insertContent.
- Fixed bug with pasting from Google Docs would produce extra strong elements and line feeds.

## 4.1.8 - 2015-03-05

### Added
- Added new html5 sizes attribute to img elements used together with srcset.
- Added new elementpath option that makes it possible to disable the element path but keep the statusbar.
- Added new option table_style_by_css for the table plugin to set table styling with css rather than table attributes.
- Added new link_assume_external_targets option to prompt the user to prepend http:// prefix if the supplied link does not contain a protocol prefix.
- Added new image_prepend_url option to allow a custom base path/url to be added to images.
- Added new table_appearance_options option to make it possible to disable some options.
- Added new image_title option to make it possible to alter the title of the image, disabled by default.

### Fixed
- Fixed bug where selection starting from out side of the body wouldn't produce a proper selection range on IE 11.
- Fixed bug where pressing enter twice before a table moves the cursor in the table and causes a javascript error.
- Fixed bug where advanced image styles were not respected.
- Fixed bug where the less common Shift+Delete didn't produce a proper cut operation on WebKit browsers.
- Fixed bug where image/media size constrain logic would produce NaN when handling non number values.
- Fixed bug where internal classes where removed by the removeformat command.
- Fixed bug with creating links table cell contents with a specific selection would throw a exceptions on WebKit/Blink.
- Fixed bug where valid_classes option didn't work as expected according to docs. Patch provided by thorn0.
- Fixed bug where jQuery plugin would patch the internal methods multiple times. Patch provided by Drew Martin.
- Fixed bug where backspace key wouldn't delete the current selection of newly formatted content.
- Fixed bug where type over of inline formatting elements wouldn't properly keep the format on WebKit/Blink.
- Fixed bug where selection needed to be properly normalized on modern IE versions.
- Fixed bug where Command+Backspace didn't properly delete the whole line of text but the previous word.
- Fixed bug where UI active states wheren't properly updated on IE if you placed caret within the current range.
- Fixed bug where delete/backspace on WebKit/Blink would remove span elements created by the user.
- Fixed bug where delete/backspace would produce incorrect results when deleting between two text blocks with br elements.
- Fixed bug where captions where removed when pasting from MS Office.
- Fixed bug where lists plugin wouldn't properly remove fully selected nested lists.
- Fixed bug where the ttf font used for icons would throw an warning message on Gecko on Mac OS X.
- Fixed a bug where applying a color to text did not update the undo/redo history.
- Fixed so shy entities gets displayed when using the visualchars plugin.
- Fixed so removeformat removes ins/del by default since these might be used for strikethough.
- Fixed so multiple language packs can be loaded and added to the global I18n data structure.
- Fixed so transparent color selection gets treated as a normal color selection. Patch contributed by Alexander Hofbauer.
- Fixed so it's possible to disable autoresize_overflow_padding, autoresize_bottom_margin options by setting them to false.
- Fixed so the charmap plugin shows the description of the character in the dialog. Patch contributed by Jelle Hissink.
- Removed address from the default list of block formats since it tends to be missused.
- Fixed so the pre block format is called preformatted to make it more verbose.
- Fixed so it's possible to context scope translation strings this isn't needed most of the time.
- Fixed so the max length of the width/height input fields of the media dialog is 5 instead of 3.
- Fixed so drag/dropped contents gets properly processed by paste plugin since it's basically a paste. Patch contributed by Greg Fairbanks.
- Fixed so shortcut keys for headers is ctrl+alt+[1-9] instead of ctrl+[1-9] since these are for switching tabs in the browsers.
- Fixed so "u" doesn't get converted into a span element by the legacy input filter. Since this is now a valid HTML5 element.
- Fixed font families in order to provide appropriate web-safe fonts.

## 4.1.7 - 2014-11-27

### Added
- Added HTML5 schema support for srcset, source and picture. Patch contributed by mattheu.
- Added new cache_suffix setting to enable cache busting by producing unique urls.
- Added new paste_convert_word_fake_lists option to enable users to disable the fake lists convert logic.

### Fixed
- Fixed so advlist style changes adds undo levels for each change.
- Fixed bug where WebKit would sometimes produce an exception when the autolink plugin where looking for URLs.
- Fixed bug where IE 7 wouldn't be rendered properly due to aggressive css compression.
- Fixed bug where DomQuery wouldn't accept window as constructor element.
- Fixed bug where the color picker in 3.x dialogs wouldn't work properly. Patch contributed by Callidior.
- Fixed bug where the image plugin wouldn't respect the document_base_url.
- Fixed bug where the jQuery plugin would fail to append to elements named array prototype names.

## 4.1.6 - 2014-10-08

### Changed
- Replaced jake with grunt since it is more mainstream and has better plugin support.

### Fixed
- Fixed bug with clicking on the scrollbar of the iframe would cause a JS error to be thrown.
- Fixed bug where null would produce an exception if you passed it to selection.setRng.
- Fixed bug where Ctrl/Cmd+Tab would indent the current list item if you switched tabs in the browser.
- Fixed bug where pasting empty cells from Excel would result in a broken table.
- Fixed bug where it wasn't possible to switch back to default list style type.
- Fixed issue where the select all quirk fix would fire for other modifiers than Ctrl/Cmd combinations.


## 4.1.5 - 2014-09-09

### Fixed
- Fixed bug where sometimes the resize rectangles wouldn't properly render on images on WebKit/Blink.
- Fixed bug in list plugin where delete/backspace would merge empty LI elements in lists incorrectly.
- Fixed bug where empty list elements would result in empty LI elements without it's parent container.
- Fixed bug where backspace in empty caret formatted element could produce an type error exception of Gecko.
- Fixed bug where lists pasted from word with a custom start index above 9 wouldn't be properly handled.
- Fixed bug where tabfocus plugin would tab out of the editor instance even if the default action was prevented.
- Fixed bug where tabfocus wouldn't tab properly to other adjacent editor instances.
- Fixed bug where the DOMUtils setStyles wouldn't properly removed or update the data-mce-style attribute.
- Fixed bug where dialog select boxes would be placed incorrectly if document.body wasn't statically positioned.
- Fixed bug where pasting would sometimes scroll to the top of page if the user was using the autoresize plugin.
- Fixed bug where caret wouldn't be properly rendered by Chrome when clicking on the iframes documentElement.
- Fixed so custom images for menubutton/splitbutton can be provided. Patch contributed by Naim Hammadi.
- Fixed so the default action of windows closing can be prevented by blocking the default action of the close event.
- Fixed so nodeChange and focus of the editor isn't automatically performed when opening sub dialogs.

## 4.1.4 - 2014-08-21

### Added
- Added new media_filter_html option to media plugin that blocks any conditional comments, scripts etc within a video element.
- Added new content_security_policy option allows you to set custom policy for iframe contents. Patch contributed by Francois Chagnon.

### Fixed
- Fixed bug where activate/deactivate events wasn't firing properly when switching between editors.
- Fixed bug where placing the caret on iOS was difficult due to a WebKit bug with touch events.
- Fixed bug where the resize helper wouldn't render properly on older IE versions.
- Fixed bug where resizing images inside tables on older IE versions would sometimes fail depending mouse position.
- Fixed bug where editor.insertContent would produce an exception when inserting select/option elements.
- Fixed bug where extra empty paragraphs would be produced if block elements where inserted inside span elements.
- Fixed bug where the spellchecker menu item wouldn't be properly checked if spell checking was started before it was rendered.
- Fixed bug where the DomQuery filter function wouldn't remove non elements from collection.
- Fixed bug where document with custom document.domain wouldn't properly render the editor.
- Fixed bug where IE 8 would throw exception when trying to enter invalid color values into colorboxes.
- Fixed bug where undo manager could incorrectly add an extra undo level when custom resize handles was removed.
- Fixed bug where it wouldn't be possible to alter cell properties properly on table cells on IE 8.
- Fixed so the color picker button in table dialog isn't shown unless you include the colorpicker plugin or add your own custom color picker.
- Fixed so activate/deactivate events fire when windowManager opens a window since.
- Fixed so the table advtab options isn't separated by an underscore to normalize naming with image_advtab option.
- Fixed so the table cell dialog has proper padding when the advanced tab in disabled.

## 4.1.3 - 2014-07-29

### Added
- Added event binding logic to tinymce.util.XHR making it possible to override headers and settings before any request is made.

### Fixed
- Fixed bug where drag events wasn't fireing properly on older IE versions since the event handlers where bound to document.
- Fixed bug where drag/dropping contents within the editor on IE would force the contents into plain text mode even if it was internal content.
- Fixed bug where IE 7 wouldn't open menus properly due to a resize bug in the browser auto closing them immediately.
- Fixed bug where the DOMUtils getPos logic wouldn't produce a valid coordinate inside the body if the body was positioned non static.
- Fixed bug where the element path and format state wasn't properly updated if you had the wordcount plugin enabled.
- Fixed bug where a comment at the beginning of source would produce an exception in the formatter logic.
- Fixed bug where setAttrib/getAttrib on null would throw exception together with any hooked attributes like style.
- Fixed bug where table sizes wasn't properly retained when copy/pasting on WebKit/Blink.
- Fixed bug where WebKit/Blink would produce colors in RGB format instead of the forced HEX format when deleting contents.
- Fixed bug where the width attribute wasn't updated on tables if you changed the size inside the table dialog.
- Fixed bug where control selection wasn't properly handled when the caret was placed directly after an image.
- Fixed bug where selecting the contents of table cells using the selection.select method wouldn't place the caret properly.
- Fixed bug where the selection state for images wasn't removed when placing the caret right after an image on WebKit/Blink.
- Fixed bug where all events wasn't properly unbound when and editor instance was removed or destroyed by some external innerHTML call.
- Fixed bug where it wasn't possible or very hard to select images on iOS when the onscreen keyboard was visible.
- Fixed so auto_focus can take a boolean argument this will auto focus the last initialized editor might be useful for single inits.
- Fixed so word auto detect lists logic works better for faked lists that doesn't have specific markup.
- Fixed so nodeChange gets fired on mouseup as it used to before 4.1.1 we optimized that event to fire less often.

### Removed
- Removed the finish menu item from spellchecker menu since it's redundant you can stop spellchecking by toggling menu item or button.

## 4.1.2 - 2014-07-15

### Added
- Added offset/grep to DomQuery class works basically the same as it's jQuery equivalent.

### Fixed
- Fixed bug where backspace/delete or setContent with an empty string would remove header data when using the fullpage plugin.
- Fixed bug where tinymce.remove with a selector not matching any editors would remove all editors.
- Fixed bug where resizing of the editor didn't work since the theme was calling setStyles instead of setStyle.
- Fixed bug where IE 7 would fail to append html fragments to iframe document when using DomQuery.
- Fixed bug where the getStyle DOMUtils method would produce an exception if it was called with null as it's element.
- Fixed bug where the paste plugin would remove the element if the none of the paste_webkit_styles rules matched the current style.
- Fixed bug where contextmenu table items wouldn't work properly on IE since it would some times fire an incorrect selection change.
- Fixed bug where the padding/border values wasn't used in the size calculation for the body size when using autoresize. Patch contributed by Matt Whelan.
- Fixed bug where conditional word comments wouldn't be properly removed when pasting plain text.
- Fixed bug where resizing would sometime fail on IE 11 when the mouseup occurred inside the resizable element.
- Fixed so the iframe gets initialized without any inline event handlers for better CSP support. Patch contributed by Matt Whelan.
- Fixed so the tinymce.dom.Sizzle is the latest version of sizzle this resolves the document context bug.

## 4.1.1 - 2014-07-08

### Fixed
- Fixed bug where pasting plain text on some WebKit versions would result in an empty line.
- Fixed bug where resizing images inside tables on IE 11 wouldn't work properly.
- Fixed bug where IE 11 would sometimes throw "Invalid argument" exception when editor contents was set to an empty string.
- Fixed bug where document.activeElement would throw exceptions on IE 9 when that element was hidden or removed from dom.
- Fixed bug where WebKit/Blink sometimes produced br elements with the Apple-interchange-newline class.
- Fixed bug where table cell selection wasn't properly removed when copy/pasting table cells.
- Fixed bug where pasting nested list items from Word wouldn't produce proper semantic nested lists.
- Fixed bug where right clicking using the contextmenu plugin on WebKit/Blink on Mac OS X would select the target current word or line.
- Fixed bug where it wasn't possible to alter table cell properties on IE 8 using the context menu.
- Fixed bug where the resize helper wouldn't be correctly positioned on older IE versions.
- Fixed bug where fullpage plugin would produce an error if you didn't specify a doctype encoding.
- Fixed bug where anchor plugin would get the name/id of the current element even if it wasn't anchor element.
- Fixed bug where visual aids for tables wouldn't be properly disabled when changing the border size.
- Fixed bug where some control selection events wasn't properly fired on older IE versions.
- Fixed bug where table cell selection on older IE versions would prevent resizing of images.
- Fixed bug with paste_data_images paste option not working properly on modern IE versions.
- Fixed bug where custom elements with underscores in the name wasn't properly parsed/serialized.
- Fixed bug where applying inline formats to nested list elements would produce an incorrect formatting result.
- Fixed so it's possible to hide items from elements path by using preventDefault/stopPropagation.
- Fixed so inline mode toolbar gets rendered right aligned if the editable element positioned to the documents right edge.
- Fixed so empty inline elements inside empty block elements doesn't get removed if configured to be kept intact.
- Fixed so DomQuery parentsUntil/prevUntil/nextUntil supports selectors/elements/filters etc.
- Fixed so legacyoutput plugin overrides fontselect and fontsizeselect controls and handles font elements properly.

## 4.1.0 - 2014-06-18

### Added
- Added new file_picker_callback option to replace the old file_browser_callback the latter will still work though.
- Added new custom colors to textcolor plugin will be displayed if a color picker is provided also shows the latest colors.
- Added new color_picker_callback option to enable you to add custom color pickers to the editor.
- Added new advanced tabs to table/cell/row dialogs to enable you to select colors for border/background.
- Added new colorpicker plugin that lets you select colors from a hsv color picker.
- Added new tinymce.util.Color class to handle color parsing and converting.
- Added new colorpicker UI widget element lets you add a hsv color picker to any form/window.
- Added new textpattern plugin that allows you to use markdown like text patterns to format contents.
- Added new resize helper element that shows the current width & height while resizing.
- Added new "once" method to Editor and EventDispatcher enables since callback execution events.
- Added new jQuery like class under tinymce.dom.DomQuery it's exposed on editor instances (editor.$) and globally under (tinymce.$).

### Fixed
- Fixed so the default resize method for images are proportional shift/ctrl can be used to make an unproportional size.
- Fixed bug where the image_dimensions option of the image plugin would cause exceptions when it tried to update the size.
- Fixed bug where table cell dialog class field wasn't properly updated when editing an a table cell with an existing class.
- Fixed bug where Safari on Mac would produce webkit-fake-url for pasted images so these are now removed.
- Fixed bug where the nodeChange event would get fired before the selection was changed when clicking inside the current selection range.
- Fixed bug where valid_classes option would cause exception when it removed internal prefixed classes like mce-item-.
- Fixed bug where backspace would cause navigation in IE 8 on an inline element and after a caret formatting was applied.
- Fixed so placeholder images produced by the media plugin gets selected when inserted/edited.
- Fixed so it's possible to drag in images when the paste_data_images option is enabled. Might be useful for mail clients.
- Fixed so images doesn't get a width/height applied if the image_dimensions option is set to false useful for responsive contents.
- Fixed so it's possible to pass in an optional arguments object for the nodeChanged function to be passed to all nodechange event listeners.
- Fixed bug where media plugin embed code didn't update correctly.<|MERGE_RESOLUTION|>--- conflicted
+++ resolved
@@ -20,12 +20,9 @@
 - The editor focused via the `auto_focus` option was not scrolled into the viewport #TINY-8785
 - Elements with only custom attributes starting with `data-` would sometimes be removed when they shouldn't #TINY-8755
 - Selecting a figure with `class="image"` would incorrectly highlight the link toolbar button #TINY-8832
-<<<<<<< HEAD
-- Dragging a CEF element towards the edges would not cause scrolling #TINY-8874
-=======
 - Fixed various issues that occurred when formatting `contenteditable` elements. #TINY-8905
 - The text pattern logic threw an error when there were fragmented text nodes in a paragraph #TINY-8779
->>>>>>> 25dae8ae
+- Dragging a CEF element towards the edges would not cause scrolling #TINY-8874
 
 ## 6.1.1 - TBA
 
