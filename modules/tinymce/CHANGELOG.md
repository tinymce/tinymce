# Changelog
All notable changes to this project will be documented in this file.

The format is based on [Keep a Changelog](https://keepachangelog.com/en/1.0.0/),
and this project adheres to [Semantic Versioning](https://semver.org/spec/v2.0.0.html).

## Unreleased

### Added
- New `editor.options` API to replace the old `editor.settings` and `editor.getParam` APIs #TINY-8206
- The `tabindex` attribute is now copied from the target element to the iframe #TINY-8315
- New `AutocompleterStart`, `AutocompleterUpdate` and `AutocompleterEnd` events #TINY-8279
- New `mceAutocompleterClose`, `mceAutocompleterReload` commands #TINY-8279
- New `FakeClipboard` API on the `tinymce` global #TINY-8353
- New `slider` dialog component #TINY-8304
- New `buttonType` property on dialog button components, supporting `toolbar` style in addition to `primary` and `secondary` #TINY-8304
- New `imagepreview` dialog component, allowing preview and zoom of any image URL #TINY-8333
- New `editor.annotator.removeAll` API to remove all annotations by name #TINY-8195

### Improved
- The upload results returned from the `editor.uploadImages()` API now includes a `removed` flag, reflecting if the image was removed after a failed upload #TINY-7735
- The `emoticon` plugin dialog, toolbar and menu item has been updated to use the more accurate `Emojis` term #TINY-7631
- The dialog `redial` API will now only rerender the changed components instead of the whole dialog #TINY-8334
- The dialog API `setData` method now uses a deep merge algorithm to support partial nested objects #TINY-8333
- The dialog spec `initialData` type is now `Partial<T>` to match the underlying implementation details #TINY-8334

### Changed
- The `editor.getContent()` API can provide custom content by preventing and overriding `content` in the `BeforeGetContent` event. This makes it consistent with the `editor.selection.getContent()` API #TINY-8018
- RGB colors are no longer converted to hex values when parsing or serializing content #TINY-8163
- The `tinymce.Env.os.isOSX` API has been renamed to `tinymce.Env.os.isMacOS` #TINY-8175
- The `tinymce.Env.browser.isChrome` API has been renamed to `tinymce.Env.browser.isChromium` to better reflect its functionality #TINY-8300
- The `editor.setContent()` API can now be prevented using the `BeforeSetContent` event. This makes it consistent with the `editor.selection.setContent()` API #TINY-8018
- Aligning a table to the left or right will now use margin styling instead of float styling #TINY-6558
- The `tinymce.settings` global property is no longer set upon initialization #TINY-7359
- Add-ons such as plugins and themes are no longer constructed using the `new` operator #TINY-8256
- A number of APIs that were not proper classes, are no longer constructed using the `new` operator #TINY-8322
- The `mceAddEditor` and `mceToggleEditor` commands now take an object as their value to specify the id and editor options #TINY-8138
- The `default_link_target` option has been renamed to `link_default_target` for both `link` and `autolink` plugins #TINY-4603
- The `rel_list` option has been renamed to `link_rel_list` for the `link` plugin #TINY-4603
- The `target_list` option has been renamed to `link_target_list` for the `link` plugin #TINY-4603
- The `element_format` option has been set to `html` by default #TINY-8263
- The `schema` option has been set to `html5` by default #TINY-8261
- The `primary` property on dialog buttons has been deprecated. Use the new `buttonType` property instead #TINY-8304
- The default value for the `link_default_protocol` option has been changed to `https` instead of `http` #TINY-7824
- Moved the `paste` plugin's functionality to TinyMCE core #TINY-8310
- The `paste_data_images` option now defaults to `true` #TINY-8310
- The `mceInsertClipboardContent` command `content` property has been renamed to `html` to better reflect what data is passed #TINY-8310
- Moved the `noneditable` plugin to TinyMCE core #TINY-8311
- Renamed the `noneditable_noneditable_class` and `noneditable_editable_class` options to `noneditable_class` and `editable_class` #TINY-8311
- Moved the `textpattern` plugin to TinyMCE core #TINY-8312
- Renamed the `textpattern_patterns` option to `text_patterns` #TINY-8312
- Moved the `hr` plugin's functionality to TinyMCE core #TINY-8313
- Moved the `print` plugin's functionality to TinyMCE core #TINY-8314
<<<<<<< HEAD
- Changed default path delimiter symbol from `»` to `›` #TINY-8372
=======
- Renamed the `getShortEndedElements` Schema API to `getVoidElements` #TINY-8344
>>>>>>> b2073252

### Fixed
- The object returned from the `editor.fire()` API was incorrect if the editor had been removed #TINY-8018
- The `editor.selection.getContent()` API did not respect the `no_events` argument #TINY-8018
- The `GetContent` event was not fired when getting `tree` or `text` formats using the `editor.selection.getContent()` API #TINY-8018
- The `table` plugin would sometimes not correctly handle headers in the `tfoot` section #TINY-8104
- The aria labels for the color picker dialog were not translated #TINY-8381
- The `editor.annotator.remove` did not keep selection when removing the annotation #TINY-8195
- Dialog labels and other text-based UI properties did not escape HTML markup #TINY-7524

### Removed
- Removed the deprecated `$`, `Class`, `DomQuery` and `Sizzle` APIs #TINY-4520 #TINY-8326
- Removed the deprecated `Color`, `JSON`, `JSONP` and `JSONRequest` #TINY-8162
- Removed the deprecated `XHR` API #TINY-8164
- Removed the legacy browser detection properties from `Env` #TINY-8162
- Removed the deprecated `setIconStroke` Split Toolbar Button API #TINY-8162
- Removed the deprecated `editors` property from `EditorManager` #TINY-8162
- Removed the deprecated `execCallback` and `setMode` APIs from `Editor` #TINY-8162
- Removed the deprecated `addComponents` and `dependencies` APIs from `AddOnManager` #TINY-8162
- Removed the deprecated `clearInterval`, `clearTimeout`, `debounce`, `requestAnimationFrame`, `setInterval`, `setTimeout` and `throttle` APIs from `Delay` #TINY-8162
- Removed the deprecated `Schema` settings #TINY-7821
- Removed the deprecated `file_browser_callback_types`, `force_hex_style_colors` and `images_dataimg_filter` settings #TINY-7823
- Removed the deprecated `filepicker_validator_handler`, `force_p_newlines`, `gecko_spellcheck`, `tab_focus`, `table_responsive_width` and `toolbar_drawer` settings #TINY-7820
- Removed the deprecated `editor_deselector`, `editor_selector`, `elements`, `mode` and `types` legacy TinyMCE init settings #TINY-7822
- Removed support for the deprecated `false` value for the `forced_root_block` option #TINY-8260
- The legacy `mobile` theme has been removed #TINY-7832
- Removed support for Microsoft Internet Explorer 11 #TINY-8194 #TINY-8241
- Removed the deprecated `fullpage`, `spellchecker`, `bbcode`, `legacyoutput`, `colorpicker`, `contextmenu` and `textcolor` plugins #TINY-8192
- Removed support for Word from the `paste` plugin #TINY-7493
- Removed the `imagetools` plugin, which is now classified as a Premium plugin #TINY-8209
- Removed the `imagetools` dialog component #TINY-8333
- Removed the `toc` plugin, which is now classified as a Premium plugin #TINY-8250
- Removed the `tinymce.utils.Promise` API #TINY-8241
- Removed the `toHex` function for the `DOMUtils` and `Styles` APIs #TINY-8163
- Removed the `tabfocus` plugin #TINY-8315
- Removed the `textpattern` plugin's API as part of moving it to core #TINY-8312
- Removed the `editor.settings` property as it's been replaced by the new Options API #TINY-8236

### Deprecated
- The dialog button component `primary` property has been deprecated in favour of the new `buttonType` property #TINY-8304

## 5.10.2 - 2021-11-17

### Fixed
- Internal selectors were appearing in the style list when using the `importcss` plugin #TINY-8238

## 5.10.1 - 2021-11-03

### Fixed
- The iframe aria help text was not read by some screen readers #TINY-8171
- Clicking the `forecolor` or `backcolor` toolbar buttons would do nothing until selecting a color #TINY-7836
- Crop functionality did not work in the `imagetools` plugin when the editor was rendered in a shadow root #TINY-6387
- Fixed an exception thrown on Safari when closing the `searchreplace` plugin dialog #TINY-8166
- The `autolink` plugin did not convert URLs to links when starting with a bracket #TINY-8091
- The `autolink` plugin incorrectly created nested links in some cases #TINY-8091
- Tables could have an incorrect height set on rows when rendered outside of the editor #TINY-7699
- In certain circumstances, the table of contents plugin would incorrectly add an extra empty list item #TINY-4636
- The insert table grid menu displayed an incorrect size when re-opening the grid #TINY-6532
- The word count plugin was treating the zero width space character (`&#8203;`) as a word #TINY-7484

## 5.10.0 - 2021-10-11

### Added
- Added a new `URI.isDomSafe(uri)` API to check if a URI is considered safe to be inserted into the DOM #TINY-7998
- Added the `ESC` key code constant to the `VK` API #TINY-7917
- Added a new `deprecation_warnings` setting for turning off deprecation console warning messages #TINY-8049

### Improved
- The `element` argument of the `editor.selection.scrollIntoView()` API is now optional, and if it is not provided the current selection will be scrolled into view #TINY-7291

### Changed
- The deprecated `scope` attribute is no longer added to `td` cells when converting a row to a header row #TINY-7731
- The number of `col` elements is normalized to match the number of columns in a table after a table action #TINY-8011

### Fixed
- Fixed a regression that caused block wrapper formats to apply and remove incorrectly when using a collapsed selection with multiple words #TINY-8036
- Resizing table columns in some scenarios would resize the column to an incorrect position #TINY-7731
- Inserting a table where the parent element had padding would cause the table width to be incorrect #TINY-7991
- The resize backdrop element did not have the `data-mce-bogus="all"` attribute set to prevent it being included in output #TINY-7854
- Resize handles appeared on top of dialogs and menus when using an inline editor #TINY-3263
- Fixed the `autoresize` plugin incorrectly scrolling to the top of the editor content in some cases when changing content #TINY-7291
- Fixed the `editor.selection.scrollIntoView()` type signature, as it incorrectly required an `Element` instead of `HTMLElement` #TINY-7291
- Table cells that were both row and column headers did not retain the correct state when converting back to a regular row or column #TINY-7709
- Clicking beside a non-editable element could cause the editor to incorrectly scroll to the top of the content #TINY-7062
- Clicking in a table cell, with a non-editable element in an adjacent cell, incorrectly caused the non-editable element to be selected #TINY-7736
- Split toolbar buttons incorrectly had nested `tabindex="-1"` attributes #TINY-7879
- Fixed notifications rendering in the wrong place initially and when the page was scrolled #TINY-7894
- Fixed an exception getting thrown when the number of `col` elements didn't match the number of columns in a table #TINY-7041 #TINY-8011
- The table selection state could become incorrect after selecting a noneditable table cell #TINY-8053
- As of Mozilla Firefox 91, toggling fullscreen mode with `toolbar_sticky` enabled would cause the toolbar to disappear #TINY-7873
- Fixed URLs not cleaned correctly in some cases in the `link` and `image` plugins #TINY-7998
- Fixed the `image` and `media` toolbar buttons incorrectly appearing to be in an inactive state in some cases #TINY-3463
- Fixed the `editor.selection.selectorChanged` API not firing if the selector matched the current selection when registered in some cases #TINY-3463
- Inserting content into a `contenteditable="true"` element that was contained within a `contenteditable="false"` element would move the selection to an incorrect location #TINY-7842
- Dragging and dropping `contenteditable="false"` elements could result in the element being placed in an unexpected location #TINY-7917
- Pressing the Escape key would not cancel a drag action that started on a `contenteditable="false"` element within the editor #TINY-7917
- `video` and `audio` elements were unable to be played when the `media` plugin live embeds were enabled in some cases #TINY-7674
- Pasting images would throw an exception if the clipboard `items` were not files (for example, screenshots taken from gnome-software). Patch contributed by cedric-anne #TINY-8079

### Deprecated
- Several APIs have been deprecated. See the release notes section for information #TINY-8023 #TINY-8063
- Several Editor settings have been deprecated. See the release notes section for information #TINY-8086
- The Table of Contents and Image Tools plugins will be classified as Premium plugins in the next major release #TINY-8087
- Word support in the `paste` plugin has been deprecated and will be removed in the next major release #TINY-8087

## 5.9.2 - 2021-09-08

### Fixed
- Fixed an exception getting thrown when disabling events and setting content #TINY-7956
- Delete operations could behave incorrectly if the selection crossed a table boundary #TINY-7596

## 5.9.1 - 2021-08-27

### Fixed
- Published TinyMCE types failed to compile in strict mode #TINY-7915
- The `TableModified` event sometimes didn't fire when performing certain table actions #TINY-7916

## 5.9.0 - 2021-08-26

### Added
- Added a new `mceFocus` command that focuses the editor. Equivalent to using `editor.focus()` #TINY-7373
- Added a new `mceTableToggleClass` command which toggles the provided class on the currently selected table #TINY-7476
- Added a new `mceTableCellToggleClass` command which toggles the provided class on the currently selected table cells #TINY-7476
- Added a new `tablecellvalign` toolbar button and menu item for vertical table cell alignment #TINY-7477
- Added a new `tablecellborderwidth` toolbar button and menu item to change table cell border width #TINY-7478
- Added a new `tablecellborderstyle` toolbar button and menu item to change table cell border style #TINY-7478
- Added a new `tablecaption` toolbar button and menu item to toggle captions on tables #TINY-7479
- Added a new `mceTableToggleCaption` command that toggles captions on a selected table #TINY-7479
- Added a new `tablerowheader` toolbar button and menu item to toggle the header state of row cells #TINY-7478
- Added a new `tablecolheader` toolbar button and menu item to toggle the header state of column cells #TINY-7482
- Added a new `tablecellbordercolor` toolbar button and menu item to select table cell border colors, with an accompanying setting `table_border_color_map` to customize the available values #TINY-7480
- Added a new `tablecellbackgroundcolor` toolbar button and menu item to select table cell background colors, with an accompanying setting `table_background_color_map` to customize the available values #TINY-7480
- Added a new `language` menu item and toolbar button to add `lang` attributes to content, with an accompanying `content_langs` setting to specify the languages available #TINY-6149
- A new `lang` format is now available that can be used with `editor.formatter`, or applied with the `Lang` editor command #TINY-6149
- Added a new `language` icon for the `language` toolbar button #TINY-7670
- Added a new `table-row-numbering` icon #TINY-7327
- Added new plugin commands: `mceEmoticons` (Emoticons), `mceWordCount` (Word Count), and `mceTemplate` (Template) #TINY-7619
- Added a new `iframe_aria_text` setting to set the iframe title attribute #TINY-1264
- Added a new DomParser `Node.children()` API to return all the children of a `Node` #TINY-7756

### Improved
- Sticky toolbars can now be offset from the top of the page using the new `toolbar_sticky_offset` setting #TINY-7337
- Fancy menu items now accept an `initData` property to allow custom initialization data #TINY-7480
- Improved the load time of the `fullpage` plugin by using the existing editor schema rather than creating a new one #TINY-6504
- Improved the performance when UI components are rendered #TINY-7572
- The context toolbar no longer unnecessarily repositions to the top of large elements when scrolling #TINY-7545
- The context toolbar will now move out of the way when it overlaps with the selection, such as in table cells #TINY-7192
- The context toolbar now uses a short animation when transitioning between different locations #TINY-7740
- `Env.browser` now uses the User-Agent Client Hints API where it is available #TINY-7785
- Icons with a `-rtl` suffix in their name will now automatically be used when the UI is rendered in right-to-left mode #TINY-7782
- The `formatter.match` API now accepts an optional `similar` parameter to check if the format partially matches #TINY-7712
- The `formatter.formatChanged` API now supports providing format variables when listening for changes #TINY-7713
- The formatter will now fire `FormatApply` and `FormatRemove` events for the relevant actions #TINY-7713
- The `autolink` plugin link detection now permits custom protocols #TINY-7714
- The `autolink` plugin valid link detection has been improved #TINY-7714

### Changed
- Changed the load order so content CSS is loaded before the editor is populated with content #TINY-7249
- Changed the `emoticons`, `wordcount`, `code`, `codesample`, and `template` plugins to open dialogs using commands #TINY-7619
- The context toolbar will no longer show an arrow when it overlaps the content, such as in table cells #TINY-7665
- The context toolbar will no longer overlap the statusbar for toolbars using `node` or `selection` positions #TINY-7666

### Fixed
- The `editor.fire` API was incorrectly mutating the original `args` provided #TINY-3254
- Unbinding an event handler did not take effect immediately while the event was firing #TINY-7436
- Binding an event handler incorrectly took effect immediately while the event was firing #TINY-7436
- Unbinding a native event handler inside the `remove` event caused an exception that blocked editor removal #TINY-7730
- The `SetContent` event contained the incorrect `content` when using the `editor.selection.setContent()` API #TINY-3254
- The editor content could be edited after calling `setProgressState(true)` in iframe mode #TINY-7373
- Tabbing out of the editor after calling `setProgressState(true)` behaved inconsistently in iframe mode #TINY-7373
- Flash of unstyled content while loading the editor because the content CSS was loaded after the editor content was rendered #TINY-7249
- Partially transparent RGBA values provided in the `color_map` setting were given the wrong hex value #TINY-7163
- HTML comments with mismatched quotes were parsed incorrectly under certain circumstances #TINY-7589
- The editor could crash when inserting certain HTML content #TINY-7756
- Inserting certain HTML content into the editor could result in invalid HTML once parsed #TINY-7756
- Links in notification text did not show the correct mouse pointer #TINY-7661
- Using the Tab key to navigate into the editor on Microsoft Internet Explorer 11 would incorrectly focus the toolbar #TINY-3707
- The editor selection could be placed in an incorrect location when undoing or redoing changes in a document containing `contenteditable="false"` elements #TINY-7663
- Menus and context menus were not closed when clicking into a different editor #TINY-7399
- Context menus on Android were not displayed when more than one HTML element was selected #TINY-7688
- Disabled nested menu items could still be opened #TINY-7700
- The nested menu item chevron icon was not fading when the menu item was disabled #TINY-7700
- `imagetools` buttons were incorrectly enabled for remote images without `imagetools_proxy` set #TINY-7772
- Only table content would be deleted when partially selecting a table and content outside the table #TINY-6044
- The table cell selection handling was incorrect in some cases when dealing with nested tables #TINY-6298
- Removing a table row or column could result in the cursor getting placed in an invalid location #TINY-7695
- Pressing the Tab key to navigate through table cells did not skip noneditable cells #TINY-7705
- Clicking on a noneditable table cell did not show a visual selection like other noneditable elements #TINY-7724
- Some table operations would incorrectly cause table row attributes and styles to be lost #TINY-6666
- The selection was incorrectly lost when using the `mceTableCellType` and `mceTableRowType` commands #TINY-6666
- The `mceTableRowType` was reversing the order of the rows when converting multiple header rows back to body rows #TINY-6666
- The table dialog did not always respect the `table_style_with_css` option #TINY-4926
- Pasting into a table with multiple cells selected could cause the content to be pasted in the wrong location #TINY-7485
- The `TableModified` event was not fired when pasting cells into a table #TINY-6939
- The table paste column before and after icons were not flipped in RTL mode #TINY-7851
- Fixed table corruption when deleting a `contenteditable="false"` cell #TINY-7891
- The `dir` attribute was being incorrectly applied to list items #TINY-4589
- Applying selector formats would sometimes not apply the format correctly to elements in a list #TINY-7393
- For formats that specify an attribute or style that should be removed, the formatter `match` API incorrectly returned `false` #TINY-6149
- The type signature on the `formatter.matchNode` API had the wrong return type (was `boolean` but should have been `Formatter | undefined`) #TINY-6149
- The `formatter.formatChanged` API would ignore the `similar` parameter if another callback had already been registered for the same format #TINY-7713
- The `formatter.formatChanged` API would sometimes not run the callback the first time the format was removed #TINY-7713
- Base64 encoded images with spaces or line breaks in the data URI were not displayed correctly. Patch contributed by RoboBurned

### Deprecated
- The `bbcode`, `fullpage`, `legacyoutput`, and `spellchecker` plugins have been deprecated and marked for removal in the next major release #TINY-7260

## 5.8.2 - 2021-06-23

### Fixed
- Fixed an issue when pasting cells from tables containing `colgroup`s into tables without `colgroup`s #TINY-6675
- Fixed an issue that could cause an invalid toolbar button state when multiple inline editors were on a single page #TINY-6297

## 5.8.1 - 2021-05-20

### Fixed
- An unexpected exception was thrown when switching to readonly mode and adjusting the editor width #TINY-6383
- Content could be lost when the `pagebreak_split_block` setting was enabled #TINY-3388
- The `list-style-type: none;` style on nested list items was incorrectly removed when clearing formatting #TINY-6264
- URLs were not always detected when pasting over a selection. Patch contributed by jwcooper #TINY-6997
- Properties on the `OpenNotification` event were incorrectly namespaced #TINY-7486

## 5.8.0 - 2021-05-06

### Added
- Added the `PAGE_UP` and `PAGE_DOWN` key code constants to the `VK` API #TINY-4612
- The editor resize handle can now be controlled using the keyboard #TINY-4823
- Added a new `fixed_toolbar_container_target` setting which renders the toolbar in the specified `HTMLElement`. Patch contributed by pvrobays

### Improved
- The `inline_boundaries` feature now supports the `home`, `end`, `pageup`, and `pagedown` keys #TINY-4612
- Updated the `formatter.matchFormat` API to support matching formats with variables in the `classes` property #TINY-7227
- Added HTML5 `audio` and `video` elements to the default alignment formats #TINY-6633
- Added support for alpha list numbering to the list properties dialog #TINY-6891

### Changed
- Updated the `image` dialog to display the class list dropdown as full-width if the caption checkbox is not present #TINY-6400
- Renamed the "H Align" and "V Align" input labels in the Table Cell Properties dialog to "Horizontal align" and "Vertical align" respectively #TINY-7285

### Deprecated
- The undocumented `setIconStroke` Split Toolbar Button API has been deprecated and will be removed in a future release #TINY-3551

### Fixed
- Fixed a bug where it wasn't possible to align nested list items #TINY-6567
- The RGB fields in the color picker dialog were not staying in sync with the color palette and hue slider #TINY-6952
- The color preview box in the color picker dialog was not correctly displaying the saturation and value of the chosen color #TINY-6952
- The color picker dialog will now show an alert if it is submitted with an invalid hex color code #TINY-2814
- Fixed a bug where the `TableModified` event was not fired when adding a table row with the Tab key #TINY-7006
- Added missing `images_file_types` setting to the exported TypeScript types #GH-6607
- Fixed a bug where lists pasted from Word with Roman numeral markers were not displayed correctly. Patch contributed by aautio #GH-6620
- The `editor.insertContent` API was incorrectly handling nested `span` elements with matching styles #TINY-6263
- The HTML5 `small` element could not be removed when clearing text formatting #TINY-6633
- The Oxide button text transform variable was incorrectly using `capitalize` instead of `none`. Patch contributed by dakur #GH-6341
- Fix dialog button text that was using title-style capitalization #TINY-6816
- Table plugin could perform operations on tables containing the inline editor #TINY-6625
- Fixed Tab key navigation inside table cells with a ranged selection #TINY-6638
- The foreground and background toolbar button color indicator is no longer blurry #TINY-3551
- Fixed a regression in the `tinymce.create()` API that caused issues when multiple objects were created #TINY-7358
- Fixed the `LineHeight` command causing the `change` event to be fired inconsistently #TINY-7048

## 5.7.1 - 2021-03-17

### Fixed
- Fixed the `help` dialog incorrectly linking to the changelog of TinyMCE 4 instead of TinyMCE 5 #TINY-7031
- Fixed a bug where error messages were displayed incorrectly in the image dialog #TINY-7099
- Fixed an issue where URLs were not correctly filtered in some cases #TINY-7025
- Fixed a bug where context menu items with names that contained uppercase characters were not displayed #TINY-7072
- Fixed context menu items lacking support for the `disabled` and `shortcut` properties #TINY-7073
- Fixed a regression where the width and height were incorrectly set when embedding content using the `media` dialog #TINY-7074

## 5.7.0 - 2021-02-10

### Added
- Added IPv6 address support to the URI API. Patch contributed by dev7355608 #GH-4409
- Added new `structure` and `style` properties to the `TableModified` event to indicate what kinds of modifications were made #TINY-6643
- Added `video` and `audio` live embed support for the `media` plugin #TINY-6229
- Added the ability to resize `video` and `iframe` media elements #TINY-6229
- Added a new `font_css` setting for adding fonts to both the editor and the parent document #TINY-6199
- Added a new `ImageUploader` API to simplify uploading image data to the configured `images_upload_url` or `images_upload_handler` #TINY-4601
- Added an Oxide variable to define the container background color in fullscreen mode #TINY-6903
- Added Oxide variables for setting the toolbar background colors for inline and sticky toolbars #TINY-6009
- Added a new `AfterProgressState` event that is fired after `editor.setProgressState` calls complete #TINY-6686
- Added support for `table_column_resizing` when inserting or deleting columns #TINY-6711

### Changed
- Changed table and table column copy behavior to retain an appropriate width when pasted #TINY-6664
- Changed the `lists` plugin to apply list styles to all text blocks within a selection #TINY-3755
- Changed the `advlist` plugin to log a console error message when the `list` plugin isn't enabled #TINY-6585
- Changed the z-index of the `setProgressState(true)` throbber so it does not hide notifications #TINY-6686
- Changed the type signature for `editor.selection.getRng()` incorrectly returning `null` #TINY-6843
- Changed some `SaxParser` regular expressions to improve performance #TINY-6823
- Changed `editor.setProgressState(true)` to close any open popups #TINY-6686

### Fixed
- Fixed `codesample` highlighting performance issues for some languages #TINY-6996
- Fixed an issue where cell widths were lost when merging table cells #TINY-6901
- Fixed `col` elements incorrectly transformed to `th` elements when converting columns to header columns #TINY-6715
- Fixed a number of table operations not working when selecting 2 table cells on Mozilla Firefox #TINY-3897
- Fixed a memory leak by backporting an upstream Sizzle fix #TINY-6859
- Fixed table `width` style was removed when copying #TINY-6664
- Fixed focus lost while typing in the `charmap` or `emoticons` dialogs when the editor is rendered in a shadow root #TINY-6904
- Fixed corruption of base64 URLs used in style attributes when parsing HTML #TINY-6828
- Fixed the order of CSS precedence of `content_style` and `content_css` in the `preview` and `template` plugins. `content_style` now has precedence #TINY-6529
- Fixed an issue where the image dialog tried to calculate image dimensions for an empty image URL #TINY-6611
- Fixed an issue where `scope` attributes on table cells would not change as expected when merging or unmerging cells #TINY-6486
- Fixed the plugin documentation links in the `help` plugin #DOC-703
- Fixed events bound using `DOMUtils` not returning the correct result for `isDefaultPrevented` in some cases #TINY-6834
- Fixed the "Dropped file type is not supported" notification incorrectly showing when using an inline editor #TINY-6834
- Fixed an issue with external styles bleeding into TinyMCE #TINY-6735
- Fixed an issue where parsing malformed comments could cause an infinite loop #TINY-6864
- Fixed incorrect return types on `editor.selection.moveToBookmark` #TINY-6504
- Fixed the type signature for `editor.selection.setCursorLocation()` incorrectly allowing a node with no `offset` #TINY-6843
- Fixed incorrect behavior when editor is destroyed while loading stylesheets #INT-2282
- Fixed figure elements incorrectly splitting from a valid parent element when editing the image within #TINY-6592
- Fixed inserting multiple rows or columns in a table cloning from the incorrect source row or column #TINY-6906
- Fixed an issue where new lines were not scrolled into view when pressing Shift+Enter or Shift+Return #TINY-6964
- Fixed an issue where list elements would not be removed when outdenting using the Enter or Return key #TINY-5974
- Fixed an issue where file extensions with uppercase characters were treated as invalid #TINY-6940
- Fixed dialog block messages were not passed through TinyMCE's translation system #TINY-6971

## 5.6.2 - 2020-12-08

### Fixed
- Fixed a UI rendering regression when the document body is using `display: flex` #TINY-6783

## 5.6.1 - 2020-11-25

### Fixed
- Fixed the `mceTableRowType` and `mceTableCellType` commands were not firing the `newCell` event #TINY-6692
- Fixed the HTML5 `s` element was not recognized when editing or clearing text formatting #TINY-6681
- Fixed an issue where copying and pasting table columns resulted in invalid HTML when using colgroups #TINY-6684
- Fixed an issue where the toolbar would render with the wrong width for inline editors in some situations #TINY-6683

## 5.6.0 - 2020-11-18

### Added
- Added new `BeforeOpenNotification` and `OpenNotification` events which allow internal notifications to be captured and modified before display #TINY-6528
- Added support for `block` and `unblock` methods on inline dialogs #TINY-6487
- Added new `TableModified` event which is fired whenever changes are made to a table #TINY-6629
- Added new `images_file_types` setting to determine which image file formats will be automatically processed into `img` tags on paste when using the `paste` plugin #TINY-6306
- Added support for `images_file_types` setting in the image file uploader to determine which image file extensions are valid for upload #TINY-6224
- Added new `format_empty_lines` setting to control if empty lines are formatted in a ranged selection #TINY-6483
- Added template support to the `autocompleter` for customizing the autocompleter items #TINY-6505
- Added new user interface `enable`, `disable`, and `isDisabled` methods #TINY-6397
- Added new `closest` formatter API to get the closest matching selection format from a set of formats #TINY-6479
- Added new `emojiimages` emoticons database that uses the twemoji CDN by default #TINY-6021
- Added new `emoticons_database` setting to configure which emoji database to use #TINY-6021
- Added new `name` field to the `style_formats` setting object to enable specifying a name for the format #TINY-4239

### Changed
- Changed `readonly` mode to allow hyperlinks to be clickable #TINY-6248

### Fixed
- Fixed the `change` event not firing after a successful image upload #TINY-6586
- Fixed the type signature for the `entity_encoding` setting not accepting delimited lists #TINY-6648
- Fixed layout issues when empty `tr` elements were incorrectly removed from tables #TINY-4679
- Fixed image file extensions lost when uploading an image with an alternative extension, such as `.jfif` #TINY-6622
- Fixed a security issue where URLs in attributes weren't correctly sanitized #TINY-6518
- Fixed `DOMUtils.getParents` incorrectly including the shadow root in the array of elements returned #TINY-6540
- Fixed an issue where the root document could be scrolled while an editor dialog was open inside a shadow root #TINY-6363
- Fixed `getContent` with text format returning a new line when the editor is empty #TINY-6281
- Fixed table column and row resizers not respecting the `data-mce-resize` attribute #TINY-6600
- Fixed inserting a table via the `mceInsertTable` command incorrectly creating 2 undo levels #TINY-6656
- Fixed nested tables with `colgroup` elements incorrectly always resizing the inner table #TINY-6623
- Fixed the `visualchars` plugin causing the editor to steal focus when initialized #TINY-6282
- Fixed `fullpage` plugin altering text content in `editor.getContent()` #TINY-6541
- Fixed `fullscreen` plugin not working correctly with multiple editors and shadow DOM #TINY-6280
- Fixed font size keywords such as `medium` not displaying correctly in font size menus #TINY-6291
- Fixed an issue where some attributes in table cells were not copied over to new rows or columns #TINY-6485
- Fixed incorrectly removing formatting on adjacent spaces when removing formatting on a ranged selection #TINY-6268
- Fixed the `Cut` menu item not working in the latest version of Mozilla Firefox #TINY-6615
- Fixed some incorrect types in the new TypeScript declaration file #TINY-6413
- Fixed a regression where a fake offscreen selection element was incorrectly created for the editor root node #TINY-6555
- Fixed an issue where menus would incorrectly collapse in small containers #TINY-3321
- Fixed an issue where only one table column at a time could be converted to a header #TINY-6326
- Fixed some minor memory leaks that prevented garbage collection for editor instances #TINY-6570
- Fixed resizing a `responsive` table not working when using the column resize handles #TINY-6601
- Fixed incorrectly calculating table `col` widths when resizing responsive tables #TINY-6646
- Fixed an issue where spaces were not preserved in pre-blocks when getting text content #TINY-6448
- Fixed a regression that caused the selection to be difficult to see in tables with backgrounds #TINY-6495
- Fixed content pasted multiple times in the editor when using Microsoft Internet Explorer 11. Patch contributed by mattford #GH-4905

## 5.5.1 - 2020-10-01

### Fixed
- Fixed pressing the down key near the end of a document incorrectly raising an exception #TINY-6471
- Fixed incorrect Typescript types for the `Tools` API #TINY-6475

## 5.5.0 - 2020-09-29

### Added
- Added a TypeScript declaration file to the bundle output for TinyMCE core #TINY-3785
- Added new `table_column_resizing` setting to control how table columns are resized when using the resize bars #TINY-6001
- Added the ability to remove images on a failed upload using the `images_upload_handler` failure callback #TINY-6011
- Added `hasPlugin` function to the editor API to determine if a plugin exists or not #TINY-766
- Added new `ToggleToolbarDrawer` command and query state handler to allow the toolbar drawer to be programmatically toggled and the toggle state to be checked #TINY-6032
- Added the ability to use `colgroup` elements in tables #TINY-6050
- Added a new setting `table_use_colgroups` for toggling whether colgroups are used in new tables #TINY-6050
- Added the ability to delete and navigate HTML media elements without the `media` plugin #TINY-4211
- Added `fullscreen_native` setting to the `fullscreen` plugin to enable use of the entire monitor #TINY-6284
- Added table related oxide variables to the Style API for more granular control over table cell selection appearance #TINY-6311
- Added new `toolbar_persist` setting to control the visibility of the inline toolbar #TINY-4847
- Added new APIs to allow for programmatic control of the inline toolbar visibility #TINY-4847
- Added the `origin` property to the `ObjectResized` and `ObjectResizeStart` events, to specify which handle the resize was performed on #TINY-6242
- Added new StyleSheetLoader `unload` and `unloadAll` APIs to allow loaded stylesheets to be removed #TINY-3926
- Added the `LineHeight` query command and action to the editor #TINY-4843
- Added the `lineheight` toolbar and menu items, and added `lineheight` to the default format menu #TINY-4843
- Added a new `contextmenu_avoid_overlap` setting to allow context menus to avoid overlapping matched nodes #TINY-6036
- Added new listbox dialog UI component for rendering a dropdown that allows nested options #TINY-2236
- Added back the ability to use nested items in the `image_class_list`, `link_class_list`, `link_list`, `table_class_list`, `table_cell_class_list`, and `table_row_class_list` settings #TINY-2236

### Changed
- Changed how CSS manipulates table cells when selecting multiple cells to achieve a semi-transparent selection #TINY-6311
- Changed the `target` property on fired events to use the native event target. The original target for an open shadow root can be obtained using `event.getComposedPath()` #TINY-6128
- Changed the editor to clean-up loaded CSS stylesheets when all editors using the stylesheet have been removed #TINY-3926
- Changed `imagetools` context menu icon for accessing the `image` dialog to use the `image` icon #TINY-4141
- Changed the `editor.insertContent()` and `editor.selection.setContent()` APIs to retain leading and trailing whitespace #TINY-5966
- Changed the `table` plugin `Column` menu to include the cut, copy and paste column menu items #TINY-6374
- Changed the default table styles in the content CSS files to better support the styling options available in the `table` dialog #TINY-6179

### Deprecated
- Deprecated the `Env.experimentalShadowDom` flag #TINY-6128

### Fixed
- Fixed tables with no borders displaying with the default border styles in the `preview` dialog #TINY-6179
- Fixed loss of whitespace when inserting content after a non-breaking space #TINY-5966
- Fixed the `event.getComposedPath()` function throwing an exception for events fired from the editor #TINY-6128
- Fixed notifications not appearing when the editor is within a ShadowRoot #TINY-6354
- Fixed focus issues with inline dialogs when the editor is within a ShadowRoot #TINY-6360
- Fixed the `template` plugin previews missing some content styles #TINY-6115
- Fixed the `media` plugin not saving the alternative source url in some situations #TINY-4113
- Fixed an issue where column resizing using the resize bars was inconsistent between fixed and relative table widths #TINY-6001
- Fixed an issue where dragging and dropping within a table would select table cells #TINY-5950
- Fixed up and down keyboard navigation not working for inline `contenteditable="false"` elements #TINY-6226
- Fixed dialog not retrieving `close` icon from icon pack #TINY-6445
- Fixed the `unlink` toolbar button not working when selecting multiple links #TINY-4867
- Fixed the `link` dialog not showing the "Text to display" field in some valid cases #TINY-5205
- Fixed the `DOMUtils.split()` API incorrectly removing some content #TINY-6294
- Fixed pressing the escape key not focusing the editor when using multiple toolbars #TINY-6230
- Fixed the `dirty` flag not being correctly set during an `AddUndo` event #TINY-4707
- Fixed `editor.selection.setCursorLocation` incorrectly placing the cursor outside `pre` elements in some circumstances #TINY-4058
- Fixed an exception being thrown when pressing the enter key inside pre elements while `br_in_pre` setting is false #TINY-4058

## 5.4.2 - 2020-08-17

### Fixed
- Fixed the editor not resizing when resizing the browser window in fullscreen mode #TINY-3511
- Fixed clicking on notifications causing inline editors to hide #TINY-6058
- Fixed an issue where link URLs could not be deleted or edited in the link dialog in some cases #TINY-4706
- Fixed a regression where setting the `anchor_top` or `anchor_bottom` options to `false` was not working #TINY-6256
- Fixed the `anchor` plugin not supporting the `allow_html_in_named_anchor` option #TINY-6236
- Fixed an exception thrown when removing inline formats that contained additional styles or classes #TINY-6288
- Fixed an exception thrown when positioning the context toolbar on Internet Explorer 11 in some edge cases #TINY-6271
- Fixed inline formats not removed when more than one `removeformat` format rule existed #TINY-6216
- Fixed an issue where spaces were sometimes removed when removing formating on nearby text #TINY-6251
- Fixed the list toolbar buttons not showing as active when a list is selected #TINY-6286
- Fixed an issue where the UI would sometimes not be shown or hidden when calling the show or hide API methods on the editor #TINY-6048
- Fixed the list type style not retained when copying list items #TINY-6289
- Fixed the Paste plugin converting tabs in plain text to a single space character. A `paste_tab_spaces` option has been included for setting the number of spaces used to replace a tab character #TINY-6237

## 5.4.1 - 2020-07-08

### Fixed
- Fixed the Search and Replace plugin incorrectly including zero-width caret characters in search results #TINY-4599
- Fixed dragging and dropping unsupported files navigating the browser away from the editor #TINY-6027
- Fixed undo levels not created on browser handled drop or paste events #TINY-6027
- Fixed content in an iframe element parsing as DOM elements instead of text content #TINY-5943
- Fixed Oxide checklist styles not showing when printing #TINY-5139
- Fixed bug with `scope` attribute not being added to the cells of header rows #TINY-6206

## 5.4.0 - 2020-06-30

### Added
- Added keyboard navigation support to menus and toolbars when the editor is in a ShadowRoot #TINY-6152
- Added the ability for menus to be clicked when the editor is in an open shadow root #TINY-6091
- Added the `Editor.ui.styleSheetLoader` API for loading stylesheets within the Document or ShadowRoot containing the editor UI #TINY-6089
- Added the `StyleSheetLoader` module to the public API #TINY-6100
- Added Oxide variables for styling the `select` element and headings in dialog content #TINY-6070
- Added icons for `table` column and row cut, copy, and paste toolbar buttons #TINY-6062
- Added all `table` menu items to the UI registry, so they can be used by name in other menus #TINY-4866
- Added new `mceTableApplyCellStyle` command to the `table` plugin #TINY-6004
- Added new `table` cut, copy, and paste column editor commands and menu items #TINY-6006
- Added font related Oxide variables for secondary buttons, allowing for custom styling #TINY-6061
- Added new `table_header_type` setting to control how table header rows are structured #TINY-6007
- Added new `table_sizing_mode` setting to replace the `table_responsive_width` setting, which has now been deprecated #TINY-6051
- Added new `mceTableSizingMode` command for changing the sizing mode of a table #TINY-6000
- Added new `mceTableRowType`, `mceTableColType`, and `mceTableCellType` commands and value queries #TINY-6150

### Changed
- Changed `advlist` toolbar buttons to only show a dropdown list if there is more than one option #TINY-3194
- Changed `mceInsertTable` command and `insertTable` API method to take optional header rows and columns arguments #TINY-6012
- Changed stylesheet loading, so that UI skin stylesheets can load in a ShadowRoot if required #TINY-6089
- Changed the DOM location of menus so that they display correctly when the editor is in a ShadowRoot #TINY-6093
- Changed the table plugin to correctly detect all valid header row structures #TINY-6007

### Fixed
- Fixed tables with no defined width being converted to a `fixed` width table when modifying the table #TINY-6051
- Fixed the `autosave` `isEmpty` API incorrectly detecting non-empty content as empty #TINY-5953
- Fixed table `Paste row after` and `Paste row before` menu items not disabled when nothing was available to paste #TINY-6006
- Fixed a selection performance issue with large tables on Microsoft Internet Explorer and Edge #TINY-6057
- Fixed filters for screening commands from the undo stack to be case-insensitive #TINY-5946
- Fixed `fullscreen` plugin now removes all classes when the editor is closed #TINY-4048
- Fixed handling of mixed-case icon identifiers (names) for UI elements #TINY-3854
- Fixed leading and trailing spaces lost when using `editor.selection.getContent({ format: 'text' })` #TINY-5986
- Fixed an issue where changing the URL with the quicklink toolbar caused unexpected undo behavior #TINY-5952
- Fixed an issue where removing formatting within a table cell would cause Internet Explorer 11 to scroll to the end of the table #TINY-6049
- Fixed an issue where the `allow_html_data_urls` setting was not correctly applied #TINY-5951
- Fixed the `autolink` feature so that it no longer treats a string with multiple "@" characters as an email address #TINY-4773
- Fixed an issue where removing the editor would leave unexpected attributes on the target element #TINY-4001
- Fixed the `link` plugin now suggest `mailto:` when the text contains an '@' and no slashes (`/`) #TINY-5941
- Fixed the `valid_children` check of custom elements now allows a wider range of characters in names #TINY-5971

## 5.3.2 - 2020-06-10

### Fixed
- Fixed a regression introduced in 5.3.0, where `images_dataimg_filter` was no-longer called #TINY-6086

## 5.3.1 - 2020-05-27

### Fixed
- Fixed the image upload error alert also incorrectly closing the image dialog #TINY-6020
- Fixed editor content scrolling incorrectly on focus in Firefox by reverting default content CSS html and body heights added in 5.3.0 #TINY-6019

## 5.3.0 - 2020-05-21

### Added
- Added html and body height styles to the default oxide content CSS #TINY-5978
- Added `uploadUri` and `blobInfo` to the data returned by `editor.uploadImages()` #TINY-4579
- Added a new function to the `BlobCache` API to lookup a blob based on the base64 data and mime type #TINY-5988
- Added the ability to search and replace within a selection #TINY-4549
- Added the ability to set the list start position for ordered lists and added new `lists` context menu item #TINY-3915
- Added `icon` as an optional config option to the toggle menu item API #TINY-3345
- Added `auto` mode for `toolbar_location` which positions the toolbar and menu bar at the bottom if there is no space at the top #TINY-3161

### Changed
- Changed the default `toolbar_location` to `auto` #TINY-3161
- Changed toggle menu items and choice menu items to have a dedicated icon with the checkmark displayed on the far right side of the menu item #TINY-3345
- Changed the `link`, `image`, and `paste` plugins to use Promises to reduce the bundle size #TINY-4710
- Changed the default icons to be lazy loaded during initialization #TINY-4729
- Changed the parsing of content so base64 encoded urls are converted to blob urls #TINY-4727
- Changed context toolbars so they concatenate when more than one is suitable for the current selection #TINY-4495
- Changed inline style element formats (strong, b, em, i, u, strike) to convert to a span on format removal if a `style` or `class` attribute is present #TINY-4741

### Fixed
- Fixed the `selection.setContent()` API not running parser filters #TINY-4002
- Fixed formats incorrectly applied or removed when table cells were selected #TINY-4709
- Fixed the `quickimage` button not restricting the file types to images #TINY-4715
- Fixed search and replace ignoring text in nested contenteditable elements #TINY-5967
- Fixed resize handlers displaying in the wrong location sometimes for remote images #TINY-4732
- Fixed table picker breaking in Firefox on low zoom levels #TINY-4728
- Fixed issue with loading or pasting contents with large base64 encoded images on Safari #TINY-4715
- Fixed supplementary special characters being truncated when inserted into the editor. Patch contributed by mlitwin. #TINY-4791
- Fixed toolbar buttons not set to disabled when the editor is in readonly mode #TINY-4592
- Fixed the editor selection incorrectly changing when removing caret format containers #TINY-3438
- Fixed bug where title, width, and height would be set to empty string values when updating an image and removing those attributes using the image dialog #TINY-4786
- Fixed `ObjectResized` event firing when an object wasn't resized #TINY-4161
- Fixed `ObjectResized` and `ObjectResizeStart` events incorrectly fired when adding or removing table rows and columns #TINY-4829
- Fixed the placeholder not hiding when pasting content into the editor #TINY-4828
- Fixed an issue where the editor would fail to load if local storage was disabled #TINY-5935
- Fixed an issue where an uploaded image would reuse a cached image with a different mime type #TINY-5988
- Fixed bug where toolbars and dialogs would not show if the body element was replaced (e.g. with Turbolinks). Patch contributed by spohlenz #GH-5653
- Fixed an issue where multiple formats would be removed when removing a single format at the end of lines or on empty lines #TINY-1170
- Fixed zero-width spaces incorrectly included in the `wordcount` plugin character count #TINY-5991
- Fixed a regression introduced in 5.2.0 whereby the desktop `toolbar_mode` setting would incorrectly override the mobile default setting #TINY-5998
- Fixed an issue where deleting all content in a single cell table would delete the entire table #TINY-1044

## 5.2.2 - 2020-04-23

### Fixed
- Fixed an issue where anchors could not be inserted on empty lines #TINY-2788
- Fixed text decorations (underline, strikethrough) not consistently inheriting the text color #TINY-4757
- Fixed `format` menu alignment buttons inconsistently applying to images #TINY-4057
- Fixed the floating toolbar drawer height collapsing when the editor is rendered in modal dialogs or floating containers #TINY-4837
- Fixed `media` embed content not processing safely in some cases #TINY-4857

## 5.2.1 - 2020-03-25

### Fixed
- Fixed the "is decorative" checkbox in the image dialog clearing after certain dialog events #FOAM-11
- Fixed possible uncaught exception when a `style` attribute is removed using a content filter on `setContent` #TINY-4742
- Fixed the table selection not functioning correctly in Microsoft Edge 44 or higher #TINY-3862
- Fixed the table resize handles not functioning correctly in Microsoft Edge 44 or higher #TINY-4160
- Fixed the floating toolbar drawer disconnecting from the toolbar when adding content in inline mode #TINY-4725 #TINY-4765
- Fixed `readonly` mode not returning the appropriate boolean value #TINY-3948
- Fixed the `forced_root_block_attrs` setting not applying attributes to new blocks consistently #TINY-4564
- Fixed the editor incorrectly stealing focus during initialization in Microsoft Internet Explorer #TINY-4697
- Fixed dialogs stealing focus when opening an alert or confirm dialog using an `onAction` callback #TINY-4014
- Fixed inline dialogs incorrectly closing when clicking on an opened alert or confirm dialog #TINY-4012
- Fixed the context toolbar overlapping the menu bar and toolbar #TINY-4586
- Fixed notification and inline dialog positioning issues when using `toolbar_location: 'bottom'` #TINY-4586
- Fixed the `colorinput` popup appearing offscreen on mobile devices #TINY-4711
- Fixed special characters not being found when searching by "whole words only" #TINY-4522
- Fixed an issue where dragging images could cause them to be duplicated #TINY-4195
- Fixed context toolbars activating without the editor having focus #TINY-4754
- Fixed an issue where removing the background color of text did not always work #TINY-4770
- Fixed an issue where new rows and columns in a table did not retain the style of the previous row or column #TINY-4788

## 5.2.0 - 2020-02-13

### Added
- Added the ability to apply formats to spaces #TINY-4200
- Added new `toolbar_location` setting to allow for positioning the menu and toolbar at the bottom of the editor #TINY-4210
- Added new `toolbar_groups` setting to allow a custom floating toolbar group to be added to the toolbar when using `floating` toolbar mode #TINY-4229
- Added new `link_default_protocol` setting to `link` and `autolink` plugin to allow a protocol to be used by default #TINY-3328
- Added new `placeholder` setting to allow a placeholder to be shown when the editor is empty #TINY-3917
- Added new `tinymce.dom.TextSeeker` API to allow searching text across different DOM nodes #TINY-4200
- Added a drop shadow below the toolbar while in sticky mode and introduced Oxide variables to customize it when creating a custom skin #TINY-4343
- Added `quickbars_image_toolbar` setting to allow for the image quickbar to be turned off #TINY-4398
- Added iframe and img `loading` attribute to the default schema. Patch contributed by ataylor32. #GH-5112
- Added new `getNodeFilters`/`getAttributeFilters` functions to the `editor.serializer` instance #TINY-4344
- Added new `a11y_advanced_options` setting to allow additional accessibility options to be added #FOAM-11
- Added new accessibility options and behaviours to the image dialog using `a11y_advanced_options` #FOAM-11
- Added the ability to use the window `PrismJS` instance for the `codesample` plugin instead of the bundled version to allow for styling custom languages #TINY-4504
- Added error message events that fire when a resource loading error occurs #TINY-4509

### Changed
- Changed the default schema to disallow `onchange` for select elements #TINY-4614
- Changed default `toolbar_mode` value from false to `wrap`. The value false has been deprecated #TINY-4617
- Changed `toolbar_drawer` setting to `toolbar_mode`. `toolbar_drawer` has been deprecated #TINY-4416
- Changed iframe mode to set selection on content init if selection doesn't exist #TINY-4139
- Changed table related icons to align them with the visual style of the other icons #TINY-4341
- Changed and improved the visual appearance of the color input field #TINY-2917
- Changed fake caret container to use `forced_root_block` when possible #TINY-4190
- Changed the `requireLangPack` API to wait until the plugin has been loaded before loading the language pack #TINY-3716
- Changed the formatter so `style_formats` are registered before the initial content is loaded into the editor #TINY-4238
- Changed media plugin to use https protocol for media urls by default #TINY-4577
- Changed the parser to treat CDATA nodes as bogus HTML comments to match the HTML parsing spec. A new `preserve_cdata` setting has been added to preserve CDATA nodes if required #TINY-4625

### Fixed
- Fixed incorrect parsing of malformed/bogus HTML comments #TINY-4625
- Fixed `quickbars` selection toolbar appearing on non-editable elements #TINY-4359
- Fixed bug with alignment toolbar buttons sometimes not changing state correctly #TINY-4139
- Fixed the `codesample` toolbar button not toggling when selecting code samples other than HTML #TINY-4504
- Fixed content incorrectly scrolling to the top or bottom when pressing enter if when the content was already in view #TINY-4162
- Fixed `scrollIntoView` potentially hiding elements behind the toolbar #TINY-4162
- Fixed editor not respecting the `resize_img_proportional` setting due to legacy code #TINY-4236
- Fixed flickering floating toolbar drawer in inline mode #TINY-4210
- Fixed an issue where the template plugin dialog would be indefinitely blocked on a failed template load #TINY-2766
- Fixed the `mscontrolselect` event not being unbound on IE/Edge #TINY-4196
- Fixed Confirm dialog footer buttons so only the "Yes" button is highlighted #TINY-4310
- Fixed `file_picker_callback` functionality for Image, Link and Media plugins #TINY-4163
- Fixed issue where floating toolbar drawer sometimes would break if the editor is resized while the drawer is open #TINY-4439
- Fixed incorrect `external_plugins` loading error message #TINY-4503
- Fixed resize handler was not hidden for ARIA purposes. Patch contributed by Parent5446. #GH-5195
- Fixed an issue where content could be lost if a misspelled word was selected and spellchecking was disabled #TINY-3899
- Fixed validation errors in the CSS where certain properties had the wrong default value #TINY-4491
- Fixed an issue where forced root block attributes were not applied when removing a list #TINY-4272
- Fixed an issue where the element path isn't being cleared when there are no parents #TINY-4412
- Fixed an issue where width and height in svg icons containing `rect` elements were overridden by the CSS reset #TINY-4408
- Fixed an issue where uploading images with `images_reuse_filename` enabled and that included a query parameter would generate an invalid URL #TINY-4638
- Fixed the `closeButton` property not working when opening notifications #TINY-4674
- Fixed keyboard flicker when opening a context menu on mobile #TINY-4540
- Fixed issue where plus icon svg contained strokes #TINY-4681

## 5.1.6 - 2020-01-28

### Fixed
- Fixed `readonly` mode not blocking all clicked links #TINY-4572
- Fixed legacy font sizes being calculated inconsistently for the `FontSize` query command value #TINY-4555
- Fixed changing a tables row from `Header` to `Body` incorrectly moving the row to the bottom of the table #TINY-4593
- Fixed the context menu not showing in certain cases with hybrid devices #TINY-4569
- Fixed the context menu opening in the wrong location when the target is the editor body #TINY-4568
- Fixed the `image` plugin not respecting the `automatic_uploads` setting when uploading local images #TINY-4287
- Fixed security issue related to parsing HTML comments and CDATA #TINY-4544

## 5.1.5 - 2019-12-19

### Fixed
- Fixed the UI not working with hybrid devices that accept both touch and mouse events #TNY-4521
- Fixed the `charmap` dialog initially focusing the first tab of the dialog instead of the search input field #TINY-4342
- Fixed an exception being raised when inserting content if the caret was directly before or after a `contenteditable="false"` element #TINY-4528
- Fixed a bug with pasting image URLs when paste as text is enabled #TINY-4523

## 5.1.4 - 2019-12-11

### Fixed
- Fixed dialog contents disappearing when clicking a checkbox for right-to-left languages #TINY-4518
- Fixed the `legacyoutput` plugin registering legacy formats after editor initialization, causing legacy content to be stripped on the initial load #TINY-4447
- Fixed search and replace not cycling through results when searching using special characters #TINY-4506
- Fixed the `visualchars` plugin converting HTML-like text to DOM elements in certain cases #TINY-4507
- Fixed an issue with the `paste` plugin not sanitizing content in some cases #TINY-4510
- Fixed HTML comments incorrectly being parsed in certain cases #TINY-4511

## 5.1.3 - 2019-12-04

### Fixed
- Fixed sticky toolbar not undocking when fullscreen mode is activated #TINY-4390
- Fixed the "Current Window" target not applying when updating links using the link dialog #TINY-4063
- Fixed disabled menu items not highlighting when focused #TINY-4339
- Fixed touch events passing through dialog collection items to the content underneath on Android devices #TINY-4431
- Fixed keyboard navigation of the Help dialog's Keyboard Navigation tab #TINY-4391
- Fixed search and replace dialog disappearing when finding offscreen matches on iOS devices #TINY-4350
- Fixed performance issues where sticky toolbar was jumping while scrolling on slower browsers #TINY-4475

## 5.1.2 - 2019-11-19

### Fixed
- Fixed desktop touch devices using `mobile` configuration overrides #TINY-4345
- Fixed unable to disable the new scrolling toolbar feature #TINY-4345
- Fixed touch events passing through any pop-up items to the content underneath on Android devices #TINY-4367
- Fixed the table selector handles throwing JavaScript exceptions for non-table selections #TINY-4338
- Fixed `cut` operations not removing selected content on Android devices when the `paste` plugin is enabled #TINY-4362
- Fixed inline toolbar not constrained to the window width by default #TINY-4314
- Fixed context toolbar split button chevrons pointing right when they should be pointing down #TINY-4257
- Fixed unable to access the dialog footer in tabbed dialogs on small screens #TINY-4360
- Fixed mobile table selectors were hard to select with touch by increasing the size #TINY-4366
- Fixed mobile table selectors moving when moving outside the editor #TINY-4366
- Fixed inline toolbars collapsing when using sliding toolbars #TINY-4389
- Fixed block textpatterns not treating NBSPs as spaces #TINY-4378
- Fixed backspace not merging blocks when the last element in the preceding block was a `contenteditable="false"` element #TINY-4235
- Fixed toolbar buttons that only contain text labels overlapping on mobile devices #TINY-4395
- Fixed quickbars quickimage picker not working on mobile #TINY-4377
- Fixed fullscreen not resizing in an iOS WKWebView component #TINY-4413

## 5.1.1 - 2019-10-28

### Fixed
- Fixed font formats containing spaces being wrapped in `&quot;` entities instead of single quotes #TINY-4275
- Fixed alert and confirm dialogs losing focus when clicked #TINY-4248
- Fixed clicking outside a modal dialog focusing on the document body #TINY-4249
- Fixed the context toolbar not hiding when scrolled out of view #TINY-4265

## 5.1.0 - 2019-10-17

### Added
- Added touch selector handles for table selections on touch devices #TINY-4097
- Added border width field to Table Cell dialog #TINY-4028
- Added touch event listener to media plugin to make embeds playable #TINY-4093
- Added oxide styling options to notifications and tweaked the default variables #TINY-4153
- Added additional padding to split button chevrons on touch devices, to make them easier to interact with #TINY-4223
- Added new platform detection functions to `Env` and deprecated older detection properties #TINY-4184
- Added `inputMode` config field to specify inputmode attribute of `input` dialog components #TINY-4062
- Added new `inputMode` property to relevant plugins/dialogs #TINY-4102
- Added new `toolbar_sticky` setting to allow the iframe menubar/toolbar to stick to the top of the window when scrolling #TINY-3982

### Changed
- Changed default setting for `toolbar_drawer` to `floating` #TINY-3634
- Changed mobile phones to use the `silver` theme by default #TINY-3634
- Changed some editor settings to default to `false` on touch devices:
  - `menubar`(phones only) #TINY-4077
  - `table_grid` #TINY-4075
  - `resize` #TINY-4157
  - `object_resizing` #TINY-4157
- Changed toolbars and context toolbars to sidescroll on mobile #TINY-3894 #TINY-4107
- Changed context menus to render as horizontal menus on touch devices #TINY-4107
- Changed the editor to use the `VisualViewport` API of the browser where possible #TINY-4078
- Changed visualblocks toolbar button icon and renamed `paragraph` icon to `visualchars` #TINY-4074
- Changed Oxide default for `@toolbar-button-chevron-color` to follow toolbar button icon color #TINY-4153
- Changed the `urlinput` dialog component to use the `url` type attribute #TINY-4102

### Fixed
- Fixed Safari desktop visual viewport fires resize on fullscreen breaking the restore function #TINY-3976
- Fixed scroll issues on mobile devices #TINY-3976
- Fixed context toolbar unable to refresh position on iOS12 #TINY-4107
- Fixed ctrl+left click not opening links on readonly mode and the preview dialog #TINY-4138
- Fixed Slider UI component not firing `onChange` event on touch devices #TINY-4092
- Fixed notifications overlapping instead of stacking #TINY-3478
- Fixed inline dialogs positioning incorrectly when the page is scrolled #TINY-4018
- Fixed inline dialogs and menus not repositioning when resizing #TINY-3227
- Fixed inline toolbar incorrectly stretching to the full width when a width value was provided #TINY-4066
- Fixed menu chevrons color to follow the menu text color #TINY-4153
- Fixed table menu selection grid from staying black when using dark skins, now follows border color #TINY-4153
- Fixed Oxide using the wrong text color variable for menubar button focused state #TINY-4146
- Fixed the autoresize plugin not keeping the selection in view when resizing #TINY-4094
- Fixed textpattern plugin throwing exceptions when using `forced_root_block: false` #TINY-4172
- Fixed missing CSS fill styles for toolbar button icon active state #TINY-4147
- Fixed an issue where the editor selection could end up inside a short ended element (such as `br`) #TINY-3999
- Fixed browser selection being lost in inline mode when opening split dropdowns #TINY-4197
- Fixed backspace throwing an exception when using `forced_root_block: false` #TINY-4099
- Fixed floating toolbar drawer expanding outside the bounds of the editor #TINY-3941
- Fixed the autocompleter not activating immediately after a `br` or `contenteditable=false` element #TINY-4194
- Fixed an issue where the autocompleter would incorrectly close on IE 11 in certain edge cases #TINY-4205

## 5.0.16 - 2019-09-24

### Added
- Added new `referrer_policy` setting to add the `referrerpolicy` attribute when loading scripts or stylesheets #TINY-3978
- Added a slight background color to dialog tab links when focused to aid keyboard navigation #TINY-3877

### Fixed
- Fixed media poster value not updating on change #TINY-4013
- Fixed openlink was not registered as a toolbar button #TINY-4024
- Fixed failing to initialize if a script tag was used inside a SVG #TINY-4087
- Fixed double top border showing on toolbar without menubar when toolbar_drawer is enabled #TINY-4118
- Fixed unable to drag inline dialogs to the bottom of the screen when scrolled #TINY-4154
- Fixed notifications appearing on top of the toolbar when scrolled in inline mode #TINY-4159
- Fixed notifications displaying incorrectly on IE 11 #TINY-4169

## 5.0.15 - 2019-09-02

### Added
- Added a dark `content_css` skin to go with the dark UI skin #TINY-3743

### Changed
- Changed the enabled state on toolbar buttons so they don't get the hover effect #TINY-3974

### Fixed
- Fixed missing CSS active state on toolbar buttons #TINY-3966
- Fixed `onChange` callback not firing for the colorinput dialog component #TINY-3968
- Fixed context toolbars not showing in fullscreen mode #TINY-4023

## 5.0.14 - 2019-08-19

### Added
- Added an API to reload the autocompleter menu with additional fetch metadata #MENTIONS-17

### Fixed
- Fixed missing toolbar button border styling options #TINY-3965
- Fixed image upload progress notification closing before the upload is complete #TINY-3963
- Fixed inline dialogs not closing on escape when no dialog component is in focus #TINY-3936
- Fixed plugins not being filtered when defaulting to mobile on phones #TINY-3537
- Fixed toolbar more drawer showing the content behind it when transitioning between opened and closed states #TINY-3878
- Fixed focus not returning to the dialog after pressing the "Replace all" button in the search and replace dialog #TINY-3961

### Removed
- Removed Oxide variable `@menubar-select-disabled-border-color` and replaced it with `@menubar-select-disabled-border` #TINY-3965

## 5.0.13 - 2019-08-06

### Changed
- Changed modal dialogs to prevent dragging by default and added new `draggable_modal` setting to restore dragging #TINY-3873
- Changed the nonbreaking plugin to insert nbsp characters wrapped in spans to aid in filtering. This can be disabled using the `nonbreaking_wrap` setting #TINY-3647
- Changed backspace behaviour in lists to outdent nested list items when the cursor is at the start of the list item #TINY-3651

### Fixed
- Fixed sidebar growing beyond editor bounds in IE 11 #TINY-3937
- Fixed issue with being unable to keyboard navigate disabled toolbar buttons #TINY-3350
- Fixed issues with backspace and delete in nested contenteditable true and false elements #TINY-3868
- Fixed issue with losing keyboard navigation in dialogs due to disabled buttons #TINY-3914
- Fixed `MouseEvent.mozPressure is deprecated` warning in Firefox #TINY-3919
- Fixed `default_link_target` not being respected when `target_list` is disabled #TINY-3757
- Fixed mobile plugin filter to only apply to the mobile theme, rather than all mobile platforms #TINY-3405
- Fixed focus switching to another editor during mode changes #TINY-3852
- Fixed an exception being thrown when clicking on an uninitialized inline editor #TINY-3925
- Fixed unable to keyboard navigate to dialog menu buttons #TINY-3933
- Fixed dialogs being able to be dragged outside the window viewport #TINY-3787
- Fixed inline dialogs appearing above modal dialogs #TINY-3932

## 5.0.12 - 2019-07-18

### Added
- Added ability to utilize UI dialog panels inside other panels #TINY-3305
- Added help dialog tab explaining keyboard navigation of the editor #TINY-3603

### Changed
- Changed the "Find and Replace" design to an inline dialog #TINY-3054

### Fixed
- Fixed issue where autolink spacebar event was not being fired on Edge #TINY-3891
- Fixed table selection missing the background color #TINY-3892
- Fixed removing shortcuts not working for function keys #TINY-3871
- Fixed non-descriptive UI component type names #TINY-3349
- Fixed UI registry components rendering as the wrong type when manually specifying a different type #TINY-3385
- Fixed an issue where dialog checkbox, input, selectbox, textarea and urlinput components couldn't be disabled #TINY-3708
- Fixed the context toolbar not using viable screen space in inline/distraction free mode #TINY-3717
- Fixed the context toolbar overlapping the toolbar in various conditions #TINY-3205
- Fixed IE11 edge case where items were being inserted into the wrong location #TINY-3884

## 5.0.11 - 2019-07-04

### Fixed
- Fixed packaging errors caused by a rollup treeshaking bug (https://github.com/rollup/rollup/issues/2970) #TINY-3866
- Fixed the customeditor component not able to get data from the dialog api #TINY-3866
- Fixed collection component tooltips not being translated #TINY-3855

## 5.0.10 - 2019-07-02

### Added
- Added support for all HTML color formats in `color_map` setting #TINY-3837

### Changed
- Changed backspace key handling to outdent content in appropriate circumstances #TINY-3685
- Changed default palette for forecolor and backcolor to include some lighter colors suitable for highlights #TINY-2865
- Changed the search and replace plugin to cycle through results #TINY-3800

### Fixed
- Fixed inconsistent types causing some properties to be unable to be used in dialog components #TINY-3778
- Fixed an issue in the Oxide skin where dialog content like outlines and shadows were clipped because of overflow hidden #TINY-3566
- Fixed the search and replace plugin not resetting state when changing the search query #TINY-3800
- Fixed backspace in lists not creating an undo level #TINY-3814
- Fixed the editor to cancel loading in quirks mode where the UI is not supported #TINY-3391
- Fixed applying fonts not working when the name contained spaces and numbers #TINY-3801
- Fixed so that initial content is retained when initializing on list items #TINY-3796
- Fixed inefficient font name and font size current value lookup during rendering #TINY-3813
- Fixed mobile font copied into the wrong folder for the oxide-dark skin #TINY-3816
- Fixed an issue where resizing the width of tables would produce inaccurate results #TINY-3827
- Fixed a memory leak in the Silver theme #TINY-3797
- Fixed alert and confirm dialogs using incorrect markup causing inconsistent padding #TINY-3835
- Fixed an issue in the Table plugin with `table_responsive_width` not enforcing units when resizing #TINY-3790
- Fixed leading, trailing and sequential spaces being lost when pasting plain text #TINY-3726
- Fixed exception being thrown when creating relative URIs #TINY-3851
- Fixed focus is no longer set to the editor content during mode changes unless the editor already had focus #TINY-3852

## 5.0.9 - 2019-06-26

### Fixed
- Fixed print plugin not working in Firefox #TINY-3834

## 5.0.8 - 2019-06-18

### Added
- Added back support for multiple toolbars #TINY-2195
- Added support for .m4a files to the media plugin #TINY-3750
- Added new base_url and suffix editor init options #TINY-3681

### Fixed
- Fixed incorrect padding for select boxes with visible values #TINY-3780
- Fixed selection incorrectly changing when programmatically setting selection on contenteditable false elements #TINY-3766
- Fixed sidebar background being transparent #TINY-3727
- Fixed the build to remove duplicate iife wrappers #TINY-3689
- Fixed bogus autocompleter span appearing in content when the autocompleter menu is shown #TINY-3752
- Fixed toolbar font size select not working with legacyoutput plugin #TINY-2921
- Fixed the legacyoutput plugin incorrectly aligning images #TINY-3660
- Fixed remove color not working when using the legacyoutput plugin #TINY-3756
- Fixed the font size menu applying incorrect sizes when using the legacyoutput plugin #TINY-3773
- Fixed scrollIntoView not working when the parent window was out of view #TINY-3663
- Fixed the print plugin printing from the wrong window in IE11 #TINY-3762
- Fixed content CSS loaded over CORS not loading in the preview plugin with content_css_cors enabled #TINY-3769
- Fixed the link plugin missing the default "None" option for link list #TINY-3738
- Fixed small dot visible with menubar and toolbar disabled in inline mode #TINY-3623
- Fixed space key properly inserts a nbsp before/after block elements #TINY-3745
- Fixed native context menu not showing with images in IE11 #TINY-3392
- Fixed inconsistent browser context menu image selection #TINY-3789

## 5.0.7 - 2019-06-05

### Added
- Added new toolbar button and menu item for inserting tables via dialog #TINY-3636
- Added new API for adding/removing/changing tabs in the Help dialog #TINY-3535
- Added highlighting of matched text in autocompleter items #TINY-3687
- Added the ability for autocompleters to work with matches that include spaces #TINY-3704
- Added new `imagetools_fetch_image` callback to allow custom implementations for cors loading of images #TINY-3658
- Added `'http'` and `https` options to `link_assume_external_targets` to prepend `http://` or `https://` prefixes when URL does not contain a protocol prefix. Patch contributed by francoisfreitag. #GH-4335

### Changed
- Changed annotations navigation to work the same as inline boundaries #TINY-3396
- Changed tabpanel API by adding a `name` field and changing relevant methods to use it #TINY-3535

### Fixed
- Fixed text color not updating all color buttons when choosing a color #TINY-3602
- Fixed the autocompleter not working with fragmented text #TINY-3459
- Fixed the autosave plugin no longer overwrites window.onbeforeunload #TINY-3688
- Fixed infinite loop in the paste plugin when IE11 takes a long time to process paste events. Patch contributed by lRawd. #GH-4987
- Fixed image handle locations when using `fixed_toolbar_container`. Patch contributed by t00. #GH-4966
- Fixed the autoresize plugin not firing `ResizeEditor` events #TINY-3587
- Fixed editor in fullscreen mode not extending to the bottom of the screen #TINY-3701
- Fixed list removal when pressing backspace after the start of the list item #TINY-3697
- Fixed autocomplete not triggering from compositionend events #TINY-3711
- Fixed `file_picker_callback` could not set the caption field on the insert image dialog #TINY-3172
- Fixed the autocompleter menu showing up after a selection had been made #TINY-3718
- Fixed an exception being thrown when a file or number input has focus during initialization. Patch contributed by t00 #GH-2194

## 5.0.6 - 2019-05-22

### Added
- Added `icons_url` editor settings to enable icon packs to be loaded from a custom url #TINY-3585
- Added `image_uploadtab` editor setting to control the visibility of the upload tab in the image dialog #TINY-3606
- Added new api endpoints to the wordcount plugin and improved character count logic #TINY-3578

### Changed
- Changed plugin, language and icon loading errors to log in the console instead of a notification #TINY-3585

### Fixed
- Fixed the textpattern plugin not working with fragmented text #TINY-3089
- Fixed various toolbar drawer accessibility issues and added an animation #TINY-3554
- Fixed issues with selection and ui components when toggling readonly mode #TINY-3592
- Fixed so readonly mode works with inline editors #TINY-3592
- Fixed docked inline toolbar positioning when scrolled #TINY-3621
- Fixed initial value not being set on bespoke select in quickbars and toolbar drawer #TINY-3591
- Fixed so that nbsp entities aren't trimmed in white-space: pre-line elements #TINY-3642
- Fixed `mceInsertLink` command inserting spaces instead of url encoded characters #GH-4990
- Fixed text content floating on top of dialogs in IE11 #TINY-3640

## 5.0.5 - 2019-05-09

### Added
- Added menu items to match the forecolor/backcolor toolbar buttons #TINY-2878
- Added default directionality based on the configured language #TINY-2621
- Added styles, icons and tests for rtl mode #TINY-2621

### Fixed
- Fixed autoresize not working with floating elements or when media elements finished loading #TINY-3545
- Fixed incorrect vertical caret positioning in IE 11 #TINY-3188
- Fixed submenu anchoring hiding overflowed content #TINY-3564

### Removed
- Removed unused and hidden validation icons to avoid displaying phantom tooltips #TINY-2329

## 5.0.4 - 2019-04-23

### Added
- Added back URL dialog functionality, which is now available via `editor.windowManager.openUrl()` #TINY-3382
- Added the missing throbber functionality when calling `editor.setProgressState(true)` #TINY-3453
- Added function to reset the editor content and undo/dirty state via `editor.resetContent()` #TINY-3435
- Added the ability to set menu buttons as active #TINY-3274
- Added `editor.mode` API, featuring a custom editor mode API #TINY-3406
- Added better styling to floating toolbar drawer #TINY-3479
- Added the new premium plugins to the Help dialog plugins tab #TINY-3496
- Added the linkchecker context menu items to the default configuration #TINY-3543

### Fixed
- Fixed image context menu items showing on placeholder images #TINY-3280
- Fixed dialog labels and text color contrast within notifications/alert banners to satisfy WCAG 4.5:1 contrast ratio for accessibility #TINY-3351
- Fixed selectbox and colorpicker items not being translated #TINY-3546
- Fixed toolbar drawer sliding mode to correctly focus the editor when tabbing via keyboard navigation #TINY-3533
- Fixed positioning of the styleselect menu in iOS while using the mobile theme #TINY-3505
- Fixed the menubutton `onSetup` callback to be correctly executed when rendering the menu buttons #TINY-3547
- Fixed `default_link_target` setting to be correctly utilized when creating a link #TINY-3508
- Fixed colorpicker floating marginally outside its container #TINY-3026
- Fixed disabled menu items displaying as active when hovered #TINY-3027

### Removed
- Removed redundant mobile wrapper #TINY-3480

## 5.0.3 - 2019-03-19

### Changed
- Changed empty nested-menu items within the style formats menu to be disabled or hidden if the value of `style_formats_autohide` is `true` #TINY-3310
- Changed the entire phrase 'Powered by Tiny' in the status bar to be a link instead of just the word 'Tiny' #TINY-3366
- Changed `formatselect`, `styleselect` and `align` menus to use the `mceToggleFormat` command internally #TINY-3428

### Fixed
- Fixed toolbar keyboard navigation to work as expected when `toolbar_drawer` is configured #TINY-3432
- Fixed text direction buttons to display the correct pressed state in selections that have no explicit `dir` property #TINY-3138
- Fixed the mobile editor to clean up properly when removed #TINY-3445
- Fixed quickbar toolbars to add an empty box to the screen when it is set to `false` #TINY-3439
- Fixed an issue where pressing the **Delete/Backspace** key at the edge of tables was creating incorrect selections #TINY-3371
- Fixed an issue where dialog collection items (emoticon and special character dialogs) couldn't be selected with touch devices #TINY-3444
- Fixed a type error introduced in TinyMCE version 5.0.2 when calling `editor.getContent()` with nested bookmarks #TINY-3400
- Fixed an issue that prevented default icons from being overridden #TINY-3449
- Fixed an issue where **Home/End** keys wouldn't move the caret correctly before or after `contenteditable=false` inline elements #TINY-2995
- Fixed styles to be preserved in IE 11 when editing via the `fullpage` plugin #TINY-3464
- Fixed the `link` plugin context toolbar missing the open link button #TINY-3461
- Fixed inconsistent dialog component spacing #TINY-3436

## 5.0.2 - 2019-03-05

### Added
- Added presentation and document presets to `htmlpanel` dialog component #TINY-2694
- Added missing fixed_toolbar_container setting has been reimplemented in the Silver theme #TINY-2712
- Added a new toolbar setting `toolbar_drawer` that moves toolbar groups which overflow the editor width into either a `sliding` or `floating` toolbar section #TINY-2874

### Changed
- Updated the build process to include package lock files in the dev distribution archive #TINY-2870

### Fixed
- Fixed inline dialogs did not have aria attributes #TINY-2694
- Fixed default icons are now available in the UI registry, allowing use outside of toolbar buttons #TINY-3307
- Fixed a memory leak related to select toolbar items #TINY-2874
- Fixed a memory leak due to format changed listeners that were never unbound #TINY-3191
- Fixed an issue where content may have been lost when using permanent bookmarks #TINY-3400
- Fixed the quicklink toolbar button not rendering in the quickbars plugin #TINY-3125
- Fixed an issue where menus were generating invalid HTML in some cases #TINY-3323
- Fixed an issue that could cause the mobile theme to show a blank white screen when the editor was inside an `overflow:hidden` element #TINY-3407
- Fixed mobile theme using a transparent background and not taking up the full width on iOS #TINY-3414
- Fixed the template plugin dialog missing the description field #TINY-3337
- Fixed input dialog components using an invalid default type attribute #TINY-3424
- Fixed an issue where backspace/delete keys after/before pagebreak elements wouldn't move the caret #TINY-3097
- Fixed an issue in the table plugin where menu items and toolbar buttons weren't showing correctly based on the selection #TINY-3423
- Fixed inconsistent button focus styles in Firefox #TINY-3377
- Fixed the resize icon floating left when all status bar elements were disabled #TINY-3340
- Fixed the resize handle to not show in fullscreen mode #TINY-3404

## 5.0.1 - 2019-02-21

### Added
- Added H1-H6 toggle button registration to the silver theme #TINY-3070
- Added code sample toolbar button will now toggle on when the cursor is in a code section #TINY-3040
- Added new settings to the emoticons plugin to allow additional emoticons to be added #TINY-3088

### Fixed
- Fixed an issue where adding links to images would replace the image with text #TINY-3356
- Fixed an issue where the inline editor could use fractional pixels for positioning #TINY-3202
- Fixed an issue where uploading non-image files in the Image Plugin upload tab threw an error. #TINY-3244
- Fixed an issue in the media plugin that was causing the source url and height/width to be lost in certain circumstances #TINY-2858
- Fixed an issue with the Context Toolbar not being removed when clicking outside of the editor #TINY-2804
- Fixed an issue where clicking 'Remove link' wouldn't remove the link in certain circumstances #TINY-3199
- Fixed an issue where the media plugin would fail when parsing dialog data #TINY-3218
- Fixed an issue where retrieving the selected content as text didn't create newlines #TINY-3197
- Fixed incorrect keyboard shortcuts in the Help dialog for Windows #TINY-3292
- Fixed an issue where JSON serialization could produce invalid JSON #TINY-3281
- Fixed production CSS including references to source maps #TINY-3920
- Fixed development CSS was not included in the development zip #TINY-3920
- Fixed the autocompleter matches predicate not matching on the start of words by default #TINY-3306
- Fixed an issue where the page could be scrolled with modal dialogs open #TINY-2252
- Fixed an issue where autocomplete menus would show an icon margin when no items had icons #TINY-3329
- Fixed an issue in the quickbars plugin where images incorrectly showed the text selection toolbar #TINY-3338
- Fixed an issue that caused the inline editor to fail to render when the target element already had focus #TINY-3353

### Removed
- Removed paste as text notification banner and paste_plaintext_inform setting #POW-102

## 5.0.0 - 2019-02-04

Full documentation for the version 5 features and changes is available at https://www.tiny.cloud/docs/release-notes/

### Added
- Added links and registered names with * to denote premium plugins in Plugins tab of Help dialog #TINY-3223

### Changed
- Changed Tiny 5 mobile skin to look more uniform with desktop #TINY-2650
- Blacklisted table, th and td as inline editor target #TINY-717

### Fixed
- Fixed an issue where tab panel heights weren't sizing properly on smaller screens and weren't updating on resize #TINY-3242
- Fixed image tools not having any padding between the label and slider #TINY-3220
- Fixed context toolbar toggle buttons not showing the correct state #TINY-3022
- Fixed missing separators in the spellchecker context menu between the suggestions and actions #TINY-3217
- Fixed notification icon positioning in alert banners #TINY-2196
- Fixed a typo in the word count plugin name #TINY-3062
- Fixed charmap and emoticons dialogs not having a primary button #TINY-3233
- Fixed an issue where resizing wouldn't work correctly depending on the box-sizing model #TINY-3278

## 5.0.0-rc-2 - 2019-01-22

### Added
- Added screen reader accessibility for sidebar and statusbar #TINY-2699

### Changed
- Changed formatting menus so they are registered and made the align toolbar button use an icon instead of text #TINY-2880
- Changed checkboxes to use a boolean for its state, instead of a string #TINY-2848
- Updated the textpattern plugin to properly support nested patterns and to allow running a command with a value for a pattern with a start and an end #TINY-2991
- Updated Emoticons and Charmap dialogs to be screen reader accessible #TINY-2693

### Fixed
- Fixed the link dialog such that it will now retain class attributes when updating links #TINY-2825
- Fixed "Find and replace" not showing in the "Edit" menu by default #TINY-3061
- Fixed dropdown buttons missing the 'type' attribute, which could cause forms to be incorrectly submitted #TINY-2826
- Fixed emoticon and charmap search not returning expected results in certain cases #TINY-3084
- Fixed blank rel_list values throwing an exception in the link plugin #TINY-3149

### Removed
- Removed unnecessary 'flex' and unused 'colspan' properties from the new dialog APIs #TINY-2973

## 5.0.0-rc-1 - 2019-01-08

### Added
- Added editor settings functionality to specify title attributes for toolbar groups #TINY-2690
- Added icons instead of button text to improve Search and Replace dialog footer appearance #TINY-2654
- Added `tox-dialog__table` instead of `mce-table-striped` class to enhance Help dialog appearance #TINY-2360
- Added title attribute to iframes so, screen readers can announce iframe labels #TINY-2692
- Added a wordcount menu item, that defaults to appearing in the tools menu #TINY-2877

### Changed
- Updated the font select dropdown logic to try to detect the system font stack and show "System Font" as the font name #TINY-2710
- Updated the autocompleter to only show when it has matched items #TINY-2350
- Updated SizeInput labels to "Height" and "Width" instead of Dimensions #TINY-2833
- Updated the build process to minify and generate ASCII only output for the emoticons database #TINY-2744

### Fixed
- Fixed readonly mode not fully disabling editing content #TINY-2287
- Fixed accessibility issues with the font select, font size, style select and format select toolbar dropdowns #TINY-2713
- Fixed accessibility issues with split dropdowns #TINY-2697
- Fixed the legacyoutput plugin to be compatible with TinyMCE 5.0 #TINY-2301
- Fixed icons not showing correctly in the autocompleter popup #TINY-3029
- Fixed an issue where preview wouldn't show anything in Edge under certain circumstances #TINY-3035
- Fixed the height being incorrectly calculated for the autoresize plugin #TINY-2807

## 5.0.0-beta-1 - 2018-11-30

### Added
- Added a new `addNestedMenuItem()` UI registry function and changed all nested menu items to use the new registry functions #TINY-2230
- Added title attribute to color swatch colors #TINY-2669
- Added anchorbar component to anchor inline toolbar dialogs to instead of the toolbar #TINY-2040
- Added support for toolbar<n> and toolbar array config options to be squashed into a single toolbar and not create multiple toolbars #TINY-2195
- Added error handling for when forced_root_block config option is set to true #TINY-2261
- Added functionality for the removed_menuitems config option #TINY-2184
- Added the ability to use a string to reference menu items in menu buttons and submenu items #TINY-2253

### Changed
- Changed the name of the "inlite" plugin to "quickbars" #TINY-2831
- Changed the background color icon to highlight background icon #TINY-2258
- Changed Help dialog to be accessible to screen readers #TINY-2687
- Changed the color swatch to save selected custom colors to local storage for use across sessions #TINY-2722
- Changed `WindowManager` API - methods `getParams`, `setParams` and `getWindows`, and the legacy `windows` property, have been removed. `alert` and `confirm` dialogs are no longer tracked in the window list. #TINY-2603

### Fixed
- Fixed an inline mode issue where the save plugin upon saving can cause content loss #TINY-2659
- Fixed an issue in IE 11 where calling selection.getContent() would return an empty string when the editor didn't have focus #TINY-2325

### Removed
- Removed compat3x plugin #TINY-2815

## 5.0.0-preview-4 - 2018-11-12

### Added
- Added width and height placeholder text to image and media dialog dimensions input #AP-296
- Added the ability to keyboard navigate through menus, toolbars, sidebar and the status bar sequentially #AP-381
- Added translation capability back to the editor's UI #AP-282
- Added `label` component type for dialogs to group components under a label

### Changed
- Changed the editor resize handle so that it should be disabled when the autoresize plugin is turned on #AP-424
- Changed UI text for microcopy improvements #TINY-2281

### Fixed
- Fixed distraction free plugin #AP-470
- Fixed contents of the input field being selected on focus instead of just recieving an outline highlight #AP-464
- Fixed styling issues with dialogs and menus in IE 11 #AP-456
- Fixed custom style format control not honoring custom formats #AP-393
- Fixed context menu not appearing when clicking an image with a caption #AP-382
- Fixed directionality of UI when using an RTL language #AP-423
- Fixed page responsiveness with multiple inline editors #AP-430
- Fixed empty toolbar groups appearing through invalid configuration of the `toolbar` property #AP-450
- Fixed text not being retained when updating links through the link dialog #AP-293
- Fixed edit image context menu, context toolbar and toolbar items being incorrectly enabled when selecting invalid images #AP-323
- Fixed emoji type ahead being shown when typing URLs #AP-366
- Fixed toolbar configuration properties incorrectly expecting string arrays instead of strings #AP-342
- Fixed the block formatting toolbar item not showing a "Formatting" title when there is no selection #AP-321
- Fixed clicking disabled toolbar buttons hiding the toolbar in inline mode #AP-380
- Fixed `EditorResize` event not being fired upon editor resize #AP-327
- Fixed tables losing styles when updating through the dialog #AP-368
- Fixed context toolbar positioning to be more consistent near the edges of the editor #AP-318
- Fixed table of contents plugin now works with v5 toolbar APIs correctly #AP-347
- Fixed the `link_context_toolbar` configuration not disabling the context toolbar #AP-458
- Fixed the link context toolbar showing incorrect relative links #AP-435
- Fixed the alignment of the icon in alert banner dialog components #TINY-2220
- Fixed the visual blocks and visual char menu options not displaying their toggled state #TINY-2238
- Fixed the editor not displaying as fullscreen when toggled #TINY-2237

### Removed
- Removed the tox-custom-editor class that was added to the wrapping element of codemirror #TINY-2211

## 5.0.0-preview-3 - 2018-10-18

### Changed
- Changed editor layout to use modern CSS properties over manually calculating dimensions #AP-324
- Changed `autoresize_min_height` and `autoresize_max_height` configurations to `min_height` and `max_height` #AP-324
- Changed `Whole word` label in Search and Replace dialog to `Find whole words only` #AP-387

### Fixed
- Fixed bugs with editor width jumping when resizing and the iframe not resizing to smaller than 150px in height #AP-324
- Fixed mobile theme bug that prevented the editor from loading #AP-404
- Fixed long toolbar groups extending outside of the editor instead of wrapping
- Fixed dialog titles so they are now proper case #AP-384
- Fixed color picker default to be #000000 instead of #ff00ff #AP-216
- Fixed "match case" option on the Find and Replace dialog is no longer selected by default #AP-298
- Fixed vertical alignment of toolbar icons #DES-134
- Fixed toolbar icons not appearing on IE11 #DES-133

## 5.0.0-preview-2 - 2018-10-10

### Added
- Added swatch is now shown for colorinput fields, instead of the colorpicker directly #AP-328
- Added fontformats and fontsizes menu items #AP-390

### Changed
- Changed configuration of color options has been simplified to `color_map`, `color_cols`, and `custom_colors` #AP-328
- Changed `height` configuration to apply to the editor frame (including menubar, toolbar, status bar) instead of the content area #AP-324

### Fixed
- Fixed styleselect not updating the displayed item as the cursor moved #AP-388
- Fixed preview iframe not expanding to the dialog size #AP-252
- Fixed 'meta' shortcuts not translated into platform-specific text #AP-270
- Fixed tabbed dialogs (Charmap and Emoticons) shrinking when no search results returned
- Fixed a bug where alert banner icons were not retrieved from icon pack. #AP-330
- Fixed component styles to flex so they fill large dialogs. #AP-252
- Fixed editor flashing unstyled during load (still in progress). #AP-349

### Removed
- Removed `colorpicker` plugin, it is now in the theme #AP-328
- Removed `textcolor` plugin, it is now in the theme #AP-328

## 5.0.0-preview-1 - 2018-10-01

Developer preview 1

Initial list of features and changes is available at https://tiny.cloud/docs-preview/release-notes/new-features/

## 4.9.11 - 2020-07-13

### Fixed
- Fixed the `selection.setContent()` API not running parser filters #TINY-4002
- Fixed content in an iframe element parsing as DOM elements instead of text content #TINY-5943
- Fixed up and down keyboard navigation not working for inline `contenteditable="false"` elements #TINY-6226

## 4.9.10 - 2020-04-23

### Fixed
- Fixed an issue where the editor selection could end up inside a short ended element (eg br) #TINY-3999
- Fixed a security issue related to CDATA sanitization during parsing #TINY-4669
- Fixed `media` embed content not processing safely in some cases #TINY-4857

## 4.9.9 - 2020-03-25

### Fixed
- Fixed the table selection not functioning correctly in Microsoft Edge 44 or higher #TINY-3862
- Fixed the table resize handles not functioning correctly in Microsoft Edge 44 or higher #TINY-4160
- Fixed the `forced_root_block_attrs` setting not applying attributes to new blocks consistently #TINY-4564
- Fixed the editor failing to initialize if a script tag was used inside an SVG #TINY-4087

## 4.9.8 - 2020-01-28

### Fixed
- Fixed the `mobile` theme failing to load due to a bundling issue #TINY-4613
- Fixed security issue related to parsing HTML comments and CDATA #TINY-4544

## 4.9.7 - 2019-12-19

### Fixed
- Fixed the `visualchars` plugin converting HTML-like text to DOM elements in certain cases #TINY-4507
- Fixed an issue with the `paste` plugin not sanitizing content in some cases #TINY-4510
- Fixed HTML comments incorrectly being parsed in certain cases #TINY-4511

## 4.9.6 - 2019-09-02

### Fixed
- Fixed image browse button sometimes displaying the browse window twice #TINY-3959

## 4.9.5 - 2019-07-02

### Changed
- Changed annotations navigation to work the same as inline boundaries #TINY-3396

### Fixed
- Fixed the print plugin printing from the wrong window in IE11 #TINY-3762
- Fixed an exception being thrown when a file or number input has focus during initialization. Patch contributed by t00 #GH-2194
- Fixed positioning of the styleselect menu in iOS while using the mobile theme #TINY-3505
- Fixed native context menu not showing with images in IE11 #TINY-3392
- Fixed selection incorrectly changing when programmatically setting selection on contenteditable false elements #TINY-3766
- Fixed image browse button not working on touch devices #TINY-3751
- Fixed so that nbsp entities aren't trimmed in white-space: pre-line elements #TINY-3642
- Fixed space key properly inserts a nbsp before/after block elements #TINY-3745
- Fixed infinite loop in the paste plugin when IE11 takes a long time to process paste events. Patch contributed by lRawd. #GH-4987

## 4.9.4 - 2019-03-20

### Fixed
- Fixed an issue where **Home/End** keys wouldn't move the caret correctly before or after `contenteditable=false` inline elements #TINY-2995
- Fixed an issue where content may have been lost when using permanent bookmarks #TINY-3400
- Fixed the mobile editor to clean up properly when removed #TINY-3445
- Fixed an issue where retrieving the selected content as text didn't create newlines #TINY-3197
- Fixed an issue where typing space between images would cause issues with nbsp not being inserted. #TINY-3346

## 4.9.3 - 2019-01-31

### Added
- Added a visualchars_default_state setting to the Visualchars Plugin. Patch contributed by mat3e.

### Fixed
- Fixed a bug where scrolling on a page with more than one editor would cause a ResizeWindow event to fire. #TINY-3247
- Fixed a bug where if a plugin threw an error during initialisation the whole editor would fail to load. #TINY-3243
- Fixed a bug where getContent would include bogus elements when valid_elements setting was set up in a specific way. #TINY-3213
- Fixed a bug where only a few function key names could be used when creating keyboard shortcuts. #TINY-3146
- Fixed a bug where it wasn't possible to enter spaces into an editor after pressing shift+enter. #TINY-3099
- Fixed a bug where no caret would be rendered after backspacing to a contenteditable false element. #TINY-2998
- Fixed a bug where deletion to/from indented lists would leave list fragments in the editor. #TINY-2981

## 4.9.2 - 2018-12-17

### Fixed
- Fixed a bug with pressing the space key on IE 11 would result in nbsp characters being inserted between words at the end of a block. #TINY-2996
- Fixed a bug where character composition using quote and space on US International keyboards would produce a space instead of a quote. #TINY-2999
- Fixed a bug where remove format wouldn't remove the inner most inline element in some situations. #TINY-2982
- Fixed a bug where outdenting an list item would affect attributes on other list items within the same list. #TINY-2971
- Fixed a bug where the DomParser filters wouldn't be applied for elements created when parsing invalid html. #TINY-2978
- Fixed a bug where setProgressState wouldn't automatically close floating ui elements like menus. #TINY-2896
- Fixed a bug where it wasn't possible to navigate out of a figcaption element using the arrow keys. #TINY-2894
- Fixed a bug where enter key before an image inside a link would remove the image. #TINY-2780

## 4.9.1 - 2018-12-04

### Added
- Added functionality to insert html to the replacement feature of the Textpattern Plugin. #TINY-2839

### Fixed
- Fixed a bug where `editor.selection.getContent({format: 'text'})` didn't work as expected in IE11 on an unfocused editor. #TINY-2862
- Fixed a bug in the Textpattern Plugin where the editor would get an incorrect selection after inserting a text pattern on Safari. #TINY-2838
- Fixed a bug where the space bar didn't work correctly in editors with the forced_root_block setting set to false. #TINY-2816

## 4.9.0 - 2018-11-27

### Added
- Added a replace feature to the Textpattern Plugin. #TINY-1908
- Added functionality to the Lists Plugin that improves the indentation logic. #TINY-1790

### Fixed
- Fixed a bug where it wasn't possible to delete/backspace when the caret was between a contentEditable=false element and a BR. #TINY-2372
- Fixed a bug where copying table cells without a text selection would fail to copy anything. #TINY-1789
- Implemented missing `autosave_restore_when_empty` functionality in the Autosave Plugin. Patch contributed by gzzo. #GH-4447
- Reduced insertion of unnecessary nonbreaking spaces in the editor. #TINY-1879

## 4.8.5 - 2018-10-30

### Added
- Added a content_css_cors setting to the editor that adds the crossorigin="anonymous" attribute to link tags added by the StyleSheetLoader. #TINY-1909

### Fixed
- Fixed a bug where trying to remove formatting with a collapsed selection range would throw an exception. #GH-4636
- Fixed a bug in the image plugin that caused updating figures to split contenteditable elements. #GH-4563
- Fixed a bug that was causing incorrect viewport calculations for fixed position UI elements. #TINY-1897
- Fixed a bug where inline formatting would cause the delete key to do nothing. #TINY-1900

## 4.8.4 - 2018-10-23

### Added
- Added support for the HTML5 `main` element. #TINY-1877

### Changed
- Changed the keyboard shortcut to move focus to contextual toolbars to Ctrl+F9. #TINY-1812

### Fixed
- Fixed a bug where content css could not be loaded from another domain. #TINY-1891
- Fixed a bug on FireFox where the cursor would get stuck between two contenteditable false inline elements located inside of the same block element divided by a BR. #TINY-1878
- Fixed a bug with the insertContent method where nonbreaking spaces would be inserted incorrectly. #TINY-1868
- Fixed a bug where the toolbar of the inline editor would not be visible in some scenarios. #TINY-1862
- Fixed a bug where removing the editor while more than one notification was open would throw an error. #TINY-1845
- Fixed a bug where the menubutton would be rendered on top of the menu if the viewport didn't have enough height. #TINY-1678
- Fixed a bug with the annotations api where annotating collapsed selections caused problems. #TBS-2449
- Fixed a bug where wbr elements were being transformed into whitespace when using the Paste Plugin's paste as text setting. #GH-4638
- Fixed a bug where the Search and Replace didn't replace spaces correctly. #GH-4632
- Fixed a bug with sublist items not persisting selection. #GH-4628
- Fixed a bug with mceInsertRawHTML command not working as expected. #GH-4625

## 4.8.3 - 2018-09-13

### Fixed
- Fixed a bug where the Wordcount Plugin didn't correctly count words within tables on IE11. #TINY-1770
- Fixed a bug where it wasn't possible to move the caret out of a table on IE11 and Firefox. #TINY-1682
- Fixed a bug where merging empty blocks didn't work as expected, sometimes causing content to be deleted. #TINY-1781
- Fixed a bug where the Textcolor Plugin didn't show the correct current color. #TINY-1810
- Fixed a bug where clear formatting with a collapsed selection would sometimes clear formatting from more content than expected. #TINY-1813 #TINY-1821
- Fixed a bug with the Table Plugin where it wasn't possible to keyboard navigate to the caption. #TINY-1818

## 4.8.2 - 2018-08-09

### Changed
- Moved annotator from "experimental" to "annotator" object on editor. #TBS-2398
- Improved the multiclick normalization across browsers. #TINY-1788

### Fixed
- Fixed a bug where running getSelectedBlocks with a collapsed selection between block elements would produce incorrect results. #TINY-1787
- Fixed a bug where the ScriptLoaders loadScript method would not work as expected in FireFox when loaded on the same page as a ShadowDOM polyfill. #TINY-1786
- Removed reference to ShadowDOM event.path as Blink based browsers now support event.composedPath. #TINY-1785
- Fixed a bug where a reference to localStorage would throw an "access denied" error in IE11 with strict security settings. #TINY-1782
- Fixed a bug where pasting using the toolbar button on an inline editor in IE11 would cause a looping behaviour. #TINY-1768

## 4.8.1 - 2018-07-26

### Fixed
- Fixed a bug where the content of inline editors was being cleaned on every call of `editor.save()`. #TINY-1783
- Fixed a bug where the arrow of the Inlite Theme toolbar was being rendered incorrectly in RTL mode. #TINY-1776
- Fixed a bug with the Paste Plugin where pasting after inline contenteditable false elements moved the caret to the end of the line. #TINY-1758

## 4.8.0 - 2018-06-27

### Added
- Added new "experimental" object in editor, with initial Annotator API. #TBS-2374

### Fixed
- Fixed a bug where deleting paragraphs inside of table cells would delete the whole table cell. #TINY-1759
- Fixed a bug in the Table Plugin where removing row height set on the row properties dialog did not update the table. #TINY-1730
- Fixed a bug with the font select toolbar item didn't update correctly. #TINY-1683
- Fixed a bug where all bogus elements would not be deleted when removing an inline editor. #TINY-1669

## 4.7.13 - 2018-05-16

### Added
- Added missing code menu item from the default menu config. #TINY-1648
- Added new align button for combining the separate align buttons into a menu button. #TINY-1652

### Fixed
- Fixed a bug where Edge 17 wouldn't be able to select images or tables. #TINY-1679
- Fixed issue where whitespace wasn't preserved when the editor was initialized on pre elements. #TINY-1649
- Fixed a bug with the fontselect dropdowns throwing an error if the editor was hidden in Firefox. #TINY-1664
- Fixed a bug where it wasn't possible to merge table cells on IE 11. #TINY-1671
- Fixed a bug where textcolor wasn't applying properly on IE 11 in some situations. #TINY-1663
- Fixed a bug where the justifyfull command state wasn't working correctly. #TINY-1677
- Fixed a bug where the styles wasn't updated correctly when resizing some tables. #TINY-1668

## 4.7.12 - 2018-05-03

### Added
- Added an option to filter out image svg data urls.
- Added support for html5 details and summary elements.

### Changed
- Changed so the mce-abs-layout-item css rule targets html instead of body. Patch contributed by nazar-pc.

### Fixed
- Fixed a bug where the "read" step on the mobile theme was still present on android mobile browsers.
- Fixed a bug where all images in the editor document would reload on any editor change.
- Fixed a bug with the Table Plugin where ObjectResized event wasn't being triggered on column resize.
- Fixed so the selection is set to the first suitable caret position after editor.setContent called.
- Fixed so links with xlink:href attributes are filtered correctly to prevent XSS.
- Fixed a bug on IE11 where pasting content into an inline editor initialized on a heading element would create new editable elements.
- Fixed a bug where readonly mode would not work as expected when the editor contained contentEditable=true elements.
- Fixed a bug where the Link Plugin would throw an error when used together with the webcomponents polyfill. Patch contributed by 4esnog.
- Fixed a bug where the "Powered by TinyMCE" branding link would break on XHTML pages. Patch contributed by tistre.
- Fixed a bug where the same id would be used in the blobcache for all pasted images. Patch contributed by thorn0.

## 4.7.11 - 2018-04-11

### Added
- Added a new imagetools_credentials_hosts option to the Imagetools Plugin.

### Fixed
- Fixed a bug where toggling a list containing empty LIs would throw an error. Patch contributed by bradleyke.
- Fixed a bug where applying block styles to a text with the caret at the end of the paragraph would select all text in the paragraph.
- Fixed a bug where toggling on the Spellchecker Plugin would trigger isDirty on the editor.
- Fixed a bug where it was possible to enter content into selection bookmark spans.
- Fixed a bug where if a non paragraph block was configured in forced_root_block the editor.getContent method would return incorrect values with an empty editor.
- Fixed a bug where dropdown menu panels stayed open and fixed in position when dragging dialog windows.
- Fixed a bug where it wasn't possible to extend table cells with the space button in Safari.
- Fixed a bug where the setupeditor event would thrown an error when using the Compat3x Plugin.
- Fixed a bug where an error was thrown in FontInfo when called on a detached element.

## 4.7.10 - 2018-04-03

### Added
- Added normalization of triple clicks across browsers in the editor.
- Added a `hasFocus` method to the editor that checks if the editor has focus.
- Added correct icon to the Nonbreaking Plugin menu item.

### Fixed
- Fixed so the `getContent`/`setContent` methods work even if the editor is not initialized.
- Fixed a bug with the Media Plugin where query strings were being stripped from youtube links.
- Fixed a bug where image styles were changed/removed when opening and closing the Image Plugin dialog.
- Fixed a bug in the Table Plugin where some table cell styles were not correctly added to the content html.
- Fixed a bug in the Spellchecker Plugin where it wasn't possible to change the spellchecker language.
- Fixed so the the unlink action in the Link Plugin has a menu item and can be added to the contextmenu.
- Fixed a bug where it wasn't possible to keyboard navigate to the start of an inline element on a new line within the same block element.
- Fixed a bug with the Text Color Plugin where if used with an inline editor located at the bottom of the screen the colorpicker could appear off screen.
- Fixed a bug with the UndoManager where undo levels were being added for nbzwsp characters.
- Fixed a bug with the Table Plugin where the caret would sometimes be lost when keyboard navigating up through a table.
- Fixed a bug where FontInfo.getFontFamily would throw an error when called on a removed editor.
- Fixed a bug in Firefox where undo levels were not being added correctly for some specific operations.
- Fixed a bug where initializing an inline editor inside of a table would make the whole table resizeable.
- Fixed a bug where the fake cursor that appears next to tables on Firefox was positioned incorrectly when switching to fullscreen.
- Fixed a bug where zwsp's weren't trimmed from the output from `editor.getContent({ format: 'text' })`.
- Fixed a bug where the fontsizeselect/fontselect toolbar items showed the body info rather than the first possible caret position info on init.
- Fixed a bug where it wasn't possible to select all content if the editor only contained an inline boundary element.
- Fixed a bug where `content_css` urls with query strings wasn't working.
- Fixed a bug in the Table Plugin where some table row styles were removed when changing other styles in the row properties dialog.

### Removed
- Removed the "read" step from the mobile theme.

## 4.7.9 - 2018-02-27

### Fixed
- Fixed a bug where the editor target element didn't get the correct style when removing the editor.

## 4.7.8 - 2018-02-26

### Fixed
- Fixed an issue with the Help Plugin where the menuitem name wasn't lowercase.
- Fixed an issue on MacOS where text and bold text did not have the same line-height in the autocomplete dropdown in the Link Plugin dialog.
- Fixed a bug where the "paste as text" option in the Paste Plugin didn't work.
- Fixed a bug where dialog list boxes didn't get positioned correctly in documents with scroll.
- Fixed a bug where the Inlite Theme didn't use the Table Plugin api to insert correct tables.
- Fixed a bug where the Inlite Theme panel didn't hide on blur in a correct way.
- Fixed a bug where placing the cursor before a table in Firefox would scroll to the bottom of the table.
- Fixed a bug where selecting partial text in table cells with rowspans and deleting would produce faulty tables.
- Fixed a bug where the Preview Plugin didn't work on Safari due to sandbox security.
- Fixed a bug where table cell selection using the keyboard threw an error.
- Fixed so the font size and font family doesn't toggle the text but only sets the selected format on the selected text.
- Fixed so the built-in spellchecking on Chrome and Safari creates an undo level when replacing words.

## 4.7.7 - 2018-02-19

### Added
- Added a border style selector to the advanced tab of the Image Plugin.
- Added better controls for default table inserted by the Table Plugin.
- Added new `table_responsive_width` option to the Table Plugin that controls whether to use pixel or percentage widths.

### Fixed
- Fixed a bug where the Link Plugin text didn't update when a URL was pasted using the context menu.
- Fixed a bug with the Spellchecker Plugin where using "Add to dictionary" in the context menu threw an error.
- Fixed a bug in the Media Plugin where the preview node for iframes got default width and height attributes that interfered with width/height styles.
- Fixed a bug where backslashes were being added to some font family names in Firefox in the fontselect toolbar item.
- Fixed a bug where errors would be thrown when trying to remove an editor that had not yet been fully initialized.
- Fixed a bug where the Imagetools Plugin didn't update the images atomically.
- Fixed a bug where the Fullscreen Plugin was throwing errors when being used on an inline editor.
- Fixed a bug where drop down menus weren't positioned correctly in inline editors on scroll.
- Fixed a bug with a semicolon missing at the end of the bundled javascript files.
- Fixed a bug in the Table Plugin with cursor navigation inside of tables where the cursor would sometimes jump into an incorrect table cells.
- Fixed a bug where indenting a table that is a list item using the "Increase indent" button would create a nested table.
- Fixed a bug where text nodes containing only whitespace were being wrapped by paragraph elements.
- Fixed a bug where whitespace was being inserted after br tags inside of paragraph tags.
- Fixed a bug where converting an indented paragraph to a list item would cause the list item to have extra padding.
- Fixed a bug where Copy/Paste in an editor with a lot of content would cause the editor to scroll to the top of the content in IE11.
- Fixed a bug with a memory leak in the DragHelper. Path contributed by ben-mckernan.
- Fixed a bug where the advanced tab in the Media Plugin was being shown even if it didn't contain anything. Patch contributed by gabrieeel.
- Fixed an outdated eventname in the EventUtils. Patch contributed by nazar-pc.
- Fixed an issue where the Json.parse function would throw an error when being used on a page with strict CSP settings.
- Fixed so you can place the curser before and after table elements within the editor in Firefox and Edge/IE.

## 4.7.6 - 2018-01-29

### Fixed
- Fixed a bug in the jquery integration where it threw an error saying that "global is not defined".
- Fixed a bug where deleting a table cell whose previous sibling was set to contenteditable false would create a corrupted table.
- Fixed a bug where highlighting text in an unfocused editor did not work correctly in IE11/Edge.
- Fixed a bug where the table resize handles were not being repositioned when activating the Fullscreen Plugin.
- Fixed a bug where the Imagetools Plugin dialog didn't honor editor RTL settings.
- Fixed a bug where block elements weren't being merged correctly if you deleted from after a contenteditable false element to the beginning of another block element.
- Fixed a bug where TinyMCE didn't work with module loaders like webpack.

## 4.7.5 - 2018-01-22

### Fixed
- Fixed bug with the Codesample Plugin where it wasn't possible to edit codesamples when the editor was in inline mode.
- Fixed bug where focusing on the status bar broke the keyboard navigation functionality.
- Fixed bug where an error would be thrown on Edge by the Table Plugin when pasting using the PowerPaste Plugin.
- Fixed bug in the Table Plugin where selecting row border style from the dropdown menu in advanced row properties would throw an error.
- Fixed bug with icons being rendered incorrectly on Chrome on Mac OS.
- Fixed bug in the Textcolor Plugin where the font color and background color buttons wouldn't trigger an ExecCommand event.
- Fixed bug in the Link Plugin where the url field wasn't forced LTR.
- Fixed bug where the Nonbreaking Plugin incorrectly inserted spaces into tables.
- Fixed bug with the inline theme where the toolbar wasn't repositioned on window resize.

## 4.7.4 - 2017-12-05

### Fixed
- Fixed bug in the Nonbreaking Plugin where the nonbreaking_force_tab setting was being ignored.
- Fixed bug in the Table Plugin where changing row height incorrectly converted column widths to pixels.
- Fixed bug in the Table Plugin on Edge and IE11 where resizing the last column after resizing the table would cause invalid column heights.
- Fixed bug in the Table Plugin where keyboard navigation was not normalized between browsers.
- Fixed bug in the Table Plugin where the colorpicker button would show even without defining the colorpicker_callback.
- Fixed bug in the Table Plugin where it wasn't possible to set the cell background color.
- Fixed bug where Firefox would throw an error when intialising an editor on an element that is hidden or not yet added to the DOM.
- Fixed bug where Firefox would throw an error when intialising an editor inside of a hidden iframe.

## 4.7.3 - 2017-11-23

### Added
- Added functionality to open the Codesample Plugin dialog when double clicking on a codesample. Patch contributed by dakuzen.

### Fixed
- Fixed bug where undo/redo didn't work correctly with some formats and caret positions.
- Fixed bug where the color picker didn't show up in Table Plugin dialogs.
- Fixed bug where it wasn't possible to change the width of a table through the Table Plugin dialog.
- Fixed bug where the Charmap Plugin couldn't insert some special characters.
- Fixed bug where editing a newly inserted link would not actually edit the link but insert a new link next to it.
- Fixed bug where deleting all content in a table cell made it impossible to place the caret into it.
- Fixed bug where the vertical alignment field in the Table Plugin cell properties dialog didn't do anything.
- Fixed bug where an image with a caption showed two sets of resize handles in IE11.
- Fixed bug where pressing the enter button inside of an h1 with contenteditable set to true would sometimes produce a p tag.
- Fixed bug with backspace not working as expected before a noneditable element.
- Fixed bug where operating on tables with invalid rowspans would cause an error to be thrown.
- Fixed so a real base64 representation of the image is available on the blobInfo that the images_upload_handler gets called with.
- Fixed so the image upload tab is available when the images_upload_handler is defined (and not only when the images_upload_url is defined).

## 4.7.2 - 2017-11-07

### Added
- Added newly rewritten Table Plugin.
- Added support for attributes with colon in valid_elements and addValidElements.
- Added support for dailymotion short url in the Media Plugin. Patch contributed by maat8.
- Added support for converting to half pt when converting font size from px to pt. Patch contributed by danny6514.
- Added support for location hash to the Autosave plugin to make it work better with SPAs using hash routing.
- Added support for merging table cells when pasting a table into another table.

### Changed
- Changed so the language packs are only loaded once. Patch contributed by 0xor1.
- Simplified the css for inline boundaries selection by switching to an attribute selector.

### Fixed
- Fixed bug where an error would be thrown on editor initialization if the window.getSelection() returned null.
- Fixed bug where holding down control or alt keys made the keyboard navigation inside an inline boundary not work as expected.
- Fixed bug where applying formats in IE11 produced extra, empty paragraphs in the editor.
- Fixed bug where the Word Count Plugin didn't count some mathematical operators correctly.
- Fixed bug where removing an inline editor removed the element that the editor had been initialized on.
- Fixed bug where setting the selection to the end of an editable container caused some formatting problems.
- Fixed bug where an error would be thrown sometimes when an editor was removed because of the selection bookmark was being stored asynchronously.
- Fixed a bug where an editor initialized on an empty list did not contain any valid cursor positions.
- Fixed a bug with the Context Menu Plugin and webkit browsers on Mac where right-clicking inside a table would produce an incorrect selection.
- Fixed bug where the Image Plugin constrain proportions setting wasn't working as expected.
- Fixed bug where deleting the last character in a span with decorations produced an incorrect element when typing.
- Fixed bug where focusing on inline editors made the toolbar flicker when moving between elements quickly.
- Fixed bug where the selection would be stored incorrectly in inline editors when the mouseup event was fired outside the editor body.
- Fixed bug where toggling bold at the end of an inline boundary would toggle off the whole word.
- Fixed bug where setting the skin to false would not stop the loading of some skin css files.
- Fixed bug in mobile theme where pinch-to-zoom would break after exiting the editor.
- Fixed bug where sublists of a fully selected list would not be switched correctly when changing list style.
- Fixed bug where inserting media by source would break the UndoManager.
- Fixed bug where inserting some content into the editor with a specific selection would replace some content incorrectly.
- Fixed bug where selecting all content with ctrl+a in IE11 caused problems with untoggling some formatting.
- Fixed bug where the Search and Replace Plugin left some marker spans in the editor when undoing and redoing after replacing some content.
- Fixed bug where the editor would not get a scrollbar when using the Fullscreen and Autoresize plugins together.
- Fixed bug where the font selector would stop working correctly after selecting fonts three times.
- Fixed so pressing the enter key inside of an inline boundary inserts a br after the inline boundary element.
- Fixed a bug where it wasn't possible to use tab navigation inside of a table that was inside of a list.
- Fixed bug where end_container_on_empty_block would incorrectly remove elements.
- Fixed bug where content_styles weren't added to the Preview Plugin iframe.
- Fixed so the beforeSetContent/beforeGetContent events are preventable.
- Fixed bug where changing height value in Table Plugin advanced tab didn't do anything.
- Fixed bug where it wasn't possible to remove formatting from content in beginning of table cell.

## 4.7.1 - 2017-10-09

### Fixed
- Fixed bug where theme set to false on an inline editor produced an extra div element after the target element.
- Fixed bug where the editor drag icon was misaligned with the branding set to false.
- Fixed bug where doubled menu items were not being removed as expected with the removed_menuitems setting.
- Fixed bug where the Table of contents plugin threw an error when initialized.
- Fixed bug where it wasn't possible to add inline formats to text selected right to left.
- Fixed bug where the paste from plain text mode did not work as expected.
- Fixed so the style previews do not set color and background color when selected.
- Fixed bug where the Autolink plugin didn't work as expected with some formats applied on an empty editor.
- Fixed bug where the Textpattern plugin were throwing errors on some patterns.
- Fixed bug where the Save plugin saved all editors instead of only the active editor. Patch contributed by dannoe.

## 4.7.0 - 2017-10-03

### Added
- Added new mobile ui that is specifically designed for mobile devices.

### Changed
- Updated the default skin to be more modern and white since white is preferred by most implementations.
- Restructured the default menus to be more similar to common office suites like Google Docs.

### Fixed
- Fixed so theme can be set to false on both inline and iframe editor modes.
- Fixed bug where inline editor would add/remove the visualblocks css multiple times.
- Fixed bug where selection wouldn't be properly restored when editor lost focus and commands where invoked.
- Fixed bug where toc plugin would generate id:s for headers even though a toc wasn't inserted into the content.
- Fixed bug where is wasn't possible to drag/drop contents within the editor if paste_data_images where set to true.
- Fixed bug where getParam and close in WindowManager would get the first opened window instead of the last opened window.
- Fixed bug where delete would delete between cells inside a table in Firefox.

## 4.6.7 - 2017-09-18

### Added
- Added some missing translations to Image, Link and Help plugins.

### Fixed
- Fixed bug where paste wasn't working in IOS.
- Fixed bug where the Word Count Plugin didn't count some mathematical operators correctly.
- Fixed bug where inserting a list in a table caused the cell to expand in height.
- Fixed bug where pressing enter in a list located inside of a table deleted list items instead of inserting new list item.
- Fixed bug where copy and pasting table cells produced inconsistent results.
- Fixed bug where initializing an editor with an ID of 'length' would throw an exception.
- Fixed bug where it was possible to split a non merged table cell.
- Fixed bug where copy and pasting a list with a very specific selection into another list would produce a nested list.
- Fixed bug where copy and pasting ordered lists sometimes produced unordered lists.
- Fixed bug where padded elements inside other elements would be treated as empty.
- Fixed so you can resize images inside a figure element.
- Fixed bug where an inline TinyMCE editor initialized on a table did not set selection on load in Chrome.
- Fixed the positioning of the inlite toolbar when the target element wasn't big enough to fit the toolbar.

## 4.6.6 - 2017-08-30

### Fixed
- Fixed so that notifications wrap long text content instead of bleeding outside the notification element.
- Fixed so the content_style css is added after the skin and custom stylesheets.
- Fixed bug where it wasn't possible to remove a table with the Cut button.
- Fixed bug where the center format wasn't getting the same font size as the other formats in the format preview.
- Fixed bug where the wordcount plugin wasn't counting hyphenated words correctly.
- Fixed bug where all content pasted into the editor was added to the end of the editor.
- Fixed bug where enter keydown on list item selection only deleted content and didn't create a new line.
- Fixed bug where destroying the editor while the content css was still loading caused error notifications on Firefox.
- Fixed bug where undoing cut operation in IE11 left some unwanted html in the editor content.
- Fixed bug where enter keydown would throw an error in IE11.
- Fixed bug where duplicate instances of an editor were added to the editors array when using the createEditor API.
- Fixed bug where the formatter applied formats on the wrong content when spellchecker was activated.
- Fixed bug where switching formats would reset font size on child nodes.
- Fixed bug where the table caption element weren't always the first descendant to the table tag.
- Fixed bug where pasting some content into the editor on chrome some newlines were removed.
- Fixed bug where it wasn't possible to remove a list if a list item was a table element.
- Fixed bug where copy/pasting partial selections of tables wouldn't produce a proper table.
- Fixed bug where the searchreplace plugin could not find consecutive spaces.
- Fixed bug where background color wasn't applied correctly on some partially selected contents.

## 4.6.5 - 2017-08-02

### Added
- Added new inline_boundaries_selector that allows you to specify the elements that should have boundaries.
- Added new local upload feature this allows the user to upload images directly from the image dialog.
- Added a new api for providing meta data for plugins. It will show up in the help dialog if it's provided.

### Fixed
- Fixed so that the notifications created by the notification manager are more screen reader accessible.
- Fixed bug where changing the list format on multiple selected lists didn't change all of the lists.
- Fixed bug where the nonbreaking plugin would insert multiple undo levels when pressing the tab key.
- Fixed bug where delete/backspace wouldn't render a caret when all editor contents where deleted.
- Fixed bug where delete/backspace wouldn't render a caret if the deleted element was a single contentEditable false element.
- Fixed bug where the wordcount plugin wouldn't count words correctly if word where typed after applying a style format.
- Fixed bug where the wordcount plugin would count mathematical formulas as multiple words for example 1+1=2.
- Fixed bug where formatting of triple clicked blocks on Chrome/Safari would result in styles being added outside the visual selection.
- Fixed bug where paste would add the contents to the end of the editor area when inline mode was used.
- Fixed bug where toggling off bold formatting on text entered in a new paragraph would add an extra line break.
- Fixed bug where autolink plugin would only produce a link on every other consecutive link on Firefox.
- Fixed bug where it wasn't possible to select all contents if the content only had one pre element.
- Fixed bug where sizzle would produce lagging behavior on some sites due to repaints caused by feature detection.
- Fixed bug where toggling off inline formats wouldn't include the space on selected contents with leading or trailing spaces.
- Fixed bug where the cut operation in UI wouldn't work in Chrome.
- Fixed bug where some legacy editor initialization logic would throw exceptions about editor settings not being defined.
- Fixed bug where it wasn't possible to apply text color to links if they where part of a non collapsed selection.
- Fixed bug where an exception would be thrown if the user selected a video element and then moved the focus outside the editor.
- Fixed bug where list operations didn't work if there where block elements inside the list items.
- Fixed bug where applying block formats to lists wrapped in block elements would apply to all elements in that wrapped block.

## 4.6.4 - 2017-06-13

### Fixed
- Fixed bug where the editor would move the caret when clicking on the scrollbar next to a content editable false block.
- Fixed bug where the text color select dropdowns wasn't placed correctly when they didn't fit the width of the screen.
- Fixed bug where the default editor line height wasn't working for mixed font size contents.
- Fixed bug where the content css files for inline editors were loaded multiple times for multiple editor instances.
- Fixed bug where the initial value of the font size/font family dropdowns wasn't displayed.
- Fixed bug where the I18n api was not supporting arrays as the translation replacement values.
- Fixed bug where chrome would display "The given range isn't in document." errors for invalid ranges passed to setRng.
- Fixed bug where the compat3x plugin wasn't working since the global tinymce references wasn't resolved correctly.
- Fixed bug where the preview plugin wasn't encoding the base url passed into the iframe contents producing a xss bug.
- Fixed bug where the dom parser/serializer wasn't handling some special elements like noframes, title and xmp.
- Fixed bug where the dom parser/serializer wasn't handling cdata sections with comments inside.
- Fixed bug where the editor would scroll to the top of the editable area if a dialog was closed in inline mode.
- Fixed bug where the link dialog would not display the right rel value if rel_list was configured.
- Fixed bug where the context menu would select images on some platforms but not others.
- Fixed bug where the filenames of images were not retained on dragged and drop into the editor from the desktop.
- Fixed bug where the paste plugin would misrepresent newlines when pasting plain text and having forced_root_block configured.
- Fixed so that the error messages for the imagetools plugin is more human readable.
- Fixed so the internal validate setting for the parser/serializer can't be set from editor initialization settings.

## 4.6.3 - 2017-05-30

### Fixed
- Fixed bug where the arrow keys didn't work correctly when navigating on nested inline boundary elements.
- Fixed bug where delete/backspace didn't work correctly on nested inline boundary elements.
- Fixed bug where image editing didn't work on subsequent edits of the same image.
- Fixed bug where charmap descriptions wouldn't properly wrap if they exceeded the width of the box.
- Fixed bug where the default image upload handler only accepted 200 as a valid http status code.
- Fixed so rel on target=_blank links gets forced with only noopener instead of both noopener and noreferrer.

## 4.6.2 - 2017-05-23

### Fixed
- Fixed bug where the SaxParser would run out of memory on very large documents.
- Fixed bug with formatting like font size wasn't applied to del elements.
- Fixed bug where various api calls would be throwing exceptions if they where invoked on a removed editor instance.
- Fixed bug where the branding position would be incorrect if the editor was inside a hidden tab and then later showed.
- Fixed bug where the color levels feature in the imagetools dialog wasn't working properly.
- Fixed bug where imagetools dialog wouldn't pre-load images from CORS domains, before trying to prepare them for editing.
- Fixed bug where the tab key would move the caret to the next table cell if being pressed inside a list inside a table.
- Fixed bug where the cut/copy operations would loose parent context like the current format etc.
- Fixed bug with format preview not working on invalid elements excluded by valid_elements.
- Fixed bug where blocks would be merged in incorrect order on backspace/delete.
- Fixed bug where zero length text nodes would cause issues with the undo logic if there where iframes present.
- Fixed bug where the font size/family select lists would throw errors if the first node was a comment.
- Fixed bug with csp having to allow local script evaluation since it was used to detect global scope.
- Fixed bug where CSP required a relaxed option for javascript: URLs in unsupported legacy browsers.
- Fixed bug where a fake caret would be rendered for td with the contenteditable=false.
- Fixed bug where typing would be blocked on IE 11 when within a nested contenteditable=true/false structure.

## 4.6.1 - 2017-05-10

### Added
- Added configuration option to list plugin to disable tab indentation.

### Fixed
- Fixed bug where format change on very specific content could cause the selection to change.
- Fixed bug where TinyMCE could not be lazyloaded through jquery integration.
- Fixed bug where entities in style attributes weren't decoded correctly on paste in webkit.
- Fixed bug where fontsize_formats option had been renamed incorrectly.
- Fixed bug with broken backspace/delete behaviour between contenteditable=false blocks.
- Fixed bug where it wasn't possible to backspace to the previous line with the inline boundaries functionality turned on.
- Fixed bug where is wasn't possible to move caret left and right around a linked image with the inline boundaries functionality turned on.
- Fixed bug where pressing enter after/before hr element threw exception. Patch contributed bradleyke.
- Fixed so the CSS in the visualblocks plugin doesn't overwrite background color. Patch contributed by Christian Rank.
- Fixed bug where multibyte characters weren't encoded correctly. Patch contributed by James Tarkenton.
- Fixed bug where shift-click to select within contenteditable=true fields wasn't working.

## 4.6.0 - 2017-05-04

### Added
- Added an inline boundary caret position feature that makes it easier to type at the beginning/end of links/code elements.
- Added a help plugin that adds a button and a dialog showing the editor shortcuts and loaded plugins.
- Added an inline_boundaries option that allows you to disable the inline boundary feature if it's not desired.
- Added a new ScrollIntoView event that allows you to override the default scroll to element behavior.
- Added role and aria- attributes as valid elements in the default valid elements config.
- Added new internal flag for PastePreProcess/PastePostProcess this is useful to know if the paste was coming from an external source.
- Added new ignore function to UndoManager this works similar to transact except that it doesn't add an undo level by default.

### Fixed
- Fixed so that urls gets retained for images when being edited. This url is then passed on to the upload handler.
- Fixed so that the editors would be initialized on readyState interactive instead of complete.
- Fixed so that the init event of the editor gets fired once all contentCSS files have been properly loaded.
- Fixed so that width/height of the editor gets taken from the textarea element if it's explicitly specified in styles.
- Fixed so that keep_styles set to false no longer clones class/style from the previous paragraph on enter.
- Fixed so that the default line-height is 1.2em to avoid zwnbsp characters from producing text rendering glitches on Windows.
- Fixed so that loading errors of content css gets presented by a notification message.
- Fixed so figure image elements can be linked when selected this wraps the figure image in a anchor element.
- Fixed bug where it wasn't possible to copy/paste rows with colspans by using the table copy/paste feature.
- Fixed bug where the protect setting wasn't properly applied to header/footer parts when using the fullpage plugin.
- Fixed bug where custom formats that specified upper case element names where not applied correctly.
- Fixed bug where some screen readers weren't reading buttons due to an aria specific fix for IE 8.
- Fixed bug where cut wasn't working correctly on iOS due to it's clipboard API not working correctly.
- Fixed bug where Edge would paste div elements instead of paragraphs when pasting plain text.
- Fixed bug where the textpattern plugin wasn't dealing with trailing punctuations correctly.
- Fixed bug where image editing would some times change the image format from jpg to png.
- Fixed bug where some UI elements could be inserted into the toolbar even if they where not registered.
- Fixed bug where it was possible to click the TD instead of the character in the character map and that caused an exception.
- Fixed bug where the font size/font family dropdowns would sometimes show an incorrect value due to css not being loaded in time.
- Fixed bug with the media plugin inserting undefined instead of retaining size when media_dimensions was set to false.
- Fixed bug with deleting images when forced_root_blocks where set to false.
- Fixed bug where input focus wasn't properly handled on nested content editable elements.
- Fixed bug where Chrome/Firefox would throw an exception when selecting images due to recent change of setBaseAndExtent support.
- Fixed bug where malformed blobs would throw exceptions now they are simply ignored.
- Fixed bug where backspace/delete wouldn't work properly in some cases where all contents was selected in WebKit.
- Fixed bug with Angular producing errors since it was expecting events objects to be patched with their custom properties.
- Fixed bug where the formatter would apply formatting to spellchecker errors now all bogus elements are excluded.
- Fixed bug with backspace/delete inside table caption elements wouldn't behave properly on IE 11.
- Fixed bug where typing after a contenteditable false inline element could move the caret to the end of that element.
- Fixed bug where backspace before/after contenteditable false blocks wouldn't properly remove the right element.
- Fixed bug where backspace before/after contenteditable false inline elements wouldn't properly empty the current block element.
- Fixed bug where vertical caret navigation with a custom line-height would sometimes match incorrect positions.
- Fixed bug with paste on Edge where character encoding wasn't handled properly due to a browser bug.
- Fixed bug with paste on Edge where extra fragment data was inserted into the contents when pasting.
- Fixed bug with pasting contents when having a whole block element selected on WebKit could cause WebKit spans to appear.
- Fixed bug where the visualchars plugin wasn't working correctly showing invisible nbsp characters.
- Fixed bug where browsers would hang if you tried to load some malformed html contents.
- Fixed bug where the init call promise wouldn't resolve if the specified selector didn't find any matching elements.
- Fixed bug where the Schema isValidChild function was case sensitive.

### Removed
- Dropped support for IE 8-10 due to market share and lack of support from Microsoft. See tinymce docs for details.

## 4.5.3 - 2017-02-01

### Added
- Added keyboard navigation for menu buttons when the menu is in focus.
- Added api to the list plugin for setting custom classes/attributes on lists.
- Added validation for the anchor plugin input field according to W3C id naming specifications.

### Fixed
- Fixed bug where media placeholders were removed after resize with the forced_root_block setting set to false.
- Fixed bug where deleting selections with similar sibling nodes sometimes deleted the whole document.
- Fixed bug with inlite theme where several toolbars would appear scrolling when more than one instance of the editor was in use.
- Fixed bug where the editor would throw error with the fontselect plugin on hidden editor instances in Firefox.
- Fixed bug where the background color would not stretch to the font size.
- Fixed bug where font size would be removed when changing background color.
- Fixed bug where the undomanager trimmed away whitespace between nodes on undo/redo.
- Fixed bug where media_dimensions=false in media plugin caused the editor to throw an error.
- Fixed bug where IE was producing font/u elements within links on paste.
- Fixed bug where some button tooltips were broken when compat3x was in use.
- Fixed bug where backspace/delete/typeover would remove the caption element.
- Fixed bug where powerspell failed to function when compat3x was enabled.
- Fixed bug where it wasn't possible to apply sub/sup on text with large font size.
- Fixed bug where pre tags with spaces weren't treated as content.
- Fixed bug where Meta+A would select the entire document instead of all contents in nested ce=true elements.

## 4.5.2 - 2017-01-04

### Fixed
- Added missing keyboard shortcut description for the underline menu item in the format menu.
- Fixed bug where external blob urls wasn't properly handled by editor upload logic. Patch contributed by David Oviedo.
- Fixed bug where urls wasn't treated as a single word by the wordcount plugin.
- Fixed bug where nbsp characters wasn't treated as word delimiters by the wordcount plugin.
- Fixed bug where editor instance wasn't properly passed to the format preview logic. Patch contributed by NullQuery.
- Fixed bug where the fake caret wasn't hidden when you moved selection to a cE=false element.
- Fixed bug where it wasn't possible to edit existing code sample blocks.
- Fixed bug where it wasn't possible to delete editor contents if the selection included an empty block.
- Fixed bug where the formatter wasn't expanding words on some international characters. Patch contributed by Martin Larochelle.
- Fixed bug where the open link feature wasn't working correctly on IE 11.
- Fixed bug where enter before/after a cE=false block wouldn't properly padd the paragraph with an br element.
- Fixed so font size and font family select boxes always displays a value by using the runtime style as a fallback.
- Fixed so missing plugins will be logged to console as warnings rather than halting the initialization of the editor.
- Fixed so splitbuttons become normal buttons in advlist plugin if styles are empty. Patch contributed by René Schleusner.
- Fixed so you can multi insert rows/cols by selecting table cells and using insert rows/columns.

## 4.5.1 - 2016-12-07

### Fixed
- Fixed bug where the lists plugin wouldn't initialize without the advlist plugins if served from cdn.
- Fixed bug where selectors with "*" would cause the style format preview to throw an error.
- Fixed bug with toggling lists off on lists with empty list items would throw an error.
- Fixed bug where editing images would produce non existing blob uris.
- Fixed bug where the offscreen toc selection would be treated as the real toc element.
- Fixed bug where the aria level attribute for element path would have an incorrect start index.
- Fixed bug where the offscreen selection of cE=false that where very wide would be shown onscreen. Patch contributed by Steven Bufton.
- Fixed so the default_link_target gets applied to links created by the autolink plugin.
- Fixed so that the name attribute gets removed by the anchor plugin if editing anchors.

## 4.5.0 - 2016-11-23

### Added
- Added new toc plugin allows you to insert table of contents based on editor headings.
- Added new auto complete menu to all url fields. Adds history, link to anchors etc.
- Added new sidebar api that allows you to add custom sidebar panels and buttons to toggle these.
- Added new insert menu button that allows you to have multiple insert functions under the same menu button.
- Added new open link feature to ctrl+click, alt+enter and context menu.
- Added new media_embed_handler option to allow the media plugin to be populated with custom embeds.
- Added new support for editing transparent images using the image tools dialog.
- Added new images_reuse_filename option to allow filenames of images to be retained for upload.
- Added new security feature where links with target="_blank" will by default get rel="noopener noreferrer".
- Added new allow_unsafe_link_target to allow you to opt-out of the target="_blank" security feature.
- Added new style_formats_autohide option to automatically hide styles based on context.
- Added new codesample_content_css option to specify where the code sample prism css is loaded from.
- Added new support for Japanese/Chinese word count following the unicode standards on this.
- Added new fragmented undo levels this dramatically reduces flicker on contents with iframes.
- Added new live previews for complex elements like table or lists.

### Fixed
- Fixed bug where it wasn't possible to properly tab between controls in a dialog with a disabled form item control.
- Fixed bug where firefox would generate a rectangle on elements produced after/before a cE=false elements.
- Fixed bug with advlist plugin not switching list element format properly in some edge cases.
- Fixed bug where col/rowspans wasn't correctly computed by the table plugin in some cases.
- Fixed bug where the table plugin would thrown an error if object_resizing was disabled.
- Fixed bug where some invalid markup would cause issues when running in XHTML mode. Patch contributed by Charles Bourasseau.
- Fixed bug where the fullscreen class wouldn't be removed properly when closing dialogs.
- Fixed bug where the PastePlainTextToggle event wasn't fired by the paste plugin when the state changed.
- Fixed bug where table the row type wasn't properly updated in table row dialog. Patch contributed by Matthias Balmer.
- Fixed bug where select all and cut wouldn't place caret focus back to the editor in WebKit. Patch contributed by Daniel Jalkut.
- Fixed bug where applying cell/row properties to multiple cells/rows would reset other unchanged properties.
- Fixed bug where some elements in the schema would have redundant/incorrect children.
- Fixed bug where selector and target options would cause issues if used together.
- Fixed bug where drag/drop of images from desktop on chrome would thrown an error.
- Fixed bug where cut on WebKit/Blink wouldn't add an undo level.
- Fixed bug where IE 11 would scroll to the cE=false elements when they where selected.
- Fixed bug where keys like F5 wouldn't work when a cE=false element was selected.
- Fixed bug where the undo manager wouldn't stop the typing state when commands where executed.
- Fixed bug where unlink on wrapped links wouldn't work properly.
- Fixed bug with drag/drop of images on WebKit where the image would be deleted form the source editor.
- Fixed bug where the visual characters mode would be disabled when contents was extracted from the editor.
- Fixed bug where some browsers would toggle of formats applied to the caret when clicking in the editor toolbar.
- Fixed bug where the custom theme function wasn't working correctly.
- Fixed bug where image option for custom buttons required you to have icon specified as well.
- Fixed bug where the context menu and contextual toolbars would be visible at the same time and sometimes overlapping.
- Fixed bug where the noneditable plugin would double wrap elements when using the noneditable_regexp option.
- Fixed bug where tables would get padding instead of margin when you used the indent button.
- Fixed bug where the charmap plugin wouldn't properly insert non breaking spaces.
- Fixed bug where the color previews in color input boxes wasn't properly updated.
- Fixed bug where the list items of previous lists wasn't merged in the right order.
- Fixed bug where it wasn't possible to drag/drop inline-block cE=false elements on IE 11.
- Fixed bug where some table cell merges would produce incorrect rowspan/colspan.
- Fixed so the font size of the editor defaults to 14px instead of 11px this can be overridden by custom css.
- Fixed so wordcount is debounced to reduce cpu hogging on larger texts.
- Fixed so tinymce global gets properly exported as a module when used with some module bundlers.
- Fixed so it's possible to specify what css properties you want to preview on specific formats.
- Fixed so anchors are contentEditable=false while within the editor.
- Fixed so selected contents gets wrapped in a inline code element by the codesample plugin.
- Fixed so conditional comments gets properly stripped independent of case. Patch contributed by Georgii Dolzhykov.
- Fixed so some escaped css sequences gets properly handled. Patch contributed by Georgii Dolzhykov.
- Fixed so notifications with the same message doesn't get displayed at the same time.
- Fixed so F10 can be used as an alternative key to focus to the toolbar.
- Fixed various api documentation issues and typos.

### Removed
- Removed layer plugin since it wasn't really ported from 3.x and there doesn't seem to be much use for it.
- Removed moxieplayer.swf from the media plugin since it wasn't used by the media plugin.
- Removed format state from the advlist plugin to be more consistent with common word processors.

## 4.4.3 - 2016-09-01

### Fixed
- Fixed bug where copy would produce an exception on Chrome.
- Fixed bug where deleting lists on IE 11 would merge in correct text nodes.
- Fixed bug where deleting partial lists with indentation wouldn't cause proper normalization.

## 4.4.2 - 2016-08-25

### Added
- Added new importcss_exclusive option to disable unique selectors per group.
- Added new group specific selector_converter option to importcss plugin.
- Added new codesample_languages option to apply custom languages to codesample plugin.
- Added new codesample_dialog_width/codesample_dialog_height options.

### Fixed
- Fixed bug where fullscreen button had an incorrect keyboard shortcut.
- Fixed bug where backspace/delete wouldn't work correctly from a block to a cE=false element.
- Fixed bug where smartpaste wasn't detecting links with special characters in them like tilde.
- Fixed bug where the editor wouldn't get proper focus if you clicked on a cE=false element.
- Fixed bug where it wasn't possible to copy/paste table rows that had merged cells.
- Fixed bug where merging cells could some times produce invalid col/rowspan attibute values.
- Fixed bug where getBody would sometimes thrown an exception now it just returns null if the iframe is clobbered.
- Fixed bug where drag/drop of cE=false element wasn't properly constrained to viewport.
- Fixed bug where contextmenu on Mac would collapse any selection to a caret.
- Fixed bug where rtl mode wasn't rendered properly when loading a language pack with the rtl flag.
- Fixed bug where Kamer word bounderies would be stripped from contents.
- Fixed bug where lists would sometimes render two dots or numbers on the same line.
- Fixed bug where the skin_url wasn't used by the inlite theme.
- Fixed so data attributes are ignored when comparing formats in the formatter.
- Fixed so it's possible to disable inline toolbars in the inlite theme.
- Fixed so template dialog gets resized if it doesn't fit the window viewport.

## 4.4.1 - 2016-07-26

### Added
- Added smart_paste option to paste plugin to allow disabling the paste behavior if needed.

### Fixed
- Fixed bug where png urls wasn't properly detected by the smart paste logic.
- Fixed bug where the element path wasn't working properly when multiple editor instances where used.
- Fixed bug with creating lists out of multiple paragraphs would just create one list item instead of multiple.
- Fixed bug where scroll position wasn't properly handled by the inlite theme to place the toolbar properly.
- Fixed bug where multiple instances of the editor using the inlite theme didn't render the toolbar properly.
- Fixed bug where the shortcut label for fullscreen mode didn't match the actual shortcut key.
- Fixed bug where it wasn't possible to select cE=false blocks using touch devices on for example iOS.
- Fixed bug where it was possible to select the child image within a cE=false on IE 11.
- Fixed so inserts of html containing lists doesn't merge with any existing lists unless it's a paste operation.

## 4.4.0 - 2016-06-30

### Added
- Added new inlite theme this is a more lightweight inline UI.
- Added smarter paste logic that auto detects urls in the clipboard and inserts images/links based on that.
- Added a better image resize algorithm for better image quality in the imagetools plugin.

### Fixed
- Fixed bug where it wasn't possible to drag/dropping cE=false elements on FF.
- Fixed bug where backspace/delete before/after a cE=false block would produce a new paragraph.
- Fixed bug where list style type css property wasn't preserved when indenting lists.
- Fixed bug where merging of lists where done even if the list style type was different.
- Fixed bug where the image_dataimg_filter function wasn't used when pasting images.
- Fixed bug where nested editable within a non editable element would cause scroll on focus in Chrome.
- Fixed so invalid targets for inline mode is blocked on initialization. We only support elements that can have children.

## 4.3.13 - 2016-06-08

### Added
- Added characters with a diacritical mark to charmap plugin. Patch contributed by Dominik Schilling.
- Added better error handling if the image proxy service would produce errors.

### Fixed
- Fixed issue with pasting list items into list items would produce nested list rather than a merged list.
- Fixed bug where table selection could get stuck in selection mode for inline editors.
- Fixed bug where it was possible to place the caret inside the resize grid elements.
- Fixed bug where it wasn't possible to place in elements horizontally adjacent cE=false blocks.
- Fixed bug where multiple notifications wouldn't be properly placed on screen.
- Fixed bug where multiple editor instance of the same id could be produces in some specific integrations.

## 4.3.12 - 2016-05-10

### Fixed
- Fixed bug where focus calls couldn't be made inside the editors PostRender event handler.
- Fixed bug where some translations wouldn't work as expected due to a bug in editor.translate.
- Fixed bug where the node change event could fire with a node out side the root of the editor.
- Fixed bug where Chrome wouldn't properly present the keyboard paste clipboard details when paste was clicked.
- Fixed bug where merged cells in tables couldn't be selected from right to left.
- Fixed bug where insert row wouldn't properly update a merged cells rowspan property.
- Fixed bug where the color input boxes preview field wasn't properly set on initialization.
- Fixed bug where IME composition inside table cells wouldn't work as expected on IE 11.
- Fixed so all shadow dom support is under and experimental flag due to flaky browser support.

## 4.3.11 - 2016-04-25

### Fixed
- Fixed bug where it wasn't possible to insert empty blocks though the API unless they where padded.
- Fixed bug where you couldn't type the Euro character on Windows.
- Fixed bug where backspace/delete from a cE=false element to a text block didn't work properly.
- Fixed bug where the text color default grid would render incorrectly.
- Fixed bug where the codesample plugin wouldn't load the css in the editor for multiple editors.
- Fixed so the codesample plugin textarea gets focused by default.

## 4.3.10 - 2016-04-12

### Fixed
- Fixed bug where the key "y" on WebKit couldn't be entered due to conflict with keycode for F10 on keypress.

## 4.3.9 - 2016-04-12

### Added
- Added support for focusing the contextual toolbars using keyboard.
- Added keyboard support for slider UI controls. You can no increase/decrease using arrow keys.
- Added url pattern matching for Dailymotion to media plugin. Patch contributed by Bertrand Darbon.
- Added body_class to template plugin preview. Patch contributed by Milen Petrinski.
- Added options to better override textcolor pickers with custom colors. Patch contributed by Xavier Boubert.
- Added visual arrows to inline contextual toolbars so that they point to the element being active.

### Changed
- Changed the Meta+Shift+F shortcut to Ctrl+Shift+F since Czech, Slovak, Polish languages used the first one for input.

### Fixed
- Fixed so toolbars for tables or other larger elements get better positioned below the scrollable viewport.
- Fixed bug where it was possible to click links inside cE=false blocks.
- Fixed bug where event targets wasn't properly handled in Safari Technical Preview.
- Fixed bug where drag/drop text in FF 45 would make the editor caret invisible.
- Fixed bug where the remove state wasn't properly set on editor instances when detected as clobbered.
- Fixed bug where offscreen selection of some cE=false elements would render onscreen. Patch contributed by Steven Bufton
- Fixed bug where enter would clone styles out side the root on editors inside a span. Patch contributed by ChristophKaser.
- Fixed bug where drag/drop of images into the editor didn't work correctly in FF.
- Fixed so the first item in panels for the imagetools dialog gets proper keyboard focus.

## 4.3.8 - 2016-03-15

### Fixed
- Fixed bug where inserting HR at the end of a block element would produce an extra empty block.
- Fixed bug where links would be clickable when readonly mode was enabled.
- Fixed bug where the formatter would normalize to the wrong node on very specific content.
- Fixed bug where some nested list items couldn't be indented properly.
- Fixed bug where links where clickable in the preview dialog.
- Fixed so the alt attribute doesn't get padded with an empty value by default.
- Fixed so nested alignment works more correctly. You will now alter the alignment to the closest block parent.

## 4.3.7 - 2016-03-02

### Fixed
- Fixed bug where incorrect icons would be rendered for imagetools edit and color levels.
- Fixed bug where navigation using arrow keys inside a SelectBox didn't move up/down.
- Fixed bug where the visualblocks plugin would render borders round internal UI elements.

## 4.3.6 - 2016-03-01

### Added
- Added new paste_remember_plaintext_info option to allow a global disable of the plain text mode notification.
- Added new PastePlainTextToggle event that fires when plain text mode toggles on/off.

### Fixed
- Fixed bug where it wasn't possible to select media elements since the drag logic would snap it to mouse cursor.
- Fixed bug where it was hard to place the caret inside nested cE=true elements when the outer cE=false element was focused.
- Fixed bug where editors wouldn't properly initialize if both selector and mode where used.
- Fixed bug where IME input inside table cells would switch the IME off.
- Fixed bug where selection inside the first table cell would cause the whole table cell to get selected.
- Fixed bug where error handling of images being uploaded wouldn't properly handle faulty statuses.
- Fixed bug where inserting contents before a HR would cause an exception to be thrown.
- Fixed bug where copy/paste of Excel data would be inserted as an image.
- Fixed caret position issues with copy/paste of inline block cE=false elements.
- Fixed issues with various menu item focus bugs in Chrome. Where the focused menu bar item wasn't properly blurred.
- Fixed so the notifications have a solid background since it would be hard to read if there where text under it.
- Fixed so notifications gets animated similar to the ones used by dialogs.
- Fixed so larger images that gets pasted is handled better.
- Fixed so the window close button is more uniform on various platform and also increased it's hit area.

## 4.3.5 - 2016-02-11

Npm version bump due to package not being fully updated.

## 4.3.4 - 2016-02-11

### Added
- Added new OpenWindow/CloseWindow events that gets fired when windows open/close.
- Added new NewCell/NewRow events that gets fired when table cells/rows are created.
- Added new Promise return value to tinymce.init makes it easier to handle initialization.

### Fixed
- Fixed various bugs with drag/drop of contentEditable:false elements.
- Fixed bug where deleting of very specific nested list items would result in an odd list.
- Fixed bug where lists would get merged with adjacent lists outside the editable inline root.
- Fixed bug where MS Edge would crash when closing a dialog then clicking a menu item.
- Fixed bug where table cell selection would add undo levels.
- Fixed bug where table cell selection wasn't removed when inline editor where removed.
- Fixed bug where table cell selection wouldn't work properly on nested tables.
- Fixed bug where table merge menu would be available when merging between thead and tbody.
- Fixed bug where table row/column resize wouldn't get properly removed when the editor was removed.
- Fixed bug where Chrome would scroll to the editor if there where a empty hash value in document url.
- Fixed bug where the cache suffix wouldn't work correctly with the importcss plugin.
- Fixed bug where selection wouldn't work properly on MS Edge on Windows Phone 10.
- Fixed so adjacent pre blocks gets joined into one pre block since that seems like the user intent.
- Fixed so events gets properly dispatched in shadow dom. Patch provided by Nazar Mokrynskyi.

### Removed
- Removed the jQuery version the jQuery plugin is now moved into the main package.
- Removed jscs from build process since eslint can now handle code style checking.

## 4.3.3 - 2016-01-14

### Added
- Added new table_resize_bars configuration setting.  This setting allows you to disable the table resize bars.
- Added new beforeInitialize event to tinymce.util.XHR lets you modify XHR properties before open. Patch contributed by Brent Clintel.
- Added new autolink_pattern setting to autolink plugin. Enables you to override the default autolink formats. Patch contributed by Ben Tiedt.
- Added new charmap option that lets you override the default charmap of the charmap plugin.
- Added new charmap_append option that lets you add new characters to the default charmap of the charmap plugin.
- Added new insertCustomChar event that gets fired when a character is inserted by the charmap plugin.

### Fixed
- Fixed bug where table cells started with a superfluous &nbsp; in IE10+.
- Fixed bug where table plugin would retain all BR tags when cells were merged.
- Fixed bug where media plugin would strip underscores from youtube urls.
- Fixed bug where IME input would fail on IE 11 if you typed within a table.
- Fixed bug where double click selection of a word would remove the space before the word on insert contents.
- Fixed bug where table plugin would produce exceptions when hovering tables with invalid structure.
- Fixed bug where fullscreen wouldn't scroll back to it's original position when untoggled.
- Fixed so the template plugins templates setting can be a function that gets a callback that can provide templates.

## 4.3.2 - 2015-12-14

### Fixed
- Fixed bug where the resize bars for table cells were not affected by the object_resizing property.
- Fixed bug where the contextual table toolbar would appear incorrectly if TinyMCE was initialized inline inside a table.
- Fixed bug where resizing table cells did not fire a node change event or add an undo level.
- Fixed bug where double click selection of text on IE 11 wouldn't work properly.
- Fixed bug where codesample plugin would incorrectly produce br elements inside code elements.
- Fixed bug where media plugin would strip dashes from youtube urls.
- Fixed bug where it was possible to move the caret into the table resize bars.
- Fixed bug where drag/drop into a cE=false element was possible on IE.

## 4.3.1 - 2015-11-30

### Fixed
- Fixed so it's possible to disable the table inline toolbar by setting it to false or an empty string.
- Fixed bug where it wasn't possible to resize some tables using the drag handles.
- Fixed bug where unique id:s would clash for multiple editor instances and cE=false selections.
- Fixed bug where the same plugin could be initialized multiple times.
- Fixed bug where the table inline toolbars would be displayed at the same time as the image toolbars.
- Fixed bug where the table selection rect wouldn't be removed when selecting another control element.

## 4.3.0 - 2015-11-23

### Added
- Added new table column/row resize support. Makes it a lot more easy to resize the columns/rows in a table.
- Added new table inline toolbar. Makes it easier to for example add new rows or columns to a table.
- Added new notification API. Lets you display floating notifications to the end user.
- Added new codesample plugin that lets you insert syntax highlighted pre elements into the editor.
- Added new image_caption to images. Lets you create images with captions using a HTML5 figure/figcaption elements.
- Added new live previews of embeded videos. Lets you play the video right inside the editor.
- Added new setDirty method and "dirty" event to the editor. Makes it easier to track the dirty state change.
- Added new setMode method to Editor instances that lets you dynamically switch between design/readonly.
- Added new core support for contentEditable=false elements within the editor overrides the browsers broken behavior.

### Changed
- Rewrote the noneditable plugin to use the new contentEditable false core logic.

### Fixed
- Fixed so the dirty state doesn't set to false automatically when the undo index is set to 0.
- Fixed the Selection.placeCaretAt so it works better on IE when the coordinate is between paragraphs.
- Fixed bug where data-mce-bogus="all" element contents where counted by the word count plugin.
- Fixed bug where contentEditable=false elements would be indented by the indent buttons.
- Fixed bug where images within contentEditable=false would be selected in WebKit on mouse click.
- Fixed bug in DOMUntils split method where the replacement parameter wouldn't work on specific cases.
- Fixed bug where the importcss plugin would import classes from the skin content css file.
- Fixed so all button variants have a wrapping span for it's text to make it easier to skin.
- Fixed so it's easier to exit pre block using the arrow keys.
- Fixed bug where listboxes with fix widths didn't render correctly.

## 4.2.8 - 2015-11-13

### Fixed
- Fixed bug where it was possible to delete tables as the inline root element if all columns where selected.
- Fixed bug where the UI buttons active state wasn't properly updated due to recent refactoring of that logic.

## 4.2.7 - 2015-10-27

### Fixed
- Fixed bug where backspace/delete would remove all formats on the last paragraph character in WebKit/Blink.
- Fixed bug where backspace within a inline format element with a bogus caret container would move the caret.
- Fixed bug where backspace/delete on selected table cells wouldn't add an undo level.
- Fixed bug where script tags embedded within the editor could sometimes get a mce- prefix prepended to them
- Fixed bug where validate: false option could produce an error to be thrown from the Serialization step.
- Fixed bug where inline editing of a table as the root element could let the user delete that table.
- Fixed bug where inline editing of a table as the root element wouldn't properly handle enter key.
- Fixed bug where inline editing of a table as the root element would normalize the selection incorrectly.
- Fixed bug where inline editing of a list as the root element could let the user delete that list.
- Fixed bug where inline editing of a list as the root element could let the user split that list.
- Fixed bug where resize handles would be rendered on editable root elements such as table.

## 4.2.6 - 2015-09-28

### Added
- Added capability to set request headers when using XHRs.
- Added capability to upload local images automatically default delay is set to 30 seconds after editing images.
- Added commands ids mceEditImage, mceAchor and mceMedia to be avaiable from execCommand.
- Added Edge browser to saucelabs grunt task. Patch contributed by John-David Dalton.

### Fixed
- Fixed bug where blob uris not produced by tinymce would produce HTML invalid markup.
- Fixed bug where selection of contents of a nearly empty editor in Edge would sometimes fail.
- Fixed bug where color styles woudln't be retained on copy/paste in Blink/Webkit.
- Fixed bug where the table plugin would throw an error when inserting rows after a child table.
- Fixed bug where the template plugin wouldn't handle functions as variable replacements.
- Fixed bug where undo/redo sometimes wouldn't work properly when applying formatting collapsed ranges.
- Fixed bug where shift+delete wouldn't do a cut operation on Blink/WebKit.
- Fixed bug where cut action wouldn't properly store the before selection bookmark for the undo level.
- Fixed bug where backspace in side an empty list element on IE would loose editor focus.
- Fixed bug where the save plugin wouldn't enable the buttons when a change occurred.
- Fixed bug where Edge wouldn't initialize the editor if a document.domain was specified.
- Fixed bug where enter key before nested images would sometimes not properly expand the previous block.
- Fixed bug where the inline toolbars wouldn't get properly hidden when blurring the editor instance.
- Fixed bug where Edge would paste Chinese characters on some Windows 10 installations.
- Fixed bug where IME would loose focus on IE 11 due to the double trailing br bug fix.
- Fixed bug where the proxy url in imagetools was incorrect. Patch contributed by Wong Ho Wang.

## 4.2.5 - 2015-08-31

### Added
- Added fullscreen capability to embedded youtube and vimeo videos.

### Fixed
- Fixed bug where the uploadImages call didn't work on IE 10.
- Fixed bug where image place holders would be uploaded by uploadImages call.
- Fixed bug where images marked with bogus would be uploaded by the uploadImages call.
- Fixed bug where multiple calls to uploadImages would result in decreased performance.
- Fixed bug where pagebreaks were editable to imagetools patch contributed by Rasmus Wallin.
- Fixed bug where the element path could cause too much recursion exception.
- Fixed bug for domains containing ".min". Patch contributed by Loïc Février.
- Fixed so validation of external links to accept a number after www. Patch contributed by Victor Carvalho.
- Fixed so the charmap is exposed though execCommand. Patch contributed by Matthew Will.
- Fixed so that the image uploads are concurrent for improved performance.
- Fixed various grammar problems in inline documentation. Patches provided by nikolas.

## 4.2.4 - 2015-08-17

### Added
- Added picture as a valid element to the HTML 5 schema. Patch contributed by Adam Taylor.

### Fixed
- Fixed bug where contents would be duplicated on drag/drop within the same editor.
- Fixed bug where floating/alignment of images on Edge wouldn't work properly.
- Fixed bug where it wasn't possible to drag images on IE 11.
- Fixed bug where image selection on Edge would sometimes fail.
- Fixed bug where contextual toolbars icons wasn't rendered properly when using the toolbar_items_size.
- Fixed bug where searchreplace dialog doesn't get prefilled with the selected text.
- Fixed bug where fragmented matches wouldn't get properly replaced by the searchreplace plugin.
- Fixed bug where enter key wouldn't place the caret if was after a trailing space within an inline element.
- Fixed bug where the autolink plugin could produce multiple links for the same text on Gecko.
- Fixed bug where EditorUpload could sometimes throw an exception if the blob wasn't found.
- Fixed xss issues with media plugin not properly filtering out some script attributes.

## 4.2.3 - 2015-07-30

### Fixed
- Fixed bug where image selection wasn't possible on Edge due to incompatible setBaseAndExtend API.
- Fixed bug where image blobs urls where not properly destroyed by the imagetools plugin.
- Fixed bug where keyboard shortcuts wasn't working correctly on IE 8.
- Fixed skin issue where the borders of panels where not visible on IE 8.

## 4.2.2 - 2015-07-22

### Fixed
- Fixed bug where float panels were not being hidden on inline editor blur when fixed_toolbar_container config option was in use.
- Fixed bug where combobox states wasn't properly updated if contents where updated without keyboard.
- Fixed bug where pasting into textbox or combobox would move the caret to the end of text.
- Fixed bug where removal of bogus span elements before block elements would remove whitespace between nodes.
- Fixed bug where repositioning of inline toolbars where async and producing errors if the editor was removed from DOM to early. Patch by iseulde.
- Fixed bug where element path wasn't working correctly. Patch contributed by iseulde.
- Fixed bug where menus wasn't rendered correctly when custom images where added to a menu. Patch contributed by Naim Hammadi.

## 4.2.1 - 2015-06-29

### Fixed
- Fixed bug where back/forward buttons in the browser would render blob images as broken images.
- Fixed bug where Firefox would throw regexp to big error when replacing huge base64 chunks.
- Fixed bug rendering issues with resize and context toolbars not being placed properly until next animation frame.
- Fixed bug where the rendering of the image while cropping would some times not be centered correctly.
- Fixed bug where listbox items with submenus would me selected as active.
- Fixed bug where context menu where throwing an error when rendering.
- Fixed bug where resize both option wasn't working due to resent addClass API change. Patch contributed by Jogai.
- Fixed bug where a hideAll call for container rendered inline toolbars would throw an error.
- Fixed bug where onclick event handler on combobox could cause issues if element.id was a function by some polluting libraries.
- Fixed bug where listboxes wouldn't get proper selected sub menu item when using link_list or image_list.
- Fixed so the UI controls are as wide as 4.1.x to avoid wrapping controls in toolbars.
- Fixed so the imagetools dialog is adaptive for smaller screen sizes.

## 4.2.0 - 2015-06-25

### Added
- Added new flat default skin to make the UI more modern.
- Added new imagetools plugin, lets you crop/resize and apply filters to images.
- Added new contextual toolbars support to the API lets you add floating toolbars for specific CSS selectors.
- Added new promise feature fill as tinymce.util.Promise.
- Added new built in image upload feature lets you upload any base64 encoded image within the editor as files.

### Fixed
- Fixed bug where resize handles would appear in the right position in the wrong editor when switching between resizable content in different inline editors.
- Fixed bug where tables would not be inserted in inline mode due to previous float panel fix.
- Fixed bug where floating panels would remain open when focus was lost on inline editors.
- Fixed bug where cut command on Chrome would thrown a browser security exception.
- Fixed bug where IE 11 sometimes would report an incorrect size for images in the image dialog.
- Fixed bug where it wasn't possible to remove inline formatting at the end of block elements.
- Fixed bug where it wasn't possible to delete table cell contents when cell selection was vertical.
- Fixed bug where table cell wasn't emptied from block elements if delete/backspace where pressed in empty cell.
- Fixed bug where cmd+shift+arrow didn't work correctly on Firefox mac when selecting to start/end of line.
- Fixed bug where removal of bogus elements would sometimes remove whitespace between nodes.
- Fixed bug where the resize handles wasn't updated when the main window was resized.
- Fixed so script elements gets removed by default to prevent possible XSS issues in default config implementations.
- Fixed so the UI doesn't need manual reflows when using non native layout managers.
- Fixed so base64 encoded images doesn't slow down the editor on modern browsers while editing.
- Fixed so all UI elements uses touch events to improve mobile device support.
- Removed the touch click quirks patch for iOS since it did more harm than good.
- Removed the non proportional resize handles since. Unproportional resize can still be done by holding the shift key.

## 4.1.10 - 2015-05-05

### Fixed
- Fixed bug where plugins loaded with compat3x would sometimes throw errors when loading using the jQuery version.
- Fixed bug where extra empty paragraphs would get deleted in WebKit/Blink due to recent Quriks fix.
- Fixed bug where the editor wouldn't work properly on IE 12 due to some required browser sniffing.
- Fixed bug where formatting shortcut keys where interfering with Mac OS X screenshot keys.
- Fixed bug where the caret wouldn't move to the next/previous line boundary on Cmd+Left/Right on Gecko.
- Fixed bug where it wasn't possible to remove formats from very specific nested contents.
- Fixed bug where undo levels wasn't produced when typing letters using the shift or alt+ctrl modifiers.
- Fixed bug where the dirty state wasn't properly updated when typing using the shift or alt+ctrl modifiers.
- Fixed bug where an error would be thrown if an autofocused editor was destroyed quickly after its initialization. Patch provided by thorn0.
- Fixed issue with dirty state not being properly updated on redo operation.
- Fixed issue with entity decoder not handling incorrectly written numeric entities.
- Fixed issue where some PI element values wouldn't be properly encoded.

## 4.1.9 - 2015-03-10

### Fixed
- Fixed bug where indentation wouldn't work properly for non list elements.
- Fixed bug with image plugin not pulling the image dimensions out correctly if a custom document_base_url was used.
- Fixed bug where ctrl+alt+[1-9] would conflict with the AltGr+[1-9] on Windows. New shortcuts is ctrl+shift+[1-9].
- Fixed bug with removing formatting on nodes in inline mode would sometimes include nodes outside the editor body.
- Fixed bug where extra nbsp:s would be inserted when you replaced a word surrounded by spaces using insertContent.
- Fixed bug with pasting from Google Docs would produce extra strong elements and line feeds.

## 4.1.8 - 2015-03-05

### Added
- Added new html5 sizes attribute to img elements used together with srcset.
- Added new elementpath option that makes it possible to disable the element path but keep the statusbar.
- Added new option table_style_by_css for the table plugin to set table styling with css rather than table attributes.
- Added new link_assume_external_targets option to prompt the user to prepend http:// prefix if the supplied link does not contain a protocol prefix.
- Added new image_prepend_url option to allow a custom base path/url to be added to images.
- Added new table_appearance_options option to make it possible to disable some options.
- Added new image_title option to make it possible to alter the title of the image, disabled by default.

### Fixed
- Fixed bug where selection starting from out side of the body wouldn't produce a proper selection range on IE 11.
- Fixed bug where pressing enter twice before a table moves the cursor in the table and causes a javascript error.
- Fixed bug where advanced image styles were not respected.
- Fixed bug where the less common Shift+Delete didn't produce a proper cut operation on WebKit browsers.
- Fixed bug where image/media size constrain logic would produce NaN when handling non number values.
- Fixed bug where internal classes where removed by the removeformat command.
- Fixed bug with creating links table cell contents with a specific selection would throw a exceptions on WebKit/Blink.
- Fixed bug where valid_classes option didn't work as expected according to docs. Patch provided by thorn0.
- Fixed bug where jQuery plugin would patch the internal methods multiple times. Patch provided by Drew Martin.
- Fixed bug where backspace key wouldn't delete the current selection of newly formatted content.
- Fixed bug where type over of inline formatting elements wouldn't properly keep the format on WebKit/Blink.
- Fixed bug where selection needed to be properly normalized on modern IE versions.
- Fixed bug where Command+Backspace didn't properly delete the whole line of text but the previous word.
- Fixed bug where UI active states wheren't properly updated on IE if you placed caret within the current range.
- Fixed bug where delete/backspace on WebKit/Blink would remove span elements created by the user.
- Fixed bug where delete/backspace would produce incorrect results when deleting between two text blocks with br elements.
- Fixed bug where captions where removed when pasting from MS Office.
- Fixed bug where lists plugin wouldn't properly remove fully selected nested lists.
- Fixed bug where the ttf font used for icons would throw an warning message on Gecko on Mac OS X.
- Fixed a bug where applying a color to text did not update the undo/redo history.
- Fixed so shy entities gets displayed when using the visualchars plugin.
- Fixed so removeformat removes ins/del by default since these might be used for strikethough.
- Fixed so multiple language packs can be loaded and added to the global I18n data structure.
- Fixed so transparent color selection gets treated as a normal color selection. Patch contributed by Alexander Hofbauer.
- Fixed so it's possible to disable autoresize_overflow_padding, autoresize_bottom_margin options by setting them to false.
- Fixed so the charmap plugin shows the description of the character in the dialog. Patch contributed by Jelle Hissink.
- Removed address from the default list of block formats since it tends to be missused.
- Fixed so the pre block format is called preformatted to make it more verbose.
- Fixed so it's possible to context scope translation strings this isn't needed most of the time.
- Fixed so the max length of the width/height input fields of the media dialog is 5 instead of 3.
- Fixed so drag/dropped contents gets properly processed by paste plugin since it's basically a paste. Patch contributed by Greg Fairbanks.
- Fixed so shortcut keys for headers is ctrl+alt+[1-9] instead of ctrl+[1-9] since these are for switching tabs in the browsers.
- Fixed so "u" doesn't get converted into a span element by the legacy input filter. Since this is now a valid HTML5 element.
- Fixed font families in order to provide appropriate web-safe fonts.

## 4.1.7 - 2014-11-27

### Added
- Added HTML5 schema support for srcset, source and picture. Patch contributed by mattheu.
- Added new cache_suffix setting to enable cache busting by producing unique urls.
- Added new paste_convert_word_fake_lists option to enable users to disable the fake lists convert logic.

### Fixed
- Fixed so advlist style changes adds undo levels for each change.
- Fixed bug where WebKit would sometimes produce an exception when the autolink plugin where looking for URLs.
- Fixed bug where IE 7 wouldn't be rendered properly due to aggressive css compression.
- Fixed bug where DomQuery wouldn't accept window as constructor element.
- Fixed bug where the color picker in 3.x dialogs wouldn't work properly. Patch contributed by Callidior.
- Fixed bug where the image plugin wouldn't respect the document_base_url.
- Fixed bug where the jQuery plugin would fail to append to elements named array prototype names.

## 4.1.6 - 2014-10-08

### Changed
- Replaced jake with grunt since it is more mainstream and has better plugin support.

### Fixed
- Fixed bug with clicking on the scrollbar of the iframe would cause a JS error to be thrown.
- Fixed bug where null would produce an exception if you passed it to selection.setRng.
- Fixed bug where Ctrl/Cmd+Tab would indent the current list item if you switched tabs in the browser.
- Fixed bug where pasting empty cells from Excel would result in a broken table.
- Fixed bug where it wasn't possible to switch back to default list style type.
- Fixed issue where the select all quirk fix would fire for other modifiers than Ctrl/Cmd combinations.


## 4.1.5 - 2014-09-09

### Fixed
- Fixed bug where sometimes the resize rectangles wouldn't properly render on images on WebKit/Blink.
- Fixed bug in list plugin where delete/backspace would merge empty LI elements in lists incorrectly.
- Fixed bug where empty list elements would result in empty LI elements without it's parent container.
- Fixed bug where backspace in empty caret formatted element could produce an type error exception of Gecko.
- Fixed bug where lists pasted from word with a custom start index above 9 wouldn't be properly handled.
- Fixed bug where tabfocus plugin would tab out of the editor instance even if the default action was prevented.
- Fixed bug where tabfocus wouldn't tab properly to other adjacent editor instances.
- Fixed bug where the DOMUtils setStyles wouldn't properly removed or update the data-mce-style attribute.
- Fixed bug where dialog select boxes would be placed incorrectly if document.body wasn't statically positioned.
- Fixed bug where pasting would sometimes scroll to the top of page if the user was using the autoresize plugin.
- Fixed bug where caret wouldn't be properly rendered by Chrome when clicking on the iframes documentElement.
- Fixed so custom images for menubutton/splitbutton can be provided. Patch contributed by Naim Hammadi.
- Fixed so the default action of windows closing can be prevented by blocking the default action of the close event.
- Fixed so nodeChange and focus of the editor isn't automatically performed when opening sub dialogs.

## 4.1.4 - 2014-08-21

### Added
- Added new media_filter_html option to media plugin that blocks any conditional comments, scripts etc within a video element.
- Added new content_security_policy option allows you to set custom policy for iframe contents. Patch contributed by Francois Chagnon.

### Fixed
- Fixed bug where activate/deactivate events wasn't firing properly when switching between editors.
- Fixed bug where placing the caret on iOS was difficult due to a WebKit bug with touch events.
- Fixed bug where the resize helper wouldn't render properly on older IE versions.
- Fixed bug where resizing images inside tables on older IE versions would sometimes fail depending mouse position.
- Fixed bug where editor.insertContent would produce an exception when inserting select/option elements.
- Fixed bug where extra empty paragraphs would be produced if block elements where inserted inside span elements.
- Fixed bug where the spellchecker menu item wouldn't be properly checked if spell checking was started before it was rendered.
- Fixed bug where the DomQuery filter function wouldn't remove non elements from collection.
- Fixed bug where document with custom document.domain wouldn't properly render the editor.
- Fixed bug where IE 8 would throw exception when trying to enter invalid color values into colorboxes.
- Fixed bug where undo manager could incorrectly add an extra undo level when custom resize handles was removed.
- Fixed bug where it wouldn't be possible to alter cell properties properly on table cells on IE 8.
- Fixed so the color picker button in table dialog isn't shown unless you include the colorpicker plugin or add your own custom color picker.
- Fixed so activate/deactivate events fire when windowManager opens a window since.
- Fixed so the table advtab options isn't separated by an underscore to normalize naming with image_advtab option.
- Fixed so the table cell dialog has proper padding when the advanced tab in disabled.

## 4.1.3 - 2014-07-29

### Added
- Added event binding logic to tinymce.util.XHR making it possible to override headers and settings before any request is made.

### Fixed
- Fixed bug where drag events wasn't fireing properly on older IE versions since the event handlers where bound to document.
- Fixed bug where drag/dropping contents within the editor on IE would force the contents into plain text mode even if it was internal content.
- Fixed bug where IE 7 wouldn't open menus properly due to a resize bug in the browser auto closing them immediately.
- Fixed bug where the DOMUtils getPos logic wouldn't produce a valid coordinate inside the body if the body was positioned non static.
- Fixed bug where the element path and format state wasn't properly updated if you had the wordcount plugin enabled.
- Fixed bug where a comment at the beginning of source would produce an exception in the formatter logic.
- Fixed bug where setAttrib/getAttrib on null would throw exception together with any hooked attributes like style.
- Fixed bug where table sizes wasn't properly retained when copy/pasting on WebKit/Blink.
- Fixed bug where WebKit/Blink would produce colors in RGB format instead of the forced HEX format when deleting contents.
- Fixed bug where the width attribute wasn't updated on tables if you changed the size inside the table dialog.
- Fixed bug where control selection wasn't properly handled when the caret was placed directly after an image.
- Fixed bug where selecting the contents of table cells using the selection.select method wouldn't place the caret properly.
- Fixed bug where the selection state for images wasn't removed when placing the caret right after an image on WebKit/Blink.
- Fixed bug where all events wasn't properly unbound when and editor instance was removed or destroyed by some external innerHTML call.
- Fixed bug where it wasn't possible or very hard to select images on iOS when the onscreen keyboard was visible.
- Fixed so auto_focus can take a boolean argument this will auto focus the last initialized editor might be useful for single inits.
- Fixed so word auto detect lists logic works better for faked lists that doesn't have specific markup.
- Fixed so nodeChange gets fired on mouseup as it used to before 4.1.1 we optimized that event to fire less often.

### Removed
- Removed the finish menu item from spellchecker menu since it's redundant you can stop spellchecking by toggling menu item or button.

## 4.1.2 - 2014-07-15

### Added
- Added offset/grep to DomQuery class works basically the same as it's jQuery equivalent.

### Fixed
- Fixed bug where backspace/delete or setContent with an empty string would remove header data when using the fullpage plugin.
- Fixed bug where tinymce.remove with a selector not matching any editors would remove all editors.
- Fixed bug where resizing of the editor didn't work since the theme was calling setStyles instead of setStyle.
- Fixed bug where IE 7 would fail to append html fragments to iframe document when using DomQuery.
- Fixed bug where the getStyle DOMUtils method would produce an exception if it was called with null as it's element.
- Fixed bug where the paste plugin would remove the element if the none of the paste_webkit_styles rules matched the current style.
- Fixed bug where contextmenu table items wouldn't work properly on IE since it would some times fire an incorrect selection change.
- Fixed bug where the padding/border values wasn't used in the size calculation for the body size when using autoresize. Patch contributed by Matt Whelan.
- Fixed bug where conditional word comments wouldn't be properly removed when pasting plain text.
- Fixed bug where resizing would sometime fail on IE 11 when the mouseup occurred inside the resizable element.
- Fixed so the iframe gets initialized without any inline event handlers for better CSP support. Patch contributed by Matt Whelan.
- Fixed so the tinymce.dom.Sizzle is the latest version of sizzle this resolves the document context bug.

## 4.1.1 - 2014-07-08

### Fixed
- Fixed bug where pasting plain text on some WebKit versions would result in an empty line.
- Fixed bug where resizing images inside tables on IE 11 wouldn't work properly.
- Fixed bug where IE 11 would sometimes throw "Invalid argument" exception when editor contents was set to an empty string.
- Fixed bug where document.activeElement would throw exceptions on IE 9 when that element was hidden or removed from dom.
- Fixed bug where WebKit/Blink sometimes produced br elements with the Apple-interchange-newline class.
- Fixed bug where table cell selection wasn't properly removed when copy/pasting table cells.
- Fixed bug where pasting nested list items from Word wouldn't produce proper semantic nested lists.
- Fixed bug where right clicking using the contextmenu plugin on WebKit/Blink on Mac OS X would select the target current word or line.
- Fixed bug where it wasn't possible to alter table cell properties on IE 8 using the context menu.
- Fixed bug where the resize helper wouldn't be correctly positioned on older IE versions.
- Fixed bug where fullpage plugin would produce an error if you didn't specify a doctype encoding.
- Fixed bug where anchor plugin would get the name/id of the current element even if it wasn't anchor element.
- Fixed bug where visual aids for tables wouldn't be properly disabled when changing the border size.
- Fixed bug where some control selection events wasn't properly fired on older IE versions.
- Fixed bug where table cell selection on older IE versions would prevent resizing of images.
- Fixed bug with paste_data_images paste option not working properly on modern IE versions.
- Fixed bug where custom elements with underscores in the name wasn't properly parsed/serialized.
- Fixed bug where applying inline formats to nested list elements would produce an incorrect formatting result.
- Fixed so it's possible to hide items from elements path by using preventDefault/stopPropagation.
- Fixed so inline mode toolbar gets rendered right aligned if the editable element positioned to the documents right edge.
- Fixed so empty inline elements inside empty block elements doesn't get removed if configured to be kept intact.
- Fixed so DomQuery parentsUntil/prevUntil/nextUntil supports selectors/elements/filters etc.
- Fixed so legacyoutput plugin overrides fontselect and fontsizeselect controls and handles font elements properly.

## 4.1.0 - 2014-06-18

### Added
- Added new file_picker_callback option to replace the old file_browser_callback the latter will still work though.
- Added new custom colors to textcolor plugin will be displayed if a color picker is provided also shows the latest colors.
- Added new color_picker_callback option to enable you to add custom color pickers to the editor.
- Added new advanced tabs to table/cell/row dialogs to enable you to select colors for border/background.
- Added new colorpicker plugin that lets you select colors from a hsv color picker.
- Added new tinymce.util.Color class to handle color parsing and converting.
- Added new colorpicker UI widget element lets you add a hsv color picker to any form/window.
- Added new textpattern plugin that allows you to use markdown like text patterns to format contents.
- Added new resize helper element that shows the current width & height while resizing.
- Added new "once" method to Editor and EventDispatcher enables since callback execution events.
- Added new jQuery like class under tinymce.dom.DomQuery it's exposed on editor instances (editor.$) and globally under (tinymce.$).

### Fixed
- Fixed so the default resize method for images are proportional shift/ctrl can be used to make an unproportional size.
- Fixed bug where the image_dimensions option of the image plugin would cause exceptions when it tried to update the size.
- Fixed bug where table cell dialog class field wasn't properly updated when editing an a table cell with an existing class.
- Fixed bug where Safari on Mac would produce webkit-fake-url for pasted images so these are now removed.
- Fixed bug where the nodeChange event would get fired before the selection was changed when clicking inside the current selection range.
- Fixed bug where valid_classes option would cause exception when it removed internal prefixed classes like mce-item-.
- Fixed bug where backspace would cause navigation in IE 8 on an inline element and after a caret formatting was applied.
- Fixed so placeholder images produced by the media plugin gets selected when inserted/edited.
- Fixed so it's possible to drag in images when the paste_data_images option is enabled. Might be useful for mail clients.
- Fixed so images doesn't get a width/height applied if the image_dimensions option is set to false useful for responsive contents.
- Fixed so it's possible to pass in an optional arguments object for the nodeChanged function to be passed to all nodechange event listeners.
- Fixed bug where media plugin embed code didn't update correctly.<|MERGE_RESOLUTION|>--- conflicted
+++ resolved
@@ -51,11 +51,8 @@
 - Renamed the `textpattern_patterns` option to `text_patterns` #TINY-8312
 - Moved the `hr` plugin's functionality to TinyMCE core #TINY-8313
 - Moved the `print` plugin's functionality to TinyMCE core #TINY-8314
-<<<<<<< HEAD
+- Renamed the `getShortEndedElements` Schema API to `getVoidElements` #TINY-8344
 - Changed default path delimiter symbol from `»` to `›` #TINY-8372
-=======
-- Renamed the `getShortEndedElements` Schema API to `getVoidElements` #TINY-8344
->>>>>>> b2073252
 
 ### Fixed
 - The object returned from the `editor.fire()` API was incorrect if the editor had been removed #TINY-8018
