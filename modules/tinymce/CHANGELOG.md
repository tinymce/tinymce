--- conflicted
+++ resolved
@@ -12,12 +12,7 @@
 
 ### Improved
 - Screen readers are now able to announce the highlighted menu item of link comboboxes. #TINY-9280
-<<<<<<< HEAD
-=======
 - Now `icon` field for dialog footer `togglebutton`s is not mandatory. #TINY-9757
-
-### Improved
->>>>>>> 5e2db552
 - Toolbar buttons and menu items were not disabled when they couldn't be used on noneditable content. #TINY-9669
 - Updated toolbar "More" button tooltip text from "More..." to "Reveal or hide more toolbar items". #TINY-9629
 
