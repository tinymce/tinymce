# Changelog
All notable changes to this project will be documented in this file.

The format is based on [Keep a Changelog](https://keepachangelog.com/en/1.0.0/),
and this project adheres to [Semantic Versioning](https://semver.org/spec/v2.0.0.html).

## Unreleased

<<<<<<< HEAD
### Fixed
- Typing after deleting formatted content could remove a space at the start of the typing. #TINY-9310
- The floating toolbar did not occupy the entire available space when the page had a flexbox layout. #TINY-9847

=======
>>>>>>> 77312aa5
### Added
- New `table_merge_content_on_paste` option which disables the merging behaviour when pasting a table inside an existing table. #TINY-9808
- New optional `defaultExpandedIds` and `onToggleExpand` options to the `tree` component config. #TINY-9653
- New optional `defaultSelectedId` option to the `tree` component config. #TINY-9715
- New `help_accessibility` option which displays the keyboard shortcut to access the help functionality in the statusbar. #TINY-9379
- New `accordion` plugin with the `InsertAccordion` command. #TINY-9730
- New `accordion` and `accordion-toggle` icons. #TINY-9789
- New `details_initial_state` and `details_serialized_state` options. #TINY-9732
- New `init_content_sync` option that initializes the editor iframe using `document.write` instead of `srcdoc`. #TINY-9818
- New `newdocument_content` option that changes the content that will be set when using the `New document` button. #TINY-9839
- New `editable_root` option that can be set to `false` to prevent editing of the editors root element. #TINY-9839
- New `editor.setEditableRoot` API that sets the editable state of the editor root element. #TINY-9839
- New `editor.hasEditableRoot` API that returns `true` or `false` depending on the editable state of the editor root element. #TINY-9839
- New `EditableRootStateChange` event that gets dispatched when the state of the editable root is changed. #TINY-9839

### Improved
- Screen readers are now able to announce the highlighted menu item of link comboboxes. #TINY-9280
- Now `icon` field for dialog footer `togglebutton`s is not mandatory. #TINY-9757
- Toolbar buttons and menu items were not disabled when they couldn't be used on noneditable content. #TINY-9669
- Updated toolbar "More" button tooltip text from "More..." to "Reveal or hide additional toolbar items". #TINY-9629
- Help text displayed at **Help > Help > Keyboard Navigation** re-written. #DOC-1936
- These characters '$', '~', '+', '|', '№', '`' are now considered as punctuation marks. Therefore, they will not increase the word count. #TINY-8122
- Updated the `codesample` plugin dialog and `template` plugin dialog to use the 'listbox' component to match other dialogs. #TINY-9630
- Quickbar toolbars are now positioned in the middle of the selection horizontally, if the selection contains more than one table cell. #TINY-8297
- Exposed `dataTransfer` property of drag and drop events for elements with a `contenteditable="false"` attribute. #TINY-9601

### Changed
- The `caption`, `address` and `dt` elements were allowed to have non-inline children elements when the editor schema was set to `html4`. #TINY-9768
- SVG icons for back and foreground colors now uses class instead of id to identify SVG elements that should change color. #TINY-9844
- The `a` elements were allowed to have non-inline child elements when the editor schema was set to `html4`. #TINY-9805

### Fixed
- Right clicking on a merge tag would result in different highlighting across browsers. #TINY-9848
- Command + backspace would not add an undo level on Mac. #TINY-8910
- Ctrl + backspace and Ctrl + delete would not restore correct caret position after redo. #TINY-8910
- In the tree component, a selected item in a directory would not stay selected after collapsing the directory. #TINY-9715
- Enabling or Disabling checkboxes would not set the correct classes and attributes. #TINY-4189
- Redial would in some situations cause select elements not to have an initial value selected when they should have. #TINY-9679
- Table toolbar was visible even if the table was within a noneditable host element. #TINY-9664
- Quickbar toolbars was shown for noneditable contents in a noneditable root. #TINY-9460
- Adding a newline in Chrome when the cursor was placed after a table could in some specific situations not generate the expected newline. #TINY-9813
- Show the calculated height and width of media embed elements in the `media` plugin dialog. #TINY-8714
- Removing an image that failed to upload from an empty paragraph would leave the paragraph without a padding br. #TINY-9696
- Allow a media embed element to be correctly resized when using the `media` plugin dialog by converting the media embed to a standalone iframe. #TINY-8714
- Inline alert in the "Search and Replace" dialog persisted when it wasn't necessary. #TINY-9704
- Context toolbars displayed the incorrect status for the `advlist` plugin buttons. #TINY-9680
- On iOS Safari, Korean characters were merging onto the previous line upon typing after inserting a newline by pressing Enter. #TINY-9746
- Initiating the editor with a table at the start would display resize handles even when the editor wasn't focused. #TINY-9748
- Backspace would in some situations delete the image after the cursor instead of before it as expected. #TINY-9807
- Directionality commands was setting the `dir` attribute on noneditable elements within a noneditable root. #TINY-9662
- The content of the dialog body could not be scrolled. #TINY-9668
- Some toolbar items were not rendering the `not-allowed` mouse cursor. #TINY-9758
- Formats were incorrectly applied to the closest editable element if the selection was in a noneditable context. #TINY-9678
- Formats were incorrectly removed to the closest editable element if the selection was in a noneditable context. #TINY-9678
- Formatter API `canApply` was not returning `false` when the selection was in a noneditable context. #TINY-9678
- When dragging image elements and dropping the image in the editor the `dragend` event would sometimes not fire on firefox. #TINY-9694
- It was possible to remove links in noneditable contents with the 'unlink' editor command. #TINY-9739
- Direction was not visually changing when using the Directionality plugin on an element which has the `direction` CSS property set. #TINY-9314
- Whitespace between transparent elements would incorrectly be converted into empty paragraphs. #TINY-9761
- Popups were not constrained within the scrollable container when in a shadow root. #TINY-9743
- Pressing arrow keys inside RTL elements would move the caret in an incorrect direction when moving over elements with the `contenteditable` attribute set to `false`. #TINY-9565
- Inserting table consecutively without focus in the editor would result in the table being inserted at the wrong position. #TINY-3909
- Pasting content into the editor would not fire an input event. #TINY-9829
- In some cases, the exiting a `blockquote` element could fail when the cursor was positioned at the end of the `blockquote`. #TINY-9794
- Templates containing an `<html>` tag were not parsed before being rendered for preview. #TINY-9867
- Typing after deleting formatted content could remove a space at the start of the typing. #TINY-9310
- Invalid markup in Notification and Dialog close buttons. #TINY-9849
- In dialogs, an incorrect `aria-describedby` attribute caused the body of the dialog to be announced when using a screen reader. #TINY-9816
- The sticky toolbar would not be rendered correctly when transitioning from the custom editor view to the main view. #TINY-9814

## 6.4.2 - 2023-04-26

### Fixed
- The editor would display a notification error when it fails to retirieve a blob image uri. #TINY-9604
- Menu buttons would have the Tabstopping behaviour in toolbar. #TINY-9723
- The `urlinput` dialog component would not open the typeahead dropdown when the input value was reset to an empty string. #TINY-9717
- Redial would in some situations cause select elements not to have an initial value selected when they should have. #TINY-9679
- Fixed the mouse pointer style from a text cursor to a default arrow pointer when hovering over the tree dialog component items. #TINY-9692
- Enabled variant of togglable `tox-button` and `tox-button--secondary` now supports `hover`/`active`/`focus`/`disabled` states. #TINY-9713
- Setting an invalid unit in the `fontsizeinput` would change it do the default value instead of reverting it back to the previous valid value. #TINY-9754
- Selection was not correctly scrolled horizontally into view when using the `selection.scrollIntoView` API. #TINY-9747
- Context toolbars displayed the incorrect status for the `advlist` plugin buttons. #TINY-9680
- The image would not be inserted when using the `quickimage` button on Chrome. #TINY-9769

## 6.4.1 - 2023-03-29

### Fixed
- The `fontsizeinput` increase and decrease size buttons now work on TinyMCE mobile. #TINY-9725
- The TinyMCE editor toolbar is now accessible for all screen widths; it no longer collapses into an inaccessible vertical line when the screen is scrolled horizontally. #TINY-9646
- Reverted the changes made, in TinyMCE 6.4.0, to UI button colors in focus, active, and enabled states. #TINY-9176

## 6.4.0 - 2023-03-15

### Added
- New `tree` component that can be used in dialog body panel. #TINY-9532
- `renderUI` property in the `Theme` type can now return a `Promise<RenderResult>` instead of `RenderResult`. #TINY-9556
- New `isEditable` API to `editor.selection` that returns true or false if the current selection is editable. #TINY-9462
- New `isEditable` API to `editor.dom` that returns true or false if the specified node is editable. #TINY-9462
- New `setText` and `setIcon` methods added to menu button and toolbar button API. #TINY-9268
- New `highlight_on_focus` option which enables highlighting the content area on focus. #TINY-9277
- New `fontsizeinput` toolbar item which allows the user to set the size via input and also increase and decrease it with `+` and `-` buttons. #TINY-9429
- Added `skipFocus` option to the `ToggleToolbarDrawer` command to preserve focus. #TINY-9337
- New `font_size_input_default_unit` option allows entry of numbers without a unit in `fontsizeinput`. They are then parsed as the set unit. If `font_size_input_default_unit` is not set the default is `pt`. #TINY-9585
- New `group` and `togglebutton` in view. #TINY-9523
- New `togglebutton` in dialog footer buttons. #TINY-9523
- Added `toggleFullscreen` to dialog API. #TINY-9528
- New `text-size-increase` and `text-size-decrease` icons. #TINY-9530
- New `xss_sanitization` option to allow disabling of XSS sanitization. #TINY-9600
- Added the top right close button of modal dialogs to the tabbing order. The 'x' button in these dialogs can now be accessed using keyboard navigation. #TINY-9520
- New `ui_mode` option for editor in scrollable containers support. #TINY-9414
- The sidebar element now has the accessibility role `region` when visible and the accessibility role `presentation` when hidden. #TINY-9517
- The `tox-custom-editor` class now has a border highlight when it is selected. #TINY-9673
- An element could be dropped onto the decendants of an element with a `contenteditable="false"` attribute. #TINY-9364
- Checkmark did not show in menu color swatches. #TINY-9395
- Add support for navigating inside the tree component using arrow keys and shift key. #TINY-9614

### Improved
- Direct invalid child text nodes of list elements are now wrapped in list item elements. #TINY-4818
- Templates are now be parsed before preview and insertion to make preview consistent with inserted template content and prevent XSS. #TINY-9244
- Pressing backspace on an empty line now preserves formatting on the previous empty line. #TINY-9454
- Pressing enter inside the `inputfontsize` input field now moves focus back into the editor content. #TINY-9598
- Drag and drop events for elements with a `contenteditable="false"` attribute now includes target element details. #TINY-9599
- Updated focus, active, and enabled colors of UI buttons for improved contrast against the UI color. #TINY-9176

### Changed
- The `link` plugins context menu items no longer appears for links that include elements with a `contenteditable="false"` attribute. #TINY-9491
- The formatting of elements with a `contenteditable="false"` attribute are no longer cloned to new cells when new table rows are created. #TINY-9449
- Changed the color of `@dialog-table-border-color`, and added right padding to the first cell of dialog table. #TINY-9380

### Fixed
- Sometimes the editor would finish initializing before the silver theme would have finished loading. #TINY-9556
- The `searchreplace` modal closed incorrectly when clicking outside of the alert that pops up when no match is found. #TINY-9443
- The text color or background color picker toolbar buttons did not update when the text color or background color was changed using the equivalent commands in the Format menu. #TINY-9439
- The `onSetup` api function would not run when defining custom group toolbar button. #TINY-9496
- The foreground and background menu icons would not properly update to display the last used color. #TINY-9497
- Added new `setIconFill` function to `NestedMenuItemInstanceApi`. #TINY-9497
- Pasting links to text would sometimes not generate the correct undo stack in Safari. #TINY-9489
- Toolbar split buttons in `advlist` plugin now show the correct state when the cursor is in a checklist. #TINY-5167
- Dragging transparent elements into transparent block elements could produce invalid nesting of transparents. #TINY-9231
- The `editor.insertContent` API would insert contents inside elements with a `contenteditable="false"` attribute if the selection was inside the element. #TINY-9462
- Closing a dialog would scroll down the document in Safari. #TINY-9148
- Inline headers would not work in some situations when the editor was moved too far right horizontally. #TINY-8977
- Quick toolbars were incorrectly rendered during the dragging of elements with a `contenteditable="false"` attribute. #TINY-9305
- Selection of images, horizontal rules, tables or elements with a `contenteditable="false"` attribute was possible if they were within an element with a `contenteditable="false"` attribute. #TINY-9473
- Ranged deletion of formatted text using selection or a keyboard shortcut would sometimes cause Blink- and Webkit-based browsers to insert interpreted tags upon typing. This could result in inconsistent tags. #TINY-9302
- Visual characters were rendered inside elements with a `contenteditable="false"` attribute. #TINY-9474
- Lists with an element with a `contenteditable="false"` attribute as their root were incorrectly editable using list API commands, toolbar buttons and menu items. #TINY-9458
- Color picker dialog would not update the preview color if the hex input value was prefixed with the `#` character. #TINY-9457
- Table cell selection was possible even if the element being selected was within an element with a `contenteditable="false"` attribute. #TINY-9459
- Table commands were modifying tables that were within an element with a `contenteditable="false"` attribute. #TINY-9459
- Fake carets were rendered for elements with a `contenteditable="false"` attribute and for tables within an element with a `contenteditable="false"` attribute. #TINY-9459
- Textareas with scrollbars in dialogs would not render rounded corners correctly on some browsers. #TINY-9331
- It was possible to open links inside the editor if the editor root was an element with a `contenteditable="false"` attribute. #TINY-9470
- Inline boundary was rendered for boundary elements that had a `contenteditable="false"` attribute. #TINY-9471
- Clicking on a disabled split button will no longer call the `onAction` callback. #TINY-9504
- The *Edit Link* dialog incorrectly retrieved the URL value when opened immediately after the link insertion. #TINY-7993
- The `ForwardDelete` and `Delete` editor commands were deleting content within elements with a `contenteditable="false"` attribute. #TINY-9477
- The Backspace and Forward Delete keys were deleting content within elements with a `contenteditable="false"` attribute. #TINY-9477
- Inserting newlines inside an editable element that was inside an element with a `contenteditable="false"` attribute root would sometimes try to split the editable element. #TINY-9461
- Creating a list in a table cell when the caret is in front of an anchor element would not properly include the anchor in the list. #TINY-6853
- Dragging and dropping elements with a `contenteditable="false"` attribute on table borders would remove the element on drop. #TINY-9021
- Elements with a `contenteditable="false"` attribute would be removed when dragged and dropped within a root element with a `contenteditable="false"` attribute. #TINY-9558
- Formatting could be applied or removed to list items with a `contenteditable="false"` attribute that were inside an element with a `contenteditable="false"` attribute. #TINY-9563
- Annotation were not removed if the annotation was deleted immediately after being created. #TINY-9399
- Inserting a link for a selection from quickbars did not preserve formatting. #TINY-9593
- Inline dialog position was not correct when the editor was not inline and was contained in a `fixed` or `absolute` positioned element. #TINY-9554
- Sticky toolbars did not fade transition when undocking in classic iframe mode. #TINY-9408
- Inserting elements that were not valid within the closest editing host would incorrectly split the editing host. #TINY-9595
- The `color_cols` option was not respected in the `forecolor` or `backcolor` color swatches. #TINY-9560
- Drag and dropping the last element with a `contenteditable="false"` attribute out of its parent block would not properly pad the parent block element. #TINY-9606
- Applying heading formats from `text_patterns` produced an invisible space before a word. #TINY-9603
- Opening color swatches caused the browser tab to crash when `color_cols` or other column option was set to 0. #TINY-9649
- Opening a menu button in the footer of a dialog after a redial threw an error. #TINY-9686
- After closing a view, the `more...` toolbar button disappeared if the editor had `toolbar_mode: 'sliding'` and the toolbar was opened. #TINY-9419
- Inline dialogs would open partially off screen when the toolbar had a small width. #TINY-9588
- The `autoresize` plugin would cause infinite resizing when `content_css` was set to `document`. #TINY-8872

## 6.3.2 - 2023-02-22

### Fixed
- Removed a workaround for ensuring stylesheets are loaded in an outdated version of webkit. #TINY-9433

## 6.3.1 - 2022-12-06

### Fixed
- HTML in messages for the `WindowManager.alert` and `WindowManager.confirm` APIs were not properly sanitized. #TINY-3548

## 6.3.0 - 2022-11-23

### Added
- New `expand` function added to `tinymce.selection` which expands the selection around the nearest word. #TINY-9001
- New `expand` function added to `tinymce.dom.RangeUtils` to return a new range expanded around the nearest word. #TINY-9001
- New `color_map_background` and `color_map_foreground` options which set the base colors used in the `backcolor` and `forecolor` toolbar buttons and menu items. #TINY-9184
- Added optional `storageKey` property to `colorinput` component and `colorswatch` fancy menu item. #TINY-9184
- New `addView` function added to `editor.ui.registry` which makes it possible to register custom editor views. #TINY-9210
- New `ToggleView` command which makes it possible to hide or show registered custom views. #TINY-9210
- New `color_default_foreground` and `color_default_background` options to set the initial default color for the `forecolor` and `backcolor` toolbar buttons and menu items. #TINY-9183
- New `getTransparentElements` function added to `tinymce.html.Schema` to return a map object of transparent HTML elements. #TINY-9172
- Added `ToggleToolbarDrawer` event to subscribe to toolbar’s opening and closing. #TINY-9271

### Changed
- Transparent elements, like anchors, are now allowed in the root of the editor body if they contain blocks. #TINY-9172
- Colorswatch keyboard navigation now starts on currently selected color if present in the colorswatch. #TINY-9283
- `setContent` is now allowed to accept any custom keys and values as a second options argument. #TINY-9143

### Improved
- Transparent elements, like anchors, can now contain block elements. #TINY-9172
- Colorswatch now displays a checkmark for selected color. #TINY-9283
- Color picker dialog now starts on the appropriate color for the cursor position. #TINY-9213

### Fixed
- Parsing media content would cause a memory leak, which for example occurred when using the `getContent` API. #TINY-9186
- Dragging a noneditable element toward the bottom edge would cause the page to scroll up. #TINY-9025
- Range expanding capabilities would behave inconsistently depending on where the cursor was placed. #TINY-9029
- Compilation errors were thrown when using TypeScript 4.8. #TINY-9161
- Line separator scrolling in floating toolbars. #TINY-8948
- A double bottom border appeared on inline mode editor for the `tinymce-5` skin. #TINY-9108
- The editor header showed up even with no menubar and toolbar configured. #TINY-8819
- Inline text pattern no longer triggers if it matches only the end but not the start. #TINY-8947
- Matches of inline text patterns that are similar are now managed correctly. #TINY-8949
- Using `editor.selection.getContent({ format: 'text' })` or `editor.getContent({ format: 'text' })` would sometimes deselect selected radio buttons. #TINY-9213
- The context toolbar prevented the user from placing the cursor at the edges of the editor. #TINY-8890
- The Quick Insert context toolbar provided by the `quickbars` plugin showed when the cursor was in a fake block caret. #TINY-9190
- The `editor.selection.getRng()` API was not returning a proper range on hidden editors in Firefox. #TINY-9259
- The `editor.selection.getBookmark()` API was not returning a proper bookmark on hidden editors in Firefox. #TINY-9259
- Dragging a noneditable element before or after another noneditable element now works correctly. #TINY-9253
- The restored selection after a redo or undo action was not scrolled into view. #TINY-9222
- A newline could not be inserted when the selection was restored from a bookmark after an inline element with a `contenteditable="false"` attribute. #TINY-9194
- The global `tinymce.dom.styleSheetLoader` was not affected by the `content_css_cors` option. #TINY-6037
- The caret was moved to the previous line when a text pattern executed a `mceInsertContent` command on Enter key when running on Firefox. #TINY-9193

## 6.2.0 - 2022-09-08

### Added
- New `text_patterns_lookup` option to provide additional text patterns dynamically. #TINY-8778
- New promotion element has been added to the default UI. It can be disabled using the new `promotion` option. #TINY-8840
- New `format_noneditable_selector` option to specify the `contenteditable="false"` elements that can be wrapped in a format. #TINY-8905
- Added `allow` as a valid attribute for the `iframe` element in the editor schema. #TINY-8939
- New `search` field in the `MenuButton` that shows a search field at the top of the menu, and refetches items when the search field updates. #TINY-8952

### Improved
- The formatter can now apply a format to a `contenteditable="false"` element by wrapping it. Configurable using the `format_noneditable_selector` option. #TINY-8905
- The autocompleter now supports a multiple character trigger using the new `trigger` configuration. #TINY-8887
- The formatter now applies some inline formats, such as color and font size, to list item elements when the entire item content is selected. #TINY-8961
- The installed and available plugin lists in the Help dialog are now sorted alphabetically. #TINY-9019
- Alignment can now be applied to more types of embedded media elements. #TINY-8687

### Changed
- The `@menubar-row-separator-color` oxide variable no longer affects the divider between the Menubar and Toolbar. It only controls the color of the separator lines drawn in multiline Menubars. #TINY-8632
- The `@toolbar-separator-color` oxide variable now affects the color of the separator between the Menubar and Toolbar only. #TINY-8632
- Available Premium plugins, which are listed by name in the Help dialog, are no longer translated. #TINY-9019

### Fixed
- The Autolink plugin did not work when text nodes in the content were fragmented. #TINY-3723
- Fixed multiple incorrect types on public APIs found while enabling TypeScript strict mode. #TINY-8806
- The number of blank lines returned from `editor.getContent({format: 'text'})` differed between browsers. #TINY-8579
- The editor focused via the `auto_focus` option was not scrolled into the viewport. #TINY-8785
- Adding spaces immediately after a `contenteditable="false"` block did not work properly in some circumstances. #TINY-8814
- Elements with only `data-*` custom attributes were sometimes removed when they should not be removed. #TINY-8755
- Selecting a figure with `class="image"` incorrectly highlighted the link toolbar button. #TINY-8832
- Specifying a single, non-default list style for the `advlist_bullet_styles` and `advlist_number_styles` options was not respected. #TINY-8721
- Fixed multiple issues that occurred when formatting `contenteditable` elements. #TINY-8905
- Spaces could be incorrectly added to `urlinput` dialog components (commonly but not exclusively presented in the *Insert/Edit Link* dialog) in certain cases. #TINY-8775
- The text patterns logic threw an error when there were fragmented text nodes in a paragraph. #TINY-8779
- Dragging a `contentEditable=false` element towards a document’s edge did not cause scrolling. #TINY-8874
- Parsing large documents no longer throws a `Maximum call stack size exceeded` exception. #TINY-6945
- DomParser filter matching was not checked between filters, which could lead to an exception in the parser. #TINY-8888
- `contenteditable="false"` lists can no longer be toggled; and `contenteditable="true"` list elements within these lists can no longer be indented, split into another list element, or appended to the previous list element by deletion. #TINY-8920
- Removed extra bottom padding in the context toolbar of the `tinymce-5` skin. #TINY-8980
- Fixed a regression where pressing **Enter** added or deleted content outside the selection. #TINY-9101
- Fixed a bug where pressing **Enter** deleted selected `contenteditable="false"` `<pre>` elements. #TINY-9101
- The `editor.insertContent()` API did not respect the `no_events` argument. #TINY-9140

### Deprecated
- The autocompleter configuration property, `ch`, has been deprecated. It will be removed in the next major release. Use the `trigger` property instead. #TINY-8887

## 6.1.2 - 2022-07-29

### Fixed
- Reverted the undo level fix in the `autolink` plugin as it caused duplicated content in some edge cases. #TINY-8936

## 6.1.1 - 2022-07-27

### Fixed
- Invalid special elements were not cleaned up correctly during sanitization. #TINY-8780
- An exception was thrown when deleting all content if the start or end of the document had a `contenteditable="false"` element. #TINY-8877
- When a sidebar was opened using the `sidebar_show` option, its associated toolbar button was not highlighted. #TINY-8873
- When converting a URL to a link, the `autolink` plugin did not fire an `ExecCommand` event, nor did it create an undo level. #TINY-8896
- Worked around a Firefox bug which resulted in cookies not being available inside the editor content. #TINY-8916
- `<pre>` content pasted into a `<pre>` block that had inline styles or was `noneditable` now merges correctly with the surrounding content. #TINY-8860
- After a `codesample` was pasted, the insertion point was placed incorrectly. #TINY-8861

## 6.1.0 - 2022-06-29

### Added
- New `sidebar_show` option to show the specified sidebar on initialization. #TINY-8710
- New `newline_behavior` option controls what happens when the Return or Enter key is pressed or the `mceInsertNewLine` command is used. #TINY-8458
- New `iframe_template_callback` option in the Media plugin. Patch provided by Namstel. #TINY-8684
- New `transparent` property for `iframe` dialog component. #TINY-8534
- New `removeAttributeFilter` and `removeNodeFilter` functions added to the DomParser and DOM Serializer APIs. #TINY-7847
- New `dispatchChange` function added to the UndoManager API to fire the change with current editor status as level and current undoManager layer as lastLevel. #TINY-8641

### Improved
- Clearer focus states for buttons while navigating with a keyboard. #TINY-8557
- Support annotating certain block elements directly when using the editor's Annotation API. #TINY-8698
- The `mceLink` command can now take the value `{ dialog: true }` to always open the link dialog. #TINY-8057
- All help dialog links to `https://www.tiny.cloud` now include `rel="noopener"` to avoid potential security issues. #TINY-8834

### Changed
- The `end_container_on_empty_block` option can now take a string of blocks, allowing the exiting of a blockquote element by pressing Enter or Return twice. #TINY-6559
- The default value for `end_container_on_empty_block` option has been changed to `'blockquote'`. #TINY-6559
- Link menu and toolbar buttons now always execute the `mceLink` command. #TINY-8057
- Toggling fullscreen mode when using the Fullscreen plugin now also fires the `ResizeEditor` event. #TINY-8701
- Getting the editor's text content now returns newlines instead of an empty string if more than one empty paragraph exists. #TINY-8578
- Custom elements are now treated as non-empty elements by the schema. #TINY-4784
- The autocompleter's menu HTML element is now positioned instead of the wrapper. #TINY-6476
- Choice menu items will now use the `'menuitemradio'` aria role to better reflect that only a single item can be active. #TINY-8602

### Fixed
- Some Template plugin option values were not escaped properly when doing replacement lookups with Regular Expressions. #TINY-7433
- Copy events were not dispatched in readonly mode. #TINY-6800
- `<pre>` tags were not preserved when copying and pasting. #TINY-7719
- The URL detection used for autolink and smart paste did not work if a path segment contained valid characters such as `!` and `:`. #TINY-8069
- In some cases pressing the Backspace or Delete key would incorrectly step into tables rather than remain outside. #TINY-8592
- Links opened when Alt+Enter or Option+Return was typed even when `preventDefault()` was called on the keydown event. #TINY-8661
- Inconsistent visual behavior between choosing Edit -> Select All and typing Ctrl+A or Cmd+A when a document contained an image. #TINY-4550
- Ctrl+Shift+Home/End or Cmd+Shift+Up-arrow/Down-arrow did not expand the selection to a `contenteditable="false"` element if the element was at the beginning or end of a document. #TINY-7795
- Triple-clicking did not select a paragraph in Google Chrome in some circumstances. #TINY-8215
- Images were not showing as selected when selected along with other content. #TINY-5947
- Selection direction was not stored or restored when getting or setting selection bookmarks. #TINY-8599
- When text within an inline boundary element was selected and the right-arrow key was pressed, the insertion point incorrectly moved to the left. #TINY-8601
- In some versions of Safari, the `editor.selection.isForward()` API could throw an exception due to an invalid selection. #TINY-8686
- The selection is no longer incorrectly moved inside a comment by the `editor.selection.normalize()` API. #TINY-7817
- The `InsertParagraph` or `mceInsertNewLine` commands did not delete the current selection like the native command does. #TINY-8606
- The `InsertLineBreak` command did not replace selected content. #TINY-8458
- If selected content straddled a parent and nested list, cutting the selection did not always set the list style to `'none'` on the parent list. #TINY-8078
- Delete operations could behave incorrectly if the selection contains a `contenteditable="false"` element located at the edge of content. #TINY-8729
- Spaces were not added correctly on some browsers when the insertion point was immediately before or after a `contenteditable="false"` block element. #TINY-8588
- Images that used a Data URI were corrupted when the data wasn't base64 encoded. #TINY-8337
- `uploadImages` no longer triggers two change events if there is a removal of images on upload. #TINY-8641
- Preview and Insert Template dialogs now display the correct content background color when using dark skins. #TINY-8534
- Dialogs no longer exceed window height on smaller screens. #TINY-8146
- UI components, such as dialogs, would in some cases cause the Esc keyup event to incorrectly trigger inside the editor. #TINY-7005
- Fixed incorrect word breaks in menus when the menu presented with a scrollbar. #TINY-8572
- Notifications did not properly reposition when toggling fullscreen mode. #TINY-8701
- Text alignments, such as flush left and centered, could not be applied to `<pre>` elements. #TINY-7715
- Indenting or outdenting list items inside a block element that was inside another list item did not work. #TINY-7209
- Changing the list type of a list within another block element altered the parent element that contained that list. #TINY-8068
- Pasting columns in tables could, in some circumstances, result in an invalid table. #TINY-8040
- Copying columns in tables could sometimes result in an invalid copy. #TINY-8040
- Changing table properties with the `table_style_by_css` option set to `false` would sometimes reset the table width. #TINY-8758
- Custom elements added to otherwise blank lines were removed during serialization. #TINY-4784
- The editor's autocompleter was not triggered at the start of nested list items. #TINY-8759
- Some function types in the TreeWalker API missed that it could return `undefined`. #TINY-8592
- Nuget packages for .NET and .NET Core are now configured to copy TinyMCE into `/wwwroot/lib/` when TinyMCE is installed into a project. #TINY-8611

## 6.0.3 - 2022-05-25

### Fixed
- Could not remove values when multiple cells were selected with the cell properties dialog. #TINY-8625
- Could not remove values when multiple rows were selected with the row properties dialog. #TINY-8625
- Empty lines that were formatted in a ranged selection using the `format_empty_lines` option were not kept in the serialized content. #TINY-8639
- The `s` element was missing from the default schema text inline elements. #TINY-8639
- Some text inline elements specified via the schema were not removed when empty by default. #TINY-8639

## 6.0.2 - 2022-04-27

### Fixed
- Some media elements wouldn't update when changing the source URL. #TINY-8660
- Inline toolbars flickered when switching between editors. #TINY-8594
- Multiple inline toolbars were shown if focused too quickly. #TINY-8503
- Added background and additional spacing for the text labeled buttons in the toolbar to improve visual clarity. #TINY-8617
- Toolbar split buttons with text used an incorrect width on touch devices. #TINY-8647

## 6.0.1 - 2022-03-23

### Fixed
- Fixed the dev ZIP missing the required `bin` scripts to build from the source. #TINY-8542
- Fixed a regression whereby text patterns couldn't be updated at runtime. #TINY-8540
- Fixed an issue where tables with colgroups could be copied incorrectly in some cases. #TINY-8568
- Naked buttons better adapt to various background colors, improved text contrast in notifications. #TINY-8533
- The autocompleter would not fire the `AutocompleterStart` event nor close the menu in some cases. #TINY-8552
- It wasn't possible to select text right after an inline noneditable element. #TINY-8567
- Fixed a double border showing for the `tinymce-5` skin when using `toolbar_location: 'bottom'`. #TINY-8564
- Clipboard content was not generated correctly when cutting and copying `contenteditable="false"` elements. #TINY-8563
- Fixed the box-shadow getting clipped in autocompletor popups. #TINY-8573
- The `buttonType` property did not work for dialog footer buttons. #TINY-8582
- Fix contrast ratio for error messages. #TINY-8586

## 6.0.0 - 2022-03-03

### Added
- New `editor.options` API to replace the old `editor.settings` and `editor.getParam` APIs. #TINY-8206
- New `editor.annotator.removeAll` API to remove all annotations by name. #TINY-8195
- New `Resource.unload` API to make it possible to unload resources. #TINY-8431
- New `FakeClipboard` API on the `tinymce` global. #TINY-8353
- New `dispatch()` function to replace the now deprecated `fire()` function in various APIs. #TINY-8102
- New `AutocompleterStart`, `AutocompleterUpdate` and `AutocompleterEnd` events. #TINY-8279
- New `mceAutocompleterClose`, `mceAutocompleterReload` commands. #TINY-8279
- New `mceInsertTableDialog` command to open the insert table dialog. #TINY-8273
- New `slider` dialog component. #TINY-8304
- New `imagepreview` dialog component, allowing preview and zoom of any image URL. #TINY-8333
- New `buttonType` property on dialog button components, supporting `toolbar` style in addition to `primary` and `secondary`. #TINY-8304
- The `tabindex` attribute is now copied from the target element to the iframe. #TINY-8315

### Improved
- New default theme styling for TinyMCE 6 facelift with old skin available as `tinymce-5` and `tinymce-5-dark`. #TINY-8373
- The default height of editor has been increased from `200px` to `400px` to improve the usability of the editor. #TINY-6860
- The upload results returned from the `editor.uploadImages()` API now includes a `removed` flag, reflecting if the image was removed after a failed upload. #TINY-7735
- The `ScriptLoader`, `StyleSheetLoader`, `AddOnManager`, `PluginManager` and `ThemeManager` APIs will now return a `Promise` when loading resources instead of using callbacks. #TINY-8325
- A `ThemeLoadError` event is now fired if the theme fails to load. #TINY-8325
- The `BeforeSetContent` event will now include the actual serialized content when passing in an `AstNode` to the `editor.setContent` API. #TINY-7996
- Improved support for placing the caret before or after noneditable elements within the editor. #TINY-8169
- Calls to `editor.selection.setRng` now update the caret position bookmark used when focus is returned to the editor. #TINY-8450
- The `emoticon` plugin dialog, toolbar and menu item has been updated to use the more accurate `Emojis` term. #TINY-7631
- The dialog `redial` API will now only rerender the changed components instead of the whole dialog. #TINY-8334
- The dialog API `setData` method now uses a deep merge algorithm to support partial nested objects. #TINY-8333
- The dialog spec `initialData` type is now `Partial<T>` to match the underlying implementation details. #TINY-8334
- Notifications no longer require a timeout to disable the close button. #TINY-6679
- The editor theme is now fetched in parallel with the icons, language pack and plugins. #TINY-8453

### Changed
- TinyMCE is now MIT licensed. #TINY-2316
- Moved the `paste` plugin's functionality to TinyMCE core. #TINY-8310
- The `paste_data_images` option now defaults to `true`. #TINY-8310
- Moved the `noneditable` plugin to TinyMCE core. #TINY-8311
- Renamed the `noneditable_noneditable_class` option to `noneditable_class`. #TINY-8311
- Renamed the `noneditable_editable_class` option to `editable_class`. #TINY-8311
- Moved the `textpattern` plugin to TinyMCE core. #TINY-8312
- Renamed the `textpattern_patterns` option to `text_patterns`. #TINY-8312
- Moved the `hr` plugin's functionality to TinyMCE core. #TINY-8313
- Moved the `print` plugin's functionality to TinyMCE core. #TINY-8314
- Moved non-UI table functionality to core. #TINY-8273
- The `DomParser` API no longer uses a custom parser internally and instead uses the native `DOMParser` API. #TINY-4627
- The `editor.getContent()` API can provide custom content by preventing and overriding `content` in the `BeforeGetContent` event. This makes it consistent with the `editor.selection.getContent()` API. #TINY-8018
- The `editor.setContent()` API can now be prevented using the `BeforeSetContent` event. This makes it consistent with the `editor.selection.setContent()` API. #TINY-8018
- Add-ons such as plugins and themes are no longer constructed using the `new` operator. #TINY-8256
- A number of APIs that were not proper classes, are no longer constructed using the `new` operator. #TINY-8322
- The Editor commands APIs will no longer fallback to executing the browsers native command functionality. #TINY-7829
- The Editor query command APIs will now return `false` or an empty string on removed editors. #TINY-7829
- The `mceAddEditor` and `mceToggleEditor` commands now take an object as their value to specify the id and editor options. #TINY-8138
- The `mceInsertTable` command can no longer open the insert table dialog. Use the `mceInsertTableDialog` command instead. #TINY-8273
- The `plugins` option now returns a `string` array instead of a space separated string. #TINY-8455
- The `media` plugin no longer treats `iframe`, `video`, `audio` or `object` elements as "special" and will validate the contents against the schema. #TINY-8382
- The `images_upload_handler` option is no longer passed a `success` or `failure` callback and instead requires a `Promise` to be returned with the upload result. #TINY-8325
- The `tinymce.settings` global property is no longer set upon initialization. #TINY-7359
- The `change` event is no longer fired on first modification. #TINY-6920
- The `GetContent` event will now always pass a `string` for the `content` property. #TINY-7996
- Changed the default tag for the strikethrough format to the `s` tag when using a html 5 schema. #TINY-8262
- The `strike` tag is automatically converted to the `s` tag when using a html 5 schema. #TINY-8262
- Aligning a table to the left or right will now use margin styling instead of float styling. #TINY-6558
- The `:` control character has been changed to `~` for the schema `valid_elements` and `extended_valid_elements` options. #TINY-6726
- The `primary` property on dialog buttons has been deprecated. Use the new `buttonType` property instead. #TINY-8304
- Changed the default statusbar element path delimiter from `»` to `›`. #TINY-8372
- Replaced the `Powered by Tiny` branding text with the Tiny logo. #TINY-8371
- The default minimum height of editor has been changed to 100px to prevent the UI disappearing while resizing. #TINY-6860
- RGB colors are no longer converted to hex values when parsing or serializing content. #TINY-8163
- Replaced the `isDisabled()` function with an `isEnabled()` function for various APIs. #TINY-8101
- Replaced the `enable()` and `disable()` functions with a `setEnabled(state)` function in various APIs. #TINY-8101
- Replaced the `disabled` property with an `enabled` property in various APIs. #TINY-8101
- Replaced the `disable(name)` and `enable(name)` functions with a `setEnabled(name, state)` function in the Dialog APIs. #TINY-8101
- Renamed the `tinymce.Env.os.isOSX` API to `tinymce.Env.os.isMacOS`. #TINY-8175
- Renamed the `tinymce.Env.browser.isChrome` API to `tinymce.Env.browser.isChromium` to better reflect its functionality. #TINY-8300
- Renamed the `getShortEndedElements` Schema API to `getVoidElements`. #TINY-8344
- Renamed the `font_formats` option to `font_family_formats`. #TINY-8328
- Renamed the `fontselect` toolbar button and `fontformats` menu item to `fontfamily`. #TINY-8328
- Renamed the `fontsize_formats` option to `font_size_formats`. #TINY-8328
- Renamed the `fontsizeselect` toolbar button and `fontsizes` menu item to `fontsize`. #TINY-8328
- Renamed the `formatselect` toolbar button and `blockformats` menu item to `blocks`. #TINY-8328
- Renamed the `styleselect` toolbar button and `formats` menu item to `styles`. #TINY-8328
- Renamed the `lineheight_formats` option to `line_height_formats`. #TINY-8328
- Renamed the `getWhiteSpaceElements()` function to `getWhitespaceElements()` in the `Schema` API. #TINY-8102
- Renamed the `mceInsertClipboardContent` command `content` property to `html` to better reflect what data is passed. #TINY-8310
- Renamed the `default_link_target` option to `link_default_target` for both `link` and `autolink` plugins. #TINY-4603
- Renamed the `rel_list` option to `link_rel_list` for the `link` plugin. #TINY-4603
- Renamed the `target_list` option to `link_target_list` for the `link` plugin. #TINY-4603
- The default value for the `link_default_protocol` option has been changed to `https` instead of `http`. #TINY-7824
- The default value for the `element_format` option has been changed to `html`. #TINY-8263
- The default value for the `schema` option has been changed to `html5`. #TINY-8261
- The default value for the `table_style_by_css` option has been changed to `true`. #TINY-8259
- The default value for the `table_use_colgroups` option has been changed to `true`. #TINY-8259

### Fixed
- The object returned from the `editor.fire()` API was incorrect if the editor had been removed. #TINY-8018
- The `editor.selection.getContent()` API did not respect the `no_events` argument. #TINY-8018
- The `editor.annotator.remove` API did not keep selection when removing the annotation. #TINY-8195
- The `GetContent` event was not fired when getting `tree` or `text` formats using the `editor.selection.getContent()` API. #TINY-8018
- The `beforeinput` and `input` events would sometimes not fire as expected when deleting content. #TINY-8168 #TINY-8329
- The `table` plugin would sometimes not correctly handle headers in the `tfoot` section. #TINY-8104
- The `silver` theme UI was incorrectly rendered before plugins had initialized. #TINY-8288
- The aria labels for the color picker dialog were not translated. #TINY-8381
- Fixed sub-menu items not read by screen readers. Patch contributed by westonkd. #TINY-8417
- Dialog labels and other text-based UI properties did not escape HTML markup. #TINY-7524
- Anchor elements would render incorrectly when using the `allow_html_in_named_anchor` option. #TINY-3799
- The `AstNode` HTML serializer did not serialize `pre` or `textarea` elements correctly when they contained newlines. #TINY-8446
- Fixed sub-menu items not read by screen readers. Patch contributed by westonkd. #TINY-8417
- The Home or End keys would move out of a editable element contained within a noneditable element. #TINY-8201
- Dialogs could not be opened in inline mode before the editor had been rendered. #TINY-8397
- Clicking on menu items could cause an unexpected console warning if the `onAction` function caused the menu to close. #TINY-8513
- Fixed various color and contrast issues for the dark skins. #TINY-8527

### Removed
- Removed support for Microsoft Internet Explorer 11. #TINY-8194 #TINY-8241
- Removed support for Microsoft Word from the opensource paste functionality. #TINY-7493
- Removed support for the `plugins` option allowing a mixture of a string array and of space separated strings. #TINY-8399
- Removed support for the deprecated `false` value for the `forced_root_block` option. #TINY-8260
- Removed the jQuery integration. #TINY-4519
- Removed the `imagetools` plugin, which is now classified as a Premium plugin. #TINY-8209
- Removed the `imagetools` dialog component. #TINY-8333
- Removed the `toc` plugin, which is now classified as a Premium plugin. #TINY-8250
- Removed the `tabfocus` plugin. #TINY-8315
- Removed the `textpattern` plugin's API as part of moving it to core. #TINY-8312
- Removed the `table` plugin's API. #TINY-8273
- Removed the callback for the `EditorUpload` API. #TINY-8325
- Removed the legacy browser detection properties from the `Env` API. #TINY-8162
- Removed the `filterNode` method from the `DomParser` API. #TINY-8249
- Removed the `SaxParser` API. #TINY-8218
- Removed the `tinymce.utils.Promise` API. #TINY-8241
- Removed the `toHex` function for the `DOMUtils` and `Styles` APIs. #TINY-8163
- Removed the `execCommand` handler function from the plugin and theme interfaces. #TINY-7829
- Removed the `editor.settings` property as it has been replaced by the new Options API. #TINY-8236
- Removed the `shortEnded` and `fixed` properties on `tinymce.html.Node` class. #TINY-8205
- Removed the `mceInsertRawHTML` command. #TINY-8214
- Removed the style field from the `image` plugin dialog advanced tab. #TINY-3422
- Removed the `paste_filter_drop` option as native drag and drop handling is no longer supported. #TINY-8511
- Removed the legacy `mobile` theme. #TINY-7832
- Removed the deprecated `$`, `Class`, `DomQuery` and `Sizzle` APIs. #TINY-4520 #TINY-8326
- Removed the deprecated `Color`, `JSON`, `JSONP` and `JSONRequest`. #TINY-8162
- Removed the deprecated `XHR` API. #TINY-8164
- Removed the deprecated `setIconStroke` Split Toolbar Button API. #TINY-8162
- Removed the deprecated `editors` property from `EditorManager`. #TINY-8162
- Removed the deprecated `execCallback` and `setMode` APIs from `Editor`. #TINY-8162
- Removed the deprecated `addComponents` and `dependencies` APIs from `AddOnManager`. #TINY-8162
- Removed the deprecated `clearInterval`, `clearTimeout`, `debounce`, `requestAnimationFrame`, `setInterval`, `setTimeout` and `throttle` APIs from `Delay`. #TINY-8162
- Removed the deprecated `Schema` options. #TINY-7821
- Removed the deprecated `file_browser_callback_types`, `force_hex_style_colors` and `images_dataimg_filter` options. #TINY-7823
- Removed the deprecated `filepicker_validator_handler`, `force_p_newlines`, `gecko_spellcheck`, `tab_focus`, `table_responsive_width` and `toolbar_drawer` options. #TINY-7820
- Removed the deprecated `media_scripts` option in the `media` plugin. #TINY-8421
- Removed the deprecated `editor_deselector`, `editor_selector`, `elements`, `mode` and `types` legacy TinyMCE init options. #TINY-7822
- Removed the deprecated `content_editable_state` and `padd_empty_with_br` options. #TINY-8400
- Removed the deprecated `autoresize_on_init` option from the `autoresize` plugin. #TINY-8400
- Removed the deprecated `fullpage`, `spellchecker`, `bbcode`, `legacyoutput`, `colorpicker`, `contextmenu` and `textcolor` plugins. #TINY-8192
- Removed the undocumented `editor.editorCommands.hasCustomCommand` API. #TINY-7829
- Removed the undocumented `mceResetDesignMode`, `mceRepaint` and `mceBeginUndoLevel` commands. #TINY-7829

### Deprecated
- The dialog button component's `primary` property has been deprecated and will be removed in the next major release. Use the new `buttonType` property instead. #TINY-8304
- The `fire()` function of `tinymce.Editor`, `tinymce.dom.EventUtils`, `tinymce.dom.DOMUtils`, `tinymce.util.Observable` and `tinymce.util.EventDispatcher` has been deprecated and will be removed in the next major release. Use the `dispatch()` function instead. #TINY-8102
- The `content` property on the `SetContent` event has been deprecated and will be removed in the next major release. #TINY-8457
- The return value of the `editor.setContent` API has been deprecated and will be removed in the next major release. #TINY-8457

## 5.10.3 - 2022-02-09

### Fixed
- Alignment would sometimes be removed on parent elements when changing alignment on certain inline nodes, such as images. #TINY-8308
- The `fullscreen` plugin would reset the scroll position when exiting fullscreen mode. #TINY-8418

## 5.10.2 - 2021-11-17

### Fixed
- Internal selectors were appearing in the style list when using the `importcss` plugin. #TINY-8238

## 5.10.1 - 2021-11-03

### Fixed
- The iframe aria help text was not read by some screen readers. #TINY-8171
- Clicking the `forecolor` or `backcolor` toolbar buttons would do nothing until selecting a color. #TINY-7836
- Crop functionality did not work in the `imagetools` plugin when the editor was rendered in a shadow root. #TINY-6387
- Fixed an exception thrown on Safari when closing the `searchreplace` plugin dialog. #TINY-8166
- The `autolink` plugin did not convert URLs to links when starting with a bracket. #TINY-8091
- The `autolink` plugin incorrectly created nested links in some cases. #TINY-8091
- Tables could have an incorrect height set on rows when rendered outside of the editor. #TINY-7699
- In certain circumstances, the table of contents plugin would incorrectly add an extra empty list item. #TINY-4636
- The insert table grid menu displayed an incorrect size when re-opening the grid. #TINY-6532
- The word count plugin was treating the zero width space character (`&#8203;`) as a word. #TINY-7484

## 5.10.0 - 2021-10-11

### Added
- Added a new `URI.isDomSafe(uri)` API to check if a URI is considered safe to be inserted into the DOM. #TINY-7998
- Added the `ESC` key code constant to the `VK` API. #TINY-7917
- Added a new `deprecation_warnings` setting for turning off deprecation console warning messages. #TINY-8049

### Improved
- The `element` argument of the `editor.selection.scrollIntoView()` API is now optional, and if it is not provided the current selection will be scrolled into view. #TINY-7291

### Changed
- The deprecated `scope` attribute is no longer added to `td` cells when converting a row to a header row. #TINY-7731
- The number of `col` elements is normalized to match the number of columns in a table after a table action. #TINY-8011

### Fixed
- Fixed a regression that caused block wrapper formats to apply and remove incorrectly when using a collapsed selection with multiple words. #TINY-8036
- Resizing table columns in some scenarios would resize the column to an incorrect position. #TINY-7731
- Inserting a table where the parent element had padding would cause the table width to be incorrect. #TINY-7991
- The resize backdrop element did not have the `data-mce-bogus="all"` attribute set to prevent it being included in output. #TINY-7854
- Resize handles appeared on top of dialogs and menus when using an inline editor. #TINY-3263
- Fixed the `autoresize` plugin incorrectly scrolling to the top of the editor content in some cases when changing content. #TINY-7291
- Fixed the `editor.selection.scrollIntoView()` type signature, as it incorrectly required an `Element` instead of `HTMLElement`. #TINY-7291
- Table cells that were both row and column headers did not retain the correct state when converting back to a regular row or column. #TINY-7709
- Clicking beside a non-editable element could cause the editor to incorrectly scroll to the top of the content. #TINY-7062
- Clicking in a table cell, with a non-editable element in an adjacent cell, incorrectly caused the non-editable element to be selected. #TINY-7736
- Split toolbar buttons incorrectly had nested `tabindex="-1"` attributes. #TINY-7879
- Fixed notifications rendering in the wrong place initially and when the page was scrolled. #TINY-7894
- Fixed an exception getting thrown when the number of `col` elements didn't match the number of columns in a table. #TINY-7041 #TINY-8011
- The table selection state could become incorrect after selecting a noneditable table cell. #TINY-8053
- As of Mozilla Firefox 91, toggling fullscreen mode with `toolbar_sticky` enabled would cause the toolbar to disappear. #TINY-7873
- Fixed URLs not cleaned correctly in some cases in the `link` and `image` plugins. #TINY-7998
- Fixed the `image` and `media` toolbar buttons incorrectly appearing to be in an inactive state in some cases. #TINY-3463
- Fixed the `editor.selection.selectorChanged` API not firing if the selector matched the current selection when registered in some cases. #TINY-3463
- Inserting content into a `contenteditable="true"` element that was contained within a `contenteditable="false"` element would move the selection to an incorrect location. #TINY-7842
- Dragging and dropping `contenteditable="false"` elements could result in the element being placed in an unexpected location. #TINY-7917
- Pressing the Escape key would not cancel a drag action that started on a `contenteditable="false"` element within the editor. #TINY-7917
- `video` and `audio` elements were unable to be played when the `media` plugin live embeds were enabled in some cases. #TINY-7674
- Pasting images would throw an exception if the clipboard `items` were not files (for example, screenshots taken from gnome-software). Patch contributed by cedric-anne. #TINY-8079

### Deprecated
- Several APIs have been deprecated. See the release notes section for information. #TINY-8023 #TINY-8063
- Several Editor settings have been deprecated. See the release notes section for information. #TINY-8086
- The Table of Contents and Image Tools plugins will be classified as Premium plugins in the next major release. #TINY-8087
- Word support in the `paste` plugin has been deprecated and will be removed in the next major release. #TINY-8087

## 5.9.2 - 2021-09-08

### Fixed
- Fixed an exception getting thrown when disabling events and setting content. #TINY-7956
- Delete operations could behave incorrectly if the selection crossed a table boundary. #TINY-7596

## 5.9.1 - 2021-08-27

### Fixed
- Published TinyMCE types failed to compile in strict mode. #TINY-7915
- The `TableModified` event sometimes didn't fire when performing certain table actions. #TINY-7916

## 5.9.0 - 2021-08-26

### Added
- Added a new `mceFocus` command that focuses the editor. Equivalent to using `editor.focus()`. #TINY-7373
- Added a new `mceTableToggleClass` command which toggles the provided class on the currently selected table. #TINY-7476
- Added a new `mceTableCellToggleClass` command which toggles the provided class on the currently selected table cells. #TINY-7476
- Added a new `tablecellvalign` toolbar button and menu item for vertical table cell alignment. #TINY-7477
- Added a new `tablecellborderwidth` toolbar button and menu item to change table cell border width. #TINY-7478
- Added a new `tablecellborderstyle` toolbar button and menu item to change table cell border style. #TINY-7478
- Added a new `tablecaption` toolbar button and menu item to toggle captions on tables. #TINY-7479
- Added a new `mceTableToggleCaption` command that toggles captions on a selected table. #TINY-7479
- Added a new `tablerowheader` toolbar button and menu item to toggle the header state of row cells. #TINY-7478
- Added a new `tablecolheader` toolbar button and menu item to toggle the header state of column cells. #TINY-7482
- Added a new `tablecellbordercolor` toolbar button and menu item to select table cell border colors, with an accompanying setting `table_border_color_map` to customize the available values. #TINY-7480
- Added a new `tablecellbackgroundcolor` toolbar button and menu item to select table cell background colors, with an accompanying setting `table_background_color_map` to customize the available values. #TINY-7480
- Added a new `language` menu item and toolbar button to add `lang` attributes to content, with an accompanying `content_langs` setting to specify the languages available. #TINY-6149
- A new `lang` format is now available that can be used with `editor.formatter`, or applied with the `Lang` editor command. #TINY-6149
- Added a new `language` icon for the `language` toolbar button. #TINY-7670
- Added a new `table-row-numbering` icon. #TINY-7327
- Added new plugin commands: `mceEmoticons` (Emoticons), `mceWordCount` (Word Count), and `mceTemplate` (Template). #TINY-7619
- Added a new `iframe_aria_text` setting to set the iframe title attribute. #TINY-1264
- Added a new DomParser `Node.children()` API to return all the children of a `Node`. #TINY-7756

### Improved
- Sticky toolbars can now be offset from the top of the page using the new `toolbar_sticky_offset` setting. #TINY-7337
- Fancy menu items now accept an `initData` property to allow custom initialization data. #TINY-7480
- Improved the load time of the `fullpage` plugin by using the existing editor schema rather than creating a new one. #TINY-6504
- Improved the performance when UI components are rendered. #TINY-7572
- The context toolbar no longer unnecessarily repositions to the top of large elements when scrolling. #TINY-7545
- The context toolbar will now move out of the way when it overlaps with the selection, such as in table cells. #TINY-7192
- The context toolbar now uses a short animation when transitioning between different locations. #TINY-7740
- `Env.browser` now uses the User-Agent Client Hints API where it is available. #TINY-7785
- Icons with a `-rtl` suffix in their name will now automatically be used when the UI is rendered in right-to-left mode. #TINY-7782
- The `formatter.match` API now accepts an optional `similar` parameter to check if the format partially matches. #TINY-7712
- The `formatter.formatChanged` API now supports providing format variables when listening for changes. #TINY-7713
- The formatter will now fire `FormatApply` and `FormatRemove` events for the relevant actions. #TINY-7713
- The `autolink` plugin link detection now permits custom protocols. #TINY-7714
- The `autolink` plugin valid link detection has been improved. #TINY-7714

### Changed
- Changed the load order so content CSS is loaded before the editor is populated with content. #TINY-7249
- Changed the `emoticons`, `wordcount`, `code`, `codesample`, and `template` plugins to open dialogs using commands. #TINY-7619
- The context toolbar will no longer show an arrow when it overlaps the content, such as in table cells. #TINY-7665
- The context toolbar will no longer overlap the statusbar for toolbars using `node` or `selection` positions. #TINY-7666

### Fixed
- The `editor.fire` API was incorrectly mutating the original `args` provided. #TINY-3254
- Unbinding an event handler did not take effect immediately while the event was firing. #TINY-7436
- Binding an event handler incorrectly took effect immediately while the event was firing. #TINY-7436
- Unbinding a native event handler inside the `remove` event caused an exception that blocked editor removal. #TINY-7730
- The `SetContent` event contained the incorrect `content` when using the `editor.selection.setContent()` API. #TINY-3254
- The editor content could be edited after calling `setProgressState(true)` in iframe mode. #TINY-7373
- Tabbing out of the editor after calling `setProgressState(true)` behaved inconsistently in iframe mode. #TINY-7373
- Flash of unstyled content while loading the editor because the content CSS was loaded after the editor content was rendered. #TINY-7249
- Partially transparent RGBA values provided in the `color_map` setting were given the wrong hex value. #TINY-7163
- HTML comments with mismatched quotes were parsed incorrectly under certain circumstances. #TINY-7589
- The editor could crash when inserting certain HTML content. #TINY-7756
- Inserting certain HTML content into the editor could result in invalid HTML once parsed. #TINY-7756
- Links in notification text did not show the correct mouse pointer. #TINY-7661
- Using the Tab key to navigate into the editor on Microsoft Internet Explorer 11 would incorrectly focus the toolbar. #TINY-3707
- The editor selection could be placed in an incorrect location when undoing or redoing changes in a document containing `contenteditable="false"` elements. #TINY-7663
- Menus and context menus were not closed when clicking into a different editor. #TINY-7399
- Context menus on Android were not displayed when more than one HTML element was selected. #TINY-7688
- Disabled nested menu items could still be opened. #TINY-7700
- The nested menu item chevron icon was not fading when the menu item was disabled. #TINY-7700
- `imagetools` buttons were incorrectly enabled for remote images without `imagetools_proxy` set. #TINY-7772
- Only table content would be deleted when partially selecting a table and content outside the table. #TINY-6044
- The table cell selection handling was incorrect in some cases when dealing with nested tables. #TINY-6298
- Removing a table row or column could result in the cursor getting placed in an invalid location. #TINY-7695
- Pressing the Tab key to navigate through table cells did not skip noneditable cells. #TINY-7705
- Clicking on a noneditable table cell did not show a visual selection like other noneditable elements. #TINY-7724
- Some table operations would incorrectly cause table row attributes and styles to be lost. #TINY-6666
- The selection was incorrectly lost when using the `mceTableCellType` and `mceTableRowType` commands. #TINY-6666
- The `mceTableRowType` was reversing the order of the rows when converting multiple header rows back to body rows. #TINY-6666
- The table dialog did not always respect the `table_style_with_css` option. #TINY-4926
- Pasting into a table with multiple cells selected could cause the content to be pasted in the wrong location. #TINY-7485
- The `TableModified` event was not fired when pasting cells into a table. #TINY-6939
- The table paste column before and after icons were not flipped in RTL mode. #TINY-7851
- Fixed table corruption when deleting a `contenteditable="false"` cell. #TINY-7891
- The `dir` attribute was being incorrectly applied to list items. #TINY-4589
- Applying selector formats would sometimes not apply the format correctly to elements in a list. #TINY-7393
- For formats that specify an attribute or style that should be removed, the formatter `match` API incorrectly returned `false`. #TINY-6149
- The type signature on the `formatter.matchNode` API had the wrong return type (was `boolean` but should have been `Formatter | undefined`). #TINY-6149
- The `formatter.formatChanged` API would ignore the `similar` parameter if another callback had already been registered for the same format. #TINY-7713
- The `formatter.formatChanged` API would sometimes not run the callback the first time the format was removed. #TINY-7713
- Base64 encoded images with spaces or line breaks in the data URI were not displayed correctly. Patch contributed by RoboBurned.

### Deprecated
- The `bbcode`, `fullpage`, `legacyoutput`, and `spellchecker` plugins have been deprecated and marked for removal in the next major release. #TINY-7260

## 5.8.2 - 2021-06-23

### Fixed
- Fixed an issue when pasting cells from tables containing `colgroup`s into tables without `colgroup`s. #TINY-6675
- Fixed an issue that could cause an invalid toolbar button state when multiple inline editors were on a single page. #TINY-6297

## 5.8.1 - 2021-05-20

### Fixed
- An unexpected exception was thrown when switching to readonly mode and adjusting the editor width. #TINY-6383
- Content could be lost when the `pagebreak_split_block` setting was enabled. #TINY-3388
- The `list-style-type: none;` style on nested list items was incorrectly removed when clearing formatting. #TINY-6264
- URLs were not always detected when pasting over a selection. Patch contributed by jwcooper. #TINY-6997
- Properties on the `OpenNotification` event were incorrectly namespaced. #TINY-7486

## 5.8.0 - 2021-05-06

### Added
- Added the `PAGE_UP` and `PAGE_DOWN` key code constants to the `VK` API. #TINY-4612
- The editor resize handle can now be controlled using the keyboard. #TINY-4823
- Added a new `fixed_toolbar_container_target` setting which renders the toolbar in the specified `HTMLElement`. Patch contributed by pvrobays.

### Improved
- The `inline_boundaries` feature now supports the `home`, `end`, `pageup`, and `pagedown` keys. #TINY-4612
- Updated the `formatter.matchFormat` API to support matching formats with variables in the `classes` property. #TINY-7227
- Added HTML5 `audio` and `video` elements to the default alignment formats. #TINY-6633
- Added support for alpha list numbering to the list properties dialog. #TINY-6891

### Changed
- Updated the `image` dialog to display the class list dropdown as full-width if the caption checkbox is not present. #TINY-6400
- Renamed the "H Align" and "V Align" input labels in the Table Cell Properties dialog to "Horizontal align" and "Vertical align" respectively. #TINY-7285

### Deprecated
- The undocumented `setIconStroke` Split Toolbar Button API has been deprecated and will be removed in a future release. #TINY-3551

### Fixed
- Fixed a bug where it wasn't possible to align nested list items. #TINY-6567
- The RGB fields in the color picker dialog were not staying in sync with the color palette and hue slider. #TINY-6952
- The color preview box in the color picker dialog was not correctly displaying the saturation and value of the chosen color. #TINY-6952
- The color picker dialog will now show an alert if it is submitted with an invalid hex color code. #TINY-2814
- Fixed a bug where the `TableModified` event was not fired when adding a table row with the Tab key. #TINY-7006
- Added missing `images_file_types` setting to the exported TypeScript types. #GH-6607
- Fixed a bug where lists pasted from Word with Roman numeral markers were not displayed correctly. Patch contributed by aautio. #GH-6620
- The `editor.insertContent` API was incorrectly handling nested `span` elements with matching styles. #TINY-6263
- The HTML5 `small` element could not be removed when clearing text formatting. #TINY-6633
- The Oxide button text transform variable was incorrectly using `capitalize` instead of `none`. Patch contributed by dakur. #GH-6341
- Fix dialog button text that was using title-style capitalization. #TINY-6816
- Table plugin could perform operations on tables containing the inline editor. #TINY-6625
- Fixed Tab key navigation inside table cells with a ranged selection. #TINY-6638
- The foreground and background toolbar button color indicator is no longer blurry. #TINY-3551
- Fixed a regression in the `tinymce.create()` API that caused issues when multiple objects were created. #TINY-7358
- Fixed the `LineHeight` command causing the `change` event to be fired inconsistently. #TINY-7048

## 5.7.1 - 2021-03-17

### Fixed
- Fixed the `help` dialog incorrectly linking to the changelog of TinyMCE 4 instead of TinyMCE 5. #TINY-7031
- Fixed a bug where error messages were displayed incorrectly in the image dialog. #TINY-7099
- Fixed an issue where URLs were not correctly filtered in some cases. #TINY-7025
- Fixed a bug where context menu items with names that contained uppercase characters were not displayed. #TINY-7072
- Fixed context menu items lacking support for the `disabled` and `shortcut` properties. #TINY-7073
- Fixed a regression where the width and height were incorrectly set when embedding content using the `media` dialog. #TINY-7074

## 5.7.0 - 2021-02-10

### Added
- Added IPv6 address support to the URI API. Patch contributed by dev7355608. #GH-4409
- Added new `structure` and `style` properties to the `TableModified` event to indicate what kinds of modifications were made. #TINY-6643
- Added `video` and `audio` live embed support for the `media` plugin. #TINY-6229
- Added the ability to resize `video` and `iframe` media elements. #TINY-6229
- Added a new `font_css` setting for adding fonts to both the editor and the parent document. #TINY-6199
- Added a new `ImageUploader` API to simplify uploading image data to the configured `images_upload_url` or `images_upload_handler`. #TINY-4601
- Added an Oxide variable to define the container background color in fullscreen mode. #TINY-6903
- Added Oxide variables for setting the toolbar background colors for inline and sticky toolbars. #TINY-6009
- Added a new `AfterProgressState` event that is fired after `editor.setProgressState` calls complete. #TINY-6686
- Added support for `table_column_resizing` when inserting or deleting columns. #TINY-6711

### Changed
- Changed table and table column copy behavior to retain an appropriate width when pasted. #TINY-6664
- Changed the `lists` plugin to apply list styles to all text blocks within a selection. #TINY-3755
- Changed the `advlist` plugin to log a console error message when the `list` plugin isn't enabled. #TINY-6585
- Changed the z-index of the `setProgressState(true)` throbber so it does not hide notifications. #TINY-6686
- Changed the type signature for `editor.selection.getRng()` incorrectly returning `null`. #TINY-6843
- Changed some `SaxParser` regular expressions to improve performance. #TINY-6823
- Changed `editor.setProgressState(true)` to close any open popups. #TINY-6686

### Fixed
- Fixed `codesample` highlighting performance issues for some languages. #TINY-6996
- Fixed an issue where cell widths were lost when merging table cells. #TINY-6901
- Fixed `col` elements incorrectly transformed to `th` elements when converting columns to header columns. #TINY-6715
- Fixed a number of table operations not working when selecting 2 table cells on Mozilla Firefox. #TINY-3897
- Fixed a memory leak by backporting an upstream Sizzle fix. #TINY-6859
- Fixed table `width` style was removed when copying. #TINY-6664
- Fixed focus lost while typing in the `charmap` or `emoticons` dialogs when the editor is rendered in a shadow root. #TINY-6904
- Fixed corruption of base64 URLs used in style attributes when parsing HTML. #TINY-6828
- Fixed the order of CSS precedence of `content_style` and `content_css` in the `preview` and `template` plugins. `content_style` now has precedence. #TINY-6529
- Fixed an issue where the image dialog tried to calculate image dimensions for an empty image URL. #TINY-6611
- Fixed an issue where `scope` attributes on table cells would not change as expected when merging or unmerging cells. #TINY-6486
- Fixed the plugin documentation links in the `help` plugin. #DOC-703
- Fixed events bound using `DOMUtils` not returning the correct result for `isDefaultPrevented` in some cases. #TINY-6834
- Fixed the "Dropped file type is not supported" notification incorrectly showing when using an inline editor. #TINY-6834
- Fixed an issue with external styles bleeding into TinyMCE. #TINY-6735
- Fixed an issue where parsing malformed comments could cause an infinite loop. #TINY-6864
- Fixed incorrect return types on `editor.selection.moveToBookmark`. #TINY-6504
- Fixed the type signature for `editor.selection.setCursorLocation()` incorrectly allowing a node with no `offset`. #TINY-6843
- Fixed incorrect behavior when editor is destroyed while loading stylesheets. #INT-2282
- Fixed figure elements incorrectly splitting from a valid parent element when editing the image within. #TINY-6592
- Fixed inserting multiple rows or columns in a table cloning from the incorrect source row or column. #TINY-6906
- Fixed an issue where new lines were not scrolled into view when pressing Shift+Enter or Shift+Return. #TINY-6964
- Fixed an issue where list elements would not be removed when outdenting using the Enter or Return key. #TINY-5974
- Fixed an issue where file extensions with uppercase characters were treated as invalid. #TINY-6940
- Fixed dialog block messages were not passed through TinyMCE's translation system. #TINY-6971

## 5.6.2 - 2020-12-08

### Fixed
- Fixed a UI rendering regression when the document body is using `display: flex`. #TINY-6783

## 5.6.1 - 2020-11-25

### Fixed
- Fixed the `mceTableRowType` and `mceTableCellType` commands were not firing the `newCell` event. #TINY-6692
- Fixed the HTML5 `s` element was not recognized when editing or clearing text formatting. #TINY-6681
- Fixed an issue where copying and pasting table columns resulted in invalid HTML when using colgroups. #TINY-6684
- Fixed an issue where the toolbar would render with the wrong width for inline editors in some situations. #TINY-6683

## 5.6.0 - 2020-11-18

### Added
- Added new `BeforeOpenNotification` and `OpenNotification` events which allow internal notifications to be captured and modified before display. #TINY-6528
- Added support for `block` and `unblock` methods on inline dialogs. #TINY-6487
- Added new `TableModified` event which is fired whenever changes are made to a table. #TINY-6629
- Added new `images_file_types` setting to determine which image file formats will be automatically processed into `img` tags on paste when using the `paste` plugin. #TINY-6306
- Added support for `images_file_types` setting in the image file uploader to determine which image file extensions are valid for upload. #TINY-6224
- Added new `format_empty_lines` setting to control if empty lines are formatted in a ranged selection. #TINY-6483
- Added template support to the `autocompleter` for customizing the autocompleter items. #TINY-6505
- Added new user interface `enable`, `disable`, and `isDisabled` methods. #TINY-6397
- Added new `closest` formatter API to get the closest matching selection format from a set of formats. #TINY-6479
- Added new `emojiimages` emoticons database that uses the twemoji CDN by default. #TINY-6021
- Added new `emoticons_database` setting to configure which emoji database to use. #TINY-6021
- Added new `name` field to the `style_formats` setting object to enable specifying a name for the format. #TINY-4239

### Changed
- Changed `readonly` mode to allow hyperlinks to be clickable. #TINY-6248

### Fixed
- Fixed the `change` event not firing after a successful image upload. #TINY-6586
- Fixed the type signature for the `entity_encoding` setting not accepting delimited lists. #TINY-6648
- Fixed layout issues when empty `tr` elements were incorrectly removed from tables. #TINY-4679
- Fixed image file extensions lost when uploading an image with an alternative extension, such as `.jfif`. #TINY-6622
- Fixed a security issue where URLs in attributes weren't correctly sanitized. #TINY-6518
- Fixed `DOMUtils.getParents` incorrectly including the shadow root in the array of elements returned. #TINY-6540
- Fixed an issue where the root document could be scrolled while an editor dialog was open inside a shadow root. #TINY-6363
- Fixed `getContent` with text format returning a new line when the editor is empty. #TINY-6281
- Fixed table column and row resizers not respecting the `data-mce-resize` attribute. #TINY-6600
- Fixed inserting a table via the `mceInsertTable` command incorrectly creating 2 undo levels. #TINY-6656
- Fixed nested tables with `colgroup` elements incorrectly always resizing the inner table. #TINY-6623
- Fixed the `visualchars` plugin causing the editor to steal focus when initialized. #TINY-6282
- Fixed `fullpage` plugin altering text content in `editor.getContent()`. #TINY-6541
- Fixed `fullscreen` plugin not working correctly with multiple editors and shadow DOM. #TINY-6280
- Fixed font size keywords such as `medium` not displaying correctly in font size menus. #TINY-6291
- Fixed an issue where some attributes in table cells were not copied over to new rows or columns. #TINY-6485
- Fixed incorrectly removing formatting on adjacent spaces when removing formatting on a ranged selection. #TINY-6268
- Fixed the `Cut` menu item not working in the latest version of Mozilla Firefox. #TINY-6615
- Fixed some incorrect types in the new TypeScript declaration file. #TINY-6413
- Fixed a regression where a fake offscreen selection element was incorrectly created for the editor root node. #TINY-6555
- Fixed an issue where menus would incorrectly collapse in small containers. #TINY-3321
- Fixed an issue where only one table column at a time could be converted to a header. #TINY-6326
- Fixed some minor memory leaks that prevented garbage collection for editor instances. #TINY-6570
- Fixed resizing a `responsive` table not working when using the column resize handles. #TINY-6601
- Fixed incorrectly calculating table `col` widths when resizing responsive tables. #TINY-6646
- Fixed an issue where spaces were not preserved in pre-blocks when getting text content. #TINY-6448
- Fixed a regression that caused the selection to be difficult to see in tables with backgrounds. #TINY-6495
- Fixed content pasted multiple times in the editor when using Microsoft Internet Explorer 11. Patch contributed by mattford. #GH-4905

## 5.5.1 - 2020-10-01

### Fixed
- Fixed pressing the down key near the end of a document incorrectly raising an exception. #TINY-6471
- Fixed incorrect Typescript types for the `Tools` API. #TINY-6475

## 5.5.0 - 2020-09-29

### Added
- Added a TypeScript declaration file to the bundle output for TinyMCE core. #TINY-3785
- Added new `table_column_resizing` setting to control how table columns are resized when using the resize bars. #TINY-6001
- Added the ability to remove images on a failed upload using the `images_upload_handler` failure callback. #TINY-6011
- Added `hasPlugin` function to the editor API to determine if a plugin exists or not. #TINY-766
- Added new `ToggleToolbarDrawer` command and query state handler to allow the toolbar drawer to be programmatically toggled and the toggle state to be checked. #TINY-6032
- Added the ability to use `colgroup` elements in tables. #TINY-6050
- Added a new setting `table_use_colgroups` for toggling whether colgroups are used in new tables. #TINY-6050
- Added the ability to delete and navigate HTML media elements without the `media` plugin. #TINY-4211
- Added `fullscreen_native` setting to the `fullscreen` plugin to enable use of the entire monitor. #TINY-6284
- Added table related oxide variables to the Style API for more granular control over table cell selection appearance. #TINY-6311
- Added new `toolbar_persist` setting to control the visibility of the inline toolbar. #TINY-4847
- Added new APIs to allow for programmatic control of the inline toolbar visibility. #TINY-4847
- Added the `origin` property to the `ObjectResized` and `ObjectResizeStart` events, to specify which handle the resize was performed on. #TINY-6242
- Added new StyleSheetLoader `unload` and `unloadAll` APIs to allow loaded stylesheets to be removed. #TINY-3926
- Added the `LineHeight` query command and action to the editor. #TINY-4843
- Added the `lineheight` toolbar and menu items, and added `lineheight` to the default format menu. #TINY-4843
- Added a new `contextmenu_avoid_overlap` setting to allow context menus to avoid overlapping matched nodes. #TINY-6036
- Added new listbox dialog UI component for rendering a dropdown that allows nested options. #TINY-2236
- Added back the ability to use nested items in the `image_class_list`, `link_class_list`, `link_list`, `table_class_list`, `table_cell_class_list`, and `table_row_class_list` settings. #TINY-2236

### Changed
- Changed how CSS manipulates table cells when selecting multiple cells to achieve a semi-transparent selection. #TINY-6311
- Changed the `target` property on fired events to use the native event target. The original target for an open shadow root can be obtained using `event.getComposedPath()`. #TINY-6128
- Changed the editor to clean-up loaded CSS stylesheets when all editors using the stylesheet have been removed. #TINY-3926
- Changed `imagetools` context menu icon for accessing the `image` dialog to use the `image` icon. #TINY-4141
- Changed the `editor.insertContent()` and `editor.selection.setContent()` APIs to retain leading and trailing whitespace. #TINY-5966
- Changed the `table` plugin `Column` menu to include the cut, copy and paste column menu items. #TINY-6374
- Changed the default table styles in the content CSS files to better support the styling options available in the `table` dialog. #TINY-6179

### Deprecated
- Deprecated the `Env.experimentalShadowDom` flag. #TINY-6128

### Fixed
- Fixed tables with no borders displaying with the default border styles in the `preview` dialog. #TINY-6179
- Fixed loss of whitespace when inserting content after a non-breaking space. #TINY-5966
- Fixed the `event.getComposedPath()` function throwing an exception for events fired from the editor. #TINY-6128
- Fixed notifications not appearing when the editor is within a ShadowRoot. #TINY-6354
- Fixed focus issues with inline dialogs when the editor is within a ShadowRoot. #TINY-6360
- Fixed the `template` plugin previews missing some content styles. #TINY-6115
- Fixed the `media` plugin not saving the alternative source url in some situations. #TINY-4113
- Fixed an issue where column resizing using the resize bars was inconsistent between fixed and relative table widths. #TINY-6001
- Fixed an issue where dragging and dropping within a table would select table cells. #TINY-5950
- Fixed up and down keyboard navigation not working for inline `contenteditable="false"` elements. #TINY-6226
- Fixed dialog not retrieving `close` icon from icon pack. #TINY-6445
- Fixed the `unlink` toolbar button not working when selecting multiple links. #TINY-4867
- Fixed the `link` dialog not showing the "Text to display" field in some valid cases. #TINY-5205
- Fixed the `DOMUtils.split()` API incorrectly removing some content. #TINY-6294
- Fixed pressing the escape key not focusing the editor when using multiple toolbars. #TINY-6230
- Fixed the `dirty` flag not being correctly set during an `AddUndo` event. #TINY-4707
- Fixed `editor.selection.setCursorLocation` incorrectly placing the cursor outside `pre` elements in some circumstances. #TINY-4058
- Fixed an exception being thrown when pressing the enter key inside pre elements while `br_in_pre` setting is false. #TINY-4058

## 5.4.2 - 2020-08-17

### Fixed
- Fixed the editor not resizing when resizing the browser window in fullscreen mode. #TINY-3511
- Fixed clicking on notifications causing inline editors to hide. #TINY-6058
- Fixed an issue where link URLs could not be deleted or edited in the link dialog in some cases. #TINY-4706
- Fixed a regression where setting the `anchor_top` or `anchor_bottom` options to `false` was not working. #TINY-6256
- Fixed the `anchor` plugin not supporting the `allow_html_in_named_anchor` option. #TINY-6236
- Fixed an exception thrown when removing inline formats that contained additional styles or classes. #TINY-6288
- Fixed an exception thrown when positioning the context toolbar on Internet Explorer 11 in some edge cases. #TINY-6271
- Fixed inline formats not removed when more than one `removeformat` format rule existed. #TINY-6216
- Fixed an issue where spaces were sometimes removed when removing formating on nearby text. #TINY-6251
- Fixed the list toolbar buttons not showing as active when a list is selected. #TINY-6286
- Fixed an issue where the UI would sometimes not be shown or hidden when calling the show or hide API methods on the editor. #TINY-6048
- Fixed the list type style not retained when copying list items. #TINY-6289
- Fixed the Paste plugin converting tabs in plain text to a single space character. A `paste_tab_spaces` option has been included for setting the number of spaces used to replace a tab character. #TINY-6237

## 5.4.1 - 2020-07-08

### Fixed
- Fixed the Search and Replace plugin incorrectly including zero-width caret characters in search results. #TINY-4599
- Fixed dragging and dropping unsupported files navigating the browser away from the editor. #TINY-6027
- Fixed undo levels not created on browser handled drop or paste events. #TINY-6027
- Fixed content in an iframe element parsing as DOM elements instead of text content. #TINY-5943
- Fixed Oxide checklist styles not showing when printing. #TINY-5139
- Fixed bug with `scope` attribute not being added to the cells of header rows. #TINY-6206

## 5.4.0 - 2020-06-30

### Added
- Added keyboard navigation support to menus and toolbars when the editor is in a ShadowRoot. #TINY-6152
- Added the ability for menus to be clicked when the editor is in an open shadow root. #TINY-6091
- Added the `Editor.ui.styleSheetLoader` API for loading stylesheets within the Document or ShadowRoot containing the editor UI. #TINY-6089
- Added the `StyleSheetLoader` module to the public API. #TINY-6100
- Added Oxide variables for styling the `select` element and headings in dialog content. #TINY-6070
- Added icons for `table` column and row cut, copy, and paste toolbar buttons. #TINY-6062
- Added all `table` menu items to the UI registry, so they can be used by name in other menus. #TINY-4866
- Added new `mceTableApplyCellStyle` command to the `table` plugin. #TINY-6004
- Added new `table` cut, copy, and paste column editor commands and menu items. #TINY-6006
- Added font related Oxide variables for secondary buttons, allowing for custom styling. #TINY-6061
- Added new `table_header_type` setting to control how table header rows are structured. #TINY-6007
- Added new `table_sizing_mode` setting to replace the `table_responsive_width` setting, which has now been deprecated. #TINY-6051
- Added new `mceTableSizingMode` command for changing the sizing mode of a table. #TINY-6000
- Added new `mceTableRowType`, `mceTableColType`, and `mceTableCellType` commands and value queries. #TINY-6150

### Changed
- Changed `advlist` toolbar buttons to only show a dropdown list if there is more than one option. #TINY-3194
- Changed `mceInsertTable` command and `insertTable` API method to take optional header rows and columns arguments. #TINY-6012
- Changed stylesheet loading, so that UI skin stylesheets can load in a ShadowRoot if required. #TINY-6089
- Changed the DOM location of menus so that they display correctly when the editor is in a ShadowRoot. #TINY-6093
- Changed the table plugin to correctly detect all valid header row structures. #TINY-6007

### Fixed
- Fixed tables with no defined width being converted to a `fixed` width table when modifying the table. #TINY-6051
- Fixed the `autosave` `isEmpty` API incorrectly detecting non-empty content as empty. #TINY-5953
- Fixed table `Paste row after` and `Paste row before` menu items not disabled when nothing was available to paste. #TINY-6006
- Fixed a selection performance issue with large tables on Microsoft Internet Explorer and Edge. #TINY-6057
- Fixed filters for screening commands from the undo stack to be case-insensitive. #TINY-5946
- Fixed `fullscreen` plugin now removes all classes when the editor is closed. #TINY-4048
- Fixed handling of mixed-case icon identifiers (names) for UI elements. #TINY-3854
- Fixed leading and trailing spaces lost when using `editor.selection.getContent({ format: 'text' })`. #TINY-5986
- Fixed an issue where changing the URL with the quicklink toolbar caused unexpected undo behavior. #TINY-5952
- Fixed an issue where removing formatting within a table cell would cause Internet Explorer 11 to scroll to the end of the table. #TINY-6049
- Fixed an issue where the `allow_html_data_urls` setting was not correctly applied. #TINY-5951
- Fixed the `autolink` feature so that it no longer treats a string with multiple "@" characters as an email address. #TINY-4773
- Fixed an issue where removing the editor would leave unexpected attributes on the target element. #TINY-4001
- Fixed the `link` plugin now suggest `mailto:` when the text contains an '@' and no slashes (`/`). #TINY-5941
- Fixed the `valid_children` check of custom elements now allows a wider range of characters in names. #TINY-5971

## 5.3.2 - 2020-06-10

### Fixed
- Fixed a regression introduced in 5.3.0, where `images_dataimg_filter` was no-longer called. #TINY-6086

## 5.3.1 - 2020-05-27

### Fixed
- Fixed the image upload error alert also incorrectly closing the image dialog. #TINY-6020
- Fixed editor content scrolling incorrectly on focus in Firefox by reverting default content CSS html and body heights added in 5.3.0. #TINY-6019

## 5.3.0 - 2020-05-21

### Added
- Added html and body height styles to the default oxide content CSS. #TINY-5978
- Added `uploadUri` and `blobInfo` to the data returned by `editor.uploadImages()`. #TINY-4579
- Added a new function to the `BlobCache` API to lookup a blob based on the base64 data and mime type. #TINY-5988
- Added the ability to search and replace within a selection. #TINY-4549
- Added the ability to set the list start position for ordered lists and added new `lists` context menu item. #TINY-3915
- Added `icon` as an optional config option to the toggle menu item API. #TINY-3345
- Added `auto` mode for `toolbar_location` which positions the toolbar and menu bar at the bottom if there is no space at the top. #TINY-3161

### Changed
- Changed the default `toolbar_location` to `auto`. #TINY-3161
- Changed toggle menu items and choice menu items to have a dedicated icon with the checkmark displayed on the far right side of the menu item. #TINY-3345
- Changed the `link`, `image`, and `paste` plugins to use Promises to reduce the bundle size. #TINY-4710
- Changed the default icons to be lazy loaded during initialization. #TINY-4729
- Changed the parsing of content so base64 encoded urls are converted to blob urls. #TINY-4727
- Changed context toolbars so they concatenate when more than one is suitable for the current selection. #TINY-4495
- Changed inline style element formats (strong, b, em, i, u, strike) to convert to a span on format removal if a `style` or `class` attribute is present. #TINY-4741

### Fixed
- Fixed the `selection.setContent()` API not running parser filters. #TINY-4002
- Fixed formats incorrectly applied or removed when table cells were selected. #TINY-4709
- Fixed the `quickimage` button not restricting the file types to images. #TINY-4715
- Fixed search and replace ignoring text in nested contenteditable elements. #TINY-5967
- Fixed resize handlers displaying in the wrong location sometimes for remote images. #TINY-4732
- Fixed table picker breaking in Firefox on low zoom levels. #TINY-4728
- Fixed issue with loading or pasting contents with large base64 encoded images on Safari. #TINY-4715
- Fixed supplementary special characters being truncated when inserted into the editor. Patch contributed by mlitwin. #TINY-4791
- Fixed toolbar buttons not set to disabled when the editor is in readonly mode. #TINY-4592
- Fixed the editor selection incorrectly changing when removing caret format containers. #TINY-3438
- Fixed bug where title, width, and height would be set to empty string values when updating an image and removing those attributes using the image dialog. #TINY-4786
- Fixed `ObjectResized` event firing when an object wasn't resized. #TINY-4161
- Fixed `ObjectResized` and `ObjectResizeStart` events incorrectly fired when adding or removing table rows and columns. #TINY-4829
- Fixed the placeholder not hiding when pasting content into the editor. #TINY-4828
- Fixed an issue where the editor would fail to load if local storage was disabled. #TINY-5935
- Fixed an issue where an uploaded image would reuse a cached image with a different mime type. #TINY-5988
- Fixed bug where toolbars and dialogs would not show if the body element was replaced (e.g. with Turbolinks). Patch contributed by spohlenz. #GH-5653
- Fixed an issue where multiple formats would be removed when removing a single format at the end of lines or on empty lines. #TINY-1170
- Fixed zero-width spaces incorrectly included in the `wordcount` plugin character count. #TINY-5991
- Fixed a regression introduced in 5.2.0 whereby the desktop `toolbar_mode` setting would incorrectly override the mobile default setting. #TINY-5998
- Fixed an issue where deleting all content in a single cell table would delete the entire table. #TINY-1044

## 5.2.2 - 2020-04-23

### Fixed
- Fixed an issue where anchors could not be inserted on empty lines. #TINY-2788
- Fixed text decorations (underline, strikethrough) not consistently inheriting the text color. #TINY-4757
- Fixed `format` menu alignment buttons inconsistently applying to images. #TINY-4057
- Fixed the floating toolbar drawer height collapsing when the editor is rendered in modal dialogs or floating containers. #TINY-4837
- Fixed `media` embed content not processing safely in some cases. #TINY-4857

## 5.2.1 - 2020-03-25

### Fixed
- Fixed the "is decorative" checkbox in the image dialog clearing after certain dialog events. #FOAM-11
- Fixed possible uncaught exception when a `style` attribute is removed using a content filter on `setContent`. #TINY-4742
- Fixed the table selection not functioning correctly in Microsoft Edge 44 or higher. #TINY-3862
- Fixed the table resize handles not functioning correctly in Microsoft Edge 44 or higher. #TINY-4160
- Fixed the floating toolbar drawer disconnecting from the toolbar when adding content in inline mode. #TINY-4725 #TINY-4765
- Fixed `readonly` mode not returning the appropriate boolean value. #TINY-3948
- Fixed the `forced_root_block_attrs` setting not applying attributes to new blocks consistently. #TINY-4564
- Fixed the editor incorrectly stealing focus during initialization in Microsoft Internet Explorer. #TINY-4697
- Fixed dialogs stealing focus when opening an alert or confirm dialog using an `onAction` callback. #TINY-4014
- Fixed inline dialogs incorrectly closing when clicking on an opened alert or confirm dialog. #TINY-4012
- Fixed the context toolbar overlapping the menu bar and toolbar. #TINY-4586
- Fixed notification and inline dialog positioning issues when using `toolbar_location: 'bottom'`. #TINY-4586
- Fixed the `colorinput` popup appearing offscreen on mobile devices. #TINY-4711
- Fixed special characters not being found when searching by "whole words only". #TINY-4522
- Fixed an issue where dragging images could cause them to be duplicated. #TINY-4195
- Fixed context toolbars activating without the editor having focus. #TINY-4754
- Fixed an issue where removing the background color of text did not always work. #TINY-4770
- Fixed an issue where new rows and columns in a table did not retain the style of the previous row or column. #TINY-4788

## 5.2.0 - 2020-02-13

### Added
- Added the ability to apply formats to spaces. #TINY-4200
- Added new `toolbar_location` setting to allow for positioning the menu and toolbar at the bottom of the editor. #TINY-4210
- Added new `toolbar_groups` setting to allow a custom floating toolbar group to be added to the toolbar when using `floating` toolbar mode. #TINY-4229
- Added new `link_default_protocol` setting to `link` and `autolink` plugin to allow a protocol to be used by default. #TINY-3328
- Added new `placeholder` setting to allow a placeholder to be shown when the editor is empty. #TINY-3917
- Added new `tinymce.dom.TextSeeker` API to allow searching text across different DOM nodes. #TINY-4200
- Added a drop shadow below the toolbar while in sticky mode and introduced Oxide variables to customize it when creating a custom skin. #TINY-4343
- Added `quickbars_image_toolbar` setting to allow for the image quickbar to be turned off. #TINY-4398
- Added iframe and img `loading` attribute to the default schema. Patch contributed by ataylor32. #GH-5112
- Added new `getNodeFilters`/`getAttributeFilters` functions to the `editor.serializer` instance. #TINY-4344
- Added new `a11y_advanced_options` setting to allow additional accessibility options to be added. #FOAM-11
- Added new accessibility options and behaviours to the image dialog using `a11y_advanced_options`. #FOAM-11
- Added the ability to use the window `PrismJS` instance for the `codesample` plugin instead of the bundled version to allow for styling custom languages. #TINY-4504
- Added error message events that fire when a resource loading error occurs. #TINY-4509

### Changed
- Changed the default schema to disallow `onchange` for select elements. #TINY-4614
- Changed default `toolbar_mode` value from false to `wrap`. The value false has been deprecated. #TINY-4617
- Changed `toolbar_drawer` setting to `toolbar_mode`. `toolbar_drawer` has been deprecated. #TINY-4416
- Changed iframe mode to set selection on content init if selection doesn't exist. #TINY-4139
- Changed table related icons to align them with the visual style of the other icons. #TINY-4341
- Changed and improved the visual appearance of the color input field. #TINY-2917
- Changed fake caret container to use `forced_root_block` when possible. #TINY-4190
- Changed the `requireLangPack` API to wait until the plugin has been loaded before loading the language pack. #TINY-3716
- Changed the formatter so `style_formats` are registered before the initial content is loaded into the editor. #TINY-4238
- Changed media plugin to use https protocol for media urls by default. #TINY-4577
- Changed the parser to treat CDATA nodes as bogus HTML comments to match the HTML parsing spec. A new `preserve_cdata` setting has been added to preserve CDATA nodes if required. #TINY-4625

### Fixed
- Fixed incorrect parsing of malformed/bogus HTML comments. #TINY-4625
- Fixed `quickbars` selection toolbar appearing on non-editable elements. #TINY-4359
- Fixed bug with alignment toolbar buttons sometimes not changing state correctly. #TINY-4139
- Fixed the `codesample` toolbar button not toggling when selecting code samples other than HTML. #TINY-4504
- Fixed content incorrectly scrolling to the top or bottom when pressing enter if when the content was already in view. #TINY-4162
- Fixed `scrollIntoView` potentially hiding elements behind the toolbar. #TINY-4162
- Fixed editor not respecting the `resize_img_proportional` setting due to legacy code. #TINY-4236
- Fixed flickering floating toolbar drawer in inline mode. #TINY-4210
- Fixed an issue where the template plugin dialog would be indefinitely blocked on a failed template load. #TINY-2766
- Fixed the `mscontrolselect` event not being unbound on IE/Edge. #TINY-4196
- Fixed Confirm dialog footer buttons so only the "Yes" button is highlighted. #TINY-4310
- Fixed `file_picker_callback` functionality for Image, Link and Media plugins. #TINY-4163
- Fixed issue where floating toolbar drawer sometimes would break if the editor is resized while the drawer is open. #TINY-4439
- Fixed incorrect `external_plugins` loading error message. #TINY-4503
- Fixed resize handler was not hidden for ARIA purposes. Patch contributed by Parent5446. #GH-5195
- Fixed an issue where content could be lost if a misspelled word was selected and spellchecking was disabled. #TINY-3899
- Fixed validation errors in the CSS where certain properties had the wrong default value. #TINY-4491
- Fixed an issue where forced root block attributes were not applied when removing a list. #TINY-4272
- Fixed an issue where the element path isn't being cleared when there are no parents. #TINY-4412
- Fixed an issue where width and height in svg icons containing `rect` elements were overridden by the CSS reset. #TINY-4408
- Fixed an issue where uploading images with `images_reuse_filename` enabled and that included a query parameter would generate an invalid URL. #TINY-4638
- Fixed the `closeButton` property not working when opening notifications. #TINY-4674
- Fixed keyboard flicker when opening a context menu on mobile. #TINY-4540
- Fixed issue where plus icon svg contained strokes. #TINY-4681

## 5.1.6 - 2020-01-28

### Fixed
- Fixed `readonly` mode not blocking all clicked links. #TINY-4572
- Fixed legacy font sizes being calculated inconsistently for the `FontSize` query command value. #TINY-4555
- Fixed changing a tables row from `Header` to `Body` incorrectly moving the row to the bottom of the table. #TINY-4593
- Fixed the context menu not showing in certain cases with hybrid devices. #TINY-4569
- Fixed the context menu opening in the wrong location when the target is the editor body. #TINY-4568
- Fixed the `image` plugin not respecting the `automatic_uploads` setting when uploading local images. #TINY-4287
- Fixed security issue related to parsing HTML comments and CDATA. #TINY-4544

## 5.1.5 - 2019-12-19

### Fixed
- Fixed the UI not working with hybrid devices that accept both touch and mouse events. #TNY-4521
- Fixed the `charmap` dialog initially focusing the first tab of the dialog instead of the search input field. #TINY-4342
- Fixed an exception being raised when inserting content if the caret was directly before or after a `contenteditable="false"` element. #TINY-4528
- Fixed a bug with pasting image URLs when paste as text is enabled. #TINY-4523

## 5.1.4 - 2019-12-11

### Fixed
- Fixed dialog contents disappearing when clicking a checkbox for right-to-left languages. #TINY-4518
- Fixed the `legacyoutput` plugin registering legacy formats after editor initialization, causing legacy content to be stripped on the initial load. #TINY-4447
- Fixed search and replace not cycling through results when searching using special characters. #TINY-4506
- Fixed the `visualchars` plugin converting HTML-like text to DOM elements in certain cases. #TINY-4507
- Fixed an issue with the `paste` plugin not sanitizing content in some cases. #TINY-4510
- Fixed HTML comments incorrectly being parsed in certain cases. #TINY-4511

## 5.1.3 - 2019-12-04

### Fixed
- Fixed sticky toolbar not undocking when fullscreen mode is activated. #TINY-4390
- Fixed the "Current Window" target not applying when updating links using the link dialog. #TINY-4063
- Fixed disabled menu items not highlighting when focused. #TINY-4339
- Fixed touch events passing through dialog collection items to the content underneath on Android devices. #TINY-4431
- Fixed keyboard navigation of the Help dialog's Keyboard Navigation tab. #TINY-4391
- Fixed search and replace dialog disappearing when finding offscreen matches on iOS devices. #TINY-4350
- Fixed performance issues where sticky toolbar was jumping while scrolling on slower browsers. #TINY-4475

## 5.1.2 - 2019-11-19

### Fixed
- Fixed desktop touch devices using `mobile` configuration overrides. #TINY-4345
- Fixed unable to disable the new scrolling toolbar feature. #TINY-4345
- Fixed touch events passing through any pop-up items to the content underneath on Android devices. #TINY-4367
- Fixed the table selector handles throwing JavaScript exceptions for non-table selections. #TINY-4338
- Fixed `cut` operations not removing selected content on Android devices when the `paste` plugin is enabled. #TINY-4362
- Fixed inline toolbar not constrained to the window width by default. #TINY-4314
- Fixed context toolbar split button chevrons pointing right when they should be pointing down. #TINY-4257
- Fixed unable to access the dialog footer in tabbed dialogs on small screens. #TINY-4360
- Fixed mobile table selectors were hard to select with touch by increasing the size. #TINY-4366
- Fixed mobile table selectors moving when moving outside the editor. #TINY-4366
- Fixed inline toolbars collapsing when using sliding toolbars. #TINY-4389
- Fixed block textpatterns not treating NBSPs as spaces. #TINY-4378
- Fixed backspace not merging blocks when the last element in the preceding block was a `contenteditable="false"` element. #TINY-4235
- Fixed toolbar buttons that only contain text labels overlapping on mobile devices. #TINY-4395
- Fixed quickbars quickimage picker not working on mobile. #TINY-4377
- Fixed fullscreen not resizing in an iOS WKWebView component. #TINY-4413

## 5.1.1 - 2019-10-28

### Fixed
- Fixed font formats containing spaces being wrapped in `&quot;` entities instead of single quotes. #TINY-4275
- Fixed alert and confirm dialogs losing focus when clicked. #TINY-4248
- Fixed clicking outside a modal dialog focusing on the document body. #TINY-4249
- Fixed the context toolbar not hiding when scrolled out of view. #TINY-4265

## 5.1.0 - 2019-10-17

### Added
- Added touch selector handles for table selections on touch devices. #TINY-4097
- Added border width field to Table Cell dialog. #TINY-4028
- Added touch event listener to media plugin to make embeds playable. #TINY-4093
- Added oxide styling options to notifications and tweaked the default variables. #TINY-4153
- Added additional padding to split button chevrons on touch devices, to make them easier to interact with. #TINY-4223
- Added new platform detection functions to `Env` and deprecated older detection properties. #TINY-4184
- Added `inputMode` config field to specify inputmode attribute of `input` dialog components. #TINY-4062
- Added new `inputMode` property to relevant plugins/dialogs. #TINY-4102
- Added new `toolbar_sticky` setting to allow the iframe menubar/toolbar to stick to the top of the window when scrolling. #TINY-3982

### Changed
- Changed default setting for `toolbar_drawer` to `floating`. #TINY-3634
- Changed mobile phones to use the `silver` theme by default. #TINY-3634
- Changed some editor settings to default to `false` on touch devices:
  - `menubar`(phones only). #TINY-4077
  - `table_grid`. #TINY-4075
  - `resize`. #TINY-4157
  - `object_resizing`. #TINY-4157
- Changed toolbars and context toolbars to sidescroll on mobile. #TINY-3894 #TINY-4107
- Changed context menus to render as horizontal menus on touch devices. #TINY-4107
- Changed the editor to use the `VisualViewport` API of the browser where possible. #TINY-4078
- Changed visualblocks toolbar button icon and renamed `paragraph` icon to `visualchars`. #TINY-4074
- Changed Oxide default for `@toolbar-button-chevron-color` to follow toolbar button icon color. #TINY-4153
- Changed the `urlinput` dialog component to use the `url` type attribute. #TINY-4102

### Fixed
- Fixed Safari desktop visual viewport fires resize on fullscreen breaking the restore function. #TINY-3976
- Fixed scroll issues on mobile devices. #TINY-3976
- Fixed context toolbar unable to refresh position on iOS12. #TINY-4107
- Fixed ctrl+left click not opening links on readonly mode and the preview dialog. #TINY-4138
- Fixed Slider UI component not firing `onChange` event on touch devices. #TINY-4092
- Fixed notifications overlapping instead of stacking. #TINY-3478
- Fixed inline dialogs positioning incorrectly when the page is scrolled. #TINY-4018
- Fixed inline dialogs and menus not repositioning when resizing. #TINY-3227
- Fixed inline toolbar incorrectly stretching to the full width when a width value was provided. #TINY-4066
- Fixed menu chevrons color to follow the menu text color. #TINY-4153
- Fixed table menu selection grid from staying black when using dark skins, now follows border color. #TINY-4153
- Fixed Oxide using the wrong text color variable for menubar button focused state. #TINY-4146
- Fixed the autoresize plugin not keeping the selection in view when resizing. #TINY-4094
- Fixed textpattern plugin throwing exceptions when using `forced_root_block: false`. #TINY-4172
- Fixed missing CSS fill styles for toolbar button icon active state. #TINY-4147
- Fixed an issue where the editor selection could end up inside a short ended element (such as `br`). #TINY-3999
- Fixed browser selection being lost in inline mode when opening split dropdowns. #TINY-4197
- Fixed backspace throwing an exception when using `forced_root_block: false`. #TINY-4099
- Fixed floating toolbar drawer expanding outside the bounds of the editor. #TINY-3941
- Fixed the autocompleter not activating immediately after a `br` or `contenteditable=false` element. #TINY-4194
- Fixed an issue where the autocompleter would incorrectly close on IE 11 in certain edge cases. #TINY-4205

## 5.0.16 - 2019-09-24

### Added
- Added new `referrer_policy` setting to add the `referrerpolicy` attribute when loading scripts or stylesheets. #TINY-3978
- Added a slight background color to dialog tab links when focused to aid keyboard navigation. #TINY-3877

### Fixed
- Fixed media poster value not updating on change. #TINY-4013
- Fixed openlink was not registered as a toolbar button. #TINY-4024
- Fixed failing to initialize if a script tag was used inside a SVG. #TINY-4087
- Fixed double top border showing on toolbar without menubar when toolbar_drawer is enabled. #TINY-4118
- Fixed unable to drag inline dialogs to the bottom of the screen when scrolled. #TINY-4154
- Fixed notifications appearing on top of the toolbar when scrolled in inline mode. #TINY-4159
- Fixed notifications displaying incorrectly on IE 11. #TINY-4169

## 5.0.15 - 2019-09-02

### Added
- Added a dark `content_css` skin to go with the dark UI skin. #TINY-3743

### Changed
- Changed the enabled state on toolbar buttons so they don't get the hover effect. #TINY-3974

### Fixed
- Fixed missing CSS active state on toolbar buttons. #TINY-3966
- Fixed `onChange` callback not firing for the colorinput dialog component. #TINY-3968
- Fixed context toolbars not showing in fullscreen mode. #TINY-4023

## 5.0.14 - 2019-08-19

### Added
- Added an API to reload the autocompleter menu with additional fetch metadata #MENTIONS-17

### Fixed
- Fixed missing toolbar button border styling options. #TINY-3965
- Fixed image upload progress notification closing before the upload is complete. #TINY-3963
- Fixed inline dialogs not closing on escape when no dialog component is in focus. #TINY-3936
- Fixed plugins not being filtered when defaulting to mobile on phones. #TINY-3537
- Fixed toolbar more drawer showing the content behind it when transitioning between opened and closed states. #TINY-3878
- Fixed focus not returning to the dialog after pressing the "Replace all" button in the search and replace dialog. #TINY-3961

### Removed
- Removed Oxide variable `@menubar-select-disabled-border-color` and replaced it with `@menubar-select-disabled-border`. #TINY-3965

## 5.0.13 - 2019-08-06

### Changed
- Changed modal dialogs to prevent dragging by default and added new `draggable_modal` setting to restore dragging. #TINY-3873
- Changed the nonbreaking plugin to insert nbsp characters wrapped in spans to aid in filtering. This can be disabled using the `nonbreaking_wrap` setting. #TINY-3647
- Changed backspace behaviour in lists to outdent nested list items when the cursor is at the start of the list item. #TINY-3651

### Fixed
- Fixed sidebar growing beyond editor bounds in IE 11. #TINY-3937
- Fixed issue with being unable to keyboard navigate disabled toolbar buttons. #TINY-3350
- Fixed issues with backspace and delete in nested contenteditable true and false elements. #TINY-3868
- Fixed issue with losing keyboard navigation in dialogs due to disabled buttons. #TINY-3914
- Fixed `MouseEvent.mozPressure is deprecated` warning in Firefox. #TINY-3919
- Fixed `default_link_target` not being respected when `target_list` is disabled. #TINY-3757
- Fixed mobile plugin filter to only apply to the mobile theme, rather than all mobile platforms. #TINY-3405
- Fixed focus switching to another editor during mode changes. #TINY-3852
- Fixed an exception being thrown when clicking on an uninitialized inline editor. #TINY-3925
- Fixed unable to keyboard navigate to dialog menu buttons. #TINY-3933
- Fixed dialogs being able to be dragged outside the window viewport. #TINY-3787
- Fixed inline dialogs appearing above modal dialogs. #TINY-3932

## 5.0.12 - 2019-07-18

### Added
- Added ability to utilize UI dialog panels inside other panels. #TINY-3305
- Added help dialog tab explaining keyboard navigation of the editor. #TINY-3603

### Changed
- Changed the "Find and Replace" design to an inline dialog. #TINY-3054

### Fixed
- Fixed issue where autolink spacebar event was not being fired on Edge. #TINY-3891
- Fixed table selection missing the background color. #TINY-3892
- Fixed removing shortcuts not working for function keys. #TINY-3871
- Fixed non-descriptive UI component type names. #TINY-3349
- Fixed UI registry components rendering as the wrong type when manually specifying a different type. #TINY-3385
- Fixed an issue where dialog checkbox, input, selectbox, textarea and urlinput components couldn't be disabled. #TINY-3708
- Fixed the context toolbar not using viable screen space in inline/distraction free mode. #TINY-3717
- Fixed the context toolbar overlapping the toolbar in various conditions. #TINY-3205
- Fixed IE11 edge case where items were being inserted into the wrong location. #TINY-3884

## 5.0.11 - 2019-07-04

### Fixed
- Fixed packaging errors caused by a rollup treeshaking bug (https://github.com/rollup/rollup/issues/2970). #TINY-3866
- Fixed the customeditor component not able to get data from the dialog api. #TINY-3866
- Fixed collection component tooltips not being translated. #TINY-3855

## 5.0.10 - 2019-07-02

### Added
- Added support for all HTML color formats in `color_map` setting. #TINY-3837

### Changed
- Changed backspace key handling to outdent content in appropriate circumstances. #TINY-3685
- Changed default palette for forecolor and backcolor to include some lighter colors suitable for highlights. #TINY-2865
- Changed the search and replace plugin to cycle through results. #TINY-3800

### Fixed
- Fixed inconsistent types causing some properties to be unable to be used in dialog components. #TINY-3778
- Fixed an issue in the Oxide skin where dialog content like outlines and shadows were clipped because of overflow hidden. #TINY-3566
- Fixed the search and replace plugin not resetting state when changing the search query. #TINY-3800
- Fixed backspace in lists not creating an undo level. #TINY-3814
- Fixed the editor to cancel loading in quirks mode where the UI is not supported. #TINY-3391
- Fixed applying fonts not working when the name contained spaces and numbers. #TINY-3801
- Fixed so that initial content is retained when initializing on list items. #TINY-3796
- Fixed inefficient font name and font size current value lookup during rendering. #TINY-3813
- Fixed mobile font copied into the wrong folder for the oxide-dark skin. #TINY-3816
- Fixed an issue where resizing the width of tables would produce inaccurate results. #TINY-3827
- Fixed a memory leak in the Silver theme. #TINY-3797
- Fixed alert and confirm dialogs using incorrect markup causing inconsistent padding. #TINY-3835
- Fixed an issue in the Table plugin with `table_responsive_width` not enforcing units when resizing. #TINY-3790
- Fixed leading, trailing and sequential spaces being lost when pasting plain text. #TINY-3726
- Fixed exception being thrown when creating relative URIs. #TINY-3851
- Fixed focus is no longer set to the editor content during mode changes unless the editor already had focus. #TINY-3852

## 5.0.9 - 2019-06-26

### Fixed
- Fixed print plugin not working in Firefox. #TINY-3834

## 5.0.8 - 2019-06-18

### Added
- Added back support for multiple toolbars. #TINY-2195
- Added support for .m4a files to the media plugin. #TINY-3750
- Added new base_url and suffix editor init options. #TINY-3681

### Fixed
- Fixed incorrect padding for select boxes with visible values. #TINY-3780
- Fixed selection incorrectly changing when programmatically setting selection on contenteditable false elements. #TINY-3766
- Fixed sidebar background being transparent. #TINY-3727
- Fixed the build to remove duplicate iife wrappers. #TINY-3689
- Fixed bogus autocompleter span appearing in content when the autocompleter menu is shown. #TINY-3752
- Fixed toolbar font size select not working with legacyoutput plugin. #TINY-2921
- Fixed the legacyoutput plugin incorrectly aligning images. #TINY-3660
- Fixed remove color not working when using the legacyoutput plugin. #TINY-3756
- Fixed the font size menu applying incorrect sizes when using the legacyoutput plugin. #TINY-3773
- Fixed scrollIntoView not working when the parent window was out of view. #TINY-3663
- Fixed the print plugin printing from the wrong window in IE11. #TINY-3762
- Fixed content CSS loaded over CORS not loading in the preview plugin with content_css_cors enabled. #TINY-3769
- Fixed the link plugin missing the default "None" option for link list. #TINY-3738
- Fixed small dot visible with menubar and toolbar disabled in inline mode. #TINY-3623
- Fixed space key properly inserts a nbsp before/after block elements. #TINY-3745
- Fixed native context menu not showing with images in IE11. #TINY-3392
- Fixed inconsistent browser context menu image selection. #TINY-3789

## 5.0.7 - 2019-06-05

### Added
- Added new toolbar button and menu item for inserting tables via dialog. #TINY-3636
- Added new API for adding/removing/changing tabs in the Help dialog. #TINY-3535
- Added highlighting of matched text in autocompleter items. #TINY-3687
- Added the ability for autocompleters to work with matches that include spaces. #TINY-3704
- Added new `imagetools_fetch_image` callback to allow custom implementations for cors loading of images. #TINY-3658
- Added `'http'` and `https` options to `link_assume_external_targets` to prepend `http://` or `https://` prefixes when URL does not contain a protocol prefix. Patch contributed by francoisfreitag. #GH-4335

### Changed
- Changed annotations navigation to work the same as inline boundaries. #TINY-3396
- Changed tabpanel API by adding a `name` field and changing relevant methods to use it. #TINY-3535

### Fixed
- Fixed text color not updating all color buttons when choosing a color. #TINY-3602
- Fixed the autocompleter not working with fragmented text. #TINY-3459
- Fixed the autosave plugin no longer overwrites window.onbeforeunload. #TINY-3688
- Fixed infinite loop in the paste plugin when IE11 takes a long time to process paste events. Patch contributed by lRawd. #GH-4987
- Fixed image handle locations when using `fixed_toolbar_container`. Patch contributed by t00. #GH-4966
- Fixed the autoresize plugin not firing `ResizeEditor` events. #TINY-3587
- Fixed editor in fullscreen mode not extending to the bottom of the screen. #TINY-3701
- Fixed list removal when pressing backspace after the start of the list item. #TINY-3697
- Fixed autocomplete not triggering from compositionend events. #TINY-3711
- Fixed `file_picker_callback` could not set the caption field on the insert image dialog. #TINY-3172
- Fixed the autocompleter menu showing up after a selection had been made. #TINY-3718
- Fixed an exception being thrown when a file or number input has focus during initialization. Patch contributed by t00. #GH-2194

## 5.0.6 - 2019-05-22

### Added
- Added `icons_url` editor settings to enable icon packs to be loaded from a custom url. #TINY-3585
- Added `image_uploadtab` editor setting to control the visibility of the upload tab in the image dialog. #TINY-3606
- Added new api endpoints to the wordcount plugin and improved character count logic. #TINY-3578

### Changed
- Changed plugin, language and icon loading errors to log in the console instead of a notification. #TINY-3585

### Fixed
- Fixed the textpattern plugin not working with fragmented text. #TINY-3089
- Fixed various toolbar drawer accessibility issues and added an animation. #TINY-3554
- Fixed issues with selection and ui components when toggling readonly mode. #TINY-3592
- Fixed so readonly mode works with inline editors. #TINY-3592
- Fixed docked inline toolbar positioning when scrolled. #TINY-3621
- Fixed initial value not being set on bespoke select in quickbars and toolbar drawer. #TINY-3591
- Fixed so that nbsp entities aren't trimmed in white-space: pre-line elements. #TINY-3642
- Fixed `mceInsertLink` command inserting spaces instead of url encoded characters. #GH-4990
- Fixed text content floating on top of dialogs in IE11. #TINY-3640

## 5.0.5 - 2019-05-09

### Added
- Added menu items to match the forecolor/backcolor toolbar buttons. #TINY-2878
- Added default directionality based on the configured language. #TINY-2621
- Added styles, icons and tests for rtl mode. #TINY-2621

### Fixed
- Fixed autoresize not working with floating elements or when media elements finished loading. #TINY-3545
- Fixed incorrect vertical caret positioning in IE 11. #TINY-3188
- Fixed submenu anchoring hiding overflowed content. #TINY-3564

### Removed
- Removed unused and hidden validation icons to avoid displaying phantom tooltips. #TINY-2329

## 5.0.4 - 2019-04-23

### Added
- Added back URL dialog functionality, which is now available via `editor.windowManager.openUrl()`. #TINY-3382
- Added the missing throbber functionality when calling `editor.setProgressState(true)`. #TINY-3453
- Added function to reset the editor content and undo/dirty state via `editor.resetContent()`. #TINY-3435
- Added the ability to set menu buttons as active. #TINY-3274
- Added `editor.mode` API, featuring a custom editor mode API. #TINY-3406
- Added better styling to floating toolbar drawer. #TINY-3479
- Added the new premium plugins to the Help dialog plugins tab. #TINY-3496
- Added the linkchecker context menu items to the default configuration. #TINY-3543

### Fixed
- Fixed image context menu items showing on placeholder images. #TINY-3280
- Fixed dialog labels and text color contrast within notifications/alert banners to satisfy WCAG 4.5:1 contrast ratio for accessibility. #TINY-3351
- Fixed selectbox and colorpicker items not being translated. #TINY-3546
- Fixed toolbar drawer sliding mode to correctly focus the editor when tabbing via keyboard navigation. #TINY-3533
- Fixed positioning of the styleselect menu in iOS while using the mobile theme. #TINY-3505
- Fixed the menubutton `onSetup` callback to be correctly executed when rendering the menu buttons. #TINY-3547
- Fixed `default_link_target` setting to be correctly utilized when creating a link. #TINY-3508
- Fixed colorpicker floating marginally outside its container. #TINY-3026
- Fixed disabled menu items displaying as active when hovered. #TINY-3027

### Removed
- Removed redundant mobile wrapper. #TINY-3480

## 5.0.3 - 2019-03-19

### Changed
- Changed empty nested-menu items within the style formats menu to be disabled or hidden if the value of `style_formats_autohide` is `true`. #TINY-3310
- Changed the entire phrase 'Powered by Tiny' in the status bar to be a link instead of just the word 'Tiny'. #TINY-3366
- Changed `formatselect`, `styleselect` and `align` menus to use the `mceToggleFormat` command internally. #TINY-3428

### Fixed
- Fixed toolbar keyboard navigation to work as expected when `toolbar_drawer` is configured. #TINY-3432
- Fixed text direction buttons to display the correct pressed state in selections that have no explicit `dir` property. #TINY-3138
- Fixed the mobile editor to clean up properly when removed. #TINY-3445
- Fixed quickbar toolbars to add an empty box to the screen when it is set to `false`. #TINY-3439
- Fixed an issue where pressing the **Delete/Backspace** key at the edge of tables was creating incorrect selections. #TINY-3371
- Fixed an issue where dialog collection items (emoticon and special character dialogs) couldn't be selected with touch devices. #TINY-3444
- Fixed a type error introduced in TinyMCE version 5.0.2 when calling `editor.getContent()` with nested bookmarks. #TINY-3400
- Fixed an issue that prevented default icons from being overridden. #TINY-3449
- Fixed an issue where **Home/End** keys wouldn't move the caret correctly before or after `contenteditable=false` inline elements. #TINY-2995
- Fixed styles to be preserved in IE 11 when editing via the `fullpage` plugin. #TINY-3464
- Fixed the `link` plugin context toolbar missing the open link button. #TINY-3461
- Fixed inconsistent dialog component spacing. #TINY-3436

## 5.0.2 - 2019-03-05

### Added
- Added presentation and document presets to `htmlpanel` dialog component. #TINY-2694
- Added missing fixed_toolbar_container setting has been reimplemented in the Silver theme. #TINY-2712
- Added a new toolbar setting `toolbar_drawer` that moves toolbar groups which overflow the editor width into either a `sliding` or `floating` toolbar section. #TINY-2874

### Changed
- Updated the build process to include package lock files in the dev distribution archive. #TINY-2870

### Fixed
- Fixed inline dialogs did not have aria attributes. #TINY-2694
- Fixed default icons are now available in the UI registry, allowing use outside of toolbar buttons. #TINY-3307
- Fixed a memory leak related to select toolbar items. #TINY-2874
- Fixed a memory leak due to format changed listeners that were never unbound. #TINY-3191
- Fixed an issue where content may have been lost when using permanent bookmarks. #TINY-3400
- Fixed the quicklink toolbar button not rendering in the quickbars plugin. #TINY-3125
- Fixed an issue where menus were generating invalid HTML in some cases. #TINY-3323
- Fixed an issue that could cause the mobile theme to show a blank white screen when the editor was inside an `overflow:hidden` element. #TINY-3407
- Fixed mobile theme using a transparent background and not taking up the full width on iOS. #TINY-3414
- Fixed the template plugin dialog missing the description field. #TINY-3337
- Fixed input dialog components using an invalid default type attribute. #TINY-3424
- Fixed an issue where backspace/delete keys after/before pagebreak elements wouldn't move the caret. #TINY-3097
- Fixed an issue in the table plugin where menu items and toolbar buttons weren't showing correctly based on the selection. #TINY-3423
- Fixed inconsistent button focus styles in Firefox. #TINY-3377
- Fixed the resize icon floating left when all status bar elements were disabled. #TINY-3340
- Fixed the resize handle to not show in fullscreen mode. #TINY-3404

## 5.0.1 - 2019-02-21

### Added
- Added H1-H6 toggle button registration to the silver theme. #TINY-3070
- Added code sample toolbar button will now toggle on when the cursor is in a code section. #TINY-3040
- Added new settings to the emoticons plugin to allow additional emoticons to be added. #TINY-3088

### Fixed
- Fixed an issue where adding links to images would replace the image with text. #TINY-3356
- Fixed an issue where the inline editor could use fractional pixels for positioning. #TINY-3202
- Fixed an issue where uploading non-image files in the Image Plugin upload tab threw an error. #TINY-3244
- Fixed an issue in the media plugin that was causing the source url and height/width to be lost in certain circumstances. #TINY-2858
- Fixed an issue with the Context Toolbar not being removed when clicking outside of the editor. #TINY-2804
- Fixed an issue where clicking 'Remove link' wouldn't remove the link in certain circumstances. #TINY-3199
- Fixed an issue where the media plugin would fail when parsing dialog data. #TINY-3218
- Fixed an issue where retrieving the selected content as text didn't create newlines. #TINY-3197
- Fixed incorrect keyboard shortcuts in the Help dialog for Windows. #TINY-3292
- Fixed an issue where JSON serialization could produce invalid JSON. #TINY-3281
- Fixed production CSS including references to source maps. #TINY-3920
- Fixed development CSS was not included in the development zip. #TINY-3920
- Fixed the autocompleter matches predicate not matching on the start of words by default. #TINY-3306
- Fixed an issue where the page could be scrolled with modal dialogs open. #TINY-2252
- Fixed an issue where autocomplete menus would show an icon margin when no items had icons. #TINY-3329
- Fixed an issue in the quickbars plugin where images incorrectly showed the text selection toolbar. #TINY-3338
- Fixed an issue that caused the inline editor to fail to render when the target element already had focus. #TINY-3353

### Removed
- Removed paste as text notification banner and paste_plaintext_inform setting. #POW-102

## 5.0.0 - 2019-02-04

Full documentation for the version 5 features and changes is available at https://www.tiny.cloud/docs/tinymce/5/release-notes/release-notes50/

### Added
- Added links and registered names with * to denote premium plugins in Plugins tab of Help dialog. #TINY-3223

### Changed
- Changed Tiny 5 mobile skin to look more uniform with desktop. #TINY-2650
- Blacklisted table, th and td as inline editor target. #TINY-717

### Fixed
- Fixed an issue where tab panel heights weren't sizing properly on smaller screens and weren't updating on resize. #TINY-3242
- Fixed image tools not having any padding between the label and slider. #TINY-3220
- Fixed context toolbar toggle buttons not showing the correct state. #TINY-3022
- Fixed missing separators in the spellchecker context menu between the suggestions and actions. #TINY-3217
- Fixed notification icon positioning in alert banners. #TINY-2196
- Fixed a typo in the word count plugin name. #TINY-3062
- Fixed charmap and emoticons dialogs not having a primary button. #TINY-3233
- Fixed an issue where resizing wouldn't work correctly depending on the box-sizing model. #TINY-3278

## 5.0.0-rc-2 - 2019-01-22

### Added
- Added screen reader accessibility for sidebar and statusbar. #TINY-2699

### Changed
- Changed formatting menus so they are registered and made the align toolbar button use an icon instead of text. #TINY-2880
- Changed checkboxes to use a boolean for its state, instead of a string. #TINY-2848
- Updated the textpattern plugin to properly support nested patterns and to allow running a command with a value for a pattern with a start and an end. #TINY-2991
- Updated Emoticons and Charmap dialogs to be screen reader accessible. #TINY-2693

### Fixed
- Fixed the link dialog such that it will now retain class attributes when updating links. #TINY-2825
- Fixed "Find and replace" not showing in the "Edit" menu by default. #TINY-3061
- Fixed dropdown buttons missing the 'type' attribute, which could cause forms to be incorrectly submitted. #TINY-2826
- Fixed emoticon and charmap search not returning expected results in certain cases. #TINY-3084
- Fixed blank rel_list values throwing an exception in the link plugin. #TINY-3149

### Removed
- Removed unnecessary 'flex' and unused 'colspan' properties from the new dialog APIs. #TINY-2973

## 5.0.0-rc-1 - 2019-01-08

### Added
- Added editor settings functionality to specify title attributes for toolbar groups. #TINY-2690
- Added icons instead of button text to improve Search and Replace dialog footer appearance. #TINY-2654
- Added `tox-dialog__table` instead of `mce-table-striped` class to enhance Help dialog appearance. #TINY-2360
- Added title attribute to iframes so, screen readers can announce iframe labels. #TINY-2692
- Added a wordcount menu item, that defaults to appearing in the tools menu. #TINY-2877

### Changed
- Updated the font select dropdown logic to try to detect the system font stack and show "System Font" as the font name. #TINY-2710
- Updated the autocompleter to only show when it has matched items. #TINY-2350
- Updated SizeInput labels to "Height" and "Width" instead of Dimensions. #TINY-2833
- Updated the build process to minify and generate ASCII only output for the emoticons database. #TINY-2744

### Fixed
- Fixed readonly mode not fully disabling editing content. #TINY-2287
- Fixed accessibility issues with the font select, font size, style select and format select toolbar dropdowns. #TINY-2713
- Fixed accessibility issues with split dropdowns. #TINY-2697
- Fixed the legacyoutput plugin to be compatible with TinyMCE 5.0. #TINY-2301
- Fixed icons not showing correctly in the autocompleter popup. #TINY-3029
- Fixed an issue where preview wouldn't show anything in Edge under certain circumstances. #TINY-3035
- Fixed the height being incorrectly calculated for the autoresize plugin. #TINY-2807

## 5.0.0-beta-1 - 2018-11-30

### Added
- Added a new `addNestedMenuItem()` UI registry function and changed all nested menu items to use the new registry functions. #TINY-2230
- Added title attribute to color swatch colors. #TINY-2669
- Added anchorbar component to anchor inline toolbar dialogs to instead of the toolbar. #TINY-2040
- Added support for toolbar<n> and toolbar array config options to be squashed into a single toolbar and not create multiple toolbars. #TINY-2195
- Added error handling for when forced_root_block config option is set to true. #TINY-2261
- Added functionality for the removed_menuitems config option. #TINY-2184
- Added the ability to use a string to reference menu items in menu buttons and submenu items. #TINY-2253

### Changed
- Changed the name of the "inlite" plugin to "quickbars". #TINY-2831
- Changed the background color icon to highlight background icon. #TINY-2258
- Changed Help dialog to be accessible to screen readers. #TINY-2687
- Changed the color swatch to save selected custom colors to local storage for use across sessions. #TINY-2722
- Changed `WindowManager` API - methods `getParams`, `setParams` and `getWindows`, and the legacy `windows` property, have been removed. `alert` and `confirm` dialogs are no longer tracked in the window list. #TINY-2603

### Fixed
- Fixed an inline mode issue where the save plugin upon saving can cause content loss. #TINY-2659
- Fixed an issue in IE 11 where calling selection.getContent() would return an empty string when the editor didn't have focus. #TINY-2325

### Removed
- Removed compat3x plugin. #TINY-2815

## 5.0.0-preview-4 - 2018-11-12

### Added
- Added width and height placeholder text to image and media dialog dimensions input. #AP-296
- Added the ability to keyboard navigate through menus, toolbars, sidebar and the status bar sequentially. #AP-381
- Added translation capability back to the editor's UI. #AP-282
- Added `label` component type for dialogs to group components under a label.

### Changed
- Changed the editor resize handle so that it should be disabled when the autoresize plugin is turned on. #AP-424
- Changed UI text for microcopy improvements. #TINY-2281

### Fixed
- Fixed distraction free plugin. #AP-470
- Fixed contents of the input field being selected on focus instead of just recieving an outline highlight. #AP-464
- Fixed styling issues with dialogs and menus in IE 11. #AP-456
- Fixed custom style format control not honoring custom formats. #AP-393
- Fixed context menu not appearing when clicking an image with a caption. #AP-382
- Fixed directionality of UI when using an RTL language. #AP-423
- Fixed page responsiveness with multiple inline editors. #AP-430
- Fixed empty toolbar groups appearing through invalid configuration of the `toolbar` property. #AP-450
- Fixed text not being retained when updating links through the link dialog. #AP-293
- Fixed edit image context menu, context toolbar and toolbar items being incorrectly enabled when selecting invalid images. #AP-323
- Fixed emoji type ahead being shown when typing URLs. #AP-366
- Fixed toolbar configuration properties incorrectly expecting string arrays instead of strings. #AP-342
- Fixed the block formatting toolbar item not showing a "Formatting" title when there is no selection. #AP-321
- Fixed clicking disabled toolbar buttons hiding the toolbar in inline mode. #AP-380
- Fixed `EditorResize` event not being fired upon editor resize. #AP-327
- Fixed tables losing styles when updating through the dialog. #AP-368
- Fixed context toolbar positioning to be more consistent near the edges of the editor. #AP-318
- Fixed table of contents plugin now works with v5 toolbar APIs correctly. #AP-347
- Fixed the `link_context_toolbar` configuration not disabling the context toolbar. #AP-458
- Fixed the link context toolbar showing incorrect relative links. #AP-435
- Fixed the alignment of the icon in alert banner dialog components. #TINY-2220
- Fixed the visual blocks and visual char menu options not displaying their toggled state. #TINY-2238
- Fixed the editor not displaying as fullscreen when toggled. #TINY-2237

### Removed
- Removed the tox-custom-editor class that was added to the wrapping element of codemirror. #TINY-2211

## 5.0.0-preview-3 - 2018-10-18

### Changed
- Changed editor layout to use modern CSS properties over manually calculating dimensions. #AP-324
- Changed `autoresize_min_height` and `autoresize_max_height` configurations to `min_height` and `max_height`. #AP-324
- Changed `Whole word` label in Search and Replace dialog to `Find whole words only`. #AP-387

### Fixed
- Fixed bugs with editor width jumping when resizing and the iframe not resizing to smaller than 150px in height. #AP-324
- Fixed mobile theme bug that prevented the editor from loading. #AP-404
- Fixed long toolbar groups extending outside of the editor instead of wrapping.
- Fixed dialog titles so they are now proper case. #AP-384
- Fixed color picker default to be #000000 instead of #ff00ff. #AP-216
- Fixed "match case" option on the Find and Replace dialog is no longer selected by default. #AP-298
- Fixed vertical alignment of toolbar icons. #DES-134
- Fixed toolbar icons not appearing on IE11. #DES-133

## 5.0.0-preview-2 - 2018-10-10

### Added
- Added swatch is now shown for colorinput fields, instead of the colorpicker directly. #AP-328
- Added fontformats and fontsizes menu items. #AP-390

### Changed
- Changed configuration of color options has been simplified to `color_map`, `color_cols`, and `custom_colors`. #AP-328
- Changed `height` configuration to apply to the editor frame (including menubar, toolbar, status bar) instead of the content area. #AP-324

### Fixed
- Fixed styleselect not updating the displayed item as the cursor moved. #AP-388
- Fixed preview iframe not expanding to the dialog size. #AP-252
- Fixed 'meta' shortcuts not translated into platform-specific text. #AP-270
- Fixed tabbed dialogs (Charmap and Emoticons) shrinking when no search results returned.
- Fixed a bug where alert banner icons were not retrieved from icon pack. #AP-330
- Fixed component styles to flex so they fill large dialogs. #AP-252
- Fixed editor flashing unstyled during load (still in progress). #AP-349

### Removed
- Removed `colorpicker` plugin, it is now in the theme. #AP-328
- Removed `textcolor` plugin, it is now in the theme. #AP-328

## 5.0.0-preview-1 - 2018-10-01

Developer preview 1.

Initial list of features and changes is available at https://www.tiny.cloud/docs/tinymce/5/release-notes/release-notes50/.

## 4.9.11 - 2020-07-13

### Fixed
- Fixed the `selection.setContent()` API not running parser filters. #TINY-4002
- Fixed content in an iframe element parsing as DOM elements instead of text content. #TINY-5943
- Fixed up and down keyboard navigation not working for inline `contenteditable="false"` elements. #TINY-6226

## 4.9.10 - 2020-04-23

### Fixed
- Fixed an issue where the editor selection could end up inside a short ended element (eg br). #TINY-3999
- Fixed a security issue related to CDATA sanitization during parsing. #TINY-4669
- Fixed `media` embed content not processing safely in some cases. #TINY-4857

## 4.9.9 - 2020-03-25

### Fixed
- Fixed the table selection not functioning correctly in Microsoft Edge 44 or higher. #TINY-3862
- Fixed the table resize handles not functioning correctly in Microsoft Edge 44 or higher. #TINY-4160
- Fixed the `forced_root_block_attrs` setting not applying attributes to new blocks consistently. #TINY-4564
- Fixed the editor failing to initialize if a script tag was used inside an SVG. #TINY-4087

## 4.9.8 - 2020-01-28

### Fixed
- Fixed the `mobile` theme failing to load due to a bundling issue. #TINY-4613
- Fixed security issue related to parsing HTML comments and CDATA. #TINY-4544

## 4.9.7 - 2019-12-19

### Fixed
- Fixed the `visualchars` plugin converting HTML-like text to DOM elements in certain cases. #TINY-4507
- Fixed an issue with the `paste` plugin not sanitizing content in some cases. #TINY-4510
- Fixed HTML comments incorrectly being parsed in certain cases. #TINY-4511

## 4.9.6 - 2019-09-02

### Fixed
- Fixed image browse button sometimes displaying the browse window twice. #TINY-3959

## 4.9.5 - 2019-07-02

### Changed
- Changed annotations navigation to work the same as inline boundaries. #TINY-3396

### Fixed
- Fixed the print plugin printing from the wrong window in IE11. #TINY-3762
- Fixed an exception being thrown when a file or number input has focus during initialization. Patch contributed by t00. #GH-2194
- Fixed positioning of the styleselect menu in iOS while using the mobile theme. #TINY-3505
- Fixed native context menu not showing with images in IE11. #TINY-3392
- Fixed selection incorrectly changing when programmatically setting selection on contenteditable false elements. #TINY-3766
- Fixed image browse button not working on touch devices. #TINY-3751
- Fixed so that nbsp entities aren't trimmed in white-space: pre-line elements. #TINY-3642
- Fixed space key properly inserts a nbsp before/after block elements. #TINY-3745
- Fixed infinite loop in the paste plugin when IE11 takes a long time to process paste events. Patch contributed by lRawd. #GH-4987

## 4.9.4 - 2019-03-20

### Fixed
- Fixed an issue where **Home/End** keys wouldn't move the caret correctly before or after `contenteditable=false` inline elements. #TINY-2995
- Fixed an issue where content may have been lost when using permanent bookmarks. #TINY-3400
- Fixed the mobile editor to clean up properly when removed. #TINY-3445
- Fixed an issue where retrieving the selected content as text didn't create newlines. #TINY-3197
- Fixed an issue where typing space between images would cause issues with nbsp not being inserted. #TINY-3346

## 4.9.3 - 2019-01-31

### Added
- Added a visualchars_default_state setting to the Visualchars Plugin. Patch contributed by mat3e.

### Fixed
- Fixed a bug where scrolling on a page with more than one editor would cause a ResizeWindow event to fire. #TINY-3247
- Fixed a bug where if a plugin threw an error during initialisation the whole editor would fail to load. #TINY-3243
- Fixed a bug where getContent would include bogus elements when valid_elements setting was set up in a specific way. #TINY-3213
- Fixed a bug where only a few function key names could be used when creating keyboard shortcuts. #TINY-3146
- Fixed a bug where it wasn't possible to enter spaces into an editor after pressing shift+enter. #TINY-3099
- Fixed a bug where no caret would be rendered after backspacing to a contenteditable false element. #TINY-2998
- Fixed a bug where deletion to/from indented lists would leave list fragments in the editor. #TINY-2981

## 4.9.2 - 2018-12-17

### Fixed
- Fixed a bug with pressing the space key on IE 11 would result in nbsp characters being inserted between words at the end of a block. #TINY-2996
- Fixed a bug where character composition using quote and space on US International keyboards would produce a space instead of a quote. #TINY-2999
- Fixed a bug where remove format wouldn't remove the inner most inline element in some situations. #TINY-2982
- Fixed a bug where outdenting an list item would affect attributes on other list items within the same list. #TINY-2971
- Fixed a bug where the DomParser filters wouldn't be applied for elements created when parsing invalid html. #TINY-2978
- Fixed a bug where setProgressState wouldn't automatically close floating ui elements like menus. #TINY-2896
- Fixed a bug where it wasn't possible to navigate out of a figcaption element using the arrow keys. #TINY-2894
- Fixed a bug where enter key before an image inside a link would remove the image. #TINY-2780

## 4.9.1 - 2018-12-04

### Added
- Added functionality to insert html to the replacement feature of the Textpattern Plugin. #TINY-2839

### Fixed
- Fixed a bug where `editor.selection.getContent({format: 'text'})` didn't work as expected in IE11 on an unfocused editor. #TINY-2862
- Fixed a bug in the Textpattern Plugin where the editor would get an incorrect selection after inserting a text pattern on Safari. #TINY-2838
- Fixed a bug where the space bar didn't work correctly in editors with the forced_root_block setting set to false. #TINY-2816

## 4.9.0 - 2018-11-27

### Added
- Added a replace feature to the Textpattern Plugin. #TINY-1908
- Added functionality to the Lists Plugin that improves the indentation logic. #TINY-1790

### Fixed
- Fixed a bug where it wasn't possible to delete/backspace when the caret was between a contentEditable=false element and a BR. #TINY-2372
- Fixed a bug where copying table cells without a text selection would fail to copy anything. #TINY-1789
- Implemented missing `autosave_restore_when_empty` functionality in the Autosave Plugin. Patch contributed by gzzo. #GH-4447
- Reduced insertion of unnecessary nonbreaking spaces in the editor. #TINY-1879

## 4.8.5 - 2018-10-30

### Added
- Added a content_css_cors setting to the editor that adds the crossorigin="anonymous" attribute to link tags added by the StyleSheetLoader. #TINY-1909

### Fixed
- Fixed a bug where trying to remove formatting with a collapsed selection range would throw an exception. #GH-4636
- Fixed a bug in the image plugin that caused updating figures to split contenteditable elements. #GH-4563
- Fixed a bug that was causing incorrect viewport calculations for fixed position UI elements. #TINY-1897
- Fixed a bug where inline formatting would cause the delete key to do nothing. #TINY-1900

## 4.8.4 - 2018-10-23

### Added
- Added support for the HTML5 `main` element. #TINY-1877

### Changed
- Changed the keyboard shortcut to move focus to contextual toolbars to Ctrl+F9. #TINY-1812

### Fixed
- Fixed a bug where content css could not be loaded from another domain. #TINY-1891
- Fixed a bug on FireFox where the cursor would get stuck between two contenteditable false inline elements located inside of the same block element divided by a BR. #TINY-1878
- Fixed a bug with the insertContent method where nonbreaking spaces would be inserted incorrectly. #TINY-1868
- Fixed a bug where the toolbar of the inline editor would not be visible in some scenarios. #TINY-1862
- Fixed a bug where removing the editor while more than one notification was open would throw an error. #TINY-1845
- Fixed a bug where the menubutton would be rendered on top of the menu if the viewport didn't have enough height. #TINY-1678
- Fixed a bug with the annotations api where annotating collapsed selections caused problems. #TBS-2449
- Fixed a bug where wbr elements were being transformed into whitespace when using the Paste Plugin's paste as text setting. #GH-4638
- Fixed a bug where the Search and Replace didn't replace spaces correctly. #GH-4632
- Fixed a bug with sublist items not persisting selection. #GH-4628
- Fixed a bug with mceInsertRawHTML command not working as expected. #GH-4625

## 4.8.3 - 2018-09-13

### Fixed
- Fixed a bug where the Wordcount Plugin didn't correctly count words within tables on IE11. #TINY-1770
- Fixed a bug where it wasn't possible to move the caret out of a table on IE11 and Firefox. #TINY-1682
- Fixed a bug where merging empty blocks didn't work as expected, sometimes causing content to be deleted. #TINY-1781
- Fixed a bug where the Textcolor Plugin didn't show the correct current color. #TINY-1810
- Fixed a bug where clear formatting with a collapsed selection would sometimes clear formatting from more content than expected. #TINY-1813 #TINY-1821
- Fixed a bug with the Table Plugin where it wasn't possible to keyboard navigate to the caption. #TINY-1818

## 4.8.2 - 2018-08-09

### Changed
- Moved annotator from "experimental" to "annotator" object on editor. #TBS-2398
- Improved the multiclick normalization across browsers. #TINY-1788

### Fixed
- Fixed a bug where running getSelectedBlocks with a collapsed selection between block elements would produce incorrect results. #TINY-1787
- Fixed a bug where the ScriptLoaders loadScript method would not work as expected in FireFox when loaded on the same page as a ShadowDOM polyfill. #TINY-1786
- Removed reference to ShadowDOM event.path as Blink based browsers now support event.composedPath. #TINY-1785
- Fixed a bug where a reference to localStorage would throw an "access denied" error in IE11 with strict security settings. #TINY-1782
- Fixed a bug where pasting using the toolbar button on an inline editor in IE11 would cause a looping behaviour. #TINY-1768

## 4.8.1 - 2018-07-26

### Fixed
- Fixed a bug where the content of inline editors was being cleaned on every call of `editor.save()`. #TINY-1783
- Fixed a bug where the arrow of the Inlite Theme toolbar was being rendered incorrectly in RTL mode. #TINY-1776
- Fixed a bug with the Paste Plugin where pasting after inline contenteditable false elements moved the caret to the end of the line. #TINY-1758

## 4.8.0 - 2018-06-27

### Added
- Added new "experimental" object in editor, with initial Annotator API. #TBS-2374

### Fixed
- Fixed a bug where deleting paragraphs inside of table cells would delete the whole table cell. #TINY-1759
- Fixed a bug in the Table Plugin where removing row height set on the row properties dialog did not update the table. #TINY-1730
- Fixed a bug with the font select toolbar item didn't update correctly. #TINY-1683
- Fixed a bug where all bogus elements would not be deleted when removing an inline editor. #TINY-1669

## 4.7.13 - 2018-05-16

### Added
- Added missing code menu item from the default menu config. #TINY-1648
- Added new align button for combining the separate align buttons into a menu button. #TINY-1652

### Fixed
- Fixed a bug where Edge 17 wouldn't be able to select images or tables. #TINY-1679
- Fixed issue where whitespace wasn't preserved when the editor was initialized on pre elements. #TINY-1649
- Fixed a bug with the fontselect dropdowns throwing an error if the editor was hidden in Firefox. #TINY-1664
- Fixed a bug where it wasn't possible to merge table cells on IE 11. #TINY-1671
- Fixed a bug where textcolor wasn't applying properly on IE 11 in some situations. #TINY-1663
- Fixed a bug where the justifyfull command state wasn't working correctly. #TINY-1677
- Fixed a bug where the styles wasn't updated correctly when resizing some tables. #TINY-1668

## 4.7.12 - 2018-05-03

### Added
- Added an option to filter out image svg data urls.
- Added support for html5 details and summary elements.

### Changed
- Changed so the mce-abs-layout-item css rule targets html instead of body. Patch contributed by nazar-pc.

### Fixed
- Fixed a bug where the "read" step on the mobile theme was still present on android mobile browsers.
- Fixed a bug where all images in the editor document would reload on any editor change.
- Fixed a bug with the Table Plugin where ObjectResized event wasn't being triggered on column resize.
- Fixed so the selection is set to the first suitable caret position after editor.setContent called.
- Fixed so links with xlink:href attributes are filtered correctly to prevent XSS.
- Fixed a bug on IE11 where pasting content into an inline editor initialized on a heading element would create new editable elements.
- Fixed a bug where readonly mode would not work as expected when the editor contained contentEditable=true elements.
- Fixed a bug where the Link Plugin would throw an error when used together with the webcomponents polyfill. Patch contributed by 4esnog.
- Fixed a bug where the "Powered by TinyMCE" branding link would break on XHTML pages. Patch contributed by tistre.
- Fixed a bug where the same id would be used in the blobcache for all pasted images. Patch contributed by thorn0.

## 4.7.11 - 2018-04-11

### Added
- Added a new imagetools_credentials_hosts option to the Imagetools Plugin.

### Fixed
- Fixed a bug where toggling a list containing empty LIs would throw an error. Patch contributed by bradleyke.
- Fixed a bug where applying block styles to a text with the caret at the end of the paragraph would select all text in the paragraph.
- Fixed a bug where toggling on the Spellchecker Plugin would trigger isDirty on the editor.
- Fixed a bug where it was possible to enter content into selection bookmark spans.
- Fixed a bug where if a non paragraph block was configured in forced_root_block the editor.getContent method would return incorrect values with an empty editor.
- Fixed a bug where dropdown menu panels stayed open and fixed in position when dragging dialog windows.
- Fixed a bug where it wasn't possible to extend table cells with the space button in Safari.
- Fixed a bug where the setupeditor event would thrown an error when using the Compat3x Plugin.
- Fixed a bug where an error was thrown in FontInfo when called on a detached element.

## 4.7.10 - 2018-04-03

### Added
- Added normalization of triple clicks across browsers in the editor.
- Added a `hasFocus` method to the editor that checks if the editor has focus.
- Added correct icon to the Nonbreaking Plugin menu item.

### Fixed
- Fixed so the `getContent`/`setContent` methods work even if the editor is not initialized.
- Fixed a bug with the Media Plugin where query strings were being stripped from youtube links.
- Fixed a bug where image styles were changed/removed when opening and closing the Image Plugin dialog.
- Fixed a bug in the Table Plugin where some table cell styles were not correctly added to the content html.
- Fixed a bug in the Spellchecker Plugin where it wasn't possible to change the spellchecker language.
- Fixed so the the unlink action in the Link Plugin has a menu item and can be added to the contextmenu.
- Fixed a bug where it wasn't possible to keyboard navigate to the start of an inline element on a new line within the same block element.
- Fixed a bug with the Text Color Plugin where if used with an inline editor located at the bottom of the screen the colorpicker could appear off screen.
- Fixed a bug with the UndoManager where undo levels were being added for nbzwsp characters.
- Fixed a bug with the Table Plugin where the caret would sometimes be lost when keyboard navigating up through a table.
- Fixed a bug where FontInfo.getFontFamily would throw an error when called on a removed editor.
- Fixed a bug in Firefox where undo levels were not being added correctly for some specific operations.
- Fixed a bug where initializing an inline editor inside of a table would make the whole table resizeable.
- Fixed a bug where the fake cursor that appears next to tables on Firefox was positioned incorrectly when switching to fullscreen.
- Fixed a bug where zwsp's weren't trimmed from the output from `editor.getContent({ format: 'text' })`.
- Fixed a bug where the fontsizeselect/fontselect toolbar items showed the body info rather than the first possible caret position info on init.
- Fixed a bug where it wasn't possible to select all content if the editor only contained an inline boundary element.
- Fixed a bug where `content_css` urls with query strings wasn't working.
- Fixed a bug in the Table Plugin where some table row styles were removed when changing other styles in the row properties dialog.

### Removed
- Removed the "read" step from the mobile theme.

## 4.7.9 - 2018-02-27

### Fixed
- Fixed a bug where the editor target element didn't get the correct style when removing the editor.

## 4.7.8 - 2018-02-26

### Fixed
- Fixed an issue with the Help Plugin where the menuitem name wasn't lowercase.
- Fixed an issue on MacOS where text and bold text did not have the same line-height in the autocomplete dropdown in the Link Plugin dialog.
- Fixed a bug where the "paste as text" option in the Paste Plugin didn't work.
- Fixed a bug where dialog list boxes didn't get positioned correctly in documents with scroll.
- Fixed a bug where the Inlite Theme didn't use the Table Plugin api to insert correct tables.
- Fixed a bug where the Inlite Theme panel didn't hide on blur in a correct way.
- Fixed a bug where placing the cursor before a table in Firefox would scroll to the bottom of the table.
- Fixed a bug where selecting partial text in table cells with rowspans and deleting would produce faulty tables.
- Fixed a bug where the Preview Plugin didn't work on Safari due to sandbox security.
- Fixed a bug where table cell selection using the keyboard threw an error.
- Fixed so the font size and font family doesn't toggle the text but only sets the selected format on the selected text.
- Fixed so the built-in spellchecking on Chrome and Safari creates an undo level when replacing words.

## 4.7.7 - 2018-02-19

### Added
- Added a border style selector to the advanced tab of the Image Plugin.
- Added better controls for default table inserted by the Table Plugin.
- Added new `table_responsive_width` option to the Table Plugin that controls whether to use pixel or percentage widths.

### Fixed
- Fixed a bug where the Link Plugin text didn't update when a URL was pasted using the context menu.
- Fixed a bug with the Spellchecker Plugin where using "Add to dictionary" in the context menu threw an error.
- Fixed a bug in the Media Plugin where the preview node for iframes got default width and height attributes that interfered with width/height styles.
- Fixed a bug where backslashes were being added to some font family names in Firefox in the fontselect toolbar item.
- Fixed a bug where errors would be thrown when trying to remove an editor that had not yet been fully initialized.
- Fixed a bug where the Imagetools Plugin didn't update the images atomically.
- Fixed a bug where the Fullscreen Plugin was throwing errors when being used on an inline editor.
- Fixed a bug where drop down menus weren't positioned correctly in inline editors on scroll.
- Fixed a bug with a semicolon missing at the end of the bundled javascript files.
- Fixed a bug in the Table Plugin with cursor navigation inside of tables where the cursor would sometimes jump into an incorrect table cells.
- Fixed a bug where indenting a table that is a list item using the "Increase indent" button would create a nested table.
- Fixed a bug where text nodes containing only whitespace were being wrapped by paragraph elements.
- Fixed a bug where whitespace was being inserted after br tags inside of paragraph tags.
- Fixed a bug where converting an indented paragraph to a list item would cause the list item to have extra padding.
- Fixed a bug where Copy/Paste in an editor with a lot of content would cause the editor to scroll to the top of the content in IE11.
- Fixed a bug with a memory leak in the DragHelper. Path contributed by ben-mckernan.
- Fixed a bug where the advanced tab in the Media Plugin was being shown even if it didn't contain anything. Patch contributed by gabrieeel.
- Fixed an outdated eventname in the EventUtils. Patch contributed by nazar-pc.
- Fixed an issue where the Json.parse function would throw an error when being used on a page with strict CSP settings.
- Fixed so you can place the curser before and after table elements within the editor in Firefox and Edge/IE.

## 4.7.6 - 2018-01-29

### Fixed
- Fixed a bug in the jquery integration where it threw an error saying that "global is not defined".
- Fixed a bug where deleting a table cell whose previous sibling was set to contenteditable false would create a corrupted table.
- Fixed a bug where highlighting text in an unfocused editor did not work correctly in IE11/Edge.
- Fixed a bug where the table resize handles were not being repositioned when activating the Fullscreen Plugin.
- Fixed a bug where the Imagetools Plugin dialog didn't honor editor RTL settings.
- Fixed a bug where block elements weren't being merged correctly if you deleted from after a contenteditable false element to the beginning of another block element.
- Fixed a bug where TinyMCE didn't work with module loaders like webpack.

## 4.7.5 - 2018-01-22

### Fixed
- Fixed bug with the Codesample Plugin where it wasn't possible to edit codesamples when the editor was in inline mode.
- Fixed bug where focusing on the status bar broke the keyboard navigation functionality.
- Fixed bug where an error would be thrown on Edge by the Table Plugin when pasting using the PowerPaste Plugin.
- Fixed bug in the Table Plugin where selecting row border style from the dropdown menu in advanced row properties would throw an error.
- Fixed bug with icons being rendered incorrectly on Chrome on Mac OS.
- Fixed bug in the Textcolor Plugin where the font color and background color buttons wouldn't trigger an ExecCommand event.
- Fixed bug in the Link Plugin where the url field wasn't forced LTR.
- Fixed bug where the Nonbreaking Plugin incorrectly inserted spaces into tables.
- Fixed bug with the inline theme where the toolbar wasn't repositioned on window resize.

## 4.7.4 - 2017-12-05

### Fixed
- Fixed bug in the Nonbreaking Plugin where the nonbreaking_force_tab setting was being ignored.
- Fixed bug in the Table Plugin where changing row height incorrectly converted column widths to pixels.
- Fixed bug in the Table Plugin on Edge and IE11 where resizing the last column after resizing the table would cause invalid column heights.
- Fixed bug in the Table Plugin where keyboard navigation was not normalized between browsers.
- Fixed bug in the Table Plugin where the colorpicker button would show even without defining the colorpicker_callback.
- Fixed bug in the Table Plugin where it wasn't possible to set the cell background color.
- Fixed bug where Firefox would throw an error when intialising an editor on an element that is hidden or not yet added to the DOM.
- Fixed bug where Firefox would throw an error when intialising an editor inside of a hidden iframe.

## 4.7.3 - 2017-11-23

### Added
- Added functionality to open the Codesample Plugin dialog when double clicking on a codesample. Patch contributed by dakuzen.

### Fixed
- Fixed bug where undo/redo didn't work correctly with some formats and caret positions.
- Fixed bug where the color picker didn't show up in Table Plugin dialogs.
- Fixed bug where it wasn't possible to change the width of a table through the Table Plugin dialog.
- Fixed bug where the Charmap Plugin couldn't insert some special characters.
- Fixed bug where editing a newly inserted link would not actually edit the link but insert a new link next to it.
- Fixed bug where deleting all content in a table cell made it impossible to place the caret into it.
- Fixed bug where the vertical alignment field in the Table Plugin cell properties dialog didn't do anything.
- Fixed bug where an image with a caption showed two sets of resize handles in IE11.
- Fixed bug where pressing the enter button inside of an h1 with contenteditable set to true would sometimes produce a p tag.
- Fixed bug with backspace not working as expected before a noneditable element.
- Fixed bug where operating on tables with invalid rowspans would cause an error to be thrown.
- Fixed so a real base64 representation of the image is available on the blobInfo that the images_upload_handler gets called with.
- Fixed so the image upload tab is available when the images_upload_handler is defined (and not only when the images_upload_url is defined).

## 4.7.2 - 2017-11-07

### Added
- Added newly rewritten Table Plugin.
- Added support for attributes with colon in valid_elements and addValidElements.
- Added support for dailymotion short url in the Media Plugin. Patch contributed by maat8.
- Added support for converting to half pt when converting font size from px to pt. Patch contributed by danny6514.
- Added support for location hash to the Autosave plugin to make it work better with SPAs using hash routing.
- Added support for merging table cells when pasting a table into another table.

### Changed
- Changed so the language packs are only loaded once. Patch contributed by 0xor1.
- Simplified the css for inline boundaries selection by switching to an attribute selector.

### Fixed
- Fixed bug where an error would be thrown on editor initialization if the window.getSelection() returned null.
- Fixed bug where holding down control or alt keys made the keyboard navigation inside an inline boundary not work as expected.
- Fixed bug where applying formats in IE11 produced extra, empty paragraphs in the editor.
- Fixed bug where the Word Count Plugin didn't count some mathematical operators correctly.
- Fixed bug where removing an inline editor removed the element that the editor had been initialized on.
- Fixed bug where setting the selection to the end of an editable container caused some formatting problems.
- Fixed bug where an error would be thrown sometimes when an editor was removed because of the selection bookmark was being stored asynchronously.
- Fixed a bug where an editor initialized on an empty list did not contain any valid cursor positions.
- Fixed a bug with the Context Menu Plugin and webkit browsers on Mac where right-clicking inside a table would produce an incorrect selection.
- Fixed bug where the Image Plugin constrain proportions setting wasn't working as expected.
- Fixed bug where deleting the last character in a span with decorations produced an incorrect element when typing.
- Fixed bug where focusing on inline editors made the toolbar flicker when moving between elements quickly.
- Fixed bug where the selection would be stored incorrectly in inline editors when the mouseup event was fired outside the editor body.
- Fixed bug where toggling bold at the end of an inline boundary would toggle off the whole word.
- Fixed bug where setting the skin to false would not stop the loading of some skin css files.
- Fixed bug in mobile theme where pinch-to-zoom would break after exiting the editor.
- Fixed bug where sublists of a fully selected list would not be switched correctly when changing list style.
- Fixed bug where inserting media by source would break the UndoManager.
- Fixed bug where inserting some content into the editor with a specific selection would replace some content incorrectly.
- Fixed bug where selecting all content with ctrl+a in IE11 caused problems with untoggling some formatting.
- Fixed bug where the Search and Replace Plugin left some marker spans in the editor when undoing and redoing after replacing some content.
- Fixed bug where the editor would not get a scrollbar when using the Fullscreen and Autoresize plugins together.
- Fixed bug where the font selector would stop working correctly after selecting fonts three times.
- Fixed so pressing the enter key inside of an inline boundary inserts a br after the inline boundary element.
- Fixed a bug where it wasn't possible to use tab navigation inside of a table that was inside of a list.
- Fixed bug where end_container_on_empty_block would incorrectly remove elements.
- Fixed bug where content_styles weren't added to the Preview Plugin iframe.
- Fixed so the beforeSetContent/beforeGetContent events are preventable.
- Fixed bug where changing height value in Table Plugin advanced tab didn't do anything.
- Fixed bug where it wasn't possible to remove formatting from content in beginning of table cell.

## 4.7.1 - 2017-10-09

### Fixed
- Fixed bug where theme set to false on an inline editor produced an extra div element after the target element.
- Fixed bug where the editor drag icon was misaligned with the branding set to false.
- Fixed bug where doubled menu items were not being removed as expected with the removed_menuitems setting.
- Fixed bug where the Table of contents plugin threw an error when initialized.
- Fixed bug where it wasn't possible to add inline formats to text selected right to left.
- Fixed bug where the paste from plain text mode did not work as expected.
- Fixed so the style previews do not set color and background color when selected.
- Fixed bug where the Autolink plugin didn't work as expected with some formats applied on an empty editor.
- Fixed bug where the Textpattern plugin were throwing errors on some patterns.
- Fixed bug where the Save plugin saved all editors instead of only the active editor. Patch contributed by dannoe.

## 4.7.0 - 2017-10-03

### Added
- Added new mobile ui that is specifically designed for mobile devices.

### Changed
- Updated the default skin to be more modern and white since white is preferred by most implementations.
- Restructured the default menus to be more similar to common office suites like Google Docs.

### Fixed
- Fixed so theme can be set to false on both inline and iframe editor modes.
- Fixed bug where inline editor would add/remove the visualblocks css multiple times.
- Fixed bug where selection wouldn't be properly restored when editor lost focus and commands where invoked.
- Fixed bug where toc plugin would generate id:s for headers even though a toc wasn't inserted into the content.
- Fixed bug where is wasn't possible to drag/drop contents within the editor if paste_data_images where set to true.
- Fixed bug where getParam and close in WindowManager would get the first opened window instead of the last opened window.
- Fixed bug where delete would delete between cells inside a table in Firefox.

## 4.6.7 - 2017-09-18

### Added
- Added some missing translations to Image, Link and Help plugins.

### Fixed
- Fixed bug where paste wasn't working in IOS.
- Fixed bug where the Word Count Plugin didn't count some mathematical operators correctly.
- Fixed bug where inserting a list in a table caused the cell to expand in height.
- Fixed bug where pressing enter in a list located inside of a table deleted list items instead of inserting new list item.
- Fixed bug where copy and pasting table cells produced inconsistent results.
- Fixed bug where initializing an editor with an ID of 'length' would throw an exception.
- Fixed bug where it was possible to split a non merged table cell.
- Fixed bug where copy and pasting a list with a very specific selection into another list would produce a nested list.
- Fixed bug where copy and pasting ordered lists sometimes produced unordered lists.
- Fixed bug where padded elements inside other elements would be treated as empty.
- Fixed so you can resize images inside a figure element.
- Fixed bug where an inline TinyMCE editor initialized on a table did not set selection on load in Chrome.
- Fixed the positioning of the inlite toolbar when the target element wasn't big enough to fit the toolbar.

## 4.6.6 - 2017-08-30

### Fixed
- Fixed so that notifications wrap long text content instead of bleeding outside the notification element.
- Fixed so the content_style css is added after the skin and custom stylesheets.
- Fixed bug where it wasn't possible to remove a table with the Cut button.
- Fixed bug where the center format wasn't getting the same font size as the other formats in the format preview.
- Fixed bug where the wordcount plugin wasn't counting hyphenated words correctly.
- Fixed bug where all content pasted into the editor was added to the end of the editor.
- Fixed bug where enter keydown on list item selection only deleted content and didn't create a new line.
- Fixed bug where destroying the editor while the content css was still loading caused error notifications on Firefox.
- Fixed bug where undoing cut operation in IE11 left some unwanted html in the editor content.
- Fixed bug where enter keydown would throw an error in IE11.
- Fixed bug where duplicate instances of an editor were added to the editors array when using the createEditor API.
- Fixed bug where the formatter applied formats on the wrong content when spellchecker was activated.
- Fixed bug where switching formats would reset font size on child nodes.
- Fixed bug where the table caption element weren't always the first descendant to the table tag.
- Fixed bug where pasting some content into the editor on chrome some newlines were removed.
- Fixed bug where it wasn't possible to remove a list if a list item was a table element.
- Fixed bug where copy/pasting partial selections of tables wouldn't produce a proper table.
- Fixed bug where the searchreplace plugin could not find consecutive spaces.
- Fixed bug where background color wasn't applied correctly on some partially selected contents.

## 4.6.5 - 2017-08-02

### Added
- Added new inline_boundaries_selector that allows you to specify the elements that should have boundaries.
- Added new local upload feature this allows the user to upload images directly from the image dialog.
- Added a new api for providing meta data for plugins. It will show up in the help dialog if it's provided.

### Fixed
- Fixed so that the notifications created by the notification manager are more screen reader accessible.
- Fixed bug where changing the list format on multiple selected lists didn't change all of the lists.
- Fixed bug where the nonbreaking plugin would insert multiple undo levels when pressing the tab key.
- Fixed bug where delete/backspace wouldn't render a caret when all editor contents where deleted.
- Fixed bug where delete/backspace wouldn't render a caret if the deleted element was a single contentEditable false element.
- Fixed bug where the wordcount plugin wouldn't count words correctly if word where typed after applying a style format.
- Fixed bug where the wordcount plugin would count mathematical formulas as multiple words for example 1+1=2.
- Fixed bug where formatting of triple clicked blocks on Chrome/Safari would result in styles being added outside the visual selection.
- Fixed bug where paste would add the contents to the end of the editor area when inline mode was used.
- Fixed bug where toggling off bold formatting on text entered in a new paragraph would add an extra line break.
- Fixed bug where autolink plugin would only produce a link on every other consecutive link on Firefox.
- Fixed bug where it wasn't possible to select all contents if the content only had one pre element.
- Fixed bug where sizzle would produce lagging behavior on some sites due to repaints caused by feature detection.
- Fixed bug where toggling off inline formats wouldn't include the space on selected contents with leading or trailing spaces.
- Fixed bug where the cut operation in UI wouldn't work in Chrome.
- Fixed bug where some legacy editor initialization logic would throw exceptions about editor settings not being defined.
- Fixed bug where it wasn't possible to apply text color to links if they where part of a non collapsed selection.
- Fixed bug where an exception would be thrown if the user selected a video element and then moved the focus outside the editor.
- Fixed bug where list operations didn't work if there where block elements inside the list items.
- Fixed bug where applying block formats to lists wrapped in block elements would apply to all elements in that wrapped block.

## 4.6.4 - 2017-06-13

### Fixed
- Fixed bug where the editor would move the caret when clicking on the scrollbar next to a content editable false block.
- Fixed bug where the text color select dropdowns wasn't placed correctly when they didn't fit the width of the screen.
- Fixed bug where the default editor line height wasn't working for mixed font size contents.
- Fixed bug where the content css files for inline editors were loaded multiple times for multiple editor instances.
- Fixed bug where the initial value of the font size/font family dropdowns wasn't displayed.
- Fixed bug where the I18n api was not supporting arrays as the translation replacement values.
- Fixed bug where chrome would display "The given range isn't in document." errors for invalid ranges passed to setRng.
- Fixed bug where the compat3x plugin wasn't working since the global tinymce references wasn't resolved correctly.
- Fixed bug where the preview plugin wasn't encoding the base url passed into the iframe contents producing a xss bug.
- Fixed bug where the dom parser/serializer wasn't handling some special elements like noframes, title and xmp.
- Fixed bug where the dom parser/serializer wasn't handling cdata sections with comments inside.
- Fixed bug where the editor would scroll to the top of the editable area if a dialog was closed in inline mode.
- Fixed bug where the link dialog would not display the right rel value if rel_list was configured.
- Fixed bug where the context menu would select images on some platforms but not others.
- Fixed bug where the filenames of images were not retained on dragged and drop into the editor from the desktop.
- Fixed bug where the paste plugin would misrepresent newlines when pasting plain text and having forced_root_block configured.
- Fixed so that the error messages for the imagetools plugin is more human readable.
- Fixed so the internal validate setting for the parser/serializer can't be set from editor initialization settings.

## 4.6.3 - 2017-05-30

### Fixed
- Fixed bug where the arrow keys didn't work correctly when navigating on nested inline boundary elements.
- Fixed bug where delete/backspace didn't work correctly on nested inline boundary elements.
- Fixed bug where image editing didn't work on subsequent edits of the same image.
- Fixed bug where charmap descriptions wouldn't properly wrap if they exceeded the width of the box.
- Fixed bug where the default image upload handler only accepted 200 as a valid http status code.
- Fixed so rel on target=_blank links gets forced with only noopener instead of both noopener and noreferrer.

## 4.6.2 - 2017-05-23

### Fixed
- Fixed bug where the SaxParser would run out of memory on very large documents.
- Fixed bug with formatting like font size wasn't applied to del elements.
- Fixed bug where various api calls would be throwing exceptions if they where invoked on a removed editor instance.
- Fixed bug where the branding position would be incorrect if the editor was inside a hidden tab and then later showed.
- Fixed bug where the color levels feature in the imagetools dialog wasn't working properly.
- Fixed bug where imagetools dialog wouldn't pre-load images from CORS domains, before trying to prepare them for editing.
- Fixed bug where the tab key would move the caret to the next table cell if being pressed inside a list inside a table.
- Fixed bug where the cut/copy operations would loose parent context like the current format etc.
- Fixed bug with format preview not working on invalid elements excluded by valid_elements.
- Fixed bug where blocks would be merged in incorrect order on backspace/delete.
- Fixed bug where zero length text nodes would cause issues with the undo logic if there where iframes present.
- Fixed bug where the font size/family select lists would throw errors if the first node was a comment.
- Fixed bug with csp having to allow local script evaluation since it was used to detect global scope.
- Fixed bug where CSP required a relaxed option for javascript: URLs in unsupported legacy browsers.
- Fixed bug where a fake caret would be rendered for td with the contenteditable=false.
- Fixed bug where typing would be blocked on IE 11 when within a nested contenteditable=true/false structure.

## 4.6.1 - 2017-05-10

### Added
- Added configuration option to list plugin to disable tab indentation.

### Fixed
- Fixed bug where format change on very specific content could cause the selection to change.
- Fixed bug where TinyMCE could not be lazyloaded through jquery integration.
- Fixed bug where entities in style attributes weren't decoded correctly on paste in webkit.
- Fixed bug where fontsize_formats option had been renamed incorrectly.
- Fixed bug with broken backspace/delete behaviour between contenteditable=false blocks.
- Fixed bug where it wasn't possible to backspace to the previous line with the inline boundaries functionality turned on.
- Fixed bug where is wasn't possible to move caret left and right around a linked image with the inline boundaries functionality turned on.
- Fixed bug where pressing enter after/before hr element threw exception. Patch contributed bradleyke.
- Fixed so the CSS in the visualblocks plugin doesn't overwrite background color. Patch contributed by Christian Rank.
- Fixed bug where multibyte characters weren't encoded correctly. Patch contributed by James Tarkenton.
- Fixed bug where shift-click to select within contenteditable=true fields wasn't working.

## 4.6.0 - 2017-05-04

### Added
- Added an inline boundary caret position feature that makes it easier to type at the beginning/end of links/code elements.
- Added a help plugin that adds a button and a dialog showing the editor shortcuts and loaded plugins.
- Added an inline_boundaries option that allows you to disable the inline boundary feature if it's not desired.
- Added a new ScrollIntoView event that allows you to override the default scroll to element behavior.
- Added role and aria- attributes as valid elements in the default valid elements config.
- Added new internal flag for PastePreProcess/PastePostProcess this is useful to know if the paste was coming from an external source.
- Added new ignore function to UndoManager this works similar to transact except that it doesn't add an undo level by default.

### Fixed
- Fixed so that urls gets retained for images when being edited. This url is then passed on to the upload handler.
- Fixed so that the editors would be initialized on readyState interactive instead of complete.
- Fixed so that the init event of the editor gets fired once all contentCSS files have been properly loaded.
- Fixed so that width/height of the editor gets taken from the textarea element if it's explicitly specified in styles.
- Fixed so that keep_styles set to false no longer clones class/style from the previous paragraph on enter.
- Fixed so that the default line-height is 1.2em to avoid zwnbsp characters from producing text rendering glitches on Windows.
- Fixed so that loading errors of content css gets presented by a notification message.
- Fixed so figure image elements can be linked when selected this wraps the figure image in a anchor element.
- Fixed bug where it wasn't possible to copy/paste rows with colspans by using the table copy/paste feature.
- Fixed bug where the protect setting wasn't properly applied to header/footer parts when using the fullpage plugin.
- Fixed bug where custom formats that specified upper case element names where not applied correctly.
- Fixed bug where some screen readers weren't reading buttons due to an aria specific fix for IE 8.
- Fixed bug where cut wasn't working correctly on iOS due to it's clipboard API not working correctly.
- Fixed bug where Edge would paste div elements instead of paragraphs when pasting plain text.
- Fixed bug where the textpattern plugin wasn't dealing with trailing punctuations correctly.
- Fixed bug where image editing would some times change the image format from jpg to png.
- Fixed bug where some UI elements could be inserted into the toolbar even if they where not registered.
- Fixed bug where it was possible to click the TD instead of the character in the character map and that caused an exception.
- Fixed bug where the font size/font family dropdowns would sometimes show an incorrect value due to css not being loaded in time.
- Fixed bug with the media plugin inserting undefined instead of retaining size when media_dimensions was set to false.
- Fixed bug with deleting images when forced_root_blocks where set to false.
- Fixed bug where input focus wasn't properly handled on nested content editable elements.
- Fixed bug where Chrome/Firefox would throw an exception when selecting images due to recent change of setBaseAndExtent support.
- Fixed bug where malformed blobs would throw exceptions now they are simply ignored.
- Fixed bug where backspace/delete wouldn't work properly in some cases where all contents was selected in WebKit.
- Fixed bug with Angular producing errors since it was expecting events objects to be patched with their custom properties.
- Fixed bug where the formatter would apply formatting to spellchecker errors now all bogus elements are excluded.
- Fixed bug with backspace/delete inside table caption elements wouldn't behave properly on IE 11.
- Fixed bug where typing after a contenteditable false inline element could move the caret to the end of that element.
- Fixed bug where backspace before/after contenteditable false blocks wouldn't properly remove the right element.
- Fixed bug where backspace before/after contenteditable false inline elements wouldn't properly empty the current block element.
- Fixed bug where vertical caret navigation with a custom line-height would sometimes match incorrect positions.
- Fixed bug with paste on Edge where character encoding wasn't handled properly due to a browser bug.
- Fixed bug with paste on Edge where extra fragment data was inserted into the contents when pasting.
- Fixed bug with pasting contents when having a whole block element selected on WebKit could cause WebKit spans to appear.
- Fixed bug where the visualchars plugin wasn't working correctly showing invisible nbsp characters.
- Fixed bug where browsers would hang if you tried to load some malformed html contents.
- Fixed bug where the init call promise wouldn't resolve if the specified selector didn't find any matching elements.
- Fixed bug where the Schema isValidChild function was case sensitive.

### Removed
- Dropped support for IE 8-10 due to market share and lack of support from Microsoft. See tinymce docs for details.

## 4.5.3 - 2017-02-01

### Added
- Added keyboard navigation for menu buttons when the menu is in focus.
- Added api to the list plugin for setting custom classes/attributes on lists.
- Added validation for the anchor plugin input field according to W3C id naming specifications.

### Fixed
- Fixed bug where media placeholders were removed after resize with the forced_root_block setting set to false.
- Fixed bug where deleting selections with similar sibling nodes sometimes deleted the whole document.
- Fixed bug with inlite theme where several toolbars would appear scrolling when more than one instance of the editor was in use.
- Fixed bug where the editor would throw error with the fontselect plugin on hidden editor instances in Firefox.
- Fixed bug where the background color would not stretch to the font size.
- Fixed bug where font size would be removed when changing background color.
- Fixed bug where the undomanager trimmed away whitespace between nodes on undo/redo.
- Fixed bug where media_dimensions=false in media plugin caused the editor to throw an error.
- Fixed bug where IE was producing font/u elements within links on paste.
- Fixed bug where some button tooltips were broken when compat3x was in use.
- Fixed bug where backspace/delete/typeover would remove the caption element.
- Fixed bug where powerspell failed to function when compat3x was enabled.
- Fixed bug where it wasn't possible to apply sub/sup on text with large font size.
- Fixed bug where pre tags with spaces weren't treated as content.
- Fixed bug where Meta+A would select the entire document instead of all contents in nested ce=true elements.

## 4.5.2 - 2017-01-04

### Fixed
- Added missing keyboard shortcut description for the underline menu item in the format menu.
- Fixed bug where external blob urls wasn't properly handled by editor upload logic. Patch contributed by David Oviedo.
- Fixed bug where urls wasn't treated as a single word by the wordcount plugin.
- Fixed bug where nbsp characters wasn't treated as word delimiters by the wordcount plugin.
- Fixed bug where editor instance wasn't properly passed to the format preview logic. Patch contributed by NullQuery.
- Fixed bug where the fake caret wasn't hidden when you moved selection to a cE=false element.
- Fixed bug where it wasn't possible to edit existing code sample blocks.
- Fixed bug where it wasn't possible to delete editor contents if the selection included an empty block.
- Fixed bug where the formatter wasn't expanding words on some international characters. Patch contributed by Martin Larochelle.
- Fixed bug where the open link feature wasn't working correctly on IE 11.
- Fixed bug where enter before/after a cE=false block wouldn't properly padd the paragraph with an br element.
- Fixed so font size and font family select boxes always displays a value by using the runtime style as a fallback.
- Fixed so missing plugins will be logged to console as warnings rather than halting the initialization of the editor.
- Fixed so splitbuttons become normal buttons in advlist plugin if styles are empty. Patch contributed by René Schleusner.
- Fixed so you can multi insert rows/cols by selecting table cells and using insert rows/columns.

## 4.5.1 - 2016-12-07

### Fixed
- Fixed bug where the lists plugin wouldn't initialize without the advlist plugins if served from cdn.
- Fixed bug where selectors with "*" would cause the style format preview to throw an error.
- Fixed bug with toggling lists off on lists with empty list items would throw an error.
- Fixed bug where editing images would produce non existing blob uris.
- Fixed bug where the offscreen toc selection would be treated as the real toc element.
- Fixed bug where the aria level attribute for element path would have an incorrect start index.
- Fixed bug where the offscreen selection of cE=false that where very wide would be shown onscreen. Patch contributed by Steven Bufton.
- Fixed so the default_link_target gets applied to links created by the autolink plugin.
- Fixed so that the name attribute gets removed by the anchor plugin if editing anchors.

## 4.5.0 - 2016-11-23

### Added
- Added new toc plugin allows you to insert table of contents based on editor headings.
- Added new auto complete menu to all url fields. Adds history, link to anchors etc.
- Added new sidebar api that allows you to add custom sidebar panels and buttons to toggle these.
- Added new insert menu button that allows you to have multiple insert functions under the same menu button.
- Added new open link feature to ctrl+click, alt+enter and context menu.
- Added new media_embed_handler option to allow the media plugin to be populated with custom embeds.
- Added new support for editing transparent images using the image tools dialog.
- Added new images_reuse_filename option to allow filenames of images to be retained for upload.
- Added new security feature where links with target="_blank" will by default get rel="noopener noreferrer".
- Added new allow_unsafe_link_target to allow you to opt-out of the target="_blank" security feature.
- Added new style_formats_autohide option to automatically hide styles based on context.
- Added new codesample_content_css option to specify where the code sample prism css is loaded from.
- Added new support for Japanese/Chinese word count following the unicode standards on this.
- Added new fragmented undo levels this dramatically reduces flicker on contents with iframes.
- Added new live previews for complex elements like table or lists.

### Fixed
- Fixed bug where it wasn't possible to properly tab between controls in a dialog with a disabled form item control.
- Fixed bug where firefox would generate a rectangle on elements produced after/before a cE=false elements.
- Fixed bug with advlist plugin not switching list element format properly in some edge cases.
- Fixed bug where col/rowspans wasn't correctly computed by the table plugin in some cases.
- Fixed bug where the table plugin would thrown an error if object_resizing was disabled.
- Fixed bug where some invalid markup would cause issues when running in XHTML mode. Patch contributed by Charles Bourasseau.
- Fixed bug where the fullscreen class wouldn't be removed properly when closing dialogs.
- Fixed bug where the PastePlainTextToggle event wasn't fired by the paste plugin when the state changed.
- Fixed bug where table the row type wasn't properly updated in table row dialog. Patch contributed by Matthias Balmer.
- Fixed bug where select all and cut wouldn't place caret focus back to the editor in WebKit. Patch contributed by Daniel Jalkut.
- Fixed bug where applying cell/row properties to multiple cells/rows would reset other unchanged properties.
- Fixed bug where some elements in the schema would have redundant/incorrect children.
- Fixed bug where selector and target options would cause issues if used together.
- Fixed bug where drag/drop of images from desktop on chrome would thrown an error.
- Fixed bug where cut on WebKit/Blink wouldn't add an undo level.
- Fixed bug where IE 11 would scroll to the cE=false elements when they where selected.
- Fixed bug where keys like F5 wouldn't work when a cE=false element was selected.
- Fixed bug where the undo manager wouldn't stop the typing state when commands where executed.
- Fixed bug where unlink on wrapped links wouldn't work properly.
- Fixed bug with drag/drop of images on WebKit where the image would be deleted form the source editor.
- Fixed bug where the visual characters mode would be disabled when contents was extracted from the editor.
- Fixed bug where some browsers would toggle of formats applied to the caret when clicking in the editor toolbar.
- Fixed bug where the custom theme function wasn't working correctly.
- Fixed bug where image option for custom buttons required you to have icon specified as well.
- Fixed bug where the context menu and contextual toolbars would be visible at the same time and sometimes overlapping.
- Fixed bug where the noneditable plugin would double wrap elements when using the noneditable_regexp option.
- Fixed bug where tables would get padding instead of margin when you used the indent button.
- Fixed bug where the charmap plugin wouldn't properly insert non breaking spaces.
- Fixed bug where the color previews in color input boxes wasn't properly updated.
- Fixed bug where the list items of previous lists wasn't merged in the right order.
- Fixed bug where it wasn't possible to drag/drop inline-block cE=false elements on IE 11.
- Fixed bug where some table cell merges would produce incorrect rowspan/colspan.
- Fixed so the font size of the editor defaults to 14px instead of 11px this can be overridden by custom css.
- Fixed so wordcount is debounced to reduce cpu hogging on larger texts.
- Fixed so tinymce global gets properly exported as a module when used with some module bundlers.
- Fixed so it's possible to specify what css properties you want to preview on specific formats.
- Fixed so anchors are contentEditable=false while within the editor.
- Fixed so selected contents gets wrapped in a inline code element by the codesample plugin.
- Fixed so conditional comments gets properly stripped independent of case. Patch contributed by Georgii Dolzhykov.
- Fixed so some escaped css sequences gets properly handled. Patch contributed by Georgii Dolzhykov.
- Fixed so notifications with the same message doesn't get displayed at the same time.
- Fixed so F10 can be used as an alternative key to focus to the toolbar.
- Fixed various api documentation issues and typos.

### Removed
- Removed layer plugin since it wasn't really ported from 3.x and there doesn't seem to be much use for it.
- Removed moxieplayer.swf from the media plugin since it wasn't used by the media plugin.
- Removed format state from the advlist plugin to be more consistent with common word processors.

## 4.4.3 - 2016-09-01

### Fixed
- Fixed bug where copy would produce an exception on Chrome.
- Fixed bug where deleting lists on IE 11 would merge in correct text nodes.
- Fixed bug where deleting partial lists with indentation wouldn't cause proper normalization.

## 4.4.2 - 2016-08-25

### Added
- Added new importcss_exclusive option to disable unique selectors per group.
- Added new group specific selector_converter option to importcss plugin.
- Added new codesample_languages option to apply custom languages to codesample plugin.
- Added new codesample_dialog_width/codesample_dialog_height options.

### Fixed
- Fixed bug where fullscreen button had an incorrect keyboard shortcut.
- Fixed bug where backspace/delete wouldn't work correctly from a block to a cE=false element.
- Fixed bug where smartpaste wasn't detecting links with special characters in them like tilde.
- Fixed bug where the editor wouldn't get proper focus if you clicked on a cE=false element.
- Fixed bug where it wasn't possible to copy/paste table rows that had merged cells.
- Fixed bug where merging cells could some times produce invalid col/rowspan attibute values.
- Fixed bug where getBody would sometimes thrown an exception now it just returns null if the iframe is clobbered.
- Fixed bug where drag/drop of cE=false element wasn't properly constrained to viewport.
- Fixed bug where contextmenu on Mac would collapse any selection to a caret.
- Fixed bug where rtl mode wasn't rendered properly when loading a language pack with the rtl flag.
- Fixed bug where Kamer word bounderies would be stripped from contents.
- Fixed bug where lists would sometimes render two dots or numbers on the same line.
- Fixed bug where the skin_url wasn't used by the inlite theme.
- Fixed so data attributes are ignored when comparing formats in the formatter.
- Fixed so it's possible to disable inline toolbars in the inlite theme.
- Fixed so template dialog gets resized if it doesn't fit the window viewport.

## 4.4.1 - 2016-07-26

### Added
- Added smart_paste option to paste plugin to allow disabling the paste behavior if needed.

### Fixed
- Fixed bug where png urls wasn't properly detected by the smart paste logic.
- Fixed bug where the element path wasn't working properly when multiple editor instances where used.
- Fixed bug with creating lists out of multiple paragraphs would just create one list item instead of multiple.
- Fixed bug where scroll position wasn't properly handled by the inlite theme to place the toolbar properly.
- Fixed bug where multiple instances of the editor using the inlite theme didn't render the toolbar properly.
- Fixed bug where the shortcut label for fullscreen mode didn't match the actual shortcut key.
- Fixed bug where it wasn't possible to select cE=false blocks using touch devices on for example iOS.
- Fixed bug where it was possible to select the child image within a cE=false on IE 11.
- Fixed so inserts of html containing lists doesn't merge with any existing lists unless it's a paste operation.

## 4.4.0 - 2016-06-30

### Added
- Added new inlite theme this is a more lightweight inline UI.
- Added smarter paste logic that auto detects urls in the clipboard and inserts images/links based on that.
- Added a better image resize algorithm for better image quality in the imagetools plugin.

### Fixed
- Fixed bug where it wasn't possible to drag/dropping cE=false elements on FF.
- Fixed bug where backspace/delete before/after a cE=false block would produce a new paragraph.
- Fixed bug where list style type css property wasn't preserved when indenting lists.
- Fixed bug where merging of lists where done even if the list style type was different.
- Fixed bug where the image_dataimg_filter function wasn't used when pasting images.
- Fixed bug where nested editable within a non editable element would cause scroll on focus in Chrome.
- Fixed so invalid targets for inline mode is blocked on initialization. We only support elements that can have children.

## 4.3.13 - 2016-06-08

### Added
- Added characters with a diacritical mark to charmap plugin. Patch contributed by Dominik Schilling.
- Added better error handling if the image proxy service would produce errors.

### Fixed
- Fixed issue with pasting list items into list items would produce nested list rather than a merged list.
- Fixed bug where table selection could get stuck in selection mode for inline editors.
- Fixed bug where it was possible to place the caret inside the resize grid elements.
- Fixed bug where it wasn't possible to place in elements horizontally adjacent cE=false blocks.
- Fixed bug where multiple notifications wouldn't be properly placed on screen.
- Fixed bug where multiple editor instance of the same id could be produces in some specific integrations.

## 4.3.12 - 2016-05-10

### Fixed
- Fixed bug where focus calls couldn't be made inside the editors PostRender event handler.
- Fixed bug where some translations wouldn't work as expected due to a bug in editor.translate.
- Fixed bug where the node change event could fire with a node out side the root of the editor.
- Fixed bug where Chrome wouldn't properly present the keyboard paste clipboard details when paste was clicked.
- Fixed bug where merged cells in tables couldn't be selected from right to left.
- Fixed bug where insert row wouldn't properly update a merged cells rowspan property.
- Fixed bug where the color input boxes preview field wasn't properly set on initialization.
- Fixed bug where IME composition inside table cells wouldn't work as expected on IE 11.
- Fixed so all shadow dom support is under and experimental flag due to flaky browser support.

## 4.3.11 - 2016-04-25

### Fixed
- Fixed bug where it wasn't possible to insert empty blocks though the API unless they where padded.
- Fixed bug where you couldn't type the Euro character on Windows.
- Fixed bug where backspace/delete from a cE=false element to a text block didn't work properly.
- Fixed bug where the text color default grid would render incorrectly.
- Fixed bug where the codesample plugin wouldn't load the css in the editor for multiple editors.
- Fixed so the codesample plugin textarea gets focused by default.

## 4.3.10 - 2016-04-12

### Fixed
- Fixed bug where the key "y" on WebKit couldn't be entered due to conflict with keycode for F10 on keypress.

## 4.3.9 - 2016-04-12

### Added
- Added support for focusing the contextual toolbars using keyboard.
- Added keyboard support for slider UI controls. You can no increase/decrease using arrow keys.
- Added url pattern matching for Dailymotion to media plugin. Patch contributed by Bertrand Darbon.
- Added body_class to template plugin preview. Patch contributed by Milen Petrinski.
- Added options to better override textcolor pickers with custom colors. Patch contributed by Xavier Boubert.
- Added visual arrows to inline contextual toolbars so that they point to the element being active.

### Changed
- Changed the Meta+Shift+F shortcut to Ctrl+Shift+F since Czech, Slovak, Polish languages used the first one for input.

### Fixed
- Fixed so toolbars for tables or other larger elements get better positioned below the scrollable viewport.
- Fixed bug where it was possible to click links inside cE=false blocks.
- Fixed bug where event targets wasn't properly handled in Safari Technical Preview.
- Fixed bug where drag/drop text in FF 45 would make the editor caret invisible.
- Fixed bug where the remove state wasn't properly set on editor instances when detected as clobbered.
- Fixed bug where offscreen selection of some cE=false elements would render onscreen. Patch contributed by Steven Bufton
- Fixed bug where enter would clone styles out side the root on editors inside a span. Patch contributed by ChristophKaser.
- Fixed bug where drag/drop of images into the editor didn't work correctly in FF.
- Fixed so the first item in panels for the imagetools dialog gets proper keyboard focus.

## 4.3.8 - 2016-03-15

### Fixed
- Fixed bug where inserting HR at the end of a block element would produce an extra empty block.
- Fixed bug where links would be clickable when readonly mode was enabled.
- Fixed bug where the formatter would normalize to the wrong node on very specific content.
- Fixed bug where some nested list items couldn't be indented properly.
- Fixed bug where links where clickable in the preview dialog.
- Fixed so the alt attribute doesn't get padded with an empty value by default.
- Fixed so nested alignment works more correctly. You will now alter the alignment to the closest block parent.

## 4.3.7 - 2016-03-02

### Fixed
- Fixed bug where incorrect icons would be rendered for imagetools edit and color levels.
- Fixed bug where navigation using arrow keys inside a SelectBox didn't move up/down.
- Fixed bug where the visualblocks plugin would render borders round internal UI elements.

## 4.3.6 - 2016-03-01

### Added
- Added new paste_remember_plaintext_info option to allow a global disable of the plain text mode notification.
- Added new PastePlainTextToggle event that fires when plain text mode toggles on/off.

### Fixed
- Fixed bug where it wasn't possible to select media elements since the drag logic would snap it to mouse cursor.
- Fixed bug where it was hard to place the caret inside nested cE=true elements when the outer cE=false element was focused.
- Fixed bug where editors wouldn't properly initialize if both selector and mode where used.
- Fixed bug where IME input inside table cells would switch the IME off.
- Fixed bug where selection inside the first table cell would cause the whole table cell to get selected.
- Fixed bug where error handling of images being uploaded wouldn't properly handle faulty statuses.
- Fixed bug where inserting contents before a HR would cause an exception to be thrown.
- Fixed bug where copy/paste of Excel data would be inserted as an image.
- Fixed caret position issues with copy/paste of inline block cE=false elements.
- Fixed issues with various menu item focus bugs in Chrome. Where the focused menu bar item wasn't properly blurred.
- Fixed so the notifications have a solid background since it would be hard to read if there where text under it.
- Fixed so notifications gets animated similar to the ones used by dialogs.
- Fixed so larger images that gets pasted is handled better.
- Fixed so the window close button is more uniform on various platform and also increased it's hit area.

## 4.3.5 - 2016-02-11

Npm version bump due to package not being fully updated.

## 4.3.4 - 2016-02-11

### Added
- Added new OpenWindow/CloseWindow events that gets fired when windows open/close.
- Added new NewCell/NewRow events that gets fired when table cells/rows are created.
- Added new Promise return value to tinymce.init makes it easier to handle initialization.

### Fixed
- Fixed various bugs with drag/drop of contentEditable:false elements.
- Fixed bug where deleting of very specific nested list items would result in an odd list.
- Fixed bug where lists would get merged with adjacent lists outside the editable inline root.
- Fixed bug where MS Edge would crash when closing a dialog then clicking a menu item.
- Fixed bug where table cell selection would add undo levels.
- Fixed bug where table cell selection wasn't removed when inline editor where removed.
- Fixed bug where table cell selection wouldn't work properly on nested tables.
- Fixed bug where table merge menu would be available when merging between thead and tbody.
- Fixed bug where table row/column resize wouldn't get properly removed when the editor was removed.
- Fixed bug where Chrome would scroll to the editor if there where a empty hash value in document url.
- Fixed bug where the cache suffix wouldn't work correctly with the importcss plugin.
- Fixed bug where selection wouldn't work properly on MS Edge on Windows Phone 10.
- Fixed so adjacent pre blocks gets joined into one pre block since that seems like the user intent.
- Fixed so events gets properly dispatched in shadow dom. Patch provided by Nazar Mokrynskyi.

### Removed
- Removed the jQuery version the jQuery plugin is now moved into the main package.
- Removed jscs from build process since eslint can now handle code style checking.

## 4.3.3 - 2016-01-14

### Added
- Added new table_resize_bars configuration setting.  This setting allows you to disable the table resize bars.
- Added new beforeInitialize event to tinymce.util.XHR lets you modify XHR properties before open. Patch contributed by Brent Clintel.
- Added new autolink_pattern setting to autolink plugin. Enables you to override the default autolink formats. Patch contributed by Ben Tiedt.
- Added new charmap option that lets you override the default charmap of the charmap plugin.
- Added new charmap_append option that lets you add new characters to the default charmap of the charmap plugin.
- Added new insertCustomChar event that gets fired when a character is inserted by the charmap plugin.

### Fixed
- Fixed bug where table cells started with a superfluous &nbsp; in IE10+.
- Fixed bug where table plugin would retain all BR tags when cells were merged.
- Fixed bug where media plugin would strip underscores from youtube urls.
- Fixed bug where IME input would fail on IE 11 if you typed within a table.
- Fixed bug where double click selection of a word would remove the space before the word on insert contents.
- Fixed bug where table plugin would produce exceptions when hovering tables with invalid structure.
- Fixed bug where fullscreen wouldn't scroll back to it's original position when untoggled.
- Fixed so the template plugins templates setting can be a function that gets a callback that can provide templates.

## 4.3.2 - 2015-12-14

### Fixed
- Fixed bug where the resize bars for table cells were not affected by the object_resizing property.
- Fixed bug where the contextual table toolbar would appear incorrectly if TinyMCE was initialized inline inside a table.
- Fixed bug where resizing table cells did not fire a node change event or add an undo level.
- Fixed bug where double click selection of text on IE 11 wouldn't work properly.
- Fixed bug where codesample plugin would incorrectly produce br elements inside code elements.
- Fixed bug where media plugin would strip dashes from youtube urls.
- Fixed bug where it was possible to move the caret into the table resize bars.
- Fixed bug where drag/drop into a cE=false element was possible on IE.

## 4.3.1 - 2015-11-30

### Fixed
- Fixed so it's possible to disable the table inline toolbar by setting it to false or an empty string.
- Fixed bug where it wasn't possible to resize some tables using the drag handles.
- Fixed bug where unique id:s would clash for multiple editor instances and cE=false selections.
- Fixed bug where the same plugin could be initialized multiple times.
- Fixed bug where the table inline toolbars would be displayed at the same time as the image toolbars.
- Fixed bug where the table selection rect wouldn't be removed when selecting another control element.

## 4.3.0 - 2015-11-23

### Added
- Added new table column/row resize support. Makes it a lot more easy to resize the columns/rows in a table.
- Added new table inline toolbar. Makes it easier to for example add new rows or columns to a table.
- Added new notification API. Lets you display floating notifications to the end user.
- Added new codesample plugin that lets you insert syntax highlighted pre elements into the editor.
- Added new image_caption to images. Lets you create images with captions using a HTML5 figure/figcaption elements.
- Added new live previews of embeded videos. Lets you play the video right inside the editor.
- Added new setDirty method and "dirty" event to the editor. Makes it easier to track the dirty state change.
- Added new setMode method to Editor instances that lets you dynamically switch between design/readonly.
- Added new core support for contentEditable=false elements within the editor overrides the browsers broken behavior.

### Changed
- Rewrote the noneditable plugin to use the new contentEditable false core logic.

### Fixed
- Fixed so the dirty state doesn't set to false automatically when the undo index is set to 0.
- Fixed the Selection.placeCaretAt so it works better on IE when the coordinate is between paragraphs.
- Fixed bug where data-mce-bogus="all" element contents where counted by the word count plugin.
- Fixed bug where contentEditable=false elements would be indented by the indent buttons.
- Fixed bug where images within contentEditable=false would be selected in WebKit on mouse click.
- Fixed bug in DOMUntils split method where the replacement parameter wouldn't work on specific cases.
- Fixed bug where the importcss plugin would import classes from the skin content css file.
- Fixed so all button variants have a wrapping span for it's text to make it easier to skin.
- Fixed so it's easier to exit pre block using the arrow keys.
- Fixed bug where listboxes with fix widths didn't render correctly.

## 4.2.8 - 2015-11-13

### Fixed
- Fixed bug where it was possible to delete tables as the inline root element if all columns where selected.
- Fixed bug where the UI buttons active state wasn't properly updated due to recent refactoring of that logic.

## 4.2.7 - 2015-10-27

### Fixed
- Fixed bug where backspace/delete would remove all formats on the last paragraph character in WebKit/Blink.
- Fixed bug where backspace within a inline format element with a bogus caret container would move the caret.
- Fixed bug where backspace/delete on selected table cells wouldn't add an undo level.
- Fixed bug where script tags embedded within the editor could sometimes get a mce- prefix prepended to them
- Fixed bug where validate: false option could produce an error to be thrown from the Serialization step.
- Fixed bug where inline editing of a table as the root element could let the user delete that table.
- Fixed bug where inline editing of a table as the root element wouldn't properly handle enter key.
- Fixed bug where inline editing of a table as the root element would normalize the selection incorrectly.
- Fixed bug where inline editing of a list as the root element could let the user delete that list.
- Fixed bug where inline editing of a list as the root element could let the user split that list.
- Fixed bug where resize handles would be rendered on editable root elements such as table.

## 4.2.6 - 2015-09-28

### Added
- Added capability to set request headers when using XHRs.
- Added capability to upload local images automatically default delay is set to 30 seconds after editing images.
- Added commands ids mceEditImage, mceAchor and mceMedia to be avaiable from execCommand.
- Added Edge browser to saucelabs grunt task. Patch contributed by John-David Dalton.

### Fixed
- Fixed bug where blob uris not produced by tinymce would produce HTML invalid markup.
- Fixed bug where selection of contents of a nearly empty editor in Edge would sometimes fail.
- Fixed bug where color styles woudln't be retained on copy/paste in Blink/Webkit.
- Fixed bug where the table plugin would throw an error when inserting rows after a child table.
- Fixed bug where the template plugin wouldn't handle functions as variable replacements.
- Fixed bug where undo/redo sometimes wouldn't work properly when applying formatting collapsed ranges.
- Fixed bug where shift+delete wouldn't do a cut operation on Blink/WebKit.
- Fixed bug where cut action wouldn't properly store the before selection bookmark for the undo level.
- Fixed bug where backspace in side an empty list element on IE would loose editor focus.
- Fixed bug where the save plugin wouldn't enable the buttons when a change occurred.
- Fixed bug where Edge wouldn't initialize the editor if a document.domain was specified.
- Fixed bug where enter key before nested images would sometimes not properly expand the previous block.
- Fixed bug where the inline toolbars wouldn't get properly hidden when blurring the editor instance.
- Fixed bug where Edge would paste Chinese characters on some Windows 10 installations.
- Fixed bug where IME would loose focus on IE 11 due to the double trailing br bug fix.
- Fixed bug where the proxy url in imagetools was incorrect. Patch contributed by Wong Ho Wang.

## 4.2.5 - 2015-08-31

### Added
- Added fullscreen capability to embedded youtube and vimeo videos.

### Fixed
- Fixed bug where the uploadImages call didn't work on IE 10.
- Fixed bug where image place holders would be uploaded by uploadImages call.
- Fixed bug where images marked with bogus would be uploaded by the uploadImages call.
- Fixed bug where multiple calls to uploadImages would result in decreased performance.
- Fixed bug where pagebreaks were editable to imagetools patch contributed by Rasmus Wallin.
- Fixed bug where the element path could cause too much recursion exception.
- Fixed bug for domains containing ".min". Patch contributed by Loïc Février.
- Fixed so validation of external links to accept a number after www. Patch contributed by Victor Carvalho.
- Fixed so the charmap is exposed though execCommand. Patch contributed by Matthew Will.
- Fixed so that the image uploads are concurrent for improved performance.
- Fixed various grammar problems in inline documentation. Patches provided by nikolas.

## 4.2.4 - 2015-08-17

### Added
- Added picture as a valid element to the HTML 5 schema. Patch contributed by Adam Taylor.

### Fixed
- Fixed bug where contents would be duplicated on drag/drop within the same editor.
- Fixed bug where floating/alignment of images on Edge wouldn't work properly.
- Fixed bug where it wasn't possible to drag images on IE 11.
- Fixed bug where image selection on Edge would sometimes fail.
- Fixed bug where contextual toolbars icons wasn't rendered properly when using the toolbar_items_size.
- Fixed bug where searchreplace dialog doesn't get prefilled with the selected text.
- Fixed bug where fragmented matches wouldn't get properly replaced by the searchreplace plugin.
- Fixed bug where enter key wouldn't place the caret if was after a trailing space within an inline element.
- Fixed bug where the autolink plugin could produce multiple links for the same text on Gecko.
- Fixed bug where EditorUpload could sometimes throw an exception if the blob wasn't found.
- Fixed xss issues with media plugin not properly filtering out some script attributes.

## 4.2.3 - 2015-07-30

### Fixed
- Fixed bug where image selection wasn't possible on Edge due to incompatible setBaseAndExtend API.
- Fixed bug where image blobs urls where not properly destroyed by the imagetools plugin.
- Fixed bug where keyboard shortcuts wasn't working correctly on IE 8.
- Fixed skin issue where the borders of panels where not visible on IE 8.

## 4.2.2 - 2015-07-22

### Fixed
- Fixed bug where float panels were not being hidden on inline editor blur when fixed_toolbar_container config option was in use.
- Fixed bug where combobox states wasn't properly updated if contents where updated without keyboard.
- Fixed bug where pasting into textbox or combobox would move the caret to the end of text.
- Fixed bug where removal of bogus span elements before block elements would remove whitespace between nodes.
- Fixed bug where repositioning of inline toolbars where async and producing errors if the editor was removed from DOM to early. Patch by iseulde.
- Fixed bug where element path wasn't working correctly. Patch contributed by iseulde.
- Fixed bug where menus wasn't rendered correctly when custom images where added to a menu. Patch contributed by Naim Hammadi.

## 4.2.1 - 2015-06-29

### Fixed
- Fixed bug where back/forward buttons in the browser would render blob images as broken images.
- Fixed bug where Firefox would throw regexp to big error when replacing huge base64 chunks.
- Fixed bug rendering issues with resize and context toolbars not being placed properly until next animation frame.
- Fixed bug where the rendering of the image while cropping would some times not be centered correctly.
- Fixed bug where listbox items with submenus would me selected as active.
- Fixed bug where context menu where throwing an error when rendering.
- Fixed bug where resize both option wasn't working due to resent addClass API change. Patch contributed by Jogai.
- Fixed bug where a hideAll call for container rendered inline toolbars would throw an error.
- Fixed bug where onclick event handler on combobox could cause issues if element.id was a function by some polluting libraries.
- Fixed bug where listboxes wouldn't get proper selected sub menu item when using link_list or image_list.
- Fixed so the UI controls are as wide as 4.1.x to avoid wrapping controls in toolbars.
- Fixed so the imagetools dialog is adaptive for smaller screen sizes.

## 4.2.0 - 2015-06-25

### Added
- Added new flat default skin to make the UI more modern.
- Added new imagetools plugin, lets you crop/resize and apply filters to images.
- Added new contextual toolbars support to the API lets you add floating toolbars for specific CSS selectors.
- Added new promise feature fill as tinymce.util.Promise.
- Added new built in image upload feature lets you upload any base64 encoded image within the editor as files.

### Fixed
- Fixed bug where resize handles would appear in the right position in the wrong editor when switching between resizable content in different inline editors.
- Fixed bug where tables would not be inserted in inline mode due to previous float panel fix.
- Fixed bug where floating panels would remain open when focus was lost on inline editors.
- Fixed bug where cut command on Chrome would thrown a browser security exception.
- Fixed bug where IE 11 sometimes would report an incorrect size for images in the image dialog.
- Fixed bug where it wasn't possible to remove inline formatting at the end of block elements.
- Fixed bug where it wasn't possible to delete table cell contents when cell selection was vertical.
- Fixed bug where table cell wasn't emptied from block elements if delete/backspace where pressed in empty cell.
- Fixed bug where cmd+shift+arrow didn't work correctly on Firefox mac when selecting to start/end of line.
- Fixed bug where removal of bogus elements would sometimes remove whitespace between nodes.
- Fixed bug where the resize handles wasn't updated when the main window was resized.
- Fixed so script elements gets removed by default to prevent possible XSS issues in default config implementations.
- Fixed so the UI doesn't need manual reflows when using non native layout managers.
- Fixed so base64 encoded images doesn't slow down the editor on modern browsers while editing.
- Fixed so all UI elements uses touch events to improve mobile device support.
- Removed the touch click quirks patch for iOS since it did more harm than good.
- Removed the non proportional resize handles since. Unproportional resize can still be done by holding the shift key.

## 4.1.10 - 2015-05-05

### Fixed
- Fixed bug where plugins loaded with compat3x would sometimes throw errors when loading using the jQuery version.
- Fixed bug where extra empty paragraphs would get deleted in WebKit/Blink due to recent Quriks fix.
- Fixed bug where the editor wouldn't work properly on IE 12 due to some required browser sniffing.
- Fixed bug where formatting shortcut keys where interfering with Mac OS X screenshot keys.
- Fixed bug where the caret wouldn't move to the next/previous line boundary on Cmd+Left/Right on Gecko.
- Fixed bug where it wasn't possible to remove formats from very specific nested contents.
- Fixed bug where undo levels wasn't produced when typing letters using the shift or alt+ctrl modifiers.
- Fixed bug where the dirty state wasn't properly updated when typing using the shift or alt+ctrl modifiers.
- Fixed bug where an error would be thrown if an autofocused editor was destroyed quickly after its initialization. Patch provided by thorn0.
- Fixed issue with dirty state not being properly updated on redo operation.
- Fixed issue with entity decoder not handling incorrectly written numeric entities.
- Fixed issue where some PI element values wouldn't be properly encoded.

## 4.1.9 - 2015-03-10

### Fixed
- Fixed bug where indentation wouldn't work properly for non list elements.
- Fixed bug with image plugin not pulling the image dimensions out correctly if a custom document_base_url was used.
- Fixed bug where ctrl+alt+[1-9] would conflict with the AltGr+[1-9] on Windows. New shortcuts is ctrl+shift+[1-9].
- Fixed bug with removing formatting on nodes in inline mode would sometimes include nodes outside the editor body.
- Fixed bug where extra nbsp:s would be inserted when you replaced a word surrounded by spaces using insertContent.
- Fixed bug with pasting from Google Docs would produce extra strong elements and line feeds.

## 4.1.8 - 2015-03-05

### Added
- Added new html5 sizes attribute to img elements used together with srcset.
- Added new elementpath option that makes it possible to disable the element path but keep the statusbar.
- Added new option table_style_by_css for the table plugin to set table styling with css rather than table attributes.
- Added new link_assume_external_targets option to prompt the user to prepend http:// prefix if the supplied link does not contain a protocol prefix.
- Added new image_prepend_url option to allow a custom base path/url to be added to images.
- Added new table_appearance_options option to make it possible to disable some options.
- Added new image_title option to make it possible to alter the title of the image, disabled by default.

### Fixed
- Fixed bug where selection starting from out side of the body wouldn't produce a proper selection range on IE 11.
- Fixed bug where pressing enter twice before a table moves the cursor in the table and causes a javascript error.
- Fixed bug where advanced image styles were not respected.
- Fixed bug where the less common Shift+Delete didn't produce a proper cut operation on WebKit browsers.
- Fixed bug where image/media size constrain logic would produce NaN when handling non number values.
- Fixed bug where internal classes where removed by the removeformat command.
- Fixed bug with creating links table cell contents with a specific selection would throw a exceptions on WebKit/Blink.
- Fixed bug where valid_classes option didn't work as expected according to docs. Patch provided by thorn0.
- Fixed bug where jQuery plugin would patch the internal methods multiple times. Patch provided by Drew Martin.
- Fixed bug where backspace key wouldn't delete the current selection of newly formatted content.
- Fixed bug where type over of inline formatting elements wouldn't properly keep the format on WebKit/Blink.
- Fixed bug where selection needed to be properly normalized on modern IE versions.
- Fixed bug where Command+Backspace didn't properly delete the whole line of text but the previous word.
- Fixed bug where UI active states wheren't properly updated on IE if you placed caret within the current range.
- Fixed bug where delete/backspace on WebKit/Blink would remove span elements created by the user.
- Fixed bug where delete/backspace would produce incorrect results when deleting between two text blocks with br elements.
- Fixed bug where captions where removed when pasting from MS Office.
- Fixed bug where lists plugin wouldn't properly remove fully selected nested lists.
- Fixed bug where the ttf font used for icons would throw an warning message on Gecko on Mac OS X.
- Fixed a bug where applying a color to text did not update the undo/redo history.
- Fixed so shy entities gets displayed when using the visualchars plugin.
- Fixed so removeformat removes ins/del by default since these might be used for strikethough.
- Fixed so multiple language packs can be loaded and added to the global I18n data structure.
- Fixed so transparent color selection gets treated as a normal color selection. Patch contributed by Alexander Hofbauer.
- Fixed so it's possible to disable autoresize_overflow_padding, autoresize_bottom_margin options by setting them to false.
- Fixed so the charmap plugin shows the description of the character in the dialog. Patch contributed by Jelle Hissink.
- Removed address from the default list of block formats since it tends to be missused.
- Fixed so the pre block format is called preformatted to make it more verbose.
- Fixed so it's possible to context scope translation strings this isn't needed most of the time.
- Fixed so the max length of the width/height input fields of the media dialog is 5 instead of 3.
- Fixed so drag/dropped contents gets properly processed by paste plugin since it's basically a paste. Patch contributed by Greg Fairbanks.
- Fixed so shortcut keys for headers is ctrl+alt+[1-9] instead of ctrl+[1-9] since these are for switching tabs in the browsers.
- Fixed so "u" doesn't get converted into a span element by the legacy input filter. Since this is now a valid HTML5 element.
- Fixed font families in order to provide appropriate web-safe fonts.

## 4.1.7 - 2014-11-27

### Added
- Added HTML5 schema support for srcset, source and picture. Patch contributed by mattheu.
- Added new cache_suffix setting to enable cache busting by producing unique urls.
- Added new paste_convert_word_fake_lists option to enable users to disable the fake lists convert logic.

### Fixed
- Fixed so advlist style changes adds undo levels for each change.
- Fixed bug where WebKit would sometimes produce an exception when the autolink plugin where looking for URLs.
- Fixed bug where IE 7 wouldn't be rendered properly due to aggressive css compression.
- Fixed bug where DomQuery wouldn't accept window as constructor element.
- Fixed bug where the color picker in 3.x dialogs wouldn't work properly. Patch contributed by Callidior.
- Fixed bug where the image plugin wouldn't respect the document_base_url.
- Fixed bug where the jQuery plugin would fail to append to elements named array prototype names.

## 4.1.6 - 2014-10-08

### Changed
- Replaced jake with grunt since it is more mainstream and has better plugin support.

### Fixed
- Fixed bug with clicking on the scrollbar of the iframe would cause a JS error to be thrown.
- Fixed bug where null would produce an exception if you passed it to selection.setRng.
- Fixed bug where Ctrl/Cmd+Tab would indent the current list item if you switched tabs in the browser.
- Fixed bug where pasting empty cells from Excel would result in a broken table.
- Fixed bug where it wasn't possible to switch back to default list style type.
- Fixed issue where the select all quirk fix would fire for other modifiers than Ctrl/Cmd combinations.


## 4.1.5 - 2014-09-09

### Fixed
- Fixed bug where sometimes the resize rectangles wouldn't properly render on images on WebKit/Blink.
- Fixed bug in list plugin where delete/backspace would merge empty LI elements in lists incorrectly.
- Fixed bug where empty list elements would result in empty LI elements without it's parent container.
- Fixed bug where backspace in empty caret formatted element could produce an type error exception of Gecko.
- Fixed bug where lists pasted from word with a custom start index above 9 wouldn't be properly handled.
- Fixed bug where tabfocus plugin would tab out of the editor instance even if the default action was prevented.
- Fixed bug where tabfocus wouldn't tab properly to other adjacent editor instances.
- Fixed bug where the DOMUtils setStyles wouldn't properly removed or update the data-mce-style attribute.
- Fixed bug where dialog select boxes would be placed incorrectly if document.body wasn't statically positioned.
- Fixed bug where pasting would sometimes scroll to the top of page if the user was using the autoresize plugin.
- Fixed bug where caret wouldn't be properly rendered by Chrome when clicking on the iframes documentElement.
- Fixed so custom images for menubutton/splitbutton can be provided. Patch contributed by Naim Hammadi.
- Fixed so the default action of windows closing can be prevented by blocking the default action of the close event.
- Fixed so nodeChange and focus of the editor isn't automatically performed when opening sub dialogs.

## 4.1.4 - 2014-08-21

### Added
- Added new media_filter_html option to media plugin that blocks any conditional comments, scripts etc within a video element.
- Added new content_security_policy option allows you to set custom policy for iframe contents. Patch contributed by Francois Chagnon.

### Fixed
- Fixed bug where activate/deactivate events wasn't firing properly when switching between editors.
- Fixed bug where placing the caret on iOS was difficult due to a WebKit bug with touch events.
- Fixed bug where the resize helper wouldn't render properly on older IE versions.
- Fixed bug where resizing images inside tables on older IE versions would sometimes fail depending mouse position.
- Fixed bug where editor.insertContent would produce an exception when inserting select/option elements.
- Fixed bug where extra empty paragraphs would be produced if block elements where inserted inside span elements.
- Fixed bug where the spellchecker menu item wouldn't be properly checked if spell checking was started before it was rendered.
- Fixed bug where the DomQuery filter function wouldn't remove non elements from collection.
- Fixed bug where document with custom document.domain wouldn't properly render the editor.
- Fixed bug where IE 8 would throw exception when trying to enter invalid color values into colorboxes.
- Fixed bug where undo manager could incorrectly add an extra undo level when custom resize handles was removed.
- Fixed bug where it wouldn't be possible to alter cell properties properly on table cells on IE 8.
- Fixed so the color picker button in table dialog isn't shown unless you include the colorpicker plugin or add your own custom color picker.
- Fixed so activate/deactivate events fire when windowManager opens a window since.
- Fixed so the table advtab options isn't separated by an underscore to normalize naming with image_advtab option.
- Fixed so the table cell dialog has proper padding when the advanced tab in disabled.

## 4.1.3 - 2014-07-29

### Added
- Added event binding logic to tinymce.util.XHR making it possible to override headers and settings before any request is made.

### Fixed
- Fixed bug where drag events wasn't fireing properly on older IE versions since the event handlers where bound to document.
- Fixed bug where drag/dropping contents within the editor on IE would force the contents into plain text mode even if it was internal content.
- Fixed bug where IE 7 wouldn't open menus properly due to a resize bug in the browser auto closing them immediately.
- Fixed bug where the DOMUtils getPos logic wouldn't produce a valid coordinate inside the body if the body was positioned non static.
- Fixed bug where the element path and format state wasn't properly updated if you had the wordcount plugin enabled.
- Fixed bug where a comment at the beginning of source would produce an exception in the formatter logic.
- Fixed bug where setAttrib/getAttrib on null would throw exception together with any hooked attributes like style.
- Fixed bug where table sizes wasn't properly retained when copy/pasting on WebKit/Blink.
- Fixed bug where WebKit/Blink would produce colors in RGB format instead of the forced HEX format when deleting contents.
- Fixed bug where the width attribute wasn't updated on tables if you changed the size inside the table dialog.
- Fixed bug where control selection wasn't properly handled when the caret was placed directly after an image.
- Fixed bug where selecting the contents of table cells using the selection.select method wouldn't place the caret properly.
- Fixed bug where the selection state for images wasn't removed when placing the caret right after an image on WebKit/Blink.
- Fixed bug where all events wasn't properly unbound when and editor instance was removed or destroyed by some external innerHTML call.
- Fixed bug where it wasn't possible or very hard to select images on iOS when the onscreen keyboard was visible.
- Fixed so auto_focus can take a boolean argument this will auto focus the last initialized editor might be useful for single inits.
- Fixed so word auto detect lists logic works better for faked lists that doesn't have specific markup.
- Fixed so nodeChange gets fired on mouseup as it used to before 4.1.1 we optimized that event to fire less often.

### Removed
- Removed the finish menu item from spellchecker menu since it's redundant you can stop spellchecking by toggling menu item or button.

## 4.1.2 - 2014-07-15

### Added
- Added offset/grep to DomQuery class works basically the same as it's jQuery equivalent.

### Fixed
- Fixed bug where backspace/delete or setContent with an empty string would remove header data when using the fullpage plugin.
- Fixed bug where tinymce.remove with a selector not matching any editors would remove all editors.
- Fixed bug where resizing of the editor didn't work since the theme was calling setStyles instead of setStyle.
- Fixed bug where IE 7 would fail to append html fragments to iframe document when using DomQuery.
- Fixed bug where the getStyle DOMUtils method would produce an exception if it was called with null as it's element.
- Fixed bug where the paste plugin would remove the element if the none of the paste_webkit_styles rules matched the current style.
- Fixed bug where contextmenu table items wouldn't work properly on IE since it would some times fire an incorrect selection change.
- Fixed bug where the padding/border values wasn't used in the size calculation for the body size when using autoresize. Patch contributed by Matt Whelan.
- Fixed bug where conditional word comments wouldn't be properly removed when pasting plain text.
- Fixed bug where resizing would sometime fail on IE 11 when the mouseup occurred inside the resizable element.
- Fixed so the iframe gets initialized without any inline event handlers for better CSP support. Patch contributed by Matt Whelan.
- Fixed so the tinymce.dom.Sizzle is the latest version of sizzle this resolves the document context bug.

## 4.1.1 - 2014-07-08

### Fixed
- Fixed bug where pasting plain text on some WebKit versions would result in an empty line.
- Fixed bug where resizing images inside tables on IE 11 wouldn't work properly.
- Fixed bug where IE 11 would sometimes throw "Invalid argument" exception when editor contents was set to an empty string.
- Fixed bug where document.activeElement would throw exceptions on IE 9 when that element was hidden or removed from dom.
- Fixed bug where WebKit/Blink sometimes produced br elements with the Apple-interchange-newline class.
- Fixed bug where table cell selection wasn't properly removed when copy/pasting table cells.
- Fixed bug where pasting nested list items from Word wouldn't produce proper semantic nested lists.
- Fixed bug where right clicking using the contextmenu plugin on WebKit/Blink on Mac OS X would select the target current word or line.
- Fixed bug where it wasn't possible to alter table cell properties on IE 8 using the context menu.
- Fixed bug where the resize helper wouldn't be correctly positioned on older IE versions.
- Fixed bug where fullpage plugin would produce an error if you didn't specify a doctype encoding.
- Fixed bug where anchor plugin would get the name/id of the current element even if it wasn't anchor element.
- Fixed bug where visual aids for tables wouldn't be properly disabled when changing the border size.
- Fixed bug where some control selection events wasn't properly fired on older IE versions.
- Fixed bug where table cell selection on older IE versions would prevent resizing of images.
- Fixed bug with paste_data_images paste option not working properly on modern IE versions.
- Fixed bug where custom elements with underscores in the name wasn't properly parsed/serialized.
- Fixed bug where applying inline formats to nested list elements would produce an incorrect formatting result.
- Fixed so it's possible to hide items from elements path by using preventDefault/stopPropagation.
- Fixed so inline mode toolbar gets rendered right aligned if the editable element positioned to the documents right edge.
- Fixed so empty inline elements inside empty block elements doesn't get removed if configured to be kept intact.
- Fixed so DomQuery parentsUntil/prevUntil/nextUntil supports selectors/elements/filters etc.
- Fixed so legacyoutput plugin overrides fontselect and fontsizeselect controls and handles font elements properly.

## 4.1.0 - 2014-06-18

### Added
- Added new file_picker_callback option to replace the old file_browser_callback the latter will still work though.
- Added new custom colors to textcolor plugin will be displayed if a color picker is provided also shows the latest colors.
- Added new color_picker_callback option to enable you to add custom color pickers to the editor.
- Added new advanced tabs to table/cell/row dialogs to enable you to select colors for border/background.
- Added new colorpicker plugin that lets you select colors from a hsv color picker.
- Added new tinymce.util.Color class to handle color parsing and converting.
- Added new colorpicker UI widget element lets you add a hsv color picker to any form/window.
- Added new textpattern plugin that allows you to use markdown like text patterns to format contents.
- Added new resize helper element that shows the current width & height while resizing.
- Added new "once" method to Editor and EventDispatcher enables since callback execution events.
- Added new jQuery like class under tinymce.dom.DomQuery it's exposed on editor instances (editor.$) and globally under (tinymce.$).

### Fixed
- Fixed so the default resize method for images are proportional shift/ctrl can be used to make an unproportional size.
- Fixed bug where the image_dimensions option of the image plugin would cause exceptions when it tried to update the size.
- Fixed bug where table cell dialog class field wasn't properly updated when editing an a table cell with an existing class.
- Fixed bug where Safari on Mac would produce webkit-fake-url for pasted images so these are now removed.
- Fixed bug where the nodeChange event would get fired before the selection was changed when clicking inside the current selection range.
- Fixed bug where valid_classes option would cause exception when it removed internal prefixed classes like mce-item-.
- Fixed bug where backspace would cause navigation in IE 8 on an inline element and after a caret formatting was applied.
- Fixed so placeholder images produced by the media plugin gets selected when inserted/edited.
- Fixed so it's possible to drag in images when the paste_data_images option is enabled. Might be useful for mail clients.
- Fixed so images doesn't get a width/height applied if the image_dimensions option is set to false useful for responsive contents.
- Fixed so it's possible to pass in an optional arguments object for the nodeChanged function to be passed to all nodechange event listeners.
- Fixed bug where media plugin embed code didn't update correctly.<|MERGE_RESOLUTION|>--- conflicted
+++ resolved
@@ -6,13 +6,6 @@
 
 ## Unreleased
 
-<<<<<<< HEAD
-### Fixed
-- Typing after deleting formatted content could remove a space at the start of the typing. #TINY-9310
-- The floating toolbar did not occupy the entire available space when the page had a flexbox layout. #TINY-9847
-
-=======
->>>>>>> 77312aa5
 ### Added
 - New `table_merge_content_on_paste` option which disables the merging behaviour when pasting a table inside an existing table. #TINY-9808
 - New optional `defaultExpandedIds` and `onToggleExpand` options to the `tree` component config. #TINY-9653
@@ -82,6 +75,7 @@
 - Invalid markup in Notification and Dialog close buttons. #TINY-9849
 - In dialogs, an incorrect `aria-describedby` attribute caused the body of the dialog to be announced when using a screen reader. #TINY-9816
 - The sticky toolbar would not be rendered correctly when transitioning from the custom editor view to the main view. #TINY-9814
+- The floating toolbar did not occupy the entire available space when the page had a flexbox layout. #TINY-9847
 
 ## 6.4.2 - 2023-04-26
 
