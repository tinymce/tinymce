# Changelog
All notable changes to this project will be documented in this file.

The format is based on [Keep a Changelog](https://keepachangelog.com/en/1.0.0/),
and this project adheres to [Semantic Versioning](https://semver.org/spec/v2.0.0.html).

## Unreleased

### Changed
- The `end_container_on_empty_block` option can now take a string of blocks to split when pressing Enter twice #TINY-6559
- The default value for `end_container_on_empty_block` option has been changed to `'blockquote'` #TINY-6559

### Fixed
- Dialogs will not exceed the window height on smaller screens #TINY-8146
- Some types on functions in the `tinymce.dom.TreeWalker` class missed that it could return undefined #TINY-8592
- In some cases pressing the backspace key would incorrectly step into tables rather than remain outside #TINY-8592
- Text alignment could not be applied to `pre` elements #TINY-7715
<<<<<<< HEAD
- UI components, such as dialogs, would in some cases cause the `esc` keyup event to incorrectly trigger inside the editor #TINY-7005
=======
- Selection direction was not stored/restored when getting/setting selection bookmarks #TINY-8599
>>>>>>> d4d4ffd1
- The `InsertParagraph` or `mceInsertNewLine` commands did not delete the current selection like the native command used to #TINY-8606

## 6.0.2 - TBD

### Fixed
- Some media elements wouldn't update when changing the source URL #TINY-8660
- Inline toolbars flickered when switching between editors #TINY-8594
- Multiple inline toolbars were shown if focused too quickly #TINY-8503
- Added background and additional spacing for the text labeled buttons in the toolbar to improve visual clarity #TINY-8617
- Toolbar split buttons with text used an incorrect width on touch devices #TINY-8647

## 6.0.1 - 2022-03-23

### Fixed
- Fixed the dev ZIP missing the required `bin` scripts to build from the source #TINY-8542
- Fixed a regression whereby text patterns couldn't be updated at runtime #TINY-8540
- Fixed an issue where tables with colgroups could be copied incorrectly in some cases #TINY-8568
- Naked buttons better adapt to various background colors, improved text contrast in notifications #TINY-8533
- The autocompleter would not fire the `AutocompleterStart` event nor close the menu in some cases #TINY-8552
- It wasn't possible to select text right after an inline noneditable element #TINY-8567
- Fixed a double border showing for the `tinymce-5` skin when using `toolbar_location: 'bottom'` #TINY-8564
- Clipboard content was not generated correctly when cutting and copying `contenteditable="false"` elements #TINY-8563
- Fixed the box-shadow getting clipped in autocompletor popups #TINY-8573
- The `buttonType` property did not work for dialog footer buttons #TINY-8582
- Fix contrast ratio for error messages #TINY-8586

## 6.0.0 - 2022-03-03

### Added
- New `editor.options` API to replace the old `editor.settings` and `editor.getParam` APIs #TINY-8206
- New `editor.annotator.removeAll` API to remove all annotations by name #TINY-8195
- New `Resource.unload` API to make it possible to unload resources #TINY-8431
- New `FakeClipboard` API on the `tinymce` global #TINY-8353
- New `dispatch()` function to replace the now deprecated `fire()` function in various APIs #TINY-8102
- New `AutocompleterStart`, `AutocompleterUpdate` and `AutocompleterEnd` events #TINY-8279
- New `mceAutocompleterClose`, `mceAutocompleterReload` commands #TINY-8279
- New `mceInsertTableDialog` command to open the insert table dialog #TINY-8273
- New `slider` dialog component #TINY-8304
- New `imagepreview` dialog component, allowing preview and zoom of any image URL #TINY-8333
- New `buttonType` property on dialog button components, supporting `toolbar` style in addition to `primary` and `secondary` #TINY-8304
- The `tabindex` attribute is now copied from the target element to the iframe #TINY-8315

### Improved
- New default theme styling for TinyMCE 6 facelift with old skin available as `tinymce-5` and `tinymce-5-dark` #TINY-8373
- The default height of editor has been increased from `200px` to `400px` to improve the usability of the editor #TINY-6860
- The upload results returned from the `editor.uploadImages()` API now includes a `removed` flag, reflecting if the image was removed after a failed upload #TINY-7735
- The `ScriptLoader`, `StyleSheetLoader`, `AddOnManager`, `PluginManager` and `ThemeManager` APIs will now return a `Promise` when loading resources instead of using callbacks #TINY-8325
- A `ThemeLoadError` event is now fired if the theme fails to load #TINY-8325
- The `BeforeSetContent` event will now include the actual serialized content when passing in an `AstNode` to the `editor.setContent` API #TINY-7996
- Improved support for placing the caret before or after noneditable elements within the editor #TINY-8169
- Calls to `editor.selection.setRng` now update the caret position bookmark used when focus is returned to the editor #TINY-8450
- The `emoticon` plugin dialog, toolbar and menu item has been updated to use the more accurate `Emojis` term #TINY-7631
- The dialog `redial` API will now only rerender the changed components instead of the whole dialog #TINY-8334
- The dialog API `setData` method now uses a deep merge algorithm to support partial nested objects #TINY-8333
- The dialog spec `initialData` type is now `Partial<T>` to match the underlying implementation details #TINY-8334
- Notifications no longer require a timeout to disable the close button #TINY-6679
- The editor theme is now fetched in parallel with the icons, language pack and plugins #TINY-8453

### Changed
- TinyMCE is now MIT licensed #TINY-2316
- Moved the `paste` plugin's functionality to TinyMCE core #TINY-8310
- The `paste_data_images` option now defaults to `true` #TINY-8310
- Moved the `noneditable` plugin to TinyMCE core #TINY-8311
- Renamed the `noneditable_noneditable_class` option to `noneditable_class` #TINY-8311
- Renamed the `noneditable_editable_class` option to `editable_class` #TINY-8311
- Moved the `textpattern` plugin to TinyMCE core #TINY-8312
- Renamed the `textpattern_patterns` option to `text_patterns` #TINY-8312
- Moved the `hr` plugin's functionality to TinyMCE core #TINY-8313
- Moved the `print` plugin's functionality to TinyMCE core #TINY-8314
- Moved non-UI table functionality to core #TINY-8273
- The `DomParser` API no longer uses a custom parser internally and instead uses the native `DOMParser` API #TINY-4627
- The `editor.getContent()` API can provide custom content by preventing and overriding `content` in the `BeforeGetContent` event. This makes it consistent with the `editor.selection.getContent()` API #TINY-8018
- The `editor.setContent()` API can now be prevented using the `BeforeSetContent` event. This makes it consistent with the `editor.selection.setContent()` API #TINY-8018
- Add-ons such as plugins and themes are no longer constructed using the `new` operator #TINY-8256
- A number of APIs that were not proper classes, are no longer constructed using the `new` operator #TINY-8322
- The Editor commands APIs will no longer fallback to executing the browsers native command functionality #TINY-7829
- The Editor query command APIs will now return `false` or an empty string on removed editors #TINY-7829
- The `mceAddEditor` and `mceToggleEditor` commands now take an object as their value to specify the id and editor options #TINY-8138
- The `mceInsertTable` command can no longer open the insert table dialog. Use the `mceInsertTableDialog` command instead #TINY-8273
- The `plugins` option now returns a `string` array instead of a space separated string #TINY-8455
- The `media` plugin no longer treats `iframe`, `video`, `audio` or `object` elements as "special" and will validate the contents against the schema #TINY-8382
- The `images_upload_handler` option is no longer passed a `success` or `failure` callback and instead requires a `Promise` to be returned with the upload result #TINY-8325
- The `tinymce.settings` global property is no longer set upon initialization #TINY-7359
- The `change` event is no longer fired on first modification #TINY-6920
- The `GetContent` event will now always pass a `string` for the `content` property #TINY-7996
- Changed the default tag for the strikethrough format to the `s` tag when using a html 5 schema #TINY-8262
- The `strike` tag is automatically converted to the `s` tag when using a html 5 schema #TINY-8262
- Aligning a table to the left or right will now use margin styling instead of float styling #TINY-6558
- The `:` control character has been changed to `~` for the schema `valid_elements` and `extended_valid_elements` options #TINY-6726
- The `primary` property on dialog buttons has been deprecated. Use the new `buttonType` property instead #TINY-8304
- Changed the default statusbar element path delimiter from `»` to `›` #TINY-8372
- Replaced the `Powered by Tiny` branding text with the Tiny logo #TINY-8371
- The default minimum height of editor has been changed to 100px to prevent the UI disappearing while resizing #TINY-6860
- RGB colors are no longer converted to hex values when parsing or serializing content #TINY-8163
- Replaced the `isDisabled()` function with an `isEnabled()` function for various APIs #TINY-8101
- Replaced the `enable()` and `disable()` functions with a `setEnabled(state)` function in various APIs #TINY-8101
- Replaced the `disabled` property with an `enabled` property in various APIs #TINY-8101
- Replaced the `disable(name)` and `enable(name)` functions with a `setEnabled(name, state)` function in the Dialog APIs #TINY-8101
- Renamed the `tinymce.Env.os.isOSX` API to `tinymce.Env.os.isMacOS` #TINY-8175
- Renamed the `tinymce.Env.browser.isChrome` API to `tinymce.Env.browser.isChromium` to better reflect its functionality #TINY-8300
- Renamed the `getShortEndedElements` Schema API to `getVoidElements` #TINY-8344
- Renamed the `font_formats` option to `font_family_formats` #TINY-8328
- Renamed the `fontselect` toolbar button and `fontformats` menu item to `fontfamily` #TINY-8328
- Renamed the `fontsize_formats` option to `font_size_formats` #TINY-8328
- Renamed the `fontsizeselect` toolbar button and `fontsizes` menu item to `fontsize` #TINY-8328
- Renamed the `formatselect` toolbar button and `blockformats` menu item to `blocks` #TINY-8328
- Renamed the `styleselect` toolbar button and `formats` menu item to `styles` #TINY-8328
- Renamed the `lineheight_formats` option to `line_height_formats` #TINY-8328
- Renamed the `getWhiteSpaceElements()` function to `getWhitespaceElements()` in the `Schema` API #TINY-8102
- Renamed the `mceInsertClipboardContent` command `content` property to `html` to better reflect what data is passed #TINY-8310
- Renamed the `default_link_target` option to `link_default_target` for both `link` and `autolink` plugins #TINY-4603
- Renamed the `rel_list` option to `link_rel_list` for the `link` plugin #TINY-4603
- Renamed the `target_list` option to `link_target_list` for the `link` plugin #TINY-4603
- The default value for the `link_default_protocol` option has been changed to `https` instead of `http` #TINY-7824
- The default value for the `element_format` option has been changed to `html` #TINY-8263
- The default value for the `schema` option has been changed to `html5` #TINY-8261
- The default value for the `table_style_by_css` option has been changed to `true` #TINY-8259
- The default value for the `table_use_colgroups` option has been changed to `true` #TINY-8259

### Fixed
- The object returned from the `editor.fire()` API was incorrect if the editor had been removed #TINY-8018
- The `editor.selection.getContent()` API did not respect the `no_events` argument #TINY-8018
- The `editor.annotator.remove` API did not keep selection when removing the annotation #TINY-8195
- The `GetContent` event was not fired when getting `tree` or `text` formats using the `editor.selection.getContent()` API #TINY-8018
- The `beforeinput` and `input` events would sometimes not fire as expected when deleting content #TINY-8168 #TINY-8329
- The `table` plugin would sometimes not correctly handle headers in the `tfoot` section #TINY-8104
- The `silver` theme UI was incorrectly rendered before plugins had initialized #TINY-8288
- The aria labels for the color picker dialog were not translated #TINY-8381
- Fixed sub-menu items not read by screen readers. Patch contributed by westonkd #TINY-8417
- Dialog labels and other text-based UI properties did not escape HTML markup #TINY-7524
- Anchor elements would render incorrectly when using the `allow_html_in_named_anchor` option #TINY-3799
- The `AstNode` HTML serializer did not serialize `pre` or `textarea` elements correctly when they contained newlines #TINY-8446
- Fixed sub-menu items not read by screen readers. Patch contributed by westonkd #TINY-8417
- The Home or End keys would move out of a editable element contained within a noneditable element #TINY-8201
- Dialogs could not be opened in inline mode before the editor had been rendered #TINY-8397
- Clicking on menu items could cause an unexpected console warning if the `onAction` function caused the menu to close #TINY-8513
- Fixed various color and contrast issues for the dark skins #TINY-8527

### Removed
- Removed support for Microsoft Internet Explorer 11 #TINY-8194 #TINY-8241
- Removed support for Microsoft Word from the opensource paste functionality #TINY-7493
- Removed support for the `plugins` option allowing a mixture of a string array and of space separated strings #TINY-8399
- Removed support for the deprecated `false` value for the `forced_root_block` option #TINY-8260
- Removed the jQuery integration #TINY-4519
- Removed the `imagetools` plugin, which is now classified as a Premium plugin #TINY-8209
- Removed the `imagetools` dialog component #TINY-8333
- Removed the `toc` plugin, which is now classified as a Premium plugin #TINY-8250
- Removed the `tabfocus` plugin #TINY-8315
- Removed the `textpattern` plugin's API as part of moving it to core #TINY-8312
- Removed the `table` plugin's API #TINY-8273
- Removed the callback for the `EditorUpload` API #TINY-8325
- Removed the legacy browser detection properties from the `Env` API #TINY-8162
- Removed the `filterNode` method from the `DomParser` API #TINY-8249
- Removed the `SaxParser` API #TINY-8218
- Removed the `tinymce.utils.Promise` API #TINY-8241
- Removed the `toHex` function for the `DOMUtils` and `Styles` APIs #TINY-8163
- Removed the `execCommand` handler function from the plugin and theme interfaces #TINY-7829
- Removed the `editor.settings` property as it has been replaced by the new Options API #TINY-8236
- Removed the `shortEnded` and `fixed` properties on `tinymce.html.Node` class #TINY-8205
- Removed the `mceInsertRawHTML` command #TINY-8214
- Removed the style field from the `image` plugin dialog advanced tab #TINY-3422
- Removed the `paste_filter_drop` option as native drag and drop handling is no longer supported #TINY-8511
- Removed the legacy `mobile` theme #TINY-7832
- Removed the deprecated `$`, `Class`, `DomQuery` and `Sizzle` APIs #TINY-4520 #TINY-8326
- Removed the deprecated `Color`, `JSON`, `JSONP` and `JSONRequest` #TINY-8162
- Removed the deprecated `XHR` API #TINY-8164
- Removed the deprecated `setIconStroke` Split Toolbar Button API #TINY-8162
- Removed the deprecated `editors` property from `EditorManager` #TINY-8162
- Removed the deprecated `execCallback` and `setMode` APIs from `Editor` #TINY-8162
- Removed the deprecated `addComponents` and `dependencies` APIs from `AddOnManager` #TINY-8162
- Removed the deprecated `clearInterval`, `clearTimeout`, `debounce`, `requestAnimationFrame`, `setInterval`, `setTimeout` and `throttle` APIs from `Delay` #TINY-8162
- Removed the deprecated `Schema` options #TINY-7821
- Removed the deprecated `file_browser_callback_types`, `force_hex_style_colors` and `images_dataimg_filter` options #TINY-7823
- Removed the deprecated `filepicker_validator_handler`, `force_p_newlines`, `gecko_spellcheck`, `tab_focus`, `table_responsive_width` and `toolbar_drawer` options #TINY-7820
- Removed the deprecated `media_scripts` option in the `media` plugin #TINY-8421
- Removed the deprecated `editor_deselector`, `editor_selector`, `elements`, `mode` and `types` legacy TinyMCE init options #TINY-7822
- Removed the deprecated `content_editable_state` and `padd_empty_with_br` options #TINY-8400
- Removed the deprecated `autoresize_on_init` option from the `autoresize` plugin #TINY-8400
- Removed the deprecated `fullpage`, `spellchecker`, `bbcode`, `legacyoutput`, `colorpicker`, `contextmenu` and `textcolor` plugins #TINY-8192
- Removed the undocumented `editor.editorCommands.hasCustomCommand` API #TINY-7829
- Removed the undocumented `mceResetDesignMode`, `mceRepaint` and `mceBeginUndoLevel` commands #TINY-7829

### Deprecated
- The dialog button component's `primary` property has been deprecated and will be removed in the next major release. Use the new `buttonType` property instead #TINY-8304
- The `fire()` function of `tinymce.Editor`, `tinymce.dom.EventUtils`, `tinymce.dom.DOMUtils`, `tinymce.util.Observable` and `tinymce.util.EventDispatcher` has been deprecated and will be removed in the next major release. Use the `dispatch()` function instead #TINY-8102
- The `content` property on the `SetContent` event has been deprecated and will be removed in the next major release #TINY-8457
- The return value of the `editor.setContent` API has been deprecated and will be removed in the next major release #TINY-8457

## 5.10.3 - 2022-02-09

### Fixed
- Alignment would sometimes be removed on parent elements when changing alignment on certain inline nodes, such as images #TINY-8308
- The `fullscreen` plugin would reset the scroll position when exiting fullscreen mode #TINY-8418

## 5.10.2 - 2021-11-17

### Fixed
- Internal selectors were appearing in the style list when using the `importcss` plugin #TINY-8238

## 5.10.1 - 2021-11-03

### Fixed
- The iframe aria help text was not read by some screen readers #TINY-8171
- Clicking the `forecolor` or `backcolor` toolbar buttons would do nothing until selecting a color #TINY-7836
- Crop functionality did not work in the `imagetools` plugin when the editor was rendered in a shadow root #TINY-6387
- Fixed an exception thrown on Safari when closing the `searchreplace` plugin dialog #TINY-8166
- The `autolink` plugin did not convert URLs to links when starting with a bracket #TINY-8091
- The `autolink` plugin incorrectly created nested links in some cases #TINY-8091
- Tables could have an incorrect height set on rows when rendered outside of the editor #TINY-7699
- In certain circumstances, the table of contents plugin would incorrectly add an extra empty list item #TINY-4636
- The insert table grid menu displayed an incorrect size when re-opening the grid #TINY-6532
- The word count plugin was treating the zero width space character (`&#8203;`) as a word #TINY-7484

## 5.10.0 - 2021-10-11

### Added
- Added a new `URI.isDomSafe(uri)` API to check if a URI is considered safe to be inserted into the DOM #TINY-7998
- Added the `ESC` key code constant to the `VK` API #TINY-7917
- Added a new `deprecation_warnings` setting for turning off deprecation console warning messages #TINY-8049

### Improved
- The `element` argument of the `editor.selection.scrollIntoView()` API is now optional, and if it is not provided the current selection will be scrolled into view #TINY-7291

### Changed
- The deprecated `scope` attribute is no longer added to `td` cells when converting a row to a header row #TINY-7731
- The number of `col` elements is normalized to match the number of columns in a table after a table action #TINY-8011

### Fixed
- Fixed a regression that caused block wrapper formats to apply and remove incorrectly when using a collapsed selection with multiple words #TINY-8036
- Resizing table columns in some scenarios would resize the column to an incorrect position #TINY-7731
- Inserting a table where the parent element had padding would cause the table width to be incorrect #TINY-7991
- The resize backdrop element did not have the `data-mce-bogus="all"` attribute set to prevent it being included in output #TINY-7854
- Resize handles appeared on top of dialogs and menus when using an inline editor #TINY-3263
- Fixed the `autoresize` plugin incorrectly scrolling to the top of the editor content in some cases when changing content #TINY-7291
- Fixed the `editor.selection.scrollIntoView()` type signature, as it incorrectly required an `Element` instead of `HTMLElement` #TINY-7291
- Table cells that were both row and column headers did not retain the correct state when converting back to a regular row or column #TINY-7709
- Clicking beside a non-editable element could cause the editor to incorrectly scroll to the top of the content #TINY-7062
- Clicking in a table cell, with a non-editable element in an adjacent cell, incorrectly caused the non-editable element to be selected #TINY-7736
- Split toolbar buttons incorrectly had nested `tabindex="-1"` attributes #TINY-7879
- Fixed notifications rendering in the wrong place initially and when the page was scrolled #TINY-7894
- Fixed an exception getting thrown when the number of `col` elements didn't match the number of columns in a table #TINY-7041 #TINY-8011
- The table selection state could become incorrect after selecting a noneditable table cell #TINY-8053
- As of Mozilla Firefox 91, toggling fullscreen mode with `toolbar_sticky` enabled would cause the toolbar to disappear #TINY-7873
- Fixed URLs not cleaned correctly in some cases in the `link` and `image` plugins #TINY-7998
- Fixed the `image` and `media` toolbar buttons incorrectly appearing to be in an inactive state in some cases #TINY-3463
- Fixed the `editor.selection.selectorChanged` API not firing if the selector matched the current selection when registered in some cases #TINY-3463
- Inserting content into a `contenteditable="true"` element that was contained within a `contenteditable="false"` element would move the selection to an incorrect location #TINY-7842
- Dragging and dropping `contenteditable="false"` elements could result in the element being placed in an unexpected location #TINY-7917
- Pressing the Escape key would not cancel a drag action that started on a `contenteditable="false"` element within the editor #TINY-7917
- `video` and `audio` elements were unable to be played when the `media` plugin live embeds were enabled in some cases #TINY-7674
- Pasting images would throw an exception if the clipboard `items` were not files (for example, screenshots taken from gnome-software). Patch contributed by cedric-anne #TINY-8079

### Deprecated
- Several APIs have been deprecated. See the release notes section for information #TINY-8023 #TINY-8063
- Several Editor settings have been deprecated. See the release notes section for information #TINY-8086
- The Table of Contents and Image Tools plugins will be classified as Premium plugins in the next major release #TINY-8087
- Word support in the `paste` plugin has been deprecated and will be removed in the next major release #TINY-8087

## 5.9.2 - 2021-09-08

### Fixed
- Fixed an exception getting thrown when disabling events and setting content #TINY-7956
- Delete operations could behave incorrectly if the selection crossed a table boundary #TINY-7596

## 5.9.1 - 2021-08-27

### Fixed
- Published TinyMCE types failed to compile in strict mode #TINY-7915
- The `TableModified` event sometimes didn't fire when performing certain table actions #TINY-7916

## 5.9.0 - 2021-08-26

### Added
- Added a new `mceFocus` command that focuses the editor. Equivalent to using `editor.focus()` #TINY-7373
- Added a new `mceTableToggleClass` command which toggles the provided class on the currently selected table #TINY-7476
- Added a new `mceTableCellToggleClass` command which toggles the provided class on the currently selected table cells #TINY-7476
- Added a new `tablecellvalign` toolbar button and menu item for vertical table cell alignment #TINY-7477
- Added a new `tablecellborderwidth` toolbar button and menu item to change table cell border width #TINY-7478
- Added a new `tablecellborderstyle` toolbar button and menu item to change table cell border style #TINY-7478
- Added a new `tablecaption` toolbar button and menu item to toggle captions on tables #TINY-7479
- Added a new `mceTableToggleCaption` command that toggles captions on a selected table #TINY-7479
- Added a new `tablerowheader` toolbar button and menu item to toggle the header state of row cells #TINY-7478
- Added a new `tablecolheader` toolbar button and menu item to toggle the header state of column cells #TINY-7482
- Added a new `tablecellbordercolor` toolbar button and menu item to select table cell border colors, with an accompanying setting `table_border_color_map` to customize the available values #TINY-7480
- Added a new `tablecellbackgroundcolor` toolbar button and menu item to select table cell background colors, with an accompanying setting `table_background_color_map` to customize the available values #TINY-7480
- Added a new `language` menu item and toolbar button to add `lang` attributes to content, with an accompanying `content_langs` setting to specify the languages available #TINY-6149
- A new `lang` format is now available that can be used with `editor.formatter`, or applied with the `Lang` editor command #TINY-6149
- Added a new `language` icon for the `language` toolbar button #TINY-7670
- Added a new `table-row-numbering` icon #TINY-7327
- Added new plugin commands: `mceEmoticons` (Emoticons), `mceWordCount` (Word Count), and `mceTemplate` (Template) #TINY-7619
- Added a new `iframe_aria_text` setting to set the iframe title attribute #TINY-1264
- Added a new DomParser `Node.children()` API to return all the children of a `Node` #TINY-7756

### Improved
- Sticky toolbars can now be offset from the top of the page using the new `toolbar_sticky_offset` setting #TINY-7337
- Fancy menu items now accept an `initData` property to allow custom initialization data #TINY-7480
- Improved the load time of the `fullpage` plugin by using the existing editor schema rather than creating a new one #TINY-6504
- Improved the performance when UI components are rendered #TINY-7572
- The context toolbar no longer unnecessarily repositions to the top of large elements when scrolling #TINY-7545
- The context toolbar will now move out of the way when it overlaps with the selection, such as in table cells #TINY-7192
- The context toolbar now uses a short animation when transitioning between different locations #TINY-7740
- `Env.browser` now uses the User-Agent Client Hints API where it is available #TINY-7785
- Icons with a `-rtl` suffix in their name will now automatically be used when the UI is rendered in right-to-left mode #TINY-7782
- The `formatter.match` API now accepts an optional `similar` parameter to check if the format partially matches #TINY-7712
- The `formatter.formatChanged` API now supports providing format variables when listening for changes #TINY-7713
- The formatter will now fire `FormatApply` and `FormatRemove` events for the relevant actions #TINY-7713
- The `autolink` plugin link detection now permits custom protocols #TINY-7714
- The `autolink` plugin valid link detection has been improved #TINY-7714

### Changed
- Changed the load order so content CSS is loaded before the editor is populated with content #TINY-7249
- Changed the `emoticons`, `wordcount`, `code`, `codesample`, and `template` plugins to open dialogs using commands #TINY-7619
- The context toolbar will no longer show an arrow when it overlaps the content, such as in table cells #TINY-7665
- The context toolbar will no longer overlap the statusbar for toolbars using `node` or `selection` positions #TINY-7666

### Fixed
- The `editor.fire` API was incorrectly mutating the original `args` provided #TINY-3254
- Unbinding an event handler did not take effect immediately while the event was firing #TINY-7436
- Binding an event handler incorrectly took effect immediately while the event was firing #TINY-7436
- Unbinding a native event handler inside the `remove` event caused an exception that blocked editor removal #TINY-7730
- The `SetContent` event contained the incorrect `content` when using the `editor.selection.setContent()` API #TINY-3254
- The editor content could be edited after calling `setProgressState(true)` in iframe mode #TINY-7373
- Tabbing out of the editor after calling `setProgressState(true)` behaved inconsistently in iframe mode #TINY-7373
- Flash of unstyled content while loading the editor because the content CSS was loaded after the editor content was rendered #TINY-7249
- Partially transparent RGBA values provided in the `color_map` setting were given the wrong hex value #TINY-7163
- HTML comments with mismatched quotes were parsed incorrectly under certain circumstances #TINY-7589
- The editor could crash when inserting certain HTML content #TINY-7756
- Inserting certain HTML content into the editor could result in invalid HTML once parsed #TINY-7756
- Links in notification text did not show the correct mouse pointer #TINY-7661
- Using the Tab key to navigate into the editor on Microsoft Internet Explorer 11 would incorrectly focus the toolbar #TINY-3707
- The editor selection could be placed in an incorrect location when undoing or redoing changes in a document containing `contenteditable="false"` elements #TINY-7663
- Menus and context menus were not closed when clicking into a different editor #TINY-7399
- Context menus on Android were not displayed when more than one HTML element was selected #TINY-7688
- Disabled nested menu items could still be opened #TINY-7700
- The nested menu item chevron icon was not fading when the menu item was disabled #TINY-7700
- `imagetools` buttons were incorrectly enabled for remote images without `imagetools_proxy` set #TINY-7772
- Only table content would be deleted when partially selecting a table and content outside the table #TINY-6044
- The table cell selection handling was incorrect in some cases when dealing with nested tables #TINY-6298
- Removing a table row or column could result in the cursor getting placed in an invalid location #TINY-7695
- Pressing the Tab key to navigate through table cells did not skip noneditable cells #TINY-7705
- Clicking on a noneditable table cell did not show a visual selection like other noneditable elements #TINY-7724
- Some table operations would incorrectly cause table row attributes and styles to be lost #TINY-6666
- The selection was incorrectly lost when using the `mceTableCellType` and `mceTableRowType` commands #TINY-6666
- The `mceTableRowType` was reversing the order of the rows when converting multiple header rows back to body rows #TINY-6666
- The table dialog did not always respect the `table_style_with_css` option #TINY-4926
- Pasting into a table with multiple cells selected could cause the content to be pasted in the wrong location #TINY-7485
- The `TableModified` event was not fired when pasting cells into a table #TINY-6939
- The table paste column before and after icons were not flipped in RTL mode #TINY-7851
- Fixed table corruption when deleting a `contenteditable="false"` cell #TINY-7891
- The `dir` attribute was being incorrectly applied to list items #TINY-4589
- Applying selector formats would sometimes not apply the format correctly to elements in a list #TINY-7393
- For formats that specify an attribute or style that should be removed, the formatter `match` API incorrectly returned `false` #TINY-6149
- The type signature on the `formatter.matchNode` API had the wrong return type (was `boolean` but should have been `Formatter | undefined`) #TINY-6149
- The `formatter.formatChanged` API would ignore the `similar` parameter if another callback had already been registered for the same format #TINY-7713
- The `formatter.formatChanged` API would sometimes not run the callback the first time the format was removed #TINY-7713
- Base64 encoded images with spaces or line breaks in the data URI were not displayed correctly. Patch contributed by RoboBurned

### Deprecated
- The `bbcode`, `fullpage`, `legacyoutput`, and `spellchecker` plugins have been deprecated and marked for removal in the next major release #TINY-7260

## 5.8.2 - 2021-06-23

### Fixed
- Fixed an issue when pasting cells from tables containing `colgroup`s into tables without `colgroup`s #TINY-6675
- Fixed an issue that could cause an invalid toolbar button state when multiple inline editors were on a single page #TINY-6297

## 5.8.1 - 2021-05-20

### Fixed
- An unexpected exception was thrown when switching to readonly mode and adjusting the editor width #TINY-6383
- Content could be lost when the `pagebreak_split_block` setting was enabled #TINY-3388
- The `list-style-type: none;` style on nested list items was incorrectly removed when clearing formatting #TINY-6264
- URLs were not always detected when pasting over a selection. Patch contributed by jwcooper #TINY-6997
- Properties on the `OpenNotification` event were incorrectly namespaced #TINY-7486

## 5.8.0 - 2021-05-06

### Added
- Added the `PAGE_UP` and `PAGE_DOWN` key code constants to the `VK` API #TINY-4612
- The editor resize handle can now be controlled using the keyboard #TINY-4823
- Added a new `fixed_toolbar_container_target` setting which renders the toolbar in the specified `HTMLElement`. Patch contributed by pvrobays

### Improved
- The `inline_boundaries` feature now supports the `home`, `end`, `pageup`, and `pagedown` keys #TINY-4612
- Updated the `formatter.matchFormat` API to support matching formats with variables in the `classes` property #TINY-7227
- Added HTML5 `audio` and `video` elements to the default alignment formats #TINY-6633
- Added support for alpha list numbering to the list properties dialog #TINY-6891

### Changed
- Updated the `image` dialog to display the class list dropdown as full-width if the caption checkbox is not present #TINY-6400
- Renamed the "H Align" and "V Align" input labels in the Table Cell Properties dialog to "Horizontal align" and "Vertical align" respectively #TINY-7285

### Deprecated
- The undocumented `setIconStroke` Split Toolbar Button API has been deprecated and will be removed in a future release #TINY-3551

### Fixed
- Fixed a bug where it wasn't possible to align nested list items #TINY-6567
- The RGB fields in the color picker dialog were not staying in sync with the color palette and hue slider #TINY-6952
- The color preview box in the color picker dialog was not correctly displaying the saturation and value of the chosen color #TINY-6952
- The color picker dialog will now show an alert if it is submitted with an invalid hex color code #TINY-2814
- Fixed a bug where the `TableModified` event was not fired when adding a table row with the Tab key #TINY-7006
- Added missing `images_file_types` setting to the exported TypeScript types #GH-6607
- Fixed a bug where lists pasted from Word with Roman numeral markers were not displayed correctly. Patch contributed by aautio #GH-6620
- The `editor.insertContent` API was incorrectly handling nested `span` elements with matching styles #TINY-6263
- The HTML5 `small` element could not be removed when clearing text formatting #TINY-6633
- The Oxide button text transform variable was incorrectly using `capitalize` instead of `none`. Patch contributed by dakur #GH-6341
- Fix dialog button text that was using title-style capitalization #TINY-6816
- Table plugin could perform operations on tables containing the inline editor #TINY-6625
- Fixed Tab key navigation inside table cells with a ranged selection #TINY-6638
- The foreground and background toolbar button color indicator is no longer blurry #TINY-3551
- Fixed a regression in the `tinymce.create()` API that caused issues when multiple objects were created #TINY-7358
- Fixed the `LineHeight` command causing the `change` event to be fired inconsistently #TINY-7048

## 5.7.1 - 2021-03-17

### Fixed
- Fixed the `help` dialog incorrectly linking to the changelog of TinyMCE 4 instead of TinyMCE 5 #TINY-7031
- Fixed a bug where error messages were displayed incorrectly in the image dialog #TINY-7099
- Fixed an issue where URLs were not correctly filtered in some cases #TINY-7025
- Fixed a bug where context menu items with names that contained uppercase characters were not displayed #TINY-7072
- Fixed context menu items lacking support for the `disabled` and `shortcut` properties #TINY-7073
- Fixed a regression where the width and height were incorrectly set when embedding content using the `media` dialog #TINY-7074

## 5.7.0 - 2021-02-10

### Added
- Added IPv6 address support to the URI API. Patch contributed by dev7355608 #GH-4409
- Added new `structure` and `style` properties to the `TableModified` event to indicate what kinds of modifications were made #TINY-6643
- Added `video` and `audio` live embed support for the `media` plugin #TINY-6229
- Added the ability to resize `video` and `iframe` media elements #TINY-6229
- Added a new `font_css` setting for adding fonts to both the editor and the parent document #TINY-6199
- Added a new `ImageUploader` API to simplify uploading image data to the configured `images_upload_url` or `images_upload_handler` #TINY-4601
- Added an Oxide variable to define the container background color in fullscreen mode #TINY-6903
- Added Oxide variables for setting the toolbar background colors for inline and sticky toolbars #TINY-6009
- Added a new `AfterProgressState` event that is fired after `editor.setProgressState` calls complete #TINY-6686
- Added support for `table_column_resizing` when inserting or deleting columns #TINY-6711

### Changed
- Changed table and table column copy behavior to retain an appropriate width when pasted #TINY-6664
- Changed the `lists` plugin to apply list styles to all text blocks within a selection #TINY-3755
- Changed the `advlist` plugin to log a console error message when the `list` plugin isn't enabled #TINY-6585
- Changed the z-index of the `setProgressState(true)` throbber so it does not hide notifications #TINY-6686
- Changed the type signature for `editor.selection.getRng()` incorrectly returning `null` #TINY-6843
- Changed some `SaxParser` regular expressions to improve performance #TINY-6823
- Changed `editor.setProgressState(true)` to close any open popups #TINY-6686

### Fixed
- Fixed `codesample` highlighting performance issues for some languages #TINY-6996
- Fixed an issue where cell widths were lost when merging table cells #TINY-6901
- Fixed `col` elements incorrectly transformed to `th` elements when converting columns to header columns #TINY-6715
- Fixed a number of table operations not working when selecting 2 table cells on Mozilla Firefox #TINY-3897
- Fixed a memory leak by backporting an upstream Sizzle fix #TINY-6859
- Fixed table `width` style was removed when copying #TINY-6664
- Fixed focus lost while typing in the `charmap` or `emoticons` dialogs when the editor is rendered in a shadow root #TINY-6904
- Fixed corruption of base64 URLs used in style attributes when parsing HTML #TINY-6828
- Fixed the order of CSS precedence of `content_style` and `content_css` in the `preview` and `template` plugins. `content_style` now has precedence #TINY-6529
- Fixed an issue where the image dialog tried to calculate image dimensions for an empty image URL #TINY-6611
- Fixed an issue where `scope` attributes on table cells would not change as expected when merging or unmerging cells #TINY-6486
- Fixed the plugin documentation links in the `help` plugin #DOC-703
- Fixed events bound using `DOMUtils` not returning the correct result for `isDefaultPrevented` in some cases #TINY-6834
- Fixed the "Dropped file type is not supported" notification incorrectly showing when using an inline editor #TINY-6834
- Fixed an issue with external styles bleeding into TinyMCE #TINY-6735
- Fixed an issue where parsing malformed comments could cause an infinite loop #TINY-6864
- Fixed incorrect return types on `editor.selection.moveToBookmark` #TINY-6504
- Fixed the type signature for `editor.selection.setCursorLocation()` incorrectly allowing a node with no `offset` #TINY-6843
- Fixed incorrect behavior when editor is destroyed while loading stylesheets #INT-2282
- Fixed figure elements incorrectly splitting from a valid parent element when editing the image within #TINY-6592
- Fixed inserting multiple rows or columns in a table cloning from the incorrect source row or column #TINY-6906
- Fixed an issue where new lines were not scrolled into view when pressing Shift+Enter or Shift+Return #TINY-6964
- Fixed an issue where list elements would not be removed when outdenting using the Enter or Return key #TINY-5974
- Fixed an issue where file extensions with uppercase characters were treated as invalid #TINY-6940
- Fixed dialog block messages were not passed through TinyMCE's translation system #TINY-6971

## 5.6.2 - 2020-12-08

### Fixed
- Fixed a UI rendering regression when the document body is using `display: flex` #TINY-6783

## 5.6.1 - 2020-11-25

### Fixed
- Fixed the `mceTableRowType` and `mceTableCellType` commands were not firing the `newCell` event #TINY-6692
- Fixed the HTML5 `s` element was not recognized when editing or clearing text formatting #TINY-6681
- Fixed an issue where copying and pasting table columns resulted in invalid HTML when using colgroups #TINY-6684
- Fixed an issue where the toolbar would render with the wrong width for inline editors in some situations #TINY-6683

## 5.6.0 - 2020-11-18

### Added
- Added new `BeforeOpenNotification` and `OpenNotification` events which allow internal notifications to be captured and modified before display #TINY-6528
- Added support for `block` and `unblock` methods on inline dialogs #TINY-6487
- Added new `TableModified` event which is fired whenever changes are made to a table #TINY-6629
- Added new `images_file_types` setting to determine which image file formats will be automatically processed into `img` tags on paste when using the `paste` plugin #TINY-6306
- Added support for `images_file_types` setting in the image file uploader to determine which image file extensions are valid for upload #TINY-6224
- Added new `format_empty_lines` setting to control if empty lines are formatted in a ranged selection #TINY-6483
- Added template support to the `autocompleter` for customizing the autocompleter items #TINY-6505
- Added new user interface `enable`, `disable`, and `isDisabled` methods #TINY-6397
- Added new `closest` formatter API to get the closest matching selection format from a set of formats #TINY-6479
- Added new `emojiimages` emoticons database that uses the twemoji CDN by default #TINY-6021
- Added new `emoticons_database` setting to configure which emoji database to use #TINY-6021
- Added new `name` field to the `style_formats` setting object to enable specifying a name for the format #TINY-4239

### Changed
- Changed `readonly` mode to allow hyperlinks to be clickable #TINY-6248

### Fixed
- Fixed the `change` event not firing after a successful image upload #TINY-6586
- Fixed the type signature for the `entity_encoding` setting not accepting delimited lists #TINY-6648
- Fixed layout issues when empty `tr` elements were incorrectly removed from tables #TINY-4679
- Fixed image file extensions lost when uploading an image with an alternative extension, such as `.jfif` #TINY-6622
- Fixed a security issue where URLs in attributes weren't correctly sanitized #TINY-6518
- Fixed `DOMUtils.getParents` incorrectly including the shadow root in the array of elements returned #TINY-6540
- Fixed an issue where the root document could be scrolled while an editor dialog was open inside a shadow root #TINY-6363
- Fixed `getContent` with text format returning a new line when the editor is empty #TINY-6281
- Fixed table column and row resizers not respecting the `data-mce-resize` attribute #TINY-6600
- Fixed inserting a table via the `mceInsertTable` command incorrectly creating 2 undo levels #TINY-6656
- Fixed nested tables with `colgroup` elements incorrectly always resizing the inner table #TINY-6623
- Fixed the `visualchars` plugin causing the editor to steal focus when initialized #TINY-6282
- Fixed `fullpage` plugin altering text content in `editor.getContent()` #TINY-6541
- Fixed `fullscreen` plugin not working correctly with multiple editors and shadow DOM #TINY-6280
- Fixed font size keywords such as `medium` not displaying correctly in font size menus #TINY-6291
- Fixed an issue where some attributes in table cells were not copied over to new rows or columns #TINY-6485
- Fixed incorrectly removing formatting on adjacent spaces when removing formatting on a ranged selection #TINY-6268
- Fixed the `Cut` menu item not working in the latest version of Mozilla Firefox #TINY-6615
- Fixed some incorrect types in the new TypeScript declaration file #TINY-6413
- Fixed a regression where a fake offscreen selection element was incorrectly created for the editor root node #TINY-6555
- Fixed an issue where menus would incorrectly collapse in small containers #TINY-3321
- Fixed an issue where only one table column at a time could be converted to a header #TINY-6326
- Fixed some minor memory leaks that prevented garbage collection for editor instances #TINY-6570
- Fixed resizing a `responsive` table not working when using the column resize handles #TINY-6601
- Fixed incorrectly calculating table `col` widths when resizing responsive tables #TINY-6646
- Fixed an issue where spaces were not preserved in pre-blocks when getting text content #TINY-6448
- Fixed a regression that caused the selection to be difficult to see in tables with backgrounds #TINY-6495
- Fixed content pasted multiple times in the editor when using Microsoft Internet Explorer 11. Patch contributed by mattford #GH-4905

## 5.5.1 - 2020-10-01

### Fixed
- Fixed pressing the down key near the end of a document incorrectly raising an exception #TINY-6471
- Fixed incorrect Typescript types for the `Tools` API #TINY-6475

## 5.5.0 - 2020-09-29

### Added
- Added a TypeScript declaration file to the bundle output for TinyMCE core #TINY-3785
- Added new `table_column_resizing` setting to control how table columns are resized when using the resize bars #TINY-6001
- Added the ability to remove images on a failed upload using the `images_upload_handler` failure callback #TINY-6011
- Added `hasPlugin` function to the editor API to determine if a plugin exists or not #TINY-766
- Added new `ToggleToolbarDrawer` command and query state handler to allow the toolbar drawer to be programmatically toggled and the toggle state to be checked #TINY-6032
- Added the ability to use `colgroup` elements in tables #TINY-6050
- Added a new setting `table_use_colgroups` for toggling whether colgroups are used in new tables #TINY-6050
- Added the ability to delete and navigate HTML media elements without the `media` plugin #TINY-4211
- Added `fullscreen_native` setting to the `fullscreen` plugin to enable use of the entire monitor #TINY-6284
- Added table related oxide variables to the Style API for more granular control over table cell selection appearance #TINY-6311
- Added new `toolbar_persist` setting to control the visibility of the inline toolbar #TINY-4847
- Added new APIs to allow for programmatic control of the inline toolbar visibility #TINY-4847
- Added the `origin` property to the `ObjectResized` and `ObjectResizeStart` events, to specify which handle the resize was performed on #TINY-6242
- Added new StyleSheetLoader `unload` and `unloadAll` APIs to allow loaded stylesheets to be removed #TINY-3926
- Added the `LineHeight` query command and action to the editor #TINY-4843
- Added the `lineheight` toolbar and menu items, and added `lineheight` to the default format menu #TINY-4843
- Added a new `contextmenu_avoid_overlap` setting to allow context menus to avoid overlapping matched nodes #TINY-6036
- Added new listbox dialog UI component for rendering a dropdown that allows nested options #TINY-2236
- Added back the ability to use nested items in the `image_class_list`, `link_class_list`, `link_list`, `table_class_list`, `table_cell_class_list`, and `table_row_class_list` settings #TINY-2236

### Changed
- Changed how CSS manipulates table cells when selecting multiple cells to achieve a semi-transparent selection #TINY-6311
- Changed the `target` property on fired events to use the native event target. The original target for an open shadow root can be obtained using `event.getComposedPath()` #TINY-6128
- Changed the editor to clean-up loaded CSS stylesheets when all editors using the stylesheet have been removed #TINY-3926
- Changed `imagetools` context menu icon for accessing the `image` dialog to use the `image` icon #TINY-4141
- Changed the `editor.insertContent()` and `editor.selection.setContent()` APIs to retain leading and trailing whitespace #TINY-5966
- Changed the `table` plugin `Column` menu to include the cut, copy and paste column menu items #TINY-6374
- Changed the default table styles in the content CSS files to better support the styling options available in the `table` dialog #TINY-6179

### Deprecated
- Deprecated the `Env.experimentalShadowDom` flag #TINY-6128

### Fixed
- Fixed tables with no borders displaying with the default border styles in the `preview` dialog #TINY-6179
- Fixed loss of whitespace when inserting content after a non-breaking space #TINY-5966
- Fixed the `event.getComposedPath()` function throwing an exception for events fired from the editor #TINY-6128
- Fixed notifications not appearing when the editor is within a ShadowRoot #TINY-6354
- Fixed focus issues with inline dialogs when the editor is within a ShadowRoot #TINY-6360
- Fixed the `template` plugin previews missing some content styles #TINY-6115
- Fixed the `media` plugin not saving the alternative source url in some situations #TINY-4113
- Fixed an issue where column resizing using the resize bars was inconsistent between fixed and relative table widths #TINY-6001
- Fixed an issue where dragging and dropping within a table would select table cells #TINY-5950
- Fixed up and down keyboard navigation not working for inline `contenteditable="false"` elements #TINY-6226
- Fixed dialog not retrieving `close` icon from icon pack #TINY-6445
- Fixed the `unlink` toolbar button not working when selecting multiple links #TINY-4867
- Fixed the `link` dialog not showing the "Text to display" field in some valid cases #TINY-5205
- Fixed the `DOMUtils.split()` API incorrectly removing some content #TINY-6294
- Fixed pressing the escape key not focusing the editor when using multiple toolbars #TINY-6230
- Fixed the `dirty` flag not being correctly set during an `AddUndo` event #TINY-4707
- Fixed `editor.selection.setCursorLocation` incorrectly placing the cursor outside `pre` elements in some circumstances #TINY-4058
- Fixed an exception being thrown when pressing the enter key inside pre elements while `br_in_pre` setting is false #TINY-4058

## 5.4.2 - 2020-08-17

### Fixed
- Fixed the editor not resizing when resizing the browser window in fullscreen mode #TINY-3511
- Fixed clicking on notifications causing inline editors to hide #TINY-6058
- Fixed an issue where link URLs could not be deleted or edited in the link dialog in some cases #TINY-4706
- Fixed a regression where setting the `anchor_top` or `anchor_bottom` options to `false` was not working #TINY-6256
- Fixed the `anchor` plugin not supporting the `allow_html_in_named_anchor` option #TINY-6236
- Fixed an exception thrown when removing inline formats that contained additional styles or classes #TINY-6288
- Fixed an exception thrown when positioning the context toolbar on Internet Explorer 11 in some edge cases #TINY-6271
- Fixed inline formats not removed when more than one `removeformat` format rule existed #TINY-6216
- Fixed an issue where spaces were sometimes removed when removing formating on nearby text #TINY-6251
- Fixed the list toolbar buttons not showing as active when a list is selected #TINY-6286
- Fixed an issue where the UI would sometimes not be shown or hidden when calling the show or hide API methods on the editor #TINY-6048
- Fixed the list type style not retained when copying list items #TINY-6289
- Fixed the Paste plugin converting tabs in plain text to a single space character. A `paste_tab_spaces` option has been included for setting the number of spaces used to replace a tab character #TINY-6237

## 5.4.1 - 2020-07-08

### Fixed
- Fixed the Search and Replace plugin incorrectly including zero-width caret characters in search results #TINY-4599
- Fixed dragging and dropping unsupported files navigating the browser away from the editor #TINY-6027
- Fixed undo levels not created on browser handled drop or paste events #TINY-6027
- Fixed content in an iframe element parsing as DOM elements instead of text content #TINY-5943
- Fixed Oxide checklist styles not showing when printing #TINY-5139
- Fixed bug with `scope` attribute not being added to the cells of header rows #TINY-6206

## 5.4.0 - 2020-06-30

### Added
- Added keyboard navigation support to menus and toolbars when the editor is in a ShadowRoot #TINY-6152
- Added the ability for menus to be clicked when the editor is in an open shadow root #TINY-6091
- Added the `Editor.ui.styleSheetLoader` API for loading stylesheets within the Document or ShadowRoot containing the editor UI #TINY-6089
- Added the `StyleSheetLoader` module to the public API #TINY-6100
- Added Oxide variables for styling the `select` element and headings in dialog content #TINY-6070
- Added icons for `table` column and row cut, copy, and paste toolbar buttons #TINY-6062
- Added all `table` menu items to the UI registry, so they can be used by name in other menus #TINY-4866
- Added new `mceTableApplyCellStyle` command to the `table` plugin #TINY-6004
- Added new `table` cut, copy, and paste column editor commands and menu items #TINY-6006
- Added font related Oxide variables for secondary buttons, allowing for custom styling #TINY-6061
- Added new `table_header_type` setting to control how table header rows are structured #TINY-6007
- Added new `table_sizing_mode` setting to replace the `table_responsive_width` setting, which has now been deprecated #TINY-6051
- Added new `mceTableSizingMode` command for changing the sizing mode of a table #TINY-6000
- Added new `mceTableRowType`, `mceTableColType`, and `mceTableCellType` commands and value queries #TINY-6150

### Changed
- Changed `advlist` toolbar buttons to only show a dropdown list if there is more than one option #TINY-3194
- Changed `mceInsertTable` command and `insertTable` API method to take optional header rows and columns arguments #TINY-6012
- Changed stylesheet loading, so that UI skin stylesheets can load in a ShadowRoot if required #TINY-6089
- Changed the DOM location of menus so that they display correctly when the editor is in a ShadowRoot #TINY-6093
- Changed the table plugin to correctly detect all valid header row structures #TINY-6007

### Fixed
- Fixed tables with no defined width being converted to a `fixed` width table when modifying the table #TINY-6051
- Fixed the `autosave` `isEmpty` API incorrectly detecting non-empty content as empty #TINY-5953
- Fixed table `Paste row after` and `Paste row before` menu items not disabled when nothing was available to paste #TINY-6006
- Fixed a selection performance issue with large tables on Microsoft Internet Explorer and Edge #TINY-6057
- Fixed filters for screening commands from the undo stack to be case-insensitive #TINY-5946
- Fixed `fullscreen` plugin now removes all classes when the editor is closed #TINY-4048
- Fixed handling of mixed-case icon identifiers (names) for UI elements #TINY-3854
- Fixed leading and trailing spaces lost when using `editor.selection.getContent({ format: 'text' })` #TINY-5986
- Fixed an issue where changing the URL with the quicklink toolbar caused unexpected undo behavior #TINY-5952
- Fixed an issue where removing formatting within a table cell would cause Internet Explorer 11 to scroll to the end of the table #TINY-6049
- Fixed an issue where the `allow_html_data_urls` setting was not correctly applied #TINY-5951
- Fixed the `autolink` feature so that it no longer treats a string with multiple "@" characters as an email address #TINY-4773
- Fixed an issue where removing the editor would leave unexpected attributes on the target element #TINY-4001
- Fixed the `link` plugin now suggest `mailto:` when the text contains an '@' and no slashes (`/`) #TINY-5941
- Fixed the `valid_children` check of custom elements now allows a wider range of characters in names #TINY-5971

## 5.3.2 - 2020-06-10

### Fixed
- Fixed a regression introduced in 5.3.0, where `images_dataimg_filter` was no-longer called #TINY-6086

## 5.3.1 - 2020-05-27

### Fixed
- Fixed the image upload error alert also incorrectly closing the image dialog #TINY-6020
- Fixed editor content scrolling incorrectly on focus in Firefox by reverting default content CSS html and body heights added in 5.3.0 #TINY-6019

## 5.3.0 - 2020-05-21

### Added
- Added html and body height styles to the default oxide content CSS #TINY-5978
- Added `uploadUri` and `blobInfo` to the data returned by `editor.uploadImages()` #TINY-4579
- Added a new function to the `BlobCache` API to lookup a blob based on the base64 data and mime type #TINY-5988
- Added the ability to search and replace within a selection #TINY-4549
- Added the ability to set the list start position for ordered lists and added new `lists` context menu item #TINY-3915
- Added `icon` as an optional config option to the toggle menu item API #TINY-3345
- Added `auto` mode for `toolbar_location` which positions the toolbar and menu bar at the bottom if there is no space at the top #TINY-3161

### Changed
- Changed the default `toolbar_location` to `auto` #TINY-3161
- Changed toggle menu items and choice menu items to have a dedicated icon with the checkmark displayed on the far right side of the menu item #TINY-3345
- Changed the `link`, `image`, and `paste` plugins to use Promises to reduce the bundle size #TINY-4710
- Changed the default icons to be lazy loaded during initialization #TINY-4729
- Changed the parsing of content so base64 encoded urls are converted to blob urls #TINY-4727
- Changed context toolbars so they concatenate when more than one is suitable for the current selection #TINY-4495
- Changed inline style element formats (strong, b, em, i, u, strike) to convert to a span on format removal if a `style` or `class` attribute is present #TINY-4741

### Fixed
- Fixed the `selection.setContent()` API not running parser filters #TINY-4002
- Fixed formats incorrectly applied or removed when table cells were selected #TINY-4709
- Fixed the `quickimage` button not restricting the file types to images #TINY-4715
- Fixed search and replace ignoring text in nested contenteditable elements #TINY-5967
- Fixed resize handlers displaying in the wrong location sometimes for remote images #TINY-4732
- Fixed table picker breaking in Firefox on low zoom levels #TINY-4728
- Fixed issue with loading or pasting contents with large base64 encoded images on Safari #TINY-4715
- Fixed supplementary special characters being truncated when inserted into the editor. Patch contributed by mlitwin. #TINY-4791
- Fixed toolbar buttons not set to disabled when the editor is in readonly mode #TINY-4592
- Fixed the editor selection incorrectly changing when removing caret format containers #TINY-3438
- Fixed bug where title, width, and height would be set to empty string values when updating an image and removing those attributes using the image dialog #TINY-4786
- Fixed `ObjectResized` event firing when an object wasn't resized #TINY-4161
- Fixed `ObjectResized` and `ObjectResizeStart` events incorrectly fired when adding or removing table rows and columns #TINY-4829
- Fixed the placeholder not hiding when pasting content into the editor #TINY-4828
- Fixed an issue where the editor would fail to load if local storage was disabled #TINY-5935
- Fixed an issue where an uploaded image would reuse a cached image with a different mime type #TINY-5988
- Fixed bug where toolbars and dialogs would not show if the body element was replaced (e.g. with Turbolinks). Patch contributed by spohlenz #GH-5653
- Fixed an issue where multiple formats would be removed when removing a single format at the end of lines or on empty lines #TINY-1170
- Fixed zero-width spaces incorrectly included in the `wordcount` plugin character count #TINY-5991
- Fixed a regression introduced in 5.2.0 whereby the desktop `toolbar_mode` setting would incorrectly override the mobile default setting #TINY-5998
- Fixed an issue where deleting all content in a single cell table would delete the entire table #TINY-1044

## 5.2.2 - 2020-04-23

### Fixed
- Fixed an issue where anchors could not be inserted on empty lines #TINY-2788
- Fixed text decorations (underline, strikethrough) not consistently inheriting the text color #TINY-4757
- Fixed `format` menu alignment buttons inconsistently applying to images #TINY-4057
- Fixed the floating toolbar drawer height collapsing when the editor is rendered in modal dialogs or floating containers #TINY-4837
- Fixed `media` embed content not processing safely in some cases #TINY-4857

## 5.2.1 - 2020-03-25

### Fixed
- Fixed the "is decorative" checkbox in the image dialog clearing after certain dialog events #FOAM-11
- Fixed possible uncaught exception when a `style` attribute is removed using a content filter on `setContent` #TINY-4742
- Fixed the table selection not functioning correctly in Microsoft Edge 44 or higher #TINY-3862
- Fixed the table resize handles not functioning correctly in Microsoft Edge 44 or higher #TINY-4160
- Fixed the floating toolbar drawer disconnecting from the toolbar when adding content in inline mode #TINY-4725 #TINY-4765
- Fixed `readonly` mode not returning the appropriate boolean value #TINY-3948
- Fixed the `forced_root_block_attrs` setting not applying attributes to new blocks consistently #TINY-4564
- Fixed the editor incorrectly stealing focus during initialization in Microsoft Internet Explorer #TINY-4697
- Fixed dialogs stealing focus when opening an alert or confirm dialog using an `onAction` callback #TINY-4014
- Fixed inline dialogs incorrectly closing when clicking on an opened alert or confirm dialog #TINY-4012
- Fixed the context toolbar overlapping the menu bar and toolbar #TINY-4586
- Fixed notification and inline dialog positioning issues when using `toolbar_location: 'bottom'` #TINY-4586
- Fixed the `colorinput` popup appearing offscreen on mobile devices #TINY-4711
- Fixed special characters not being found when searching by "whole words only" #TINY-4522
- Fixed an issue where dragging images could cause them to be duplicated #TINY-4195
- Fixed context toolbars activating without the editor having focus #TINY-4754
- Fixed an issue where removing the background color of text did not always work #TINY-4770
- Fixed an issue where new rows and columns in a table did not retain the style of the previous row or column #TINY-4788

## 5.2.0 - 2020-02-13

### Added
- Added the ability to apply formats to spaces #TINY-4200
- Added new `toolbar_location` setting to allow for positioning the menu and toolbar at the bottom of the editor #TINY-4210
- Added new `toolbar_groups` setting to allow a custom floating toolbar group to be added to the toolbar when using `floating` toolbar mode #TINY-4229
- Added new `link_default_protocol` setting to `link` and `autolink` plugin to allow a protocol to be used by default #TINY-3328
- Added new `placeholder` setting to allow a placeholder to be shown when the editor is empty #TINY-3917
- Added new `tinymce.dom.TextSeeker` API to allow searching text across different DOM nodes #TINY-4200
- Added a drop shadow below the toolbar while in sticky mode and introduced Oxide variables to customize it when creating a custom skin #TINY-4343
- Added `quickbars_image_toolbar` setting to allow for the image quickbar to be turned off #TINY-4398
- Added iframe and img `loading` attribute to the default schema. Patch contributed by ataylor32. #GH-5112
- Added new `getNodeFilters`/`getAttributeFilters` functions to the `editor.serializer` instance #TINY-4344
- Added new `a11y_advanced_options` setting to allow additional accessibility options to be added #FOAM-11
- Added new accessibility options and behaviours to the image dialog using `a11y_advanced_options` #FOAM-11
- Added the ability to use the window `PrismJS` instance for the `codesample` plugin instead of the bundled version to allow for styling custom languages #TINY-4504
- Added error message events that fire when a resource loading error occurs #TINY-4509

### Changed
- Changed the default schema to disallow `onchange` for select elements #TINY-4614
- Changed default `toolbar_mode` value from false to `wrap`. The value false has been deprecated #TINY-4617
- Changed `toolbar_drawer` setting to `toolbar_mode`. `toolbar_drawer` has been deprecated #TINY-4416
- Changed iframe mode to set selection on content init if selection doesn't exist #TINY-4139
- Changed table related icons to align them with the visual style of the other icons #TINY-4341
- Changed and improved the visual appearance of the color input field #TINY-2917
- Changed fake caret container to use `forced_root_block` when possible #TINY-4190
- Changed the `requireLangPack` API to wait until the plugin has been loaded before loading the language pack #TINY-3716
- Changed the formatter so `style_formats` are registered before the initial content is loaded into the editor #TINY-4238
- Changed media plugin to use https protocol for media urls by default #TINY-4577
- Changed the parser to treat CDATA nodes as bogus HTML comments to match the HTML parsing spec. A new `preserve_cdata` setting has been added to preserve CDATA nodes if required #TINY-4625

### Fixed
- Fixed incorrect parsing of malformed/bogus HTML comments #TINY-4625
- Fixed `quickbars` selection toolbar appearing on non-editable elements #TINY-4359
- Fixed bug with alignment toolbar buttons sometimes not changing state correctly #TINY-4139
- Fixed the `codesample` toolbar button not toggling when selecting code samples other than HTML #TINY-4504
- Fixed content incorrectly scrolling to the top or bottom when pressing enter if when the content was already in view #TINY-4162
- Fixed `scrollIntoView` potentially hiding elements behind the toolbar #TINY-4162
- Fixed editor not respecting the `resize_img_proportional` setting due to legacy code #TINY-4236
- Fixed flickering floating toolbar drawer in inline mode #TINY-4210
- Fixed an issue where the template plugin dialog would be indefinitely blocked on a failed template load #TINY-2766
- Fixed the `mscontrolselect` event not being unbound on IE/Edge #TINY-4196
- Fixed Confirm dialog footer buttons so only the "Yes" button is highlighted #TINY-4310
- Fixed `file_picker_callback` functionality for Image, Link and Media plugins #TINY-4163
- Fixed issue where floating toolbar drawer sometimes would break if the editor is resized while the drawer is open #TINY-4439
- Fixed incorrect `external_plugins` loading error message #TINY-4503
- Fixed resize handler was not hidden for ARIA purposes. Patch contributed by Parent5446. #GH-5195
- Fixed an issue where content could be lost if a misspelled word was selected and spellchecking was disabled #TINY-3899
- Fixed validation errors in the CSS where certain properties had the wrong default value #TINY-4491
- Fixed an issue where forced root block attributes were not applied when removing a list #TINY-4272
- Fixed an issue where the element path isn't being cleared when there are no parents #TINY-4412
- Fixed an issue where width and height in svg icons containing `rect` elements were overridden by the CSS reset #TINY-4408
- Fixed an issue where uploading images with `images_reuse_filename` enabled and that included a query parameter would generate an invalid URL #TINY-4638
- Fixed the `closeButton` property not working when opening notifications #TINY-4674
- Fixed keyboard flicker when opening a context menu on mobile #TINY-4540
- Fixed issue where plus icon svg contained strokes #TINY-4681

## 5.1.6 - 2020-01-28

### Fixed
- Fixed `readonly` mode not blocking all clicked links #TINY-4572
- Fixed legacy font sizes being calculated inconsistently for the `FontSize` query command value #TINY-4555
- Fixed changing a tables row from `Header` to `Body` incorrectly moving the row to the bottom of the table #TINY-4593
- Fixed the context menu not showing in certain cases with hybrid devices #TINY-4569
- Fixed the context menu opening in the wrong location when the target is the editor body #TINY-4568
- Fixed the `image` plugin not respecting the `automatic_uploads` setting when uploading local images #TINY-4287
- Fixed security issue related to parsing HTML comments and CDATA #TINY-4544

## 5.1.5 - 2019-12-19

### Fixed
- Fixed the UI not working with hybrid devices that accept both touch and mouse events #TNY-4521
- Fixed the `charmap` dialog initially focusing the first tab of the dialog instead of the search input field #TINY-4342
- Fixed an exception being raised when inserting content if the caret was directly before or after a `contenteditable="false"` element #TINY-4528
- Fixed a bug with pasting image URLs when paste as text is enabled #TINY-4523

## 5.1.4 - 2019-12-11

### Fixed
- Fixed dialog contents disappearing when clicking a checkbox for right-to-left languages #TINY-4518
- Fixed the `legacyoutput` plugin registering legacy formats after editor initialization, causing legacy content to be stripped on the initial load #TINY-4447
- Fixed search and replace not cycling through results when searching using special characters #TINY-4506
- Fixed the `visualchars` plugin converting HTML-like text to DOM elements in certain cases #TINY-4507
- Fixed an issue with the `paste` plugin not sanitizing content in some cases #TINY-4510
- Fixed HTML comments incorrectly being parsed in certain cases #TINY-4511

## 5.1.3 - 2019-12-04

### Fixed
- Fixed sticky toolbar not undocking when fullscreen mode is activated #TINY-4390
- Fixed the "Current Window" target not applying when updating links using the link dialog #TINY-4063
- Fixed disabled menu items not highlighting when focused #TINY-4339
- Fixed touch events passing through dialog collection items to the content underneath on Android devices #TINY-4431
- Fixed keyboard navigation of the Help dialog's Keyboard Navigation tab #TINY-4391
- Fixed search and replace dialog disappearing when finding offscreen matches on iOS devices #TINY-4350
- Fixed performance issues where sticky toolbar was jumping while scrolling on slower browsers #TINY-4475

## 5.1.2 - 2019-11-19

### Fixed
- Fixed desktop touch devices using `mobile` configuration overrides #TINY-4345
- Fixed unable to disable the new scrolling toolbar feature #TINY-4345
- Fixed touch events passing through any pop-up items to the content underneath on Android devices #TINY-4367
- Fixed the table selector handles throwing JavaScript exceptions for non-table selections #TINY-4338
- Fixed `cut` operations not removing selected content on Android devices when the `paste` plugin is enabled #TINY-4362
- Fixed inline toolbar not constrained to the window width by default #TINY-4314
- Fixed context toolbar split button chevrons pointing right when they should be pointing down #TINY-4257
- Fixed unable to access the dialog footer in tabbed dialogs on small screens #TINY-4360
- Fixed mobile table selectors were hard to select with touch by increasing the size #TINY-4366
- Fixed mobile table selectors moving when moving outside the editor #TINY-4366
- Fixed inline toolbars collapsing when using sliding toolbars #TINY-4389
- Fixed block textpatterns not treating NBSPs as spaces #TINY-4378
- Fixed backspace not merging blocks when the last element in the preceding block was a `contenteditable="false"` element #TINY-4235
- Fixed toolbar buttons that only contain text labels overlapping on mobile devices #TINY-4395
- Fixed quickbars quickimage picker not working on mobile #TINY-4377
- Fixed fullscreen not resizing in an iOS WKWebView component #TINY-4413

## 5.1.1 - 2019-10-28

### Fixed
- Fixed font formats containing spaces being wrapped in `&quot;` entities instead of single quotes #TINY-4275
- Fixed alert and confirm dialogs losing focus when clicked #TINY-4248
- Fixed clicking outside a modal dialog focusing on the document body #TINY-4249
- Fixed the context toolbar not hiding when scrolled out of view #TINY-4265

## 5.1.0 - 2019-10-17

### Added
- Added touch selector handles for table selections on touch devices #TINY-4097
- Added border width field to Table Cell dialog #TINY-4028
- Added touch event listener to media plugin to make embeds playable #TINY-4093
- Added oxide styling options to notifications and tweaked the default variables #TINY-4153
- Added additional padding to split button chevrons on touch devices, to make them easier to interact with #TINY-4223
- Added new platform detection functions to `Env` and deprecated older detection properties #TINY-4184
- Added `inputMode` config field to specify inputmode attribute of `input` dialog components #TINY-4062
- Added new `inputMode` property to relevant plugins/dialogs #TINY-4102
- Added new `toolbar_sticky` setting to allow the iframe menubar/toolbar to stick to the top of the window when scrolling #TINY-3982

### Changed
- Changed default setting for `toolbar_drawer` to `floating` #TINY-3634
- Changed mobile phones to use the `silver` theme by default #TINY-3634
- Changed some editor settings to default to `false` on touch devices:
  - `menubar`(phones only) #TINY-4077
  - `table_grid` #TINY-4075
  - `resize` #TINY-4157
  - `object_resizing` #TINY-4157
- Changed toolbars and context toolbars to sidescroll on mobile #TINY-3894 #TINY-4107
- Changed context menus to render as horizontal menus on touch devices #TINY-4107
- Changed the editor to use the `VisualViewport` API of the browser where possible #TINY-4078
- Changed visualblocks toolbar button icon and renamed `paragraph` icon to `visualchars` #TINY-4074
- Changed Oxide default for `@toolbar-button-chevron-color` to follow toolbar button icon color #TINY-4153
- Changed the `urlinput` dialog component to use the `url` type attribute #TINY-4102

### Fixed
- Fixed Safari desktop visual viewport fires resize on fullscreen breaking the restore function #TINY-3976
- Fixed scroll issues on mobile devices #TINY-3976
- Fixed context toolbar unable to refresh position on iOS12 #TINY-4107
- Fixed ctrl+left click not opening links on readonly mode and the preview dialog #TINY-4138
- Fixed Slider UI component not firing `onChange` event on touch devices #TINY-4092
- Fixed notifications overlapping instead of stacking #TINY-3478
- Fixed inline dialogs positioning incorrectly when the page is scrolled #TINY-4018
- Fixed inline dialogs and menus not repositioning when resizing #TINY-3227
- Fixed inline toolbar incorrectly stretching to the full width when a width value was provided #TINY-4066
- Fixed menu chevrons color to follow the menu text color #TINY-4153
- Fixed table menu selection grid from staying black when using dark skins, now follows border color #TINY-4153
- Fixed Oxide using the wrong text color variable for menubar button focused state #TINY-4146
- Fixed the autoresize plugin not keeping the selection in view when resizing #TINY-4094
- Fixed textpattern plugin throwing exceptions when using `forced_root_block: false` #TINY-4172
- Fixed missing CSS fill styles for toolbar button icon active state #TINY-4147
- Fixed an issue where the editor selection could end up inside a short ended element (such as `br`) #TINY-3999
- Fixed browser selection being lost in inline mode when opening split dropdowns #TINY-4197
- Fixed backspace throwing an exception when using `forced_root_block: false` #TINY-4099
- Fixed floating toolbar drawer expanding outside the bounds of the editor #TINY-3941
- Fixed the autocompleter not activating immediately after a `br` or `contenteditable=false` element #TINY-4194
- Fixed an issue where the autocompleter would incorrectly close on IE 11 in certain edge cases #TINY-4205

## 5.0.16 - 2019-09-24

### Added
- Added new `referrer_policy` setting to add the `referrerpolicy` attribute when loading scripts or stylesheets #TINY-3978
- Added a slight background color to dialog tab links when focused to aid keyboard navigation #TINY-3877

### Fixed
- Fixed media poster value not updating on change #TINY-4013
- Fixed openlink was not registered as a toolbar button #TINY-4024
- Fixed failing to initialize if a script tag was used inside a SVG #TINY-4087
- Fixed double top border showing on toolbar without menubar when toolbar_drawer is enabled #TINY-4118
- Fixed unable to drag inline dialogs to the bottom of the screen when scrolled #TINY-4154
- Fixed notifications appearing on top of the toolbar when scrolled in inline mode #TINY-4159
- Fixed notifications displaying incorrectly on IE 11 #TINY-4169

## 5.0.15 - 2019-09-02

### Added
- Added a dark `content_css` skin to go with the dark UI skin #TINY-3743

### Changed
- Changed the enabled state on toolbar buttons so they don't get the hover effect #TINY-3974

### Fixed
- Fixed missing CSS active state on toolbar buttons #TINY-3966
- Fixed `onChange` callback not firing for the colorinput dialog component #TINY-3968
- Fixed context toolbars not showing in fullscreen mode #TINY-4023

## 5.0.14 - 2019-08-19

### Added
- Added an API to reload the autocompleter menu with additional fetch metadata #MENTIONS-17

### Fixed
- Fixed missing toolbar button border styling options #TINY-3965
- Fixed image upload progress notification closing before the upload is complete #TINY-3963
- Fixed inline dialogs not closing on escape when no dialog component is in focus #TINY-3936
- Fixed plugins not being filtered when defaulting to mobile on phones #TINY-3537
- Fixed toolbar more drawer showing the content behind it when transitioning between opened and closed states #TINY-3878
- Fixed focus not returning to the dialog after pressing the "Replace all" button in the search and replace dialog #TINY-3961

### Removed
- Removed Oxide variable `@menubar-select-disabled-border-color` and replaced it with `@menubar-select-disabled-border` #TINY-3965

## 5.0.13 - 2019-08-06

### Changed
- Changed modal dialogs to prevent dragging by default and added new `draggable_modal` setting to restore dragging #TINY-3873
- Changed the nonbreaking plugin to insert nbsp characters wrapped in spans to aid in filtering. This can be disabled using the `nonbreaking_wrap` setting #TINY-3647
- Changed backspace behaviour in lists to outdent nested list items when the cursor is at the start of the list item #TINY-3651

### Fixed
- Fixed sidebar growing beyond editor bounds in IE 11 #TINY-3937
- Fixed issue with being unable to keyboard navigate disabled toolbar buttons #TINY-3350
- Fixed issues with backspace and delete in nested contenteditable true and false elements #TINY-3868
- Fixed issue with losing keyboard navigation in dialogs due to disabled buttons #TINY-3914
- Fixed `MouseEvent.mozPressure is deprecated` warning in Firefox #TINY-3919
- Fixed `default_link_target` not being respected when `target_list` is disabled #TINY-3757
- Fixed mobile plugin filter to only apply to the mobile theme, rather than all mobile platforms #TINY-3405
- Fixed focus switching to another editor during mode changes #TINY-3852
- Fixed an exception being thrown when clicking on an uninitialized inline editor #TINY-3925
- Fixed unable to keyboard navigate to dialog menu buttons #TINY-3933
- Fixed dialogs being able to be dragged outside the window viewport #TINY-3787
- Fixed inline dialogs appearing above modal dialogs #TINY-3932

## 5.0.12 - 2019-07-18

### Added
- Added ability to utilize UI dialog panels inside other panels #TINY-3305
- Added help dialog tab explaining keyboard navigation of the editor #TINY-3603

### Changed
- Changed the "Find and Replace" design to an inline dialog #TINY-3054

### Fixed
- Fixed issue where autolink spacebar event was not being fired on Edge #TINY-3891
- Fixed table selection missing the background color #TINY-3892
- Fixed removing shortcuts not working for function keys #TINY-3871
- Fixed non-descriptive UI component type names #TINY-3349
- Fixed UI registry components rendering as the wrong type when manually specifying a different type #TINY-3385
- Fixed an issue where dialog checkbox, input, selectbox, textarea and urlinput components couldn't be disabled #TINY-3708
- Fixed the context toolbar not using viable screen space in inline/distraction free mode #TINY-3717
- Fixed the context toolbar overlapping the toolbar in various conditions #TINY-3205
- Fixed IE11 edge case where items were being inserted into the wrong location #TINY-3884

## 5.0.11 - 2019-07-04

### Fixed
- Fixed packaging errors caused by a rollup treeshaking bug (https://github.com/rollup/rollup/issues/2970) #TINY-3866
- Fixed the customeditor component not able to get data from the dialog api #TINY-3866
- Fixed collection component tooltips not being translated #TINY-3855

## 5.0.10 - 2019-07-02

### Added
- Added support for all HTML color formats in `color_map` setting #TINY-3837

### Changed
- Changed backspace key handling to outdent content in appropriate circumstances #TINY-3685
- Changed default palette for forecolor and backcolor to include some lighter colors suitable for highlights #TINY-2865
- Changed the search and replace plugin to cycle through results #TINY-3800

### Fixed
- Fixed inconsistent types causing some properties to be unable to be used in dialog components #TINY-3778
- Fixed an issue in the Oxide skin where dialog content like outlines and shadows were clipped because of overflow hidden #TINY-3566
- Fixed the search and replace plugin not resetting state when changing the search query #TINY-3800
- Fixed backspace in lists not creating an undo level #TINY-3814
- Fixed the editor to cancel loading in quirks mode where the UI is not supported #TINY-3391
- Fixed applying fonts not working when the name contained spaces and numbers #TINY-3801
- Fixed so that initial content is retained when initializing on list items #TINY-3796
- Fixed inefficient font name and font size current value lookup during rendering #TINY-3813
- Fixed mobile font copied into the wrong folder for the oxide-dark skin #TINY-3816
- Fixed an issue where resizing the width of tables would produce inaccurate results #TINY-3827
- Fixed a memory leak in the Silver theme #TINY-3797
- Fixed alert and confirm dialogs using incorrect markup causing inconsistent padding #TINY-3835
- Fixed an issue in the Table plugin with `table_responsive_width` not enforcing units when resizing #TINY-3790
- Fixed leading, trailing and sequential spaces being lost when pasting plain text #TINY-3726
- Fixed exception being thrown when creating relative URIs #TINY-3851
- Fixed focus is no longer set to the editor content during mode changes unless the editor already had focus #TINY-3852

## 5.0.9 - 2019-06-26

### Fixed
- Fixed print plugin not working in Firefox #TINY-3834

## 5.0.8 - 2019-06-18

### Added
- Added back support for multiple toolbars #TINY-2195
- Added support for .m4a files to the media plugin #TINY-3750
- Added new base_url and suffix editor init options #TINY-3681

### Fixed
- Fixed incorrect padding for select boxes with visible values #TINY-3780
- Fixed selection incorrectly changing when programmatically setting selection on contenteditable false elements #TINY-3766
- Fixed sidebar background being transparent #TINY-3727
- Fixed the build to remove duplicate iife wrappers #TINY-3689
- Fixed bogus autocompleter span appearing in content when the autocompleter menu is shown #TINY-3752
- Fixed toolbar font size select not working with legacyoutput plugin #TINY-2921
- Fixed the legacyoutput plugin incorrectly aligning images #TINY-3660
- Fixed remove color not working when using the legacyoutput plugin #TINY-3756
- Fixed the font size menu applying incorrect sizes when using the legacyoutput plugin #TINY-3773
- Fixed scrollIntoView not working when the parent window was out of view #TINY-3663
- Fixed the print plugin printing from the wrong window in IE11 #TINY-3762
- Fixed content CSS loaded over CORS not loading in the preview plugin with content_css_cors enabled #TINY-3769
- Fixed the link plugin missing the default "None" option for link list #TINY-3738
- Fixed small dot visible with menubar and toolbar disabled in inline mode #TINY-3623
- Fixed space key properly inserts a nbsp before/after block elements #TINY-3745
- Fixed native context menu not showing with images in IE11 #TINY-3392
- Fixed inconsistent browser context menu image selection #TINY-3789

## 5.0.7 - 2019-06-05

### Added
- Added new toolbar button and menu item for inserting tables via dialog #TINY-3636
- Added new API for adding/removing/changing tabs in the Help dialog #TINY-3535
- Added highlighting of matched text in autocompleter items #TINY-3687
- Added the ability for autocompleters to work with matches that include spaces #TINY-3704
- Added new `imagetools_fetch_image` callback to allow custom implementations for cors loading of images #TINY-3658
- Added `'http'` and `https` options to `link_assume_external_targets` to prepend `http://` or `https://` prefixes when URL does not contain a protocol prefix. Patch contributed by francoisfreitag. #GH-4335

### Changed
- Changed annotations navigation to work the same as inline boundaries #TINY-3396
- Changed tabpanel API by adding a `name` field and changing relevant methods to use it #TINY-3535

### Fixed
- Fixed text color not updating all color buttons when choosing a color #TINY-3602
- Fixed the autocompleter not working with fragmented text #TINY-3459
- Fixed the autosave plugin no longer overwrites window.onbeforeunload #TINY-3688
- Fixed infinite loop in the paste plugin when IE11 takes a long time to process paste events. Patch contributed by lRawd. #GH-4987
- Fixed image handle locations when using `fixed_toolbar_container`. Patch contributed by t00. #GH-4966
- Fixed the autoresize plugin not firing `ResizeEditor` events #TINY-3587
- Fixed editor in fullscreen mode not extending to the bottom of the screen #TINY-3701
- Fixed list removal when pressing backspace after the start of the list item #TINY-3697
- Fixed autocomplete not triggering from compositionend events #TINY-3711
- Fixed `file_picker_callback` could not set the caption field on the insert image dialog #TINY-3172
- Fixed the autocompleter menu showing up after a selection had been made #TINY-3718
- Fixed an exception being thrown when a file or number input has focus during initialization. Patch contributed by t00 #GH-2194

## 5.0.6 - 2019-05-22

### Added
- Added `icons_url` editor settings to enable icon packs to be loaded from a custom url #TINY-3585
- Added `image_uploadtab` editor setting to control the visibility of the upload tab in the image dialog #TINY-3606
- Added new api endpoints to the wordcount plugin and improved character count logic #TINY-3578

### Changed
- Changed plugin, language and icon loading errors to log in the console instead of a notification #TINY-3585

### Fixed
- Fixed the textpattern plugin not working with fragmented text #TINY-3089
- Fixed various toolbar drawer accessibility issues and added an animation #TINY-3554
- Fixed issues with selection and ui components when toggling readonly mode #TINY-3592
- Fixed so readonly mode works with inline editors #TINY-3592
- Fixed docked inline toolbar positioning when scrolled #TINY-3621
- Fixed initial value not being set on bespoke select in quickbars and toolbar drawer #TINY-3591
- Fixed so that nbsp entities aren't trimmed in white-space: pre-line elements #TINY-3642
- Fixed `mceInsertLink` command inserting spaces instead of url encoded characters #GH-4990
- Fixed text content floating on top of dialogs in IE11 #TINY-3640

## 5.0.5 - 2019-05-09

### Added
- Added menu items to match the forecolor/backcolor toolbar buttons #TINY-2878
- Added default directionality based on the configured language #TINY-2621
- Added styles, icons and tests for rtl mode #TINY-2621

### Fixed
- Fixed autoresize not working with floating elements or when media elements finished loading #TINY-3545
- Fixed incorrect vertical caret positioning in IE 11 #TINY-3188
- Fixed submenu anchoring hiding overflowed content #TINY-3564

### Removed
- Removed unused and hidden validation icons to avoid displaying phantom tooltips #TINY-2329

## 5.0.4 - 2019-04-23

### Added
- Added back URL dialog functionality, which is now available via `editor.windowManager.openUrl()` #TINY-3382
- Added the missing throbber functionality when calling `editor.setProgressState(true)` #TINY-3453
- Added function to reset the editor content and undo/dirty state via `editor.resetContent()` #TINY-3435
- Added the ability to set menu buttons as active #TINY-3274
- Added `editor.mode` API, featuring a custom editor mode API #TINY-3406
- Added better styling to floating toolbar drawer #TINY-3479
- Added the new premium plugins to the Help dialog plugins tab #TINY-3496
- Added the linkchecker context menu items to the default configuration #TINY-3543

### Fixed
- Fixed image context menu items showing on placeholder images #TINY-3280
- Fixed dialog labels and text color contrast within notifications/alert banners to satisfy WCAG 4.5:1 contrast ratio for accessibility #TINY-3351
- Fixed selectbox and colorpicker items not being translated #TINY-3546
- Fixed toolbar drawer sliding mode to correctly focus the editor when tabbing via keyboard navigation #TINY-3533
- Fixed positioning of the styleselect menu in iOS while using the mobile theme #TINY-3505
- Fixed the menubutton `onSetup` callback to be correctly executed when rendering the menu buttons #TINY-3547
- Fixed `default_link_target` setting to be correctly utilized when creating a link #TINY-3508
- Fixed colorpicker floating marginally outside its container #TINY-3026
- Fixed disabled menu items displaying as active when hovered #TINY-3027

### Removed
- Removed redundant mobile wrapper #TINY-3480

## 5.0.3 - 2019-03-19

### Changed
- Changed empty nested-menu items within the style formats menu to be disabled or hidden if the value of `style_formats_autohide` is `true` #TINY-3310
- Changed the entire phrase 'Powered by Tiny' in the status bar to be a link instead of just the word 'Tiny' #TINY-3366
- Changed `formatselect`, `styleselect` and `align` menus to use the `mceToggleFormat` command internally #TINY-3428

### Fixed
- Fixed toolbar keyboard navigation to work as expected when `toolbar_drawer` is configured #TINY-3432
- Fixed text direction buttons to display the correct pressed state in selections that have no explicit `dir` property #TINY-3138
- Fixed the mobile editor to clean up properly when removed #TINY-3445
- Fixed quickbar toolbars to add an empty box to the screen when it is set to `false` #TINY-3439
- Fixed an issue where pressing the **Delete/Backspace** key at the edge of tables was creating incorrect selections #TINY-3371
- Fixed an issue where dialog collection items (emoticon and special character dialogs) couldn't be selected with touch devices #TINY-3444
- Fixed a type error introduced in TinyMCE version 5.0.2 when calling `editor.getContent()` with nested bookmarks #TINY-3400
- Fixed an issue that prevented default icons from being overridden #TINY-3449
- Fixed an issue where **Home/End** keys wouldn't move the caret correctly before or after `contenteditable=false` inline elements #TINY-2995
- Fixed styles to be preserved in IE 11 when editing via the `fullpage` plugin #TINY-3464
- Fixed the `link` plugin context toolbar missing the open link button #TINY-3461
- Fixed inconsistent dialog component spacing #TINY-3436

## 5.0.2 - 2019-03-05

### Added
- Added presentation and document presets to `htmlpanel` dialog component #TINY-2694
- Added missing fixed_toolbar_container setting has been reimplemented in the Silver theme #TINY-2712
- Added a new toolbar setting `toolbar_drawer` that moves toolbar groups which overflow the editor width into either a `sliding` or `floating` toolbar section #TINY-2874

### Changed
- Updated the build process to include package lock files in the dev distribution archive #TINY-2870

### Fixed
- Fixed inline dialogs did not have aria attributes #TINY-2694
- Fixed default icons are now available in the UI registry, allowing use outside of toolbar buttons #TINY-3307
- Fixed a memory leak related to select toolbar items #TINY-2874
- Fixed a memory leak due to format changed listeners that were never unbound #TINY-3191
- Fixed an issue where content may have been lost when using permanent bookmarks #TINY-3400
- Fixed the quicklink toolbar button not rendering in the quickbars plugin #TINY-3125
- Fixed an issue where menus were generating invalid HTML in some cases #TINY-3323
- Fixed an issue that could cause the mobile theme to show a blank white screen when the editor was inside an `overflow:hidden` element #TINY-3407
- Fixed mobile theme using a transparent background and not taking up the full width on iOS #TINY-3414
- Fixed the template plugin dialog missing the description field #TINY-3337
- Fixed input dialog components using an invalid default type attribute #TINY-3424
- Fixed an issue where backspace/delete keys after/before pagebreak elements wouldn't move the caret #TINY-3097
- Fixed an issue in the table plugin where menu items and toolbar buttons weren't showing correctly based on the selection #TINY-3423
- Fixed inconsistent button focus styles in Firefox #TINY-3377
- Fixed the resize icon floating left when all status bar elements were disabled #TINY-3340
- Fixed the resize handle to not show in fullscreen mode #TINY-3404

## 5.0.1 - 2019-02-21

### Added
- Added H1-H6 toggle button registration to the silver theme #TINY-3070
- Added code sample toolbar button will now toggle on when the cursor is in a code section #TINY-3040
- Added new settings to the emoticons plugin to allow additional emoticons to be added #TINY-3088

### Fixed
- Fixed an issue where adding links to images would replace the image with text #TINY-3356
- Fixed an issue where the inline editor could use fractional pixels for positioning #TINY-3202
- Fixed an issue where uploading non-image files in the Image Plugin upload tab threw an error. #TINY-3244
- Fixed an issue in the media plugin that was causing the source url and height/width to be lost in certain circumstances #TINY-2858
- Fixed an issue with the Context Toolbar not being removed when clicking outside of the editor #TINY-2804
- Fixed an issue where clicking 'Remove link' wouldn't remove the link in certain circumstances #TINY-3199
- Fixed an issue where the media plugin would fail when parsing dialog data #TINY-3218
- Fixed an issue where retrieving the selected content as text didn't create newlines #TINY-3197
- Fixed incorrect keyboard shortcuts in the Help dialog for Windows #TINY-3292
- Fixed an issue where JSON serialization could produce invalid JSON #TINY-3281
- Fixed production CSS including references to source maps #TINY-3920
- Fixed development CSS was not included in the development zip #TINY-3920
- Fixed the autocompleter matches predicate not matching on the start of words by default #TINY-3306
- Fixed an issue where the page could be scrolled with modal dialogs open #TINY-2252
- Fixed an issue where autocomplete menus would show an icon margin when no items had icons #TINY-3329
- Fixed an issue in the quickbars plugin where images incorrectly showed the text selection toolbar #TINY-3338
- Fixed an issue that caused the inline editor to fail to render when the target element already had focus #TINY-3353

### Removed
- Removed paste as text notification banner and paste_plaintext_inform setting #POW-102

## 5.0.0 - 2019-02-04

Full documentation for the version 5 features and changes is available at https://www.tiny.cloud/docs/tinymce/5/release-notes/release-notes50/

### Added
- Added links and registered names with * to denote premium plugins in Plugins tab of Help dialog #TINY-3223

### Changed
- Changed Tiny 5 mobile skin to look more uniform with desktop #TINY-2650
- Blacklisted table, th and td as inline editor target #TINY-717

### Fixed
- Fixed an issue where tab panel heights weren't sizing properly on smaller screens and weren't updating on resize #TINY-3242
- Fixed image tools not having any padding between the label and slider #TINY-3220
- Fixed context toolbar toggle buttons not showing the correct state #TINY-3022
- Fixed missing separators in the spellchecker context menu between the suggestions and actions #TINY-3217
- Fixed notification icon positioning in alert banners #TINY-2196
- Fixed a typo in the word count plugin name #TINY-3062
- Fixed charmap and emoticons dialogs not having a primary button #TINY-3233
- Fixed an issue where resizing wouldn't work correctly depending on the box-sizing model #TINY-3278

## 5.0.0-rc-2 - 2019-01-22

### Added
- Added screen reader accessibility for sidebar and statusbar #TINY-2699

### Changed
- Changed formatting menus so they are registered and made the align toolbar button use an icon instead of text #TINY-2880
- Changed checkboxes to use a boolean for its state, instead of a string #TINY-2848
- Updated the textpattern plugin to properly support nested patterns and to allow running a command with a value for a pattern with a start and an end #TINY-2991
- Updated Emoticons and Charmap dialogs to be screen reader accessible #TINY-2693

### Fixed
- Fixed the link dialog such that it will now retain class attributes when updating links #TINY-2825
- Fixed "Find and replace" not showing in the "Edit" menu by default #TINY-3061
- Fixed dropdown buttons missing the 'type' attribute, which could cause forms to be incorrectly submitted #TINY-2826
- Fixed emoticon and charmap search not returning expected results in certain cases #TINY-3084
- Fixed blank rel_list values throwing an exception in the link plugin #TINY-3149

### Removed
- Removed unnecessary 'flex' and unused 'colspan' properties from the new dialog APIs #TINY-2973

## 5.0.0-rc-1 - 2019-01-08

### Added
- Added editor settings functionality to specify title attributes for toolbar groups #TINY-2690
- Added icons instead of button text to improve Search and Replace dialog footer appearance #TINY-2654
- Added `tox-dialog__table` instead of `mce-table-striped` class to enhance Help dialog appearance #TINY-2360
- Added title attribute to iframes so, screen readers can announce iframe labels #TINY-2692
- Added a wordcount menu item, that defaults to appearing in the tools menu #TINY-2877

### Changed
- Updated the font select dropdown logic to try to detect the system font stack and show "System Font" as the font name #TINY-2710
- Updated the autocompleter to only show when it has matched items #TINY-2350
- Updated SizeInput labels to "Height" and "Width" instead of Dimensions #TINY-2833
- Updated the build process to minify and generate ASCII only output for the emoticons database #TINY-2744

### Fixed
- Fixed readonly mode not fully disabling editing content #TINY-2287
- Fixed accessibility issues with the font select, font size, style select and format select toolbar dropdowns #TINY-2713
- Fixed accessibility issues with split dropdowns #TINY-2697
- Fixed the legacyoutput plugin to be compatible with TinyMCE 5.0 #TINY-2301
- Fixed icons not showing correctly in the autocompleter popup #TINY-3029
- Fixed an issue where preview wouldn't show anything in Edge under certain circumstances #TINY-3035
- Fixed the height being incorrectly calculated for the autoresize plugin #TINY-2807

## 5.0.0-beta-1 - 2018-11-30

### Added
- Added a new `addNestedMenuItem()` UI registry function and changed all nested menu items to use the new registry functions #TINY-2230
- Added title attribute to color swatch colors #TINY-2669
- Added anchorbar component to anchor inline toolbar dialogs to instead of the toolbar #TINY-2040
- Added support for toolbar<n> and toolbar array config options to be squashed into a single toolbar and not create multiple toolbars #TINY-2195
- Added error handling for when forced_root_block config option is set to true #TINY-2261
- Added functionality for the removed_menuitems config option #TINY-2184
- Added the ability to use a string to reference menu items in menu buttons and submenu items #TINY-2253

### Changed
- Changed the name of the "inlite" plugin to "quickbars" #TINY-2831
- Changed the background color icon to highlight background icon #TINY-2258
- Changed Help dialog to be accessible to screen readers #TINY-2687
- Changed the color swatch to save selected custom colors to local storage for use across sessions #TINY-2722
- Changed `WindowManager` API - methods `getParams`, `setParams` and `getWindows`, and the legacy `windows` property, have been removed. `alert` and `confirm` dialogs are no longer tracked in the window list. #TINY-2603

### Fixed
- Fixed an inline mode issue where the save plugin upon saving can cause content loss #TINY-2659
- Fixed an issue in IE 11 where calling selection.getContent() would return an empty string when the editor didn't have focus #TINY-2325

### Removed
- Removed compat3x plugin #TINY-2815

## 5.0.0-preview-4 - 2018-11-12

### Added
- Added width and height placeholder text to image and media dialog dimensions input #AP-296
- Added the ability to keyboard navigate through menus, toolbars, sidebar and the status bar sequentially #AP-381
- Added translation capability back to the editor's UI #AP-282
- Added `label` component type for dialogs to group components under a label

### Changed
- Changed the editor resize handle so that it should be disabled when the autoresize plugin is turned on #AP-424
- Changed UI text for microcopy improvements #TINY-2281

### Fixed
- Fixed distraction free plugin #AP-470
- Fixed contents of the input field being selected on focus instead of just recieving an outline highlight #AP-464
- Fixed styling issues with dialogs and menus in IE 11 #AP-456
- Fixed custom style format control not honoring custom formats #AP-393
- Fixed context menu not appearing when clicking an image with a caption #AP-382
- Fixed directionality of UI when using an RTL language #AP-423
- Fixed page responsiveness with multiple inline editors #AP-430
- Fixed empty toolbar groups appearing through invalid configuration of the `toolbar` property #AP-450
- Fixed text not being retained when updating links through the link dialog #AP-293
- Fixed edit image context menu, context toolbar and toolbar items being incorrectly enabled when selecting invalid images #AP-323
- Fixed emoji type ahead being shown when typing URLs #AP-366
- Fixed toolbar configuration properties incorrectly expecting string arrays instead of strings #AP-342
- Fixed the block formatting toolbar item not showing a "Formatting" title when there is no selection #AP-321
- Fixed clicking disabled toolbar buttons hiding the toolbar in inline mode #AP-380
- Fixed `EditorResize` event not being fired upon editor resize #AP-327
- Fixed tables losing styles when updating through the dialog #AP-368
- Fixed context toolbar positioning to be more consistent near the edges of the editor #AP-318
- Fixed table of contents plugin now works with v5 toolbar APIs correctly #AP-347
- Fixed the `link_context_toolbar` configuration not disabling the context toolbar #AP-458
- Fixed the link context toolbar showing incorrect relative links #AP-435
- Fixed the alignment of the icon in alert banner dialog components #TINY-2220
- Fixed the visual blocks and visual char menu options not displaying their toggled state #TINY-2238
- Fixed the editor not displaying as fullscreen when toggled #TINY-2237

### Removed
- Removed the tox-custom-editor class that was added to the wrapping element of codemirror #TINY-2211

## 5.0.0-preview-3 - 2018-10-18

### Changed
- Changed editor layout to use modern CSS properties over manually calculating dimensions #AP-324
- Changed `autoresize_min_height` and `autoresize_max_height` configurations to `min_height` and `max_height` #AP-324
- Changed `Whole word` label in Search and Replace dialog to `Find whole words only` #AP-387

### Fixed
- Fixed bugs with editor width jumping when resizing and the iframe not resizing to smaller than 150px in height #AP-324
- Fixed mobile theme bug that prevented the editor from loading #AP-404
- Fixed long toolbar groups extending outside of the editor instead of wrapping
- Fixed dialog titles so they are now proper case #AP-384
- Fixed color picker default to be #000000 instead of #ff00ff #AP-216
- Fixed "match case" option on the Find and Replace dialog is no longer selected by default #AP-298
- Fixed vertical alignment of toolbar icons #DES-134
- Fixed toolbar icons not appearing on IE11 #DES-133

## 5.0.0-preview-2 - 2018-10-10

### Added
- Added swatch is now shown for colorinput fields, instead of the colorpicker directly #AP-328
- Added fontformats and fontsizes menu items #AP-390

### Changed
- Changed configuration of color options has been simplified to `color_map`, `color_cols`, and `custom_colors` #AP-328
- Changed `height` configuration to apply to the editor frame (including menubar, toolbar, status bar) instead of the content area #AP-324

### Fixed
- Fixed styleselect not updating the displayed item as the cursor moved #AP-388
- Fixed preview iframe not expanding to the dialog size #AP-252
- Fixed 'meta' shortcuts not translated into platform-specific text #AP-270
- Fixed tabbed dialogs (Charmap and Emoticons) shrinking when no search results returned
- Fixed a bug where alert banner icons were not retrieved from icon pack. #AP-330
- Fixed component styles to flex so they fill large dialogs. #AP-252
- Fixed editor flashing unstyled during load (still in progress). #AP-349

### Removed
- Removed `colorpicker` plugin, it is now in the theme #AP-328
- Removed `textcolor` plugin, it is now in the theme #AP-328

## 5.0.0-preview-1 - 2018-10-01

Developer preview 1

Initial list of features and changes is available at https://www.tiny.cloud/docs/tinymce/5/release-notes/release-notes50/

## 4.9.11 - 2020-07-13

### Fixed
- Fixed the `selection.setContent()` API not running parser filters #TINY-4002
- Fixed content in an iframe element parsing as DOM elements instead of text content #TINY-5943
- Fixed up and down keyboard navigation not working for inline `contenteditable="false"` elements #TINY-6226

## 4.9.10 - 2020-04-23

### Fixed
- Fixed an issue where the editor selection could end up inside a short ended element (eg br) #TINY-3999
- Fixed a security issue related to CDATA sanitization during parsing #TINY-4669
- Fixed `media` embed content not processing safely in some cases #TINY-4857

## 4.9.9 - 2020-03-25

### Fixed
- Fixed the table selection not functioning correctly in Microsoft Edge 44 or higher #TINY-3862
- Fixed the table resize handles not functioning correctly in Microsoft Edge 44 or higher #TINY-4160
- Fixed the `forced_root_block_attrs` setting not applying attributes to new blocks consistently #TINY-4564
- Fixed the editor failing to initialize if a script tag was used inside an SVG #TINY-4087

## 4.9.8 - 2020-01-28

### Fixed
- Fixed the `mobile` theme failing to load due to a bundling issue #TINY-4613
- Fixed security issue related to parsing HTML comments and CDATA #TINY-4544

## 4.9.7 - 2019-12-19

### Fixed
- Fixed the `visualchars` plugin converting HTML-like text to DOM elements in certain cases #TINY-4507
- Fixed an issue with the `paste` plugin not sanitizing content in some cases #TINY-4510
- Fixed HTML comments incorrectly being parsed in certain cases #TINY-4511

## 4.9.6 - 2019-09-02

### Fixed
- Fixed image browse button sometimes displaying the browse window twice #TINY-3959

## 4.9.5 - 2019-07-02

### Changed
- Changed annotations navigation to work the same as inline boundaries #TINY-3396

### Fixed
- Fixed the print plugin printing from the wrong window in IE11 #TINY-3762
- Fixed an exception being thrown when a file or number input has focus during initialization. Patch contributed by t00 #GH-2194
- Fixed positioning of the styleselect menu in iOS while using the mobile theme #TINY-3505
- Fixed native context menu not showing with images in IE11 #TINY-3392
- Fixed selection incorrectly changing when programmatically setting selection on contenteditable false elements #TINY-3766
- Fixed image browse button not working on touch devices #TINY-3751
- Fixed so that nbsp entities aren't trimmed in white-space: pre-line elements #TINY-3642
- Fixed space key properly inserts a nbsp before/after block elements #TINY-3745
- Fixed infinite loop in the paste plugin when IE11 takes a long time to process paste events. Patch contributed by lRawd. #GH-4987

## 4.9.4 - 2019-03-20

### Fixed
- Fixed an issue where **Home/End** keys wouldn't move the caret correctly before or after `contenteditable=false` inline elements #TINY-2995
- Fixed an issue where content may have been lost when using permanent bookmarks #TINY-3400
- Fixed the mobile editor to clean up properly when removed #TINY-3445
- Fixed an issue where retrieving the selected content as text didn't create newlines #TINY-3197
- Fixed an issue where typing space between images would cause issues with nbsp not being inserted. #TINY-3346

## 4.9.3 - 2019-01-31

### Added
- Added a visualchars_default_state setting to the Visualchars Plugin. Patch contributed by mat3e.

### Fixed
- Fixed a bug where scrolling on a page with more than one editor would cause a ResizeWindow event to fire. #TINY-3247
- Fixed a bug where if a plugin threw an error during initialisation the whole editor would fail to load. #TINY-3243
- Fixed a bug where getContent would include bogus elements when valid_elements setting was set up in a specific way. #TINY-3213
- Fixed a bug where only a few function key names could be used when creating keyboard shortcuts. #TINY-3146
- Fixed a bug where it wasn't possible to enter spaces into an editor after pressing shift+enter. #TINY-3099
- Fixed a bug where no caret would be rendered after backspacing to a contenteditable false element. #TINY-2998
- Fixed a bug where deletion to/from indented lists would leave list fragments in the editor. #TINY-2981

## 4.9.2 - 2018-12-17

### Fixed
- Fixed a bug with pressing the space key on IE 11 would result in nbsp characters being inserted between words at the end of a block. #TINY-2996
- Fixed a bug where character composition using quote and space on US International keyboards would produce a space instead of a quote. #TINY-2999
- Fixed a bug where remove format wouldn't remove the inner most inline element in some situations. #TINY-2982
- Fixed a bug where outdenting an list item would affect attributes on other list items within the same list. #TINY-2971
- Fixed a bug where the DomParser filters wouldn't be applied for elements created when parsing invalid html. #TINY-2978
- Fixed a bug where setProgressState wouldn't automatically close floating ui elements like menus. #TINY-2896
- Fixed a bug where it wasn't possible to navigate out of a figcaption element using the arrow keys. #TINY-2894
- Fixed a bug where enter key before an image inside a link would remove the image. #TINY-2780

## 4.9.1 - 2018-12-04

### Added
- Added functionality to insert html to the replacement feature of the Textpattern Plugin. #TINY-2839

### Fixed
- Fixed a bug where `editor.selection.getContent({format: 'text'})` didn't work as expected in IE11 on an unfocused editor. #TINY-2862
- Fixed a bug in the Textpattern Plugin where the editor would get an incorrect selection after inserting a text pattern on Safari. #TINY-2838
- Fixed a bug where the space bar didn't work correctly in editors with the forced_root_block setting set to false. #TINY-2816

## 4.9.0 - 2018-11-27

### Added
- Added a replace feature to the Textpattern Plugin. #TINY-1908
- Added functionality to the Lists Plugin that improves the indentation logic. #TINY-1790

### Fixed
- Fixed a bug where it wasn't possible to delete/backspace when the caret was between a contentEditable=false element and a BR. #TINY-2372
- Fixed a bug where copying table cells without a text selection would fail to copy anything. #TINY-1789
- Implemented missing `autosave_restore_when_empty` functionality in the Autosave Plugin. Patch contributed by gzzo. #GH-4447
- Reduced insertion of unnecessary nonbreaking spaces in the editor. #TINY-1879

## 4.8.5 - 2018-10-30

### Added
- Added a content_css_cors setting to the editor that adds the crossorigin="anonymous" attribute to link tags added by the StyleSheetLoader. #TINY-1909

### Fixed
- Fixed a bug where trying to remove formatting with a collapsed selection range would throw an exception. #GH-4636
- Fixed a bug in the image plugin that caused updating figures to split contenteditable elements. #GH-4563
- Fixed a bug that was causing incorrect viewport calculations for fixed position UI elements. #TINY-1897
- Fixed a bug where inline formatting would cause the delete key to do nothing. #TINY-1900

## 4.8.4 - 2018-10-23

### Added
- Added support for the HTML5 `main` element. #TINY-1877

### Changed
- Changed the keyboard shortcut to move focus to contextual toolbars to Ctrl+F9. #TINY-1812

### Fixed
- Fixed a bug where content css could not be loaded from another domain. #TINY-1891
- Fixed a bug on FireFox where the cursor would get stuck between two contenteditable false inline elements located inside of the same block element divided by a BR. #TINY-1878
- Fixed a bug with the insertContent method where nonbreaking spaces would be inserted incorrectly. #TINY-1868
- Fixed a bug where the toolbar of the inline editor would not be visible in some scenarios. #TINY-1862
- Fixed a bug where removing the editor while more than one notification was open would throw an error. #TINY-1845
- Fixed a bug where the menubutton would be rendered on top of the menu if the viewport didn't have enough height. #TINY-1678
- Fixed a bug with the annotations api where annotating collapsed selections caused problems. #TBS-2449
- Fixed a bug where wbr elements were being transformed into whitespace when using the Paste Plugin's paste as text setting. #GH-4638
- Fixed a bug where the Search and Replace didn't replace spaces correctly. #GH-4632
- Fixed a bug with sublist items not persisting selection. #GH-4628
- Fixed a bug with mceInsertRawHTML command not working as expected. #GH-4625

## 4.8.3 - 2018-09-13

### Fixed
- Fixed a bug where the Wordcount Plugin didn't correctly count words within tables on IE11. #TINY-1770
- Fixed a bug where it wasn't possible to move the caret out of a table on IE11 and Firefox. #TINY-1682
- Fixed a bug where merging empty blocks didn't work as expected, sometimes causing content to be deleted. #TINY-1781
- Fixed a bug where the Textcolor Plugin didn't show the correct current color. #TINY-1810
- Fixed a bug where clear formatting with a collapsed selection would sometimes clear formatting from more content than expected. #TINY-1813 #TINY-1821
- Fixed a bug with the Table Plugin where it wasn't possible to keyboard navigate to the caption. #TINY-1818

## 4.8.2 - 2018-08-09

### Changed
- Moved annotator from "experimental" to "annotator" object on editor. #TBS-2398
- Improved the multiclick normalization across browsers. #TINY-1788

### Fixed
- Fixed a bug where running getSelectedBlocks with a collapsed selection between block elements would produce incorrect results. #TINY-1787
- Fixed a bug where the ScriptLoaders loadScript method would not work as expected in FireFox when loaded on the same page as a ShadowDOM polyfill. #TINY-1786
- Removed reference to ShadowDOM event.path as Blink based browsers now support event.composedPath. #TINY-1785
- Fixed a bug where a reference to localStorage would throw an "access denied" error in IE11 with strict security settings. #TINY-1782
- Fixed a bug where pasting using the toolbar button on an inline editor in IE11 would cause a looping behaviour. #TINY-1768

## 4.8.1 - 2018-07-26

### Fixed
- Fixed a bug where the content of inline editors was being cleaned on every call of `editor.save()`. #TINY-1783
- Fixed a bug where the arrow of the Inlite Theme toolbar was being rendered incorrectly in RTL mode. #TINY-1776
- Fixed a bug with the Paste Plugin where pasting after inline contenteditable false elements moved the caret to the end of the line. #TINY-1758

## 4.8.0 - 2018-06-27

### Added
- Added new "experimental" object in editor, with initial Annotator API. #TBS-2374

### Fixed
- Fixed a bug where deleting paragraphs inside of table cells would delete the whole table cell. #TINY-1759
- Fixed a bug in the Table Plugin where removing row height set on the row properties dialog did not update the table. #TINY-1730
- Fixed a bug with the font select toolbar item didn't update correctly. #TINY-1683
- Fixed a bug where all bogus elements would not be deleted when removing an inline editor. #TINY-1669

## 4.7.13 - 2018-05-16

### Added
- Added missing code menu item from the default menu config. #TINY-1648
- Added new align button for combining the separate align buttons into a menu button. #TINY-1652

### Fixed
- Fixed a bug where Edge 17 wouldn't be able to select images or tables. #TINY-1679
- Fixed issue where whitespace wasn't preserved when the editor was initialized on pre elements. #TINY-1649
- Fixed a bug with the fontselect dropdowns throwing an error if the editor was hidden in Firefox. #TINY-1664
- Fixed a bug where it wasn't possible to merge table cells on IE 11. #TINY-1671
- Fixed a bug where textcolor wasn't applying properly on IE 11 in some situations. #TINY-1663
- Fixed a bug where the justifyfull command state wasn't working correctly. #TINY-1677
- Fixed a bug where the styles wasn't updated correctly when resizing some tables. #TINY-1668

## 4.7.12 - 2018-05-03

### Added
- Added an option to filter out image svg data urls.
- Added support for html5 details and summary elements.

### Changed
- Changed so the mce-abs-layout-item css rule targets html instead of body. Patch contributed by nazar-pc.

### Fixed
- Fixed a bug where the "read" step on the mobile theme was still present on android mobile browsers.
- Fixed a bug where all images in the editor document would reload on any editor change.
- Fixed a bug with the Table Plugin where ObjectResized event wasn't being triggered on column resize.
- Fixed so the selection is set to the first suitable caret position after editor.setContent called.
- Fixed so links with xlink:href attributes are filtered correctly to prevent XSS.
- Fixed a bug on IE11 where pasting content into an inline editor initialized on a heading element would create new editable elements.
- Fixed a bug where readonly mode would not work as expected when the editor contained contentEditable=true elements.
- Fixed a bug where the Link Plugin would throw an error when used together with the webcomponents polyfill. Patch contributed by 4esnog.
- Fixed a bug where the "Powered by TinyMCE" branding link would break on XHTML pages. Patch contributed by tistre.
- Fixed a bug where the same id would be used in the blobcache for all pasted images. Patch contributed by thorn0.

## 4.7.11 - 2018-04-11

### Added
- Added a new imagetools_credentials_hosts option to the Imagetools Plugin.

### Fixed
- Fixed a bug where toggling a list containing empty LIs would throw an error. Patch contributed by bradleyke.
- Fixed a bug where applying block styles to a text with the caret at the end of the paragraph would select all text in the paragraph.
- Fixed a bug where toggling on the Spellchecker Plugin would trigger isDirty on the editor.
- Fixed a bug where it was possible to enter content into selection bookmark spans.
- Fixed a bug where if a non paragraph block was configured in forced_root_block the editor.getContent method would return incorrect values with an empty editor.
- Fixed a bug where dropdown menu panels stayed open and fixed in position when dragging dialog windows.
- Fixed a bug where it wasn't possible to extend table cells with the space button in Safari.
- Fixed a bug where the setupeditor event would thrown an error when using the Compat3x Plugin.
- Fixed a bug where an error was thrown in FontInfo when called on a detached element.

## 4.7.10 - 2018-04-03

### Added
- Added normalization of triple clicks across browsers in the editor.
- Added a `hasFocus` method to the editor that checks if the editor has focus.
- Added correct icon to the Nonbreaking Plugin menu item.

### Fixed
- Fixed so the `getContent`/`setContent` methods work even if the editor is not initialized.
- Fixed a bug with the Media Plugin where query strings were being stripped from youtube links.
- Fixed a bug where image styles were changed/removed when opening and closing the Image Plugin dialog.
- Fixed a bug in the Table Plugin where some table cell styles were not correctly added to the content html.
- Fixed a bug in the Spellchecker Plugin where it wasn't possible to change the spellchecker language.
- Fixed so the the unlink action in the Link Plugin has a menu item and can be added to the contextmenu.
- Fixed a bug where it wasn't possible to keyboard navigate to the start of an inline element on a new line within the same block element.
- Fixed a bug with the Text Color Plugin where if used with an inline editor located at the bottom of the screen the colorpicker could appear off screen.
- Fixed a bug with the UndoManager where undo levels were being added for nbzwsp characters.
- Fixed a bug with the Table Plugin where the caret would sometimes be lost when keyboard navigating up through a table.
- Fixed a bug where FontInfo.getFontFamily would throw an error when called on a removed editor.
- Fixed a bug in Firefox where undo levels were not being added correctly for some specific operations.
- Fixed a bug where initializing an inline editor inside of a table would make the whole table resizeable.
- Fixed a bug where the fake cursor that appears next to tables on Firefox was positioned incorrectly when switching to fullscreen.
- Fixed a bug where zwsp's weren't trimmed from the output from `editor.getContent({ format: 'text' })`.
- Fixed a bug where the fontsizeselect/fontselect toolbar items showed the body info rather than the first possible caret position info on init.
- Fixed a bug where it wasn't possible to select all content if the editor only contained an inline boundary element.
- Fixed a bug where `content_css` urls with query strings wasn't working.
- Fixed a bug in the Table Plugin where some table row styles were removed when changing other styles in the row properties dialog.

### Removed
- Removed the "read" step from the mobile theme.

## 4.7.9 - 2018-02-27

### Fixed
- Fixed a bug where the editor target element didn't get the correct style when removing the editor.

## 4.7.8 - 2018-02-26

### Fixed
- Fixed an issue with the Help Plugin where the menuitem name wasn't lowercase.
- Fixed an issue on MacOS where text and bold text did not have the same line-height in the autocomplete dropdown in the Link Plugin dialog.
- Fixed a bug where the "paste as text" option in the Paste Plugin didn't work.
- Fixed a bug where dialog list boxes didn't get positioned correctly in documents with scroll.
- Fixed a bug where the Inlite Theme didn't use the Table Plugin api to insert correct tables.
- Fixed a bug where the Inlite Theme panel didn't hide on blur in a correct way.
- Fixed a bug where placing the cursor before a table in Firefox would scroll to the bottom of the table.
- Fixed a bug where selecting partial text in table cells with rowspans and deleting would produce faulty tables.
- Fixed a bug where the Preview Plugin didn't work on Safari due to sandbox security.
- Fixed a bug where table cell selection using the keyboard threw an error.
- Fixed so the font size and font family doesn't toggle the text but only sets the selected format on the selected text.
- Fixed so the built-in spellchecking on Chrome and Safari creates an undo level when replacing words.

## 4.7.7 - 2018-02-19

### Added
- Added a border style selector to the advanced tab of the Image Plugin.
- Added better controls for default table inserted by the Table Plugin.
- Added new `table_responsive_width` option to the Table Plugin that controls whether to use pixel or percentage widths.

### Fixed
- Fixed a bug where the Link Plugin text didn't update when a URL was pasted using the context menu.
- Fixed a bug with the Spellchecker Plugin where using "Add to dictionary" in the context menu threw an error.
- Fixed a bug in the Media Plugin where the preview node for iframes got default width and height attributes that interfered with width/height styles.
- Fixed a bug where backslashes were being added to some font family names in Firefox in the fontselect toolbar item.
- Fixed a bug where errors would be thrown when trying to remove an editor that had not yet been fully initialized.
- Fixed a bug where the Imagetools Plugin didn't update the images atomically.
- Fixed a bug where the Fullscreen Plugin was throwing errors when being used on an inline editor.
- Fixed a bug where drop down menus weren't positioned correctly in inline editors on scroll.
- Fixed a bug with a semicolon missing at the end of the bundled javascript files.
- Fixed a bug in the Table Plugin with cursor navigation inside of tables where the cursor would sometimes jump into an incorrect table cells.
- Fixed a bug where indenting a table that is a list item using the "Increase indent" button would create a nested table.
- Fixed a bug where text nodes containing only whitespace were being wrapped by paragraph elements.
- Fixed a bug where whitespace was being inserted after br tags inside of paragraph tags.
- Fixed a bug where converting an indented paragraph to a list item would cause the list item to have extra padding.
- Fixed a bug where Copy/Paste in an editor with a lot of content would cause the editor to scroll to the top of the content in IE11.
- Fixed a bug with a memory leak in the DragHelper. Path contributed by ben-mckernan.
- Fixed a bug where the advanced tab in the Media Plugin was being shown even if it didn't contain anything. Patch contributed by gabrieeel.
- Fixed an outdated eventname in the EventUtils. Patch contributed by nazar-pc.
- Fixed an issue where the Json.parse function would throw an error when being used on a page with strict CSP settings.
- Fixed so you can place the curser before and after table elements within the editor in Firefox and Edge/IE.

## 4.7.6 - 2018-01-29

### Fixed
- Fixed a bug in the jquery integration where it threw an error saying that "global is not defined".
- Fixed a bug where deleting a table cell whose previous sibling was set to contenteditable false would create a corrupted table.
- Fixed a bug where highlighting text in an unfocused editor did not work correctly in IE11/Edge.
- Fixed a bug where the table resize handles were not being repositioned when activating the Fullscreen Plugin.
- Fixed a bug where the Imagetools Plugin dialog didn't honor editor RTL settings.
- Fixed a bug where block elements weren't being merged correctly if you deleted from after a contenteditable false element to the beginning of another block element.
- Fixed a bug where TinyMCE didn't work with module loaders like webpack.

## 4.7.5 - 2018-01-22

### Fixed
- Fixed bug with the Codesample Plugin where it wasn't possible to edit codesamples when the editor was in inline mode.
- Fixed bug where focusing on the status bar broke the keyboard navigation functionality.
- Fixed bug where an error would be thrown on Edge by the Table Plugin when pasting using the PowerPaste Plugin.
- Fixed bug in the Table Plugin where selecting row border style from the dropdown menu in advanced row properties would throw an error.
- Fixed bug with icons being rendered incorrectly on Chrome on Mac OS.
- Fixed bug in the Textcolor Plugin where the font color and background color buttons wouldn't trigger an ExecCommand event.
- Fixed bug in the Link Plugin where the url field wasn't forced LTR.
- Fixed bug where the Nonbreaking Plugin incorrectly inserted spaces into tables.
- Fixed bug with the inline theme where the toolbar wasn't repositioned on window resize.

## 4.7.4 - 2017-12-05

### Fixed
- Fixed bug in the Nonbreaking Plugin where the nonbreaking_force_tab setting was being ignored.
- Fixed bug in the Table Plugin where changing row height incorrectly converted column widths to pixels.
- Fixed bug in the Table Plugin on Edge and IE11 where resizing the last column after resizing the table would cause invalid column heights.
- Fixed bug in the Table Plugin where keyboard navigation was not normalized between browsers.
- Fixed bug in the Table Plugin where the colorpicker button would show even without defining the colorpicker_callback.
- Fixed bug in the Table Plugin where it wasn't possible to set the cell background color.
- Fixed bug where Firefox would throw an error when intialising an editor on an element that is hidden or not yet added to the DOM.
- Fixed bug where Firefox would throw an error when intialising an editor inside of a hidden iframe.

## 4.7.3 - 2017-11-23

### Added
- Added functionality to open the Codesample Plugin dialog when double clicking on a codesample. Patch contributed by dakuzen.

### Fixed
- Fixed bug where undo/redo didn't work correctly with some formats and caret positions.
- Fixed bug where the color picker didn't show up in Table Plugin dialogs.
- Fixed bug where it wasn't possible to change the width of a table through the Table Plugin dialog.
- Fixed bug where the Charmap Plugin couldn't insert some special characters.
- Fixed bug where editing a newly inserted link would not actually edit the link but insert a new link next to it.
- Fixed bug where deleting all content in a table cell made it impossible to place the caret into it.
- Fixed bug where the vertical alignment field in the Table Plugin cell properties dialog didn't do anything.
- Fixed bug where an image with a caption showed two sets of resize handles in IE11.
- Fixed bug where pressing the enter button inside of an h1 with contenteditable set to true would sometimes produce a p tag.
- Fixed bug with backspace not working as expected before a noneditable element.
- Fixed bug where operating on tables with invalid rowspans would cause an error to be thrown.
- Fixed so a real base64 representation of the image is available on the blobInfo that the images_upload_handler gets called with.
- Fixed so the image upload tab is available when the images_upload_handler is defined (and not only when the images_upload_url is defined).

## 4.7.2 - 2017-11-07

### Added
- Added newly rewritten Table Plugin.
- Added support for attributes with colon in valid_elements and addValidElements.
- Added support for dailymotion short url in the Media Plugin. Patch contributed by maat8.
- Added support for converting to half pt when converting font size from px to pt. Patch contributed by danny6514.
- Added support for location hash to the Autosave plugin to make it work better with SPAs using hash routing.
- Added support for merging table cells when pasting a table into another table.

### Changed
- Changed so the language packs are only loaded once. Patch contributed by 0xor1.
- Simplified the css for inline boundaries selection by switching to an attribute selector.

### Fixed
- Fixed bug where an error would be thrown on editor initialization if the window.getSelection() returned null.
- Fixed bug where holding down control or alt keys made the keyboard navigation inside an inline boundary not work as expected.
- Fixed bug where applying formats in IE11 produced extra, empty paragraphs in the editor.
- Fixed bug where the Word Count Plugin didn't count some mathematical operators correctly.
- Fixed bug where removing an inline editor removed the element that the editor had been initialized on.
- Fixed bug where setting the selection to the end of an editable container caused some formatting problems.
- Fixed bug where an error would be thrown sometimes when an editor was removed because of the selection bookmark was being stored asynchronously.
- Fixed a bug where an editor initialized on an empty list did not contain any valid cursor positions.
- Fixed a bug with the Context Menu Plugin and webkit browsers on Mac where right-clicking inside a table would produce an incorrect selection.
- Fixed bug where the Image Plugin constrain proportions setting wasn't working as expected.
- Fixed bug where deleting the last character in a span with decorations produced an incorrect element when typing.
- Fixed bug where focusing on inline editors made the toolbar flicker when moving between elements quickly.
- Fixed bug where the selection would be stored incorrectly in inline editors when the mouseup event was fired outside the editor body.
- Fixed bug where toggling bold at the end of an inline boundary would toggle off the whole word.
- Fixed bug where setting the skin to false would not stop the loading of some skin css files.
- Fixed bug in mobile theme where pinch-to-zoom would break after exiting the editor.
- Fixed bug where sublists of a fully selected list would not be switched correctly when changing list style.
- Fixed bug where inserting media by source would break the UndoManager.
- Fixed bug where inserting some content into the editor with a specific selection would replace some content incorrectly.
- Fixed bug where selecting all content with ctrl+a in IE11 caused problems with untoggling some formatting.
- Fixed bug where the Search and Replace Plugin left some marker spans in the editor when undoing and redoing after replacing some content.
- Fixed bug where the editor would not get a scrollbar when using the Fullscreen and Autoresize plugins together.
- Fixed bug where the font selector would stop working correctly after selecting fonts three times.
- Fixed so pressing the enter key inside of an inline boundary inserts a br after the inline boundary element.
- Fixed a bug where it wasn't possible to use tab navigation inside of a table that was inside of a list.
- Fixed bug where end_container_on_empty_block would incorrectly remove elements.
- Fixed bug where content_styles weren't added to the Preview Plugin iframe.
- Fixed so the beforeSetContent/beforeGetContent events are preventable.
- Fixed bug where changing height value in Table Plugin advanced tab didn't do anything.
- Fixed bug where it wasn't possible to remove formatting from content in beginning of table cell.

## 4.7.1 - 2017-10-09

### Fixed
- Fixed bug where theme set to false on an inline editor produced an extra div element after the target element.
- Fixed bug where the editor drag icon was misaligned with the branding set to false.
- Fixed bug where doubled menu items were not being removed as expected with the removed_menuitems setting.
- Fixed bug where the Table of contents plugin threw an error when initialized.
- Fixed bug where it wasn't possible to add inline formats to text selected right to left.
- Fixed bug where the paste from plain text mode did not work as expected.
- Fixed so the style previews do not set color and background color when selected.
- Fixed bug where the Autolink plugin didn't work as expected with some formats applied on an empty editor.
- Fixed bug where the Textpattern plugin were throwing errors on some patterns.
- Fixed bug where the Save plugin saved all editors instead of only the active editor. Patch contributed by dannoe.

## 4.7.0 - 2017-10-03

### Added
- Added new mobile ui that is specifically designed for mobile devices.

### Changed
- Updated the default skin to be more modern and white since white is preferred by most implementations.
- Restructured the default menus to be more similar to common office suites like Google Docs.

### Fixed
- Fixed so theme can be set to false on both inline and iframe editor modes.
- Fixed bug where inline editor would add/remove the visualblocks css multiple times.
- Fixed bug where selection wouldn't be properly restored when editor lost focus and commands where invoked.
- Fixed bug where toc plugin would generate id:s for headers even though a toc wasn't inserted into the content.
- Fixed bug where is wasn't possible to drag/drop contents within the editor if paste_data_images where set to true.
- Fixed bug where getParam and close in WindowManager would get the first opened window instead of the last opened window.
- Fixed bug where delete would delete between cells inside a table in Firefox.

## 4.6.7 - 2017-09-18

### Added
- Added some missing translations to Image, Link and Help plugins.

### Fixed
- Fixed bug where paste wasn't working in IOS.
- Fixed bug where the Word Count Plugin didn't count some mathematical operators correctly.
- Fixed bug where inserting a list in a table caused the cell to expand in height.
- Fixed bug where pressing enter in a list located inside of a table deleted list items instead of inserting new list item.
- Fixed bug where copy and pasting table cells produced inconsistent results.
- Fixed bug where initializing an editor with an ID of 'length' would throw an exception.
- Fixed bug where it was possible to split a non merged table cell.
- Fixed bug where copy and pasting a list with a very specific selection into another list would produce a nested list.
- Fixed bug where copy and pasting ordered lists sometimes produced unordered lists.
- Fixed bug where padded elements inside other elements would be treated as empty.
- Fixed so you can resize images inside a figure element.
- Fixed bug where an inline TinyMCE editor initialized on a table did not set selection on load in Chrome.
- Fixed the positioning of the inlite toolbar when the target element wasn't big enough to fit the toolbar.

## 4.6.6 - 2017-08-30

### Fixed
- Fixed so that notifications wrap long text content instead of bleeding outside the notification element.
- Fixed so the content_style css is added after the skin and custom stylesheets.
- Fixed bug where it wasn't possible to remove a table with the Cut button.
- Fixed bug where the center format wasn't getting the same font size as the other formats in the format preview.
- Fixed bug where the wordcount plugin wasn't counting hyphenated words correctly.
- Fixed bug where all content pasted into the editor was added to the end of the editor.
- Fixed bug where enter keydown on list item selection only deleted content and didn't create a new line.
- Fixed bug where destroying the editor while the content css was still loading caused error notifications on Firefox.
- Fixed bug where undoing cut operation in IE11 left some unwanted html in the editor content.
- Fixed bug where enter keydown would throw an error in IE11.
- Fixed bug where duplicate instances of an editor were added to the editors array when using the createEditor API.
- Fixed bug where the formatter applied formats on the wrong content when spellchecker was activated.
- Fixed bug where switching formats would reset font size on child nodes.
- Fixed bug where the table caption element weren't always the first descendant to the table tag.
- Fixed bug where pasting some content into the editor on chrome some newlines were removed.
- Fixed bug where it wasn't possible to remove a list if a list item was a table element.
- Fixed bug where copy/pasting partial selections of tables wouldn't produce a proper table.
- Fixed bug where the searchreplace plugin could not find consecutive spaces.
- Fixed bug where background color wasn't applied correctly on some partially selected contents.

## 4.6.5 - 2017-08-02

### Added
- Added new inline_boundaries_selector that allows you to specify the elements that should have boundaries.
- Added new local upload feature this allows the user to upload images directly from the image dialog.
- Added a new api for providing meta data for plugins. It will show up in the help dialog if it's provided.

### Fixed
- Fixed so that the notifications created by the notification manager are more screen reader accessible.
- Fixed bug where changing the list format on multiple selected lists didn't change all of the lists.
- Fixed bug where the nonbreaking plugin would insert multiple undo levels when pressing the tab key.
- Fixed bug where delete/backspace wouldn't render a caret when all editor contents where deleted.
- Fixed bug where delete/backspace wouldn't render a caret if the deleted element was a single contentEditable false element.
- Fixed bug where the wordcount plugin wouldn't count words correctly if word where typed after applying a style format.
- Fixed bug where the wordcount plugin would count mathematical formulas as multiple words for example 1+1=2.
- Fixed bug where formatting of triple clicked blocks on Chrome/Safari would result in styles being added outside the visual selection.
- Fixed bug where paste would add the contents to the end of the editor area when inline mode was used.
- Fixed bug where toggling off bold formatting on text entered in a new paragraph would add an extra line break.
- Fixed bug where autolink plugin would only produce a link on every other consecutive link on Firefox.
- Fixed bug where it wasn't possible to select all contents if the content only had one pre element.
- Fixed bug where sizzle would produce lagging behavior on some sites due to repaints caused by feature detection.
- Fixed bug where toggling off inline formats wouldn't include the space on selected contents with leading or trailing spaces.
- Fixed bug where the cut operation in UI wouldn't work in Chrome.
- Fixed bug where some legacy editor initialization logic would throw exceptions about editor settings not being defined.
- Fixed bug where it wasn't possible to apply text color to links if they where part of a non collapsed selection.
- Fixed bug where an exception would be thrown if the user selected a video element and then moved the focus outside the editor.
- Fixed bug where list operations didn't work if there where block elements inside the list items.
- Fixed bug where applying block formats to lists wrapped in block elements would apply to all elements in that wrapped block.

## 4.6.4 - 2017-06-13

### Fixed
- Fixed bug where the editor would move the caret when clicking on the scrollbar next to a content editable false block.
- Fixed bug where the text color select dropdowns wasn't placed correctly when they didn't fit the width of the screen.
- Fixed bug where the default editor line height wasn't working for mixed font size contents.
- Fixed bug where the content css files for inline editors were loaded multiple times for multiple editor instances.
- Fixed bug where the initial value of the font size/font family dropdowns wasn't displayed.
- Fixed bug where the I18n api was not supporting arrays as the translation replacement values.
- Fixed bug where chrome would display "The given range isn't in document." errors for invalid ranges passed to setRng.
- Fixed bug where the compat3x plugin wasn't working since the global tinymce references wasn't resolved correctly.
- Fixed bug where the preview plugin wasn't encoding the base url passed into the iframe contents producing a xss bug.
- Fixed bug where the dom parser/serializer wasn't handling some special elements like noframes, title and xmp.
- Fixed bug where the dom parser/serializer wasn't handling cdata sections with comments inside.
- Fixed bug where the editor would scroll to the top of the editable area if a dialog was closed in inline mode.
- Fixed bug where the link dialog would not display the right rel value if rel_list was configured.
- Fixed bug where the context menu would select images on some platforms but not others.
- Fixed bug where the filenames of images were not retained on dragged and drop into the editor from the desktop.
- Fixed bug where the paste plugin would misrepresent newlines when pasting plain text and having forced_root_block configured.
- Fixed so that the error messages for the imagetools plugin is more human readable.
- Fixed so the internal validate setting for the parser/serializer can't be set from editor initialization settings.

## 4.6.3 - 2017-05-30

### Fixed
- Fixed bug where the arrow keys didn't work correctly when navigating on nested inline boundary elements.
- Fixed bug where delete/backspace didn't work correctly on nested inline boundary elements.
- Fixed bug where image editing didn't work on subsequent edits of the same image.
- Fixed bug where charmap descriptions wouldn't properly wrap if they exceeded the width of the box.
- Fixed bug where the default image upload handler only accepted 200 as a valid http status code.
- Fixed so rel on target=_blank links gets forced with only noopener instead of both noopener and noreferrer.

## 4.6.2 - 2017-05-23

### Fixed
- Fixed bug where the SaxParser would run out of memory on very large documents.
- Fixed bug with formatting like font size wasn't applied to del elements.
- Fixed bug where various api calls would be throwing exceptions if they where invoked on a removed editor instance.
- Fixed bug where the branding position would be incorrect if the editor was inside a hidden tab and then later showed.
- Fixed bug where the color levels feature in the imagetools dialog wasn't working properly.
- Fixed bug where imagetools dialog wouldn't pre-load images from CORS domains, before trying to prepare them for editing.
- Fixed bug where the tab key would move the caret to the next table cell if being pressed inside a list inside a table.
- Fixed bug where the cut/copy operations would loose parent context like the current format etc.
- Fixed bug with format preview not working on invalid elements excluded by valid_elements.
- Fixed bug where blocks would be merged in incorrect order on backspace/delete.
- Fixed bug where zero length text nodes would cause issues with the undo logic if there where iframes present.
- Fixed bug where the font size/family select lists would throw errors if the first node was a comment.
- Fixed bug with csp having to allow local script evaluation since it was used to detect global scope.
- Fixed bug where CSP required a relaxed option for javascript: URLs in unsupported legacy browsers.
- Fixed bug where a fake caret would be rendered for td with the contenteditable=false.
- Fixed bug where typing would be blocked on IE 11 when within a nested contenteditable=true/false structure.

## 4.6.1 - 2017-05-10

### Added
- Added configuration option to list plugin to disable tab indentation.

### Fixed
- Fixed bug where format change on very specific content could cause the selection to change.
- Fixed bug where TinyMCE could not be lazyloaded through jquery integration.
- Fixed bug where entities in style attributes weren't decoded correctly on paste in webkit.
- Fixed bug where fontsize_formats option had been renamed incorrectly.
- Fixed bug with broken backspace/delete behaviour between contenteditable=false blocks.
- Fixed bug where it wasn't possible to backspace to the previous line with the inline boundaries functionality turned on.
- Fixed bug where is wasn't possible to move caret left and right around a linked image with the inline boundaries functionality turned on.
- Fixed bug where pressing enter after/before hr element threw exception. Patch contributed bradleyke.
- Fixed so the CSS in the visualblocks plugin doesn't overwrite background color. Patch contributed by Christian Rank.
- Fixed bug where multibyte characters weren't encoded correctly. Patch contributed by James Tarkenton.
- Fixed bug where shift-click to select within contenteditable=true fields wasn't working.

## 4.6.0 - 2017-05-04

### Added
- Added an inline boundary caret position feature that makes it easier to type at the beginning/end of links/code elements.
- Added a help plugin that adds a button and a dialog showing the editor shortcuts and loaded plugins.
- Added an inline_boundaries option that allows you to disable the inline boundary feature if it's not desired.
- Added a new ScrollIntoView event that allows you to override the default scroll to element behavior.
- Added role and aria- attributes as valid elements in the default valid elements config.
- Added new internal flag for PastePreProcess/PastePostProcess this is useful to know if the paste was coming from an external source.
- Added new ignore function to UndoManager this works similar to transact except that it doesn't add an undo level by default.

### Fixed
- Fixed so that urls gets retained for images when being edited. This url is then passed on to the upload handler.
- Fixed so that the editors would be initialized on readyState interactive instead of complete.
- Fixed so that the init event of the editor gets fired once all contentCSS files have been properly loaded.
- Fixed so that width/height of the editor gets taken from the textarea element if it's explicitly specified in styles.
- Fixed so that keep_styles set to false no longer clones class/style from the previous paragraph on enter.
- Fixed so that the default line-height is 1.2em to avoid zwnbsp characters from producing text rendering glitches on Windows.
- Fixed so that loading errors of content css gets presented by a notification message.
- Fixed so figure image elements can be linked when selected this wraps the figure image in a anchor element.
- Fixed bug where it wasn't possible to copy/paste rows with colspans by using the table copy/paste feature.
- Fixed bug where the protect setting wasn't properly applied to header/footer parts when using the fullpage plugin.
- Fixed bug where custom formats that specified upper case element names where not applied correctly.
- Fixed bug where some screen readers weren't reading buttons due to an aria specific fix for IE 8.
- Fixed bug where cut wasn't working correctly on iOS due to it's clipboard API not working correctly.
- Fixed bug where Edge would paste div elements instead of paragraphs when pasting plain text.
- Fixed bug where the textpattern plugin wasn't dealing with trailing punctuations correctly.
- Fixed bug where image editing would some times change the image format from jpg to png.
- Fixed bug where some UI elements could be inserted into the toolbar even if they where not registered.
- Fixed bug where it was possible to click the TD instead of the character in the character map and that caused an exception.
- Fixed bug where the font size/font family dropdowns would sometimes show an incorrect value due to css not being loaded in time.
- Fixed bug with the media plugin inserting undefined instead of retaining size when media_dimensions was set to false.
- Fixed bug with deleting images when forced_root_blocks where set to false.
- Fixed bug where input focus wasn't properly handled on nested content editable elements.
- Fixed bug where Chrome/Firefox would throw an exception when selecting images due to recent change of setBaseAndExtent support.
- Fixed bug where malformed blobs would throw exceptions now they are simply ignored.
- Fixed bug where backspace/delete wouldn't work properly in some cases where all contents was selected in WebKit.
- Fixed bug with Angular producing errors since it was expecting events objects to be patched with their custom properties.
- Fixed bug where the formatter would apply formatting to spellchecker errors now all bogus elements are excluded.
- Fixed bug with backspace/delete inside table caption elements wouldn't behave properly on IE 11.
- Fixed bug where typing after a contenteditable false inline element could move the caret to the end of that element.
- Fixed bug where backspace before/after contenteditable false blocks wouldn't properly remove the right element.
- Fixed bug where backspace before/after contenteditable false inline elements wouldn't properly empty the current block element.
- Fixed bug where vertical caret navigation with a custom line-height would sometimes match incorrect positions.
- Fixed bug with paste on Edge where character encoding wasn't handled properly due to a browser bug.
- Fixed bug with paste on Edge where extra fragment data was inserted into the contents when pasting.
- Fixed bug with pasting contents when having a whole block element selected on WebKit could cause WebKit spans to appear.
- Fixed bug where the visualchars plugin wasn't working correctly showing invisible nbsp characters.
- Fixed bug where browsers would hang if you tried to load some malformed html contents.
- Fixed bug where the init call promise wouldn't resolve if the specified selector didn't find any matching elements.
- Fixed bug where the Schema isValidChild function was case sensitive.

### Removed
- Dropped support for IE 8-10 due to market share and lack of support from Microsoft. See tinymce docs for details.

## 4.5.3 - 2017-02-01

### Added
- Added keyboard navigation for menu buttons when the menu is in focus.
- Added api to the list plugin for setting custom classes/attributes on lists.
- Added validation for the anchor plugin input field according to W3C id naming specifications.

### Fixed
- Fixed bug where media placeholders were removed after resize with the forced_root_block setting set to false.
- Fixed bug where deleting selections with similar sibling nodes sometimes deleted the whole document.
- Fixed bug with inlite theme where several toolbars would appear scrolling when more than one instance of the editor was in use.
- Fixed bug where the editor would throw error with the fontselect plugin on hidden editor instances in Firefox.
- Fixed bug where the background color would not stretch to the font size.
- Fixed bug where font size would be removed when changing background color.
- Fixed bug where the undomanager trimmed away whitespace between nodes on undo/redo.
- Fixed bug where media_dimensions=false in media plugin caused the editor to throw an error.
- Fixed bug where IE was producing font/u elements within links on paste.
- Fixed bug where some button tooltips were broken when compat3x was in use.
- Fixed bug where backspace/delete/typeover would remove the caption element.
- Fixed bug where powerspell failed to function when compat3x was enabled.
- Fixed bug where it wasn't possible to apply sub/sup on text with large font size.
- Fixed bug where pre tags with spaces weren't treated as content.
- Fixed bug where Meta+A would select the entire document instead of all contents in nested ce=true elements.

## 4.5.2 - 2017-01-04

### Fixed
- Added missing keyboard shortcut description for the underline menu item in the format menu.
- Fixed bug where external blob urls wasn't properly handled by editor upload logic. Patch contributed by David Oviedo.
- Fixed bug where urls wasn't treated as a single word by the wordcount plugin.
- Fixed bug where nbsp characters wasn't treated as word delimiters by the wordcount plugin.
- Fixed bug where editor instance wasn't properly passed to the format preview logic. Patch contributed by NullQuery.
- Fixed bug where the fake caret wasn't hidden when you moved selection to a cE=false element.
- Fixed bug where it wasn't possible to edit existing code sample blocks.
- Fixed bug where it wasn't possible to delete editor contents if the selection included an empty block.
- Fixed bug where the formatter wasn't expanding words on some international characters. Patch contributed by Martin Larochelle.
- Fixed bug where the open link feature wasn't working correctly on IE 11.
- Fixed bug where enter before/after a cE=false block wouldn't properly padd the paragraph with an br element.
- Fixed so font size and font family select boxes always displays a value by using the runtime style as a fallback.
- Fixed so missing plugins will be logged to console as warnings rather than halting the initialization of the editor.
- Fixed so splitbuttons become normal buttons in advlist plugin if styles are empty. Patch contributed by René Schleusner.
- Fixed so you can multi insert rows/cols by selecting table cells and using insert rows/columns.

## 4.5.1 - 2016-12-07

### Fixed
- Fixed bug where the lists plugin wouldn't initialize without the advlist plugins if served from cdn.
- Fixed bug where selectors with "*" would cause the style format preview to throw an error.
- Fixed bug with toggling lists off on lists with empty list items would throw an error.
- Fixed bug where editing images would produce non existing blob uris.
- Fixed bug where the offscreen toc selection would be treated as the real toc element.
- Fixed bug where the aria level attribute for element path would have an incorrect start index.
- Fixed bug where the offscreen selection of cE=false that where very wide would be shown onscreen. Patch contributed by Steven Bufton.
- Fixed so the default_link_target gets applied to links created by the autolink plugin.
- Fixed so that the name attribute gets removed by the anchor plugin if editing anchors.

## 4.5.0 - 2016-11-23

### Added
- Added new toc plugin allows you to insert table of contents based on editor headings.
- Added new auto complete menu to all url fields. Adds history, link to anchors etc.
- Added new sidebar api that allows you to add custom sidebar panels and buttons to toggle these.
- Added new insert menu button that allows you to have multiple insert functions under the same menu button.
- Added new open link feature to ctrl+click, alt+enter and context menu.
- Added new media_embed_handler option to allow the media plugin to be populated with custom embeds.
- Added new support for editing transparent images using the image tools dialog.
- Added new images_reuse_filename option to allow filenames of images to be retained for upload.
- Added new security feature where links with target="_blank" will by default get rel="noopener noreferrer".
- Added new allow_unsafe_link_target to allow you to opt-out of the target="_blank" security feature.
- Added new style_formats_autohide option to automatically hide styles based on context.
- Added new codesample_content_css option to specify where the code sample prism css is loaded from.
- Added new support for Japanese/Chinese word count following the unicode standards on this.
- Added new fragmented undo levels this dramatically reduces flicker on contents with iframes.
- Added new live previews for complex elements like table or lists.

### Fixed
- Fixed bug where it wasn't possible to properly tab between controls in a dialog with a disabled form item control.
- Fixed bug where firefox would generate a rectangle on elements produced after/before a cE=false elements.
- Fixed bug with advlist plugin not switching list element format properly in some edge cases.
- Fixed bug where col/rowspans wasn't correctly computed by the table plugin in some cases.
- Fixed bug where the table plugin would thrown an error if object_resizing was disabled.
- Fixed bug where some invalid markup would cause issues when running in XHTML mode. Patch contributed by Charles Bourasseau.
- Fixed bug where the fullscreen class wouldn't be removed properly when closing dialogs.
- Fixed bug where the PastePlainTextToggle event wasn't fired by the paste plugin when the state changed.
- Fixed bug where table the row type wasn't properly updated in table row dialog. Patch contributed by Matthias Balmer.
- Fixed bug where select all and cut wouldn't place caret focus back to the editor in WebKit. Patch contributed by Daniel Jalkut.
- Fixed bug where applying cell/row properties to multiple cells/rows would reset other unchanged properties.
- Fixed bug where some elements in the schema would have redundant/incorrect children.
- Fixed bug where selector and target options would cause issues if used together.
- Fixed bug where drag/drop of images from desktop on chrome would thrown an error.
- Fixed bug where cut on WebKit/Blink wouldn't add an undo level.
- Fixed bug where IE 11 would scroll to the cE=false elements when they where selected.
- Fixed bug where keys like F5 wouldn't work when a cE=false element was selected.
- Fixed bug where the undo manager wouldn't stop the typing state when commands where executed.
- Fixed bug where unlink on wrapped links wouldn't work properly.
- Fixed bug with drag/drop of images on WebKit where the image would be deleted form the source editor.
- Fixed bug where the visual characters mode would be disabled when contents was extracted from the editor.
- Fixed bug where some browsers would toggle of formats applied to the caret when clicking in the editor toolbar.
- Fixed bug where the custom theme function wasn't working correctly.
- Fixed bug where image option for custom buttons required you to have icon specified as well.
- Fixed bug where the context menu and contextual toolbars would be visible at the same time and sometimes overlapping.
- Fixed bug where the noneditable plugin would double wrap elements when using the noneditable_regexp option.
- Fixed bug where tables would get padding instead of margin when you used the indent button.
- Fixed bug where the charmap plugin wouldn't properly insert non breaking spaces.
- Fixed bug where the color previews in color input boxes wasn't properly updated.
- Fixed bug where the list items of previous lists wasn't merged in the right order.
- Fixed bug where it wasn't possible to drag/drop inline-block cE=false elements on IE 11.
- Fixed bug where some table cell merges would produce incorrect rowspan/colspan.
- Fixed so the font size of the editor defaults to 14px instead of 11px this can be overridden by custom css.
- Fixed so wordcount is debounced to reduce cpu hogging on larger texts.
- Fixed so tinymce global gets properly exported as a module when used with some module bundlers.
- Fixed so it's possible to specify what css properties you want to preview on specific formats.
- Fixed so anchors are contentEditable=false while within the editor.
- Fixed so selected contents gets wrapped in a inline code element by the codesample plugin.
- Fixed so conditional comments gets properly stripped independent of case. Patch contributed by Georgii Dolzhykov.
- Fixed so some escaped css sequences gets properly handled. Patch contributed by Georgii Dolzhykov.
- Fixed so notifications with the same message doesn't get displayed at the same time.
- Fixed so F10 can be used as an alternative key to focus to the toolbar.
- Fixed various api documentation issues and typos.

### Removed
- Removed layer plugin since it wasn't really ported from 3.x and there doesn't seem to be much use for it.
- Removed moxieplayer.swf from the media plugin since it wasn't used by the media plugin.
- Removed format state from the advlist plugin to be more consistent with common word processors.

## 4.4.3 - 2016-09-01

### Fixed
- Fixed bug where copy would produce an exception on Chrome.
- Fixed bug where deleting lists on IE 11 would merge in correct text nodes.
- Fixed bug where deleting partial lists with indentation wouldn't cause proper normalization.

## 4.4.2 - 2016-08-25

### Added
- Added new importcss_exclusive option to disable unique selectors per group.
- Added new group specific selector_converter option to importcss plugin.
- Added new codesample_languages option to apply custom languages to codesample plugin.
- Added new codesample_dialog_width/codesample_dialog_height options.

### Fixed
- Fixed bug where fullscreen button had an incorrect keyboard shortcut.
- Fixed bug where backspace/delete wouldn't work correctly from a block to a cE=false element.
- Fixed bug where smartpaste wasn't detecting links with special characters in them like tilde.
- Fixed bug where the editor wouldn't get proper focus if you clicked on a cE=false element.
- Fixed bug where it wasn't possible to copy/paste table rows that had merged cells.
- Fixed bug where merging cells could some times produce invalid col/rowspan attibute values.
- Fixed bug where getBody would sometimes thrown an exception now it just returns null if the iframe is clobbered.
- Fixed bug where drag/drop of cE=false element wasn't properly constrained to viewport.
- Fixed bug where contextmenu on Mac would collapse any selection to a caret.
- Fixed bug where rtl mode wasn't rendered properly when loading a language pack with the rtl flag.
- Fixed bug where Kamer word bounderies would be stripped from contents.
- Fixed bug where lists would sometimes render two dots or numbers on the same line.
- Fixed bug where the skin_url wasn't used by the inlite theme.
- Fixed so data attributes are ignored when comparing formats in the formatter.
- Fixed so it's possible to disable inline toolbars in the inlite theme.
- Fixed so template dialog gets resized if it doesn't fit the window viewport.

## 4.4.1 - 2016-07-26

### Added
- Added smart_paste option to paste plugin to allow disabling the paste behavior if needed.

### Fixed
- Fixed bug where png urls wasn't properly detected by the smart paste logic.
- Fixed bug where the element path wasn't working properly when multiple editor instances where used.
- Fixed bug with creating lists out of multiple paragraphs would just create one list item instead of multiple.
- Fixed bug where scroll position wasn't properly handled by the inlite theme to place the toolbar properly.
- Fixed bug where multiple instances of the editor using the inlite theme didn't render the toolbar properly.
- Fixed bug where the shortcut label for fullscreen mode didn't match the actual shortcut key.
- Fixed bug where it wasn't possible to select cE=false blocks using touch devices on for example iOS.
- Fixed bug where it was possible to select the child image within a cE=false on IE 11.
- Fixed so inserts of html containing lists doesn't merge with any existing lists unless it's a paste operation.

## 4.4.0 - 2016-06-30

### Added
- Added new inlite theme this is a more lightweight inline UI.
- Added smarter paste logic that auto detects urls in the clipboard and inserts images/links based on that.
- Added a better image resize algorithm for better image quality in the imagetools plugin.

### Fixed
- Fixed bug where it wasn't possible to drag/dropping cE=false elements on FF.
- Fixed bug where backspace/delete before/after a cE=false block would produce a new paragraph.
- Fixed bug where list style type css property wasn't preserved when indenting lists.
- Fixed bug where merging of lists where done even if the list style type was different.
- Fixed bug where the image_dataimg_filter function wasn't used when pasting images.
- Fixed bug where nested editable within a non editable element would cause scroll on focus in Chrome.
- Fixed so invalid targets for inline mode is blocked on initialization. We only support elements that can have children.

## 4.3.13 - 2016-06-08

### Added
- Added characters with a diacritical mark to charmap plugin. Patch contributed by Dominik Schilling.
- Added better error handling if the image proxy service would produce errors.

### Fixed
- Fixed issue with pasting list items into list items would produce nested list rather than a merged list.
- Fixed bug where table selection could get stuck in selection mode for inline editors.
- Fixed bug where it was possible to place the caret inside the resize grid elements.
- Fixed bug where it wasn't possible to place in elements horizontally adjacent cE=false blocks.
- Fixed bug where multiple notifications wouldn't be properly placed on screen.
- Fixed bug where multiple editor instance of the same id could be produces in some specific integrations.

## 4.3.12 - 2016-05-10

### Fixed
- Fixed bug where focus calls couldn't be made inside the editors PostRender event handler.
- Fixed bug where some translations wouldn't work as expected due to a bug in editor.translate.
- Fixed bug where the node change event could fire with a node out side the root of the editor.
- Fixed bug where Chrome wouldn't properly present the keyboard paste clipboard details when paste was clicked.
- Fixed bug where merged cells in tables couldn't be selected from right to left.
- Fixed bug where insert row wouldn't properly update a merged cells rowspan property.
- Fixed bug where the color input boxes preview field wasn't properly set on initialization.
- Fixed bug where IME composition inside table cells wouldn't work as expected on IE 11.
- Fixed so all shadow dom support is under and experimental flag due to flaky browser support.

## 4.3.11 - 2016-04-25

### Fixed
- Fixed bug where it wasn't possible to insert empty blocks though the API unless they where padded.
- Fixed bug where you couldn't type the Euro character on Windows.
- Fixed bug where backspace/delete from a cE=false element to a text block didn't work properly.
- Fixed bug where the text color default grid would render incorrectly.
- Fixed bug where the codesample plugin wouldn't load the css in the editor for multiple editors.
- Fixed so the codesample plugin textarea gets focused by default.

## 4.3.10 - 2016-04-12

### Fixed
- Fixed bug where the key "y" on WebKit couldn't be entered due to conflict with keycode for F10 on keypress.

## 4.3.9 - 2016-04-12

### Added
- Added support for focusing the contextual toolbars using keyboard.
- Added keyboard support for slider UI controls. You can no increase/decrease using arrow keys.
- Added url pattern matching for Dailymotion to media plugin. Patch contributed by Bertrand Darbon.
- Added body_class to template plugin preview. Patch contributed by Milen Petrinski.
- Added options to better override textcolor pickers with custom colors. Patch contributed by Xavier Boubert.
- Added visual arrows to inline contextual toolbars so that they point to the element being active.

### Changed
- Changed the Meta+Shift+F shortcut to Ctrl+Shift+F since Czech, Slovak, Polish languages used the first one for input.

### Fixed
- Fixed so toolbars for tables or other larger elements get better positioned below the scrollable viewport.
- Fixed bug where it was possible to click links inside cE=false blocks.
- Fixed bug where event targets wasn't properly handled in Safari Technical Preview.
- Fixed bug where drag/drop text in FF 45 would make the editor caret invisible.
- Fixed bug where the remove state wasn't properly set on editor instances when detected as clobbered.
- Fixed bug where offscreen selection of some cE=false elements would render onscreen. Patch contributed by Steven Bufton
- Fixed bug where enter would clone styles out side the root on editors inside a span. Patch contributed by ChristophKaser.
- Fixed bug where drag/drop of images into the editor didn't work correctly in FF.
- Fixed so the first item in panels for the imagetools dialog gets proper keyboard focus.

## 4.3.8 - 2016-03-15

### Fixed
- Fixed bug where inserting HR at the end of a block element would produce an extra empty block.
- Fixed bug where links would be clickable when readonly mode was enabled.
- Fixed bug where the formatter would normalize to the wrong node on very specific content.
- Fixed bug where some nested list items couldn't be indented properly.
- Fixed bug where links where clickable in the preview dialog.
- Fixed so the alt attribute doesn't get padded with an empty value by default.
- Fixed so nested alignment works more correctly. You will now alter the alignment to the closest block parent.

## 4.3.7 - 2016-03-02

### Fixed
- Fixed bug where incorrect icons would be rendered for imagetools edit and color levels.
- Fixed bug where navigation using arrow keys inside a SelectBox didn't move up/down.
- Fixed bug where the visualblocks plugin would render borders round internal UI elements.

## 4.3.6 - 2016-03-01

### Added
- Added new paste_remember_plaintext_info option to allow a global disable of the plain text mode notification.
- Added new PastePlainTextToggle event that fires when plain text mode toggles on/off.

### Fixed
- Fixed bug where it wasn't possible to select media elements since the drag logic would snap it to mouse cursor.
- Fixed bug where it was hard to place the caret inside nested cE=true elements when the outer cE=false element was focused.
- Fixed bug where editors wouldn't properly initialize if both selector and mode where used.
- Fixed bug where IME input inside table cells would switch the IME off.
- Fixed bug where selection inside the first table cell would cause the whole table cell to get selected.
- Fixed bug where error handling of images being uploaded wouldn't properly handle faulty statuses.
- Fixed bug where inserting contents before a HR would cause an exception to be thrown.
- Fixed bug where copy/paste of Excel data would be inserted as an image.
- Fixed caret position issues with copy/paste of inline block cE=false elements.
- Fixed issues with various menu item focus bugs in Chrome. Where the focused menu bar item wasn't properly blurred.
- Fixed so the notifications have a solid background since it would be hard to read if there where text under it.
- Fixed so notifications gets animated similar to the ones used by dialogs.
- Fixed so larger images that gets pasted is handled better.
- Fixed so the window close button is more uniform on various platform and also increased it's hit area.

## 4.3.5 - 2016-02-11

Npm version bump due to package not being fully updated.

## 4.3.4 - 2016-02-11

### Added
- Added new OpenWindow/CloseWindow events that gets fired when windows open/close.
- Added new NewCell/NewRow events that gets fired when table cells/rows are created.
- Added new Promise return value to tinymce.init makes it easier to handle initialization.

### Fixed
- Fixed various bugs with drag/drop of contentEditable:false elements.
- Fixed bug where deleting of very specific nested list items would result in an odd list.
- Fixed bug where lists would get merged with adjacent lists outside the editable inline root.
- Fixed bug where MS Edge would crash when closing a dialog then clicking a menu item.
- Fixed bug where table cell selection would add undo levels.
- Fixed bug where table cell selection wasn't removed when inline editor where removed.
- Fixed bug where table cell selection wouldn't work properly on nested tables.
- Fixed bug where table merge menu would be available when merging between thead and tbody.
- Fixed bug where table row/column resize wouldn't get properly removed when the editor was removed.
- Fixed bug where Chrome would scroll to the editor if there where a empty hash value in document url.
- Fixed bug where the cache suffix wouldn't work correctly with the importcss plugin.
- Fixed bug where selection wouldn't work properly on MS Edge on Windows Phone 10.
- Fixed so adjacent pre blocks gets joined into one pre block since that seems like the user intent.
- Fixed so events gets properly dispatched in shadow dom. Patch provided by Nazar Mokrynskyi.

### Removed
- Removed the jQuery version the jQuery plugin is now moved into the main package.
- Removed jscs from build process since eslint can now handle code style checking.

## 4.3.3 - 2016-01-14

### Added
- Added new table_resize_bars configuration setting.  This setting allows you to disable the table resize bars.
- Added new beforeInitialize event to tinymce.util.XHR lets you modify XHR properties before open. Patch contributed by Brent Clintel.
- Added new autolink_pattern setting to autolink plugin. Enables you to override the default autolink formats. Patch contributed by Ben Tiedt.
- Added new charmap option that lets you override the default charmap of the charmap plugin.
- Added new charmap_append option that lets you add new characters to the default charmap of the charmap plugin.
- Added new insertCustomChar event that gets fired when a character is inserted by the charmap plugin.

### Fixed
- Fixed bug where table cells started with a superfluous &nbsp; in IE10+.
- Fixed bug where table plugin would retain all BR tags when cells were merged.
- Fixed bug where media plugin would strip underscores from youtube urls.
- Fixed bug where IME input would fail on IE 11 if you typed within a table.
- Fixed bug where double click selection of a word would remove the space before the word on insert contents.
- Fixed bug where table plugin would produce exceptions when hovering tables with invalid structure.
- Fixed bug where fullscreen wouldn't scroll back to it's original position when untoggled.
- Fixed so the template plugins templates setting can be a function that gets a callback that can provide templates.

## 4.3.2 - 2015-12-14

### Fixed
- Fixed bug where the resize bars for table cells were not affected by the object_resizing property.
- Fixed bug where the contextual table toolbar would appear incorrectly if TinyMCE was initialized inline inside a table.
- Fixed bug where resizing table cells did not fire a node change event or add an undo level.
- Fixed bug where double click selection of text on IE 11 wouldn't work properly.
- Fixed bug where codesample plugin would incorrectly produce br elements inside code elements.
- Fixed bug where media plugin would strip dashes from youtube urls.
- Fixed bug where it was possible to move the caret into the table resize bars.
- Fixed bug where drag/drop into a cE=false element was possible on IE.

## 4.3.1 - 2015-11-30

### Fixed
- Fixed so it's possible to disable the table inline toolbar by setting it to false or an empty string.
- Fixed bug where it wasn't possible to resize some tables using the drag handles.
- Fixed bug where unique id:s would clash for multiple editor instances and cE=false selections.
- Fixed bug where the same plugin could be initialized multiple times.
- Fixed bug where the table inline toolbars would be displayed at the same time as the image toolbars.
- Fixed bug where the table selection rect wouldn't be removed when selecting another control element.

## 4.3.0 - 2015-11-23

### Added
- Added new table column/row resize support. Makes it a lot more easy to resize the columns/rows in a table.
- Added new table inline toolbar. Makes it easier to for example add new rows or columns to a table.
- Added new notification API. Lets you display floating notifications to the end user.
- Added new codesample plugin that lets you insert syntax highlighted pre elements into the editor.
- Added new image_caption to images. Lets you create images with captions using a HTML5 figure/figcaption elements.
- Added new live previews of embeded videos. Lets you play the video right inside the editor.
- Added new setDirty method and "dirty" event to the editor. Makes it easier to track the dirty state change.
- Added new setMode method to Editor instances that lets you dynamically switch between design/readonly.
- Added new core support for contentEditable=false elements within the editor overrides the browsers broken behavior.

### Changed
- Rewrote the noneditable plugin to use the new contentEditable false core logic.

### Fixed
- Fixed so the dirty state doesn't set to false automatically when the undo index is set to 0.
- Fixed the Selection.placeCaretAt so it works better on IE when the coordinate is between paragraphs.
- Fixed bug where data-mce-bogus="all" element contents where counted by the word count plugin.
- Fixed bug where contentEditable=false elements would be indented by the indent buttons.
- Fixed bug where images within contentEditable=false would be selected in WebKit on mouse click.
- Fixed bug in DOMUntils split method where the replacement parameter wouldn't work on specific cases.
- Fixed bug where the importcss plugin would import classes from the skin content css file.
- Fixed so all button variants have a wrapping span for it's text to make it easier to skin.
- Fixed so it's easier to exit pre block using the arrow keys.
- Fixed bug where listboxes with fix widths didn't render correctly.

## 4.2.8 - 2015-11-13

### Fixed
- Fixed bug where it was possible to delete tables as the inline root element if all columns where selected.
- Fixed bug where the UI buttons active state wasn't properly updated due to recent refactoring of that logic.

## 4.2.7 - 2015-10-27

### Fixed
- Fixed bug where backspace/delete would remove all formats on the last paragraph character in WebKit/Blink.
- Fixed bug where backspace within a inline format element with a bogus caret container would move the caret.
- Fixed bug where backspace/delete on selected table cells wouldn't add an undo level.
- Fixed bug where script tags embedded within the editor could sometimes get a mce- prefix prepended to them
- Fixed bug where validate: false option could produce an error to be thrown from the Serialization step.
- Fixed bug where inline editing of a table as the root element could let the user delete that table.
- Fixed bug where inline editing of a table as the root element wouldn't properly handle enter key.
- Fixed bug where inline editing of a table as the root element would normalize the selection incorrectly.
- Fixed bug where inline editing of a list as the root element could let the user delete that list.
- Fixed bug where inline editing of a list as the root element could let the user split that list.
- Fixed bug where resize handles would be rendered on editable root elements such as table.

## 4.2.6 - 2015-09-28

### Added
- Added capability to set request headers when using XHRs.
- Added capability to upload local images automatically default delay is set to 30 seconds after editing images.
- Added commands ids mceEditImage, mceAchor and mceMedia to be avaiable from execCommand.
- Added Edge browser to saucelabs grunt task. Patch contributed by John-David Dalton.

### Fixed
- Fixed bug where blob uris not produced by tinymce would produce HTML invalid markup.
- Fixed bug where selection of contents of a nearly empty editor in Edge would sometimes fail.
- Fixed bug where color styles woudln't be retained on copy/paste in Blink/Webkit.
- Fixed bug where the table plugin would throw an error when inserting rows after a child table.
- Fixed bug where the template plugin wouldn't handle functions as variable replacements.
- Fixed bug where undo/redo sometimes wouldn't work properly when applying formatting collapsed ranges.
- Fixed bug where shift+delete wouldn't do a cut operation on Blink/WebKit.
- Fixed bug where cut action wouldn't properly store the before selection bookmark for the undo level.
- Fixed bug where backspace in side an empty list element on IE would loose editor focus.
- Fixed bug where the save plugin wouldn't enable the buttons when a change occurred.
- Fixed bug where Edge wouldn't initialize the editor if a document.domain was specified.
- Fixed bug where enter key before nested images would sometimes not properly expand the previous block.
- Fixed bug where the inline toolbars wouldn't get properly hidden when blurring the editor instance.
- Fixed bug where Edge would paste Chinese characters on some Windows 10 installations.
- Fixed bug where IME would loose focus on IE 11 due to the double trailing br bug fix.
- Fixed bug where the proxy url in imagetools was incorrect. Patch contributed by Wong Ho Wang.

## 4.2.5 - 2015-08-31

### Added
- Added fullscreen capability to embedded youtube and vimeo videos.

### Fixed
- Fixed bug where the uploadImages call didn't work on IE 10.
- Fixed bug where image place holders would be uploaded by uploadImages call.
- Fixed bug where images marked with bogus would be uploaded by the uploadImages call.
- Fixed bug where multiple calls to uploadImages would result in decreased performance.
- Fixed bug where pagebreaks were editable to imagetools patch contributed by Rasmus Wallin.
- Fixed bug where the element path could cause too much recursion exception.
- Fixed bug for domains containing ".min". Patch contributed by Loïc Février.
- Fixed so validation of external links to accept a number after www. Patch contributed by Victor Carvalho.
- Fixed so the charmap is exposed though execCommand. Patch contributed by Matthew Will.
- Fixed so that the image uploads are concurrent for improved performance.
- Fixed various grammar problems in inline documentation. Patches provided by nikolas.

## 4.2.4 - 2015-08-17

### Added
- Added picture as a valid element to the HTML 5 schema. Patch contributed by Adam Taylor.

### Fixed
- Fixed bug where contents would be duplicated on drag/drop within the same editor.
- Fixed bug where floating/alignment of images on Edge wouldn't work properly.
- Fixed bug where it wasn't possible to drag images on IE 11.
- Fixed bug where image selection on Edge would sometimes fail.
- Fixed bug where contextual toolbars icons wasn't rendered properly when using the toolbar_items_size.
- Fixed bug where searchreplace dialog doesn't get prefilled with the selected text.
- Fixed bug where fragmented matches wouldn't get properly replaced by the searchreplace plugin.
- Fixed bug where enter key wouldn't place the caret if was after a trailing space within an inline element.
- Fixed bug where the autolink plugin could produce multiple links for the same text on Gecko.
- Fixed bug where EditorUpload could sometimes throw an exception if the blob wasn't found.
- Fixed xss issues with media plugin not properly filtering out some script attributes.

## 4.2.3 - 2015-07-30

### Fixed
- Fixed bug where image selection wasn't possible on Edge due to incompatible setBaseAndExtend API.
- Fixed bug where image blobs urls where not properly destroyed by the imagetools plugin.
- Fixed bug where keyboard shortcuts wasn't working correctly on IE 8.
- Fixed skin issue where the borders of panels where not visible on IE 8.

## 4.2.2 - 2015-07-22

### Fixed
- Fixed bug where float panels were not being hidden on inline editor blur when fixed_toolbar_container config option was in use.
- Fixed bug where combobox states wasn't properly updated if contents where updated without keyboard.
- Fixed bug where pasting into textbox or combobox would move the caret to the end of text.
- Fixed bug where removal of bogus span elements before block elements would remove whitespace between nodes.
- Fixed bug where repositioning of inline toolbars where async and producing errors if the editor was removed from DOM to early. Patch by iseulde.
- Fixed bug where element path wasn't working correctly. Patch contributed by iseulde.
- Fixed bug where menus wasn't rendered correctly when custom images where added to a menu. Patch contributed by Naim Hammadi.

## 4.2.1 - 2015-06-29

### Fixed
- Fixed bug where back/forward buttons in the browser would render blob images as broken images.
- Fixed bug where Firefox would throw regexp to big error when replacing huge base64 chunks.
- Fixed bug rendering issues with resize and context toolbars not being placed properly until next animation frame.
- Fixed bug where the rendering of the image while cropping would some times not be centered correctly.
- Fixed bug where listbox items with submenus would me selected as active.
- Fixed bug where context menu where throwing an error when rendering.
- Fixed bug where resize both option wasn't working due to resent addClass API change. Patch contributed by Jogai.
- Fixed bug where a hideAll call for container rendered inline toolbars would throw an error.
- Fixed bug where onclick event handler on combobox could cause issues if element.id was a function by some polluting libraries.
- Fixed bug where listboxes wouldn't get proper selected sub menu item when using link_list or image_list.
- Fixed so the UI controls are as wide as 4.1.x to avoid wrapping controls in toolbars.
- Fixed so the imagetools dialog is adaptive for smaller screen sizes.

## 4.2.0 - 2015-06-25

### Added
- Added new flat default skin to make the UI more modern.
- Added new imagetools plugin, lets you crop/resize and apply filters to images.
- Added new contextual toolbars support to the API lets you add floating toolbars for specific CSS selectors.
- Added new promise feature fill as tinymce.util.Promise.
- Added new built in image upload feature lets you upload any base64 encoded image within the editor as files.

### Fixed
- Fixed bug where resize handles would appear in the right position in the wrong editor when switching between resizable content in different inline editors.
- Fixed bug where tables would not be inserted in inline mode due to previous float panel fix.
- Fixed bug where floating panels would remain open when focus was lost on inline editors.
- Fixed bug where cut command on Chrome would thrown a browser security exception.
- Fixed bug where IE 11 sometimes would report an incorrect size for images in the image dialog.
- Fixed bug where it wasn't possible to remove inline formatting at the end of block elements.
- Fixed bug where it wasn't possible to delete table cell contents when cell selection was vertical.
- Fixed bug where table cell wasn't emptied from block elements if delete/backspace where pressed in empty cell.
- Fixed bug where cmd+shift+arrow didn't work correctly on Firefox mac when selecting to start/end of line.
- Fixed bug where removal of bogus elements would sometimes remove whitespace between nodes.
- Fixed bug where the resize handles wasn't updated when the main window was resized.
- Fixed so script elements gets removed by default to prevent possible XSS issues in default config implementations.
- Fixed so the UI doesn't need manual reflows when using non native layout managers.
- Fixed so base64 encoded images doesn't slow down the editor on modern browsers while editing.
- Fixed so all UI elements uses touch events to improve mobile device support.
- Removed the touch click quirks patch for iOS since it did more harm than good.
- Removed the non proportional resize handles since. Unproportional resize can still be done by holding the shift key.

## 4.1.10 - 2015-05-05

### Fixed
- Fixed bug where plugins loaded with compat3x would sometimes throw errors when loading using the jQuery version.
- Fixed bug where extra empty paragraphs would get deleted in WebKit/Blink due to recent Quriks fix.
- Fixed bug where the editor wouldn't work properly on IE 12 due to some required browser sniffing.
- Fixed bug where formatting shortcut keys where interfering with Mac OS X screenshot keys.
- Fixed bug where the caret wouldn't move to the next/previous line boundary on Cmd+Left/Right on Gecko.
- Fixed bug where it wasn't possible to remove formats from very specific nested contents.
- Fixed bug where undo levels wasn't produced when typing letters using the shift or alt+ctrl modifiers.
- Fixed bug where the dirty state wasn't properly updated when typing using the shift or alt+ctrl modifiers.
- Fixed bug where an error would be thrown if an autofocused editor was destroyed quickly after its initialization. Patch provided by thorn0.
- Fixed issue with dirty state not being properly updated on redo operation.
- Fixed issue with entity decoder not handling incorrectly written numeric entities.
- Fixed issue where some PI element values wouldn't be properly encoded.

## 4.1.9 - 2015-03-10

### Fixed
- Fixed bug where indentation wouldn't work properly for non list elements.
- Fixed bug with image plugin not pulling the image dimensions out correctly if a custom document_base_url was used.
- Fixed bug where ctrl+alt+[1-9] would conflict with the AltGr+[1-9] on Windows. New shortcuts is ctrl+shift+[1-9].
- Fixed bug with removing formatting on nodes in inline mode would sometimes include nodes outside the editor body.
- Fixed bug where extra nbsp:s would be inserted when you replaced a word surrounded by spaces using insertContent.
- Fixed bug with pasting from Google Docs would produce extra strong elements and line feeds.

## 4.1.8 - 2015-03-05

### Added
- Added new html5 sizes attribute to img elements used together with srcset.
- Added new elementpath option that makes it possible to disable the element path but keep the statusbar.
- Added new option table_style_by_css for the table plugin to set table styling with css rather than table attributes.
- Added new link_assume_external_targets option to prompt the user to prepend http:// prefix if the supplied link does not contain a protocol prefix.
- Added new image_prepend_url option to allow a custom base path/url to be added to images.
- Added new table_appearance_options option to make it possible to disable some options.
- Added new image_title option to make it possible to alter the title of the image, disabled by default.

### Fixed
- Fixed bug where selection starting from out side of the body wouldn't produce a proper selection range on IE 11.
- Fixed bug where pressing enter twice before a table moves the cursor in the table and causes a javascript error.
- Fixed bug where advanced image styles were not respected.
- Fixed bug where the less common Shift+Delete didn't produce a proper cut operation on WebKit browsers.
- Fixed bug where image/media size constrain logic would produce NaN when handling non number values.
- Fixed bug where internal classes where removed by the removeformat command.
- Fixed bug with creating links table cell contents with a specific selection would throw a exceptions on WebKit/Blink.
- Fixed bug where valid_classes option didn't work as expected according to docs. Patch provided by thorn0.
- Fixed bug where jQuery plugin would patch the internal methods multiple times. Patch provided by Drew Martin.
- Fixed bug where backspace key wouldn't delete the current selection of newly formatted content.
- Fixed bug where type over of inline formatting elements wouldn't properly keep the format on WebKit/Blink.
- Fixed bug where selection needed to be properly normalized on modern IE versions.
- Fixed bug where Command+Backspace didn't properly delete the whole line of text but the previous word.
- Fixed bug where UI active states wheren't properly updated on IE if you placed caret within the current range.
- Fixed bug where delete/backspace on WebKit/Blink would remove span elements created by the user.
- Fixed bug where delete/backspace would produce incorrect results when deleting between two text blocks with br elements.
- Fixed bug where captions where removed when pasting from MS Office.
- Fixed bug where lists plugin wouldn't properly remove fully selected nested lists.
- Fixed bug where the ttf font used for icons would throw an warning message on Gecko on Mac OS X.
- Fixed a bug where applying a color to text did not update the undo/redo history.
- Fixed so shy entities gets displayed when using the visualchars plugin.
- Fixed so removeformat removes ins/del by default since these might be used for strikethough.
- Fixed so multiple language packs can be loaded and added to the global I18n data structure.
- Fixed so transparent color selection gets treated as a normal color selection. Patch contributed by Alexander Hofbauer.
- Fixed so it's possible to disable autoresize_overflow_padding, autoresize_bottom_margin options by setting them to false.
- Fixed so the charmap plugin shows the description of the character in the dialog. Patch contributed by Jelle Hissink.
- Removed address from the default list of block formats since it tends to be missused.
- Fixed so the pre block format is called preformatted to make it more verbose.
- Fixed so it's possible to context scope translation strings this isn't needed most of the time.
- Fixed so the max length of the width/height input fields of the media dialog is 5 instead of 3.
- Fixed so drag/dropped contents gets properly processed by paste plugin since it's basically a paste. Patch contributed by Greg Fairbanks.
- Fixed so shortcut keys for headers is ctrl+alt+[1-9] instead of ctrl+[1-9] since these are for switching tabs in the browsers.
- Fixed so "u" doesn't get converted into a span element by the legacy input filter. Since this is now a valid HTML5 element.
- Fixed font families in order to provide appropriate web-safe fonts.

## 4.1.7 - 2014-11-27

### Added
- Added HTML5 schema support for srcset, source and picture. Patch contributed by mattheu.
- Added new cache_suffix setting to enable cache busting by producing unique urls.
- Added new paste_convert_word_fake_lists option to enable users to disable the fake lists convert logic.

### Fixed
- Fixed so advlist style changes adds undo levels for each change.
- Fixed bug where WebKit would sometimes produce an exception when the autolink plugin where looking for URLs.
- Fixed bug where IE 7 wouldn't be rendered properly due to aggressive css compression.
- Fixed bug where DomQuery wouldn't accept window as constructor element.
- Fixed bug where the color picker in 3.x dialogs wouldn't work properly. Patch contributed by Callidior.
- Fixed bug where the image plugin wouldn't respect the document_base_url.
- Fixed bug where the jQuery plugin would fail to append to elements named array prototype names.

## 4.1.6 - 2014-10-08

### Changed
- Replaced jake with grunt since it is more mainstream and has better plugin support.

### Fixed
- Fixed bug with clicking on the scrollbar of the iframe would cause a JS error to be thrown.
- Fixed bug where null would produce an exception if you passed it to selection.setRng.
- Fixed bug where Ctrl/Cmd+Tab would indent the current list item if you switched tabs in the browser.
- Fixed bug where pasting empty cells from Excel would result in a broken table.
- Fixed bug where it wasn't possible to switch back to default list style type.
- Fixed issue where the select all quirk fix would fire for other modifiers than Ctrl/Cmd combinations.


## 4.1.5 - 2014-09-09

### Fixed
- Fixed bug where sometimes the resize rectangles wouldn't properly render on images on WebKit/Blink.
- Fixed bug in list plugin where delete/backspace would merge empty LI elements in lists incorrectly.
- Fixed bug where empty list elements would result in empty LI elements without it's parent container.
- Fixed bug where backspace in empty caret formatted element could produce an type error exception of Gecko.
- Fixed bug where lists pasted from word with a custom start index above 9 wouldn't be properly handled.
- Fixed bug where tabfocus plugin would tab out of the editor instance even if the default action was prevented.
- Fixed bug where tabfocus wouldn't tab properly to other adjacent editor instances.
- Fixed bug where the DOMUtils setStyles wouldn't properly removed or update the data-mce-style attribute.
- Fixed bug where dialog select boxes would be placed incorrectly if document.body wasn't statically positioned.
- Fixed bug where pasting would sometimes scroll to the top of page if the user was using the autoresize plugin.
- Fixed bug where caret wouldn't be properly rendered by Chrome when clicking on the iframes documentElement.
- Fixed so custom images for menubutton/splitbutton can be provided. Patch contributed by Naim Hammadi.
- Fixed so the default action of windows closing can be prevented by blocking the default action of the close event.
- Fixed so nodeChange and focus of the editor isn't automatically performed when opening sub dialogs.

## 4.1.4 - 2014-08-21

### Added
- Added new media_filter_html option to media plugin that blocks any conditional comments, scripts etc within a video element.
- Added new content_security_policy option allows you to set custom policy for iframe contents. Patch contributed by Francois Chagnon.

### Fixed
- Fixed bug where activate/deactivate events wasn't firing properly when switching between editors.
- Fixed bug where placing the caret on iOS was difficult due to a WebKit bug with touch events.
- Fixed bug where the resize helper wouldn't render properly on older IE versions.
- Fixed bug where resizing images inside tables on older IE versions would sometimes fail depending mouse position.
- Fixed bug where editor.insertContent would produce an exception when inserting select/option elements.
- Fixed bug where extra empty paragraphs would be produced if block elements where inserted inside span elements.
- Fixed bug where the spellchecker menu item wouldn't be properly checked if spell checking was started before it was rendered.
- Fixed bug where the DomQuery filter function wouldn't remove non elements from collection.
- Fixed bug where document with custom document.domain wouldn't properly render the editor.
- Fixed bug where IE 8 would throw exception when trying to enter invalid color values into colorboxes.
- Fixed bug where undo manager could incorrectly add an extra undo level when custom resize handles was removed.
- Fixed bug where it wouldn't be possible to alter cell properties properly on table cells on IE 8.
- Fixed so the color picker button in table dialog isn't shown unless you include the colorpicker plugin or add your own custom color picker.
- Fixed so activate/deactivate events fire when windowManager opens a window since.
- Fixed so the table advtab options isn't separated by an underscore to normalize naming with image_advtab option.
- Fixed so the table cell dialog has proper padding when the advanced tab in disabled.

## 4.1.3 - 2014-07-29

### Added
- Added event binding logic to tinymce.util.XHR making it possible to override headers and settings before any request is made.

### Fixed
- Fixed bug where drag events wasn't fireing properly on older IE versions since the event handlers where bound to document.
- Fixed bug where drag/dropping contents within the editor on IE would force the contents into plain text mode even if it was internal content.
- Fixed bug where IE 7 wouldn't open menus properly due to a resize bug in the browser auto closing them immediately.
- Fixed bug where the DOMUtils getPos logic wouldn't produce a valid coordinate inside the body if the body was positioned non static.
- Fixed bug where the element path and format state wasn't properly updated if you had the wordcount plugin enabled.
- Fixed bug where a comment at the beginning of source would produce an exception in the formatter logic.
- Fixed bug where setAttrib/getAttrib on null would throw exception together with any hooked attributes like style.
- Fixed bug where table sizes wasn't properly retained when copy/pasting on WebKit/Blink.
- Fixed bug where WebKit/Blink would produce colors in RGB format instead of the forced HEX format when deleting contents.
- Fixed bug where the width attribute wasn't updated on tables if you changed the size inside the table dialog.
- Fixed bug where control selection wasn't properly handled when the caret was placed directly after an image.
- Fixed bug where selecting the contents of table cells using the selection.select method wouldn't place the caret properly.
- Fixed bug where the selection state for images wasn't removed when placing the caret right after an image on WebKit/Blink.
- Fixed bug where all events wasn't properly unbound when and editor instance was removed or destroyed by some external innerHTML call.
- Fixed bug where it wasn't possible or very hard to select images on iOS when the onscreen keyboard was visible.
- Fixed so auto_focus can take a boolean argument this will auto focus the last initialized editor might be useful for single inits.
- Fixed so word auto detect lists logic works better for faked lists that doesn't have specific markup.
- Fixed so nodeChange gets fired on mouseup as it used to before 4.1.1 we optimized that event to fire less often.

### Removed
- Removed the finish menu item from spellchecker menu since it's redundant you can stop spellchecking by toggling menu item or button.

## 4.1.2 - 2014-07-15

### Added
- Added offset/grep to DomQuery class works basically the same as it's jQuery equivalent.

### Fixed
- Fixed bug where backspace/delete or setContent with an empty string would remove header data when using the fullpage plugin.
- Fixed bug where tinymce.remove with a selector not matching any editors would remove all editors.
- Fixed bug where resizing of the editor didn't work since the theme was calling setStyles instead of setStyle.
- Fixed bug where IE 7 would fail to append html fragments to iframe document when using DomQuery.
- Fixed bug where the getStyle DOMUtils method would produce an exception if it was called with null as it's element.
- Fixed bug where the paste plugin would remove the element if the none of the paste_webkit_styles rules matched the current style.
- Fixed bug where contextmenu table items wouldn't work properly on IE since it would some times fire an incorrect selection change.
- Fixed bug where the padding/border values wasn't used in the size calculation for the body size when using autoresize. Patch contributed by Matt Whelan.
- Fixed bug where conditional word comments wouldn't be properly removed when pasting plain text.
- Fixed bug where resizing would sometime fail on IE 11 when the mouseup occurred inside the resizable element.
- Fixed so the iframe gets initialized without any inline event handlers for better CSP support. Patch contributed by Matt Whelan.
- Fixed so the tinymce.dom.Sizzle is the latest version of sizzle this resolves the document context bug.

## 4.1.1 - 2014-07-08

### Fixed
- Fixed bug where pasting plain text on some WebKit versions would result in an empty line.
- Fixed bug where resizing images inside tables on IE 11 wouldn't work properly.
- Fixed bug where IE 11 would sometimes throw "Invalid argument" exception when editor contents was set to an empty string.
- Fixed bug where document.activeElement would throw exceptions on IE 9 when that element was hidden or removed from dom.
- Fixed bug where WebKit/Blink sometimes produced br elements with the Apple-interchange-newline class.
- Fixed bug where table cell selection wasn't properly removed when copy/pasting table cells.
- Fixed bug where pasting nested list items from Word wouldn't produce proper semantic nested lists.
- Fixed bug where right clicking using the contextmenu plugin on WebKit/Blink on Mac OS X would select the target current word or line.
- Fixed bug where it wasn't possible to alter table cell properties on IE 8 using the context menu.
- Fixed bug where the resize helper wouldn't be correctly positioned on older IE versions.
- Fixed bug where fullpage plugin would produce an error if you didn't specify a doctype encoding.
- Fixed bug where anchor plugin would get the name/id of the current element even if it wasn't anchor element.
- Fixed bug where visual aids for tables wouldn't be properly disabled when changing the border size.
- Fixed bug where some control selection events wasn't properly fired on older IE versions.
- Fixed bug where table cell selection on older IE versions would prevent resizing of images.
- Fixed bug with paste_data_images paste option not working properly on modern IE versions.
- Fixed bug where custom elements with underscores in the name wasn't properly parsed/serialized.
- Fixed bug where applying inline formats to nested list elements would produce an incorrect formatting result.
- Fixed so it's possible to hide items from elements path by using preventDefault/stopPropagation.
- Fixed so inline mode toolbar gets rendered right aligned if the editable element positioned to the documents right edge.
- Fixed so empty inline elements inside empty block elements doesn't get removed if configured to be kept intact.
- Fixed so DomQuery parentsUntil/prevUntil/nextUntil supports selectors/elements/filters etc.
- Fixed so legacyoutput plugin overrides fontselect and fontsizeselect controls and handles font elements properly.

## 4.1.0 - 2014-06-18

### Added
- Added new file_picker_callback option to replace the old file_browser_callback the latter will still work though.
- Added new custom colors to textcolor plugin will be displayed if a color picker is provided also shows the latest colors.
- Added new color_picker_callback option to enable you to add custom color pickers to the editor.
- Added new advanced tabs to table/cell/row dialogs to enable you to select colors for border/background.
- Added new colorpicker plugin that lets you select colors from a hsv color picker.
- Added new tinymce.util.Color class to handle color parsing and converting.
- Added new colorpicker UI widget element lets you add a hsv color picker to any form/window.
- Added new textpattern plugin that allows you to use markdown like text patterns to format contents.
- Added new resize helper element that shows the current width & height while resizing.
- Added new "once" method to Editor and EventDispatcher enables since callback execution events.
- Added new jQuery like class under tinymce.dom.DomQuery it's exposed on editor instances (editor.$) and globally under (tinymce.$).

### Fixed
- Fixed so the default resize method for images are proportional shift/ctrl can be used to make an unproportional size.
- Fixed bug where the image_dimensions option of the image plugin would cause exceptions when it tried to update the size.
- Fixed bug where table cell dialog class field wasn't properly updated when editing an a table cell with an existing class.
- Fixed bug where Safari on Mac would produce webkit-fake-url for pasted images so these are now removed.
- Fixed bug where the nodeChange event would get fired before the selection was changed when clicking inside the current selection range.
- Fixed bug where valid_classes option would cause exception when it removed internal prefixed classes like mce-item-.
- Fixed bug where backspace would cause navigation in IE 8 on an inline element and after a caret formatting was applied.
- Fixed so placeholder images produced by the media plugin gets selected when inserted/edited.
- Fixed so it's possible to drag in images when the paste_data_images option is enabled. Might be useful for mail clients.
- Fixed so images doesn't get a width/height applied if the image_dimensions option is set to false useful for responsive contents.
- Fixed so it's possible to pass in an optional arguments object for the nodeChanged function to be passed to all nodechange event listeners.
- Fixed bug where media plugin embed code didn't update correctly.<|MERGE_RESOLUTION|>--- conflicted
+++ resolved
@@ -15,11 +15,8 @@
 - Some types on functions in the `tinymce.dom.TreeWalker` class missed that it could return undefined #TINY-8592
 - In some cases pressing the backspace key would incorrectly step into tables rather than remain outside #TINY-8592
 - Text alignment could not be applied to `pre` elements #TINY-7715
-<<<<<<< HEAD
 - UI components, such as dialogs, would in some cases cause the `esc` keyup event to incorrectly trigger inside the editor #TINY-7005
-=======
 - Selection direction was not stored/restored when getting/setting selection bookmarks #TINY-8599
->>>>>>> d4d4ffd1
 - The `InsertParagraph` or `mceInsertNewLine` commands did not delete the current selection like the native command used to #TINY-8606
 
 ## 6.0.2 - TBD
