# Changelog
All notable changes to this project will be documented in this file.

The format is based on [Keep a Changelog](https://keepachangelog.com/en/1.0.0/),
and this project adheres to [Semantic Versioning](https://semver.org/spec/v2.0.0.html).

## Unreleased

### Fixed
- Fixed the dev ZIP missing the required `bin` scripts to build from the source #TINY-8542
- Fixed a regression whereby text patterns couldn't be updated at runtime #TINY-8540
- Fixed an issue where tables with colgroups could be copied incorrectly in some cases #TINY-8568
- Naked buttons better adapt to various background colors, improved text contrast in notifications #TINY-8533
- The autocompleter would not fire the `AutocompleterStart` event nor close the menu in some cases #TINY-8552
- It wasn't possible to select text right after an inline noneditable element #TINY-8567
- Fixed a double border showing for the `tinymce-5` skin when using `toolbar_location: 'bottom'` #TINY-8564
- Clipboard content was not generated correctly when cutting and copying `contenteditable="false"` elements #TINY-8563
<<<<<<< HEAD
- Fixed the box-shadow getting clipped in autocompletor popups #TINY-8573
=======
- The `buttonType` property did not work for dialog footer buttons #TINY-8582
>>>>>>> 1730cd9b

## 6.0.0 - 2022-03-03

### Added
- New `editor.options` API to replace the old `editor.settings` and `editor.getParam` APIs #TINY-8206
- New `editor.annotator.removeAll` API to remove all annotations by name #TINY-8195
- New `Resource.unload` API to make it possible to unload resources #TINY-8431
- New `FakeClipboard` API on the `tinymce` global #TINY-8353
- New `dispatch()` function to replace the now deprecated `fire()` function in various APIs #TINY-8102
- New `AutocompleterStart`, `AutocompleterUpdate` and `AutocompleterEnd` events #TINY-8279
- New `mceAutocompleterClose`, `mceAutocompleterReload` commands #TINY-8279
- New `mceInsertTableDialog` command to open the insert table dialog #TINY-8273
- New `slider` dialog component #TINY-8304
- New `imagepreview` dialog component, allowing preview and zoom of any image URL #TINY-8333
- New `buttonType` property on dialog button components, supporting `toolbar` style in addition to `primary` and `secondary` #TINY-8304
- The `tabindex` attribute is now copied from the target element to the iframe #TINY-8315

### Improved
- New default theme styling for TinyMCE 6 facelift with old skin available as `tinymce-5` and `tinymce-5-dark` #TINY-8373
- The default height of editor has been increased from `200px` to `400px` to improve the usability of the editor #TINY-6860
- The upload results returned from the `editor.uploadImages()` API now includes a `removed` flag, reflecting if the image was removed after a failed upload #TINY-7735
- The `ScriptLoader`, `StyleSheetLoader`, `AddOnManager`, `PluginManager` and `ThemeManager` APIs will now return a `Promise` when loading resources instead of using callbacks #TINY-8325
- A `ThemeLoadError` event is now fired if the theme fails to load #TINY-8325
- The `BeforeSetContent` event will now include the actual serialized content when passing in an `AstNode` to the `editor.setContent` API #TINY-7996
- Improved support for placing the caret before or after noneditable elements within the editor #TINY-8169
- Calls to `editor.selection.setRng` now update the caret position bookmark used when focus is returned to the editor #TINY-8450
- The `emoticon` plugin dialog, toolbar and menu item has been updated to use the more accurate `Emojis` term #TINY-7631
- The dialog `redial` API will now only rerender the changed components instead of the whole dialog #TINY-8334
- The dialog API `setData` method now uses a deep merge algorithm to support partial nested objects #TINY-8333
- The dialog spec `initialData` type is now `Partial<T>` to match the underlying implementation details #TINY-8334
- Notifications no longer require a timeout to disable the close button #TINY-6679
- The editor theme is now fetched in parallel with the icons, language pack and plugins #TINY-8453

### Changed
- TinyMCE is now MIT licensed #TINY-2316
- Moved the `paste` plugin's functionality to TinyMCE core #TINY-8310
- The `paste_data_images` option now defaults to `true` #TINY-8310
- Moved the `noneditable` plugin to TinyMCE core #TINY-8311
- Renamed the `noneditable_noneditable_class` option to `noneditable_class` #TINY-8311
- Renamed the `noneditable_editable_class` option to `editable_class` #TINY-8311
- Moved the `textpattern` plugin to TinyMCE core #TINY-8312
- Renamed the `textpattern_patterns` option to `text_patterns` #TINY-8312
- Moved the `hr` plugin's functionality to TinyMCE core #TINY-8313
- Moved the `print` plugin's functionality to TinyMCE core #TINY-8314
- Moved non-UI table functionality to core #TINY-8273
- The `DomParser` API no longer uses a custom parser internally and instead uses the native `DOMParser` API #TINY-4627
- The `editor.getContent()` API can provide custom content by preventing and overriding `content` in the `BeforeGetContent` event. This makes it consistent with the `editor.selection.getContent()` API #TINY-8018
- The `editor.setContent()` API can now be prevented using the `BeforeSetContent` event. This makes it consistent with the `editor.selection.setContent()` API #TINY-8018
- Add-ons such as plugins and themes are no longer constructed using the `new` operator #TINY-8256
- A number of APIs that were not proper classes, are no longer constructed using the `new` operator #TINY-8322
- The Editor commands APIs will no longer fallback to executing the browsers native command functionality #TINY-7829
- The Editor query command APIs will now return `false` or an empty string on removed editors #TINY-7829
- The `mceAddEditor` and `mceToggleEditor` commands now take an object as their value to specify the id and editor options #TINY-8138
- The `mceInsertTable` command can no longer open the insert table dialog. Use the `mceInsertTableDialog` command instead #TINY-8273
- The `plugins` option now returns a `string` array instead of a space separated string #TINY-8455
- The `media` plugin no longer treats `iframe`, `video`, `audio` or `object` elements as "special" and will validate the contents against the schema #TINY-8382
- The `images_upload_handler` option is no longer passed a `success` or `failure` callback and instead requires a `Promise` to be returned with the upload result #TINY-8325
- The `tinymce.settings` global property is no longer set upon initialization #TINY-7359
- The `change` event is no longer fired on first modification #TINY-6920
- The `GetContent` event will now always pass a `string` for the `content` property #TINY-7996
- Changed the default tag for the strikethrough format to the `s` tag when using a html 5 schema #TINY-8262
- The `strike` tag is automatically converted to the `s` tag when using a html 5 schema #TINY-8262
- Aligning a table to the left or right will now use margin styling instead of float styling #TINY-6558
- The `:` control character has been changed to `~` for the schema `valid_elements` and `extended_valid_elements` options #TINY-6726
- The `primary` property on dialog buttons has been deprecated. Use the new `buttonType` property instead #TINY-8304
- Changed the default statusbar element path delimiter from `»` to `›` #TINY-8372
- Replaced the `Powered by Tiny` branding text with the Tiny logo #TINY-8371
- The default minimum height of editor has been changed to 100px to prevent the UI disappearing while resizing #TINY-6860
- RGB colors are no longer converted to hex values when parsing or serializing content #TINY-8163
- Replaced the `isDisabled()` function with an `isEnabled()` function for various APIs #TINY-8101
- Replaced the `enable()` and `disable()` functions with a `setEnabled(state)` function in various APIs #TINY-8101
- Replaced the `disabled` property with an `enabled` property in various APIs #TINY-8101
- Replaced the `disable(name)` and `enable(name)` functions with a `setEnabled(name, state)` function in the Dialog APIs #TINY-8101
- Renamed the `tinymce.Env.os.isOSX` API to `tinymce.Env.os.isMacOS` #TINY-8175
- Renamed the `tinymce.Env.browser.isChrome` API to `tinymce.Env.browser.isChromium` to better reflect its functionality #TINY-8300
- Renamed the `getShortEndedElements` Schema API to `getVoidElements` #TINY-8344
- Renamed the `font_formats` option to `font_family_formats` #TINY-8328
- Renamed the `fontselect` toolbar button and `fontformats` menu item to `fontfamily` #TINY-8328
- Renamed the `fontsize_formats` option to `font_size_formats` #TINY-8328
- Renamed the `fontsizeselect` toolbar button and `fontsizes` menu item to `fontsize` #TINY-8328
- Renamed the `formatselect` toolbar button and `blockformats` menu item to `blocks` #TINY-8328
- Renamed the `styleselect` toolbar button and `formats` menu item to `styles` #TINY-8328
- Renamed the `lineheight_formats` option to `line_height_formats` #TINY-8328
- Renamed the `getWhiteSpaceElements()` function to `getWhitespaceElements()` in the `Schema` API #TINY-8102
- Renamed the `mceInsertClipboardContent` command `content` property to `html` to better reflect what data is passed #TINY-8310
- Renamed the `default_link_target` option to `link_default_target` for both `link` and `autolink` plugins #TINY-4603
- Renamed the `rel_list` option to `link_rel_list` for the `link` plugin #TINY-4603
- Renamed the `target_list` option to `link_target_list` for the `link` plugin #TINY-4603
- The default value for the `link_default_protocol` option has been changed to `https` instead of `http` #TINY-7824
- The default value for the `element_format` option has been changed to `html` #TINY-8263
- The default value for the `schema` option has been changed to `html5` #TINY-8261
- The default value for the `table_style_by_css` option has been changed to `true` #TINY-8259
- The default value for the `table_use_colgroups` option has been changed to `true` #TINY-8259

### Fixed
- The object returned from the `editor.fire()` API was incorrect if the editor had been removed #TINY-8018
- The `editor.selection.getContent()` API did not respect the `no_events` argument #TINY-8018
- The `editor.annotator.remove` API did not keep selection when removing the annotation #TINY-8195
- The `GetContent` event was not fired when getting `tree` or `text` formats using the `editor.selection.getContent()` API #TINY-8018
- The `beforeinput` and `input` events would sometimes not fire as expected when deleting content #TINY-8168 #TINY-8329
- The `table` plugin would sometimes not correctly handle headers in the `tfoot` section #TINY-8104
- The `silver` theme UI was incorrectly rendered before plugins had initialized #TINY-8288
- The aria labels for the color picker dialog were not translated #TINY-8381
- Fixed sub-menu items not read by screen readers. Patch contributed by westonkd #TINY-8417
- Dialog labels and other text-based UI properties did not escape HTML markup #TINY-7524
- Anchor elements would render incorrectly when using the `allow_html_in_named_anchor` option #TINY-3799
- The `AstNode` HTML serializer did not serialize `pre` or `textarea` elements correctly when they contained newlines #TINY-8446
- Fixed sub-menu items not read by screen readers. Patch contributed by westonkd #TINY-8417
- The Home or End keys would move out of a editable element contained within a noneditable element #TINY-8201
- Dialogs could not be opened in inline mode before the editor had been rendered #TINY-8397
- Clicking on menu items could cause an unexpected console warning if the `onAction` function caused the menu to close #TINY-8513
- Fixed various color and contrast issues for the dark skins #TINY-8527

### Removed
- Removed support for Microsoft Internet Explorer 11 #TINY-8194 #TINY-8241
- Removed support for Microsoft Word from the opensource paste functionality #TINY-7493
- Removed support for the `plugins` option allowing a mixture of a string array and of space separated strings #TINY-8399
- Removed support for the deprecated `false` value for the `forced_root_block` option #TINY-8260
- Removed the jQuery integration #TINY-4519
- Removed the `imagetools` plugin, which is now classified as a Premium plugin #TINY-8209
- Removed the `imagetools` dialog component #TINY-8333
- Removed the `toc` plugin, which is now classified as a Premium plugin #TINY-8250
- Removed the `tabfocus` plugin #TINY-8315
- Removed the `textpattern` plugin's API as part of moving it to core #TINY-8312
- Removed the `table` plugin's API #TINY-8273
- Removed the callback for the `EditorUpload` API #TINY-8325
- Removed the legacy browser detection properties from the `Env` API #TINY-8162
- Removed the `filterNode` method from the `DomParser` API #TINY-8249
- Removed the `SaxParser` API #TINY-8218
- Removed the `tinymce.utils.Promise` API #TINY-8241
- Removed the `toHex` function for the `DOMUtils` and `Styles` APIs #TINY-8163
- Removed the `execCommand` handler function from the plugin and theme interfaces #TINY-7829
- Removed the `editor.settings` property as it has been replaced by the new Options API #TINY-8236
- Removed the `shortEnded` and `fixed` properties on `tinymce.html.Node` class #TINY-8205
- Removed the `mceInsertRawHTML` command #TINY-8214
- Removed the style field from the `image` plugin dialog advanced tab #TINY-3422
- Removed the `paste_filter_drop` option as native drag and drop handling is no longer supported #TINY-8511
- Removed the legacy `mobile` theme #TINY-7832
- Removed the deprecated `$`, `Class`, `DomQuery` and `Sizzle` APIs #TINY-4520 #TINY-8326
- Removed the deprecated `Color`, `JSON`, `JSONP` and `JSONRequest` #TINY-8162
- Removed the deprecated `XHR` API #TINY-8164
- Removed the deprecated `setIconStroke` Split Toolbar Button API #TINY-8162
- Removed the deprecated `editors` property from `EditorManager` #TINY-8162
- Removed the deprecated `execCallback` and `setMode` APIs from `Editor` #TINY-8162
- Removed the deprecated `addComponents` and `dependencies` APIs from `AddOnManager` #TINY-8162
- Removed the deprecated `clearInterval`, `clearTimeout`, `debounce`, `requestAnimationFrame`, `setInterval`, `setTimeout` and `throttle` APIs from `Delay` #TINY-8162
- Removed the deprecated `Schema` options #TINY-7821
- Removed the deprecated `file_browser_callback_types`, `force_hex_style_colors` and `images_dataimg_filter` options #TINY-7823
- Removed the deprecated `filepicker_validator_handler`, `force_p_newlines`, `gecko_spellcheck`, `tab_focus`, `table_responsive_width` and `toolbar_drawer` options #TINY-7820
- Removed the deprecated `media_scripts` option in the `media` plugin #TINY-8421
- Removed the deprecated `editor_deselector`, `editor_selector`, `elements`, `mode` and `types` legacy TinyMCE init options #TINY-7822
- Removed the deprecated `content_editable_state` and `padd_empty_with_br` options #TINY-8400
- Removed the deprecated `autoresize_on_init` option from the `autoresize` plugin #TINY-8400
- Removed the deprecated `fullpage`, `spellchecker`, `bbcode`, `legacyoutput`, `colorpicker`, `contextmenu` and `textcolor` plugins #TINY-8192
- Removed the undocumented `editor.editorCommands.hasCustomCommand` API #TINY-7829
- Removed the undocumented `mceResetDesignMode`, `mceRepaint` and `mceBeginUndoLevel` commands #TINY-7829

### Deprecated
- The dialog button component's `primary` property has been deprecated and will be removed in the next major release. Use the new `buttonType` property instead #TINY-8304
- The `fire()` function of `tinymce.Editor`, `tinymce.dom.EventUtils`, `tinymce.dom.DOMUtils`, `tinymce.util.Observable` and `tinymce.util.EventDispatcher` has been deprecated and will be removed in the next major release. Use the `dispatch()` function instead #TINY-8102
- The `content` property on the `SetContent` event has been deprecated and will be removed in the next major release #TINY-8457
- The return value of the `editor.setContent` API has been deprecated and will be removed in the next major release #TINY-8457

## 5.10.3 - 2022-02-09

### Fixed
- Alignment would sometimes be removed on parent elements when changing alignment on certain inline nodes, such as images #TINY-8308
- The `fullscreen` plugin would reset the scroll position when exiting fullscreen mode #TINY-8418

## 5.10.2 - 2021-11-17

### Fixed
- Internal selectors were appearing in the style list when using the `importcss` plugin #TINY-8238

## 5.10.1 - 2021-11-03

### Fixed
- The iframe aria help text was not read by some screen readers #TINY-8171
- Clicking the `forecolor` or `backcolor` toolbar buttons would do nothing until selecting a color #TINY-7836
- Crop functionality did not work in the `imagetools` plugin when the editor was rendered in a shadow root #TINY-6387
- Fixed an exception thrown on Safari when closing the `searchreplace` plugin dialog #TINY-8166
- The `autolink` plugin did not convert URLs to links when starting with a bracket #TINY-8091
- The `autolink` plugin incorrectly created nested links in some cases #TINY-8091
- Tables could have an incorrect height set on rows when rendered outside of the editor #TINY-7699
- In certain circumstances, the table of contents plugin would incorrectly add an extra empty list item #TINY-4636
- The insert table grid menu displayed an incorrect size when re-opening the grid #TINY-6532
- The word count plugin was treating the zero width space character (`&#8203;`) as a word #TINY-7484

## 5.10.0 - 2021-10-11

### Added
- Added a new `URI.isDomSafe(uri)` API to check if a URI is considered safe to be inserted into the DOM #TINY-7998
- Added the `ESC` key code constant to the `VK` API #TINY-7917
- Added a new `deprecation_warnings` setting for turning off deprecation console warning messages #TINY-8049

### Improved
- The `element` argument of the `editor.selection.scrollIntoView()` API is now optional, and if it is not provided the current selection will be scrolled into view #TINY-7291

### Changed
- The deprecated `scope` attribute is no longer added to `td` cells when converting a row to a header row #TINY-7731
- The number of `col` elements is normalized to match the number of columns in a table after a table action #TINY-8011

### Fixed
- Fixed a regression that caused block wrapper formats to apply and remove incorrectly when using a collapsed selection with multiple words #TINY-8036
- Resizing table columns in some scenarios would resize the column to an incorrect position #TINY-7731
- Inserting a table where the parent element had padding would cause the table width to be incorrect #TINY-7991
- The resize backdrop element did not have the `data-mce-bogus="all"` attribute set to prevent it being included in output #TINY-7854
- Resize handles appeared on top of dialogs and menus when using an inline editor #TINY-3263
- Fixed the `autoresize` plugin incorrectly scrolling to the top of the editor content in some cases when changing content #TINY-7291
- Fixed the `editor.selection.scrollIntoView()` type signature, as it incorrectly required an `Element` instead of `HTMLElement` #TINY-7291
- Table cells that were both row and column headers did not retain the correct state when converting back to a regular row or column #TINY-7709
- Clicking beside a non-editable element could cause the editor to incorrectly scroll to the top of the content #TINY-7062
- Clicking in a table cell, with a non-editable element in an adjacent cell, incorrectly caused the non-editable element to be selected #TINY-7736
- Split toolbar buttons incorrectly had nested `tabindex="-1"` attributes #TINY-7879
- Fixed notifications rendering in the wrong place initially and when the page was scrolled #TINY-7894
- Fixed an exception getting thrown when the number of `col` elements didn't match the number of columns in a table #TINY-7041 #TINY-8011
- The table selection state could become incorrect after selecting a noneditable table cell #TINY-8053
- As of Mozilla Firefox 91, toggling fullscreen mode with `toolbar_sticky` enabled would cause the toolbar to disappear #TINY-7873
- Fixed URLs not cleaned correctly in some cases in the `link` and `image` plugins #TINY-7998
- Fixed the `image` and `media` toolbar buttons incorrectly appearing to be in an inactive state in some cases #TINY-3463
- Fixed the `editor.selection.selectorChanged` API not firing if the selector matched the current selection when registered in some cases #TINY-3463
- Inserting content into a `contenteditable="true"` element that was contained within a `contenteditable="false"` element would move the selection to an incorrect location #TINY-7842
- Dragging and dropping `contenteditable="false"` elements could result in the element being placed in an unexpected location #TINY-7917
- Pressing the Escape key would not cancel a drag action that started on a `contenteditable="false"` element within the editor #TINY-7917
- `video` and `audio` elements were unable to be played when the `media` plugin live embeds were enabled in some cases #TINY-7674
- Pasting images would throw an exception if the clipboard `items` were not files (for example, screenshots taken from gnome-software). Patch contributed by cedric-anne #TINY-8079

### Deprecated
- Several APIs have been deprecated. See the release notes section for information #TINY-8023 #TINY-8063
- Several Editor settings have been deprecated. See the release notes section for information #TINY-8086
- The Table of Contents and Image Tools plugins will be classified as Premium plugins in the next major release #TINY-8087
- Word support in the `paste` plugin has been deprecated and will be removed in the next major release #TINY-8087

## 5.9.2 - 2021-09-08

### Fixed
- Fixed an exception getting thrown when disabling events and setting content #TINY-7956
- Delete operations could behave incorrectly if the selection crossed a table boundary #TINY-7596

## 5.9.1 - 2021-08-27

### Fixed
- Published TinyMCE types failed to compile in strict mode #TINY-7915
- The `TableModified` event sometimes didn't fire when performing certain table actions #TINY-7916

## 5.9.0 - 2021-08-26

### Added
- Added a new `mceFocus` command that focuses the editor. Equivalent to using `editor.focus()` #TINY-7373
- Added a new `mceTableToggleClass` command which toggles the provided class on the currently selected table #TINY-7476
- Added a new `mceTableCellToggleClass` command which toggles the provided class on the currently selected table cells #TINY-7476
- Added a new `tablecellvalign` toolbar button and menu item for vertical table cell alignment #TINY-7477
- Added a new `tablecellborderwidth` toolbar button and menu item to change table cell border width #TINY-7478
- Added a new `tablecellborderstyle` toolbar button and menu item to change table cell border style #TINY-7478
- Added a new `tablecaption` toolbar button and menu item to toggle captions on tables #TINY-7479
- Added a new `mceTableToggleCaption` command that toggles captions on a selected table #TINY-7479
- Added a new `tablerowheader` toolbar button and menu item to toggle the header state of row cells #TINY-7478
- Added a new `tablecolheader` toolbar button and menu item to toggle the header state of column cells #TINY-7482
- Added a new `tablecellbordercolor` toolbar button and menu item to select table cell border colors, with an accompanying setting `table_border_color_map` to customize the available values #TINY-7480
- Added a new `tablecellbackgroundcolor` toolbar button and menu item to select table cell background colors, with an accompanying setting `table_background_color_map` to customize the available values #TINY-7480
- Added a new `language` menu item and toolbar button to add `lang` attributes to content, with an accompanying `content_langs` setting to specify the languages available #TINY-6149
- A new `lang` format is now available that can be used with `editor.formatter`, or applied with the `Lang` editor command #TINY-6149
- Added a new `language` icon for the `language` toolbar button #TINY-7670
- Added a new `table-row-numbering` icon #TINY-7327
- Added new plugin commands: `mceEmoticons` (Emoticons), `mceWordCount` (Word Count), and `mceTemplate` (Template) #TINY-7619
- Added a new `iframe_aria_text` setting to set the iframe title attribute #TINY-1264
- Added a new DomParser `Node.children()` API to return all the children of a `Node` #TINY-7756

### Improved
- Sticky toolbars can now be offset from the top of the page using the new `toolbar_sticky_offset` setting #TINY-7337
- Fancy menu items now accept an `initData` property to allow custom initialization data #TINY-7480
- Improved the load time of the `fullpage` plugin by using the existing editor schema rather than creating a new one #TINY-6504
- Improved the performance when UI components are rendered #TINY-7572
- The context toolbar no longer unnecessarily repositions to the top of large elements when scrolling #TINY-7545
- The context toolbar will now move out of the way when it overlaps with the selection, such as in table cells #TINY-7192
- The context toolbar now uses a short animation when transitioning between different locations #TINY-7740
- `Env.browser` now uses the User-Agent Client Hints API where it is available #TINY-7785
- Icons with a `-rtl` suffix in their name will now automatically be used when the UI is rendered in right-to-left mode #TINY-7782
- The `formatter.match` API now accepts an optional `similar` parameter to check if the format partially matches #TINY-7712
- The `formatter.formatChanged` API now supports providing format variables when listening for changes #TINY-7713
- The formatter will now fire `FormatApply` and `FormatRemove` events for the relevant actions #TINY-7713
- The `autolink` plugin link detection now permits custom protocols #TINY-7714
- The `autolink` plugin valid link detection has been improved #TINY-7714

### Changed
- Changed the load order so content CSS is loaded before the editor is populated with content #TINY-7249
- Changed the `emoticons`, `wordcount`, `code`, `codesample`, and `template` plugins to open dialogs using commands #TINY-7619
- The context toolbar will no longer show an arrow when it overlaps the content, such as in table cells #TINY-7665
- The context toolbar will no longer overlap the statusbar for toolbars using `node` or `selection` positions #TINY-7666

### Fixed
- The `editor.fire` API was incorrectly mutating the original `args` provided #TINY-3254
- Unbinding an event handler did not take effect immediately while the event was firing #TINY-7436
- Binding an event handler incorrectly took effect immediately while the event was firing #TINY-7436
- Unbinding a native event handler inside the `remove` event caused an exception that blocked editor removal #TINY-7730
- The `SetContent` event contained the incorrect `content` when using the `editor.selection.setContent()` API #TINY-3254
- The editor content could be edited after calling `setProgressState(true)` in iframe mode #TINY-7373
- Tabbing out of the editor after calling `setProgressState(true)` behaved inconsistently in iframe mode #TINY-7373
- Flash of unstyled content while loading the editor because the content CSS was loaded after the editor content was rendered #TINY-7249
- Partially transparent RGBA values provided in the `color_map` setting were given the wrong hex value #TINY-7163
- HTML comments with mismatched quotes were parsed incorrectly under certain circumstances #TINY-7589
- The editor could crash when inserting certain HTML content #TINY-7756
- Inserting certain HTML content into the editor could result in invalid HTML once parsed #TINY-7756
- Links in notification text did not show the correct mouse pointer #TINY-7661
- Using the Tab key to navigate into the editor on Microsoft Internet Explorer 11 would incorrectly focus the toolbar #TINY-3707
- The editor selection could be placed in an incorrect location when undoing or redoing changes in a document containing `contenteditable="false"` elements #TINY-7663
- Menus and context menus were not closed when clicking into a different editor #TINY-7399
- Context menus on Android were not displayed when more than one HTML element was selected #TINY-7688
- Disabled nested menu items could still be opened #TINY-7700
- The nested menu item chevron icon was not fading when the menu item was disabled #TINY-7700
- `imagetools` buttons were incorrectly enabled for remote images without `imagetools_proxy` set #TINY-7772
- Only table content would be deleted when partially selecting a table and content outside the table #TINY-6044
- The table cell selection handling was incorrect in some cases when dealing with nested tables #TINY-6298
- Removing a table row or column could result in the cursor getting placed in an invalid location #TINY-7695
- Pressing the Tab key to navigate through table cells did not skip noneditable cells #TINY-7705
- Clicking on a noneditable table cell did not show a visual selection like other noneditable elements #TINY-7724
- Some table operations would incorrectly cause table row attributes and styles to be lost #TINY-6666
- The selection was incorrectly lost when using the `mceTableCellType` and `mceTableRowType` commands #TINY-6666
- The `mceTableRowType` was reversing the order of the rows when converting multiple header rows back to body rows #TINY-6666
- The table dialog did not always respect the `table_style_with_css` option #TINY-4926
- Pasting into a table with multiple cells selected could cause the content to be pasted in the wrong location #TINY-7485
- The `TableModified` event was not fired when pasting cells into a table #TINY-6939
- The table paste column before and after icons were not flipped in RTL mode #TINY-7851
- Fixed table corruption when deleting a `contenteditable="false"` cell #TINY-7891
- The `dir` attribute was being incorrectly applied to list items #TINY-4589
- Applying selector formats would sometimes not apply the format correctly to elements in a list #TINY-7393
- For formats that specify an attribute or style that should be removed, the formatter `match` API incorrectly returned `false` #TINY-6149
- The type signature on the `formatter.matchNode` API had the wrong return type (was `boolean` but should have been `Formatter | undefined`) #TINY-6149
- The `formatter.formatChanged` API would ignore the `similar` parameter if another callback had already been registered for the same format #TINY-7713
- The `formatter.formatChanged` API would sometimes not run the callback the first time the format was removed #TINY-7713
- Base64 encoded images with spaces or line breaks in the data URI were not displayed correctly. Patch contributed by RoboBurned

### Deprecated
- The `bbcode`, `fullpage`, `legacyoutput`, and `spellchecker` plugins have been deprecated and marked for removal in the next major release #TINY-7260

## 5.8.2 - 2021-06-23

### Fixed
- Fixed an issue when pasting cells from tables containing `colgroup`s into tables without `colgroup`s #TINY-6675
- Fixed an issue that could cause an invalid toolbar button state when multiple inline editors were on a single page #TINY-6297

## 5.8.1 - 2021-05-20

### Fixed
- An unexpected exception was thrown when switching to readonly mode and adjusting the editor width #TINY-6383
- Content could be lost when the `pagebreak_split_block` setting was enabled #TINY-3388
- The `list-style-type: none;` style on nested list items was incorrectly removed when clearing formatting #TINY-6264
- URLs were not always detected when pasting over a selection. Patch contributed by jwcooper #TINY-6997
- Properties on the `OpenNotification` event were incorrectly namespaced #TINY-7486

## 5.8.0 - 2021-05-06

### Added
- Added the `PAGE_UP` and `PAGE_DOWN` key code constants to the `VK` API #TINY-4612
- The editor resize handle can now be controlled using the keyboard #TINY-4823
- Added a new `fixed_toolbar_container_target` setting which renders the toolbar in the specified `HTMLElement`. Patch contributed by pvrobays

### Improved
- The `inline_boundaries` feature now supports the `home`, `end`, `pageup`, and `pagedown` keys #TINY-4612
- Updated the `formatter.matchFormat` API to support matching formats with variables in the `classes` property #TINY-7227
- Added HTML5 `audio` and `video` elements to the default alignment formats #TINY-6633
- Added support for alpha list numbering to the list properties dialog #TINY-6891

### Changed
- Updated the `image` dialog to display the class list dropdown as full-width if the caption checkbox is not present #TINY-6400
- Renamed the "H Align" and "V Align" input labels in the Table Cell Properties dialog to "Horizontal align" and "Vertical align" respectively #TINY-7285

### Deprecated
- The undocumented `setIconStroke` Split Toolbar Button API has been deprecated and will be removed in a future release #TINY-3551

### Fixed
- Fixed a bug where it wasn't possible to align nested list items #TINY-6567
- The RGB fields in the color picker dialog were not staying in sync with the color palette and hue slider #TINY-6952
- The color preview box in the color picker dialog was not correctly displaying the saturation and value of the chosen color #TINY-6952
- The color picker dialog will now show an alert if it is submitted with an invalid hex color code #TINY-2814
- Fixed a bug where the `TableModified` event was not fired when adding a table row with the Tab key #TINY-7006
- Added missing `images_file_types` setting to the exported TypeScript types #GH-6607
- Fixed a bug where lists pasted from Word with Roman numeral markers were not displayed correctly. Patch contributed by aautio #GH-6620
- The `editor.insertContent` API was incorrectly handling nested `span` elements with matching styles #TINY-6263
- The HTML5 `small` element could not be removed when clearing text formatting #TINY-6633
- The Oxide button text transform variable was incorrectly using `capitalize` instead of `none`. Patch contributed by dakur #GH-6341
- Fix dialog button text that was using title-style capitalization #TINY-6816
- Table plugin could perform operations on tables containing the inline editor #TINY-6625
- Fixed Tab key navigation inside table cells with a ranged selection #TINY-6638
- The foreground and background toolbar button color indicator is no longer blurry #TINY-3551
- Fixed a regression in the `tinymce.create()` API that caused issues when multiple objects were created #TINY-7358
- Fixed the `LineHeight` command causing the `change` event to be fired inconsistently #TINY-7048

## 5.7.1 - 2021-03-17

### Fixed
- Fixed the `help` dialog incorrectly linking to the changelog of TinyMCE 4 instead of TinyMCE 5 #TINY-7031
- Fixed a bug where error messages were displayed incorrectly in the image dialog #TINY-7099
- Fixed an issue where URLs were not correctly filtered in some cases #TINY-7025
- Fixed a bug where context menu items with names that contained uppercase characters were not displayed #TINY-7072
- Fixed context menu items lacking support for the `disabled` and `shortcut` properties #TINY-7073
- Fixed a regression where the width and height were incorrectly set when embedding content using the `media` dialog #TINY-7074

## 5.7.0 - 2021-02-10

### Added
- Added IPv6 address support to the URI API. Patch contributed by dev7355608 #GH-4409
- Added new `structure` and `style` properties to the `TableModified` event to indicate what kinds of modifications were made #TINY-6643
- Added `video` and `audio` live embed support for the `media` plugin #TINY-6229
- Added the ability to resize `video` and `iframe` media elements #TINY-6229
- Added a new `font_css` setting for adding fonts to both the editor and the parent document #TINY-6199
- Added a new `ImageUploader` API to simplify uploading image data to the configured `images_upload_url` or `images_upload_handler` #TINY-4601
- Added an Oxide variable to define the container background color in fullscreen mode #TINY-6903
- Added Oxide variables for setting the toolbar background colors for inline and sticky toolbars #TINY-6009
- Added a new `AfterProgressState` event that is fired after `editor.setProgressState` calls complete #TINY-6686
- Added support for `table_column_resizing` when inserting or deleting columns #TINY-6711

### Changed
- Changed table and table column copy behavior to retain an appropriate width when pasted #TINY-6664
- Changed the `lists` plugin to apply list styles to all text blocks within a selection #TINY-3755
- Changed the `advlist` plugin to log a console error message when the `list` plugin isn't enabled #TINY-6585
- Changed the z-index of the `setProgressState(true)` throbber so it does not hide notifications #TINY-6686
- Changed the type signature for `editor.selection.getRng()` incorrectly returning `null` #TINY-6843
- Changed some `SaxParser` regular expressions to improve performance #TINY-6823
- Changed `editor.setProgressState(true)` to close any open popups #TINY-6686

### Fixed
- Fixed `codesample` highlighting performance issues for some languages #TINY-6996
- Fixed an issue where cell widths were lost when merging table cells #TINY-6901
- Fixed `col` elements incorrectly transformed to `th` elements when converting columns to header columns #TINY-6715
- Fixed a number of table operations not working when selecting 2 table cells on Mozilla Firefox #TINY-3897
- Fixed a memory leak by backporting an upstream Sizzle fix #TINY-6859
- Fixed table `width` style was removed when copying #TINY-6664
- Fixed focus lost while typing in the `charmap` or `emoticons` dialogs when the editor is rendered in a shadow root #TINY-6904
- Fixed corruption of base64 URLs used in style attributes when parsing HTML #TINY-6828
- Fixed the order of CSS precedence of `content_style` and `content_css` in the `preview` and `template` plugins. `content_style` now has precedence #TINY-6529
- Fixed an issue where the image dialog tried to calculate image dimensions for an empty image URL #TINY-6611
- Fixed an issue where `scope` attributes on table cells would not change as expected when merging or unmerging cells #TINY-6486
- Fixed the plugin documentation links in the `help` plugin #DOC-703
- Fixed events bound using `DOMUtils` not returning the correct result for `isDefaultPrevented` in some cases #TINY-6834
- Fixed the "Dropped file type is not supported" notification incorrectly showing when using an inline editor #TINY-6834
- Fixed an issue with external styles bleeding into TinyMCE #TINY-6735
- Fixed an issue where parsing malformed comments could cause an infinite loop #TINY-6864
- Fixed incorrect return types on `editor.selection.moveToBookmark` #TINY-6504
- Fixed the type signature for `editor.selection.setCursorLocation()` incorrectly allowing a node with no `offset` #TINY-6843
- Fixed incorrect behavior when editor is destroyed while loading stylesheets #INT-2282
- Fixed figure elements incorrectly splitting from a valid parent element when editing the image within #TINY-6592
- Fixed inserting multiple rows or columns in a table cloning from the incorrect source row or column #TINY-6906
- Fixed an issue where new lines were not scrolled into view when pressing Shift+Enter or Shift+Return #TINY-6964
- Fixed an issue where list elements would not be removed when outdenting using the Enter or Return key #TINY-5974
- Fixed an issue where file extensions with uppercase characters were treated as invalid #TINY-6940
- Fixed dialog block messages were not passed through TinyMCE's translation system #TINY-6971

## 5.6.2 - 2020-12-08

### Fixed
- Fixed a UI rendering regression when the document body is using `display: flex` #TINY-6783

## 5.6.1 - 2020-11-25

### Fixed
- Fixed the `mceTableRowType` and `mceTableCellType` commands were not firing the `newCell` event #TINY-6692
- Fixed the HTML5 `s` element was not recognized when editing or clearing text formatting #TINY-6681
- Fixed an issue where copying and pasting table columns resulted in invalid HTML when using colgroups #TINY-6684
- Fixed an issue where the toolbar would render with the wrong width for inline editors in some situations #TINY-6683

## 5.6.0 - 2020-11-18

### Added
- Added new `BeforeOpenNotification` and `OpenNotification` events which allow internal notifications to be captured and modified before display #TINY-6528
- Added support for `block` and `unblock` methods on inline dialogs #TINY-6487
- Added new `TableModified` event which is fired whenever changes are made to a table #TINY-6629
- Added new `images_file_types` setting to determine which image file formats will be automatically processed into `img` tags on paste when using the `paste` plugin #TINY-6306
- Added support for `images_file_types` setting in the image file uploader to determine which image file extensions are valid for upload #TINY-6224
- Added new `format_empty_lines` setting to control if empty lines are formatted in a ranged selection #TINY-6483
- Added template support to the `autocompleter` for customizing the autocompleter items #TINY-6505
- Added new user interface `enable`, `disable`, and `isDisabled` methods #TINY-6397
- Added new `closest` formatter API to get the closest matching selection format from a set of formats #TINY-6479
- Added new `emojiimages` emoticons database that uses the twemoji CDN by default #TINY-6021
- Added new `emoticons_database` setting to configure which emoji database to use #TINY-6021
- Added new `name` field to the `style_formats` setting object to enable specifying a name for the format #TINY-4239

### Changed
- Changed `readonly` mode to allow hyperlinks to be clickable #TINY-6248

### Fixed
- Fixed the `change` event not firing after a successful image upload #TINY-6586
- Fixed the type signature for the `entity_encoding` setting not accepting delimited lists #TINY-6648
- Fixed layout issues when empty `tr` elements were incorrectly removed from tables #TINY-4679
- Fixed image file extensions lost when uploading an image with an alternative extension, such as `.jfif` #TINY-6622
- Fixed a security issue where URLs in attributes weren't correctly sanitized #TINY-6518
- Fixed `DOMUtils.getParents` incorrectly including the shadow root in the array of elements returned #TINY-6540
- Fixed an issue where the root document could be scrolled while an editor dialog was open inside a shadow root #TINY-6363
- Fixed `getContent` with text format returning a new line when the editor is empty #TINY-6281
- Fixed table column and row resizers not respecting the `data-mce-resize` attribute #TINY-6600
- Fixed inserting a table via the `mceInsertTable` command incorrectly creating 2 undo levels #TINY-6656
- Fixed nested tables with `colgroup` elements incorrectly always resizing the inner table #TINY-6623
- Fixed the `visualchars` plugin causing the editor to steal focus when initialized #TINY-6282
- Fixed `fullpage` plugin altering text content in `editor.getContent()` #TINY-6541
- Fixed `fullscreen` plugin not working correctly with multiple editors and shadow DOM #TINY-6280
- Fixed font size keywords such as `medium` not displaying correctly in font size menus #TINY-6291
- Fixed an issue where some attributes in table cells were not copied over to new rows or columns #TINY-6485
- Fixed incorrectly removing formatting on adjacent spaces when removing formatting on a ranged selection #TINY-6268
- Fixed the `Cut` menu item not working in the latest version of Mozilla Firefox #TINY-6615
- Fixed some incorrect types in the new TypeScript declaration file #TINY-6413
- Fixed a regression where a fake offscreen selection element was incorrectly created for the editor root node #TINY-6555
- Fixed an issue where menus would incorrectly collapse in small containers #TINY-3321
- Fixed an issue where only one table column at a time could be converted to a header #TINY-6326
- Fixed some minor memory leaks that prevented garbage collection for editor instances #TINY-6570
- Fixed resizing a `responsive` table not working when using the column resize handles #TINY-6601
- Fixed incorrectly calculating table `col` widths when resizing responsive tables #TINY-6646
- Fixed an issue where spaces were not preserved in pre-blocks when getting text content #TINY-6448
- Fixed a regression that caused the selection to be difficult to see in tables with backgrounds #TINY-6495
- Fixed content pasted multiple times in the editor when using Microsoft Internet Explorer 11. Patch contributed by mattford #GH-4905

## 5.5.1 - 2020-10-01

### Fixed
- Fixed pressing the down key near the end of a document incorrectly raising an exception #TINY-6471
- Fixed incorrect Typescript types for the `Tools` API #TINY-6475

## 5.5.0 - 2020-09-29

### Added
- Added a TypeScript declaration file to the bundle output for TinyMCE core #TINY-3785
- Added new `table_column_resizing` setting to control how table columns are resized when using the resize bars #TINY-6001
- Added the ability to remove images on a failed upload using the `images_upload_handler` failure callback #TINY-6011
- Added `hasPlugin` function to the editor API to determine if a plugin exists or not #TINY-766
- Added new `ToggleToolbarDrawer` command and query state handler to allow the toolbar drawer to be programmatically toggled and the toggle state to be checked #TINY-6032
- Added the ability to use `colgroup` elements in tables #TINY-6050
- Added a new setting `table_use_colgroups` for toggling whether colgroups are used in new tables #TINY-6050
- Added the ability to delete and navigate HTML media elements without the `media` plugin #TINY-4211
- Added `fullscreen_native` setting to the `fullscreen` plugin to enable use of the entire monitor #TINY-6284
- Added table related oxide variables to the Style API for more granular control over table cell selection appearance #TINY-6311
- Added new `toolbar_persist` setting to control the visibility of the inline toolbar #TINY-4847
- Added new APIs to allow for programmatic control of the inline toolbar visibility #TINY-4847
- Added the `origin` property to the `ObjectResized` and `ObjectResizeStart` events, to specify which handle the resize was performed on #TINY-6242
- Added new StyleSheetLoader `unload` and `unloadAll` APIs to allow loaded stylesheets to be removed #TINY-3926
- Added the `LineHeight` query command and action to the editor #TINY-4843
- Added the `lineheight` toolbar and menu items, and added `lineheight` to the default format menu #TINY-4843
- Added a new `contextmenu_avoid_overlap` setting to allow context menus to avoid overlapping matched nodes #TINY-6036
- Added new listbox dialog UI component for rendering a dropdown that allows nested options #TINY-2236
- Added back the ability to use nested items in the `image_class_list`, `link_class_list`, `link_list`, `table_class_list`, `table_cell_class_list`, and `table_row_class_list` settings #TINY-2236

### Changed
- Changed how CSS manipulates table cells when selecting multiple cells to achieve a semi-transparent selection #TINY-6311
- Changed the `target` property on fired events to use the native event target. The original target for an open shadow root can be obtained using `event.getComposedPath()` #TINY-6128
- Changed the editor to clean-up loaded CSS stylesheets when all editors using the stylesheet have been removed #TINY-3926
- Changed `imagetools` context menu icon for accessing the `image` dialog to use the `image` icon #TINY-4141
- Changed the `editor.insertContent()` and `editor.selection.setContent()` APIs to retain leading and trailing whitespace #TINY-5966
- Changed the `table` plugin `Column` menu to include the cut, copy and paste column menu items #TINY-6374
- Changed the default table styles in the content CSS files to better support the styling options available in the `table` dialog #TINY-6179

### Deprecated
- Deprecated the `Env.experimentalShadowDom` flag #TINY-6128

### Fixed
- Fixed tables with no borders displaying with the default border styles in the `preview` dialog #TINY-6179
- Fixed loss of whitespace when inserting content after a non-breaking space #TINY-5966
- Fixed the `event.getComposedPath()` function throwing an exception for events fired from the editor #TINY-6128
- Fixed notifications not appearing when the editor is within a ShadowRoot #TINY-6354
- Fixed focus issues with inline dialogs when the editor is within a ShadowRoot #TINY-6360
- Fixed the `template` plugin previews missing some content styles #TINY-6115
- Fixed the `media` plugin not saving the alternative source url in some situations #TINY-4113
- Fixed an issue where column resizing using the resize bars was inconsistent between fixed and relative table widths #TINY-6001
- Fixed an issue where dragging and dropping within a table would select table cells #TINY-5950
- Fixed up and down keyboard navigation not working for inline `contenteditable="false"` elements #TINY-6226
- Fixed dialog not retrieving `close` icon from icon pack #TINY-6445
- Fixed the `unlink` toolbar button not working when selecting multiple links #TINY-4867
- Fixed the `link` dialog not showing the "Text to display" field in some valid cases #TINY-5205
- Fixed the `DOMUtils.split()` API incorrectly removing some content #TINY-6294
- Fixed pressing the escape key not focusing the editor when using multiple toolbars #TINY-6230
- Fixed the `dirty` flag not being correctly set during an `AddUndo` event #TINY-4707
- Fixed `editor.selection.setCursorLocation` incorrectly placing the cursor outside `pre` elements in some circumstances #TINY-4058
- Fixed an exception being thrown when pressing the enter key inside pre elements while `br_in_pre` setting is false #TINY-4058

## 5.4.2 - 2020-08-17

### Fixed
- Fixed the editor not resizing when resizing the browser window in fullscreen mode #TINY-3511
- Fixed clicking on notifications causing inline editors to hide #TINY-6058
- Fixed an issue where link URLs could not be deleted or edited in the link dialog in some cases #TINY-4706
- Fixed a regression where setting the `anchor_top` or `anchor_bottom` options to `false` was not working #TINY-6256
- Fixed the `anchor` plugin not supporting the `allow_html_in_named_anchor` option #TINY-6236
- Fixed an exception thrown when removing inline formats that contained additional styles or classes #TINY-6288
- Fixed an exception thrown when positioning the context toolbar on Internet Explorer 11 in some edge cases #TINY-6271
- Fixed inline formats not removed when more than one `removeformat` format rule existed #TINY-6216
- Fixed an issue where spaces were sometimes removed when removing formating on nearby text #TINY-6251
- Fixed the list toolbar buttons not showing as active when a list is selected #TINY-6286
- Fixed an issue where the UI would sometimes not be shown or hidden when calling the show or hide API methods on the editor #TINY-6048
- Fixed the list type style not retained when copying list items #TINY-6289
- Fixed the Paste plugin converting tabs in plain text to a single space character. A `paste_tab_spaces` option has been included for setting the number of spaces used to replace a tab character #TINY-6237

## 5.4.1 - 2020-07-08

### Fixed
- Fixed the Search and Replace plugin incorrectly including zero-width caret characters in search results #TINY-4599
- Fixed dragging and dropping unsupported files navigating the browser away from the editor #TINY-6027
- Fixed undo levels not created on browser handled drop or paste events #TINY-6027
- Fixed content in an iframe element parsing as DOM elements instead of text content #TINY-5943
- Fixed Oxide checklist styles not showing when printing #TINY-5139
- Fixed bug with `scope` attribute not being added to the cells of header rows #TINY-6206

## 5.4.0 - 2020-06-30

### Added
- Added keyboard navigation support to menus and toolbars when the editor is in a ShadowRoot #TINY-6152
- Added the ability for menus to be clicked when the editor is in an open shadow root #TINY-6091
- Added the `Editor.ui.styleSheetLoader` API for loading stylesheets within the Document or ShadowRoot containing the editor UI #TINY-6089
- Added the `StyleSheetLoader` module to the public API #TINY-6100
- Added Oxide variables for styling the `select` element and headings in dialog content #TINY-6070
- Added icons for `table` column and row cut, copy, and paste toolbar buttons #TINY-6062
- Added all `table` menu items to the UI registry, so they can be used by name in other menus #TINY-4866
- Added new `mceTableApplyCellStyle` command to the `table` plugin #TINY-6004
- Added new `table` cut, copy, and paste column editor commands and menu items #TINY-6006
- Added font related Oxide variables for secondary buttons, allowing for custom styling #TINY-6061
- Added new `table_header_type` setting to control how table header rows are structured #TINY-6007
- Added new `table_sizing_mode` setting to replace the `table_responsive_width` setting, which has now been deprecated #TINY-6051
- Added new `mceTableSizingMode` command for changing the sizing mode of a table #TINY-6000
- Added new `mceTableRowType`, `mceTableColType`, and `mceTableCellType` commands and value queries #TINY-6150

### Changed
- Changed `advlist` toolbar buttons to only show a dropdown list if there is more than one option #TINY-3194
- Changed `mceInsertTable` command and `insertTable` API method to take optional header rows and columns arguments #TINY-6012
- Changed stylesheet loading, so that UI skin stylesheets can load in a ShadowRoot if required #TINY-6089
- Changed the DOM location of menus so that they display correctly when the editor is in a ShadowRoot #TINY-6093
- Changed the table plugin to correctly detect all valid header row structures #TINY-6007

### Fixed
- Fixed tables with no defined width being converted to a `fixed` width table when modifying the table #TINY-6051
- Fixed the `autosave` `isEmpty` API incorrectly detecting non-empty content as empty #TINY-5953
- Fixed table `Paste row after` and `Paste row before` menu items not disabled when nothing was available to paste #TINY-6006
- Fixed a selection performance issue with large tables on Microsoft Internet Explorer and Edge #TINY-6057
- Fixed filters for screening commands from the undo stack to be case-insensitive #TINY-5946
- Fixed `fullscreen` plugin now removes all classes when the editor is closed #TINY-4048
- Fixed handling of mixed-case icon identifiers (names) for UI elements #TINY-3854
- Fixed leading and trailing spaces lost when using `editor.selection.getContent({ format: 'text' })` #TINY-5986
- Fixed an issue where changing the URL with the quicklink toolbar caused unexpected undo behavior #TINY-5952
- Fixed an issue where removing formatting within a table cell would cause Internet Explorer 11 to scroll to the end of the table #TINY-6049
- Fixed an issue where the `allow_html_data_urls` setting was not correctly applied #TINY-5951
- Fixed the `autolink` feature so that it no longer treats a string with multiple "@" characters as an email address #TINY-4773
- Fixed an issue where removing the editor would leave unexpected attributes on the target element #TINY-4001
- Fixed the `link` plugin now suggest `mailto:` when the text contains an '@' and no slashes (`/`) #TINY-5941
- Fixed the `valid_children` check of custom elements now allows a wider range of characters in names #TINY-5971

## 5.3.2 - 2020-06-10

### Fixed
- Fixed a regression introduced in 5.3.0, where `images_dataimg_filter` was no-longer called #TINY-6086

## 5.3.1 - 2020-05-27

### Fixed
- Fixed the image upload error alert also incorrectly closing the image dialog #TINY-6020
- Fixed editor content scrolling incorrectly on focus in Firefox by reverting default content CSS html and body heights added in 5.3.0 #TINY-6019

## 5.3.0 - 2020-05-21

### Added
- Added html and body height styles to the default oxide content CSS #TINY-5978
- Added `uploadUri` and `blobInfo` to the data returned by `editor.uploadImages()` #TINY-4579
- Added a new function to the `BlobCache` API to lookup a blob based on the base64 data and mime type #TINY-5988
- Added the ability to search and replace within a selection #TINY-4549
- Added the ability to set the list start position for ordered lists and added new `lists` context menu item #TINY-3915
- Added `icon` as an optional config option to the toggle menu item API #TINY-3345
- Added `auto` mode for `toolbar_location` which positions the toolbar and menu bar at the bottom if there is no space at the top #TINY-3161

### Changed
- Changed the default `toolbar_location` to `auto` #TINY-3161
- Changed toggle menu items and choice menu items to have a dedicated icon with the checkmark displayed on the far right side of the menu item #TINY-3345
- Changed the `link`, `image`, and `paste` plugins to use Promises to reduce the bundle size #TINY-4710
- Changed the default icons to be lazy loaded during initialization #TINY-4729
- Changed the parsing of content so base64 encoded urls are converted to blob urls #TINY-4727
- Changed context toolbars so they concatenate when more than one is suitable for the current selection #TINY-4495
- Changed inline style element formats (strong, b, em, i, u, strike) to convert to a span on format removal if a `style` or `class` attribute is present #TINY-4741

### Fixed
- Fixed the `selection.setContent()` API not running parser filters #TINY-4002
- Fixed formats incorrectly applied or removed when table cells were selected #TINY-4709
- Fixed the `quickimage` button not restricting the file types to images #TINY-4715
- Fixed search and replace ignoring text in nested contenteditable elements #TINY-5967
- Fixed resize handlers displaying in the wrong location sometimes for remote images #TINY-4732
- Fixed table picker breaking in Firefox on low zoom levels #TINY-4728
- Fixed issue with loading or pasting contents with large base64 encoded images on Safari #TINY-4715
- Fixed supplementary special characters being truncated when inserted into the editor. Patch contributed by mlitwin. #TINY-4791
- Fixed toolbar buttons not set to disabled when the editor is in readonly mode #TINY-4592
- Fixed the editor selection incorrectly changing when removing caret format containers #TINY-3438
- Fixed bug where title, width, and height would be set to empty string values when updating an image and removing those attributes using the image dialog #TINY-4786
- Fixed `ObjectResized` event firing when an object wasn't resized #TINY-4161
- Fixed `ObjectResized` and `ObjectResizeStart` events incorrectly fired when adding or removing table rows and columns #TINY-4829
- Fixed the placeholder not hiding when pasting content into the editor #TINY-4828
- Fixed an issue where the editor would fail to load if local storage was disabled #TINY-5935
- Fixed an issue where an uploaded image would reuse a cached image with a different mime type #TINY-5988
- Fixed bug where toolbars and dialogs would not show if the body element was replaced (e.g. with Turbolinks). Patch contributed by spohlenz #GH-5653
- Fixed an issue where multiple formats would be removed when removing a single format at the end of lines or on empty lines #TINY-1170
- Fixed zero-width spaces incorrectly included in the `wordcount` plugin character count #TINY-5991
- Fixed a regression introduced in 5.2.0 whereby the desktop `toolbar_mode` setting would incorrectly override the mobile default setting #TINY-5998
- Fixed an issue where deleting all content in a single cell table would delete the entire table #TINY-1044

## 5.2.2 - 2020-04-23

### Fixed
- Fixed an issue where anchors could not be inserted on empty lines #TINY-2788
- Fixed text decorations (underline, strikethrough) not consistently inheriting the text color #TINY-4757
- Fixed `format` menu alignment buttons inconsistently applying to images #TINY-4057
- Fixed the floating toolbar drawer height collapsing when the editor is rendered in modal dialogs or floating containers #TINY-4837
- Fixed `media` embed content not processing safely in some cases #TINY-4857

## 5.2.1 - 2020-03-25

### Fixed
- Fixed the "is decorative" checkbox in the image dialog clearing after certain dialog events #FOAM-11
- Fixed possible uncaught exception when a `style` attribute is removed using a content filter on `setContent` #TINY-4742
- Fixed the table selection not functioning correctly in Microsoft Edge 44 or higher #TINY-3862
- Fixed the table resize handles not functioning correctly in Microsoft Edge 44 or higher #TINY-4160
- Fixed the floating toolbar drawer disconnecting from the toolbar when adding content in inline mode #TINY-4725 #TINY-4765
- Fixed `readonly` mode not returning the appropriate boolean value #TINY-3948
- Fixed the `forced_root_block_attrs` setting not applying attributes to new blocks consistently #TINY-4564
- Fixed the editor incorrectly stealing focus during initialization in Microsoft Internet Explorer #TINY-4697
- Fixed dialogs stealing focus when opening an alert or confirm dialog using an `onAction` callback #TINY-4014
- Fixed inline dialogs incorrectly closing when clicking on an opened alert or confirm dialog #TINY-4012
- Fixed the context toolbar overlapping the menu bar and toolbar #TINY-4586
- Fixed notification and inline dialog positioning issues when using `toolbar_location: 'bottom'` #TINY-4586
- Fixed the `colorinput` popup appearing offscreen on mobile devices #TINY-4711
- Fixed special characters not being found when searching by "whole words only" #TINY-4522
- Fixed an issue where dragging images could cause them to be duplicated #TINY-4195
- Fixed context toolbars activating without the editor having focus #TINY-4754
- Fixed an issue where removing the background color of text did not always work #TINY-4770
- Fixed an issue where new rows and columns in a table did not retain the style of the previous row or column #TINY-4788

## 5.2.0 - 2020-02-13

### Added
- Added the ability to apply formats to spaces #TINY-4200
- Added new `toolbar_location` setting to allow for positioning the menu and toolbar at the bottom of the editor #TINY-4210
- Added new `toolbar_groups` setting to allow a custom floating toolbar group to be added to the toolbar when using `floating` toolbar mode #TINY-4229
- Added new `link_default_protocol` setting to `link` and `autolink` plugin to allow a protocol to be used by default #TINY-3328
- Added new `placeholder` setting to allow a placeholder to be shown when the editor is empty #TINY-3917
- Added new `tinymce.dom.TextSeeker` API to allow searching text across different DOM nodes #TINY-4200
- Added a drop shadow below the toolbar while in sticky mode and introduced Oxide variables to customize it when creating a custom skin #TINY-4343
- Added `quickbars_image_toolbar` setting to allow for the image quickbar to be turned off #TINY-4398
- Added iframe and img `loading` attribute to the default schema. Patch contributed by ataylor32. #GH-5112
- Added new `getNodeFilters`/`getAttributeFilters` functions to the `editor.serializer` instance #TINY-4344
- Added new `a11y_advanced_options` setting to allow additional accessibility options to be added #FOAM-11
- Added new accessibility options and behaviours to the image dialog using `a11y_advanced_options` #FOAM-11
- Added the ability to use the window `PrismJS` instance for the `codesample` plugin instead of the bundled version to allow for styling custom languages #TINY-4504
- Added error message events that fire when a resource loading error occurs #TINY-4509

### Changed
- Changed the default schema to disallow `onchange` for select elements #TINY-4614
- Changed default `toolbar_mode` value from false to `wrap`. The value false has been deprecated #TINY-4617
- Changed `toolbar_drawer` setting to `toolbar_mode`. `toolbar_drawer` has been deprecated #TINY-4416
- Changed iframe mode to set selection on content init if selection doesn't exist #TINY-4139
- Changed table related icons to align them with the visual style of the other icons #TINY-4341
- Changed and improved the visual appearance of the color input field #TINY-2917
- Changed fake caret container to use `forced_root_block` when possible #TINY-4190
- Changed the `requireLangPack` API to wait until the plugin has been loaded before loading the language pack #TINY-3716
- Changed the formatter so `style_formats` are registered before the initial content is loaded into the editor #TINY-4238
- Changed media plugin to use https protocol for media urls by default #TINY-4577
- Changed the parser to treat CDATA nodes as bogus HTML comments to match the HTML parsing spec. A new `preserve_cdata` setting has been added to preserve CDATA nodes if required #TINY-4625

### Fixed
- Fixed incorrect parsing of malformed/bogus HTML comments #TINY-4625
- Fixed `quickbars` selection toolbar appearing on non-editable elements #TINY-4359
- Fixed bug with alignment toolbar buttons sometimes not changing state correctly #TINY-4139
- Fixed the `codesample` toolbar button not toggling when selecting code samples other than HTML #TINY-4504
- Fixed content incorrectly scrolling to the top or bottom when pressing enter if when the content was already in view #TINY-4162
- Fixed `scrollIntoView` potentially hiding elements behind the toolbar #TINY-4162
- Fixed editor not respecting the `resize_img_proportional` setting due to legacy code #TINY-4236
- Fixed flickering floating toolbar drawer in inline mode #TINY-4210
- Fixed an issue where the template plugin dialog would be indefinitely blocked on a failed template load #TINY-2766
- Fixed the `mscontrolselect` event not being unbound on IE/Edge #TINY-4196
- Fixed Confirm dialog footer buttons so only the "Yes" button is highlighted #TINY-4310
- Fixed `file_picker_callback` functionality for Image, Link and Media plugins #TINY-4163
- Fixed issue where floating toolbar drawer sometimes would break if the editor is resized while the drawer is open #TINY-4439
- Fixed incorrect `external_plugins` loading error message #TINY-4503
- Fixed resize handler was not hidden for ARIA purposes. Patch contributed by Parent5446. #GH-5195
- Fixed an issue where content could be lost if a misspelled word was selected and spellchecking was disabled #TINY-3899
- Fixed validation errors in the CSS where certain properties had the wrong default value #TINY-4491
- Fixed an issue where forced root block attributes were not applied when removing a list #TINY-4272
- Fixed an issue where the element path isn't being cleared when there are no parents #TINY-4412
- Fixed an issue where width and height in svg icons containing `rect` elements were overridden by the CSS reset #TINY-4408
- Fixed an issue where uploading images with `images_reuse_filename` enabled and that included a query parameter would generate an invalid URL #TINY-4638
- Fixed the `closeButton` property not working when opening notifications #TINY-4674
- Fixed keyboard flicker when opening a context menu on mobile #TINY-4540
- Fixed issue where plus icon svg contained strokes #TINY-4681

## 5.1.6 - 2020-01-28

### Fixed
- Fixed `readonly` mode not blocking all clicked links #TINY-4572
- Fixed legacy font sizes being calculated inconsistently for the `FontSize` query command value #TINY-4555
- Fixed changing a tables row from `Header` to `Body` incorrectly moving the row to the bottom of the table #TINY-4593
- Fixed the context menu not showing in certain cases with hybrid devices #TINY-4569
- Fixed the context menu opening in the wrong location when the target is the editor body #TINY-4568
- Fixed the `image` plugin not respecting the `automatic_uploads` setting when uploading local images #TINY-4287
- Fixed security issue related to parsing HTML comments and CDATA #TINY-4544

## 5.1.5 - 2019-12-19

### Fixed
- Fixed the UI not working with hybrid devices that accept both touch and mouse events #TNY-4521
- Fixed the `charmap` dialog initially focusing the first tab of the dialog instead of the search input field #TINY-4342
- Fixed an exception being raised when inserting content if the caret was directly before or after a `contenteditable="false"` element #TINY-4528
- Fixed a bug with pasting image URLs when paste as text is enabled #TINY-4523

## 5.1.4 - 2019-12-11

### Fixed
- Fixed dialog contents disappearing when clicking a checkbox for right-to-left languages #TINY-4518
- Fixed the `legacyoutput` plugin registering legacy formats after editor initialization, causing legacy content to be stripped on the initial load #TINY-4447
- Fixed search and replace not cycling through results when searching using special characters #TINY-4506
- Fixed the `visualchars` plugin converting HTML-like text to DOM elements in certain cases #TINY-4507
- Fixed an issue with the `paste` plugin not sanitizing content in some cases #TINY-4510
- Fixed HTML comments incorrectly being parsed in certain cases #TINY-4511

## 5.1.3 - 2019-12-04

### Fixed
- Fixed sticky toolbar not undocking when fullscreen mode is activated #TINY-4390
- Fixed the "Current Window" target not applying when updating links using the link dialog #TINY-4063
- Fixed disabled menu items not highlighting when focused #TINY-4339
- Fixed touch events passing through dialog collection items to the content underneath on Android devices #TINY-4431
- Fixed keyboard navigation of the Help dialog's Keyboard Navigation tab #TINY-4391
- Fixed search and replace dialog disappearing when finding offscreen matches on iOS devices #TINY-4350
- Fixed performance issues where sticky toolbar was jumping while scrolling on slower browsers #TINY-4475

## 5.1.2 - 2019-11-19

### Fixed
- Fixed desktop touch devices using `mobile` configuration overrides #TINY-4345
- Fixed unable to disable the new scrolling toolbar feature #TINY-4345
- Fixed touch events passing through any pop-up items to the content underneath on Android devices #TINY-4367
- Fixed the table selector handles throwing JavaScript exceptions for non-table selections #TINY-4338
- Fixed `cut` operations not removing selected content on Android devices when the `paste` plugin is enabled #TINY-4362
- Fixed inline toolbar not constrained to the window width by default #TINY-4314
- Fixed context toolbar split button chevrons pointing right when they should be pointing down #TINY-4257
- Fixed unable to access the dialog footer in tabbed dialogs on small screens #TINY-4360
- Fixed mobile table selectors were hard to select with touch by increasing the size #TINY-4366
- Fixed mobile table selectors moving when moving outside the editor #TINY-4366
- Fixed inline toolbars collapsing when using sliding toolbars #TINY-4389
- Fixed block textpatterns not treating NBSPs as spaces #TINY-4378
- Fixed backspace not merging blocks when the last element in the preceding block was a `contenteditable="false"` element #TINY-4235
- Fixed toolbar buttons that only contain text labels overlapping on mobile devices #TINY-4395
- Fixed quickbars quickimage picker not working on mobile #TINY-4377
- Fixed fullscreen not resizing in an iOS WKWebView component #TINY-4413

## 5.1.1 - 2019-10-28

### Fixed
- Fixed font formats containing spaces being wrapped in `&quot;` entities instead of single quotes #TINY-4275
- Fixed alert and confirm dialogs losing focus when clicked #TINY-4248
- Fixed clicking outside a modal dialog focusing on the document body #TINY-4249
- Fixed the context toolbar not hiding when scrolled out of view #TINY-4265

## 5.1.0 - 2019-10-17

### Added
- Added touch selector handles for table selections on touch devices #TINY-4097
- Added border width field to Table Cell dialog #TINY-4028
- Added touch event listener to media plugin to make embeds playable #TINY-4093
- Added oxide styling options to notifications and tweaked the default variables #TINY-4153
- Added additional padding to split button chevrons on touch devices, to make them easier to interact with #TINY-4223
- Added new platform detection functions to `Env` and deprecated older detection properties #TINY-4184
- Added `inputMode` config field to specify inputmode attribute of `input` dialog components #TINY-4062
- Added new `inputMode` property to relevant plugins/dialogs #TINY-4102
- Added new `toolbar_sticky` setting to allow the iframe menubar/toolbar to stick to the top of the window when scrolling #TINY-3982

### Changed
- Changed default setting for `toolbar_drawer` to `floating` #TINY-3634
- Changed mobile phones to use the `silver` theme by default #TINY-3634
- Changed some editor settings to default to `false` on touch devices:
  - `menubar`(phones only) #TINY-4077
  - `table_grid` #TINY-4075
  - `resize` #TINY-4157
  - `object_resizing` #TINY-4157
- Changed toolbars and context toolbars to sidescroll on mobile #TINY-3894 #TINY-4107
- Changed context menus to render as horizontal menus on touch devices #TINY-4107
- Changed the editor to use the `VisualViewport` API of the browser where possible #TINY-4078
- Changed visualblocks toolbar button icon and renamed `paragraph` icon to `visualchars` #TINY-4074
- Changed Oxide default for `@toolbar-button-chevron-color` to follow toolbar button icon color #TINY-4153
- Changed the `urlinput` dialog component to use the `url` type attribute #TINY-4102

### Fixed
- Fixed Safari desktop visual viewport fires resize on fullscreen breaking the restore function #TINY-3976
- Fixed scroll issues on mobile devices #TINY-3976
- Fixed context toolbar unable to refresh position on iOS12 #TINY-4107
- Fixed ctrl+left click not opening links on readonly mode and the preview dialog #TINY-4138
- Fixed Slider UI component not firing `onChange` event on touch devices #TINY-4092
- Fixed notifications overlapping instead of stacking #TINY-3478
- Fixed inline dialogs positioning incorrectly when the page is scrolled #TINY-4018
- Fixed inline dialogs and menus not repositioning when resizing #TINY-3227
- Fixed inline toolbar incorrectly stretching to the full width when a width value was provided #TINY-4066
- Fixed menu chevrons color to follow the menu text color #TINY-4153
- Fixed table menu selection grid from staying black when using dark skins, now follows border color #TINY-4153
- Fixed Oxide using the wrong text color variable for menubar button focused state #TINY-4146
- Fixed the autoresize plugin not keeping the selection in view when resizing #TINY-4094
- Fixed textpattern plugin throwing exceptions when using `forced_root_block: false` #TINY-4172
- Fixed missing CSS fill styles for toolbar button icon active state #TINY-4147
- Fixed an issue where the editor selection could end up inside a short ended element (such as `br`) #TINY-3999
- Fixed browser selection being lost in inline mode when opening split dropdowns #TINY-4197
- Fixed backspace throwing an exception when using `forced_root_block: false` #TINY-4099
- Fixed floating toolbar drawer expanding outside the bounds of the editor #TINY-3941
- Fixed the autocompleter not activating immediately after a `br` or `contenteditable=false` element #TINY-4194
- Fixed an issue where the autocompleter would incorrectly close on IE 11 in certain edge cases #TINY-4205

## 5.0.16 - 2019-09-24

### Added
- Added new `referrer_policy` setting to add the `referrerpolicy` attribute when loading scripts or stylesheets #TINY-3978
- Added a slight background color to dialog tab links when focused to aid keyboard navigation #TINY-3877

### Fixed
- Fixed media poster value not updating on change #TINY-4013
- Fixed openlink was not registered as a toolbar button #TINY-4024
- Fixed failing to initialize if a script tag was used inside a SVG #TINY-4087
- Fixed double top border showing on toolbar without menubar when toolbar_drawer is enabled #TINY-4118
- Fixed unable to drag inline dialogs to the bottom of the screen when scrolled #TINY-4154
- Fixed notifications appearing on top of the toolbar when scrolled in inline mode #TINY-4159
- Fixed notifications displaying incorrectly on IE 11 #TINY-4169

## 5.0.15 - 2019-09-02

### Added
- Added a dark `content_css` skin to go with the dark UI skin #TINY-3743

### Changed
- Changed the enabled state on toolbar buttons so they don't get the hover effect #TINY-3974

### Fixed
- Fixed missing CSS active state on toolbar buttons #TINY-3966
- Fixed `onChange` callback not firing for the colorinput dialog component #TINY-3968
- Fixed context toolbars not showing in fullscreen mode #TINY-4023

## 5.0.14 - 2019-08-19

### Added
- Added an API to reload the autocompleter menu with additional fetch metadata #MENTIONS-17

### Fixed
- Fixed missing toolbar button border styling options #TINY-3965
- Fixed image upload progress notification closing before the upload is complete #TINY-3963
- Fixed inline dialogs not closing on escape when no dialog component is in focus #TINY-3936
- Fixed plugins not being filtered when defaulting to mobile on phones #TINY-3537
- Fixed toolbar more drawer showing the content behind it when transitioning between opened and closed states #TINY-3878
- Fixed focus not returning to the dialog after pressing the "Replace all" button in the search and replace dialog #TINY-3961

### Removed
- Removed Oxide variable `@menubar-select-disabled-border-color` and replaced it with `@menubar-select-disabled-border` #TINY-3965

## 5.0.13 - 2019-08-06

### Changed
- Changed modal dialogs to prevent dragging by default and added new `draggable_modal` setting to restore dragging #TINY-3873
- Changed the nonbreaking plugin to insert nbsp characters wrapped in spans to aid in filtering. This can be disabled using the `nonbreaking_wrap` setting #TINY-3647
- Changed backspace behaviour in lists to outdent nested list items when the cursor is at the start of the list item #TINY-3651

### Fixed
- Fixed sidebar growing beyond editor bounds in IE 11 #TINY-3937
- Fixed issue with being unable to keyboard navigate disabled toolbar buttons #TINY-3350
- Fixed issues with backspace and delete in nested contenteditable true and false elements #TINY-3868
- Fixed issue with losing keyboard navigation in dialogs due to disabled buttons #TINY-3914
- Fixed `MouseEvent.mozPressure is deprecated` warning in Firefox #TINY-3919
- Fixed `default_link_target` not being respected when `target_list` is disabled #TINY-3757
- Fixed mobile plugin filter to only apply to the mobile theme, rather than all mobile platforms #TINY-3405
- Fixed focus switching to another editor during mode changes #TINY-3852
- Fixed an exception being thrown when clicking on an uninitialized inline editor #TINY-3925
- Fixed unable to keyboard navigate to dialog menu buttons #TINY-3933
- Fixed dialogs being able to be dragged outside the window viewport #TINY-3787
- Fixed inline dialogs appearing above modal dialogs #TINY-3932

## 5.0.12 - 2019-07-18

### Added
- Added ability to utilize UI dialog panels inside other panels #TINY-3305
- Added help dialog tab explaining keyboard navigation of the editor #TINY-3603

### Changed
- Changed the "Find and Replace" design to an inline dialog #TINY-3054

### Fixed
- Fixed issue where autolink spacebar event was not being fired on Edge #TINY-3891
- Fixed table selection missing the background color #TINY-3892
- Fixed removing shortcuts not working for function keys #TINY-3871
- Fixed non-descriptive UI component type names #TINY-3349
- Fixed UI registry components rendering as the wrong type when manually specifying a different type #TINY-3385
- Fixed an issue where dialog checkbox, input, selectbox, textarea and urlinput components couldn't be disabled #TINY-3708
- Fixed the context toolbar not using viable screen space in inline/distraction free mode #TINY-3717
- Fixed the context toolbar overlapping the toolbar in various conditions #TINY-3205
- Fixed IE11 edge case where items were being inserted into the wrong location #TINY-3884

## 5.0.11 - 2019-07-04

### Fixed
- Fixed packaging errors caused by a rollup treeshaking bug (https://github.com/rollup/rollup/issues/2970) #TINY-3866
- Fixed the customeditor component not able to get data from the dialog api #TINY-3866
- Fixed collection component tooltips not being translated #TINY-3855

## 5.0.10 - 2019-07-02

### Added
- Added support for all HTML color formats in `color_map` setting #TINY-3837

### Changed
- Changed backspace key handling to outdent content in appropriate circumstances #TINY-3685
- Changed default palette for forecolor and backcolor to include some lighter colors suitable for highlights #TINY-2865
- Changed the search and replace plugin to cycle through results #TINY-3800

### Fixed
- Fixed inconsistent types causing some properties to be unable to be used in dialog components #TINY-3778
- Fixed an issue in the Oxide skin where dialog content like outlines and shadows were clipped because of overflow hidden #TINY-3566
- Fixed the search and replace plugin not resetting state when changing the search query #TINY-3800
- Fixed backspace in lists not creating an undo level #TINY-3814
- Fixed the editor to cancel loading in quirks mode where the UI is not supported #TINY-3391
- Fixed applying fonts not working when the name contained spaces and numbers #TINY-3801
- Fixed so that initial content is retained when initializing on list items #TINY-3796
- Fixed inefficient font name and font size current value lookup during rendering #TINY-3813
- Fixed mobile font copied into the wrong folder for the oxide-dark skin #TINY-3816
- Fixed an issue where resizing the width of tables would produce inaccurate results #TINY-3827
- Fixed a memory leak in the Silver theme #TINY-3797
- Fixed alert and confirm dialogs using incorrect markup causing inconsistent padding #TINY-3835
- Fixed an issue in the Table plugin with `table_responsive_width` not enforcing units when resizing #TINY-3790
- Fixed leading, trailing and sequential spaces being lost when pasting plain text #TINY-3726
- Fixed exception being thrown when creating relative URIs #TINY-3851
- Fixed focus is no longer set to the editor content during mode changes unless the editor already had focus #TINY-3852

## 5.0.9 - 2019-06-26

### Fixed
- Fixed print plugin not working in Firefox #TINY-3834

## 5.0.8 - 2019-06-18

### Added
- Added back support for multiple toolbars #TINY-2195
- Added support for .m4a files to the media plugin #TINY-3750
- Added new base_url and suffix editor init options #TINY-3681

### Fixed
- Fixed incorrect padding for select boxes with visible values #TINY-3780
- Fixed selection incorrectly changing when programmatically setting selection on contenteditable false elements #TINY-3766
- Fixed sidebar background being transparent #TINY-3727
- Fixed the build to remove duplicate iife wrappers #TINY-3689
- Fixed bogus autocompleter span appearing in content when the autocompleter menu is shown #TINY-3752
- Fixed toolbar font size select not working with legacyoutput plugin #TINY-2921
- Fixed the legacyoutput plugin incorrectly aligning images #TINY-3660
- Fixed remove color not working when using the legacyoutput plugin #TINY-3756
- Fixed the font size menu applying incorrect sizes when using the legacyoutput plugin #TINY-3773
- Fixed scrollIntoView not working when the parent window was out of view #TINY-3663
- Fixed the print plugin printing from the wrong window in IE11 #TINY-3762
- Fixed content CSS loaded over CORS not loading in the preview plugin with content_css_cors enabled #TINY-3769
- Fixed the link plugin missing the default "None" option for link list #TINY-3738
- Fixed small dot visible with menubar and toolbar disabled in inline mode #TINY-3623
- Fixed space key properly inserts a nbsp before/after block elements #TINY-3745
- Fixed native context menu not showing with images in IE11 #TINY-3392
- Fixed inconsistent browser context menu image selection #TINY-3789

## 5.0.7 - 2019-06-05

### Added
- Added new toolbar button and menu item for inserting tables via dialog #TINY-3636
- Added new API for adding/removing/changing tabs in the Help dialog #TINY-3535
- Added highlighting of matched text in autocompleter items #TINY-3687
- Added the ability for autocompleters to work with matches that include spaces #TINY-3704
- Added new `imagetools_fetch_image` callback to allow custom implementations for cors loading of images #TINY-3658
- Added `'http'` and `https` options to `link_assume_external_targets` to prepend `http://` or `https://` prefixes when URL does not contain a protocol prefix. Patch contributed by francoisfreitag. #GH-4335

### Changed
- Changed annotations navigation to work the same as inline boundaries #TINY-3396
- Changed tabpanel API by adding a `name` field and changing relevant methods to use it #TINY-3535

### Fixed
- Fixed text color not updating all color buttons when choosing a color #TINY-3602
- Fixed the autocompleter not working with fragmented text #TINY-3459
- Fixed the autosave plugin no longer overwrites window.onbeforeunload #TINY-3688
- Fixed infinite loop in the paste plugin when IE11 takes a long time to process paste events. Patch contributed by lRawd. #GH-4987
- Fixed image handle locations when using `fixed_toolbar_container`. Patch contributed by t00. #GH-4966
- Fixed the autoresize plugin not firing `ResizeEditor` events #TINY-3587
- Fixed editor in fullscreen mode not extending to the bottom of the screen #TINY-3701
- Fixed list removal when pressing backspace after the start of the list item #TINY-3697
- Fixed autocomplete not triggering from compositionend events #TINY-3711
- Fixed `file_picker_callback` could not set the caption field on the insert image dialog #TINY-3172
- Fixed the autocompleter menu showing up after a selection had been made #TINY-3718
- Fixed an exception being thrown when a file or number input has focus during initialization. Patch contributed by t00 #GH-2194

## 5.0.6 - 2019-05-22

### Added
- Added `icons_url` editor settings to enable icon packs to be loaded from a custom url #TINY-3585
- Added `image_uploadtab` editor setting to control the visibility of the upload tab in the image dialog #TINY-3606
- Added new api endpoints to the wordcount plugin and improved character count logic #TINY-3578

### Changed
- Changed plugin, language and icon loading errors to log in the console instead of a notification #TINY-3585

### Fixed
- Fixed the textpattern plugin not working with fragmented text #TINY-3089
- Fixed various toolbar drawer accessibility issues and added an animation #TINY-3554
- Fixed issues with selection and ui components when toggling readonly mode #TINY-3592
- Fixed so readonly mode works with inline editors #TINY-3592
- Fixed docked inline toolbar positioning when scrolled #TINY-3621
- Fixed initial value not being set on bespoke select in quickbars and toolbar drawer #TINY-3591
- Fixed so that nbsp entities aren't trimmed in white-space: pre-line elements #TINY-3642
- Fixed `mceInsertLink` command inserting spaces instead of url encoded characters #GH-4990
- Fixed text content floating on top of dialogs in IE11 #TINY-3640

## 5.0.5 - 2019-05-09

### Added
- Added menu items to match the forecolor/backcolor toolbar buttons #TINY-2878
- Added default directionality based on the configured language #TINY-2621
- Added styles, icons and tests for rtl mode #TINY-2621

### Fixed
- Fixed autoresize not working with floating elements or when media elements finished loading #TINY-3545
- Fixed incorrect vertical caret positioning in IE 11 #TINY-3188
- Fixed submenu anchoring hiding overflowed content #TINY-3564

### Removed
- Removed unused and hidden validation icons to avoid displaying phantom tooltips #TINY-2329

## 5.0.4 - 2019-04-23

### Added
- Added back URL dialog functionality, which is now available via `editor.windowManager.openUrl()` #TINY-3382
- Added the missing throbber functionality when calling `editor.setProgressState(true)` #TINY-3453
- Added function to reset the editor content and undo/dirty state via `editor.resetContent()` #TINY-3435
- Added the ability to set menu buttons as active #TINY-3274
- Added `editor.mode` API, featuring a custom editor mode API #TINY-3406
- Added better styling to floating toolbar drawer #TINY-3479
- Added the new premium plugins to the Help dialog plugins tab #TINY-3496
- Added the linkchecker context menu items to the default configuration #TINY-3543

### Fixed
- Fixed image context menu items showing on placeholder images #TINY-3280
- Fixed dialog labels and text color contrast within notifications/alert banners to satisfy WCAG 4.5:1 contrast ratio for accessibility #TINY-3351
- Fixed selectbox and colorpicker items not being translated #TINY-3546
- Fixed toolbar drawer sliding mode to correctly focus the editor when tabbing via keyboard navigation #TINY-3533
- Fixed positioning of the styleselect menu in iOS while using the mobile theme #TINY-3505
- Fixed the menubutton `onSetup` callback to be correctly executed when rendering the menu buttons #TINY-3547
- Fixed `default_link_target` setting to be correctly utilized when creating a link #TINY-3508
- Fixed colorpicker floating marginally outside its container #TINY-3026
- Fixed disabled menu items displaying as active when hovered #TINY-3027

### Removed
- Removed redundant mobile wrapper #TINY-3480

## 5.0.3 - 2019-03-19

### Changed
- Changed empty nested-menu items within the style formats menu to be disabled or hidden if the value of `style_formats_autohide` is `true` #TINY-3310
- Changed the entire phrase 'Powered by Tiny' in the status bar to be a link instead of just the word 'Tiny' #TINY-3366
- Changed `formatselect`, `styleselect` and `align` menus to use the `mceToggleFormat` command internally #TINY-3428

### Fixed
- Fixed toolbar keyboard navigation to work as expected when `toolbar_drawer` is configured #TINY-3432
- Fixed text direction buttons to display the correct pressed state in selections that have no explicit `dir` property #TINY-3138
- Fixed the mobile editor to clean up properly when removed #TINY-3445
- Fixed quickbar toolbars to add an empty box to the screen when it is set to `false` #TINY-3439
- Fixed an issue where pressing the **Delete/Backspace** key at the edge of tables was creating incorrect selections #TINY-3371
- Fixed an issue where dialog collection items (emoticon and special character dialogs) couldn't be selected with touch devices #TINY-3444
- Fixed a type error introduced in TinyMCE version 5.0.2 when calling `editor.getContent()` with nested bookmarks #TINY-3400
- Fixed an issue that prevented default icons from being overridden #TINY-3449
- Fixed an issue where **Home/End** keys wouldn't move the caret correctly before or after `contenteditable=false` inline elements #TINY-2995
- Fixed styles to be preserved in IE 11 when editing via the `fullpage` plugin #TINY-3464
- Fixed the `link` plugin context toolbar missing the open link button #TINY-3461
- Fixed inconsistent dialog component spacing #TINY-3436

## 5.0.2 - 2019-03-05

### Added
- Added presentation and document presets to `htmlpanel` dialog component #TINY-2694
- Added missing fixed_toolbar_container setting has been reimplemented in the Silver theme #TINY-2712
- Added a new toolbar setting `toolbar_drawer` that moves toolbar groups which overflow the editor width into either a `sliding` or `floating` toolbar section #TINY-2874

### Changed
- Updated the build process to include package lock files in the dev distribution archive #TINY-2870

### Fixed
- Fixed inline dialogs did not have aria attributes #TINY-2694
- Fixed default icons are now available in the UI registry, allowing use outside of toolbar buttons #TINY-3307
- Fixed a memory leak related to select toolbar items #TINY-2874
- Fixed a memory leak due to format changed listeners that were never unbound #TINY-3191
- Fixed an issue where content may have been lost when using permanent bookmarks #TINY-3400
- Fixed the quicklink toolbar button not rendering in the quickbars plugin #TINY-3125
- Fixed an issue where menus were generating invalid HTML in some cases #TINY-3323
- Fixed an issue that could cause the mobile theme to show a blank white screen when the editor was inside an `overflow:hidden` element #TINY-3407
- Fixed mobile theme using a transparent background and not taking up the full width on iOS #TINY-3414
- Fixed the template plugin dialog missing the description field #TINY-3337
- Fixed input dialog components using an invalid default type attribute #TINY-3424
- Fixed an issue where backspace/delete keys after/before pagebreak elements wouldn't move the caret #TINY-3097
- Fixed an issue in the table plugin where menu items and toolbar buttons weren't showing correctly based on the selection #TINY-3423
- Fixed inconsistent button focus styles in Firefox #TINY-3377
- Fixed the resize icon floating left when all status bar elements were disabled #TINY-3340
- Fixed the resize handle to not show in fullscreen mode #TINY-3404

## 5.0.1 - 2019-02-21

### Added
- Added H1-H6 toggle button registration to the silver theme #TINY-3070
- Added code sample toolbar button will now toggle on when the cursor is in a code section #TINY-3040
- Added new settings to the emoticons plugin to allow additional emoticons to be added #TINY-3088

### Fixed
- Fixed an issue where adding links to images would replace the image with text #TINY-3356
- Fixed an issue where the inline editor could use fractional pixels for positioning #TINY-3202
- Fixed an issue where uploading non-image files in the Image Plugin upload tab threw an error. #TINY-3244
- Fixed an issue in the media plugin that was causing the source url and height/width to be lost in certain circumstances #TINY-2858
- Fixed an issue with the Context Toolbar not being removed when clicking outside of the editor #TINY-2804
- Fixed an issue where clicking 'Remove link' wouldn't remove the link in certain circumstances #TINY-3199
- Fixed an issue where the media plugin would fail when parsing dialog data #TINY-3218
- Fixed an issue where retrieving the selected content as text didn't create newlines #TINY-3197
- Fixed incorrect keyboard shortcuts in the Help dialog for Windows #TINY-3292
- Fixed an issue where JSON serialization could produce invalid JSON #TINY-3281
- Fixed production CSS including references to source maps #TINY-3920
- Fixed development CSS was not included in the development zip #TINY-3920
- Fixed the autocompleter matches predicate not matching on the start of words by default #TINY-3306
- Fixed an issue where the page could be scrolled with modal dialogs open #TINY-2252
- Fixed an issue where autocomplete menus would show an icon margin when no items had icons #TINY-3329
- Fixed an issue in the quickbars plugin where images incorrectly showed the text selection toolbar #TINY-3338
- Fixed an issue that caused the inline editor to fail to render when the target element already had focus #TINY-3353

### Removed
- Removed paste as text notification banner and paste_plaintext_inform setting #POW-102

## 5.0.0 - 2019-02-04

Full documentation for the version 5 features and changes is available at https://www.tiny.cloud/docs/tinymce/5/release-notes/release-notes50/

### Added
- Added links and registered names with * to denote premium plugins in Plugins tab of Help dialog #TINY-3223

### Changed
- Changed Tiny 5 mobile skin to look more uniform with desktop #TINY-2650
- Blacklisted table, th and td as inline editor target #TINY-717

### Fixed
- Fixed an issue where tab panel heights weren't sizing properly on smaller screens and weren't updating on resize #TINY-3242
- Fixed image tools not having any padding between the label and slider #TINY-3220
- Fixed context toolbar toggle buttons not showing the correct state #TINY-3022
- Fixed missing separators in the spellchecker context menu between the suggestions and actions #TINY-3217
- Fixed notification icon positioning in alert banners #TINY-2196
- Fixed a typo in the word count plugin name #TINY-3062
- Fixed charmap and emoticons dialogs not having a primary button #TINY-3233
- Fixed an issue where resizing wouldn't work correctly depending on the box-sizing model #TINY-3278

## 5.0.0-rc-2 - 2019-01-22

### Added
- Added screen reader accessibility for sidebar and statusbar #TINY-2699

### Changed
- Changed formatting menus so they are registered and made the align toolbar button use an icon instead of text #TINY-2880
- Changed checkboxes to use a boolean for its state, instead of a string #TINY-2848
- Updated the textpattern plugin to properly support nested patterns and to allow running a command with a value for a pattern with a start and an end #TINY-2991
- Updated Emoticons and Charmap dialogs to be screen reader accessible #TINY-2693

### Fixed
- Fixed the link dialog such that it will now retain class attributes when updating links #TINY-2825
- Fixed "Find and replace" not showing in the "Edit" menu by default #TINY-3061
- Fixed dropdown buttons missing the 'type' attribute, which could cause forms to be incorrectly submitted #TINY-2826
- Fixed emoticon and charmap search not returning expected results in certain cases #TINY-3084
- Fixed blank rel_list values throwing an exception in the link plugin #TINY-3149

### Removed
- Removed unnecessary 'flex' and unused 'colspan' properties from the new dialog APIs #TINY-2973

## 5.0.0-rc-1 - 2019-01-08

### Added
- Added editor settings functionality to specify title attributes for toolbar groups #TINY-2690
- Added icons instead of button text to improve Search and Replace dialog footer appearance #TINY-2654
- Added `tox-dialog__table` instead of `mce-table-striped` class to enhance Help dialog appearance #TINY-2360
- Added title attribute to iframes so, screen readers can announce iframe labels #TINY-2692
- Added a wordcount menu item, that defaults to appearing in the tools menu #TINY-2877

### Changed
- Updated the font select dropdown logic to try to detect the system font stack and show "System Font" as the font name #TINY-2710
- Updated the autocompleter to only show when it has matched items #TINY-2350
- Updated SizeInput labels to "Height" and "Width" instead of Dimensions #TINY-2833
- Updated the build process to minify and generate ASCII only output for the emoticons database #TINY-2744

### Fixed
- Fixed readonly mode not fully disabling editing content #TINY-2287
- Fixed accessibility issues with the font select, font size, style select and format select toolbar dropdowns #TINY-2713
- Fixed accessibility issues with split dropdowns #TINY-2697
- Fixed the legacyoutput plugin to be compatible with TinyMCE 5.0 #TINY-2301
- Fixed icons not showing correctly in the autocompleter popup #TINY-3029
- Fixed an issue where preview wouldn't show anything in Edge under certain circumstances #TINY-3035
- Fixed the height being incorrectly calculated for the autoresize plugin #TINY-2807

## 5.0.0-beta-1 - 2018-11-30

### Added
- Added a new `addNestedMenuItem()` UI registry function and changed all nested menu items to use the new registry functions #TINY-2230
- Added title attribute to color swatch colors #TINY-2669
- Added anchorbar component to anchor inline toolbar dialogs to instead of the toolbar #TINY-2040
- Added support for toolbar<n> and toolbar array config options to be squashed into a single toolbar and not create multiple toolbars #TINY-2195
- Added error handling for when forced_root_block config option is set to true #TINY-2261
- Added functionality for the removed_menuitems config option #TINY-2184
- Added the ability to use a string to reference menu items in menu buttons and submenu items #TINY-2253

### Changed
- Changed the name of the "inlite" plugin to "quickbars" #TINY-2831
- Changed the background color icon to highlight background icon #TINY-2258
- Changed Help dialog to be accessible to screen readers #TINY-2687
- Changed the color swatch to save selected custom colors to local storage for use across sessions #TINY-2722
- Changed `WindowManager` API - methods `getParams`, `setParams` and `getWindows`, and the legacy `windows` property, have been removed. `alert` and `confirm` dialogs are no longer tracked in the window list. #TINY-2603

### Fixed
- Fixed an inline mode issue where the save plugin upon saving can cause content loss #TINY-2659
- Fixed an issue in IE 11 where calling selection.getContent() would return an empty string when the editor didn't have focus #TINY-2325

### Removed
- Removed compat3x plugin #TINY-2815

## 5.0.0-preview-4 - 2018-11-12

### Added
- Added width and height placeholder text to image and media dialog dimensions input #AP-296
- Added the ability to keyboard navigate through menus, toolbars, sidebar and the status bar sequentially #AP-381
- Added translation capability back to the editor's UI #AP-282
- Added `label` component type for dialogs to group components under a label

### Changed
- Changed the editor resize handle so that it should be disabled when the autoresize plugin is turned on #AP-424
- Changed UI text for microcopy improvements #TINY-2281

### Fixed
- Fixed distraction free plugin #AP-470
- Fixed contents of the input field being selected on focus instead of just recieving an outline highlight #AP-464
- Fixed styling issues with dialogs and menus in IE 11 #AP-456
- Fixed custom style format control not honoring custom formats #AP-393
- Fixed context menu not appearing when clicking an image with a caption #AP-382
- Fixed directionality of UI when using an RTL language #AP-423
- Fixed page responsiveness with multiple inline editors #AP-430
- Fixed empty toolbar groups appearing through invalid configuration of the `toolbar` property #AP-450
- Fixed text not being retained when updating links through the link dialog #AP-293
- Fixed edit image context menu, context toolbar and toolbar items being incorrectly enabled when selecting invalid images #AP-323
- Fixed emoji type ahead being shown when typing URLs #AP-366
- Fixed toolbar configuration properties incorrectly expecting string arrays instead of strings #AP-342
- Fixed the block formatting toolbar item not showing a "Formatting" title when there is no selection #AP-321
- Fixed clicking disabled toolbar buttons hiding the toolbar in inline mode #AP-380
- Fixed `EditorResize` event not being fired upon editor resize #AP-327
- Fixed tables losing styles when updating through the dialog #AP-368
- Fixed context toolbar positioning to be more consistent near the edges of the editor #AP-318
- Fixed table of contents plugin now works with v5 toolbar APIs correctly #AP-347
- Fixed the `link_context_toolbar` configuration not disabling the context toolbar #AP-458
- Fixed the link context toolbar showing incorrect relative links #AP-435
- Fixed the alignment of the icon in alert banner dialog components #TINY-2220
- Fixed the visual blocks and visual char menu options not displaying their toggled state #TINY-2238
- Fixed the editor not displaying as fullscreen when toggled #TINY-2237

### Removed
- Removed the tox-custom-editor class that was added to the wrapping element of codemirror #TINY-2211

## 5.0.0-preview-3 - 2018-10-18

### Changed
- Changed editor layout to use modern CSS properties over manually calculating dimensions #AP-324
- Changed `autoresize_min_height` and `autoresize_max_height` configurations to `min_height` and `max_height` #AP-324
- Changed `Whole word` label in Search and Replace dialog to `Find whole words only` #AP-387

### Fixed
- Fixed bugs with editor width jumping when resizing and the iframe not resizing to smaller than 150px in height #AP-324
- Fixed mobile theme bug that prevented the editor from loading #AP-404
- Fixed long toolbar groups extending outside of the editor instead of wrapping
- Fixed dialog titles so they are now proper case #AP-384
- Fixed color picker default to be #000000 instead of #ff00ff #AP-216
- Fixed "match case" option on the Find and Replace dialog is no longer selected by default #AP-298
- Fixed vertical alignment of toolbar icons #DES-134
- Fixed toolbar icons not appearing on IE11 #DES-133

## 5.0.0-preview-2 - 2018-10-10

### Added
- Added swatch is now shown for colorinput fields, instead of the colorpicker directly #AP-328
- Added fontformats and fontsizes menu items #AP-390

### Changed
- Changed configuration of color options has been simplified to `color_map`, `color_cols`, and `custom_colors` #AP-328
- Changed `height` configuration to apply to the editor frame (including menubar, toolbar, status bar) instead of the content area #AP-324

### Fixed
- Fixed styleselect not updating the displayed item as the cursor moved #AP-388
- Fixed preview iframe not expanding to the dialog size #AP-252
- Fixed 'meta' shortcuts not translated into platform-specific text #AP-270
- Fixed tabbed dialogs (Charmap and Emoticons) shrinking when no search results returned
- Fixed a bug where alert banner icons were not retrieved from icon pack. #AP-330
- Fixed component styles to flex so they fill large dialogs. #AP-252
- Fixed editor flashing unstyled during load (still in progress). #AP-349

### Removed
- Removed `colorpicker` plugin, it is now in the theme #AP-328
- Removed `textcolor` plugin, it is now in the theme #AP-328

## 5.0.0-preview-1 - 2018-10-01

Developer preview 1

Initial list of features and changes is available at https://www.tiny.cloud/docs/tinymce/5/release-notes/release-notes50/

## 4.9.11 - 2020-07-13

### Fixed
- Fixed the `selection.setContent()` API not running parser filters #TINY-4002
- Fixed content in an iframe element parsing as DOM elements instead of text content #TINY-5943
- Fixed up and down keyboard navigation not working for inline `contenteditable="false"` elements #TINY-6226

## 4.9.10 - 2020-04-23

### Fixed
- Fixed an issue where the editor selection could end up inside a short ended element (eg br) #TINY-3999
- Fixed a security issue related to CDATA sanitization during parsing #TINY-4669
- Fixed `media` embed content not processing safely in some cases #TINY-4857

## 4.9.9 - 2020-03-25

### Fixed
- Fixed the table selection not functioning correctly in Microsoft Edge 44 or higher #TINY-3862
- Fixed the table resize handles not functioning correctly in Microsoft Edge 44 or higher #TINY-4160
- Fixed the `forced_root_block_attrs` setting not applying attributes to new blocks consistently #TINY-4564
- Fixed the editor failing to initialize if a script tag was used inside an SVG #TINY-4087

## 4.9.8 - 2020-01-28

### Fixed
- Fixed the `mobile` theme failing to load due to a bundling issue #TINY-4613
- Fixed security issue related to parsing HTML comments and CDATA #TINY-4544

## 4.9.7 - 2019-12-19

### Fixed
- Fixed the `visualchars` plugin converting HTML-like text to DOM elements in certain cases #TINY-4507
- Fixed an issue with the `paste` plugin not sanitizing content in some cases #TINY-4510
- Fixed HTML comments incorrectly being parsed in certain cases #TINY-4511

## 4.9.6 - 2019-09-02

### Fixed
- Fixed image browse button sometimes displaying the browse window twice #TINY-3959

## 4.9.5 - 2019-07-02

### Changed
- Changed annotations navigation to work the same as inline boundaries #TINY-3396

### Fixed
- Fixed the print plugin printing from the wrong window in IE11 #TINY-3762
- Fixed an exception being thrown when a file or number input has focus during initialization. Patch contributed by t00 #GH-2194
- Fixed positioning of the styleselect menu in iOS while using the mobile theme #TINY-3505
- Fixed native context menu not showing with images in IE11 #TINY-3392
- Fixed selection incorrectly changing when programmatically setting selection on contenteditable false elements #TINY-3766
- Fixed image browse button not working on touch devices #TINY-3751
- Fixed so that nbsp entities aren't trimmed in white-space: pre-line elements #TINY-3642
- Fixed space key properly inserts a nbsp before/after block elements #TINY-3745
- Fixed infinite loop in the paste plugin when IE11 takes a long time to process paste events. Patch contributed by lRawd. #GH-4987

## 4.9.4 - 2019-03-20

### Fixed
- Fixed an issue where **Home/End** keys wouldn't move the caret correctly before or after `contenteditable=false` inline elements #TINY-2995
- Fixed an issue where content may have been lost when using permanent bookmarks #TINY-3400
- Fixed the mobile editor to clean up properly when removed #TINY-3445
- Fixed an issue where retrieving the selected content as text didn't create newlines #TINY-3197
- Fixed an issue where typing space between images would cause issues with nbsp not being inserted. #TINY-3346

## 4.9.3 - 2019-01-31

### Added
- Added a visualchars_default_state setting to the Visualchars Plugin. Patch contributed by mat3e.

### Fixed
- Fixed a bug where scrolling on a page with more than one editor would cause a ResizeWindow event to fire. #TINY-3247
- Fixed a bug where if a plugin threw an error during initialisation the whole editor would fail to load. #TINY-3243
- Fixed a bug where getContent would include bogus elements when valid_elements setting was set up in a specific way. #TINY-3213
- Fixed a bug where only a few function key names could be used when creating keyboard shortcuts. #TINY-3146
- Fixed a bug where it wasn't possible to enter spaces into an editor after pressing shift+enter. #TINY-3099
- Fixed a bug where no caret would be rendered after backspacing to a contenteditable false element. #TINY-2998
- Fixed a bug where deletion to/from indented lists would leave list fragments in the editor. #TINY-2981

## 4.9.2 - 2018-12-17

### Fixed
- Fixed a bug with pressing the space key on IE 11 would result in nbsp characters being inserted between words at the end of a block. #TINY-2996
- Fixed a bug where character composition using quote and space on US International keyboards would produce a space instead of a quote. #TINY-2999
- Fixed a bug where remove format wouldn't remove the inner most inline element in some situations. #TINY-2982
- Fixed a bug where outdenting an list item would affect attributes on other list items within the same list. #TINY-2971
- Fixed a bug where the DomParser filters wouldn't be applied for elements created when parsing invalid html. #TINY-2978
- Fixed a bug where setProgressState wouldn't automatically close floating ui elements like menus. #TINY-2896
- Fixed a bug where it wasn't possible to navigate out of a figcaption element using the arrow keys. #TINY-2894
- Fixed a bug where enter key before an image inside a link would remove the image. #TINY-2780

## 4.9.1 - 2018-12-04

### Added
- Added functionality to insert html to the replacement feature of the Textpattern Plugin. #TINY-2839

### Fixed
- Fixed a bug where `editor.selection.getContent({format: 'text'})` didn't work as expected in IE11 on an unfocused editor. #TINY-2862
- Fixed a bug in the Textpattern Plugin where the editor would get an incorrect selection after inserting a text pattern on Safari. #TINY-2838
- Fixed a bug where the space bar didn't work correctly in editors with the forced_root_block setting set to false. #TINY-2816

## 4.9.0 - 2018-11-27

### Added
- Added a replace feature to the Textpattern Plugin. #TINY-1908
- Added functionality to the Lists Plugin that improves the indentation logic. #TINY-1790

### Fixed
- Fixed a bug where it wasn't possible to delete/backspace when the caret was between a contentEditable=false element and a BR. #TINY-2372
- Fixed a bug where copying table cells without a text selection would fail to copy anything. #TINY-1789
- Implemented missing `autosave_restore_when_empty` functionality in the Autosave Plugin. Patch contributed by gzzo. #GH-4447
- Reduced insertion of unnecessary nonbreaking spaces in the editor. #TINY-1879

## 4.8.5 - 2018-10-30

### Added
- Added a content_css_cors setting to the editor that adds the crossorigin="anonymous" attribute to link tags added by the StyleSheetLoader. #TINY-1909

### Fixed
- Fixed a bug where trying to remove formatting with a collapsed selection range would throw an exception. #GH-4636
- Fixed a bug in the image plugin that caused updating figures to split contenteditable elements. #GH-4563
- Fixed a bug that was causing incorrect viewport calculations for fixed position UI elements. #TINY-1897
- Fixed a bug where inline formatting would cause the delete key to do nothing. #TINY-1900

## 4.8.4 - 2018-10-23

### Added
- Added support for the HTML5 `main` element. #TINY-1877

### Changed
- Changed the keyboard shortcut to move focus to contextual toolbars to Ctrl+F9. #TINY-1812

### Fixed
- Fixed a bug where content css could not be loaded from another domain. #TINY-1891
- Fixed a bug on FireFox where the cursor would get stuck between two contenteditable false inline elements located inside of the same block element divided by a BR. #TINY-1878
- Fixed a bug with the insertContent method where nonbreaking spaces would be inserted incorrectly. #TINY-1868
- Fixed a bug where the toolbar of the inline editor would not be visible in some scenarios. #TINY-1862
- Fixed a bug where removing the editor while more than one notification was open would throw an error. #TINY-1845
- Fixed a bug where the menubutton would be rendered on top of the menu if the viewport didn't have enough height. #TINY-1678
- Fixed a bug with the annotations api where annotating collapsed selections caused problems. #TBS-2449
- Fixed a bug where wbr elements were being transformed into whitespace when using the Paste Plugin's paste as text setting. #GH-4638
- Fixed a bug where the Search and Replace didn't replace spaces correctly. #GH-4632
- Fixed a bug with sublist items not persisting selection. #GH-4628
- Fixed a bug with mceInsertRawHTML command not working as expected. #GH-4625

## 4.8.3 - 2018-09-13

### Fixed
- Fixed a bug where the Wordcount Plugin didn't correctly count words within tables on IE11. #TINY-1770
- Fixed a bug where it wasn't possible to move the caret out of a table on IE11 and Firefox. #TINY-1682
- Fixed a bug where merging empty blocks didn't work as expected, sometimes causing content to be deleted. #TINY-1781
- Fixed a bug where the Textcolor Plugin didn't show the correct current color. #TINY-1810
- Fixed a bug where clear formatting with a collapsed selection would sometimes clear formatting from more content than expected. #TINY-1813 #TINY-1821
- Fixed a bug with the Table Plugin where it wasn't possible to keyboard navigate to the caption. #TINY-1818

## 4.8.2 - 2018-08-09

### Changed
- Moved annotator from "experimental" to "annotator" object on editor. #TBS-2398
- Improved the multiclick normalization across browsers. #TINY-1788

### Fixed
- Fixed a bug where running getSelectedBlocks with a collapsed selection between block elements would produce incorrect results. #TINY-1787
- Fixed a bug where the ScriptLoaders loadScript method would not work as expected in FireFox when loaded on the same page as a ShadowDOM polyfill. #TINY-1786
- Removed reference to ShadowDOM event.path as Blink based browsers now support event.composedPath. #TINY-1785
- Fixed a bug where a reference to localStorage would throw an "access denied" error in IE11 with strict security settings. #TINY-1782
- Fixed a bug where pasting using the toolbar button on an inline editor in IE11 would cause a looping behaviour. #TINY-1768

## 4.8.1 - 2018-07-26

### Fixed
- Fixed a bug where the content of inline editors was being cleaned on every call of `editor.save()`. #TINY-1783
- Fixed a bug where the arrow of the Inlite Theme toolbar was being rendered incorrectly in RTL mode. #TINY-1776
- Fixed a bug with the Paste Plugin where pasting after inline contenteditable false elements moved the caret to the end of the line. #TINY-1758

## 4.8.0 - 2018-06-27

### Added
- Added new "experimental" object in editor, with initial Annotator API. #TBS-2374

### Fixed
- Fixed a bug where deleting paragraphs inside of table cells would delete the whole table cell. #TINY-1759
- Fixed a bug in the Table Plugin where removing row height set on the row properties dialog did not update the table. #TINY-1730
- Fixed a bug with the font select toolbar item didn't update correctly. #TINY-1683
- Fixed a bug where all bogus elements would not be deleted when removing an inline editor. #TINY-1669

## 4.7.13 - 2018-05-16

### Added
- Added missing code menu item from the default menu config. #TINY-1648
- Added new align button for combining the separate align buttons into a menu button. #TINY-1652

### Fixed
- Fixed a bug where Edge 17 wouldn't be able to select images or tables. #TINY-1679
- Fixed issue where whitespace wasn't preserved when the editor was initialized on pre elements. #TINY-1649
- Fixed a bug with the fontselect dropdowns throwing an error if the editor was hidden in Firefox. #TINY-1664
- Fixed a bug where it wasn't possible to merge table cells on IE 11. #TINY-1671
- Fixed a bug where textcolor wasn't applying properly on IE 11 in some situations. #TINY-1663
- Fixed a bug where the justifyfull command state wasn't working correctly. #TINY-1677
- Fixed a bug where the styles wasn't updated correctly when resizing some tables. #TINY-1668

## 4.7.12 - 2018-05-03

### Added
- Added an option to filter out image svg data urls.
- Added support for html5 details and summary elements.

### Changed
- Changed so the mce-abs-layout-item css rule targets html instead of body. Patch contributed by nazar-pc.

### Fixed
- Fixed a bug where the "read" step on the mobile theme was still present on android mobile browsers.
- Fixed a bug where all images in the editor document would reload on any editor change.
- Fixed a bug with the Table Plugin where ObjectResized event wasn't being triggered on column resize.
- Fixed so the selection is set to the first suitable caret position after editor.setContent called.
- Fixed so links with xlink:href attributes are filtered correctly to prevent XSS.
- Fixed a bug on IE11 where pasting content into an inline editor initialized on a heading element would create new editable elements.
- Fixed a bug where readonly mode would not work as expected when the editor contained contentEditable=true elements.
- Fixed a bug where the Link Plugin would throw an error when used together with the webcomponents polyfill. Patch contributed by 4esnog.
- Fixed a bug where the "Powered by TinyMCE" branding link would break on XHTML pages. Patch contributed by tistre.
- Fixed a bug where the same id would be used in the blobcache for all pasted images. Patch contributed by thorn0.

## 4.7.11 - 2018-04-11

### Added
- Added a new imagetools_credentials_hosts option to the Imagetools Plugin.

### Fixed
- Fixed a bug where toggling a list containing empty LIs would throw an error. Patch contributed by bradleyke.
- Fixed a bug where applying block styles to a text with the caret at the end of the paragraph would select all text in the paragraph.
- Fixed a bug where toggling on the Spellchecker Plugin would trigger isDirty on the editor.
- Fixed a bug where it was possible to enter content into selection bookmark spans.
- Fixed a bug where if a non paragraph block was configured in forced_root_block the editor.getContent method would return incorrect values with an empty editor.
- Fixed a bug where dropdown menu panels stayed open and fixed in position when dragging dialog windows.
- Fixed a bug where it wasn't possible to extend table cells with the space button in Safari.
- Fixed a bug where the setupeditor event would thrown an error when using the Compat3x Plugin.
- Fixed a bug where an error was thrown in FontInfo when called on a detached element.

## 4.7.10 - 2018-04-03

### Added
- Added normalization of triple clicks across browsers in the editor.
- Added a `hasFocus` method to the editor that checks if the editor has focus.
- Added correct icon to the Nonbreaking Plugin menu item.

### Fixed
- Fixed so the `getContent`/`setContent` methods work even if the editor is not initialized.
- Fixed a bug with the Media Plugin where query strings were being stripped from youtube links.
- Fixed a bug where image styles were changed/removed when opening and closing the Image Plugin dialog.
- Fixed a bug in the Table Plugin where some table cell styles were not correctly added to the content html.
- Fixed a bug in the Spellchecker Plugin where it wasn't possible to change the spellchecker language.
- Fixed so the the unlink action in the Link Plugin has a menu item and can be added to the contextmenu.
- Fixed a bug where it wasn't possible to keyboard navigate to the start of an inline element on a new line within the same block element.
- Fixed a bug with the Text Color Plugin where if used with an inline editor located at the bottom of the screen the colorpicker could appear off screen.
- Fixed a bug with the UndoManager where undo levels were being added for nbzwsp characters.
- Fixed a bug with the Table Plugin where the caret would sometimes be lost when keyboard navigating up through a table.
- Fixed a bug where FontInfo.getFontFamily would throw an error when called on a removed editor.
- Fixed a bug in Firefox where undo levels were not being added correctly for some specific operations.
- Fixed a bug where initializing an inline editor inside of a table would make the whole table resizeable.
- Fixed a bug where the fake cursor that appears next to tables on Firefox was positioned incorrectly when switching to fullscreen.
- Fixed a bug where zwsp's weren't trimmed from the output from `editor.getContent({ format: 'text' })`.
- Fixed a bug where the fontsizeselect/fontselect toolbar items showed the body info rather than the first possible caret position info on init.
- Fixed a bug where it wasn't possible to select all content if the editor only contained an inline boundary element.
- Fixed a bug where `content_css` urls with query strings wasn't working.
- Fixed a bug in the Table Plugin where some table row styles were removed when changing other styles in the row properties dialog.

### Removed
- Removed the "read" step from the mobile theme.

## 4.7.9 - 2018-02-27

### Fixed
- Fixed a bug where the editor target element didn't get the correct style when removing the editor.

## 4.7.8 - 2018-02-26

### Fixed
- Fixed an issue with the Help Plugin where the menuitem name wasn't lowercase.
- Fixed an issue on MacOS where text and bold text did not have the same line-height in the autocomplete dropdown in the Link Plugin dialog.
- Fixed a bug where the "paste as text" option in the Paste Plugin didn't work.
- Fixed a bug where dialog list boxes didn't get positioned correctly in documents with scroll.
- Fixed a bug where the Inlite Theme didn't use the Table Plugin api to insert correct tables.
- Fixed a bug where the Inlite Theme panel didn't hide on blur in a correct way.
- Fixed a bug where placing the cursor before a table in Firefox would scroll to the bottom of the table.
- Fixed a bug where selecting partial text in table cells with rowspans and deleting would produce faulty tables.
- Fixed a bug where the Preview Plugin didn't work on Safari due to sandbox security.
- Fixed a bug where table cell selection using the keyboard threw an error.
- Fixed so the font size and font family doesn't toggle the text but only sets the selected format on the selected text.
- Fixed so the built-in spellchecking on Chrome and Safari creates an undo level when replacing words.

## 4.7.7 - 2018-02-19

### Added
- Added a border style selector to the advanced tab of the Image Plugin.
- Added better controls for default table inserted by the Table Plugin.
- Added new `table_responsive_width` option to the Table Plugin that controls whether to use pixel or percentage widths.

### Fixed
- Fixed a bug where the Link Plugin text didn't update when a URL was pasted using the context menu.
- Fixed a bug with the Spellchecker Plugin where using "Add to dictionary" in the context menu threw an error.
- Fixed a bug in the Media Plugin where the preview node for iframes got default width and height attributes that interfered with width/height styles.
- Fixed a bug where backslashes were being added to some font family names in Firefox in the fontselect toolbar item.
- Fixed a bug where errors would be thrown when trying to remove an editor that had not yet been fully initialized.
- Fixed a bug where the Imagetools Plugin didn't update the images atomically.
- Fixed a bug where the Fullscreen Plugin was throwing errors when being used on an inline editor.
- Fixed a bug where drop down menus weren't positioned correctly in inline editors on scroll.
- Fixed a bug with a semicolon missing at the end of the bundled javascript files.
- Fixed a bug in the Table Plugin with cursor navigation inside of tables where the cursor would sometimes jump into an incorrect table cells.
- Fixed a bug where indenting a table that is a list item using the "Increase indent" button would create a nested table.
- Fixed a bug where text nodes containing only whitespace were being wrapped by paragraph elements.
- Fixed a bug where whitespace was being inserted after br tags inside of paragraph tags.
- Fixed a bug where converting an indented paragraph to a list item would cause the list item to have extra padding.
- Fixed a bug where Copy/Paste in an editor with a lot of content would cause the editor to scroll to the top of the content in IE11.
- Fixed a bug with a memory leak in the DragHelper. Path contributed by ben-mckernan.
- Fixed a bug where the advanced tab in the Media Plugin was being shown even if it didn't contain anything. Patch contributed by gabrieeel.
- Fixed an outdated eventname in the EventUtils. Patch contributed by nazar-pc.
- Fixed an issue where the Json.parse function would throw an error when being used on a page with strict CSP settings.
- Fixed so you can place the curser before and after table elements within the editor in Firefox and Edge/IE.

## 4.7.6 - 2018-01-29

### Fixed
- Fixed a bug in the jquery integration where it threw an error saying that "global is not defined".
- Fixed a bug where deleting a table cell whose previous sibling was set to contenteditable false would create a corrupted table.
- Fixed a bug where highlighting text in an unfocused editor did not work correctly in IE11/Edge.
- Fixed a bug where the table resize handles were not being repositioned when activating the Fullscreen Plugin.
- Fixed a bug where the Imagetools Plugin dialog didn't honor editor RTL settings.
- Fixed a bug where block elements weren't being merged correctly if you deleted from after a contenteditable false element to the beginning of another block element.
- Fixed a bug where TinyMCE didn't work with module loaders like webpack.

## 4.7.5 - 2018-01-22

### Fixed
- Fixed bug with the Codesample Plugin where it wasn't possible to edit codesamples when the editor was in inline mode.
- Fixed bug where focusing on the status bar broke the keyboard navigation functionality.
- Fixed bug where an error would be thrown on Edge by the Table Plugin when pasting using the PowerPaste Plugin.
- Fixed bug in the Table Plugin where selecting row border style from the dropdown menu in advanced row properties would throw an error.
- Fixed bug with icons being rendered incorrectly on Chrome on Mac OS.
- Fixed bug in the Textcolor Plugin where the font color and background color buttons wouldn't trigger an ExecCommand event.
- Fixed bug in the Link Plugin where the url field wasn't forced LTR.
- Fixed bug where the Nonbreaking Plugin incorrectly inserted spaces into tables.
- Fixed bug with the inline theme where the toolbar wasn't repositioned on window resize.

## 4.7.4 - 2017-12-05

### Fixed
- Fixed bug in the Nonbreaking Plugin where the nonbreaking_force_tab setting was being ignored.
- Fixed bug in the Table Plugin where changing row height incorrectly converted column widths to pixels.
- Fixed bug in the Table Plugin on Edge and IE11 where resizing the last column after resizing the table would cause invalid column heights.
- Fixed bug in the Table Plugin where keyboard navigation was not normalized between browsers.
- Fixed bug in the Table Plugin where the colorpicker button would show even without defining the colorpicker_callback.
- Fixed bug in the Table Plugin where it wasn't possible to set the cell background color.
- Fixed bug where Firefox would throw an error when intialising an editor on an element that is hidden or not yet added to the DOM.
- Fixed bug where Firefox would throw an error when intialising an editor inside of a hidden iframe.

## 4.7.3 - 2017-11-23

### Added
- Added functionality to open the Codesample Plugin dialog when double clicking on a codesample. Patch contributed by dakuzen.

### Fixed
- Fixed bug where undo/redo didn't work correctly with some formats and caret positions.
- Fixed bug where the color picker didn't show up in Table Plugin dialogs.
- Fixed bug where it wasn't possible to change the width of a table through the Table Plugin dialog.
- Fixed bug where the Charmap Plugin couldn't insert some special characters.
- Fixed bug where editing a newly inserted link would not actually edit the link but insert a new link next to it.
- Fixed bug where deleting all content in a table cell made it impossible to place the caret into it.
- Fixed bug where the vertical alignment field in the Table Plugin cell properties dialog didn't do anything.
- Fixed bug where an image with a caption showed two sets of resize handles in IE11.
- Fixed bug where pressing the enter button inside of an h1 with contenteditable set to true would sometimes produce a p tag.
- Fixed bug with backspace not working as expected before a noneditable element.
- Fixed bug where operating on tables with invalid rowspans would cause an error to be thrown.
- Fixed so a real base64 representation of the image is available on the blobInfo that the images_upload_handler gets called with.
- Fixed so the image upload tab is available when the images_upload_handler is defined (and not only when the images_upload_url is defined).

## 4.7.2 - 2017-11-07

### Added
- Added newly rewritten Table Plugin.
- Added support for attributes with colon in valid_elements and addValidElements.
- Added support for dailymotion short url in the Media Plugin. Patch contributed by maat8.
- Added support for converting to half pt when converting font size from px to pt. Patch contributed by danny6514.
- Added support for location hash to the Autosave plugin to make it work better with SPAs using hash routing.
- Added support for merging table cells when pasting a table into another table.

### Changed
- Changed so the language packs are only loaded once. Patch contributed by 0xor1.
- Simplified the css for inline boundaries selection by switching to an attribute selector.

### Fixed
- Fixed bug where an error would be thrown on editor initialization if the window.getSelection() returned null.
- Fixed bug where holding down control or alt keys made the keyboard navigation inside an inline boundary not work as expected.
- Fixed bug where applying formats in IE11 produced extra, empty paragraphs in the editor.
- Fixed bug where the Word Count Plugin didn't count some mathematical operators correctly.
- Fixed bug where removing an inline editor removed the element that the editor had been initialized on.
- Fixed bug where setting the selection to the end of an editable container caused some formatting problems.
- Fixed bug where an error would be thrown sometimes when an editor was removed because of the selection bookmark was being stored asynchronously.
- Fixed a bug where an editor initialized on an empty list did not contain any valid cursor positions.
- Fixed a bug with the Context Menu Plugin and webkit browsers on Mac where right-clicking inside a table would produce an incorrect selection.
- Fixed bug where the Image Plugin constrain proportions setting wasn't working as expected.
- Fixed bug where deleting the last character in a span with decorations produced an incorrect element when typing.
- Fixed bug where focusing on inline editors made the toolbar flicker when moving between elements quickly.
- Fixed bug where the selection would be stored incorrectly in inline editors when the mouseup event was fired outside the editor body.
- Fixed bug where toggling bold at the end of an inline boundary would toggle off the whole word.
- Fixed bug where setting the skin to false would not stop the loading of some skin css files.
- Fixed bug in mobile theme where pinch-to-zoom would break after exiting the editor.
- Fixed bug where sublists of a fully selected list would not be switched correctly when changing list style.
- Fixed bug where inserting media by source would break the UndoManager.
- Fixed bug where inserting some content into the editor with a specific selection would replace some content incorrectly.
- Fixed bug where selecting all content with ctrl+a in IE11 caused problems with untoggling some formatting.
- Fixed bug where the Search and Replace Plugin left some marker spans in the editor when undoing and redoing after replacing some content.
- Fixed bug where the editor would not get a scrollbar when using the Fullscreen and Autoresize plugins together.
- Fixed bug where the font selector would stop working correctly after selecting fonts three times.
- Fixed so pressing the enter key inside of an inline boundary inserts a br after the inline boundary element.
- Fixed a bug where it wasn't possible to use tab navigation inside of a table that was inside of a list.
- Fixed bug where end_container_on_empty_block would incorrectly remove elements.
- Fixed bug where content_styles weren't added to the Preview Plugin iframe.
- Fixed so the beforeSetContent/beforeGetContent events are preventable.
- Fixed bug where changing height value in Table Plugin advanced tab didn't do anything.
- Fixed bug where it wasn't possible to remove formatting from content in beginning of table cell.

## 4.7.1 - 2017-10-09

### Fixed
- Fixed bug where theme set to false on an inline editor produced an extra div element after the target element.
- Fixed bug where the editor drag icon was misaligned with the branding set to false.
- Fixed bug where doubled menu items were not being removed as expected with the removed_menuitems setting.
- Fixed bug where the Table of contents plugin threw an error when initialized.
- Fixed bug where it wasn't possible to add inline formats to text selected right to left.
- Fixed bug where the paste from plain text mode did not work as expected.
- Fixed so the style previews do not set color and background color when selected.
- Fixed bug where the Autolink plugin didn't work as expected with some formats applied on an empty editor.
- Fixed bug where the Textpattern plugin were throwing errors on some patterns.
- Fixed bug where the Save plugin saved all editors instead of only the active editor. Patch contributed by dannoe.

## 4.7.0 - 2017-10-03

### Added
- Added new mobile ui that is specifically designed for mobile devices.

### Changed
- Updated the default skin to be more modern and white since white is preferred by most implementations.
- Restructured the default menus to be more similar to common office suites like Google Docs.

### Fixed
- Fixed so theme can be set to false on both inline and iframe editor modes.
- Fixed bug where inline editor would add/remove the visualblocks css multiple times.
- Fixed bug where selection wouldn't be properly restored when editor lost focus and commands where invoked.
- Fixed bug where toc plugin would generate id:s for headers even though a toc wasn't inserted into the content.
- Fixed bug where is wasn't possible to drag/drop contents within the editor if paste_data_images where set to true.
- Fixed bug where getParam and close in WindowManager would get the first opened window instead of the last opened window.
- Fixed bug where delete would delete between cells inside a table in Firefox.

## 4.6.7 - 2017-09-18

### Added
- Added some missing translations to Image, Link and Help plugins.

### Fixed
- Fixed bug where paste wasn't working in IOS.
- Fixed bug where the Word Count Plugin didn't count some mathematical operators correctly.
- Fixed bug where inserting a list in a table caused the cell to expand in height.
- Fixed bug where pressing enter in a list located inside of a table deleted list items instead of inserting new list item.
- Fixed bug where copy and pasting table cells produced inconsistent results.
- Fixed bug where initializing an editor with an ID of 'length' would throw an exception.
- Fixed bug where it was possible to split a non merged table cell.
- Fixed bug where copy and pasting a list with a very specific selection into another list would produce a nested list.
- Fixed bug where copy and pasting ordered lists sometimes produced unordered lists.
- Fixed bug where padded elements inside other elements would be treated as empty.
- Fixed so you can resize images inside a figure element.
- Fixed bug where an inline TinyMCE editor initialized on a table did not set selection on load in Chrome.
- Fixed the positioning of the inlite toolbar when the target element wasn't big enough to fit the toolbar.

## 4.6.6 - 2017-08-30

### Fixed
- Fixed so that notifications wrap long text content instead of bleeding outside the notification element.
- Fixed so the content_style css is added after the skin and custom stylesheets.
- Fixed bug where it wasn't possible to remove a table with the Cut button.
- Fixed bug where the center format wasn't getting the same font size as the other formats in the format preview.
- Fixed bug where the wordcount plugin wasn't counting hyphenated words correctly.
- Fixed bug where all content pasted into the editor was added to the end of the editor.
- Fixed bug where enter keydown on list item selection only deleted content and didn't create a new line.
- Fixed bug where destroying the editor while the content css was still loading caused error notifications on Firefox.
- Fixed bug where undoing cut operation in IE11 left some unwanted html in the editor content.
- Fixed bug where enter keydown would throw an error in IE11.
- Fixed bug where duplicate instances of an editor were added to the editors array when using the createEditor API.
- Fixed bug where the formatter applied formats on the wrong content when spellchecker was activated.
- Fixed bug where switching formats would reset font size on child nodes.
- Fixed bug where the table caption element weren't always the first descendant to the table tag.
- Fixed bug where pasting some content into the editor on chrome some newlines were removed.
- Fixed bug where it wasn't possible to remove a list if a list item was a table element.
- Fixed bug where copy/pasting partial selections of tables wouldn't produce a proper table.
- Fixed bug where the searchreplace plugin could not find consecutive spaces.
- Fixed bug where background color wasn't applied correctly on some partially selected contents.

## 4.6.5 - 2017-08-02

### Added
- Added new inline_boundaries_selector that allows you to specify the elements that should have boundaries.
- Added new local upload feature this allows the user to upload images directly from the image dialog.
- Added a new api for providing meta data for plugins. It will show up in the help dialog if it's provided.

### Fixed
- Fixed so that the notifications created by the notification manager are more screen reader accessible.
- Fixed bug where changing the list format on multiple selected lists didn't change all of the lists.
- Fixed bug where the nonbreaking plugin would insert multiple undo levels when pressing the tab key.
- Fixed bug where delete/backspace wouldn't render a caret when all editor contents where deleted.
- Fixed bug where delete/backspace wouldn't render a caret if the deleted element was a single contentEditable false element.
- Fixed bug where the wordcount plugin wouldn't count words correctly if word where typed after applying a style format.
- Fixed bug where the wordcount plugin would count mathematical formulas as multiple words for example 1+1=2.
- Fixed bug where formatting of triple clicked blocks on Chrome/Safari would result in styles being added outside the visual selection.
- Fixed bug where paste would add the contents to the end of the editor area when inline mode was used.
- Fixed bug where toggling off bold formatting on text entered in a new paragraph would add an extra line break.
- Fixed bug where autolink plugin would only produce a link on every other consecutive link on Firefox.
- Fixed bug where it wasn't possible to select all contents if the content only had one pre element.
- Fixed bug where sizzle would produce lagging behavior on some sites due to repaints caused by feature detection.
- Fixed bug where toggling off inline formats wouldn't include the space on selected contents with leading or trailing spaces.
- Fixed bug where the cut operation in UI wouldn't work in Chrome.
- Fixed bug where some legacy editor initialization logic would throw exceptions about editor settings not being defined.
- Fixed bug where it wasn't possible to apply text color to links if they where part of a non collapsed selection.
- Fixed bug where an exception would be thrown if the user selected a video element and then moved the focus outside the editor.
- Fixed bug where list operations didn't work if there where block elements inside the list items.
- Fixed bug where applying block formats to lists wrapped in block elements would apply to all elements in that wrapped block.

## 4.6.4 - 2017-06-13

### Fixed
- Fixed bug where the editor would move the caret when clicking on the scrollbar next to a content editable false block.
- Fixed bug where the text color select dropdowns wasn't placed correctly when they didn't fit the width of the screen.
- Fixed bug where the default editor line height wasn't working for mixed font size contents.
- Fixed bug where the content css files for inline editors were loaded multiple times for multiple editor instances.
- Fixed bug where the initial value of the font size/font family dropdowns wasn't displayed.
- Fixed bug where the I18n api was not supporting arrays as the translation replacement values.
- Fixed bug where chrome would display "The given range isn't in document." errors for invalid ranges passed to setRng.
- Fixed bug where the compat3x plugin wasn't working since the global tinymce references wasn't resolved correctly.
- Fixed bug where the preview plugin wasn't encoding the base url passed into the iframe contents producing a xss bug.
- Fixed bug where the dom parser/serializer wasn't handling some special elements like noframes, title and xmp.
- Fixed bug where the dom parser/serializer wasn't handling cdata sections with comments inside.
- Fixed bug where the editor would scroll to the top of the editable area if a dialog was closed in inline mode.
- Fixed bug where the link dialog would not display the right rel value if rel_list was configured.
- Fixed bug where the context menu would select images on some platforms but not others.
- Fixed bug where the filenames of images were not retained on dragged and drop into the editor from the desktop.
- Fixed bug where the paste plugin would misrepresent newlines when pasting plain text and having forced_root_block configured.
- Fixed so that the error messages for the imagetools plugin is more human readable.
- Fixed so the internal validate setting for the parser/serializer can't be set from editor initialization settings.

## 4.6.3 - 2017-05-30

### Fixed
- Fixed bug where the arrow keys didn't work correctly when navigating on nested inline boundary elements.
- Fixed bug where delete/backspace didn't work correctly on nested inline boundary elements.
- Fixed bug where image editing didn't work on subsequent edits of the same image.
- Fixed bug where charmap descriptions wouldn't properly wrap if they exceeded the width of the box.
- Fixed bug where the default image upload handler only accepted 200 as a valid http status code.
- Fixed so rel on target=_blank links gets forced with only noopener instead of both noopener and noreferrer.

## 4.6.2 - 2017-05-23

### Fixed
- Fixed bug where the SaxParser would run out of memory on very large documents.
- Fixed bug with formatting like font size wasn't applied to del elements.
- Fixed bug where various api calls would be throwing exceptions if they where invoked on a removed editor instance.
- Fixed bug where the branding position would be incorrect if the editor was inside a hidden tab and then later showed.
- Fixed bug where the color levels feature in the imagetools dialog wasn't working properly.
- Fixed bug where imagetools dialog wouldn't pre-load images from CORS domains, before trying to prepare them for editing.
- Fixed bug where the tab key would move the caret to the next table cell if being pressed inside a list inside a table.
- Fixed bug where the cut/copy operations would loose parent context like the current format etc.
- Fixed bug with format preview not working on invalid elements excluded by valid_elements.
- Fixed bug where blocks would be merged in incorrect order on backspace/delete.
- Fixed bug where zero length text nodes would cause issues with the undo logic if there where iframes present.
- Fixed bug where the font size/family select lists would throw errors if the first node was a comment.
- Fixed bug with csp having to allow local script evaluation since it was used to detect global scope.
- Fixed bug where CSP required a relaxed option for javascript: URLs in unsupported legacy browsers.
- Fixed bug where a fake caret would be rendered for td with the contenteditable=false.
- Fixed bug where typing would be blocked on IE 11 when within a nested contenteditable=true/false structure.

## 4.6.1 - 2017-05-10

### Added
- Added configuration option to list plugin to disable tab indentation.

### Fixed
- Fixed bug where format change on very specific content could cause the selection to change.
- Fixed bug where TinyMCE could not be lazyloaded through jquery integration.
- Fixed bug where entities in style attributes weren't decoded correctly on paste in webkit.
- Fixed bug where fontsize_formats option had been renamed incorrectly.
- Fixed bug with broken backspace/delete behaviour between contenteditable=false blocks.
- Fixed bug where it wasn't possible to backspace to the previous line with the inline boundaries functionality turned on.
- Fixed bug where is wasn't possible to move caret left and right around a linked image with the inline boundaries functionality turned on.
- Fixed bug where pressing enter after/before hr element threw exception. Patch contributed bradleyke.
- Fixed so the CSS in the visualblocks plugin doesn't overwrite background color. Patch contributed by Christian Rank.
- Fixed bug where multibyte characters weren't encoded correctly. Patch contributed by James Tarkenton.
- Fixed bug where shift-click to select within contenteditable=true fields wasn't working.

## 4.6.0 - 2017-05-04

### Added
- Added an inline boundary caret position feature that makes it easier to type at the beginning/end of links/code elements.
- Added a help plugin that adds a button and a dialog showing the editor shortcuts and loaded plugins.
- Added an inline_boundaries option that allows you to disable the inline boundary feature if it's not desired.
- Added a new ScrollIntoView event that allows you to override the default scroll to element behavior.
- Added role and aria- attributes as valid elements in the default valid elements config.
- Added new internal flag for PastePreProcess/PastePostProcess this is useful to know if the paste was coming from an external source.
- Added new ignore function to UndoManager this works similar to transact except that it doesn't add an undo level by default.

### Fixed
- Fixed so that urls gets retained for images when being edited. This url is then passed on to the upload handler.
- Fixed so that the editors would be initialized on readyState interactive instead of complete.
- Fixed so that the init event of the editor gets fired once all contentCSS files have been properly loaded.
- Fixed so that width/height of the editor gets taken from the textarea element if it's explicitly specified in styles.
- Fixed so that keep_styles set to false no longer clones class/style from the previous paragraph on enter.
- Fixed so that the default line-height is 1.2em to avoid zwnbsp characters from producing text rendering glitches on Windows.
- Fixed so that loading errors of content css gets presented by a notification message.
- Fixed so figure image elements can be linked when selected this wraps the figure image in a anchor element.
- Fixed bug where it wasn't possible to copy/paste rows with colspans by using the table copy/paste feature.
- Fixed bug where the protect setting wasn't properly applied to header/footer parts when using the fullpage plugin.
- Fixed bug where custom formats that specified upper case element names where not applied correctly.
- Fixed bug where some screen readers weren't reading buttons due to an aria specific fix for IE 8.
- Fixed bug where cut wasn't working correctly on iOS due to it's clipboard API not working correctly.
- Fixed bug where Edge would paste div elements instead of paragraphs when pasting plain text.
- Fixed bug where the textpattern plugin wasn't dealing with trailing punctuations correctly.
- Fixed bug where image editing would some times change the image format from jpg to png.
- Fixed bug where some UI elements could be inserted into the toolbar even if they where not registered.
- Fixed bug where it was possible to click the TD instead of the character in the character map and that caused an exception.
- Fixed bug where the font size/font family dropdowns would sometimes show an incorrect value due to css not being loaded in time.
- Fixed bug with the media plugin inserting undefined instead of retaining size when media_dimensions was set to false.
- Fixed bug with deleting images when forced_root_blocks where set to false.
- Fixed bug where input focus wasn't properly handled on nested content editable elements.
- Fixed bug where Chrome/Firefox would throw an exception when selecting images due to recent change of setBaseAndExtent support.
- Fixed bug where malformed blobs would throw exceptions now they are simply ignored.
- Fixed bug where backspace/delete wouldn't work properly in some cases where all contents was selected in WebKit.
- Fixed bug with Angular producing errors since it was expecting events objects to be patched with their custom properties.
- Fixed bug where the formatter would apply formatting to spellchecker errors now all bogus elements are excluded.
- Fixed bug with backspace/delete inside table caption elements wouldn't behave properly on IE 11.
- Fixed bug where typing after a contenteditable false inline element could move the caret to the end of that element.
- Fixed bug where backspace before/after contenteditable false blocks wouldn't properly remove the right element.
- Fixed bug where backspace before/after contenteditable false inline elements wouldn't properly empty the current block element.
- Fixed bug where vertical caret navigation with a custom line-height would sometimes match incorrect positions.
- Fixed bug with paste on Edge where character encoding wasn't handled properly due to a browser bug.
- Fixed bug with paste on Edge where extra fragment data was inserted into the contents when pasting.
- Fixed bug with pasting contents when having a whole block element selected on WebKit could cause WebKit spans to appear.
- Fixed bug where the visualchars plugin wasn't working correctly showing invisible nbsp characters.
- Fixed bug where browsers would hang if you tried to load some malformed html contents.
- Fixed bug where the init call promise wouldn't resolve if the specified selector didn't find any matching elements.
- Fixed bug where the Schema isValidChild function was case sensitive.

### Removed
- Dropped support for IE 8-10 due to market share and lack of support from Microsoft. See tinymce docs for details.

## 4.5.3 - 2017-02-01

### Added
- Added keyboard navigation for menu buttons when the menu is in focus.
- Added api to the list plugin for setting custom classes/attributes on lists.
- Added validation for the anchor plugin input field according to W3C id naming specifications.

### Fixed
- Fixed bug where media placeholders were removed after resize with the forced_root_block setting set to false.
- Fixed bug where deleting selections with similar sibling nodes sometimes deleted the whole document.
- Fixed bug with inlite theme where several toolbars would appear scrolling when more than one instance of the editor was in use.
- Fixed bug where the editor would throw error with the fontselect plugin on hidden editor instances in Firefox.
- Fixed bug where the background color would not stretch to the font size.
- Fixed bug where font size would be removed when changing background color.
- Fixed bug where the undomanager trimmed away whitespace between nodes on undo/redo.
- Fixed bug where media_dimensions=false in media plugin caused the editor to throw an error.
- Fixed bug where IE was producing font/u elements within links on paste.
- Fixed bug where some button tooltips were broken when compat3x was in use.
- Fixed bug where backspace/delete/typeover would remove the caption element.
- Fixed bug where powerspell failed to function when compat3x was enabled.
- Fixed bug where it wasn't possible to apply sub/sup on text with large font size.
- Fixed bug where pre tags with spaces weren't treated as content.
- Fixed bug where Meta+A would select the entire document instead of all contents in nested ce=true elements.

## 4.5.2 - 2017-01-04

### Fixed
- Added missing keyboard shortcut description for the underline menu item in the format menu.
- Fixed bug where external blob urls wasn't properly handled by editor upload logic. Patch contributed by David Oviedo.
- Fixed bug where urls wasn't treated as a single word by the wordcount plugin.
- Fixed bug where nbsp characters wasn't treated as word delimiters by the wordcount plugin.
- Fixed bug where editor instance wasn't properly passed to the format preview logic. Patch contributed by NullQuery.
- Fixed bug where the fake caret wasn't hidden when you moved selection to a cE=false element.
- Fixed bug where it wasn't possible to edit existing code sample blocks.
- Fixed bug where it wasn't possible to delete editor contents if the selection included an empty block.
- Fixed bug where the formatter wasn't expanding words on some international characters. Patch contributed by Martin Larochelle.
- Fixed bug where the open link feature wasn't working correctly on IE 11.
- Fixed bug where enter before/after a cE=false block wouldn't properly padd the paragraph with an br element.
- Fixed so font size and font family select boxes always displays a value by using the runtime style as a fallback.
- Fixed so missing plugins will be logged to console as warnings rather than halting the initialization of the editor.
- Fixed so splitbuttons become normal buttons in advlist plugin if styles are empty. Patch contributed by René Schleusner.
- Fixed so you can multi insert rows/cols by selecting table cells and using insert rows/columns.

## 4.5.1 - 2016-12-07

### Fixed
- Fixed bug where the lists plugin wouldn't initialize without the advlist plugins if served from cdn.
- Fixed bug where selectors with "*" would cause the style format preview to throw an error.
- Fixed bug with toggling lists off on lists with empty list items would throw an error.
- Fixed bug where editing images would produce non existing blob uris.
- Fixed bug where the offscreen toc selection would be treated as the real toc element.
- Fixed bug where the aria level attribute for element path would have an incorrect start index.
- Fixed bug where the offscreen selection of cE=false that where very wide would be shown onscreen. Patch contributed by Steven Bufton.
- Fixed so the default_link_target gets applied to links created by the autolink plugin.
- Fixed so that the name attribute gets removed by the anchor plugin if editing anchors.

## 4.5.0 - 2016-11-23

### Added
- Added new toc plugin allows you to insert table of contents based on editor headings.
- Added new auto complete menu to all url fields. Adds history, link to anchors etc.
- Added new sidebar api that allows you to add custom sidebar panels and buttons to toggle these.
- Added new insert menu button that allows you to have multiple insert functions under the same menu button.
- Added new open link feature to ctrl+click, alt+enter and context menu.
- Added new media_embed_handler option to allow the media plugin to be populated with custom embeds.
- Added new support for editing transparent images using the image tools dialog.
- Added new images_reuse_filename option to allow filenames of images to be retained for upload.
- Added new security feature where links with target="_blank" will by default get rel="noopener noreferrer".
- Added new allow_unsafe_link_target to allow you to opt-out of the target="_blank" security feature.
- Added new style_formats_autohide option to automatically hide styles based on context.
- Added new codesample_content_css option to specify where the code sample prism css is loaded from.
- Added new support for Japanese/Chinese word count following the unicode standards on this.
- Added new fragmented undo levels this dramatically reduces flicker on contents with iframes.
- Added new live previews for complex elements like table or lists.

### Fixed
- Fixed bug where it wasn't possible to properly tab between controls in a dialog with a disabled form item control.
- Fixed bug where firefox would generate a rectangle on elements produced after/before a cE=false elements.
- Fixed bug with advlist plugin not switching list element format properly in some edge cases.
- Fixed bug where col/rowspans wasn't correctly computed by the table plugin in some cases.
- Fixed bug where the table plugin would thrown an error if object_resizing was disabled.
- Fixed bug where some invalid markup would cause issues when running in XHTML mode. Patch contributed by Charles Bourasseau.
- Fixed bug where the fullscreen class wouldn't be removed properly when closing dialogs.
- Fixed bug where the PastePlainTextToggle event wasn't fired by the paste plugin when the state changed.
- Fixed bug where table the row type wasn't properly updated in table row dialog. Patch contributed by Matthias Balmer.
- Fixed bug where select all and cut wouldn't place caret focus back to the editor in WebKit. Patch contributed by Daniel Jalkut.
- Fixed bug where applying cell/row properties to multiple cells/rows would reset other unchanged properties.
- Fixed bug where some elements in the schema would have redundant/incorrect children.
- Fixed bug where selector and target options would cause issues if used together.
- Fixed bug where drag/drop of images from desktop on chrome would thrown an error.
- Fixed bug where cut on WebKit/Blink wouldn't add an undo level.
- Fixed bug where IE 11 would scroll to the cE=false elements when they where selected.
- Fixed bug where keys like F5 wouldn't work when a cE=false element was selected.
- Fixed bug where the undo manager wouldn't stop the typing state when commands where executed.
- Fixed bug where unlink on wrapped links wouldn't work properly.
- Fixed bug with drag/drop of images on WebKit where the image would be deleted form the source editor.
- Fixed bug where the visual characters mode would be disabled when contents was extracted from the editor.
- Fixed bug where some browsers would toggle of formats applied to the caret when clicking in the editor toolbar.
- Fixed bug where the custom theme function wasn't working correctly.
- Fixed bug where image option for custom buttons required you to have icon specified as well.
- Fixed bug where the context menu and contextual toolbars would be visible at the same time and sometimes overlapping.
- Fixed bug where the noneditable plugin would double wrap elements when using the noneditable_regexp option.
- Fixed bug where tables would get padding instead of margin when you used the indent button.
- Fixed bug where the charmap plugin wouldn't properly insert non breaking spaces.
- Fixed bug where the color previews in color input boxes wasn't properly updated.
- Fixed bug where the list items of previous lists wasn't merged in the right order.
- Fixed bug where it wasn't possible to drag/drop inline-block cE=false elements on IE 11.
- Fixed bug where some table cell merges would produce incorrect rowspan/colspan.
- Fixed so the font size of the editor defaults to 14px instead of 11px this can be overridden by custom css.
- Fixed so wordcount is debounced to reduce cpu hogging on larger texts.
- Fixed so tinymce global gets properly exported as a module when used with some module bundlers.
- Fixed so it's possible to specify what css properties you want to preview on specific formats.
- Fixed so anchors are contentEditable=false while within the editor.
- Fixed so selected contents gets wrapped in a inline code element by the codesample plugin.
- Fixed so conditional comments gets properly stripped independent of case. Patch contributed by Georgii Dolzhykov.
- Fixed so some escaped css sequences gets properly handled. Patch contributed by Georgii Dolzhykov.
- Fixed so notifications with the same message doesn't get displayed at the same time.
- Fixed so F10 can be used as an alternative key to focus to the toolbar.
- Fixed various api documentation issues and typos.

### Removed
- Removed layer plugin since it wasn't really ported from 3.x and there doesn't seem to be much use for it.
- Removed moxieplayer.swf from the media plugin since it wasn't used by the media plugin.
- Removed format state from the advlist plugin to be more consistent with common word processors.

## 4.4.3 - 2016-09-01

### Fixed
- Fixed bug where copy would produce an exception on Chrome.
- Fixed bug where deleting lists on IE 11 would merge in correct text nodes.
- Fixed bug where deleting partial lists with indentation wouldn't cause proper normalization.

## 4.4.2 - 2016-08-25

### Added
- Added new importcss_exclusive option to disable unique selectors per group.
- Added new group specific selector_converter option to importcss plugin.
- Added new codesample_languages option to apply custom languages to codesample plugin.
- Added new codesample_dialog_width/codesample_dialog_height options.

### Fixed
- Fixed bug where fullscreen button had an incorrect keyboard shortcut.
- Fixed bug where backspace/delete wouldn't work correctly from a block to a cE=false element.
- Fixed bug where smartpaste wasn't detecting links with special characters in them like tilde.
- Fixed bug where the editor wouldn't get proper focus if you clicked on a cE=false element.
- Fixed bug where it wasn't possible to copy/paste table rows that had merged cells.
- Fixed bug where merging cells could some times produce invalid col/rowspan attibute values.
- Fixed bug where getBody would sometimes thrown an exception now it just returns null if the iframe is clobbered.
- Fixed bug where drag/drop of cE=false element wasn't properly constrained to viewport.
- Fixed bug where contextmenu on Mac would collapse any selection to a caret.
- Fixed bug where rtl mode wasn't rendered properly when loading a language pack with the rtl flag.
- Fixed bug where Kamer word bounderies would be stripped from contents.
- Fixed bug where lists would sometimes render two dots or numbers on the same line.
- Fixed bug where the skin_url wasn't used by the inlite theme.
- Fixed so data attributes are ignored when comparing formats in the formatter.
- Fixed so it's possible to disable inline toolbars in the inlite theme.
- Fixed so template dialog gets resized if it doesn't fit the window viewport.

## 4.4.1 - 2016-07-26

### Added
- Added smart_paste option to paste plugin to allow disabling the paste behavior if needed.

### Fixed
- Fixed bug where png urls wasn't properly detected by the smart paste logic.
- Fixed bug where the element path wasn't working properly when multiple editor instances where used.
- Fixed bug with creating lists out of multiple paragraphs would just create one list item instead of multiple.
- Fixed bug where scroll position wasn't properly handled by the inlite theme to place the toolbar properly.
- Fixed bug where multiple instances of the editor using the inlite theme didn't render the toolbar properly.
- Fixed bug where the shortcut label for fullscreen mode didn't match the actual shortcut key.
- Fixed bug where it wasn't possible to select cE=false blocks using touch devices on for example iOS.
- Fixed bug where it was possible to select the child image within a cE=false on IE 11.
- Fixed so inserts of html containing lists doesn't merge with any existing lists unless it's a paste operation.

## 4.4.0 - 2016-06-30

### Added
- Added new inlite theme this is a more lightweight inline UI.
- Added smarter paste logic that auto detects urls in the clipboard and inserts images/links based on that.
- Added a better image resize algorithm for better image quality in the imagetools plugin.

### Fixed
- Fixed bug where it wasn't possible to drag/dropping cE=false elements on FF.
- Fixed bug where backspace/delete before/after a cE=false block would produce a new paragraph.
- Fixed bug where list style type css property wasn't preserved when indenting lists.
- Fixed bug where merging of lists where done even if the list style type was different.
- Fixed bug where the image_dataimg_filter function wasn't used when pasting images.
- Fixed bug where nested editable within a non editable element would cause scroll on focus in Chrome.
- Fixed so invalid targets for inline mode is blocked on initialization. We only support elements that can have children.

## 4.3.13 - 2016-06-08

### Added
- Added characters with a diacritical mark to charmap plugin. Patch contributed by Dominik Schilling.
- Added better error handling if the image proxy service would produce errors.

### Fixed
- Fixed issue with pasting list items into list items would produce nested list rather than a merged list.
- Fixed bug where table selection could get stuck in selection mode for inline editors.
- Fixed bug where it was possible to place the caret inside the resize grid elements.
- Fixed bug where it wasn't possible to place in elements horizontally adjacent cE=false blocks.
- Fixed bug where multiple notifications wouldn't be properly placed on screen.
- Fixed bug where multiple editor instance of the same id could be produces in some specific integrations.

## 4.3.12 - 2016-05-10

### Fixed
- Fixed bug where focus calls couldn't be made inside the editors PostRender event handler.
- Fixed bug where some translations wouldn't work as expected due to a bug in editor.translate.
- Fixed bug where the node change event could fire with a node out side the root of the editor.
- Fixed bug where Chrome wouldn't properly present the keyboard paste clipboard details when paste was clicked.
- Fixed bug where merged cells in tables couldn't be selected from right to left.
- Fixed bug where insert row wouldn't properly update a merged cells rowspan property.
- Fixed bug where the color input boxes preview field wasn't properly set on initialization.
- Fixed bug where IME composition inside table cells wouldn't work as expected on IE 11.
- Fixed so all shadow dom support is under and experimental flag due to flaky browser support.

## 4.3.11 - 2016-04-25

### Fixed
- Fixed bug where it wasn't possible to insert empty blocks though the API unless they where padded.
- Fixed bug where you couldn't type the Euro character on Windows.
- Fixed bug where backspace/delete from a cE=false element to a text block didn't work properly.
- Fixed bug where the text color default grid would render incorrectly.
- Fixed bug where the codesample plugin wouldn't load the css in the editor for multiple editors.
- Fixed so the codesample plugin textarea gets focused by default.

## 4.3.10 - 2016-04-12

### Fixed
- Fixed bug where the key "y" on WebKit couldn't be entered due to conflict with keycode for F10 on keypress.

## 4.3.9 - 2016-04-12

### Added
- Added support for focusing the contextual toolbars using keyboard.
- Added keyboard support for slider UI controls. You can no increase/decrease using arrow keys.
- Added url pattern matching for Dailymotion to media plugin. Patch contributed by Bertrand Darbon.
- Added body_class to template plugin preview. Patch contributed by Milen Petrinski.
- Added options to better override textcolor pickers with custom colors. Patch contributed by Xavier Boubert.
- Added visual arrows to inline contextual toolbars so that they point to the element being active.

### Changed
- Changed the Meta+Shift+F shortcut to Ctrl+Shift+F since Czech, Slovak, Polish languages used the first one for input.

### Fixed
- Fixed so toolbars for tables or other larger elements get better positioned below the scrollable viewport.
- Fixed bug where it was possible to click links inside cE=false blocks.
- Fixed bug where event targets wasn't properly handled in Safari Technical Preview.
- Fixed bug where drag/drop text in FF 45 would make the editor caret invisible.
- Fixed bug where the remove state wasn't properly set on editor instances when detected as clobbered.
- Fixed bug where offscreen selection of some cE=false elements would render onscreen. Patch contributed by Steven Bufton
- Fixed bug where enter would clone styles out side the root on editors inside a span. Patch contributed by ChristophKaser.
- Fixed bug where drag/drop of images into the editor didn't work correctly in FF.
- Fixed so the first item in panels for the imagetools dialog gets proper keyboard focus.

## 4.3.8 - 2016-03-15

### Fixed
- Fixed bug where inserting HR at the end of a block element would produce an extra empty block.
- Fixed bug where links would be clickable when readonly mode was enabled.
- Fixed bug where the formatter would normalize to the wrong node on very specific content.
- Fixed bug where some nested list items couldn't be indented properly.
- Fixed bug where links where clickable in the preview dialog.
- Fixed so the alt attribute doesn't get padded with an empty value by default.
- Fixed so nested alignment works more correctly. You will now alter the alignment to the closest block parent.

## 4.3.7 - 2016-03-02

### Fixed
- Fixed bug where incorrect icons would be rendered for imagetools edit and color levels.
- Fixed bug where navigation using arrow keys inside a SelectBox didn't move up/down.
- Fixed bug where the visualblocks plugin would render borders round internal UI elements.

## 4.3.6 - 2016-03-01

### Added
- Added new paste_remember_plaintext_info option to allow a global disable of the plain text mode notification.
- Added new PastePlainTextToggle event that fires when plain text mode toggles on/off.

### Fixed
- Fixed bug where it wasn't possible to select media elements since the drag logic would snap it to mouse cursor.
- Fixed bug where it was hard to place the caret inside nested cE=true elements when the outer cE=false element was focused.
- Fixed bug where editors wouldn't properly initialize if both selector and mode where used.
- Fixed bug where IME input inside table cells would switch the IME off.
- Fixed bug where selection inside the first table cell would cause the whole table cell to get selected.
- Fixed bug where error handling of images being uploaded wouldn't properly handle faulty statuses.
- Fixed bug where inserting contents before a HR would cause an exception to be thrown.
- Fixed bug where copy/paste of Excel data would be inserted as an image.
- Fixed caret position issues with copy/paste of inline block cE=false elements.
- Fixed issues with various menu item focus bugs in Chrome. Where the focused menu bar item wasn't properly blurred.
- Fixed so the notifications have a solid background since it would be hard to read if there where text under it.
- Fixed so notifications gets animated similar to the ones used by dialogs.
- Fixed so larger images that gets pasted is handled better.
- Fixed so the window close button is more uniform on various platform and also increased it's hit area.

## 4.3.5 - 2016-02-11

Npm version bump due to package not being fully updated.

## 4.3.4 - 2016-02-11

### Added
- Added new OpenWindow/CloseWindow events that gets fired when windows open/close.
- Added new NewCell/NewRow events that gets fired when table cells/rows are created.
- Added new Promise return value to tinymce.init makes it easier to handle initialization.

### Fixed
- Fixed various bugs with drag/drop of contentEditable:false elements.
- Fixed bug where deleting of very specific nested list items would result in an odd list.
- Fixed bug where lists would get merged with adjacent lists outside the editable inline root.
- Fixed bug where MS Edge would crash when closing a dialog then clicking a menu item.
- Fixed bug where table cell selection would add undo levels.
- Fixed bug where table cell selection wasn't removed when inline editor where removed.
- Fixed bug where table cell selection wouldn't work properly on nested tables.
- Fixed bug where table merge menu would be available when merging between thead and tbody.
- Fixed bug where table row/column resize wouldn't get properly removed when the editor was removed.
- Fixed bug where Chrome would scroll to the editor if there where a empty hash value in document url.
- Fixed bug where the cache suffix wouldn't work correctly with the importcss plugin.
- Fixed bug where selection wouldn't work properly on MS Edge on Windows Phone 10.
- Fixed so adjacent pre blocks gets joined into one pre block since that seems like the user intent.
- Fixed so events gets properly dispatched in shadow dom. Patch provided by Nazar Mokrynskyi.

### Removed
- Removed the jQuery version the jQuery plugin is now moved into the main package.
- Removed jscs from build process since eslint can now handle code style checking.

## 4.3.3 - 2016-01-14

### Added
- Added new table_resize_bars configuration setting.  This setting allows you to disable the table resize bars.
- Added new beforeInitialize event to tinymce.util.XHR lets you modify XHR properties before open. Patch contributed by Brent Clintel.
- Added new autolink_pattern setting to autolink plugin. Enables you to override the default autolink formats. Patch contributed by Ben Tiedt.
- Added new charmap option that lets you override the default charmap of the charmap plugin.
- Added new charmap_append option that lets you add new characters to the default charmap of the charmap plugin.
- Added new insertCustomChar event that gets fired when a character is inserted by the charmap plugin.

### Fixed
- Fixed bug where table cells started with a superfluous &nbsp; in IE10+.
- Fixed bug where table plugin would retain all BR tags when cells were merged.
- Fixed bug where media plugin would strip underscores from youtube urls.
- Fixed bug where IME input would fail on IE 11 if you typed within a table.
- Fixed bug where double click selection of a word would remove the space before the word on insert contents.
- Fixed bug where table plugin would produce exceptions when hovering tables with invalid structure.
- Fixed bug where fullscreen wouldn't scroll back to it's original position when untoggled.
- Fixed so the template plugins templates setting can be a function that gets a callback that can provide templates.

## 4.3.2 - 2015-12-14

### Fixed
- Fixed bug where the resize bars for table cells were not affected by the object_resizing property.
- Fixed bug where the contextual table toolbar would appear incorrectly if TinyMCE was initialized inline inside a table.
- Fixed bug where resizing table cells did not fire a node change event or add an undo level.
- Fixed bug where double click selection of text on IE 11 wouldn't work properly.
- Fixed bug where codesample plugin would incorrectly produce br elements inside code elements.
- Fixed bug where media plugin would strip dashes from youtube urls.
- Fixed bug where it was possible to move the caret into the table resize bars.
- Fixed bug where drag/drop into a cE=false element was possible on IE.

## 4.3.1 - 2015-11-30

### Fixed
- Fixed so it's possible to disable the table inline toolbar by setting it to false or an empty string.
- Fixed bug where it wasn't possible to resize some tables using the drag handles.
- Fixed bug where unique id:s would clash for multiple editor instances and cE=false selections.
- Fixed bug where the same plugin could be initialized multiple times.
- Fixed bug where the table inline toolbars would be displayed at the same time as the image toolbars.
- Fixed bug where the table selection rect wouldn't be removed when selecting another control element.

## 4.3.0 - 2015-11-23

### Added
- Added new table column/row resize support. Makes it a lot more easy to resize the columns/rows in a table.
- Added new table inline toolbar. Makes it easier to for example add new rows or columns to a table.
- Added new notification API. Lets you display floating notifications to the end user.
- Added new codesample plugin that lets you insert syntax highlighted pre elements into the editor.
- Added new image_caption to images. Lets you create images with captions using a HTML5 figure/figcaption elements.
- Added new live previews of embeded videos. Lets you play the video right inside the editor.
- Added new setDirty method and "dirty" event to the editor. Makes it easier to track the dirty state change.
- Added new setMode method to Editor instances that lets you dynamically switch between design/readonly.
- Added new core support for contentEditable=false elements within the editor overrides the browsers broken behavior.

### Changed
- Rewrote the noneditable plugin to use the new contentEditable false core logic.

### Fixed
- Fixed so the dirty state doesn't set to false automatically when the undo index is set to 0.
- Fixed the Selection.placeCaretAt so it works better on IE when the coordinate is between paragraphs.
- Fixed bug where data-mce-bogus="all" element contents where counted by the word count plugin.
- Fixed bug where contentEditable=false elements would be indented by the indent buttons.
- Fixed bug where images within contentEditable=false would be selected in WebKit on mouse click.
- Fixed bug in DOMUntils split method where the replacement parameter wouldn't work on specific cases.
- Fixed bug where the importcss plugin would import classes from the skin content css file.
- Fixed so all button variants have a wrapping span for it's text to make it easier to skin.
- Fixed so it's easier to exit pre block using the arrow keys.
- Fixed bug where listboxes with fix widths didn't render correctly.

## 4.2.8 - 2015-11-13

### Fixed
- Fixed bug where it was possible to delete tables as the inline root element if all columns where selected.
- Fixed bug where the UI buttons active state wasn't properly updated due to recent refactoring of that logic.

## 4.2.7 - 2015-10-27

### Fixed
- Fixed bug where backspace/delete would remove all formats on the last paragraph character in WebKit/Blink.
- Fixed bug where backspace within a inline format element with a bogus caret container would move the caret.
- Fixed bug where backspace/delete on selected table cells wouldn't add an undo level.
- Fixed bug where script tags embedded within the editor could sometimes get a mce- prefix prepended to them
- Fixed bug where validate: false option could produce an error to be thrown from the Serialization step.
- Fixed bug where inline editing of a table as the root element could let the user delete that table.
- Fixed bug where inline editing of a table as the root element wouldn't properly handle enter key.
- Fixed bug where inline editing of a table as the root element would normalize the selection incorrectly.
- Fixed bug where inline editing of a list as the root element could let the user delete that list.
- Fixed bug where inline editing of a list as the root element could let the user split that list.
- Fixed bug where resize handles would be rendered on editable root elements such as table.

## 4.2.6 - 2015-09-28

### Added
- Added capability to set request headers when using XHRs.
- Added capability to upload local images automatically default delay is set to 30 seconds after editing images.
- Added commands ids mceEditImage, mceAchor and mceMedia to be avaiable from execCommand.
- Added Edge browser to saucelabs grunt task. Patch contributed by John-David Dalton.

### Fixed
- Fixed bug where blob uris not produced by tinymce would produce HTML invalid markup.
- Fixed bug where selection of contents of a nearly empty editor in Edge would sometimes fail.
- Fixed bug where color styles woudln't be retained on copy/paste in Blink/Webkit.
- Fixed bug where the table plugin would throw an error when inserting rows after a child table.
- Fixed bug where the template plugin wouldn't handle functions as variable replacements.
- Fixed bug where undo/redo sometimes wouldn't work properly when applying formatting collapsed ranges.
- Fixed bug where shift+delete wouldn't do a cut operation on Blink/WebKit.
- Fixed bug where cut action wouldn't properly store the before selection bookmark for the undo level.
- Fixed bug where backspace in side an empty list element on IE would loose editor focus.
- Fixed bug where the save plugin wouldn't enable the buttons when a change occurred.
- Fixed bug where Edge wouldn't initialize the editor if a document.domain was specified.
- Fixed bug where enter key before nested images would sometimes not properly expand the previous block.
- Fixed bug where the inline toolbars wouldn't get properly hidden when blurring the editor instance.
- Fixed bug where Edge would paste Chinese characters on some Windows 10 installations.
- Fixed bug where IME would loose focus on IE 11 due to the double trailing br bug fix.
- Fixed bug where the proxy url in imagetools was incorrect. Patch contributed by Wong Ho Wang.

## 4.2.5 - 2015-08-31

### Added
- Added fullscreen capability to embedded youtube and vimeo videos.

### Fixed
- Fixed bug where the uploadImages call didn't work on IE 10.
- Fixed bug where image place holders would be uploaded by uploadImages call.
- Fixed bug where images marked with bogus would be uploaded by the uploadImages call.
- Fixed bug where multiple calls to uploadImages would result in decreased performance.
- Fixed bug where pagebreaks were editable to imagetools patch contributed by Rasmus Wallin.
- Fixed bug where the element path could cause too much recursion exception.
- Fixed bug for domains containing ".min". Patch contributed by Loïc Février.
- Fixed so validation of external links to accept a number after www. Patch contributed by Victor Carvalho.
- Fixed so the charmap is exposed though execCommand. Patch contributed by Matthew Will.
- Fixed so that the image uploads are concurrent for improved performance.
- Fixed various grammar problems in inline documentation. Patches provided by nikolas.

## 4.2.4 - 2015-08-17

### Added
- Added picture as a valid element to the HTML 5 schema. Patch contributed by Adam Taylor.

### Fixed
- Fixed bug where contents would be duplicated on drag/drop within the same editor.
- Fixed bug where floating/alignment of images on Edge wouldn't work properly.
- Fixed bug where it wasn't possible to drag images on IE 11.
- Fixed bug where image selection on Edge would sometimes fail.
- Fixed bug where contextual toolbars icons wasn't rendered properly when using the toolbar_items_size.
- Fixed bug where searchreplace dialog doesn't get prefilled with the selected text.
- Fixed bug where fragmented matches wouldn't get properly replaced by the searchreplace plugin.
- Fixed bug where enter key wouldn't place the caret if was after a trailing space within an inline element.
- Fixed bug where the autolink plugin could produce multiple links for the same text on Gecko.
- Fixed bug where EditorUpload could sometimes throw an exception if the blob wasn't found.
- Fixed xss issues with media plugin not properly filtering out some script attributes.

## 4.2.3 - 2015-07-30

### Fixed
- Fixed bug where image selection wasn't possible on Edge due to incompatible setBaseAndExtend API.
- Fixed bug where image blobs urls where not properly destroyed by the imagetools plugin.
- Fixed bug where keyboard shortcuts wasn't working correctly on IE 8.
- Fixed skin issue where the borders of panels where not visible on IE 8.

## 4.2.2 - 2015-07-22

### Fixed
- Fixed bug where float panels were not being hidden on inline editor blur when fixed_toolbar_container config option was in use.
- Fixed bug where combobox states wasn't properly updated if contents where updated without keyboard.
- Fixed bug where pasting into textbox or combobox would move the caret to the end of text.
- Fixed bug where removal of bogus span elements before block elements would remove whitespace between nodes.
- Fixed bug where repositioning of inline toolbars where async and producing errors if the editor was removed from DOM to early. Patch by iseulde.
- Fixed bug where element path wasn't working correctly. Patch contributed by iseulde.
- Fixed bug where menus wasn't rendered correctly when custom images where added to a menu. Patch contributed by Naim Hammadi.

## 4.2.1 - 2015-06-29

### Fixed
- Fixed bug where back/forward buttons in the browser would render blob images as broken images.
- Fixed bug where Firefox would throw regexp to big error when replacing huge base64 chunks.
- Fixed bug rendering issues with resize and context toolbars not being placed properly until next animation frame.
- Fixed bug where the rendering of the image while cropping would some times not be centered correctly.
- Fixed bug where listbox items with submenus would me selected as active.
- Fixed bug where context menu where throwing an error when rendering.
- Fixed bug where resize both option wasn't working due to resent addClass API change. Patch contributed by Jogai.
- Fixed bug where a hideAll call for container rendered inline toolbars would throw an error.
- Fixed bug where onclick event handler on combobox could cause issues if element.id was a function by some polluting libraries.
- Fixed bug where listboxes wouldn't get proper selected sub menu item when using link_list or image_list.
- Fixed so the UI controls are as wide as 4.1.x to avoid wrapping controls in toolbars.
- Fixed so the imagetools dialog is adaptive for smaller screen sizes.

## 4.2.0 - 2015-06-25

### Added
- Added new flat default skin to make the UI more modern.
- Added new imagetools plugin, lets you crop/resize and apply filters to images.
- Added new contextual toolbars support to the API lets you add floating toolbars for specific CSS selectors.
- Added new promise feature fill as tinymce.util.Promise.
- Added new built in image upload feature lets you upload any base64 encoded image within the editor as files.

### Fixed
- Fixed bug where resize handles would appear in the right position in the wrong editor when switching between resizable content in different inline editors.
- Fixed bug where tables would not be inserted in inline mode due to previous float panel fix.
- Fixed bug where floating panels would remain open when focus was lost on inline editors.
- Fixed bug where cut command on Chrome would thrown a browser security exception.
- Fixed bug where IE 11 sometimes would report an incorrect size for images in the image dialog.
- Fixed bug where it wasn't possible to remove inline formatting at the end of block elements.
- Fixed bug where it wasn't possible to delete table cell contents when cell selection was vertical.
- Fixed bug where table cell wasn't emptied from block elements if delete/backspace where pressed in empty cell.
- Fixed bug where cmd+shift+arrow didn't work correctly on Firefox mac when selecting to start/end of line.
- Fixed bug where removal of bogus elements would sometimes remove whitespace between nodes.
- Fixed bug where the resize handles wasn't updated when the main window was resized.
- Fixed so script elements gets removed by default to prevent possible XSS issues in default config implementations.
- Fixed so the UI doesn't need manual reflows when using non native layout managers.
- Fixed so base64 encoded images doesn't slow down the editor on modern browsers while editing.
- Fixed so all UI elements uses touch events to improve mobile device support.
- Removed the touch click quirks patch for iOS since it did more harm than good.
- Removed the non proportional resize handles since. Unproportional resize can still be done by holding the shift key.

## 4.1.10 - 2015-05-05

### Fixed
- Fixed bug where plugins loaded with compat3x would sometimes throw errors when loading using the jQuery version.
- Fixed bug where extra empty paragraphs would get deleted in WebKit/Blink due to recent Quriks fix.
- Fixed bug where the editor wouldn't work properly on IE 12 due to some required browser sniffing.
- Fixed bug where formatting shortcut keys where interfering with Mac OS X screenshot keys.
- Fixed bug where the caret wouldn't move to the next/previous line boundary on Cmd+Left/Right on Gecko.
- Fixed bug where it wasn't possible to remove formats from very specific nested contents.
- Fixed bug where undo levels wasn't produced when typing letters using the shift or alt+ctrl modifiers.
- Fixed bug where the dirty state wasn't properly updated when typing using the shift or alt+ctrl modifiers.
- Fixed bug where an error would be thrown if an autofocused editor was destroyed quickly after its initialization. Patch provided by thorn0.
- Fixed issue with dirty state not being properly updated on redo operation.
- Fixed issue with entity decoder not handling incorrectly written numeric entities.
- Fixed issue where some PI element values wouldn't be properly encoded.

## 4.1.9 - 2015-03-10

### Fixed
- Fixed bug where indentation wouldn't work properly for non list elements.
- Fixed bug with image plugin not pulling the image dimensions out correctly if a custom document_base_url was used.
- Fixed bug where ctrl+alt+[1-9] would conflict with the AltGr+[1-9] on Windows. New shortcuts is ctrl+shift+[1-9].
- Fixed bug with removing formatting on nodes in inline mode would sometimes include nodes outside the editor body.
- Fixed bug where extra nbsp:s would be inserted when you replaced a word surrounded by spaces using insertContent.
- Fixed bug with pasting from Google Docs would produce extra strong elements and line feeds.

## 4.1.8 - 2015-03-05

### Added
- Added new html5 sizes attribute to img elements used together with srcset.
- Added new elementpath option that makes it possible to disable the element path but keep the statusbar.
- Added new option table_style_by_css for the table plugin to set table styling with css rather than table attributes.
- Added new link_assume_external_targets option to prompt the user to prepend http:// prefix if the supplied link does not contain a protocol prefix.
- Added new image_prepend_url option to allow a custom base path/url to be added to images.
- Added new table_appearance_options option to make it possible to disable some options.
- Added new image_title option to make it possible to alter the title of the image, disabled by default.

### Fixed
- Fixed bug where selection starting from out side of the body wouldn't produce a proper selection range on IE 11.
- Fixed bug where pressing enter twice before a table moves the cursor in the table and causes a javascript error.
- Fixed bug where advanced image styles were not respected.
- Fixed bug where the less common Shift+Delete didn't produce a proper cut operation on WebKit browsers.
- Fixed bug where image/media size constrain logic would produce NaN when handling non number values.
- Fixed bug where internal classes where removed by the removeformat command.
- Fixed bug with creating links table cell contents with a specific selection would throw a exceptions on WebKit/Blink.
- Fixed bug where valid_classes option didn't work as expected according to docs. Patch provided by thorn0.
- Fixed bug where jQuery plugin would patch the internal methods multiple times. Patch provided by Drew Martin.
- Fixed bug where backspace key wouldn't delete the current selection of newly formatted content.
- Fixed bug where type over of inline formatting elements wouldn't properly keep the format on WebKit/Blink.
- Fixed bug where selection needed to be properly normalized on modern IE versions.
- Fixed bug where Command+Backspace didn't properly delete the whole line of text but the previous word.
- Fixed bug where UI active states wheren't properly updated on IE if you placed caret within the current range.
- Fixed bug where delete/backspace on WebKit/Blink would remove span elements created by the user.
- Fixed bug where delete/backspace would produce incorrect results when deleting between two text blocks with br elements.
- Fixed bug where captions where removed when pasting from MS Office.
- Fixed bug where lists plugin wouldn't properly remove fully selected nested lists.
- Fixed bug where the ttf font used for icons would throw an warning message on Gecko on Mac OS X.
- Fixed a bug where applying a color to text did not update the undo/redo history.
- Fixed so shy entities gets displayed when using the visualchars plugin.
- Fixed so removeformat removes ins/del by default since these might be used for strikethough.
- Fixed so multiple language packs can be loaded and added to the global I18n data structure.
- Fixed so transparent color selection gets treated as a normal color selection. Patch contributed by Alexander Hofbauer.
- Fixed so it's possible to disable autoresize_overflow_padding, autoresize_bottom_margin options by setting them to false.
- Fixed so the charmap plugin shows the description of the character in the dialog. Patch contributed by Jelle Hissink.
- Removed address from the default list of block formats since it tends to be missused.
- Fixed so the pre block format is called preformatted to make it more verbose.
- Fixed so it's possible to context scope translation strings this isn't needed most of the time.
- Fixed so the max length of the width/height input fields of the media dialog is 5 instead of 3.
- Fixed so drag/dropped contents gets properly processed by paste plugin since it's basically a paste. Patch contributed by Greg Fairbanks.
- Fixed so shortcut keys for headers is ctrl+alt+[1-9] instead of ctrl+[1-9] since these are for switching tabs in the browsers.
- Fixed so "u" doesn't get converted into a span element by the legacy input filter. Since this is now a valid HTML5 element.
- Fixed font families in order to provide appropriate web-safe fonts.

## 4.1.7 - 2014-11-27

### Added
- Added HTML5 schema support for srcset, source and picture. Patch contributed by mattheu.
- Added new cache_suffix setting to enable cache busting by producing unique urls.
- Added new paste_convert_word_fake_lists option to enable users to disable the fake lists convert logic.

### Fixed
- Fixed so advlist style changes adds undo levels for each change.
- Fixed bug where WebKit would sometimes produce an exception when the autolink plugin where looking for URLs.
- Fixed bug where IE 7 wouldn't be rendered properly due to aggressive css compression.
- Fixed bug where DomQuery wouldn't accept window as constructor element.
- Fixed bug where the color picker in 3.x dialogs wouldn't work properly. Patch contributed by Callidior.
- Fixed bug where the image plugin wouldn't respect the document_base_url.
- Fixed bug where the jQuery plugin would fail to append to elements named array prototype names.

## 4.1.6 - 2014-10-08

### Changed
- Replaced jake with grunt since it is more mainstream and has better plugin support.

### Fixed
- Fixed bug with clicking on the scrollbar of the iframe would cause a JS error to be thrown.
- Fixed bug where null would produce an exception if you passed it to selection.setRng.
- Fixed bug where Ctrl/Cmd+Tab would indent the current list item if you switched tabs in the browser.
- Fixed bug where pasting empty cells from Excel would result in a broken table.
- Fixed bug where it wasn't possible to switch back to default list style type.
- Fixed issue where the select all quirk fix would fire for other modifiers than Ctrl/Cmd combinations.


## 4.1.5 - 2014-09-09

### Fixed
- Fixed bug where sometimes the resize rectangles wouldn't properly render on images on WebKit/Blink.
- Fixed bug in list plugin where delete/backspace would merge empty LI elements in lists incorrectly.
- Fixed bug where empty list elements would result in empty LI elements without it's parent container.
- Fixed bug where backspace in empty caret formatted element could produce an type error exception of Gecko.
- Fixed bug where lists pasted from word with a custom start index above 9 wouldn't be properly handled.
- Fixed bug where tabfocus plugin would tab out of the editor instance even if the default action was prevented.
- Fixed bug where tabfocus wouldn't tab properly to other adjacent editor instances.
- Fixed bug where the DOMUtils setStyles wouldn't properly removed or update the data-mce-style attribute.
- Fixed bug where dialog select boxes would be placed incorrectly if document.body wasn't statically positioned.
- Fixed bug where pasting would sometimes scroll to the top of page if the user was using the autoresize plugin.
- Fixed bug where caret wouldn't be properly rendered by Chrome when clicking on the iframes documentElement.
- Fixed so custom images for menubutton/splitbutton can be provided. Patch contributed by Naim Hammadi.
- Fixed so the default action of windows closing can be prevented by blocking the default action of the close event.
- Fixed so nodeChange and focus of the editor isn't automatically performed when opening sub dialogs.

## 4.1.4 - 2014-08-21

### Added
- Added new media_filter_html option to media plugin that blocks any conditional comments, scripts etc within a video element.
- Added new content_security_policy option allows you to set custom policy for iframe contents. Patch contributed by Francois Chagnon.

### Fixed
- Fixed bug where activate/deactivate events wasn't firing properly when switching between editors.
- Fixed bug where placing the caret on iOS was difficult due to a WebKit bug with touch events.
- Fixed bug where the resize helper wouldn't render properly on older IE versions.
- Fixed bug where resizing images inside tables on older IE versions would sometimes fail depending mouse position.
- Fixed bug where editor.insertContent would produce an exception when inserting select/option elements.
- Fixed bug where extra empty paragraphs would be produced if block elements where inserted inside span elements.
- Fixed bug where the spellchecker menu item wouldn't be properly checked if spell checking was started before it was rendered.
- Fixed bug where the DomQuery filter function wouldn't remove non elements from collection.
- Fixed bug where document with custom document.domain wouldn't properly render the editor.
- Fixed bug where IE 8 would throw exception when trying to enter invalid color values into colorboxes.
- Fixed bug where undo manager could incorrectly add an extra undo level when custom resize handles was removed.
- Fixed bug where it wouldn't be possible to alter cell properties properly on table cells on IE 8.
- Fixed so the color picker button in table dialog isn't shown unless you include the colorpicker plugin or add your own custom color picker.
- Fixed so activate/deactivate events fire when windowManager opens a window since.
- Fixed so the table advtab options isn't separated by an underscore to normalize naming with image_advtab option.
- Fixed so the table cell dialog has proper padding when the advanced tab in disabled.

## 4.1.3 - 2014-07-29

### Added
- Added event binding logic to tinymce.util.XHR making it possible to override headers and settings before any request is made.

### Fixed
- Fixed bug where drag events wasn't fireing properly on older IE versions since the event handlers where bound to document.
- Fixed bug where drag/dropping contents within the editor on IE would force the contents into plain text mode even if it was internal content.
- Fixed bug where IE 7 wouldn't open menus properly due to a resize bug in the browser auto closing them immediately.
- Fixed bug where the DOMUtils getPos logic wouldn't produce a valid coordinate inside the body if the body was positioned non static.
- Fixed bug where the element path and format state wasn't properly updated if you had the wordcount plugin enabled.
- Fixed bug where a comment at the beginning of source would produce an exception in the formatter logic.
- Fixed bug where setAttrib/getAttrib on null would throw exception together with any hooked attributes like style.
- Fixed bug where table sizes wasn't properly retained when copy/pasting on WebKit/Blink.
- Fixed bug where WebKit/Blink would produce colors in RGB format instead of the forced HEX format when deleting contents.
- Fixed bug where the width attribute wasn't updated on tables if you changed the size inside the table dialog.
- Fixed bug where control selection wasn't properly handled when the caret was placed directly after an image.
- Fixed bug where selecting the contents of table cells using the selection.select method wouldn't place the caret properly.
- Fixed bug where the selection state for images wasn't removed when placing the caret right after an image on WebKit/Blink.
- Fixed bug where all events wasn't properly unbound when and editor instance was removed or destroyed by some external innerHTML call.
- Fixed bug where it wasn't possible or very hard to select images on iOS when the onscreen keyboard was visible.
- Fixed so auto_focus can take a boolean argument this will auto focus the last initialized editor might be useful for single inits.
- Fixed so word auto detect lists logic works better for faked lists that doesn't have specific markup.
- Fixed so nodeChange gets fired on mouseup as it used to before 4.1.1 we optimized that event to fire less often.

### Removed
- Removed the finish menu item from spellchecker menu since it's redundant you can stop spellchecking by toggling menu item or button.

## 4.1.2 - 2014-07-15

### Added
- Added offset/grep to DomQuery class works basically the same as it's jQuery equivalent.

### Fixed
- Fixed bug where backspace/delete or setContent with an empty string would remove header data when using the fullpage plugin.
- Fixed bug where tinymce.remove with a selector not matching any editors would remove all editors.
- Fixed bug where resizing of the editor didn't work since the theme was calling setStyles instead of setStyle.
- Fixed bug where IE 7 would fail to append html fragments to iframe document when using DomQuery.
- Fixed bug where the getStyle DOMUtils method would produce an exception if it was called with null as it's element.
- Fixed bug where the paste plugin would remove the element if the none of the paste_webkit_styles rules matched the current style.
- Fixed bug where contextmenu table items wouldn't work properly on IE since it would some times fire an incorrect selection change.
- Fixed bug where the padding/border values wasn't used in the size calculation for the body size when using autoresize. Patch contributed by Matt Whelan.
- Fixed bug where conditional word comments wouldn't be properly removed when pasting plain text.
- Fixed bug where resizing would sometime fail on IE 11 when the mouseup occurred inside the resizable element.
- Fixed so the iframe gets initialized without any inline event handlers for better CSP support. Patch contributed by Matt Whelan.
- Fixed so the tinymce.dom.Sizzle is the latest version of sizzle this resolves the document context bug.

## 4.1.1 - 2014-07-08

### Fixed
- Fixed bug where pasting plain text on some WebKit versions would result in an empty line.
- Fixed bug where resizing images inside tables on IE 11 wouldn't work properly.
- Fixed bug where IE 11 would sometimes throw "Invalid argument" exception when editor contents was set to an empty string.
- Fixed bug where document.activeElement would throw exceptions on IE 9 when that element was hidden or removed from dom.
- Fixed bug where WebKit/Blink sometimes produced br elements with the Apple-interchange-newline class.
- Fixed bug where table cell selection wasn't properly removed when copy/pasting table cells.
- Fixed bug where pasting nested list items from Word wouldn't produce proper semantic nested lists.
- Fixed bug where right clicking using the contextmenu plugin on WebKit/Blink on Mac OS X would select the target current word or line.
- Fixed bug where it wasn't possible to alter table cell properties on IE 8 using the context menu.
- Fixed bug where the resize helper wouldn't be correctly positioned on older IE versions.
- Fixed bug where fullpage plugin would produce an error if you didn't specify a doctype encoding.
- Fixed bug where anchor plugin would get the name/id of the current element even if it wasn't anchor element.
- Fixed bug where visual aids for tables wouldn't be properly disabled when changing the border size.
- Fixed bug where some control selection events wasn't properly fired on older IE versions.
- Fixed bug where table cell selection on older IE versions would prevent resizing of images.
- Fixed bug with paste_data_images paste option not working properly on modern IE versions.
- Fixed bug where custom elements with underscores in the name wasn't properly parsed/serialized.
- Fixed bug where applying inline formats to nested list elements would produce an incorrect formatting result.
- Fixed so it's possible to hide items from elements path by using preventDefault/stopPropagation.
- Fixed so inline mode toolbar gets rendered right aligned if the editable element positioned to the documents right edge.
- Fixed so empty inline elements inside empty block elements doesn't get removed if configured to be kept intact.
- Fixed so DomQuery parentsUntil/prevUntil/nextUntil supports selectors/elements/filters etc.
- Fixed so legacyoutput plugin overrides fontselect and fontsizeselect controls and handles font elements properly.

## 4.1.0 - 2014-06-18

### Added
- Added new file_picker_callback option to replace the old file_browser_callback the latter will still work though.
- Added new custom colors to textcolor plugin will be displayed if a color picker is provided also shows the latest colors.
- Added new color_picker_callback option to enable you to add custom color pickers to the editor.
- Added new advanced tabs to table/cell/row dialogs to enable you to select colors for border/background.
- Added new colorpicker plugin that lets you select colors from a hsv color picker.
- Added new tinymce.util.Color class to handle color parsing and converting.
- Added new colorpicker UI widget element lets you add a hsv color picker to any form/window.
- Added new textpattern plugin that allows you to use markdown like text patterns to format contents.
- Added new resize helper element that shows the current width & height while resizing.
- Added new "once" method to Editor and EventDispatcher enables since callback execution events.
- Added new jQuery like class under tinymce.dom.DomQuery it's exposed on editor instances (editor.$) and globally under (tinymce.$).

### Fixed
- Fixed so the default resize method for images are proportional shift/ctrl can be used to make an unproportional size.
- Fixed bug where the image_dimensions option of the image plugin would cause exceptions when it tried to update the size.
- Fixed bug where table cell dialog class field wasn't properly updated when editing an a table cell with an existing class.
- Fixed bug where Safari on Mac would produce webkit-fake-url for pasted images so these are now removed.
- Fixed bug where the nodeChange event would get fired before the selection was changed when clicking inside the current selection range.
- Fixed bug where valid_classes option would cause exception when it removed internal prefixed classes like mce-item-.
- Fixed bug where backspace would cause navigation in IE 8 on an inline element and after a caret formatting was applied.
- Fixed so placeholder images produced by the media plugin gets selected when inserted/edited.
- Fixed so it's possible to drag in images when the paste_data_images option is enabled. Might be useful for mail clients.
- Fixed so images doesn't get a width/height applied if the image_dimensions option is set to false useful for responsive contents.
- Fixed so it's possible to pass in an optional arguments object for the nodeChanged function to be passed to all nodechange event listeners.
- Fixed bug where media plugin embed code didn't update correctly.<|MERGE_RESOLUTION|>--- conflicted
+++ resolved
@@ -15,11 +15,8 @@
 - It wasn't possible to select text right after an inline noneditable element #TINY-8567
 - Fixed a double border showing for the `tinymce-5` skin when using `toolbar_location: 'bottom'` #TINY-8564
 - Clipboard content was not generated correctly when cutting and copying `contenteditable="false"` elements #TINY-8563
-<<<<<<< HEAD
 - Fixed the box-shadow getting clipped in autocompletor popups #TINY-8573
-=======
 - The `buttonType` property did not work for dialog footer buttons #TINY-8582
->>>>>>> 1730cd9b
 
 ## 6.0.0 - 2022-03-03
 
