--- conflicted
+++ resolved
@@ -11,11 +11,8 @@
 - Fixed a regression whereby text patterns couldn't be updated at runtime #TINY-8540
 - Naked buttons better adapt to various background colors, improved text contrast in notifications #TINY-8533
 - The autocompleter would not fire the `AutocompleterStart` event nor close the menu in some cases #TINY-8552
-<<<<<<< HEAD
 - Fixed a double border showing for the `tinymce-5` skin when using `toolbar_location: 'bottom'` #TINY-8564
-=======
 - Clipboard content was not generated correctly when cutting and copying `contenteditable="false"` elements #TINY-8563
->>>>>>> ccd8a17c
 
 ## 6.0.0 - 2022-03-03
 
