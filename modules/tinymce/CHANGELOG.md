# Changelog
All notable changes to this project will be documented in this file.

The format is based on [Keep a Changelog](https://keepachangelog.com/en/1.0.0/),
and this project adheres to [Semantic Versioning](https://semver.org/spec/v2.0.0.html).

## Unreleased

## Added
- New `sidebar_show` option to show the specified sidebar on initialization #TINY-8710
- New `newline_behavior` option to control what happens when the enter key is pressed or the `mceInsertNewLine` command is used #TINY-8458
- New `transparent` property for `iframe` dialog component #TINY-8534
- New `removeAttributeFilter` and `removeNodeFilter` functions to the `DomParser` and DOM `Serializer` APIs #TINY-7847
- New `iframe_template_callback` option in the `media` plugin. Patch provided by Namstel #TINY-8684

### Improved
- Clearer focus states for buttons while navigating with keyboard #TINY-8557
<<<<<<< HEAD
- Support annotating certain block elements directly when using the editor annotator #TINY-8698
=======
- The `mceLink` command can now take the value `{ dialog: true }` to always open the link dialog #TINY-8057
>>>>>>> 9eb9a119

### Changed
- Toggling fullscreen mode with the `fullscreen` plugin now also fires the `ResizeEditor` event #TINY-8701
- Getting the text content of the editor now returns newlines instead of an empty string if more than one empty paragraph exists #TINY-8578
- The `end_container_on_empty_block` option can now take a string of blocks to split when pressing Enter twice #TINY-6559
- The default value for `end_container_on_empty_block` option has been changed to `'blockquote'` #TINY-6559
- Custom elements are now treated as non-empty elements via the schema #TINY-4784
- The autocompleter menu element is now positioned instead of the wrapper #TINY-6476
- `Link` menu and toolbar buttons now always execute the `mceLink` command #TINY-8057

### Fixed
- Selecting all content with a single image in the content was inconsistent for the keyboard shortcut and menu item #TINY-4550
- Links would open when using alt+enter (option+enter on Mac) even when `preventDefault()` is called on the keydown event #TINY-8661
- Spaces would not be added correctly on some browsers when before or after a contenteditable block element #TINY-8588
- Images were not showing as selected when selecting images alongside other content #TINY-5947
- Notifications would not properly reposition when toggling fullscreen mode #TINY-8701
- Dialogs will not exceed the window height on smaller screens #TINY-8146
- Some types on functions in the `tinymce.dom.TreeWalker` class missed that it could return undefined #TINY-8592
- In some cases pressing the backspace key would incorrectly step into tables rather than remain outside #TINY-8592
- Text alignment could not be applied to `pre` elements #TINY-7715
- Nuget packages for .NET and .NET Core now copy TinyMCE into `/wwwroot/lib/` in the projects TinyMCE is installed in #TINY-8611
- UI components, such as dialogs, would in some cases cause the `esc` keyup event to incorrectly trigger inside the editor #TINY-7005
- Selection direction was not stored/restored when getting/setting selection bookmarks #TINY-8599
- An exception could be thrown for the `editor.selection.isForward()` API due to an invalid selection on some versions of Safari #TINY-8686
- The `InsertParagraph` or `mceInsertNewLine` commands did not delete the current selection like the native command used to #TINY-8606
- When triple clicking the selection was incorrectly collapsed in the Chrome browser when clicking around nested noneditable content #TINY-8215
- When pressing the right arrow key, the caret incorrectly moved before any selected inline boundary element #TINY-8601
- Indenting or outdenting list items inside a block element that was inside another list item would not work #TINY-7209
- Switching between unordered and ordered lists would incorrectly alter any parent element that contained that list #TINY-8068
- Custom elements on blank lines would be removed during serialization #TINY-4784
- Pasting columns in tables could sometimes result in an invalid table #TINY-8040
- Copying columns in tables could sometimes result in an invalid copy #TINY-8040
- The URL detection used for `autolink` and smart paste didn't work if a path segment contained valid characters such as `!` and `:` #TINY-8069
- Cutting content to the clipboard while selecting between the parent list and a nested list would not always set the list style to `none` on the parent list #TINY-8078
- The autocompleter would not trigger at the start of nested list items #TINY-8759
- Some option values for the `template` plugin weren't escaped properly when doing replacement lookups via a `RegExp` #TINY-7433
- Copy events were not dispatched in readonly mode #TINY-6800
- Using Ctrl+Shift+Home/End (Cmd+Shift+Up/Down on Mac) would not expand the selection when a `contenteditable="false"` element was at the edge of content #TINY-7795
- `<pre>` tags were not preserved when copying and pasting content #TINY-7719
- Preview and Insert Template dialogs display the correct content background color when using dark skins #TINY-8534
- Fixed incorrect word breaks in menu dropdowns with scrollbar #TINY-8572
- The `InsertLineBreak` command did not replace selected content #TINY-8458
- Delete operations could behave incorrectly if the selection contains a `contenteditable="false"` element located at the edge of content #TINY-8729

## 6.0.3 - 2022-05-25

### Fixed
- Could not remove values when multiple cells were selected with the cell properties dialog #TINY-8625
- Could not remove values when multiple rows were selected with the row properties dialog #TINY-8625
- Empty lines that were formatted in a ranged selection using the `format_empty_lines` option were not kept in the serialized content #TINY-8639
- The `s` element was missing from the default schema text inline elements #TINY-8639
- Some text inline elements specified via the schema were not removed when empty by default #TINY-8639

## 6.0.2 - 2022-04-27

### Fixed
- Some media elements wouldn't update when changing the source URL #TINY-8660
- Inline toolbars flickered when switching between editors #TINY-8594
- Multiple inline toolbars were shown if focused too quickly #TINY-8503
- Added background and additional spacing for the text labeled buttons in the toolbar to improve visual clarity #TINY-8617
- Toolbar split buttons with text used an incorrect width on touch devices #TINY-8647

## 6.0.1 - 2022-03-23

### Fixed
- Fixed the dev ZIP missing the required `bin` scripts to build from the source #TINY-8542
- Fixed a regression whereby text patterns couldn't be updated at runtime #TINY-8540
- Fixed an issue where tables with colgroups could be copied incorrectly in some cases #TINY-8568
- Naked buttons better adapt to various background colors, improved text contrast in notifications #TINY-8533
- The autocompleter would not fire the `AutocompleterStart` event nor close the menu in some cases #TINY-8552
- It wasn't possible to select text right after an inline noneditable element #TINY-8567
- Fixed a double border showing for the `tinymce-5` skin when using `toolbar_location: 'bottom'` #TINY-8564
- Clipboard content was not generated correctly when cutting and copying `contenteditable="false"` elements #TINY-8563
- Fixed the box-shadow getting clipped in autocompletor popups #TINY-8573
- The `buttonType` property did not work for dialog footer buttons #TINY-8582
- Fix contrast ratio for error messages #TINY-8586

## 6.0.0 - 2022-03-03

### Added
- New `editor.options` API to replace the old `editor.settings` and `editor.getParam` APIs #TINY-8206
- New `editor.annotator.removeAll` API to remove all annotations by name #TINY-8195
- New `Resource.unload` API to make it possible to unload resources #TINY-8431
- New `FakeClipboard` API on the `tinymce` global #TINY-8353
- New `dispatch()` function to replace the now deprecated `fire()` function in various APIs #TINY-8102
- New `AutocompleterStart`, `AutocompleterUpdate` and `AutocompleterEnd` events #TINY-8279
- New `mceAutocompleterClose`, `mceAutocompleterReload` commands #TINY-8279
- New `mceInsertTableDialog` command to open the insert table dialog #TINY-8273
- New `slider` dialog component #TINY-8304
- New `imagepreview` dialog component, allowing preview and zoom of any image URL #TINY-8333
- New `buttonType` property on dialog button components, supporting `toolbar` style in addition to `primary` and `secondary` #TINY-8304
- The `tabindex` attribute is now copied from the target element to the iframe #TINY-8315

### Improved
- New default theme styling for TinyMCE 6 facelift with old skin available as `tinymce-5` and `tinymce-5-dark` #TINY-8373
- The default height of editor has been increased from `200px` to `400px` to improve the usability of the editor #TINY-6860
- The upload results returned from the `editor.uploadImages()` API now includes a `removed` flag, reflecting if the image was removed after a failed upload #TINY-7735
- The `ScriptLoader`, `StyleSheetLoader`, `AddOnManager`, `PluginManager` and `ThemeManager` APIs will now return a `Promise` when loading resources instead of using callbacks #TINY-8325
- A `ThemeLoadError` event is now fired if the theme fails to load #TINY-8325
- The `BeforeSetContent` event will now include the actual serialized content when passing in an `AstNode` to the `editor.setContent` API #TINY-7996
- Improved support for placing the caret before or after noneditable elements within the editor #TINY-8169
- Calls to `editor.selection.setRng` now update the caret position bookmark used when focus is returned to the editor #TINY-8450
- The `emoticon` plugin dialog, toolbar and menu item has been updated to use the more accurate `Emojis` term #TINY-7631
- The dialog `redial` API will now only rerender the changed components instead of the whole dialog #TINY-8334
- The dialog API `setData` method now uses a deep merge algorithm to support partial nested objects #TINY-8333
- The dialog spec `initialData` type is now `Partial<T>` to match the underlying implementation details #TINY-8334
- Notifications no longer require a timeout to disable the close button #TINY-6679
- The editor theme is now fetched in parallel with the icons, language pack and plugins #TINY-8453

### Changed
- TinyMCE is now MIT licensed #TINY-2316
- Moved the `paste` plugin's functionality to TinyMCE core #TINY-8310
- The `paste_data_images` option now defaults to `true` #TINY-8310
- Moved the `noneditable` plugin to TinyMCE core #TINY-8311
- Renamed the `noneditable_noneditable_class` option to `noneditable_class` #TINY-8311
- Renamed the `noneditable_editable_class` option to `editable_class` #TINY-8311
- Moved the `textpattern` plugin to TinyMCE core #TINY-8312
- Renamed the `textpattern_patterns` option to `text_patterns` #TINY-8312
- Moved the `hr` plugin's functionality to TinyMCE core #TINY-8313
- Moved the `print` plugin's functionality to TinyMCE core #TINY-8314
- Moved non-UI table functionality to core #TINY-8273
- The `DomParser` API no longer uses a custom parser internally and instead uses the native `DOMParser` API #TINY-4627
- The `editor.getContent()` API can provide custom content by preventing and overriding `content` in the `BeforeGetContent` event. This makes it consistent with the `editor.selection.getContent()` API #TINY-8018
- The `editor.setContent()` API can now be prevented using the `BeforeSetContent` event. This makes it consistent with the `editor.selection.setContent()` API #TINY-8018
- Add-ons such as plugins and themes are no longer constructed using the `new` operator #TINY-8256
- A number of APIs that were not proper classes, are no longer constructed using the `new` operator #TINY-8322
- The Editor commands APIs will no longer fallback to executing the browsers native command functionality #TINY-7829
- The Editor query command APIs will now return `false` or an empty string on removed editors #TINY-7829
- The `mceAddEditor` and `mceToggleEditor` commands now take an object as their value to specify the id and editor options #TINY-8138
- The `mceInsertTable` command can no longer open the insert table dialog. Use the `mceInsertTableDialog` command instead #TINY-8273
- The `plugins` option now returns a `string` array instead of a space separated string #TINY-8455
- The `media` plugin no longer treats `iframe`, `video`, `audio` or `object` elements as "special" and will validate the contents against the schema #TINY-8382
- The `images_upload_handler` option is no longer passed a `success` or `failure` callback and instead requires a `Promise` to be returned with the upload result #TINY-8325
- The `tinymce.settings` global property is no longer set upon initialization #TINY-7359
- The `change` event is no longer fired on first modification #TINY-6920
- The `GetContent` event will now always pass a `string` for the `content` property #TINY-7996
- Changed the default tag for the strikethrough format to the `s` tag when using a html 5 schema #TINY-8262
- The `strike` tag is automatically converted to the `s` tag when using a html 5 schema #TINY-8262
- Aligning a table to the left or right will now use margin styling instead of float styling #TINY-6558
- The `:` control character has been changed to `~` for the schema `valid_elements` and `extended_valid_elements` options #TINY-6726
- The `primary` property on dialog buttons has been deprecated. Use the new `buttonType` property instead #TINY-8304
- Changed the default statusbar element path delimiter from `»` to `›` #TINY-8372
- Replaced the `Powered by Tiny` branding text with the Tiny logo #TINY-8371
- The default minimum height of editor has been changed to 100px to prevent the UI disappearing while resizing #TINY-6860
- RGB colors are no longer converted to hex values when parsing or serializing content #TINY-8163
- Replaced the `isDisabled()` function with an `isEnabled()` function for various APIs #TINY-8101
- Replaced the `enable()` and `disable()` functions with a `setEnabled(state)` function in various APIs #TINY-8101
- Replaced the `disabled` property with an `enabled` property in various APIs #TINY-8101
- Replaced the `disable(name)` and `enable(name)` functions with a `setEnabled(name, state)` function in the Dialog APIs #TINY-8101
- Renamed the `tinymce.Env.os.isOSX` API to `tinymce.Env.os.isMacOS` #TINY-8175
- Renamed the `tinymce.Env.browser.isChrome` API to `tinymce.Env.browser.isChromium` to better reflect its functionality #TINY-8300
- Renamed the `getShortEndedElements` Schema API to `getVoidElements` #TINY-8344
- Renamed the `font_formats` option to `font_family_formats` #TINY-8328
- Renamed the `fontselect` toolbar button and `fontformats` menu item to `fontfamily` #TINY-8328
- Renamed the `fontsize_formats` option to `font_size_formats` #TINY-8328
- Renamed the `fontsizeselect` toolbar button and `fontsizes` menu item to `fontsize` #TINY-8328
- Renamed the `formatselect` toolbar button and `blockformats` menu item to `blocks` #TINY-8328
- Renamed the `styleselect` toolbar button and `formats` menu item to `styles` #TINY-8328
- Renamed the `lineheight_formats` option to `line_height_formats` #TINY-8328
- Renamed the `getWhiteSpaceElements()` function to `getWhitespaceElements()` in the `Schema` API #TINY-8102
- Renamed the `mceInsertClipboardContent` command `content` property to `html` to better reflect what data is passed #TINY-8310
- Renamed the `default_link_target` option to `link_default_target` for both `link` and `autolink` plugins #TINY-4603
- Renamed the `rel_list` option to `link_rel_list` for the `link` plugin #TINY-4603
- Renamed the `target_list` option to `link_target_list` for the `link` plugin #TINY-4603
- The default value for the `link_default_protocol` option has been changed to `https` instead of `http` #TINY-7824
- The default value for the `element_format` option has been changed to `html` #TINY-8263
- The default value for the `schema` option has been changed to `html5` #TINY-8261
- The default value for the `table_style_by_css` option has been changed to `true` #TINY-8259
- The default value for the `table_use_colgroups` option has been changed to `true` #TINY-8259

### Fixed
- The object returned from the `editor.fire()` API was incorrect if the editor had been removed #TINY-8018
- The `editor.selection.getContent()` API did not respect the `no_events` argument #TINY-8018
- The `editor.annotator.remove` API did not keep selection when removing the annotation #TINY-8195
- The `GetContent` event was not fired when getting `tree` or `text` formats using the `editor.selection.getContent()` API #TINY-8018
- The `beforeinput` and `input` events would sometimes not fire as expected when deleting content #TINY-8168 #TINY-8329
- The `table` plugin would sometimes not correctly handle headers in the `tfoot` section #TINY-8104
- The `silver` theme UI was incorrectly rendered before plugins had initialized #TINY-8288
- The aria labels for the color picker dialog were not translated #TINY-8381
- Fixed sub-menu items not read by screen readers. Patch contributed by westonkd #TINY-8417
- Dialog labels and other text-based UI properties did not escape HTML markup #TINY-7524
- Anchor elements would render incorrectly when using the `allow_html_in_named_anchor` option #TINY-3799
- The `AstNode` HTML serializer did not serialize `pre` or `textarea` elements correctly when they contained newlines #TINY-8446
- Fixed sub-menu items not read by screen readers. Patch contributed by westonkd #TINY-8417
- The Home or End keys would move out of a editable element contained within a noneditable element #TINY-8201
- Dialogs could not be opened in inline mode before the editor had been rendered #TINY-8397
- Clicking on menu items could cause an unexpected console warning if the `onAction` function caused the menu to close #TINY-8513
- Fixed various color and contrast issues for the dark skins #TINY-8527

### Removed
- Removed support for Microsoft Internet Explorer 11 #TINY-8194 #TINY-8241
- Removed support for Microsoft Word from the opensource paste functionality #TINY-7493
- Removed support for the `plugins` option allowing a mixture of a string array and of space separated strings #TINY-8399
- Removed support for the deprecated `false` value for the `forced_root_block` option #TINY-8260
- Removed the jQuery integration #TINY-4519
- Removed the `imagetools` plugin, which is now classified as a Premium plugin #TINY-8209
- Removed the `imagetools` dialog component #TINY-8333
- Removed the `toc` plugin, which is now classified as a Premium plugin #TINY-8250
- Removed the `tabfocus` plugin #TINY-8315
- Removed the `textpattern` plugin's API as part of moving it to core #TINY-8312
- Removed the `table` plugin's API #TINY-8273
- Removed the callback for the `EditorUpload` API #TINY-8325
- Removed the legacy browser detection properties from the `Env` API #TINY-8162
- Removed the `filterNode` method from the `DomParser` API #TINY-8249
- Removed the `SaxParser` API #TINY-8218
- Removed the `tinymce.utils.Promise` API #TINY-8241
- Removed the `toHex` function for the `DOMUtils` and `Styles` APIs #TINY-8163
- Removed the `execCommand` handler function from the plugin and theme interfaces #TINY-7829
- Removed the `editor.settings` property as it has been replaced by the new Options API #TINY-8236
- Removed the `shortEnded` and `fixed` properties on `tinymce.html.Node` class #TINY-8205
- Removed the `mceInsertRawHTML` command #TINY-8214
- Removed the style field from the `image` plugin dialog advanced tab #TINY-3422
- Removed the `paste_filter_drop` option as native drag and drop handling is no longer supported #TINY-8511
- Removed the legacy `mobile` theme #TINY-7832
- Removed the deprecated `$`, `Class`, `DomQuery` and `Sizzle` APIs #TINY-4520 #TINY-8326
- Removed the deprecated `Color`, `JSON`, `JSONP` and `JSONRequest` #TINY-8162
- Removed the deprecated `XHR` API #TINY-8164
- Removed the deprecated `setIconStroke` Split Toolbar Button API #TINY-8162
- Removed the deprecated `editors` property from `EditorManager` #TINY-8162
- Removed the deprecated `execCallback` and `setMode` APIs from `Editor` #TINY-8162
- Removed the deprecated `addComponents` and `dependencies` APIs from `AddOnManager` #TINY-8162
- Removed the deprecated `clearInterval`, `clearTimeout`, `debounce`, `requestAnimationFrame`, `setInterval`, `setTimeout` and `throttle` APIs from `Delay` #TINY-8162
- Removed the deprecated `Schema` options #TINY-7821
- Removed the deprecated `file_browser_callback_types`, `force_hex_style_colors` and `images_dataimg_filter` options #TINY-7823
- Removed the deprecated `filepicker_validator_handler`, `force_p_newlines`, `gecko_spellcheck`, `tab_focus`, `table_responsive_width` and `toolbar_drawer` options #TINY-7820
- Removed the deprecated `media_scripts` option in the `media` plugin #TINY-8421
- Removed the deprecated `editor_deselector`, `editor_selector`, `elements`, `mode` and `types` legacy TinyMCE init options #TINY-7822
- Removed the deprecated `content_editable_state` and `padd_empty_with_br` options #TINY-8400
- Removed the deprecated `autoresize_on_init` option from the `autoresize` plugin #TINY-8400
- Removed the deprecated `fullpage`, `spellchecker`, `bbcode`, `legacyoutput`, `colorpicker`, `contextmenu` and `textcolor` plugins #TINY-8192
- Removed the undocumented `editor.editorCommands.hasCustomCommand` API #TINY-7829
- Removed the undocumented `mceResetDesignMode`, `mceRepaint` and `mceBeginUndoLevel` commands #TINY-7829

### Deprecated
- The dialog button component's `primary` property has been deprecated and will be removed in the next major release. Use the new `buttonType` property instead #TINY-8304
- The `fire()` function of `tinymce.Editor`, `tinymce.dom.EventUtils`, `tinymce.dom.DOMUtils`, `tinymce.util.Observable` and `tinymce.util.EventDispatcher` has been deprecated and will be removed in the next major release. Use the `dispatch()` function instead #TINY-8102
- The `content` property on the `SetContent` event has been deprecated and will be removed in the next major release #TINY-8457
- The return value of the `editor.setContent` API has been deprecated and will be removed in the next major release #TINY-8457

## 5.10.3 - 2022-02-09

### Fixed
- Alignment would sometimes be removed on parent elements when changing alignment on certain inline nodes, such as images #TINY-8308
- The `fullscreen` plugin would reset the scroll position when exiting fullscreen mode #TINY-8418

## 5.10.2 - 2021-11-17

### Fixed
- Internal selectors were appearing in the style list when using the `importcss` plugin #TINY-8238

## 5.10.1 - 2021-11-03

### Fixed
- The iframe aria help text was not read by some screen readers #TINY-8171
- Clicking the `forecolor` or `backcolor` toolbar buttons would do nothing until selecting a color #TINY-7836
- Crop functionality did not work in the `imagetools` plugin when the editor was rendered in a shadow root #TINY-6387
- Fixed an exception thrown on Safari when closing the `searchreplace` plugin dialog #TINY-8166
- The `autolink` plugin did not convert URLs to links when starting with a bracket #TINY-8091
- The `autolink` plugin incorrectly created nested links in some cases #TINY-8091
- Tables could have an incorrect height set on rows when rendered outside of the editor #TINY-7699
- In certain circumstances, the table of contents plugin would incorrectly add an extra empty list item #TINY-4636
- The insert table grid menu displayed an incorrect size when re-opening the grid #TINY-6532
- The word count plugin was treating the zero width space character (`&#8203;`) as a word #TINY-7484

## 5.10.0 - 2021-10-11

### Added
- Added a new `URI.isDomSafe(uri)` API to check if a URI is considered safe to be inserted into the DOM #TINY-7998
- Added the `ESC` key code constant to the `VK` API #TINY-7917
- Added a new `deprecation_warnings` setting for turning off deprecation console warning messages #TINY-8049

### Improved
- The `element` argument of the `editor.selection.scrollIntoView()` API is now optional, and if it is not provided the current selection will be scrolled into view #TINY-7291

### Changed
- The deprecated `scope` attribute is no longer added to `td` cells when converting a row to a header row #TINY-7731
- The number of `col` elements is normalized to match the number of columns in a table after a table action #TINY-8011

### Fixed
- Fixed a regression that caused block wrapper formats to apply and remove incorrectly when using a collapsed selection with multiple words #TINY-8036
- Resizing table columns in some scenarios would resize the column to an incorrect position #TINY-7731
- Inserting a table where the parent element had padding would cause the table width to be incorrect #TINY-7991
- The resize backdrop element did not have the `data-mce-bogus="all"` attribute set to prevent it being included in output #TINY-7854
- Resize handles appeared on top of dialogs and menus when using an inline editor #TINY-3263
- Fixed the `autoresize` plugin incorrectly scrolling to the top of the editor content in some cases when changing content #TINY-7291
- Fixed the `editor.selection.scrollIntoView()` type signature, as it incorrectly required an `Element` instead of `HTMLElement` #TINY-7291
- Table cells that were both row and column headers did not retain the correct state when converting back to a regular row or column #TINY-7709
- Clicking beside a non-editable element could cause the editor to incorrectly scroll to the top of the content #TINY-7062
- Clicking in a table cell, with a non-editable element in an adjacent cell, incorrectly caused the non-editable element to be selected #TINY-7736
- Split toolbar buttons incorrectly had nested `tabindex="-1"` attributes #TINY-7879
- Fixed notifications rendering in the wrong place initially and when the page was scrolled #TINY-7894
- Fixed an exception getting thrown when the number of `col` elements didn't match the number of columns in a table #TINY-7041 #TINY-8011
- The table selection state could become incorrect after selecting a noneditable table cell #TINY-8053
- As of Mozilla Firefox 91, toggling fullscreen mode with `toolbar_sticky` enabled would cause the toolbar to disappear #TINY-7873
- Fixed URLs not cleaned correctly in some cases in the `link` and `image` plugins #TINY-7998
- Fixed the `image` and `media` toolbar buttons incorrectly appearing to be in an inactive state in some cases #TINY-3463
- Fixed the `editor.selection.selectorChanged` API not firing if the selector matched the current selection when registered in some cases #TINY-3463
- Inserting content into a `contenteditable="true"` element that was contained within a `contenteditable="false"` element would move the selection to an incorrect location #TINY-7842
- Dragging and dropping `contenteditable="false"` elements could result in the element being placed in an unexpected location #TINY-7917
- Pressing the Escape key would not cancel a drag action that started on a `contenteditable="false"` element within the editor #TINY-7917
- `video` and `audio` elements were unable to be played when the `media` plugin live embeds were enabled in some cases #TINY-7674
- Pasting images would throw an exception if the clipboard `items` were not files (for example, screenshots taken from gnome-software). Patch contributed by cedric-anne #TINY-8079

### Deprecated
- Several APIs have been deprecated. See the release notes section for information #TINY-8023 #TINY-8063
- Several Editor settings have been deprecated. See the release notes section for information #TINY-8086
- The Table of Contents and Image Tools plugins will be classified as Premium plugins in the next major release #TINY-8087
- Word support in the `paste` plugin has been deprecated and will be removed in the next major release #TINY-8087

## 5.9.2 - 2021-09-08

### Fixed
- Fixed an exception getting thrown when disabling events and setting content #TINY-7956
- Delete operations could behave incorrectly if the selection crossed a table boundary #TINY-7596

## 5.9.1 - 2021-08-27

### Fixed
- Published TinyMCE types failed to compile in strict mode #TINY-7915
- The `TableModified` event sometimes didn't fire when performing certain table actions #TINY-7916

## 5.9.0 - 2021-08-26

### Added
- Added a new `mceFocus` command that focuses the editor. Equivalent to using `editor.focus()` #TINY-7373
- Added a new `mceTableToggleClass` command which toggles the provided class on the currently selected table #TINY-7476
- Added a new `mceTableCellToggleClass` command which toggles the provided class on the currently selected table cells #TINY-7476
- Added a new `tablecellvalign` toolbar button and menu item for vertical table cell alignment #TINY-7477
- Added a new `tablecellborderwidth` toolbar button and menu item to change table cell border width #TINY-7478
- Added a new `tablecellborderstyle` toolbar button and menu item to change table cell border style #TINY-7478
- Added a new `tablecaption` toolbar button and menu item to toggle captions on tables #TINY-7479
- Added a new `mceTableToggleCaption` command that toggles captions on a selected table #TINY-7479
- Added a new `tablerowheader` toolbar button and menu item to toggle the header state of row cells #TINY-7478
- Added a new `tablecolheader` toolbar button and menu item to toggle the header state of column cells #TINY-7482
- Added a new `tablecellbordercolor` toolbar button and menu item to select table cell border colors, with an accompanying setting `table_border_color_map` to customize the available values #TINY-7480
- Added a new `tablecellbackgroundcolor` toolbar button and menu item to select table cell background colors, with an accompanying setting `table_background_color_map` to customize the available values #TINY-7480
- Added a new `language` menu item and toolbar button to add `lang` attributes to content, with an accompanying `content_langs` setting to specify the languages available #TINY-6149
- A new `lang` format is now available that can be used with `editor.formatter`, or applied with the `Lang` editor command #TINY-6149
- Added a new `language` icon for the `language` toolbar button #TINY-7670
- Added a new `table-row-numbering` icon #TINY-7327
- Added new plugin commands: `mceEmoticons` (Emoticons), `mceWordCount` (Word Count), and `mceTemplate` (Template) #TINY-7619
- Added a new `iframe_aria_text` setting to set the iframe title attribute #TINY-1264
- Added a new DomParser `Node.children()` API to return all the children of a `Node` #TINY-7756

### Improved
- Sticky toolbars can now be offset from the top of the page using the new `toolbar_sticky_offset` setting #TINY-7337
- Fancy menu items now accept an `initData` property to allow custom initialization data #TINY-7480
- Improved the load time of the `fullpage` plugin by using the existing editor schema rather than creating a new one #TINY-6504
- Improved the performance when UI components are rendered #TINY-7572
- The context toolbar no longer unnecessarily repositions to the top of large elements when scrolling #TINY-7545
- The context toolbar will now move out of the way when it overlaps with the selection, such as in table cells #TINY-7192
- The context toolbar now uses a short animation when transitioning between different locations #TINY-7740
- `Env.browser` now uses the User-Agent Client Hints API where it is available #TINY-7785
- Icons with a `-rtl` suffix in their name will now automatically be used when the UI is rendered in right-to-left mode #TINY-7782
- The `formatter.match` API now accepts an optional `similar` parameter to check if the format partially matches #TINY-7712
- The `formatter.formatChanged` API now supports providing format variables when listening for changes #TINY-7713
- The formatter will now fire `FormatApply` and `FormatRemove` events for the relevant actions #TINY-7713
- The `autolink` plugin link detection now permits custom protocols #TINY-7714
- The `autolink` plugin valid link detection has been improved #TINY-7714

### Changed
- Changed the load order so content CSS is loaded before the editor is populated with content #TINY-7249
- Changed the `emoticons`, `wordcount`, `code`, `codesample`, and `template` plugins to open dialogs using commands #TINY-7619
- The context toolbar will no longer show an arrow when it overlaps the content, such as in table cells #TINY-7665
- The context toolbar will no longer overlap the statusbar for toolbars using `node` or `selection` positions #TINY-7666

### Fixed
- The `editor.fire` API was incorrectly mutating the original `args` provided #TINY-3254
- Unbinding an event handler did not take effect immediately while the event was firing #TINY-7436
- Binding an event handler incorrectly took effect immediately while the event was firing #TINY-7436
- Unbinding a native event handler inside the `remove` event caused an exception that blocked editor removal #TINY-7730
- The `SetContent` event contained the incorrect `content` when using the `editor.selection.setContent()` API #TINY-3254
- The editor content could be edited after calling `setProgressState(true)` in iframe mode #TINY-7373
- Tabbing out of the editor after calling `setProgressState(true)` behaved inconsistently in iframe mode #TINY-7373
- Flash of unstyled content while loading the editor because the content CSS was loaded after the editor content was rendered #TINY-7249
- Partially transparent RGBA values provided in the `color_map` setting were given the wrong hex value #TINY-7163
- HTML comments with mismatched quotes were parsed incorrectly under certain circumstances #TINY-7589
- The editor could crash when inserting certain HTML content #TINY-7756
- Inserting certain HTML content into the editor could result in invalid HTML once parsed #TINY-7756
- Links in notification text did not show the correct mouse pointer #TINY-7661
- Using the Tab key to navigate into the editor on Microsoft Internet Explorer 11 would incorrectly focus the toolbar #TINY-3707
- The editor selection could be placed in an incorrect location when undoing or redoing changes in a document containing `contenteditable="false"` elements #TINY-7663
- Menus and context menus were not closed when clicking into a different editor #TINY-7399
- Context menus on Android were not displayed when more than one HTML element was selected #TINY-7688
- Disabled nested menu items could still be opened #TINY-7700
- The nested menu item chevron icon was not fading when the menu item was disabled #TINY-7700
- `imagetools` buttons were incorrectly enabled for remote images without `imagetools_proxy` set #TINY-7772
- Only table content would be deleted when partially selecting a table and content outside the table #TINY-6044
- The table cell selection handling was incorrect in some cases when dealing with nested tables #TINY-6298
- Removing a table row or column could result in the cursor getting placed in an invalid location #TINY-7695
- Pressing the Tab key to navigate through table cells did not skip noneditable cells #TINY-7705
- Clicking on a noneditable table cell did not show a visual selection like other noneditable elements #TINY-7724
- Some table operations would incorrectly cause table row attributes and styles to be lost #TINY-6666
- The selection was incorrectly lost when using the `mceTableCellType` and `mceTableRowType` commands #TINY-6666
- The `mceTableRowType` was reversing the order of the rows when converting multiple header rows back to body rows #TINY-6666
- The table dialog did not always respect the `table_style_with_css` option #TINY-4926
- Pasting into a table with multiple cells selected could cause the content to be pasted in the wrong location #TINY-7485
- The `TableModified` event was not fired when pasting cells into a table #TINY-6939
- The table paste column before and after icons were not flipped in RTL mode #TINY-7851
- Fixed table corruption when deleting a `contenteditable="false"` cell #TINY-7891
- The `dir` attribute was being incorrectly applied to list items #TINY-4589
- Applying selector formats would sometimes not apply the format correctly to elements in a list #TINY-7393
- For formats that specify an attribute or style that should be removed, the formatter `match` API incorrectly returned `false` #TINY-6149
- The type signature on the `formatter.matchNode` API had the wrong return type (was `boolean` but should have been `Formatter | undefined`) #TINY-6149
- The `formatter.formatChanged` API would ignore the `similar` parameter if another callback had already been registered for the same format #TINY-7713
- The `formatter.formatChanged` API would sometimes not run the callback the first time the format was removed #TINY-7713
- Base64 encoded images with spaces or line breaks in the data URI were not displayed correctly. Patch contributed by RoboBurned

### Deprecated
- The `bbcode`, `fullpage`, `legacyoutput`, and `spellchecker` plugins have been deprecated and marked for removal in the next major release #TINY-7260

## 5.8.2 - 2021-06-23

### Fixed
- Fixed an issue when pasting cells from tables containing `colgroup`s into tables without `colgroup`s #TINY-6675
- Fixed an issue that could cause an invalid toolbar button state when multiple inline editors were on a single page #TINY-6297

## 5.8.1 - 2021-05-20

### Fixed
- An unexpected exception was thrown when switching to readonly mode and adjusting the editor width #TINY-6383
- Content could be lost when the `pagebreak_split_block` setting was enabled #TINY-3388
- The `list-style-type: none;` style on nested list items was incorrectly removed when clearing formatting #TINY-6264
- URLs were not always detected when pasting over a selection. Patch contributed by jwcooper #TINY-6997
- Properties on the `OpenNotification` event were incorrectly namespaced #TINY-7486

## 5.8.0 - 2021-05-06

### Added
- Added the `PAGE_UP` and `PAGE_DOWN` key code constants to the `VK` API #TINY-4612
- The editor resize handle can now be controlled using the keyboard #TINY-4823
- Added a new `fixed_toolbar_container_target` setting which renders the toolbar in the specified `HTMLElement`. Patch contributed by pvrobays

### Improved
- The `inline_boundaries` feature now supports the `home`, `end`, `pageup`, and `pagedown` keys #TINY-4612
- Updated the `formatter.matchFormat` API to support matching formats with variables in the `classes` property #TINY-7227
- Added HTML5 `audio` and `video` elements to the default alignment formats #TINY-6633
- Added support for alpha list numbering to the list properties dialog #TINY-6891

### Changed
- Updated the `image` dialog to display the class list dropdown as full-width if the caption checkbox is not present #TINY-6400
- Renamed the "H Align" and "V Align" input labels in the Table Cell Properties dialog to "Horizontal align" and "Vertical align" respectively #TINY-7285

### Deprecated
- The undocumented `setIconStroke` Split Toolbar Button API has been deprecated and will be removed in a future release #TINY-3551

### Fixed
- Fixed a bug where it wasn't possible to align nested list items #TINY-6567
- The RGB fields in the color picker dialog were not staying in sync with the color palette and hue slider #TINY-6952
- The color preview box in the color picker dialog was not correctly displaying the saturation and value of the chosen color #TINY-6952
- The color picker dialog will now show an alert if it is submitted with an invalid hex color code #TINY-2814
- Fixed a bug where the `TableModified` event was not fired when adding a table row with the Tab key #TINY-7006
- Added missing `images_file_types` setting to the exported TypeScript types #GH-6607
- Fixed a bug where lists pasted from Word with Roman numeral markers were not displayed correctly. Patch contributed by aautio #GH-6620
- The `editor.insertContent` API was incorrectly handling nested `span` elements with matching styles #TINY-6263
- The HTML5 `small` element could not be removed when clearing text formatting #TINY-6633
- The Oxide button text transform variable was incorrectly using `capitalize` instead of `none`. Patch contributed by dakur #GH-6341
- Fix dialog button text that was using title-style capitalization #TINY-6816
- Table plugin could perform operations on tables containing the inline editor #TINY-6625
- Fixed Tab key navigation inside table cells with a ranged selection #TINY-6638
- The foreground and background toolbar button color indicator is no longer blurry #TINY-3551
- Fixed a regression in the `tinymce.create()` API that caused issues when multiple objects were created #TINY-7358
- Fixed the `LineHeight` command causing the `change` event to be fired inconsistently #TINY-7048

## 5.7.1 - 2021-03-17

### Fixed
- Fixed the `help` dialog incorrectly linking to the changelog of TinyMCE 4 instead of TinyMCE 5 #TINY-7031
- Fixed a bug where error messages were displayed incorrectly in the image dialog #TINY-7099
- Fixed an issue where URLs were not correctly filtered in some cases #TINY-7025
- Fixed a bug where context menu items with names that contained uppercase characters were not displayed #TINY-7072
- Fixed context menu items lacking support for the `disabled` and `shortcut` properties #TINY-7073
- Fixed a regression where the width and height were incorrectly set when embedding content using the `media` dialog #TINY-7074

## 5.7.0 - 2021-02-10

### Added
- Added IPv6 address support to the URI API. Patch contributed by dev7355608 #GH-4409
- Added new `structure` and `style` properties to the `TableModified` event to indicate what kinds of modifications were made #TINY-6643
- Added `video` and `audio` live embed support for the `media` plugin #TINY-6229
- Added the ability to resize `video` and `iframe` media elements #TINY-6229
- Added a new `font_css` setting for adding fonts to both the editor and the parent document #TINY-6199
- Added a new `ImageUploader` API to simplify uploading image data to the configured `images_upload_url` or `images_upload_handler` #TINY-4601
- Added an Oxide variable to define the container background color in fullscreen mode #TINY-6903
- Added Oxide variables for setting the toolbar background colors for inline and sticky toolbars #TINY-6009
- Added a new `AfterProgressState` event that is fired after `editor.setProgressState` calls complete #TINY-6686
- Added support for `table_column_resizing` when inserting or deleting columns #TINY-6711

### Changed
- Changed table and table column copy behavior to retain an appropriate width when pasted #TINY-6664
- Changed the `lists` plugin to apply list styles to all text blocks within a selection #TINY-3755
- Changed the `advlist` plugin to log a console error message when the `list` plugin isn't enabled #TINY-6585
- Changed the z-index of the `setProgressState(true)` throbber so it does not hide notifications #TINY-6686
- Changed the type signature for `editor.selection.getRng()` incorrectly returning `null` #TINY-6843
- Changed some `SaxParser` regular expressions to improve performance #TINY-6823
- Changed `editor.setProgressState(true)` to close any open popups #TINY-6686

### Fixed
- Fixed `codesample` highlighting performance issues for some languages #TINY-6996
- Fixed an issue where cell widths were lost when merging table cells #TINY-6901
- Fixed `col` elements incorrectly transformed to `th` elements when converting columns to header columns #TINY-6715
- Fixed a number of table operations not working when selecting 2 table cells on Mozilla Firefox #TINY-3897
- Fixed a memory leak by backporting an upstream Sizzle fix #TINY-6859
- Fixed table `width` style was removed when copying #TINY-6664
- Fixed focus lost while typing in the `charmap` or `emoticons` dialogs when the editor is rendered in a shadow root #TINY-6904
- Fixed corruption of base64 URLs used in style attributes when parsing HTML #TINY-6828
- Fixed the order of CSS precedence of `content_style` and `content_css` in the `preview` and `template` plugins. `content_style` now has precedence #TINY-6529
- Fixed an issue where the image dialog tried to calculate image dimensions for an empty image URL #TINY-6611
- Fixed an issue where `scope` attributes on table cells would not change as expected when merging or unmerging cells #TINY-6486
- Fixed the plugin documentation links in the `help` plugin #DOC-703
- Fixed events bound using `DOMUtils` not returning the correct result for `isDefaultPrevented` in some cases #TINY-6834
- Fixed the "Dropped file type is not supported" notification incorrectly showing when using an inline editor #TINY-6834
- Fixed an issue with external styles bleeding into TinyMCE #TINY-6735
- Fixed an issue where parsing malformed comments could cause an infinite loop #TINY-6864
- Fixed incorrect return types on `editor.selection.moveToBookmark` #TINY-6504
- Fixed the type signature for `editor.selection.setCursorLocation()` incorrectly allowing a node with no `offset` #TINY-6843
- Fixed incorrect behavior when editor is destroyed while loading stylesheets #INT-2282
- Fixed figure elements incorrectly splitting from a valid parent element when editing the image within #TINY-6592
- Fixed inserting multiple rows or columns in a table cloning from the incorrect source row or column #TINY-6906
- Fixed an issue where new lines were not scrolled into view when pressing Shift+Enter or Shift+Return #TINY-6964
- Fixed an issue where list elements would not be removed when outdenting using the Enter or Return key #TINY-5974
- Fixed an issue where file extensions with uppercase characters were treated as invalid #TINY-6940
- Fixed dialog block messages were not passed through TinyMCE's translation system #TINY-6971

## 5.6.2 - 2020-12-08

### Fixed
- Fixed a UI rendering regression when the document body is using `display: flex` #TINY-6783

## 5.6.1 - 2020-11-25

### Fixed
- Fixed the `mceTableRowType` and `mceTableCellType` commands were not firing the `newCell` event #TINY-6692
- Fixed the HTML5 `s` element was not recognized when editing or clearing text formatting #TINY-6681
- Fixed an issue where copying and pasting table columns resulted in invalid HTML when using colgroups #TINY-6684
- Fixed an issue where the toolbar would render with the wrong width for inline editors in some situations #TINY-6683

## 5.6.0 - 2020-11-18

### Added
- Added new `BeforeOpenNotification` and `OpenNotification` events which allow internal notifications to be captured and modified before display #TINY-6528
- Added support for `block` and `unblock` methods on inline dialogs #TINY-6487
- Added new `TableModified` event which is fired whenever changes are made to a table #TINY-6629
- Added new `images_file_types` setting to determine which image file formats will be automatically processed into `img` tags on paste when using the `paste` plugin #TINY-6306
- Added support for `images_file_types` setting in the image file uploader to determine which image file extensions are valid for upload #TINY-6224
- Added new `format_empty_lines` setting to control if empty lines are formatted in a ranged selection #TINY-6483
- Added template support to the `autocompleter` for customizing the autocompleter items #TINY-6505
- Added new user interface `enable`, `disable`, and `isDisabled` methods #TINY-6397
- Added new `closest` formatter API to get the closest matching selection format from a set of formats #TINY-6479
- Added new `emojiimages` emoticons database that uses the twemoji CDN by default #TINY-6021
- Added new `emoticons_database` setting to configure which emoji database to use #TINY-6021
- Added new `name` field to the `style_formats` setting object to enable specifying a name for the format #TINY-4239

### Changed
- Changed `readonly` mode to allow hyperlinks to be clickable #TINY-6248

### Fixed
- Fixed the `change` event not firing after a successful image upload #TINY-6586
- Fixed the type signature for the `entity_encoding` setting not accepting delimited lists #TINY-6648
- Fixed layout issues when empty `tr` elements were incorrectly removed from tables #TINY-4679
- Fixed image file extensions lost when uploading an image with an alternative extension, such as `.jfif` #TINY-6622
- Fixed a security issue where URLs in attributes weren't correctly sanitized #TINY-6518
- Fixed `DOMUtils.getParents` incorrectly including the shadow root in the array of elements returned #TINY-6540
- Fixed an issue where the root document could be scrolled while an editor dialog was open inside a shadow root #TINY-6363
- Fixed `getContent` with text format returning a new line when the editor is empty #TINY-6281
- Fixed table column and row resizers not respecting the `data-mce-resize` attribute #TINY-6600
- Fixed inserting a table via the `mceInsertTable` command incorrectly creating 2 undo levels #TINY-6656
- Fixed nested tables with `colgroup` elements incorrectly always resizing the inner table #TINY-6623
- Fixed the `visualchars` plugin causing the editor to steal focus when initialized #TINY-6282
- Fixed `fullpage` plugin altering text content in `editor.getContent()` #TINY-6541
- Fixed `fullscreen` plugin not working correctly with multiple editors and shadow DOM #TINY-6280
- Fixed font size keywords such as `medium` not displaying correctly in font size menus #TINY-6291
- Fixed an issue where some attributes in table cells were not copied over to new rows or columns #TINY-6485
- Fixed incorrectly removing formatting on adjacent spaces when removing formatting on a ranged selection #TINY-6268
- Fixed the `Cut` menu item not working in the latest version of Mozilla Firefox #TINY-6615
- Fixed some incorrect types in the new TypeScript declaration file #TINY-6413
- Fixed a regression where a fake offscreen selection element was incorrectly created for the editor root node #TINY-6555
- Fixed an issue where menus would incorrectly collapse in small containers #TINY-3321
- Fixed an issue where only one table column at a time could be converted to a header #TINY-6326
- Fixed some minor memory leaks that prevented garbage collection for editor instances #TINY-6570
- Fixed resizing a `responsive` table not working when using the column resize handles #TINY-6601
- Fixed incorrectly calculating table `col` widths when resizing responsive tables #TINY-6646
- Fixed an issue where spaces were not preserved in pre-blocks when getting text content #TINY-6448
- Fixed a regression that caused the selection to be difficult to see in tables with backgrounds #TINY-6495
- Fixed content pasted multiple times in the editor when using Microsoft Internet Explorer 11. Patch contributed by mattford #GH-4905

## 5.5.1 - 2020-10-01

### Fixed
- Fixed pressing the down key near the end of a document incorrectly raising an exception #TINY-6471
- Fixed incorrect Typescript types for the `Tools` API #TINY-6475

## 5.5.0 - 2020-09-29

### Added
- Added a TypeScript declaration file to the bundle output for TinyMCE core #TINY-3785
- Added new `table_column_resizing` setting to control how table columns are resized when using the resize bars #TINY-6001
- Added the ability to remove images on a failed upload using the `images_upload_handler` failure callback #TINY-6011
- Added `hasPlugin` function to the editor API to determine if a plugin exists or not #TINY-766
- Added new `ToggleToolbarDrawer` command and query state handler to allow the toolbar drawer to be programmatically toggled and the toggle state to be checked #TINY-6032
- Added the ability to use `colgroup` elements in tables #TINY-6050
- Added a new setting `table_use_colgroups` for toggling whether colgroups are used in new tables #TINY-6050
- Added the ability to delete and navigate HTML media elements without the `media` plugin #TINY-4211
- Added `fullscreen_native` setting to the `fullscreen` plugin to enable use of the entire monitor #TINY-6284
- Added table related oxide variables to the Style API for more granular control over table cell selection appearance #TINY-6311
- Added new `toolbar_persist` setting to control the visibility of the inline toolbar #TINY-4847
- Added new APIs to allow for programmatic control of the inline toolbar visibility #TINY-4847
- Added the `origin` property to the `ObjectResized` and `ObjectResizeStart` events, to specify which handle the resize was performed on #TINY-6242
- Added new StyleSheetLoader `unload` and `unloadAll` APIs to allow loaded stylesheets to be removed #TINY-3926
- Added the `LineHeight` query command and action to the editor #TINY-4843
- Added the `lineheight` toolbar and menu items, and added `lineheight` to the default format menu #TINY-4843
- Added a new `contextmenu_avoid_overlap` setting to allow context menus to avoid overlapping matched nodes #TINY-6036
- Added new listbox dialog UI component for rendering a dropdown that allows nested options #TINY-2236
- Added back the ability to use nested items in the `image_class_list`, `link_class_list`, `link_list`, `table_class_list`, `table_cell_class_list`, and `table_row_class_list` settings #TINY-2236

### Changed
- Changed how CSS manipulates table cells when selecting multiple cells to achieve a semi-transparent selection #TINY-6311
- Changed the `target` property on fired events to use the native event target. The original target for an open shadow root can be obtained using `event.getComposedPath()` #TINY-6128
- Changed the editor to clean-up loaded CSS stylesheets when all editors using the stylesheet have been removed #TINY-3926
- Changed `imagetools` context menu icon for accessing the `image` dialog to use the `image` icon #TINY-4141
- Changed the `editor.insertContent()` and `editor.selection.setContent()` APIs to retain leading and trailing whitespace #TINY-5966
- Changed the `table` plugin `Column` menu to include the cut, copy and paste column menu items #TINY-6374
- Changed the default table styles in the content CSS files to better support the styling options available in the `table` dialog #TINY-6179

### Deprecated
- Deprecated the `Env.experimentalShadowDom` flag #TINY-6128

### Fixed
- Fixed tables with no borders displaying with the default border styles in the `preview` dialog #TINY-6179
- Fixed loss of whitespace when inserting content after a non-breaking space #TINY-5966
- Fixed the `event.getComposedPath()` function throwing an exception for events fired from the editor #TINY-6128
- Fixed notifications not appearing when the editor is within a ShadowRoot #TINY-6354
- Fixed focus issues with inline dialogs when the editor is within a ShadowRoot #TINY-6360
- Fixed the `template` plugin previews missing some content styles #TINY-6115
- Fixed the `media` plugin not saving the alternative source url in some situations #TINY-4113
- Fixed an issue where column resizing using the resize bars was inconsistent between fixed and relative table widths #TINY-6001
- Fixed an issue where dragging and dropping within a table would select table cells #TINY-5950
- Fixed up and down keyboard navigation not working for inline `contenteditable="false"` elements #TINY-6226
- Fixed dialog not retrieving `close` icon from icon pack #TINY-6445
- Fixed the `unlink` toolbar button not working when selecting multiple links #TINY-4867
- Fixed the `link` dialog not showing the "Text to display" field in some valid cases #TINY-5205
- Fixed the `DOMUtils.split()` API incorrectly removing some content #TINY-6294
- Fixed pressing the escape key not focusing the editor when using multiple toolbars #TINY-6230
- Fixed the `dirty` flag not being correctly set during an `AddUndo` event #TINY-4707
- Fixed `editor.selection.setCursorLocation` incorrectly placing the cursor outside `pre` elements in some circumstances #TINY-4058
- Fixed an exception being thrown when pressing the enter key inside pre elements while `br_in_pre` setting is false #TINY-4058

## 5.4.2 - 2020-08-17

### Fixed
- Fixed the editor not resizing when resizing the browser window in fullscreen mode #TINY-3511
- Fixed clicking on notifications causing inline editors to hide #TINY-6058
- Fixed an issue where link URLs could not be deleted or edited in the link dialog in some cases #TINY-4706
- Fixed a regression where setting the `anchor_top` or `anchor_bottom` options to `false` was not working #TINY-6256
- Fixed the `anchor` plugin not supporting the `allow_html_in_named_anchor` option #TINY-6236
- Fixed an exception thrown when removing inline formats that contained additional styles or classes #TINY-6288
- Fixed an exception thrown when positioning the context toolbar on Internet Explorer 11 in some edge cases #TINY-6271
- Fixed inline formats not removed when more than one `removeformat` format rule existed #TINY-6216
- Fixed an issue where spaces were sometimes removed when removing formating on nearby text #TINY-6251
- Fixed the list toolbar buttons not showing as active when a list is selected #TINY-6286
- Fixed an issue where the UI would sometimes not be shown or hidden when calling the show or hide API methods on the editor #TINY-6048
- Fixed the list type style not retained when copying list items #TINY-6289
- Fixed the Paste plugin converting tabs in plain text to a single space character. A `paste_tab_spaces` option has been included for setting the number of spaces used to replace a tab character #TINY-6237

## 5.4.1 - 2020-07-08

### Fixed
- Fixed the Search and Replace plugin incorrectly including zero-width caret characters in search results #TINY-4599
- Fixed dragging and dropping unsupported files navigating the browser away from the editor #TINY-6027
- Fixed undo levels not created on browser handled drop or paste events #TINY-6027
- Fixed content in an iframe element parsing as DOM elements instead of text content #TINY-5943
- Fixed Oxide checklist styles not showing when printing #TINY-5139
- Fixed bug with `scope` attribute not being added to the cells of header rows #TINY-6206

## 5.4.0 - 2020-06-30

### Added
- Added keyboard navigation support to menus and toolbars when the editor is in a ShadowRoot #TINY-6152
- Added the ability for menus to be clicked when the editor is in an open shadow root #TINY-6091
- Added the `Editor.ui.styleSheetLoader` API for loading stylesheets within the Document or ShadowRoot containing the editor UI #TINY-6089
- Added the `StyleSheetLoader` module to the public API #TINY-6100
- Added Oxide variables for styling the `select` element and headings in dialog content #TINY-6070
- Added icons for `table` column and row cut, copy, and paste toolbar buttons #TINY-6062
- Added all `table` menu items to the UI registry, so they can be used by name in other menus #TINY-4866
- Added new `mceTableApplyCellStyle` command to the `table` plugin #TINY-6004
- Added new `table` cut, copy, and paste column editor commands and menu items #TINY-6006
- Added font related Oxide variables for secondary buttons, allowing for custom styling #TINY-6061
- Added new `table_header_type` setting to control how table header rows are structured #TINY-6007
- Added new `table_sizing_mode` setting to replace the `table_responsive_width` setting, which has now been deprecated #TINY-6051
- Added new `mceTableSizingMode` command for changing the sizing mode of a table #TINY-6000
- Added new `mceTableRowType`, `mceTableColType`, and `mceTableCellType` commands and value queries #TINY-6150

### Changed
- Changed `advlist` toolbar buttons to only show a dropdown list if there is more than one option #TINY-3194
- Changed `mceInsertTable` command and `insertTable` API method to take optional header rows and columns arguments #TINY-6012
- Changed stylesheet loading, so that UI skin stylesheets can load in a ShadowRoot if required #TINY-6089
- Changed the DOM location of menus so that they display correctly when the editor is in a ShadowRoot #TINY-6093
- Changed the table plugin to correctly detect all valid header row structures #TINY-6007

### Fixed
- Fixed tables with no defined width being converted to a `fixed` width table when modifying the table #TINY-6051
- Fixed the `autosave` `isEmpty` API incorrectly detecting non-empty content as empty #TINY-5953
- Fixed table `Paste row after` and `Paste row before` menu items not disabled when nothing was available to paste #TINY-6006
- Fixed a selection performance issue with large tables on Microsoft Internet Explorer and Edge #TINY-6057
- Fixed filters for screening commands from the undo stack to be case-insensitive #TINY-5946
- Fixed `fullscreen` plugin now removes all classes when the editor is closed #TINY-4048
- Fixed handling of mixed-case icon identifiers (names) for UI elements #TINY-3854
- Fixed leading and trailing spaces lost when using `editor.selection.getContent({ format: 'text' })` #TINY-5986
- Fixed an issue where changing the URL with the quicklink toolbar caused unexpected undo behavior #TINY-5952
- Fixed an issue where removing formatting within a table cell would cause Internet Explorer 11 to scroll to the end of the table #TINY-6049
- Fixed an issue where the `allow_html_data_urls` setting was not correctly applied #TINY-5951
- Fixed the `autolink` feature so that it no longer treats a string with multiple "@" characters as an email address #TINY-4773
- Fixed an issue where removing the editor would leave unexpected attributes on the target element #TINY-4001
- Fixed the `link` plugin now suggest `mailto:` when the text contains an '@' and no slashes (`/`) #TINY-5941
- Fixed the `valid_children` check of custom elements now allows a wider range of characters in names #TINY-5971

## 5.3.2 - 2020-06-10

### Fixed
- Fixed a regression introduced in 5.3.0, where `images_dataimg_filter` was no-longer called #TINY-6086

## 5.3.1 - 2020-05-27

### Fixed
- Fixed the image upload error alert also incorrectly closing the image dialog #TINY-6020
- Fixed editor content scrolling incorrectly on focus in Firefox by reverting default content CSS html and body heights added in 5.3.0 #TINY-6019

## 5.3.0 - 2020-05-21

### Added
- Added html and body height styles to the default oxide content CSS #TINY-5978
- Added `uploadUri` and `blobInfo` to the data returned by `editor.uploadImages()` #TINY-4579
- Added a new function to the `BlobCache` API to lookup a blob based on the base64 data and mime type #TINY-5988
- Added the ability to search and replace within a selection #TINY-4549
- Added the ability to set the list start position for ordered lists and added new `lists` context menu item #TINY-3915
- Added `icon` as an optional config option to the toggle menu item API #TINY-3345
- Added `auto` mode for `toolbar_location` which positions the toolbar and menu bar at the bottom if there is no space at the top #TINY-3161

### Changed
- Changed the default `toolbar_location` to `auto` #TINY-3161
- Changed toggle menu items and choice menu items to have a dedicated icon with the checkmark displayed on the far right side of the menu item #TINY-3345
- Changed the `link`, `image`, and `paste` plugins to use Promises to reduce the bundle size #TINY-4710
- Changed the default icons to be lazy loaded during initialization #TINY-4729
- Changed the parsing of content so base64 encoded urls are converted to blob urls #TINY-4727
- Changed context toolbars so they concatenate when more than one is suitable for the current selection #TINY-4495
- Changed inline style element formats (strong, b, em, i, u, strike) to convert to a span on format removal if a `style` or `class` attribute is present #TINY-4741

### Fixed
- Fixed the `selection.setContent()` API not running parser filters #TINY-4002
- Fixed formats incorrectly applied or removed when table cells were selected #TINY-4709
- Fixed the `quickimage` button not restricting the file types to images #TINY-4715
- Fixed search and replace ignoring text in nested contenteditable elements #TINY-5967
- Fixed resize handlers displaying in the wrong location sometimes for remote images #TINY-4732
- Fixed table picker breaking in Firefox on low zoom levels #TINY-4728
- Fixed issue with loading or pasting contents with large base64 encoded images on Safari #TINY-4715
- Fixed supplementary special characters being truncated when inserted into the editor. Patch contributed by mlitwin. #TINY-4791
- Fixed toolbar buttons not set to disabled when the editor is in readonly mode #TINY-4592
- Fixed the editor selection incorrectly changing when removing caret format containers #TINY-3438
- Fixed bug where title, width, and height would be set to empty string values when updating an image and removing those attributes using the image dialog #TINY-4786
- Fixed `ObjectResized` event firing when an object wasn't resized #TINY-4161
- Fixed `ObjectResized` and `ObjectResizeStart` events incorrectly fired when adding or removing table rows and columns #TINY-4829
- Fixed the placeholder not hiding when pasting content into the editor #TINY-4828
- Fixed an issue where the editor would fail to load if local storage was disabled #TINY-5935
- Fixed an issue where an uploaded image would reuse a cached image with a different mime type #TINY-5988
- Fixed bug where toolbars and dialogs would not show if the body element was replaced (e.g. with Turbolinks). Patch contributed by spohlenz #GH-5653
- Fixed an issue where multiple formats would be removed when removing a single format at the end of lines or on empty lines #TINY-1170
- Fixed zero-width spaces incorrectly included in the `wordcount` plugin character count #TINY-5991
- Fixed a regression introduced in 5.2.0 whereby the desktop `toolbar_mode` setting would incorrectly override the mobile default setting #TINY-5998
- Fixed an issue where deleting all content in a single cell table would delete the entire table #TINY-1044

## 5.2.2 - 2020-04-23

### Fixed
- Fixed an issue where anchors could not be inserted on empty lines #TINY-2788
- Fixed text decorations (underline, strikethrough) not consistently inheriting the text color #TINY-4757
- Fixed `format` menu alignment buttons inconsistently applying to images #TINY-4057
- Fixed the floating toolbar drawer height collapsing when the editor is rendered in modal dialogs or floating containers #TINY-4837
- Fixed `media` embed content not processing safely in some cases #TINY-4857

## 5.2.1 - 2020-03-25

### Fixed
- Fixed the "is decorative" checkbox in the image dialog clearing after certain dialog events #FOAM-11
- Fixed possible uncaught exception when a `style` attribute is removed using a content filter on `setContent` #TINY-4742
- Fixed the table selection not functioning correctly in Microsoft Edge 44 or higher #TINY-3862
- Fixed the table resize handles not functioning correctly in Microsoft Edge 44 or higher #TINY-4160
- Fixed the floating toolbar drawer disconnecting from the toolbar when adding content in inline mode #TINY-4725 #TINY-4765
- Fixed `readonly` mode not returning the appropriate boolean value #TINY-3948
- Fixed the `forced_root_block_attrs` setting not applying attributes to new blocks consistently #TINY-4564
- Fixed the editor incorrectly stealing focus during initialization in Microsoft Internet Explorer #TINY-4697
- Fixed dialogs stealing focus when opening an alert or confirm dialog using an `onAction` callback #TINY-4014
- Fixed inline dialogs incorrectly closing when clicking on an opened alert or confirm dialog #TINY-4012
- Fixed the context toolbar overlapping the menu bar and toolbar #TINY-4586
- Fixed notification and inline dialog positioning issues when using `toolbar_location: 'bottom'` #TINY-4586
- Fixed the `colorinput` popup appearing offscreen on mobile devices #TINY-4711
- Fixed special characters not being found when searching by "whole words only" #TINY-4522
- Fixed an issue where dragging images could cause them to be duplicated #TINY-4195
- Fixed context toolbars activating without the editor having focus #TINY-4754
- Fixed an issue where removing the background color of text did not always work #TINY-4770
- Fixed an issue where new rows and columns in a table did not retain the style of the previous row or column #TINY-4788

## 5.2.0 - 2020-02-13

### Added
- Added the ability to apply formats to spaces #TINY-4200
- Added new `toolbar_location` setting to allow for positioning the menu and toolbar at the bottom of the editor #TINY-4210
- Added new `toolbar_groups` setting to allow a custom floating toolbar group to be added to the toolbar when using `floating` toolbar mode #TINY-4229
- Added new `link_default_protocol` setting to `link` and `autolink` plugin to allow a protocol to be used by default #TINY-3328
- Added new `placeholder` setting to allow a placeholder to be shown when the editor is empty #TINY-3917
- Added new `tinymce.dom.TextSeeker` API to allow searching text across different DOM nodes #TINY-4200
- Added a drop shadow below the toolbar while in sticky mode and introduced Oxide variables to customize it when creating a custom skin #TINY-4343
- Added `quickbars_image_toolbar` setting to allow for the image quickbar to be turned off #TINY-4398
- Added iframe and img `loading` attribute to the default schema. Patch contributed by ataylor32. #GH-5112
- Added new `getNodeFilters`/`getAttributeFilters` functions to the `editor.serializer` instance #TINY-4344
- Added new `a11y_advanced_options` setting to allow additional accessibility options to be added #FOAM-11
- Added new accessibility options and behaviours to the image dialog using `a11y_advanced_options` #FOAM-11
- Added the ability to use the window `PrismJS` instance for the `codesample` plugin instead of the bundled version to allow for styling custom languages #TINY-4504
- Added error message events that fire when a resource loading error occurs #TINY-4509

### Changed
- Changed the default schema to disallow `onchange` for select elements #TINY-4614
- Changed default `toolbar_mode` value from false to `wrap`. The value false has been deprecated #TINY-4617
- Changed `toolbar_drawer` setting to `toolbar_mode`. `toolbar_drawer` has been deprecated #TINY-4416
- Changed iframe mode to set selection on content init if selection doesn't exist #TINY-4139
- Changed table related icons to align them with the visual style of the other icons #TINY-4341
- Changed and improved the visual appearance of the color input field #TINY-2917
- Changed fake caret container to use `forced_root_block` when possible #TINY-4190
- Changed the `requireLangPack` API to wait until the plugin has been loaded before loading the language pack #TINY-3716
- Changed the formatter so `style_formats` are registered before the initial content is loaded into the editor #TINY-4238
- Changed media plugin to use https protocol for media urls by default #TINY-4577
- Changed the parser to treat CDATA nodes as bogus HTML comments to match the HTML parsing spec. A new `preserve_cdata` setting has been added to preserve CDATA nodes if required #TINY-4625

### Fixed
- Fixed incorrect parsing of malformed/bogus HTML comments #TINY-4625
- Fixed `quickbars` selection toolbar appearing on non-editable elements #TINY-4359
- Fixed bug with alignment toolbar buttons sometimes not changing state correctly #TINY-4139
- Fixed the `codesample` toolbar button not toggling when selecting code samples other than HTML #TINY-4504
- Fixed content incorrectly scrolling to the top or bottom when pressing enter if when the content was already in view #TINY-4162
- Fixed `scrollIntoView` potentially hiding elements behind the toolbar #TINY-4162
- Fixed editor not respecting the `resize_img_proportional` setting due to legacy code #TINY-4236
- Fixed flickering floating toolbar drawer in inline mode #TINY-4210
- Fixed an issue where the template plugin dialog would be indefinitely blocked on a failed template load #TINY-2766
- Fixed the `mscontrolselect` event not being unbound on IE/Edge #TINY-4196
- Fixed Confirm dialog footer buttons so only the "Yes" button is highlighted #TINY-4310
- Fixed `file_picker_callback` functionality for Image, Link and Media plugins #TINY-4163
- Fixed issue where floating toolbar drawer sometimes would break if the editor is resized while the drawer is open #TINY-4439
- Fixed incorrect `external_plugins` loading error message #TINY-4503
- Fixed resize handler was not hidden for ARIA purposes. Patch contributed by Parent5446. #GH-5195
- Fixed an issue where content could be lost if a misspelled word was selected and spellchecking was disabled #TINY-3899
- Fixed validation errors in the CSS where certain properties had the wrong default value #TINY-4491
- Fixed an issue where forced root block attributes were not applied when removing a list #TINY-4272
- Fixed an issue where the element path isn't being cleared when there are no parents #TINY-4412
- Fixed an issue where width and height in svg icons containing `rect` elements were overridden by the CSS reset #TINY-4408
- Fixed an issue where uploading images with `images_reuse_filename` enabled and that included a query parameter would generate an invalid URL #TINY-4638
- Fixed the `closeButton` property not working when opening notifications #TINY-4674
- Fixed keyboard flicker when opening a context menu on mobile #TINY-4540
- Fixed issue where plus icon svg contained strokes #TINY-4681

## 5.1.6 - 2020-01-28

### Fixed
- Fixed `readonly` mode not blocking all clicked links #TINY-4572
- Fixed legacy font sizes being calculated inconsistently for the `FontSize` query command value #TINY-4555
- Fixed changing a tables row from `Header` to `Body` incorrectly moving the row to the bottom of the table #TINY-4593
- Fixed the context menu not showing in certain cases with hybrid devices #TINY-4569
- Fixed the context menu opening in the wrong location when the target is the editor body #TINY-4568
- Fixed the `image` plugin not respecting the `automatic_uploads` setting when uploading local images #TINY-4287
- Fixed security issue related to parsing HTML comments and CDATA #TINY-4544

## 5.1.5 - 2019-12-19

### Fixed
- Fixed the UI not working with hybrid devices that accept both touch and mouse events #TNY-4521
- Fixed the `charmap` dialog initially focusing the first tab of the dialog instead of the search input field #TINY-4342
- Fixed an exception being raised when inserting content if the caret was directly before or after a `contenteditable="false"` element #TINY-4528
- Fixed a bug with pasting image URLs when paste as text is enabled #TINY-4523

## 5.1.4 - 2019-12-11

### Fixed
- Fixed dialog contents disappearing when clicking a checkbox for right-to-left languages #TINY-4518
- Fixed the `legacyoutput` plugin registering legacy formats after editor initialization, causing legacy content to be stripped on the initial load #TINY-4447
- Fixed search and replace not cycling through results when searching using special characters #TINY-4506
- Fixed the `visualchars` plugin converting HTML-like text to DOM elements in certain cases #TINY-4507
- Fixed an issue with the `paste` plugin not sanitizing content in some cases #TINY-4510
- Fixed HTML comments incorrectly being parsed in certain cases #TINY-4511

## 5.1.3 - 2019-12-04

### Fixed
- Fixed sticky toolbar not undocking when fullscreen mode is activated #TINY-4390
- Fixed the "Current Window" target not applying when updating links using the link dialog #TINY-4063
- Fixed disabled menu items not highlighting when focused #TINY-4339
- Fixed touch events passing through dialog collection items to the content underneath on Android devices #TINY-4431
- Fixed keyboard navigation of the Help dialog's Keyboard Navigation tab #TINY-4391
- Fixed search and replace dialog disappearing when finding offscreen matches on iOS devices #TINY-4350
- Fixed performance issues where sticky toolbar was jumping while scrolling on slower browsers #TINY-4475

## 5.1.2 - 2019-11-19

### Fixed
- Fixed desktop touch devices using `mobile` configuration overrides #TINY-4345
- Fixed unable to disable the new scrolling toolbar feature #TINY-4345
- Fixed touch events passing through any pop-up items to the content underneath on Android devices #TINY-4367
- Fixed the table selector handles throwing JavaScript exceptions for non-table selections #TINY-4338
- Fixed `cut` operations not removing selected content on Android devices when the `paste` plugin is enabled #TINY-4362
- Fixed inline toolbar not constrained to the window width by default #TINY-4314
- Fixed context toolbar split button chevrons pointing right when they should be pointing down #TINY-4257
- Fixed unable to access the dialog footer in tabbed dialogs on small screens #TINY-4360
- Fixed mobile table selectors were hard to select with touch by increasing the size #TINY-4366
- Fixed mobile table selectors moving when moving outside the editor #TINY-4366
- Fixed inline toolbars collapsing when using sliding toolbars #TINY-4389
- Fixed block textpatterns not treating NBSPs as spaces #TINY-4378
- Fixed backspace not merging blocks when the last element in the preceding block was a `contenteditable="false"` element #TINY-4235
- Fixed toolbar buttons that only contain text labels overlapping on mobile devices #TINY-4395
- Fixed quickbars quickimage picker not working on mobile #TINY-4377
- Fixed fullscreen not resizing in an iOS WKWebView component #TINY-4413

## 5.1.1 - 2019-10-28

### Fixed
- Fixed font formats containing spaces being wrapped in `&quot;` entities instead of single quotes #TINY-4275
- Fixed alert and confirm dialogs losing focus when clicked #TINY-4248
- Fixed clicking outside a modal dialog focusing on the document body #TINY-4249
- Fixed the context toolbar not hiding when scrolled out of view #TINY-4265

## 5.1.0 - 2019-10-17

### Added
- Added touch selector handles for table selections on touch devices #TINY-4097
- Added border width field to Table Cell dialog #TINY-4028
- Added touch event listener to media plugin to make embeds playable #TINY-4093
- Added oxide styling options to notifications and tweaked the default variables #TINY-4153
- Added additional padding to split button chevrons on touch devices, to make them easier to interact with #TINY-4223
- Added new platform detection functions to `Env` and deprecated older detection properties #TINY-4184
- Added `inputMode` config field to specify inputmode attribute of `input` dialog components #TINY-4062
- Added new `inputMode` property to relevant plugins/dialogs #TINY-4102
- Added new `toolbar_sticky` setting to allow the iframe menubar/toolbar to stick to the top of the window when scrolling #TINY-3982

### Changed
- Changed default setting for `toolbar_drawer` to `floating` #TINY-3634
- Changed mobile phones to use the `silver` theme by default #TINY-3634
- Changed some editor settings to default to `false` on touch devices:
  - `menubar`(phones only) #TINY-4077
  - `table_grid` #TINY-4075
  - `resize` #TINY-4157
  - `object_resizing` #TINY-4157
- Changed toolbars and context toolbars to sidescroll on mobile #TINY-3894 #TINY-4107
- Changed context menus to render as horizontal menus on touch devices #TINY-4107
- Changed the editor to use the `VisualViewport` API of the browser where possible #TINY-4078
- Changed visualblocks toolbar button icon and renamed `paragraph` icon to `visualchars` #TINY-4074
- Changed Oxide default for `@toolbar-button-chevron-color` to follow toolbar button icon color #TINY-4153
- Changed the `urlinput` dialog component to use the `url` type attribute #TINY-4102

### Fixed
- Fixed Safari desktop visual viewport fires resize on fullscreen breaking the restore function #TINY-3976
- Fixed scroll issues on mobile devices #TINY-3976
- Fixed context toolbar unable to refresh position on iOS12 #TINY-4107
- Fixed ctrl+left click not opening links on readonly mode and the preview dialog #TINY-4138
- Fixed Slider UI component not firing `onChange` event on touch devices #TINY-4092
- Fixed notifications overlapping instead of stacking #TINY-3478
- Fixed inline dialogs positioning incorrectly when the page is scrolled #TINY-4018
- Fixed inline dialogs and menus not repositioning when resizing #TINY-3227
- Fixed inline toolbar incorrectly stretching to the full width when a width value was provided #TINY-4066
- Fixed menu chevrons color to follow the menu text color #TINY-4153
- Fixed table menu selection grid from staying black when using dark skins, now follows border color #TINY-4153
- Fixed Oxide using the wrong text color variable for menubar button focused state #TINY-4146
- Fixed the autoresize plugin not keeping the selection in view when resizing #TINY-4094
- Fixed textpattern plugin throwing exceptions when using `forced_root_block: false` #TINY-4172
- Fixed missing CSS fill styles for toolbar button icon active state #TINY-4147
- Fixed an issue where the editor selection could end up inside a short ended element (such as `br`) #TINY-3999
- Fixed browser selection being lost in inline mode when opening split dropdowns #TINY-4197
- Fixed backspace throwing an exception when using `forced_root_block: false` #TINY-4099
- Fixed floating toolbar drawer expanding outside the bounds of the editor #TINY-3941
- Fixed the autocompleter not activating immediately after a `br` or `contenteditable=false` element #TINY-4194
- Fixed an issue where the autocompleter would incorrectly close on IE 11 in certain edge cases #TINY-4205

## 5.0.16 - 2019-09-24

### Added
- Added new `referrer_policy` setting to add the `referrerpolicy` attribute when loading scripts or stylesheets #TINY-3978
- Added a slight background color to dialog tab links when focused to aid keyboard navigation #TINY-3877

### Fixed
- Fixed media poster value not updating on change #TINY-4013
- Fixed openlink was not registered as a toolbar button #TINY-4024
- Fixed failing to initialize if a script tag was used inside a SVG #TINY-4087
- Fixed double top border showing on toolbar without menubar when toolbar_drawer is enabled #TINY-4118
- Fixed unable to drag inline dialogs to the bottom of the screen when scrolled #TINY-4154
- Fixed notifications appearing on top of the toolbar when scrolled in inline mode #TINY-4159
- Fixed notifications displaying incorrectly on IE 11 #TINY-4169

## 5.0.15 - 2019-09-02

### Added
- Added a dark `content_css` skin to go with the dark UI skin #TINY-3743

### Changed
- Changed the enabled state on toolbar buttons so they don't get the hover effect #TINY-3974

### Fixed
- Fixed missing CSS active state on toolbar buttons #TINY-3966
- Fixed `onChange` callback not firing for the colorinput dialog component #TINY-3968
- Fixed context toolbars not showing in fullscreen mode #TINY-4023

## 5.0.14 - 2019-08-19

### Added
- Added an API to reload the autocompleter menu with additional fetch metadata #MENTIONS-17

### Fixed
- Fixed missing toolbar button border styling options #TINY-3965
- Fixed image upload progress notification closing before the upload is complete #TINY-3963
- Fixed inline dialogs not closing on escape when no dialog component is in focus #TINY-3936
- Fixed plugins not being filtered when defaulting to mobile on phones #TINY-3537
- Fixed toolbar more drawer showing the content behind it when transitioning between opened and closed states #TINY-3878
- Fixed focus not returning to the dialog after pressing the "Replace all" button in the search and replace dialog #TINY-3961

### Removed
- Removed Oxide variable `@menubar-select-disabled-border-color` and replaced it with `@menubar-select-disabled-border` #TINY-3965

## 5.0.13 - 2019-08-06

### Changed
- Changed modal dialogs to prevent dragging by default and added new `draggable_modal` setting to restore dragging #TINY-3873
- Changed the nonbreaking plugin to insert nbsp characters wrapped in spans to aid in filtering. This can be disabled using the `nonbreaking_wrap` setting #TINY-3647
- Changed backspace behaviour in lists to outdent nested list items when the cursor is at the start of the list item #TINY-3651

### Fixed
- Fixed sidebar growing beyond editor bounds in IE 11 #TINY-3937
- Fixed issue with being unable to keyboard navigate disabled toolbar buttons #TINY-3350
- Fixed issues with backspace and delete in nested contenteditable true and false elements #TINY-3868
- Fixed issue with losing keyboard navigation in dialogs due to disabled buttons #TINY-3914
- Fixed `MouseEvent.mozPressure is deprecated` warning in Firefox #TINY-3919
- Fixed `default_link_target` not being respected when `target_list` is disabled #TINY-3757
- Fixed mobile plugin filter to only apply to the mobile theme, rather than all mobile platforms #TINY-3405
- Fixed focus switching to another editor during mode changes #TINY-3852
- Fixed an exception being thrown when clicking on an uninitialized inline editor #TINY-3925
- Fixed unable to keyboard navigate to dialog menu buttons #TINY-3933
- Fixed dialogs being able to be dragged outside the window viewport #TINY-3787
- Fixed inline dialogs appearing above modal dialogs #TINY-3932

## 5.0.12 - 2019-07-18

### Added
- Added ability to utilize UI dialog panels inside other panels #TINY-3305
- Added help dialog tab explaining keyboard navigation of the editor #TINY-3603

### Changed
- Changed the "Find and Replace" design to an inline dialog #TINY-3054

### Fixed
- Fixed issue where autolink spacebar event was not being fired on Edge #TINY-3891
- Fixed table selection missing the background color #TINY-3892
- Fixed removing shortcuts not working for function keys #TINY-3871
- Fixed non-descriptive UI component type names #TINY-3349
- Fixed UI registry components rendering as the wrong type when manually specifying a different type #TINY-3385
- Fixed an issue where dialog checkbox, input, selectbox, textarea and urlinput components couldn't be disabled #TINY-3708
- Fixed the context toolbar not using viable screen space in inline/distraction free mode #TINY-3717
- Fixed the context toolbar overlapping the toolbar in various conditions #TINY-3205
- Fixed IE11 edge case where items were being inserted into the wrong location #TINY-3884

## 5.0.11 - 2019-07-04

### Fixed
- Fixed packaging errors caused by a rollup treeshaking bug (https://github.com/rollup/rollup/issues/2970) #TINY-3866
- Fixed the customeditor component not able to get data from the dialog api #TINY-3866
- Fixed collection component tooltips not being translated #TINY-3855

## 5.0.10 - 2019-07-02

### Added
- Added support for all HTML color formats in `color_map` setting #TINY-3837

### Changed
- Changed backspace key handling to outdent content in appropriate circumstances #TINY-3685
- Changed default palette for forecolor and backcolor to include some lighter colors suitable for highlights #TINY-2865
- Changed the search and replace plugin to cycle through results #TINY-3800

### Fixed
- Fixed inconsistent types causing some properties to be unable to be used in dialog components #TINY-3778
- Fixed an issue in the Oxide skin where dialog content like outlines and shadows were clipped because of overflow hidden #TINY-3566
- Fixed the search and replace plugin not resetting state when changing the search query #TINY-3800
- Fixed backspace in lists not creating an undo level #TINY-3814
- Fixed the editor to cancel loading in quirks mode where the UI is not supported #TINY-3391
- Fixed applying fonts not working when the name contained spaces and numbers #TINY-3801
- Fixed so that initial content is retained when initializing on list items #TINY-3796
- Fixed inefficient font name and font size current value lookup during rendering #TINY-3813
- Fixed mobile font copied into the wrong folder for the oxide-dark skin #TINY-3816
- Fixed an issue where resizing the width of tables would produce inaccurate results #TINY-3827
- Fixed a memory leak in the Silver theme #TINY-3797
- Fixed alert and confirm dialogs using incorrect markup causing inconsistent padding #TINY-3835
- Fixed an issue in the Table plugin with `table_responsive_width` not enforcing units when resizing #TINY-3790
- Fixed leading, trailing and sequential spaces being lost when pasting plain text #TINY-3726
- Fixed exception being thrown when creating relative URIs #TINY-3851
- Fixed focus is no longer set to the editor content during mode changes unless the editor already had focus #TINY-3852

## 5.0.9 - 2019-06-26

### Fixed
- Fixed print plugin not working in Firefox #TINY-3834

## 5.0.8 - 2019-06-18

### Added
- Added back support for multiple toolbars #TINY-2195
- Added support for .m4a files to the media plugin #TINY-3750
- Added new base_url and suffix editor init options #TINY-3681

### Fixed
- Fixed incorrect padding for select boxes with visible values #TINY-3780
- Fixed selection incorrectly changing when programmatically setting selection on contenteditable false elements #TINY-3766
- Fixed sidebar background being transparent #TINY-3727
- Fixed the build to remove duplicate iife wrappers #TINY-3689
- Fixed bogus autocompleter span appearing in content when the autocompleter menu is shown #TINY-3752
- Fixed toolbar font size select not working with legacyoutput plugin #TINY-2921
- Fixed the legacyoutput plugin incorrectly aligning images #TINY-3660
- Fixed remove color not working when using the legacyoutput plugin #TINY-3756
- Fixed the font size menu applying incorrect sizes when using the legacyoutput plugin #TINY-3773
- Fixed scrollIntoView not working when the parent window was out of view #TINY-3663
- Fixed the print plugin printing from the wrong window in IE11 #TINY-3762
- Fixed content CSS loaded over CORS not loading in the preview plugin with content_css_cors enabled #TINY-3769
- Fixed the link plugin missing the default "None" option for link list #TINY-3738
- Fixed small dot visible with menubar and toolbar disabled in inline mode #TINY-3623
- Fixed space key properly inserts a nbsp before/after block elements #TINY-3745
- Fixed native context menu not showing with images in IE11 #TINY-3392
- Fixed inconsistent browser context menu image selection #TINY-3789

## 5.0.7 - 2019-06-05

### Added
- Added new toolbar button and menu item for inserting tables via dialog #TINY-3636
- Added new API for adding/removing/changing tabs in the Help dialog #TINY-3535
- Added highlighting of matched text in autocompleter items #TINY-3687
- Added the ability for autocompleters to work with matches that include spaces #TINY-3704
- Added new `imagetools_fetch_image` callback to allow custom implementations for cors loading of images #TINY-3658
- Added `'http'` and `https` options to `link_assume_external_targets` to prepend `http://` or `https://` prefixes when URL does not contain a protocol prefix. Patch contributed by francoisfreitag. #GH-4335

### Changed
- Changed annotations navigation to work the same as inline boundaries #TINY-3396
- Changed tabpanel API by adding a `name` field and changing relevant methods to use it #TINY-3535

### Fixed
- Fixed text color not updating all color buttons when choosing a color #TINY-3602
- Fixed the autocompleter not working with fragmented text #TINY-3459
- Fixed the autosave plugin no longer overwrites window.onbeforeunload #TINY-3688
- Fixed infinite loop in the paste plugin when IE11 takes a long time to process paste events. Patch contributed by lRawd. #GH-4987
- Fixed image handle locations when using `fixed_toolbar_container`. Patch contributed by t00. #GH-4966
- Fixed the autoresize plugin not firing `ResizeEditor` events #TINY-3587
- Fixed editor in fullscreen mode not extending to the bottom of the screen #TINY-3701
- Fixed list removal when pressing backspace after the start of the list item #TINY-3697
- Fixed autocomplete not triggering from compositionend events #TINY-3711
- Fixed `file_picker_callback` could not set the caption field on the insert image dialog #TINY-3172
- Fixed the autocompleter menu showing up after a selection had been made #TINY-3718
- Fixed an exception being thrown when a file or number input has focus during initialization. Patch contributed by t00 #GH-2194

## 5.0.6 - 2019-05-22

### Added
- Added `icons_url` editor settings to enable icon packs to be loaded from a custom url #TINY-3585
- Added `image_uploadtab` editor setting to control the visibility of the upload tab in the image dialog #TINY-3606
- Added new api endpoints to the wordcount plugin and improved character count logic #TINY-3578

### Changed
- Changed plugin, language and icon loading errors to log in the console instead of a notification #TINY-3585

### Fixed
- Fixed the textpattern plugin not working with fragmented text #TINY-3089
- Fixed various toolbar drawer accessibility issues and added an animation #TINY-3554
- Fixed issues with selection and ui components when toggling readonly mode #TINY-3592
- Fixed so readonly mode works with inline editors #TINY-3592
- Fixed docked inline toolbar positioning when scrolled #TINY-3621
- Fixed initial value not being set on bespoke select in quickbars and toolbar drawer #TINY-3591
- Fixed so that nbsp entities aren't trimmed in white-space: pre-line elements #TINY-3642
- Fixed `mceInsertLink` command inserting spaces instead of url encoded characters #GH-4990
- Fixed text content floating on top of dialogs in IE11 #TINY-3640

## 5.0.5 - 2019-05-09

### Added
- Added menu items to match the forecolor/backcolor toolbar buttons #TINY-2878
- Added default directionality based on the configured language #TINY-2621
- Added styles, icons and tests for rtl mode #TINY-2621

### Fixed
- Fixed autoresize not working with floating elements or when media elements finished loading #TINY-3545
- Fixed incorrect vertical caret positioning in IE 11 #TINY-3188
- Fixed submenu anchoring hiding overflowed content #TINY-3564

### Removed
- Removed unused and hidden validation icons to avoid displaying phantom tooltips #TINY-2329

## 5.0.4 - 2019-04-23

### Added
- Added back URL dialog functionality, which is now available via `editor.windowManager.openUrl()` #TINY-3382
- Added the missing throbber functionality when calling `editor.setProgressState(true)` #TINY-3453
- Added function to reset the editor content and undo/dirty state via `editor.resetContent()` #TINY-3435
- Added the ability to set menu buttons as active #TINY-3274
- Added `editor.mode` API, featuring a custom editor mode API #TINY-3406
- Added better styling to floating toolbar drawer #TINY-3479
- Added the new premium plugins to the Help dialog plugins tab #TINY-3496
- Added the linkchecker context menu items to the default configuration #TINY-3543

### Fixed
- Fixed image context menu items showing on placeholder images #TINY-3280
- Fixed dialog labels and text color contrast within notifications/alert banners to satisfy WCAG 4.5:1 contrast ratio for accessibility #TINY-3351
- Fixed selectbox and colorpicker items not being translated #TINY-3546
- Fixed toolbar drawer sliding mode to correctly focus the editor when tabbing via keyboard navigation #TINY-3533
- Fixed positioning of the styleselect menu in iOS while using the mobile theme #TINY-3505
- Fixed the menubutton `onSetup` callback to be correctly executed when rendering the menu buttons #TINY-3547
- Fixed `default_link_target` setting to be correctly utilized when creating a link #TINY-3508
- Fixed colorpicker floating marginally outside its container #TINY-3026
- Fixed disabled menu items displaying as active when hovered #TINY-3027

### Removed
- Removed redundant mobile wrapper #TINY-3480

## 5.0.3 - 2019-03-19

### Changed
- Changed empty nested-menu items within the style formats menu to be disabled or hidden if the value of `style_formats_autohide` is `true` #TINY-3310
- Changed the entire phrase 'Powered by Tiny' in the status bar to be a link instead of just the word 'Tiny' #TINY-3366
- Changed `formatselect`, `styleselect` and `align` menus to use the `mceToggleFormat` command internally #TINY-3428

### Fixed
- Fixed toolbar keyboard navigation to work as expected when `toolbar_drawer` is configured #TINY-3432
- Fixed text direction buttons to display the correct pressed state in selections that have no explicit `dir` property #TINY-3138
- Fixed the mobile editor to clean up properly when removed #TINY-3445
- Fixed quickbar toolbars to add an empty box to the screen when it is set to `false` #TINY-3439
- Fixed an issue where pressing the **Delete/Backspace** key at the edge of tables was creating incorrect selections #TINY-3371
- Fixed an issue where dialog collection items (emoticon and special character dialogs) couldn't be selected with touch devices #TINY-3444
- Fixed a type error introduced in TinyMCE version 5.0.2 when calling `editor.getContent()` with nested bookmarks #TINY-3400
- Fixed an issue that prevented default icons from being overridden #TINY-3449
- Fixed an issue where **Home/End** keys wouldn't move the caret correctly before or after `contenteditable=false` inline elements #TINY-2995
- Fixed styles to be preserved in IE 11 when editing via the `fullpage` plugin #TINY-3464
- Fixed the `link` plugin context toolbar missing the open link button #TINY-3461
- Fixed inconsistent dialog component spacing #TINY-3436

## 5.0.2 - 2019-03-05

### Added
- Added presentation and document presets to `htmlpanel` dialog component #TINY-2694
- Added missing fixed_toolbar_container setting has been reimplemented in the Silver theme #TINY-2712
- Added a new toolbar setting `toolbar_drawer` that moves toolbar groups which overflow the editor width into either a `sliding` or `floating` toolbar section #TINY-2874

### Changed
- Updated the build process to include package lock files in the dev distribution archive #TINY-2870

### Fixed
- Fixed inline dialogs did not have aria attributes #TINY-2694
- Fixed default icons are now available in the UI registry, allowing use outside of toolbar buttons #TINY-3307
- Fixed a memory leak related to select toolbar items #TINY-2874
- Fixed a memory leak due to format changed listeners that were never unbound #TINY-3191
- Fixed an issue where content may have been lost when using permanent bookmarks #TINY-3400
- Fixed the quicklink toolbar button not rendering in the quickbars plugin #TINY-3125
- Fixed an issue where menus were generating invalid HTML in some cases #TINY-3323
- Fixed an issue that could cause the mobile theme to show a blank white screen when the editor was inside an `overflow:hidden` element #TINY-3407
- Fixed mobile theme using a transparent background and not taking up the full width on iOS #TINY-3414
- Fixed the template plugin dialog missing the description field #TINY-3337
- Fixed input dialog components using an invalid default type attribute #TINY-3424
- Fixed an issue where backspace/delete keys after/before pagebreak elements wouldn't move the caret #TINY-3097
- Fixed an issue in the table plugin where menu items and toolbar buttons weren't showing correctly based on the selection #TINY-3423
- Fixed inconsistent button focus styles in Firefox #TINY-3377
- Fixed the resize icon floating left when all status bar elements were disabled #TINY-3340
- Fixed the resize handle to not show in fullscreen mode #TINY-3404

## 5.0.1 - 2019-02-21

### Added
- Added H1-H6 toggle button registration to the silver theme #TINY-3070
- Added code sample toolbar button will now toggle on when the cursor is in a code section #TINY-3040
- Added new settings to the emoticons plugin to allow additional emoticons to be added #TINY-3088

### Fixed
- Fixed an issue where adding links to images would replace the image with text #TINY-3356
- Fixed an issue where the inline editor could use fractional pixels for positioning #TINY-3202
- Fixed an issue where uploading non-image files in the Image Plugin upload tab threw an error. #TINY-3244
- Fixed an issue in the media plugin that was causing the source url and height/width to be lost in certain circumstances #TINY-2858
- Fixed an issue with the Context Toolbar not being removed when clicking outside of the editor #TINY-2804
- Fixed an issue where clicking 'Remove link' wouldn't remove the link in certain circumstances #TINY-3199
- Fixed an issue where the media plugin would fail when parsing dialog data #TINY-3218
- Fixed an issue where retrieving the selected content as text didn't create newlines #TINY-3197
- Fixed incorrect keyboard shortcuts in the Help dialog for Windows #TINY-3292
- Fixed an issue where JSON serialization could produce invalid JSON #TINY-3281
- Fixed production CSS including references to source maps #TINY-3920
- Fixed development CSS was not included in the development zip #TINY-3920
- Fixed the autocompleter matches predicate not matching on the start of words by default #TINY-3306
- Fixed an issue where the page could be scrolled with modal dialogs open #TINY-2252
- Fixed an issue where autocomplete menus would show an icon margin when no items had icons #TINY-3329
- Fixed an issue in the quickbars plugin where images incorrectly showed the text selection toolbar #TINY-3338
- Fixed an issue that caused the inline editor to fail to render when the target element already had focus #TINY-3353

### Removed
- Removed paste as text notification banner and paste_plaintext_inform setting #POW-102

## 5.0.0 - 2019-02-04

Full documentation for the version 5 features and changes is available at https://www.tiny.cloud/docs/tinymce/5/release-notes/release-notes50/

### Added
- Added links and registered names with * to denote premium plugins in Plugins tab of Help dialog #TINY-3223

### Changed
- Changed Tiny 5 mobile skin to look more uniform with desktop #TINY-2650
- Blacklisted table, th and td as inline editor target #TINY-717

### Fixed
- Fixed an issue where tab panel heights weren't sizing properly on smaller screens and weren't updating on resize #TINY-3242
- Fixed image tools not having any padding between the label and slider #TINY-3220
- Fixed context toolbar toggle buttons not showing the correct state #TINY-3022
- Fixed missing separators in the spellchecker context menu between the suggestions and actions #TINY-3217
- Fixed notification icon positioning in alert banners #TINY-2196
- Fixed a typo in the word count plugin name #TINY-3062
- Fixed charmap and emoticons dialogs not having a primary button #TINY-3233
- Fixed an issue where resizing wouldn't work correctly depending on the box-sizing model #TINY-3278

## 5.0.0-rc-2 - 2019-01-22

### Added
- Added screen reader accessibility for sidebar and statusbar #TINY-2699

### Changed
- Changed formatting menus so they are registered and made the align toolbar button use an icon instead of text #TINY-2880
- Changed checkboxes to use a boolean for its state, instead of a string #TINY-2848
- Updated the textpattern plugin to properly support nested patterns and to allow running a command with a value for a pattern with a start and an end #TINY-2991
- Updated Emoticons and Charmap dialogs to be screen reader accessible #TINY-2693

### Fixed
- Fixed the link dialog such that it will now retain class attributes when updating links #TINY-2825
- Fixed "Find and replace" not showing in the "Edit" menu by default #TINY-3061
- Fixed dropdown buttons missing the 'type' attribute, which could cause forms to be incorrectly submitted #TINY-2826
- Fixed emoticon and charmap search not returning expected results in certain cases #TINY-3084
- Fixed blank rel_list values throwing an exception in the link plugin #TINY-3149

### Removed
- Removed unnecessary 'flex' and unused 'colspan' properties from the new dialog APIs #TINY-2973

## 5.0.0-rc-1 - 2019-01-08

### Added
- Added editor settings functionality to specify title attributes for toolbar groups #TINY-2690
- Added icons instead of button text to improve Search and Replace dialog footer appearance #TINY-2654
- Added `tox-dialog__table` instead of `mce-table-striped` class to enhance Help dialog appearance #TINY-2360
- Added title attribute to iframes so, screen readers can announce iframe labels #TINY-2692
- Added a wordcount menu item, that defaults to appearing in the tools menu #TINY-2877

### Changed
- Updated the font select dropdown logic to try to detect the system font stack and show "System Font" as the font name #TINY-2710
- Updated the autocompleter to only show when it has matched items #TINY-2350
- Updated SizeInput labels to "Height" and "Width" instead of Dimensions #TINY-2833
- Updated the build process to minify and generate ASCII only output for the emoticons database #TINY-2744

### Fixed
- Fixed readonly mode not fully disabling editing content #TINY-2287
- Fixed accessibility issues with the font select, font size, style select and format select toolbar dropdowns #TINY-2713
- Fixed accessibility issues with split dropdowns #TINY-2697
- Fixed the legacyoutput plugin to be compatible with TinyMCE 5.0 #TINY-2301
- Fixed icons not showing correctly in the autocompleter popup #TINY-3029
- Fixed an issue where preview wouldn't show anything in Edge under certain circumstances #TINY-3035
- Fixed the height being incorrectly calculated for the autoresize plugin #TINY-2807

## 5.0.0-beta-1 - 2018-11-30

### Added
- Added a new `addNestedMenuItem()` UI registry function and changed all nested menu items to use the new registry functions #TINY-2230
- Added title attribute to color swatch colors #TINY-2669
- Added anchorbar component to anchor inline toolbar dialogs to instead of the toolbar #TINY-2040
- Added support for toolbar<n> and toolbar array config options to be squashed into a single toolbar and not create multiple toolbars #TINY-2195
- Added error handling for when forced_root_block config option is set to true #TINY-2261
- Added functionality for the removed_menuitems config option #TINY-2184
- Added the ability to use a string to reference menu items in menu buttons and submenu items #TINY-2253

### Changed
- Changed the name of the "inlite" plugin to "quickbars" #TINY-2831
- Changed the background color icon to highlight background icon #TINY-2258
- Changed Help dialog to be accessible to screen readers #TINY-2687
- Changed the color swatch to save selected custom colors to local storage for use across sessions #TINY-2722
- Changed `WindowManager` API - methods `getParams`, `setParams` and `getWindows`, and the legacy `windows` property, have been removed. `alert` and `confirm` dialogs are no longer tracked in the window list. #TINY-2603

### Fixed
- Fixed an inline mode issue where the save plugin upon saving can cause content loss #TINY-2659
- Fixed an issue in IE 11 where calling selection.getContent() would return an empty string when the editor didn't have focus #TINY-2325

### Removed
- Removed compat3x plugin #TINY-2815

## 5.0.0-preview-4 - 2018-11-12

### Added
- Added width and height placeholder text to image and media dialog dimensions input #AP-296
- Added the ability to keyboard navigate through menus, toolbars, sidebar and the status bar sequentially #AP-381
- Added translation capability back to the editor's UI #AP-282
- Added `label` component type for dialogs to group components under a label

### Changed
- Changed the editor resize handle so that it should be disabled when the autoresize plugin is turned on #AP-424
- Changed UI text for microcopy improvements #TINY-2281

### Fixed
- Fixed distraction free plugin #AP-470
- Fixed contents of the input field being selected on focus instead of just recieving an outline highlight #AP-464
- Fixed styling issues with dialogs and menus in IE 11 #AP-456
- Fixed custom style format control not honoring custom formats #AP-393
- Fixed context menu not appearing when clicking an image with a caption #AP-382
- Fixed directionality of UI when using an RTL language #AP-423
- Fixed page responsiveness with multiple inline editors #AP-430
- Fixed empty toolbar groups appearing through invalid configuration of the `toolbar` property #AP-450
- Fixed text not being retained when updating links through the link dialog #AP-293
- Fixed edit image context menu, context toolbar and toolbar items being incorrectly enabled when selecting invalid images #AP-323
- Fixed emoji type ahead being shown when typing URLs #AP-366
- Fixed toolbar configuration properties incorrectly expecting string arrays instead of strings #AP-342
- Fixed the block formatting toolbar item not showing a "Formatting" title when there is no selection #AP-321
- Fixed clicking disabled toolbar buttons hiding the toolbar in inline mode #AP-380
- Fixed `EditorResize` event not being fired upon editor resize #AP-327
- Fixed tables losing styles when updating through the dialog #AP-368
- Fixed context toolbar positioning to be more consistent near the edges of the editor #AP-318
- Fixed table of contents plugin now works with v5 toolbar APIs correctly #AP-347
- Fixed the `link_context_toolbar` configuration not disabling the context toolbar #AP-458
- Fixed the link context toolbar showing incorrect relative links #AP-435
- Fixed the alignment of the icon in alert banner dialog components #TINY-2220
- Fixed the visual blocks and visual char menu options not displaying their toggled state #TINY-2238
- Fixed the editor not displaying as fullscreen when toggled #TINY-2237

### Removed
- Removed the tox-custom-editor class that was added to the wrapping element of codemirror #TINY-2211

## 5.0.0-preview-3 - 2018-10-18

### Changed
- Changed editor layout to use modern CSS properties over manually calculating dimensions #AP-324
- Changed `autoresize_min_height` and `autoresize_max_height` configurations to `min_height` and `max_height` #AP-324
- Changed `Whole word` label in Search and Replace dialog to `Find whole words only` #AP-387

### Fixed
- Fixed bugs with editor width jumping when resizing and the iframe not resizing to smaller than 150px in height #AP-324
- Fixed mobile theme bug that prevented the editor from loading #AP-404
- Fixed long toolbar groups extending outside of the editor instead of wrapping
- Fixed dialog titles so they are now proper case #AP-384
- Fixed color picker default to be #000000 instead of #ff00ff #AP-216
- Fixed "match case" option on the Find and Replace dialog is no longer selected by default #AP-298
- Fixed vertical alignment of toolbar icons #DES-134
- Fixed toolbar icons not appearing on IE11 #DES-133

## 5.0.0-preview-2 - 2018-10-10

### Added
- Added swatch is now shown for colorinput fields, instead of the colorpicker directly #AP-328
- Added fontformats and fontsizes menu items #AP-390

### Changed
- Changed configuration of color options has been simplified to `color_map`, `color_cols`, and `custom_colors` #AP-328
- Changed `height` configuration to apply to the editor frame (including menubar, toolbar, status bar) instead of the content area #AP-324

### Fixed
- Fixed styleselect not updating the displayed item as the cursor moved #AP-388
- Fixed preview iframe not expanding to the dialog size #AP-252
- Fixed 'meta' shortcuts not translated into platform-specific text #AP-270
- Fixed tabbed dialogs (Charmap and Emoticons) shrinking when no search results returned
- Fixed a bug where alert banner icons were not retrieved from icon pack. #AP-330
- Fixed component styles to flex so they fill large dialogs. #AP-252
- Fixed editor flashing unstyled during load (still in progress). #AP-349

### Removed
- Removed `colorpicker` plugin, it is now in the theme #AP-328
- Removed `textcolor` plugin, it is now in the theme #AP-328

## 5.0.0-preview-1 - 2018-10-01

Developer preview 1

Initial list of features and changes is available at https://www.tiny.cloud/docs/tinymce/5/release-notes/release-notes50/

## 4.9.11 - 2020-07-13

### Fixed
- Fixed the `selection.setContent()` API not running parser filters #TINY-4002
- Fixed content in an iframe element parsing as DOM elements instead of text content #TINY-5943
- Fixed up and down keyboard navigation not working for inline `contenteditable="false"` elements #TINY-6226

## 4.9.10 - 2020-04-23

### Fixed
- Fixed an issue where the editor selection could end up inside a short ended element (eg br) #TINY-3999
- Fixed a security issue related to CDATA sanitization during parsing #TINY-4669
- Fixed `media` embed content not processing safely in some cases #TINY-4857

## 4.9.9 - 2020-03-25

### Fixed
- Fixed the table selection not functioning correctly in Microsoft Edge 44 or higher #TINY-3862
- Fixed the table resize handles not functioning correctly in Microsoft Edge 44 or higher #TINY-4160
- Fixed the `forced_root_block_attrs` setting not applying attributes to new blocks consistently #TINY-4564
- Fixed the editor failing to initialize if a script tag was used inside an SVG #TINY-4087

## 4.9.8 - 2020-01-28

### Fixed
- Fixed the `mobile` theme failing to load due to a bundling issue #TINY-4613
- Fixed security issue related to parsing HTML comments and CDATA #TINY-4544

## 4.9.7 - 2019-12-19

### Fixed
- Fixed the `visualchars` plugin converting HTML-like text to DOM elements in certain cases #TINY-4507
- Fixed an issue with the `paste` plugin not sanitizing content in some cases #TINY-4510
- Fixed HTML comments incorrectly being parsed in certain cases #TINY-4511

## 4.9.6 - 2019-09-02

### Fixed
- Fixed image browse button sometimes displaying the browse window twice #TINY-3959

## 4.9.5 - 2019-07-02

### Changed
- Changed annotations navigation to work the same as inline boundaries #TINY-3396

### Fixed
- Fixed the print plugin printing from the wrong window in IE11 #TINY-3762
- Fixed an exception being thrown when a file or number input has focus during initialization. Patch contributed by t00 #GH-2194
- Fixed positioning of the styleselect menu in iOS while using the mobile theme #TINY-3505
- Fixed native context menu not showing with images in IE11 #TINY-3392
- Fixed selection incorrectly changing when programmatically setting selection on contenteditable false elements #TINY-3766
- Fixed image browse button not working on touch devices #TINY-3751
- Fixed so that nbsp entities aren't trimmed in white-space: pre-line elements #TINY-3642
- Fixed space key properly inserts a nbsp before/after block elements #TINY-3745
- Fixed infinite loop in the paste plugin when IE11 takes a long time to process paste events. Patch contributed by lRawd. #GH-4987

## 4.9.4 - 2019-03-20

### Fixed
- Fixed an issue where **Home/End** keys wouldn't move the caret correctly before or after `contenteditable=false` inline elements #TINY-2995
- Fixed an issue where content may have been lost when using permanent bookmarks #TINY-3400
- Fixed the mobile editor to clean up properly when removed #TINY-3445
- Fixed an issue where retrieving the selected content as text didn't create newlines #TINY-3197
- Fixed an issue where typing space between images would cause issues with nbsp not being inserted. #TINY-3346

## 4.9.3 - 2019-01-31

### Added
- Added a visualchars_default_state setting to the Visualchars Plugin. Patch contributed by mat3e.

### Fixed
- Fixed a bug where scrolling on a page with more than one editor would cause a ResizeWindow event to fire. #TINY-3247
- Fixed a bug where if a plugin threw an error during initialisation the whole editor would fail to load. #TINY-3243
- Fixed a bug where getContent would include bogus elements when valid_elements setting was set up in a specific way. #TINY-3213
- Fixed a bug where only a few function key names could be used when creating keyboard shortcuts. #TINY-3146
- Fixed a bug where it wasn't possible to enter spaces into an editor after pressing shift+enter. #TINY-3099
- Fixed a bug where no caret would be rendered after backspacing to a contenteditable false element. #TINY-2998
- Fixed a bug where deletion to/from indented lists would leave list fragments in the editor. #TINY-2981

## 4.9.2 - 2018-12-17

### Fixed
- Fixed a bug with pressing the space key on IE 11 would result in nbsp characters being inserted between words at the end of a block. #TINY-2996
- Fixed a bug where character composition using quote and space on US International keyboards would produce a space instead of a quote. #TINY-2999
- Fixed a bug where remove format wouldn't remove the inner most inline element in some situations. #TINY-2982
- Fixed a bug where outdenting an list item would affect attributes on other list items within the same list. #TINY-2971
- Fixed a bug where the DomParser filters wouldn't be applied for elements created when parsing invalid html. #TINY-2978
- Fixed a bug where setProgressState wouldn't automatically close floating ui elements like menus. #TINY-2896
- Fixed a bug where it wasn't possible to navigate out of a figcaption element using the arrow keys. #TINY-2894
- Fixed a bug where enter key before an image inside a link would remove the image. #TINY-2780

## 4.9.1 - 2018-12-04

### Added
- Added functionality to insert html to the replacement feature of the Textpattern Plugin. #TINY-2839

### Fixed
- Fixed a bug where `editor.selection.getContent({format: 'text'})` didn't work as expected in IE11 on an unfocused editor. #TINY-2862
- Fixed a bug in the Textpattern Plugin where the editor would get an incorrect selection after inserting a text pattern on Safari. #TINY-2838
- Fixed a bug where the space bar didn't work correctly in editors with the forced_root_block setting set to false. #TINY-2816

## 4.9.0 - 2018-11-27

### Added
- Added a replace feature to the Textpattern Plugin. #TINY-1908
- Added functionality to the Lists Plugin that improves the indentation logic. #TINY-1790

### Fixed
- Fixed a bug where it wasn't possible to delete/backspace when the caret was between a contentEditable=false element and a BR. #TINY-2372
- Fixed a bug where copying table cells without a text selection would fail to copy anything. #TINY-1789
- Implemented missing `autosave_restore_when_empty` functionality in the Autosave Plugin. Patch contributed by gzzo. #GH-4447
- Reduced insertion of unnecessary nonbreaking spaces in the editor. #TINY-1879

## 4.8.5 - 2018-10-30

### Added
- Added a content_css_cors setting to the editor that adds the crossorigin="anonymous" attribute to link tags added by the StyleSheetLoader. #TINY-1909

### Fixed
- Fixed a bug where trying to remove formatting with a collapsed selection range would throw an exception. #GH-4636
- Fixed a bug in the image plugin that caused updating figures to split contenteditable elements. #GH-4563
- Fixed a bug that was causing incorrect viewport calculations for fixed position UI elements. #TINY-1897
- Fixed a bug where inline formatting would cause the delete key to do nothing. #TINY-1900

## 4.8.4 - 2018-10-23

### Added
- Added support for the HTML5 `main` element. #TINY-1877

### Changed
- Changed the keyboard shortcut to move focus to contextual toolbars to Ctrl+F9. #TINY-1812

### Fixed
- Fixed a bug where content css could not be loaded from another domain. #TINY-1891
- Fixed a bug on FireFox where the cursor would get stuck between two contenteditable false inline elements located inside of the same block element divided by a BR. #TINY-1878
- Fixed a bug with the insertContent method where nonbreaking spaces would be inserted incorrectly. #TINY-1868
- Fixed a bug where the toolbar of the inline editor would not be visible in some scenarios. #TINY-1862
- Fixed a bug where removing the editor while more than one notification was open would throw an error. #TINY-1845
- Fixed a bug where the menubutton would be rendered on top of the menu if the viewport didn't have enough height. #TINY-1678
- Fixed a bug with the annotations api where annotating collapsed selections caused problems. #TBS-2449
- Fixed a bug where wbr elements were being transformed into whitespace when using the Paste Plugin's paste as text setting. #GH-4638
- Fixed a bug where the Search and Replace didn't replace spaces correctly. #GH-4632
- Fixed a bug with sublist items not persisting selection. #GH-4628
- Fixed a bug with mceInsertRawHTML command not working as expected. #GH-4625

## 4.8.3 - 2018-09-13

### Fixed
- Fixed a bug where the Wordcount Plugin didn't correctly count words within tables on IE11. #TINY-1770
- Fixed a bug where it wasn't possible to move the caret out of a table on IE11 and Firefox. #TINY-1682
- Fixed a bug where merging empty blocks didn't work as expected, sometimes causing content to be deleted. #TINY-1781
- Fixed a bug where the Textcolor Plugin didn't show the correct current color. #TINY-1810
- Fixed a bug where clear formatting with a collapsed selection would sometimes clear formatting from more content than expected. #TINY-1813 #TINY-1821
- Fixed a bug with the Table Plugin where it wasn't possible to keyboard navigate to the caption. #TINY-1818

## 4.8.2 - 2018-08-09

### Changed
- Moved annotator from "experimental" to "annotator" object on editor. #TBS-2398
- Improved the multiclick normalization across browsers. #TINY-1788

### Fixed
- Fixed a bug where running getSelectedBlocks with a collapsed selection between block elements would produce incorrect results. #TINY-1787
- Fixed a bug where the ScriptLoaders loadScript method would not work as expected in FireFox when loaded on the same page as a ShadowDOM polyfill. #TINY-1786
- Removed reference to ShadowDOM event.path as Blink based browsers now support event.composedPath. #TINY-1785
- Fixed a bug where a reference to localStorage would throw an "access denied" error in IE11 with strict security settings. #TINY-1782
- Fixed a bug where pasting using the toolbar button on an inline editor in IE11 would cause a looping behaviour. #TINY-1768

## 4.8.1 - 2018-07-26

### Fixed
- Fixed a bug where the content of inline editors was being cleaned on every call of `editor.save()`. #TINY-1783
- Fixed a bug where the arrow of the Inlite Theme toolbar was being rendered incorrectly in RTL mode. #TINY-1776
- Fixed a bug with the Paste Plugin where pasting after inline contenteditable false elements moved the caret to the end of the line. #TINY-1758

## 4.8.0 - 2018-06-27

### Added
- Added new "experimental" object in editor, with initial Annotator API. #TBS-2374

### Fixed
- Fixed a bug where deleting paragraphs inside of table cells would delete the whole table cell. #TINY-1759
- Fixed a bug in the Table Plugin where removing row height set on the row properties dialog did not update the table. #TINY-1730
- Fixed a bug with the font select toolbar item didn't update correctly. #TINY-1683
- Fixed a bug where all bogus elements would not be deleted when removing an inline editor. #TINY-1669

## 4.7.13 - 2018-05-16

### Added
- Added missing code menu item from the default menu config. #TINY-1648
- Added new align button for combining the separate align buttons into a menu button. #TINY-1652

### Fixed
- Fixed a bug where Edge 17 wouldn't be able to select images or tables. #TINY-1679
- Fixed issue where whitespace wasn't preserved when the editor was initialized on pre elements. #TINY-1649
- Fixed a bug with the fontselect dropdowns throwing an error if the editor was hidden in Firefox. #TINY-1664
- Fixed a bug where it wasn't possible to merge table cells on IE 11. #TINY-1671
- Fixed a bug where textcolor wasn't applying properly on IE 11 in some situations. #TINY-1663
- Fixed a bug where the justifyfull command state wasn't working correctly. #TINY-1677
- Fixed a bug where the styles wasn't updated correctly when resizing some tables. #TINY-1668

## 4.7.12 - 2018-05-03

### Added
- Added an option to filter out image svg data urls.
- Added support for html5 details and summary elements.

### Changed
- Changed so the mce-abs-layout-item css rule targets html instead of body. Patch contributed by nazar-pc.

### Fixed
- Fixed a bug where the "read" step on the mobile theme was still present on android mobile browsers.
- Fixed a bug where all images in the editor document would reload on any editor change.
- Fixed a bug with the Table Plugin where ObjectResized event wasn't being triggered on column resize.
- Fixed so the selection is set to the first suitable caret position after editor.setContent called.
- Fixed so links with xlink:href attributes are filtered correctly to prevent XSS.
- Fixed a bug on IE11 where pasting content into an inline editor initialized on a heading element would create new editable elements.
- Fixed a bug where readonly mode would not work as expected when the editor contained contentEditable=true elements.
- Fixed a bug where the Link Plugin would throw an error when used together with the webcomponents polyfill. Patch contributed by 4esnog.
- Fixed a bug where the "Powered by TinyMCE" branding link would break on XHTML pages. Patch contributed by tistre.
- Fixed a bug where the same id would be used in the blobcache for all pasted images. Patch contributed by thorn0.

## 4.7.11 - 2018-04-11

### Added
- Added a new imagetools_credentials_hosts option to the Imagetools Plugin.

### Fixed
- Fixed a bug where toggling a list containing empty LIs would throw an error. Patch contributed by bradleyke.
- Fixed a bug where applying block styles to a text with the caret at the end of the paragraph would select all text in the paragraph.
- Fixed a bug where toggling on the Spellchecker Plugin would trigger isDirty on the editor.
- Fixed a bug where it was possible to enter content into selection bookmark spans.
- Fixed a bug where if a non paragraph block was configured in forced_root_block the editor.getContent method would return incorrect values with an empty editor.
- Fixed a bug where dropdown menu panels stayed open and fixed in position when dragging dialog windows.
- Fixed a bug where it wasn't possible to extend table cells with the space button in Safari.
- Fixed a bug where the setupeditor event would thrown an error when using the Compat3x Plugin.
- Fixed a bug where an error was thrown in FontInfo when called on a detached element.

## 4.7.10 - 2018-04-03

### Added
- Added normalization of triple clicks across browsers in the editor.
- Added a `hasFocus` method to the editor that checks if the editor has focus.
- Added correct icon to the Nonbreaking Plugin menu item.

### Fixed
- Fixed so the `getContent`/`setContent` methods work even if the editor is not initialized.
- Fixed a bug with the Media Plugin where query strings were being stripped from youtube links.
- Fixed a bug where image styles were changed/removed when opening and closing the Image Plugin dialog.
- Fixed a bug in the Table Plugin where some table cell styles were not correctly added to the content html.
- Fixed a bug in the Spellchecker Plugin where it wasn't possible to change the spellchecker language.
- Fixed so the the unlink action in the Link Plugin has a menu item and can be added to the contextmenu.
- Fixed a bug where it wasn't possible to keyboard navigate to the start of an inline element on a new line within the same block element.
- Fixed a bug with the Text Color Plugin where if used with an inline editor located at the bottom of the screen the colorpicker could appear off screen.
- Fixed a bug with the UndoManager where undo levels were being added for nbzwsp characters.
- Fixed a bug with the Table Plugin where the caret would sometimes be lost when keyboard navigating up through a table.
- Fixed a bug where FontInfo.getFontFamily would throw an error when called on a removed editor.
- Fixed a bug in Firefox where undo levels were not being added correctly for some specific operations.
- Fixed a bug where initializing an inline editor inside of a table would make the whole table resizeable.
- Fixed a bug where the fake cursor that appears next to tables on Firefox was positioned incorrectly when switching to fullscreen.
- Fixed a bug where zwsp's weren't trimmed from the output from `editor.getContent({ format: 'text' })`.
- Fixed a bug where the fontsizeselect/fontselect toolbar items showed the body info rather than the first possible caret position info on init.
- Fixed a bug where it wasn't possible to select all content if the editor only contained an inline boundary element.
- Fixed a bug where `content_css` urls with query strings wasn't working.
- Fixed a bug in the Table Plugin where some table row styles were removed when changing other styles in the row properties dialog.

### Removed
- Removed the "read" step from the mobile theme.

## 4.7.9 - 2018-02-27

### Fixed
- Fixed a bug where the editor target element didn't get the correct style when removing the editor.

## 4.7.8 - 2018-02-26

### Fixed
- Fixed an issue with the Help Plugin where the menuitem name wasn't lowercase.
- Fixed an issue on MacOS where text and bold text did not have the same line-height in the autocomplete dropdown in the Link Plugin dialog.
- Fixed a bug where the "paste as text" option in the Paste Plugin didn't work.
- Fixed a bug where dialog list boxes didn't get positioned correctly in documents with scroll.
- Fixed a bug where the Inlite Theme didn't use the Table Plugin api to insert correct tables.
- Fixed a bug where the Inlite Theme panel didn't hide on blur in a correct way.
- Fixed a bug where placing the cursor before a table in Firefox would scroll to the bottom of the table.
- Fixed a bug where selecting partial text in table cells with rowspans and deleting would produce faulty tables.
- Fixed a bug where the Preview Plugin didn't work on Safari due to sandbox security.
- Fixed a bug where table cell selection using the keyboard threw an error.
- Fixed so the font size and font family doesn't toggle the text but only sets the selected format on the selected text.
- Fixed so the built-in spellchecking on Chrome and Safari creates an undo level when replacing words.

## 4.7.7 - 2018-02-19

### Added
- Added a border style selector to the advanced tab of the Image Plugin.
- Added better controls for default table inserted by the Table Plugin.
- Added new `table_responsive_width` option to the Table Plugin that controls whether to use pixel or percentage widths.

### Fixed
- Fixed a bug where the Link Plugin text didn't update when a URL was pasted using the context menu.
- Fixed a bug with the Spellchecker Plugin where using "Add to dictionary" in the context menu threw an error.
- Fixed a bug in the Media Plugin where the preview node for iframes got default width and height attributes that interfered with width/height styles.
- Fixed a bug where backslashes were being added to some font family names in Firefox in the fontselect toolbar item.
- Fixed a bug where errors would be thrown when trying to remove an editor that had not yet been fully initialized.
- Fixed a bug where the Imagetools Plugin didn't update the images atomically.
- Fixed a bug where the Fullscreen Plugin was throwing errors when being used on an inline editor.
- Fixed a bug where drop down menus weren't positioned correctly in inline editors on scroll.
- Fixed a bug with a semicolon missing at the end of the bundled javascript files.
- Fixed a bug in the Table Plugin with cursor navigation inside of tables where the cursor would sometimes jump into an incorrect table cells.
- Fixed a bug where indenting a table that is a list item using the "Increase indent" button would create a nested table.
- Fixed a bug where text nodes containing only whitespace were being wrapped by paragraph elements.
- Fixed a bug where whitespace was being inserted after br tags inside of paragraph tags.
- Fixed a bug where converting an indented paragraph to a list item would cause the list item to have extra padding.
- Fixed a bug where Copy/Paste in an editor with a lot of content would cause the editor to scroll to the top of the content in IE11.
- Fixed a bug with a memory leak in the DragHelper. Path contributed by ben-mckernan.
- Fixed a bug where the advanced tab in the Media Plugin was being shown even if it didn't contain anything. Patch contributed by gabrieeel.
- Fixed an outdated eventname in the EventUtils. Patch contributed by nazar-pc.
- Fixed an issue where the Json.parse function would throw an error when being used on a page with strict CSP settings.
- Fixed so you can place the curser before and after table elements within the editor in Firefox and Edge/IE.

## 4.7.6 - 2018-01-29

### Fixed
- Fixed a bug in the jquery integration where it threw an error saying that "global is not defined".
- Fixed a bug where deleting a table cell whose previous sibling was set to contenteditable false would create a corrupted table.
- Fixed a bug where highlighting text in an unfocused editor did not work correctly in IE11/Edge.
- Fixed a bug where the table resize handles were not being repositioned when activating the Fullscreen Plugin.
- Fixed a bug where the Imagetools Plugin dialog didn't honor editor RTL settings.
- Fixed a bug where block elements weren't being merged correctly if you deleted from after a contenteditable false element to the beginning of another block element.
- Fixed a bug where TinyMCE didn't work with module loaders like webpack.

## 4.7.5 - 2018-01-22

### Fixed
- Fixed bug with the Codesample Plugin where it wasn't possible to edit codesamples when the editor was in inline mode.
- Fixed bug where focusing on the status bar broke the keyboard navigation functionality.
- Fixed bug where an error would be thrown on Edge by the Table Plugin when pasting using the PowerPaste Plugin.
- Fixed bug in the Table Plugin where selecting row border style from the dropdown menu in advanced row properties would throw an error.
- Fixed bug with icons being rendered incorrectly on Chrome on Mac OS.
- Fixed bug in the Textcolor Plugin where the font color and background color buttons wouldn't trigger an ExecCommand event.
- Fixed bug in the Link Plugin where the url field wasn't forced LTR.
- Fixed bug where the Nonbreaking Plugin incorrectly inserted spaces into tables.
- Fixed bug with the inline theme where the toolbar wasn't repositioned on window resize.

## 4.7.4 - 2017-12-05

### Fixed
- Fixed bug in the Nonbreaking Plugin where the nonbreaking_force_tab setting was being ignored.
- Fixed bug in the Table Plugin where changing row height incorrectly converted column widths to pixels.
- Fixed bug in the Table Plugin on Edge and IE11 where resizing the last column after resizing the table would cause invalid column heights.
- Fixed bug in the Table Plugin where keyboard navigation was not normalized between browsers.
- Fixed bug in the Table Plugin where the colorpicker button would show even without defining the colorpicker_callback.
- Fixed bug in the Table Plugin where it wasn't possible to set the cell background color.
- Fixed bug where Firefox would throw an error when intialising an editor on an element that is hidden or not yet added to the DOM.
- Fixed bug where Firefox would throw an error when intialising an editor inside of a hidden iframe.

## 4.7.3 - 2017-11-23

### Added
- Added functionality to open the Codesample Plugin dialog when double clicking on a codesample. Patch contributed by dakuzen.

### Fixed
- Fixed bug where undo/redo didn't work correctly with some formats and caret positions.
- Fixed bug where the color picker didn't show up in Table Plugin dialogs.
- Fixed bug where it wasn't possible to change the width of a table through the Table Plugin dialog.
- Fixed bug where the Charmap Plugin couldn't insert some special characters.
- Fixed bug where editing a newly inserted link would not actually edit the link but insert a new link next to it.
- Fixed bug where deleting all content in a table cell made it impossible to place the caret into it.
- Fixed bug where the vertical alignment field in the Table Plugin cell properties dialog didn't do anything.
- Fixed bug where an image with a caption showed two sets of resize handles in IE11.
- Fixed bug where pressing the enter button inside of an h1 with contenteditable set to true would sometimes produce a p tag.
- Fixed bug with backspace not working as expected before a noneditable element.
- Fixed bug where operating on tables with invalid rowspans would cause an error to be thrown.
- Fixed so a real base64 representation of the image is available on the blobInfo that the images_upload_handler gets called with.
- Fixed so the image upload tab is available when the images_upload_handler is defined (and not only when the images_upload_url is defined).

## 4.7.2 - 2017-11-07

### Added
- Added newly rewritten Table Plugin.
- Added support for attributes with colon in valid_elements and addValidElements.
- Added support for dailymotion short url in the Media Plugin. Patch contributed by maat8.
- Added support for converting to half pt when converting font size from px to pt. Patch contributed by danny6514.
- Added support for location hash to the Autosave plugin to make it work better with SPAs using hash routing.
- Added support for merging table cells when pasting a table into another table.

### Changed
- Changed so the language packs are only loaded once. Patch contributed by 0xor1.
- Simplified the css for inline boundaries selection by switching to an attribute selector.

### Fixed
- Fixed bug where an error would be thrown on editor initialization if the window.getSelection() returned null.
- Fixed bug where holding down control or alt keys made the keyboard navigation inside an inline boundary not work as expected.
- Fixed bug where applying formats in IE11 produced extra, empty paragraphs in the editor.
- Fixed bug where the Word Count Plugin didn't count some mathematical operators correctly.
- Fixed bug where removing an inline editor removed the element that the editor had been initialized on.
- Fixed bug where setting the selection to the end of an editable container caused some formatting problems.
- Fixed bug where an error would be thrown sometimes when an editor was removed because of the selection bookmark was being stored asynchronously.
- Fixed a bug where an editor initialized on an empty list did not contain any valid cursor positions.
- Fixed a bug with the Context Menu Plugin and webkit browsers on Mac where right-clicking inside a table would produce an incorrect selection.
- Fixed bug where the Image Plugin constrain proportions setting wasn't working as expected.
- Fixed bug where deleting the last character in a span with decorations produced an incorrect element when typing.
- Fixed bug where focusing on inline editors made the toolbar flicker when moving between elements quickly.
- Fixed bug where the selection would be stored incorrectly in inline editors when the mouseup event was fired outside the editor body.
- Fixed bug where toggling bold at the end of an inline boundary would toggle off the whole word.
- Fixed bug where setting the skin to false would not stop the loading of some skin css files.
- Fixed bug in mobile theme where pinch-to-zoom would break after exiting the editor.
- Fixed bug where sublists of a fully selected list would not be switched correctly when changing list style.
- Fixed bug where inserting media by source would break the UndoManager.
- Fixed bug where inserting some content into the editor with a specific selection would replace some content incorrectly.
- Fixed bug where selecting all content with ctrl+a in IE11 caused problems with untoggling some formatting.
- Fixed bug where the Search and Replace Plugin left some marker spans in the editor when undoing and redoing after replacing some content.
- Fixed bug where the editor would not get a scrollbar when using the Fullscreen and Autoresize plugins together.
- Fixed bug where the font selector would stop working correctly after selecting fonts three times.
- Fixed so pressing the enter key inside of an inline boundary inserts a br after the inline boundary element.
- Fixed a bug where it wasn't possible to use tab navigation inside of a table that was inside of a list.
- Fixed bug where end_container_on_empty_block would incorrectly remove elements.
- Fixed bug where content_styles weren't added to the Preview Plugin iframe.
- Fixed so the beforeSetContent/beforeGetContent events are preventable.
- Fixed bug where changing height value in Table Plugin advanced tab didn't do anything.
- Fixed bug where it wasn't possible to remove formatting from content in beginning of table cell.

## 4.7.1 - 2017-10-09

### Fixed
- Fixed bug where theme set to false on an inline editor produced an extra div element after the target element.
- Fixed bug where the editor drag icon was misaligned with the branding set to false.
- Fixed bug where doubled menu items were not being removed as expected with the removed_menuitems setting.
- Fixed bug where the Table of contents plugin threw an error when initialized.
- Fixed bug where it wasn't possible to add inline formats to text selected right to left.
- Fixed bug where the paste from plain text mode did not work as expected.
- Fixed so the style previews do not set color and background color when selected.
- Fixed bug where the Autolink plugin didn't work as expected with some formats applied on an empty editor.
- Fixed bug where the Textpattern plugin were throwing errors on some patterns.
- Fixed bug where the Save plugin saved all editors instead of only the active editor. Patch contributed by dannoe.

## 4.7.0 - 2017-10-03

### Added
- Added new mobile ui that is specifically designed for mobile devices.

### Changed
- Updated the default skin to be more modern and white since white is preferred by most implementations.
- Restructured the default menus to be more similar to common office suites like Google Docs.

### Fixed
- Fixed so theme can be set to false on both inline and iframe editor modes.
- Fixed bug where inline editor would add/remove the visualblocks css multiple times.
- Fixed bug where selection wouldn't be properly restored when editor lost focus and commands where invoked.
- Fixed bug where toc plugin would generate id:s for headers even though a toc wasn't inserted into the content.
- Fixed bug where is wasn't possible to drag/drop contents within the editor if paste_data_images where set to true.
- Fixed bug where getParam and close in WindowManager would get the first opened window instead of the last opened window.
- Fixed bug where delete would delete between cells inside a table in Firefox.

## 4.6.7 - 2017-09-18

### Added
- Added some missing translations to Image, Link and Help plugins.

### Fixed
- Fixed bug where paste wasn't working in IOS.
- Fixed bug where the Word Count Plugin didn't count some mathematical operators correctly.
- Fixed bug where inserting a list in a table caused the cell to expand in height.
- Fixed bug where pressing enter in a list located inside of a table deleted list items instead of inserting new list item.
- Fixed bug where copy and pasting table cells produced inconsistent results.
- Fixed bug where initializing an editor with an ID of 'length' would throw an exception.
- Fixed bug where it was possible to split a non merged table cell.
- Fixed bug where copy and pasting a list with a very specific selection into another list would produce a nested list.
- Fixed bug where copy and pasting ordered lists sometimes produced unordered lists.
- Fixed bug where padded elements inside other elements would be treated as empty.
- Fixed so you can resize images inside a figure element.
- Fixed bug where an inline TinyMCE editor initialized on a table did not set selection on load in Chrome.
- Fixed the positioning of the inlite toolbar when the target element wasn't big enough to fit the toolbar.

## 4.6.6 - 2017-08-30

### Fixed
- Fixed so that notifications wrap long text content instead of bleeding outside the notification element.
- Fixed so the content_style css is added after the skin and custom stylesheets.
- Fixed bug where it wasn't possible to remove a table with the Cut button.
- Fixed bug where the center format wasn't getting the same font size as the other formats in the format preview.
- Fixed bug where the wordcount plugin wasn't counting hyphenated words correctly.
- Fixed bug where all content pasted into the editor was added to the end of the editor.
- Fixed bug where enter keydown on list item selection only deleted content and didn't create a new line.
- Fixed bug where destroying the editor while the content css was still loading caused error notifications on Firefox.
- Fixed bug where undoing cut operation in IE11 left some unwanted html in the editor content.
- Fixed bug where enter keydown would throw an error in IE11.
- Fixed bug where duplicate instances of an editor were added to the editors array when using the createEditor API.
- Fixed bug where the formatter applied formats on the wrong content when spellchecker was activated.
- Fixed bug where switching formats would reset font size on child nodes.
- Fixed bug where the table caption element weren't always the first descendant to the table tag.
- Fixed bug where pasting some content into the editor on chrome some newlines were removed.
- Fixed bug where it wasn't possible to remove a list if a list item was a table element.
- Fixed bug where copy/pasting partial selections of tables wouldn't produce a proper table.
- Fixed bug where the searchreplace plugin could not find consecutive spaces.
- Fixed bug where background color wasn't applied correctly on some partially selected contents.

## 4.6.5 - 2017-08-02

### Added
- Added new inline_boundaries_selector that allows you to specify the elements that should have boundaries.
- Added new local upload feature this allows the user to upload images directly from the image dialog.
- Added a new api for providing meta data for plugins. It will show up in the help dialog if it's provided.

### Fixed
- Fixed so that the notifications created by the notification manager are more screen reader accessible.
- Fixed bug where changing the list format on multiple selected lists didn't change all of the lists.
- Fixed bug where the nonbreaking plugin would insert multiple undo levels when pressing the tab key.
- Fixed bug where delete/backspace wouldn't render a caret when all editor contents where deleted.
- Fixed bug where delete/backspace wouldn't render a caret if the deleted element was a single contentEditable false element.
- Fixed bug where the wordcount plugin wouldn't count words correctly if word where typed after applying a style format.
- Fixed bug where the wordcount plugin would count mathematical formulas as multiple words for example 1+1=2.
- Fixed bug where formatting of triple clicked blocks on Chrome/Safari would result in styles being added outside the visual selection.
- Fixed bug where paste would add the contents to the end of the editor area when inline mode was used.
- Fixed bug where toggling off bold formatting on text entered in a new paragraph would add an extra line break.
- Fixed bug where autolink plugin would only produce a link on every other consecutive link on Firefox.
- Fixed bug where it wasn't possible to select all contents if the content only had one pre element.
- Fixed bug where sizzle would produce lagging behavior on some sites due to repaints caused by feature detection.
- Fixed bug where toggling off inline formats wouldn't include the space on selected contents with leading or trailing spaces.
- Fixed bug where the cut operation in UI wouldn't work in Chrome.
- Fixed bug where some legacy editor initialization logic would throw exceptions about editor settings not being defined.
- Fixed bug where it wasn't possible to apply text color to links if they where part of a non collapsed selection.
- Fixed bug where an exception would be thrown if the user selected a video element and then moved the focus outside the editor.
- Fixed bug where list operations didn't work if there where block elements inside the list items.
- Fixed bug where applying block formats to lists wrapped in block elements would apply to all elements in that wrapped block.

## 4.6.4 - 2017-06-13

### Fixed
- Fixed bug where the editor would move the caret when clicking on the scrollbar next to a content editable false block.
- Fixed bug where the text color select dropdowns wasn't placed correctly when they didn't fit the width of the screen.
- Fixed bug where the default editor line height wasn't working for mixed font size contents.
- Fixed bug where the content css files for inline editors were loaded multiple times for multiple editor instances.
- Fixed bug where the initial value of the font size/font family dropdowns wasn't displayed.
- Fixed bug where the I18n api was not supporting arrays as the translation replacement values.
- Fixed bug where chrome would display "The given range isn't in document." errors for invalid ranges passed to setRng.
- Fixed bug where the compat3x plugin wasn't working since the global tinymce references wasn't resolved correctly.
- Fixed bug where the preview plugin wasn't encoding the base url passed into the iframe contents producing a xss bug.
- Fixed bug where the dom parser/serializer wasn't handling some special elements like noframes, title and xmp.
- Fixed bug where the dom parser/serializer wasn't handling cdata sections with comments inside.
- Fixed bug where the editor would scroll to the top of the editable area if a dialog was closed in inline mode.
- Fixed bug where the link dialog would not display the right rel value if rel_list was configured.
- Fixed bug where the context menu would select images on some platforms but not others.
- Fixed bug where the filenames of images were not retained on dragged and drop into the editor from the desktop.
- Fixed bug where the paste plugin would misrepresent newlines when pasting plain text and having forced_root_block configured.
- Fixed so that the error messages for the imagetools plugin is more human readable.
- Fixed so the internal validate setting for the parser/serializer can't be set from editor initialization settings.

## 4.6.3 - 2017-05-30

### Fixed
- Fixed bug where the arrow keys didn't work correctly when navigating on nested inline boundary elements.
- Fixed bug where delete/backspace didn't work correctly on nested inline boundary elements.
- Fixed bug where image editing didn't work on subsequent edits of the same image.
- Fixed bug where charmap descriptions wouldn't properly wrap if they exceeded the width of the box.
- Fixed bug where the default image upload handler only accepted 200 as a valid http status code.
- Fixed so rel on target=_blank links gets forced with only noopener instead of both noopener and noreferrer.

## 4.6.2 - 2017-05-23

### Fixed
- Fixed bug where the SaxParser would run out of memory on very large documents.
- Fixed bug with formatting like font size wasn't applied to del elements.
- Fixed bug where various api calls would be throwing exceptions if they where invoked on a removed editor instance.
- Fixed bug where the branding position would be incorrect if the editor was inside a hidden tab and then later showed.
- Fixed bug where the color levels feature in the imagetools dialog wasn't working properly.
- Fixed bug where imagetools dialog wouldn't pre-load images from CORS domains, before trying to prepare them for editing.
- Fixed bug where the tab key would move the caret to the next table cell if being pressed inside a list inside a table.
- Fixed bug where the cut/copy operations would loose parent context like the current format etc.
- Fixed bug with format preview not working on invalid elements excluded by valid_elements.
- Fixed bug where blocks would be merged in incorrect order on backspace/delete.
- Fixed bug where zero length text nodes would cause issues with the undo logic if there where iframes present.
- Fixed bug where the font size/family select lists would throw errors if the first node was a comment.
- Fixed bug with csp having to allow local script evaluation since it was used to detect global scope.
- Fixed bug where CSP required a relaxed option for javascript: URLs in unsupported legacy browsers.
- Fixed bug where a fake caret would be rendered for td with the contenteditable=false.
- Fixed bug where typing would be blocked on IE 11 when within a nested contenteditable=true/false structure.

## 4.6.1 - 2017-05-10

### Added
- Added configuration option to list plugin to disable tab indentation.

### Fixed
- Fixed bug where format change on very specific content could cause the selection to change.
- Fixed bug where TinyMCE could not be lazyloaded through jquery integration.
- Fixed bug where entities in style attributes weren't decoded correctly on paste in webkit.
- Fixed bug where fontsize_formats option had been renamed incorrectly.
- Fixed bug with broken backspace/delete behaviour between contenteditable=false blocks.
- Fixed bug where it wasn't possible to backspace to the previous line with the inline boundaries functionality turned on.
- Fixed bug where is wasn't possible to move caret left and right around a linked image with the inline boundaries functionality turned on.
- Fixed bug where pressing enter after/before hr element threw exception. Patch contributed bradleyke.
- Fixed so the CSS in the visualblocks plugin doesn't overwrite background color. Patch contributed by Christian Rank.
- Fixed bug where multibyte characters weren't encoded correctly. Patch contributed by James Tarkenton.
- Fixed bug where shift-click to select within contenteditable=true fields wasn't working.

## 4.6.0 - 2017-05-04

### Added
- Added an inline boundary caret position feature that makes it easier to type at the beginning/end of links/code elements.
- Added a help plugin that adds a button and a dialog showing the editor shortcuts and loaded plugins.
- Added an inline_boundaries option that allows you to disable the inline boundary feature if it's not desired.
- Added a new ScrollIntoView event that allows you to override the default scroll to element behavior.
- Added role and aria- attributes as valid elements in the default valid elements config.
- Added new internal flag for PastePreProcess/PastePostProcess this is useful to know if the paste was coming from an external source.
- Added new ignore function to UndoManager this works similar to transact except that it doesn't add an undo level by default.

### Fixed
- Fixed so that urls gets retained for images when being edited. This url is then passed on to the upload handler.
- Fixed so that the editors would be initialized on readyState interactive instead of complete.
- Fixed so that the init event of the editor gets fired once all contentCSS files have been properly loaded.
- Fixed so that width/height of the editor gets taken from the textarea element if it's explicitly specified in styles.
- Fixed so that keep_styles set to false no longer clones class/style from the previous paragraph on enter.
- Fixed so that the default line-height is 1.2em to avoid zwnbsp characters from producing text rendering glitches on Windows.
- Fixed so that loading errors of content css gets presented by a notification message.
- Fixed so figure image elements can be linked when selected this wraps the figure image in a anchor element.
- Fixed bug where it wasn't possible to copy/paste rows with colspans by using the table copy/paste feature.
- Fixed bug where the protect setting wasn't properly applied to header/footer parts when using the fullpage plugin.
- Fixed bug where custom formats that specified upper case element names where not applied correctly.
- Fixed bug where some screen readers weren't reading buttons due to an aria specific fix for IE 8.
- Fixed bug where cut wasn't working correctly on iOS due to it's clipboard API not working correctly.
- Fixed bug where Edge would paste div elements instead of paragraphs when pasting plain text.
- Fixed bug where the textpattern plugin wasn't dealing with trailing punctuations correctly.
- Fixed bug where image editing would some times change the image format from jpg to png.
- Fixed bug where some UI elements could be inserted into the toolbar even if they where not registered.
- Fixed bug where it was possible to click the TD instead of the character in the character map and that caused an exception.
- Fixed bug where the font size/font family dropdowns would sometimes show an incorrect value due to css not being loaded in time.
- Fixed bug with the media plugin inserting undefined instead of retaining size when media_dimensions was set to false.
- Fixed bug with deleting images when forced_root_blocks where set to false.
- Fixed bug where input focus wasn't properly handled on nested content editable elements.
- Fixed bug where Chrome/Firefox would throw an exception when selecting images due to recent change of setBaseAndExtent support.
- Fixed bug where malformed blobs would throw exceptions now they are simply ignored.
- Fixed bug where backspace/delete wouldn't work properly in some cases where all contents was selected in WebKit.
- Fixed bug with Angular producing errors since it was expecting events objects to be patched with their custom properties.
- Fixed bug where the formatter would apply formatting to spellchecker errors now all bogus elements are excluded.
- Fixed bug with backspace/delete inside table caption elements wouldn't behave properly on IE 11.
- Fixed bug where typing after a contenteditable false inline element could move the caret to the end of that element.
- Fixed bug where backspace before/after contenteditable false blocks wouldn't properly remove the right element.
- Fixed bug where backspace before/after contenteditable false inline elements wouldn't properly empty the current block element.
- Fixed bug where vertical caret navigation with a custom line-height would sometimes match incorrect positions.
- Fixed bug with paste on Edge where character encoding wasn't handled properly due to a browser bug.
- Fixed bug with paste on Edge where extra fragment data was inserted into the contents when pasting.
- Fixed bug with pasting contents when having a whole block element selected on WebKit could cause WebKit spans to appear.
- Fixed bug where the visualchars plugin wasn't working correctly showing invisible nbsp characters.
- Fixed bug where browsers would hang if you tried to load some malformed html contents.
- Fixed bug where the init call promise wouldn't resolve if the specified selector didn't find any matching elements.
- Fixed bug where the Schema isValidChild function was case sensitive.

### Removed
- Dropped support for IE 8-10 due to market share and lack of support from Microsoft. See tinymce docs for details.

## 4.5.3 - 2017-02-01

### Added
- Added keyboard navigation for menu buttons when the menu is in focus.
- Added api to the list plugin for setting custom classes/attributes on lists.
- Added validation for the anchor plugin input field according to W3C id naming specifications.

### Fixed
- Fixed bug where media placeholders were removed after resize with the forced_root_block setting set to false.
- Fixed bug where deleting selections with similar sibling nodes sometimes deleted the whole document.
- Fixed bug with inlite theme where several toolbars would appear scrolling when more than one instance of the editor was in use.
- Fixed bug where the editor would throw error with the fontselect plugin on hidden editor instances in Firefox.
- Fixed bug where the background color would not stretch to the font size.
- Fixed bug where font size would be removed when changing background color.
- Fixed bug where the undomanager trimmed away whitespace between nodes on undo/redo.
- Fixed bug where media_dimensions=false in media plugin caused the editor to throw an error.
- Fixed bug where IE was producing font/u elements within links on paste.
- Fixed bug where some button tooltips were broken when compat3x was in use.
- Fixed bug where backspace/delete/typeover would remove the caption element.
- Fixed bug where powerspell failed to function when compat3x was enabled.
- Fixed bug where it wasn't possible to apply sub/sup on text with large font size.
- Fixed bug where pre tags with spaces weren't treated as content.
- Fixed bug where Meta+A would select the entire document instead of all contents in nested ce=true elements.

## 4.5.2 - 2017-01-04

### Fixed
- Added missing keyboard shortcut description for the underline menu item in the format menu.
- Fixed bug where external blob urls wasn't properly handled by editor upload logic. Patch contributed by David Oviedo.
- Fixed bug where urls wasn't treated as a single word by the wordcount plugin.
- Fixed bug where nbsp characters wasn't treated as word delimiters by the wordcount plugin.
- Fixed bug where editor instance wasn't properly passed to the format preview logic. Patch contributed by NullQuery.
- Fixed bug where the fake caret wasn't hidden when you moved selection to a cE=false element.
- Fixed bug where it wasn't possible to edit existing code sample blocks.
- Fixed bug where it wasn't possible to delete editor contents if the selection included an empty block.
- Fixed bug where the formatter wasn't expanding words on some international characters. Patch contributed by Martin Larochelle.
- Fixed bug where the open link feature wasn't working correctly on IE 11.
- Fixed bug where enter before/after a cE=false block wouldn't properly padd the paragraph with an br element.
- Fixed so font size and font family select boxes always displays a value by using the runtime style as a fallback.
- Fixed so missing plugins will be logged to console as warnings rather than halting the initialization of the editor.
- Fixed so splitbuttons become normal buttons in advlist plugin if styles are empty. Patch contributed by René Schleusner.
- Fixed so you can multi insert rows/cols by selecting table cells and using insert rows/columns.

## 4.5.1 - 2016-12-07

### Fixed
- Fixed bug where the lists plugin wouldn't initialize without the advlist plugins if served from cdn.
- Fixed bug where selectors with "*" would cause the style format preview to throw an error.
- Fixed bug with toggling lists off on lists with empty list items would throw an error.
- Fixed bug where editing images would produce non existing blob uris.
- Fixed bug where the offscreen toc selection would be treated as the real toc element.
- Fixed bug where the aria level attribute for element path would have an incorrect start index.
- Fixed bug where the offscreen selection of cE=false that where very wide would be shown onscreen. Patch contributed by Steven Bufton.
- Fixed so the default_link_target gets applied to links created by the autolink plugin.
- Fixed so that the name attribute gets removed by the anchor plugin if editing anchors.

## 4.5.0 - 2016-11-23

### Added
- Added new toc plugin allows you to insert table of contents based on editor headings.
- Added new auto complete menu to all url fields. Adds history, link to anchors etc.
- Added new sidebar api that allows you to add custom sidebar panels and buttons to toggle these.
- Added new insert menu button that allows you to have multiple insert functions under the same menu button.
- Added new open link feature to ctrl+click, alt+enter and context menu.
- Added new media_embed_handler option to allow the media plugin to be populated with custom embeds.
- Added new support for editing transparent images using the image tools dialog.
- Added new images_reuse_filename option to allow filenames of images to be retained for upload.
- Added new security feature where links with target="_blank" will by default get rel="noopener noreferrer".
- Added new allow_unsafe_link_target to allow you to opt-out of the target="_blank" security feature.
- Added new style_formats_autohide option to automatically hide styles based on context.
- Added new codesample_content_css option to specify where the code sample prism css is loaded from.
- Added new support for Japanese/Chinese word count following the unicode standards on this.
- Added new fragmented undo levels this dramatically reduces flicker on contents with iframes.
- Added new live previews for complex elements like table or lists.

### Fixed
- Fixed bug where it wasn't possible to properly tab between controls in a dialog with a disabled form item control.
- Fixed bug where firefox would generate a rectangle on elements produced after/before a cE=false elements.
- Fixed bug with advlist plugin not switching list element format properly in some edge cases.
- Fixed bug where col/rowspans wasn't correctly computed by the table plugin in some cases.
- Fixed bug where the table plugin would thrown an error if object_resizing was disabled.
- Fixed bug where some invalid markup would cause issues when running in XHTML mode. Patch contributed by Charles Bourasseau.
- Fixed bug where the fullscreen class wouldn't be removed properly when closing dialogs.
- Fixed bug where the PastePlainTextToggle event wasn't fired by the paste plugin when the state changed.
- Fixed bug where table the row type wasn't properly updated in table row dialog. Patch contributed by Matthias Balmer.
- Fixed bug where select all and cut wouldn't place caret focus back to the editor in WebKit. Patch contributed by Daniel Jalkut.
- Fixed bug where applying cell/row properties to multiple cells/rows would reset other unchanged properties.
- Fixed bug where some elements in the schema would have redundant/incorrect children.
- Fixed bug where selector and target options would cause issues if used together.
- Fixed bug where drag/drop of images from desktop on chrome would thrown an error.
- Fixed bug where cut on WebKit/Blink wouldn't add an undo level.
- Fixed bug where IE 11 would scroll to the cE=false elements when they where selected.
- Fixed bug where keys like F5 wouldn't work when a cE=false element was selected.
- Fixed bug where the undo manager wouldn't stop the typing state when commands where executed.
- Fixed bug where unlink on wrapped links wouldn't work properly.
- Fixed bug with drag/drop of images on WebKit where the image would be deleted form the source editor.
- Fixed bug where the visual characters mode would be disabled when contents was extracted from the editor.
- Fixed bug where some browsers would toggle of formats applied to the caret when clicking in the editor toolbar.
- Fixed bug where the custom theme function wasn't working correctly.
- Fixed bug where image option for custom buttons required you to have icon specified as well.
- Fixed bug where the context menu and contextual toolbars would be visible at the same time and sometimes overlapping.
- Fixed bug where the noneditable plugin would double wrap elements when using the noneditable_regexp option.
- Fixed bug where tables would get padding instead of margin when you used the indent button.
- Fixed bug where the charmap plugin wouldn't properly insert non breaking spaces.
- Fixed bug where the color previews in color input boxes wasn't properly updated.
- Fixed bug where the list items of previous lists wasn't merged in the right order.
- Fixed bug where it wasn't possible to drag/drop inline-block cE=false elements on IE 11.
- Fixed bug where some table cell merges would produce incorrect rowspan/colspan.
- Fixed so the font size of the editor defaults to 14px instead of 11px this can be overridden by custom css.
- Fixed so wordcount is debounced to reduce cpu hogging on larger texts.
- Fixed so tinymce global gets properly exported as a module when used with some module bundlers.
- Fixed so it's possible to specify what css properties you want to preview on specific formats.
- Fixed so anchors are contentEditable=false while within the editor.
- Fixed so selected contents gets wrapped in a inline code element by the codesample plugin.
- Fixed so conditional comments gets properly stripped independent of case. Patch contributed by Georgii Dolzhykov.
- Fixed so some escaped css sequences gets properly handled. Patch contributed by Georgii Dolzhykov.
- Fixed so notifications with the same message doesn't get displayed at the same time.
- Fixed so F10 can be used as an alternative key to focus to the toolbar.
- Fixed various api documentation issues and typos.

### Removed
- Removed layer plugin since it wasn't really ported from 3.x and there doesn't seem to be much use for it.
- Removed moxieplayer.swf from the media plugin since it wasn't used by the media plugin.
- Removed format state from the advlist plugin to be more consistent with common word processors.

## 4.4.3 - 2016-09-01

### Fixed
- Fixed bug where copy would produce an exception on Chrome.
- Fixed bug where deleting lists on IE 11 would merge in correct text nodes.
- Fixed bug where deleting partial lists with indentation wouldn't cause proper normalization.

## 4.4.2 - 2016-08-25

### Added
- Added new importcss_exclusive option to disable unique selectors per group.
- Added new group specific selector_converter option to importcss plugin.
- Added new codesample_languages option to apply custom languages to codesample plugin.
- Added new codesample_dialog_width/codesample_dialog_height options.

### Fixed
- Fixed bug where fullscreen button had an incorrect keyboard shortcut.
- Fixed bug where backspace/delete wouldn't work correctly from a block to a cE=false element.
- Fixed bug where smartpaste wasn't detecting links with special characters in them like tilde.
- Fixed bug where the editor wouldn't get proper focus if you clicked on a cE=false element.
- Fixed bug where it wasn't possible to copy/paste table rows that had merged cells.
- Fixed bug where merging cells could some times produce invalid col/rowspan attibute values.
- Fixed bug where getBody would sometimes thrown an exception now it just returns null if the iframe is clobbered.
- Fixed bug where drag/drop of cE=false element wasn't properly constrained to viewport.
- Fixed bug where contextmenu on Mac would collapse any selection to a caret.
- Fixed bug where rtl mode wasn't rendered properly when loading a language pack with the rtl flag.
- Fixed bug where Kamer word bounderies would be stripped from contents.
- Fixed bug where lists would sometimes render two dots or numbers on the same line.
- Fixed bug where the skin_url wasn't used by the inlite theme.
- Fixed so data attributes are ignored when comparing formats in the formatter.
- Fixed so it's possible to disable inline toolbars in the inlite theme.
- Fixed so template dialog gets resized if it doesn't fit the window viewport.

## 4.4.1 - 2016-07-26

### Added
- Added smart_paste option to paste plugin to allow disabling the paste behavior if needed.

### Fixed
- Fixed bug where png urls wasn't properly detected by the smart paste logic.
- Fixed bug where the element path wasn't working properly when multiple editor instances where used.
- Fixed bug with creating lists out of multiple paragraphs would just create one list item instead of multiple.
- Fixed bug where scroll position wasn't properly handled by the inlite theme to place the toolbar properly.
- Fixed bug where multiple instances of the editor using the inlite theme didn't render the toolbar properly.
- Fixed bug where the shortcut label for fullscreen mode didn't match the actual shortcut key.
- Fixed bug where it wasn't possible to select cE=false blocks using touch devices on for example iOS.
- Fixed bug where it was possible to select the child image within a cE=false on IE 11.
- Fixed so inserts of html containing lists doesn't merge with any existing lists unless it's a paste operation.

## 4.4.0 - 2016-06-30

### Added
- Added new inlite theme this is a more lightweight inline UI.
- Added smarter paste logic that auto detects urls in the clipboard and inserts images/links based on that.
- Added a better image resize algorithm for better image quality in the imagetools plugin.

### Fixed
- Fixed bug where it wasn't possible to drag/dropping cE=false elements on FF.
- Fixed bug where backspace/delete before/after a cE=false block would produce a new paragraph.
- Fixed bug where list style type css property wasn't preserved when indenting lists.
- Fixed bug where merging of lists where done even if the list style type was different.
- Fixed bug where the image_dataimg_filter function wasn't used when pasting images.
- Fixed bug where nested editable within a non editable element would cause scroll on focus in Chrome.
- Fixed so invalid targets for inline mode is blocked on initialization. We only support elements that can have children.

## 4.3.13 - 2016-06-08

### Added
- Added characters with a diacritical mark to charmap plugin. Patch contributed by Dominik Schilling.
- Added better error handling if the image proxy service would produce errors.

### Fixed
- Fixed issue with pasting list items into list items would produce nested list rather than a merged list.
- Fixed bug where table selection could get stuck in selection mode for inline editors.
- Fixed bug where it was possible to place the caret inside the resize grid elements.
- Fixed bug where it wasn't possible to place in elements horizontally adjacent cE=false blocks.
- Fixed bug where multiple notifications wouldn't be properly placed on screen.
- Fixed bug where multiple editor instance of the same id could be produces in some specific integrations.

## 4.3.12 - 2016-05-10

### Fixed
- Fixed bug where focus calls couldn't be made inside the editors PostRender event handler.
- Fixed bug where some translations wouldn't work as expected due to a bug in editor.translate.
- Fixed bug where the node change event could fire with a node out side the root of the editor.
- Fixed bug where Chrome wouldn't properly present the keyboard paste clipboard details when paste was clicked.
- Fixed bug where merged cells in tables couldn't be selected from right to left.
- Fixed bug where insert row wouldn't properly update a merged cells rowspan property.
- Fixed bug where the color input boxes preview field wasn't properly set on initialization.
- Fixed bug where IME composition inside table cells wouldn't work as expected on IE 11.
- Fixed so all shadow dom support is under and experimental flag due to flaky browser support.

## 4.3.11 - 2016-04-25

### Fixed
- Fixed bug where it wasn't possible to insert empty blocks though the API unless they where padded.
- Fixed bug where you couldn't type the Euro character on Windows.
- Fixed bug where backspace/delete from a cE=false element to a text block didn't work properly.
- Fixed bug where the text color default grid would render incorrectly.
- Fixed bug where the codesample plugin wouldn't load the css in the editor for multiple editors.
- Fixed so the codesample plugin textarea gets focused by default.

## 4.3.10 - 2016-04-12

### Fixed
- Fixed bug where the key "y" on WebKit couldn't be entered due to conflict with keycode for F10 on keypress.

## 4.3.9 - 2016-04-12

### Added
- Added support for focusing the contextual toolbars using keyboard.
- Added keyboard support for slider UI controls. You can no increase/decrease using arrow keys.
- Added url pattern matching for Dailymotion to media plugin. Patch contributed by Bertrand Darbon.
- Added body_class to template plugin preview. Patch contributed by Milen Petrinski.
- Added options to better override textcolor pickers with custom colors. Patch contributed by Xavier Boubert.
- Added visual arrows to inline contextual toolbars so that they point to the element being active.

### Changed
- Changed the Meta+Shift+F shortcut to Ctrl+Shift+F since Czech, Slovak, Polish languages used the first one for input.

### Fixed
- Fixed so toolbars for tables or other larger elements get better positioned below the scrollable viewport.
- Fixed bug where it was possible to click links inside cE=false blocks.
- Fixed bug where event targets wasn't properly handled in Safari Technical Preview.
- Fixed bug where drag/drop text in FF 45 would make the editor caret invisible.
- Fixed bug where the remove state wasn't properly set on editor instances when detected as clobbered.
- Fixed bug where offscreen selection of some cE=false elements would render onscreen. Patch contributed by Steven Bufton
- Fixed bug where enter would clone styles out side the root on editors inside a span. Patch contributed by ChristophKaser.
- Fixed bug where drag/drop of images into the editor didn't work correctly in FF.
- Fixed so the first item in panels for the imagetools dialog gets proper keyboard focus.

## 4.3.8 - 2016-03-15

### Fixed
- Fixed bug where inserting HR at the end of a block element would produce an extra empty block.
- Fixed bug where links would be clickable when readonly mode was enabled.
- Fixed bug where the formatter would normalize to the wrong node on very specific content.
- Fixed bug where some nested list items couldn't be indented properly.
- Fixed bug where links where clickable in the preview dialog.
- Fixed so the alt attribute doesn't get padded with an empty value by default.
- Fixed so nested alignment works more correctly. You will now alter the alignment to the closest block parent.

## 4.3.7 - 2016-03-02

### Fixed
- Fixed bug where incorrect icons would be rendered for imagetools edit and color levels.
- Fixed bug where navigation using arrow keys inside a SelectBox didn't move up/down.
- Fixed bug where the visualblocks plugin would render borders round internal UI elements.

## 4.3.6 - 2016-03-01

### Added
- Added new paste_remember_plaintext_info option to allow a global disable of the plain text mode notification.
- Added new PastePlainTextToggle event that fires when plain text mode toggles on/off.

### Fixed
- Fixed bug where it wasn't possible to select media elements since the drag logic would snap it to mouse cursor.
- Fixed bug where it was hard to place the caret inside nested cE=true elements when the outer cE=false element was focused.
- Fixed bug where editors wouldn't properly initialize if both selector and mode where used.
- Fixed bug where IME input inside table cells would switch the IME off.
- Fixed bug where selection inside the first table cell would cause the whole table cell to get selected.
- Fixed bug where error handling of images being uploaded wouldn't properly handle faulty statuses.
- Fixed bug where inserting contents before a HR would cause an exception to be thrown.
- Fixed bug where copy/paste of Excel data would be inserted as an image.
- Fixed caret position issues with copy/paste of inline block cE=false elements.
- Fixed issues with various menu item focus bugs in Chrome. Where the focused menu bar item wasn't properly blurred.
- Fixed so the notifications have a solid background since it would be hard to read if there where text under it.
- Fixed so notifications gets animated similar to the ones used by dialogs.
- Fixed so larger images that gets pasted is handled better.
- Fixed so the window close button is more uniform on various platform and also increased it's hit area.

## 4.3.5 - 2016-02-11

Npm version bump due to package not being fully updated.

## 4.3.4 - 2016-02-11

### Added
- Added new OpenWindow/CloseWindow events that gets fired when windows open/close.
- Added new NewCell/NewRow events that gets fired when table cells/rows are created.
- Added new Promise return value to tinymce.init makes it easier to handle initialization.

### Fixed
- Fixed various bugs with drag/drop of contentEditable:false elements.
- Fixed bug where deleting of very specific nested list items would result in an odd list.
- Fixed bug where lists would get merged with adjacent lists outside the editable inline root.
- Fixed bug where MS Edge would crash when closing a dialog then clicking a menu item.
- Fixed bug where table cell selection would add undo levels.
- Fixed bug where table cell selection wasn't removed when inline editor where removed.
- Fixed bug where table cell selection wouldn't work properly on nested tables.
- Fixed bug where table merge menu would be available when merging between thead and tbody.
- Fixed bug where table row/column resize wouldn't get properly removed when the editor was removed.
- Fixed bug where Chrome would scroll to the editor if there where a empty hash value in document url.
- Fixed bug where the cache suffix wouldn't work correctly with the importcss plugin.
- Fixed bug where selection wouldn't work properly on MS Edge on Windows Phone 10.
- Fixed so adjacent pre blocks gets joined into one pre block since that seems like the user intent.
- Fixed so events gets properly dispatched in shadow dom. Patch provided by Nazar Mokrynskyi.

### Removed
- Removed the jQuery version the jQuery plugin is now moved into the main package.
- Removed jscs from build process since eslint can now handle code style checking.

## 4.3.3 - 2016-01-14

### Added
- Added new table_resize_bars configuration setting.  This setting allows you to disable the table resize bars.
- Added new beforeInitialize event to tinymce.util.XHR lets you modify XHR properties before open. Patch contributed by Brent Clintel.
- Added new autolink_pattern setting to autolink plugin. Enables you to override the default autolink formats. Patch contributed by Ben Tiedt.
- Added new charmap option that lets you override the default charmap of the charmap plugin.
- Added new charmap_append option that lets you add new characters to the default charmap of the charmap plugin.
- Added new insertCustomChar event that gets fired when a character is inserted by the charmap plugin.

### Fixed
- Fixed bug where table cells started with a superfluous &nbsp; in IE10+.
- Fixed bug where table plugin would retain all BR tags when cells were merged.
- Fixed bug where media plugin would strip underscores from youtube urls.
- Fixed bug where IME input would fail on IE 11 if you typed within a table.
- Fixed bug where double click selection of a word would remove the space before the word on insert contents.
- Fixed bug where table plugin would produce exceptions when hovering tables with invalid structure.
- Fixed bug where fullscreen wouldn't scroll back to it's original position when untoggled.
- Fixed so the template plugins templates setting can be a function that gets a callback that can provide templates.

## 4.3.2 - 2015-12-14

### Fixed
- Fixed bug where the resize bars for table cells were not affected by the object_resizing property.
- Fixed bug where the contextual table toolbar would appear incorrectly if TinyMCE was initialized inline inside a table.
- Fixed bug where resizing table cells did not fire a node change event or add an undo level.
- Fixed bug where double click selection of text on IE 11 wouldn't work properly.
- Fixed bug where codesample plugin would incorrectly produce br elements inside code elements.
- Fixed bug where media plugin would strip dashes from youtube urls.
- Fixed bug where it was possible to move the caret into the table resize bars.
- Fixed bug where drag/drop into a cE=false element was possible on IE.

## 4.3.1 - 2015-11-30

### Fixed
- Fixed so it's possible to disable the table inline toolbar by setting it to false or an empty string.
- Fixed bug where it wasn't possible to resize some tables using the drag handles.
- Fixed bug where unique id:s would clash for multiple editor instances and cE=false selections.
- Fixed bug where the same plugin could be initialized multiple times.
- Fixed bug where the table inline toolbars would be displayed at the same time as the image toolbars.
- Fixed bug where the table selection rect wouldn't be removed when selecting another control element.

## 4.3.0 - 2015-11-23

### Added
- Added new table column/row resize support. Makes it a lot more easy to resize the columns/rows in a table.
- Added new table inline toolbar. Makes it easier to for example add new rows or columns to a table.
- Added new notification API. Lets you display floating notifications to the end user.
- Added new codesample plugin that lets you insert syntax highlighted pre elements into the editor.
- Added new image_caption to images. Lets you create images with captions using a HTML5 figure/figcaption elements.
- Added new live previews of embeded videos. Lets you play the video right inside the editor.
- Added new setDirty method and "dirty" event to the editor. Makes it easier to track the dirty state change.
- Added new setMode method to Editor instances that lets you dynamically switch between design/readonly.
- Added new core support for contentEditable=false elements within the editor overrides the browsers broken behavior.

### Changed
- Rewrote the noneditable plugin to use the new contentEditable false core logic.

### Fixed
- Fixed so the dirty state doesn't set to false automatically when the undo index is set to 0.
- Fixed the Selection.placeCaretAt so it works better on IE when the coordinate is between paragraphs.
- Fixed bug where data-mce-bogus="all" element contents where counted by the word count plugin.
- Fixed bug where contentEditable=false elements would be indented by the indent buttons.
- Fixed bug where images within contentEditable=false would be selected in WebKit on mouse click.
- Fixed bug in DOMUntils split method where the replacement parameter wouldn't work on specific cases.
- Fixed bug where the importcss plugin would import classes from the skin content css file.
- Fixed so all button variants have a wrapping span for it's text to make it easier to skin.
- Fixed so it's easier to exit pre block using the arrow keys.
- Fixed bug where listboxes with fix widths didn't render correctly.

## 4.2.8 - 2015-11-13

### Fixed
- Fixed bug where it was possible to delete tables as the inline root element if all columns where selected.
- Fixed bug where the UI buttons active state wasn't properly updated due to recent refactoring of that logic.

## 4.2.7 - 2015-10-27

### Fixed
- Fixed bug where backspace/delete would remove all formats on the last paragraph character in WebKit/Blink.
- Fixed bug where backspace within a inline format element with a bogus caret container would move the caret.
- Fixed bug where backspace/delete on selected table cells wouldn't add an undo level.
- Fixed bug where script tags embedded within the editor could sometimes get a mce- prefix prepended to them
- Fixed bug where validate: false option could produce an error to be thrown from the Serialization step.
- Fixed bug where inline editing of a table as the root element could let the user delete that table.
- Fixed bug where inline editing of a table as the root element wouldn't properly handle enter key.
- Fixed bug where inline editing of a table as the root element would normalize the selection incorrectly.
- Fixed bug where inline editing of a list as the root element could let the user delete that list.
- Fixed bug where inline editing of a list as the root element could let the user split that list.
- Fixed bug where resize handles would be rendered on editable root elements such as table.

## 4.2.6 - 2015-09-28

### Added
- Added capability to set request headers when using XHRs.
- Added capability to upload local images automatically default delay is set to 30 seconds after editing images.
- Added commands ids mceEditImage, mceAchor and mceMedia to be avaiable from execCommand.
- Added Edge browser to saucelabs grunt task. Patch contributed by John-David Dalton.

### Fixed
- Fixed bug where blob uris not produced by tinymce would produce HTML invalid markup.
- Fixed bug where selection of contents of a nearly empty editor in Edge would sometimes fail.
- Fixed bug where color styles woudln't be retained on copy/paste in Blink/Webkit.
- Fixed bug where the table plugin would throw an error when inserting rows after a child table.
- Fixed bug where the template plugin wouldn't handle functions as variable replacements.
- Fixed bug where undo/redo sometimes wouldn't work properly when applying formatting collapsed ranges.
- Fixed bug where shift+delete wouldn't do a cut operation on Blink/WebKit.
- Fixed bug where cut action wouldn't properly store the before selection bookmark for the undo level.
- Fixed bug where backspace in side an empty list element on IE would loose editor focus.
- Fixed bug where the save plugin wouldn't enable the buttons when a change occurred.
- Fixed bug where Edge wouldn't initialize the editor if a document.domain was specified.
- Fixed bug where enter key before nested images would sometimes not properly expand the previous block.
- Fixed bug where the inline toolbars wouldn't get properly hidden when blurring the editor instance.
- Fixed bug where Edge would paste Chinese characters on some Windows 10 installations.
- Fixed bug where IME would loose focus on IE 11 due to the double trailing br bug fix.
- Fixed bug where the proxy url in imagetools was incorrect. Patch contributed by Wong Ho Wang.

## 4.2.5 - 2015-08-31

### Added
- Added fullscreen capability to embedded youtube and vimeo videos.

### Fixed
- Fixed bug where the uploadImages call didn't work on IE 10.
- Fixed bug where image place holders would be uploaded by uploadImages call.
- Fixed bug where images marked with bogus would be uploaded by the uploadImages call.
- Fixed bug where multiple calls to uploadImages would result in decreased performance.
- Fixed bug where pagebreaks were editable to imagetools patch contributed by Rasmus Wallin.
- Fixed bug where the element path could cause too much recursion exception.
- Fixed bug for domains containing ".min". Patch contributed by Loïc Février.
- Fixed so validation of external links to accept a number after www. Patch contributed by Victor Carvalho.
- Fixed so the charmap is exposed though execCommand. Patch contributed by Matthew Will.
- Fixed so that the image uploads are concurrent for improved performance.
- Fixed various grammar problems in inline documentation. Patches provided by nikolas.

## 4.2.4 - 2015-08-17

### Added
- Added picture as a valid element to the HTML 5 schema. Patch contributed by Adam Taylor.

### Fixed
- Fixed bug where contents would be duplicated on drag/drop within the same editor.
- Fixed bug where floating/alignment of images on Edge wouldn't work properly.
- Fixed bug where it wasn't possible to drag images on IE 11.
- Fixed bug where image selection on Edge would sometimes fail.
- Fixed bug where contextual toolbars icons wasn't rendered properly when using the toolbar_items_size.
- Fixed bug where searchreplace dialog doesn't get prefilled with the selected text.
- Fixed bug where fragmented matches wouldn't get properly replaced by the searchreplace plugin.
- Fixed bug where enter key wouldn't place the caret if was after a trailing space within an inline element.
- Fixed bug where the autolink plugin could produce multiple links for the same text on Gecko.
- Fixed bug where EditorUpload could sometimes throw an exception if the blob wasn't found.
- Fixed xss issues with media plugin not properly filtering out some script attributes.

## 4.2.3 - 2015-07-30

### Fixed
- Fixed bug where image selection wasn't possible on Edge due to incompatible setBaseAndExtend API.
- Fixed bug where image blobs urls where not properly destroyed by the imagetools plugin.
- Fixed bug where keyboard shortcuts wasn't working correctly on IE 8.
- Fixed skin issue where the borders of panels where not visible on IE 8.

## 4.2.2 - 2015-07-22

### Fixed
- Fixed bug where float panels were not being hidden on inline editor blur when fixed_toolbar_container config option was in use.
- Fixed bug where combobox states wasn't properly updated if contents where updated without keyboard.
- Fixed bug where pasting into textbox or combobox would move the caret to the end of text.
- Fixed bug where removal of bogus span elements before block elements would remove whitespace between nodes.
- Fixed bug where repositioning of inline toolbars where async and producing errors if the editor was removed from DOM to early. Patch by iseulde.
- Fixed bug where element path wasn't working correctly. Patch contributed by iseulde.
- Fixed bug where menus wasn't rendered correctly when custom images where added to a menu. Patch contributed by Naim Hammadi.

## 4.2.1 - 2015-06-29

### Fixed
- Fixed bug where back/forward buttons in the browser would render blob images as broken images.
- Fixed bug where Firefox would throw regexp to big error when replacing huge base64 chunks.
- Fixed bug rendering issues with resize and context toolbars not being placed properly until next animation frame.
- Fixed bug where the rendering of the image while cropping would some times not be centered correctly.
- Fixed bug where listbox items with submenus would me selected as active.
- Fixed bug where context menu where throwing an error when rendering.
- Fixed bug where resize both option wasn't working due to resent addClass API change. Patch contributed by Jogai.
- Fixed bug where a hideAll call for container rendered inline toolbars would throw an error.
- Fixed bug where onclick event handler on combobox could cause issues if element.id was a function by some polluting libraries.
- Fixed bug where listboxes wouldn't get proper selected sub menu item when using link_list or image_list.
- Fixed so the UI controls are as wide as 4.1.x to avoid wrapping controls in toolbars.
- Fixed so the imagetools dialog is adaptive for smaller screen sizes.

## 4.2.0 - 2015-06-25

### Added
- Added new flat default skin to make the UI more modern.
- Added new imagetools plugin, lets you crop/resize and apply filters to images.
- Added new contextual toolbars support to the API lets you add floating toolbars for specific CSS selectors.
- Added new promise feature fill as tinymce.util.Promise.
- Added new built in image upload feature lets you upload any base64 encoded image within the editor as files.

### Fixed
- Fixed bug where resize handles would appear in the right position in the wrong editor when switching between resizable content in different inline editors.
- Fixed bug where tables would not be inserted in inline mode due to previous float panel fix.
- Fixed bug where floating panels would remain open when focus was lost on inline editors.
- Fixed bug where cut command on Chrome would thrown a browser security exception.
- Fixed bug where IE 11 sometimes would report an incorrect size for images in the image dialog.
- Fixed bug where it wasn't possible to remove inline formatting at the end of block elements.
- Fixed bug where it wasn't possible to delete table cell contents when cell selection was vertical.
- Fixed bug where table cell wasn't emptied from block elements if delete/backspace where pressed in empty cell.
- Fixed bug where cmd+shift+arrow didn't work correctly on Firefox mac when selecting to start/end of line.
- Fixed bug where removal of bogus elements would sometimes remove whitespace between nodes.
- Fixed bug where the resize handles wasn't updated when the main window was resized.
- Fixed so script elements gets removed by default to prevent possible XSS issues in default config implementations.
- Fixed so the UI doesn't need manual reflows when using non native layout managers.
- Fixed so base64 encoded images doesn't slow down the editor on modern browsers while editing.
- Fixed so all UI elements uses touch events to improve mobile device support.
- Removed the touch click quirks patch for iOS since it did more harm than good.
- Removed the non proportional resize handles since. Unproportional resize can still be done by holding the shift key.

## 4.1.10 - 2015-05-05

### Fixed
- Fixed bug where plugins loaded with compat3x would sometimes throw errors when loading using the jQuery version.
- Fixed bug where extra empty paragraphs would get deleted in WebKit/Blink due to recent Quriks fix.
- Fixed bug where the editor wouldn't work properly on IE 12 due to some required browser sniffing.
- Fixed bug where formatting shortcut keys where interfering with Mac OS X screenshot keys.
- Fixed bug where the caret wouldn't move to the next/previous line boundary on Cmd+Left/Right on Gecko.
- Fixed bug where it wasn't possible to remove formats from very specific nested contents.
- Fixed bug where undo levels wasn't produced when typing letters using the shift or alt+ctrl modifiers.
- Fixed bug where the dirty state wasn't properly updated when typing using the shift or alt+ctrl modifiers.
- Fixed bug where an error would be thrown if an autofocused editor was destroyed quickly after its initialization. Patch provided by thorn0.
- Fixed issue with dirty state not being properly updated on redo operation.
- Fixed issue with entity decoder not handling incorrectly written numeric entities.
- Fixed issue where some PI element values wouldn't be properly encoded.

## 4.1.9 - 2015-03-10

### Fixed
- Fixed bug where indentation wouldn't work properly for non list elements.
- Fixed bug with image plugin not pulling the image dimensions out correctly if a custom document_base_url was used.
- Fixed bug where ctrl+alt+[1-9] would conflict with the AltGr+[1-9] on Windows. New shortcuts is ctrl+shift+[1-9].
- Fixed bug with removing formatting on nodes in inline mode would sometimes include nodes outside the editor body.
- Fixed bug where extra nbsp:s would be inserted when you replaced a word surrounded by spaces using insertContent.
- Fixed bug with pasting from Google Docs would produce extra strong elements and line feeds.

## 4.1.8 - 2015-03-05

### Added
- Added new html5 sizes attribute to img elements used together with srcset.
- Added new elementpath option that makes it possible to disable the element path but keep the statusbar.
- Added new option table_style_by_css for the table plugin to set table styling with css rather than table attributes.
- Added new link_assume_external_targets option to prompt the user to prepend http:// prefix if the supplied link does not contain a protocol prefix.
- Added new image_prepend_url option to allow a custom base path/url to be added to images.
- Added new table_appearance_options option to make it possible to disable some options.
- Added new image_title option to make it possible to alter the title of the image, disabled by default.

### Fixed
- Fixed bug where selection starting from out side of the body wouldn't produce a proper selection range on IE 11.
- Fixed bug where pressing enter twice before a table moves the cursor in the table and causes a javascript error.
- Fixed bug where advanced image styles were not respected.
- Fixed bug where the less common Shift+Delete didn't produce a proper cut operation on WebKit browsers.
- Fixed bug where image/media size constrain logic would produce NaN when handling non number values.
- Fixed bug where internal classes where removed by the removeformat command.
- Fixed bug with creating links table cell contents with a specific selection would throw a exceptions on WebKit/Blink.
- Fixed bug where valid_classes option didn't work as expected according to docs. Patch provided by thorn0.
- Fixed bug where jQuery plugin would patch the internal methods multiple times. Patch provided by Drew Martin.
- Fixed bug where backspace key wouldn't delete the current selection of newly formatted content.
- Fixed bug where type over of inline formatting elements wouldn't properly keep the format on WebKit/Blink.
- Fixed bug where selection needed to be properly normalized on modern IE versions.
- Fixed bug where Command+Backspace didn't properly delete the whole line of text but the previous word.
- Fixed bug where UI active states wheren't properly updated on IE if you placed caret within the current range.
- Fixed bug where delete/backspace on WebKit/Blink would remove span elements created by the user.
- Fixed bug where delete/backspace would produce incorrect results when deleting between two text blocks with br elements.
- Fixed bug where captions where removed when pasting from MS Office.
- Fixed bug where lists plugin wouldn't properly remove fully selected nested lists.
- Fixed bug where the ttf font used for icons would throw an warning message on Gecko on Mac OS X.
- Fixed a bug where applying a color to text did not update the undo/redo history.
- Fixed so shy entities gets displayed when using the visualchars plugin.
- Fixed so removeformat removes ins/del by default since these might be used for strikethough.
- Fixed so multiple language packs can be loaded and added to the global I18n data structure.
- Fixed so transparent color selection gets treated as a normal color selection. Patch contributed by Alexander Hofbauer.
- Fixed so it's possible to disable autoresize_overflow_padding, autoresize_bottom_margin options by setting them to false.
- Fixed so the charmap plugin shows the description of the character in the dialog. Patch contributed by Jelle Hissink.
- Removed address from the default list of block formats since it tends to be missused.
- Fixed so the pre block format is called preformatted to make it more verbose.
- Fixed so it's possible to context scope translation strings this isn't needed most of the time.
- Fixed so the max length of the width/height input fields of the media dialog is 5 instead of 3.
- Fixed so drag/dropped contents gets properly processed by paste plugin since it's basically a paste. Patch contributed by Greg Fairbanks.
- Fixed so shortcut keys for headers is ctrl+alt+[1-9] instead of ctrl+[1-9] since these are for switching tabs in the browsers.
- Fixed so "u" doesn't get converted into a span element by the legacy input filter. Since this is now a valid HTML5 element.
- Fixed font families in order to provide appropriate web-safe fonts.

## 4.1.7 - 2014-11-27

### Added
- Added HTML5 schema support for srcset, source and picture. Patch contributed by mattheu.
- Added new cache_suffix setting to enable cache busting by producing unique urls.
- Added new paste_convert_word_fake_lists option to enable users to disable the fake lists convert logic.

### Fixed
- Fixed so advlist style changes adds undo levels for each change.
- Fixed bug where WebKit would sometimes produce an exception when the autolink plugin where looking for URLs.
- Fixed bug where IE 7 wouldn't be rendered properly due to aggressive css compression.
- Fixed bug where DomQuery wouldn't accept window as constructor element.
- Fixed bug where the color picker in 3.x dialogs wouldn't work properly. Patch contributed by Callidior.
- Fixed bug where the image plugin wouldn't respect the document_base_url.
- Fixed bug where the jQuery plugin would fail to append to elements named array prototype names.

## 4.1.6 - 2014-10-08

### Changed
- Replaced jake with grunt since it is more mainstream and has better plugin support.

### Fixed
- Fixed bug with clicking on the scrollbar of the iframe would cause a JS error to be thrown.
- Fixed bug where null would produce an exception if you passed it to selection.setRng.
- Fixed bug where Ctrl/Cmd+Tab would indent the current list item if you switched tabs in the browser.
- Fixed bug where pasting empty cells from Excel would result in a broken table.
- Fixed bug where it wasn't possible to switch back to default list style type.
- Fixed issue where the select all quirk fix would fire for other modifiers than Ctrl/Cmd combinations.


## 4.1.5 - 2014-09-09

### Fixed
- Fixed bug where sometimes the resize rectangles wouldn't properly render on images on WebKit/Blink.
- Fixed bug in list plugin where delete/backspace would merge empty LI elements in lists incorrectly.
- Fixed bug where empty list elements would result in empty LI elements without it's parent container.
- Fixed bug where backspace in empty caret formatted element could produce an type error exception of Gecko.
- Fixed bug where lists pasted from word with a custom start index above 9 wouldn't be properly handled.
- Fixed bug where tabfocus plugin would tab out of the editor instance even if the default action was prevented.
- Fixed bug where tabfocus wouldn't tab properly to other adjacent editor instances.
- Fixed bug where the DOMUtils setStyles wouldn't properly removed or update the data-mce-style attribute.
- Fixed bug where dialog select boxes would be placed incorrectly if document.body wasn't statically positioned.
- Fixed bug where pasting would sometimes scroll to the top of page if the user was using the autoresize plugin.
- Fixed bug where caret wouldn't be properly rendered by Chrome when clicking on the iframes documentElement.
- Fixed so custom images for menubutton/splitbutton can be provided. Patch contributed by Naim Hammadi.
- Fixed so the default action of windows closing can be prevented by blocking the default action of the close event.
- Fixed so nodeChange and focus of the editor isn't automatically performed when opening sub dialogs.

## 4.1.4 - 2014-08-21

### Added
- Added new media_filter_html option to media plugin that blocks any conditional comments, scripts etc within a video element.
- Added new content_security_policy option allows you to set custom policy for iframe contents. Patch contributed by Francois Chagnon.

### Fixed
- Fixed bug where activate/deactivate events wasn't firing properly when switching between editors.
- Fixed bug where placing the caret on iOS was difficult due to a WebKit bug with touch events.
- Fixed bug where the resize helper wouldn't render properly on older IE versions.
- Fixed bug where resizing images inside tables on older IE versions would sometimes fail depending mouse position.
- Fixed bug where editor.insertContent would produce an exception when inserting select/option elements.
- Fixed bug where extra empty paragraphs would be produced if block elements where inserted inside span elements.
- Fixed bug where the spellchecker menu item wouldn't be properly checked if spell checking was started before it was rendered.
- Fixed bug where the DomQuery filter function wouldn't remove non elements from collection.
- Fixed bug where document with custom document.domain wouldn't properly render the editor.
- Fixed bug where IE 8 would throw exception when trying to enter invalid color values into colorboxes.
- Fixed bug where undo manager could incorrectly add an extra undo level when custom resize handles was removed.
- Fixed bug where it wouldn't be possible to alter cell properties properly on table cells on IE 8.
- Fixed so the color picker button in table dialog isn't shown unless you include the colorpicker plugin or add your own custom color picker.
- Fixed so activate/deactivate events fire when windowManager opens a window since.
- Fixed so the table advtab options isn't separated by an underscore to normalize naming with image_advtab option.
- Fixed so the table cell dialog has proper padding when the advanced tab in disabled.

## 4.1.3 - 2014-07-29

### Added
- Added event binding logic to tinymce.util.XHR making it possible to override headers and settings before any request is made.

### Fixed
- Fixed bug where drag events wasn't fireing properly on older IE versions since the event handlers where bound to document.
- Fixed bug where drag/dropping contents within the editor on IE would force the contents into plain text mode even if it was internal content.
- Fixed bug where IE 7 wouldn't open menus properly due to a resize bug in the browser auto closing them immediately.
- Fixed bug where the DOMUtils getPos logic wouldn't produce a valid coordinate inside the body if the body was positioned non static.
- Fixed bug where the element path and format state wasn't properly updated if you had the wordcount plugin enabled.
- Fixed bug where a comment at the beginning of source would produce an exception in the formatter logic.
- Fixed bug where setAttrib/getAttrib on null would throw exception together with any hooked attributes like style.
- Fixed bug where table sizes wasn't properly retained when copy/pasting on WebKit/Blink.
- Fixed bug where WebKit/Blink would produce colors in RGB format instead of the forced HEX format when deleting contents.
- Fixed bug where the width attribute wasn't updated on tables if you changed the size inside the table dialog.
- Fixed bug where control selection wasn't properly handled when the caret was placed directly after an image.
- Fixed bug where selecting the contents of table cells using the selection.select method wouldn't place the caret properly.
- Fixed bug where the selection state for images wasn't removed when placing the caret right after an image on WebKit/Blink.
- Fixed bug where all events wasn't properly unbound when and editor instance was removed or destroyed by some external innerHTML call.
- Fixed bug where it wasn't possible or very hard to select images on iOS when the onscreen keyboard was visible.
- Fixed so auto_focus can take a boolean argument this will auto focus the last initialized editor might be useful for single inits.
- Fixed so word auto detect lists logic works better for faked lists that doesn't have specific markup.
- Fixed so nodeChange gets fired on mouseup as it used to before 4.1.1 we optimized that event to fire less often.

### Removed
- Removed the finish menu item from spellchecker menu since it's redundant you can stop spellchecking by toggling menu item or button.

## 4.1.2 - 2014-07-15

### Added
- Added offset/grep to DomQuery class works basically the same as it's jQuery equivalent.

### Fixed
- Fixed bug where backspace/delete or setContent with an empty string would remove header data when using the fullpage plugin.
- Fixed bug where tinymce.remove with a selector not matching any editors would remove all editors.
- Fixed bug where resizing of the editor didn't work since the theme was calling setStyles instead of setStyle.
- Fixed bug where IE 7 would fail to append html fragments to iframe document when using DomQuery.
- Fixed bug where the getStyle DOMUtils method would produce an exception if it was called with null as it's element.
- Fixed bug where the paste plugin would remove the element if the none of the paste_webkit_styles rules matched the current style.
- Fixed bug where contextmenu table items wouldn't work properly on IE since it would some times fire an incorrect selection change.
- Fixed bug where the padding/border values wasn't used in the size calculation for the body size when using autoresize. Patch contributed by Matt Whelan.
- Fixed bug where conditional word comments wouldn't be properly removed when pasting plain text.
- Fixed bug where resizing would sometime fail on IE 11 when the mouseup occurred inside the resizable element.
- Fixed so the iframe gets initialized without any inline event handlers for better CSP support. Patch contributed by Matt Whelan.
- Fixed so the tinymce.dom.Sizzle is the latest version of sizzle this resolves the document context bug.

## 4.1.1 - 2014-07-08

### Fixed
- Fixed bug where pasting plain text on some WebKit versions would result in an empty line.
- Fixed bug where resizing images inside tables on IE 11 wouldn't work properly.
- Fixed bug where IE 11 would sometimes throw "Invalid argument" exception when editor contents was set to an empty string.
- Fixed bug where document.activeElement would throw exceptions on IE 9 when that element was hidden or removed from dom.
- Fixed bug where WebKit/Blink sometimes produced br elements with the Apple-interchange-newline class.
- Fixed bug where table cell selection wasn't properly removed when copy/pasting table cells.
- Fixed bug where pasting nested list items from Word wouldn't produce proper semantic nested lists.
- Fixed bug where right clicking using the contextmenu plugin on WebKit/Blink on Mac OS X would select the target current word or line.
- Fixed bug where it wasn't possible to alter table cell properties on IE 8 using the context menu.
- Fixed bug where the resize helper wouldn't be correctly positioned on older IE versions.
- Fixed bug where fullpage plugin would produce an error if you didn't specify a doctype encoding.
- Fixed bug where anchor plugin would get the name/id of the current element even if it wasn't anchor element.
- Fixed bug where visual aids for tables wouldn't be properly disabled when changing the border size.
- Fixed bug where some control selection events wasn't properly fired on older IE versions.
- Fixed bug where table cell selection on older IE versions would prevent resizing of images.
- Fixed bug with paste_data_images paste option not working properly on modern IE versions.
- Fixed bug where custom elements with underscores in the name wasn't properly parsed/serialized.
- Fixed bug where applying inline formats to nested list elements would produce an incorrect formatting result.
- Fixed so it's possible to hide items from elements path by using preventDefault/stopPropagation.
- Fixed so inline mode toolbar gets rendered right aligned if the editable element positioned to the documents right edge.
- Fixed so empty inline elements inside empty block elements doesn't get removed if configured to be kept intact.
- Fixed so DomQuery parentsUntil/prevUntil/nextUntil supports selectors/elements/filters etc.
- Fixed so legacyoutput plugin overrides fontselect and fontsizeselect controls and handles font elements properly.

## 4.1.0 - 2014-06-18

### Added
- Added new file_picker_callback option to replace the old file_browser_callback the latter will still work though.
- Added new custom colors to textcolor plugin will be displayed if a color picker is provided also shows the latest colors.
- Added new color_picker_callback option to enable you to add custom color pickers to the editor.
- Added new advanced tabs to table/cell/row dialogs to enable you to select colors for border/background.
- Added new colorpicker plugin that lets you select colors from a hsv color picker.
- Added new tinymce.util.Color class to handle color parsing and converting.
- Added new colorpicker UI widget element lets you add a hsv color picker to any form/window.
- Added new textpattern plugin that allows you to use markdown like text patterns to format contents.
- Added new resize helper element that shows the current width & height while resizing.
- Added new "once" method to Editor and EventDispatcher enables since callback execution events.
- Added new jQuery like class under tinymce.dom.DomQuery it's exposed on editor instances (editor.$) and globally under (tinymce.$).

### Fixed
- Fixed so the default resize method for images are proportional shift/ctrl can be used to make an unproportional size.
- Fixed bug where the image_dimensions option of the image plugin would cause exceptions when it tried to update the size.
- Fixed bug where table cell dialog class field wasn't properly updated when editing an a table cell with an existing class.
- Fixed bug where Safari on Mac would produce webkit-fake-url for pasted images so these are now removed.
- Fixed bug where the nodeChange event would get fired before the selection was changed when clicking inside the current selection range.
- Fixed bug where valid_classes option would cause exception when it removed internal prefixed classes like mce-item-.
- Fixed bug where backspace would cause navigation in IE 8 on an inline element and after a caret formatting was applied.
- Fixed so placeholder images produced by the media plugin gets selected when inserted/edited.
- Fixed so it's possible to drag in images when the paste_data_images option is enabled. Might be useful for mail clients.
- Fixed so images doesn't get a width/height applied if the image_dimensions option is set to false useful for responsive contents.
- Fixed so it's possible to pass in an optional arguments object for the nodeChanged function to be passed to all nodechange event listeners.
- Fixed bug where media plugin embed code didn't update correctly.<|MERGE_RESOLUTION|>--- conflicted
+++ resolved
@@ -15,11 +15,8 @@
 
 ### Improved
 - Clearer focus states for buttons while navigating with keyboard #TINY-8557
-<<<<<<< HEAD
 - Support annotating certain block elements directly when using the editor annotator #TINY-8698
-=======
 - The `mceLink` command can now take the value `{ dialog: true }` to always open the link dialog #TINY-8057
->>>>>>> 9eb9a119
 
 ### Changed
 - Toggling fullscreen mode with the `fullscreen` plugin now also fires the `ResizeEditor` event #TINY-8701
