--- conflicted
+++ resolved
@@ -39,15 +39,11 @@
 - Moved the `noneditable` plugin to TinyMCE core #TINY-8311
 - Renamed the `noneditable_noneditable_class` and `noneditable_editable_class` options to `noneditable_class` and `editable_class` #TINY-8311
 - Moved the `textpattern` plugin to TinyMCE core #TINY-8312
-<<<<<<< HEAD
-- Renamed the `textpattern_patterns` setting to `text_patterns` #TINY-8312
-- The `mceInsertTable` command can no longer open the insert table dialog. Use the `mceInsertTableDialog` command instead #TINY-8273
-- Moved non-UI table functionality to core #TINY-8273
-=======
 - Renamed the `textpattern_patterns` option to `text_patterns` #TINY-8312
 - Moved the `hr` plugin's functionality to TinyMCE core #TINY-8313
 - Moved the `print` plugin's functionality to TinyMCE core #TINY-8314
->>>>>>> 9df1e561
+- The `mceInsertTable` command can no longer open the insert table dialog. Use the `mceInsertTableDialog` command instead #TINY-8273
+- Moved non-UI table functionality to core #TINY-8273
 
 ### Fixed
 - The object returned from the `editor.fire()` API was incorrect if the editor had been removed #TINY-8018
