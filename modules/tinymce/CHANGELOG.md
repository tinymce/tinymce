--- conflicted
+++ resolved
@@ -35,12 +35,9 @@
 - Removed a workaround for ensuring stylesheets are loaded in an outdated version of webkit. #TINY-9433
 - Lists in a noneditable root were incorrectly editable using list API commands, toolbar buttons and menu items. #TINY-9458
 - Color picker dialog would not update the preview color if the hex input value was prefixed with `#` symbol. #TINY-9457
-<<<<<<< HEAD
 - Textareas with scrollbars in dialogs would not render rounded corners correctly on some browsers. #TINY-9331
-=======
 - It was possible to open links inside the editor if the editor root was noneditable. #TINY-9470
 - Inline boundary was rendered for noneditable inline boundary elements. #TINY-9471
->>>>>>> 5d1cf51e
 
 ## 6.3.1 - 2022-12-06
 
