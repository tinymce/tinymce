--- conflicted
+++ resolved
@@ -15,11 +15,8 @@
 - The `mceInsertClipboardContent` command will now also accept a `files` property to insert images. #TINY-9776
 
 ### Fixed
-<<<<<<< HEAD
+- Returning an empty string in custom context menu update function would result in a small white line appearing on right click and the native browser context menu would not show up. #TINY-9842
 - When making lists and selecting divs the lists would in some situations only be partially applied. #TINY-9872
-=======
-- Returning an empty string in custom context menu update function would result in a small white line appearing on right click and the native browser context menu would not show up. #TINY-9842
->>>>>>> ceb97ec7
 - Tab navigation incorrectly stopped around `iframe` dialog component. #TINY-9815
 - It was possible to delete the sole empty block just before a details element if it was nested within another details element. #TINY-9965
 - deleting `li` with only `br`s in it sometimes caused a crush. #TINY-6888
