# Changelog
All notable changes to this project will be documented in this file.

The format is based on [Keep a Changelog](https://keepachangelog.com/en/1.0.0/),
and this project adheres to [Semantic Versioning](https://semver.org/spec/v2.0.0.html).

## Unreleased

### Added
- renderUI property in the `Theme` type can now return a `Promise<RenderResult>` instead of `RenderResult`. #TINY-9556
- New `isEditable` API to `editor.selection` that returns true or false if the current selection is editable. #TINY-9462
- New `isEditable` API to `editor.dom` that returns true or false if the specified node is editable. #TINY-9462
- New `setText` and `setIcon` methods added to menu button and toolbar button apis. #TINY-9268
- New `highlight_on_focus` option which enables highlighting the content area on focus. #TINY-9277
- New `fontsizeinput` toolbar item which allows the user to set the size via input and also increase and decrease it with `+` and `-` buttons. #TINY-9429


### Improved
- Direct invalid child text nodes of list elements will be wrapped in list item elements. #TINY-4818

### Changed
- The `link` plugins context menu items will no longer appear for noneditable links. #TINY-9491
- The formatting of `contenteditable="false"` elements are no longer cloned to new cells while creating new table rows. #TINY-9449
- Changed the color of `@dialog-table-border-color`, and added right padding to the first cell of dialog table. #TINY-9380

### Fixed
<<<<<<< HEAD
- Sometimes the editor would finish initializing before the silver theme would have finished loading. #TINY-9556 
=======
- The searchreplace modal would close incorrectly when clicking outside of the alert that pops up when no match is found. #TINY-9443
>>>>>>> 235165ec
- Color picker on toolbar would not update when changing forecolor or backcolor from menu. #TINY-9439
- The `onSetup` api function would not run when defining custom group toolbar button. #TINY-9496
- An element could be dropped onto the decendants of a noneditable element. #TINY-9364
- Checkmark did not show in menu colorswatches. #TINY-9395
- Toolbar split buttons in advlist plugin to show the correct state when the cursor is in a checklist. #TINY-5167
- Dragging transparent elements into transparent blocks elements could produce invalid nesting of transparents. #TINY-9231
- The `editor.insertContent` API would insert contents inside noneditable elements if the selection was inside the element. #TINY-9462
- Closing a dialog would scroll down the document in Safari. #TINY-9148
- Quick toolbars were incorrectly rendered during the dragging of `contenteditable="false"` elements. #TINY-9305
- Selection of images, hrs, tables or noneditable elements was possible if they were within a noneditable element. #TINY-9473
- Ranged deletion of formatted text using selection or keyboard shortcut would sometimes cause Blink and Webkit browsers to insert interpreted tags upon typing, which may result in inconsistent tags. #TINY-9302
- Visual characters were rendered inside noneditable elements. #TINY-9474
- Removed a workaround for ensuring stylesheets are loaded in an outdated version of webkit. #TINY-9433
- Lists in a noneditable root were incorrectly editable using list API commands, toolbar buttons and menu items. #TINY-9458
- Color picker dialog would not update the preview color if the hex input value was prefixed with `#` symbol. #TINY-9457
- Table cell selection was possible even if the element was in a noneditable root element. #TINY-9459
- Table commands were modifying tables in a noneditable root element. #TINY-9459
- Fake carets were rendered for noneditable elements and tables in a noneditable root element. #TINY-9459
- Textareas with scrollbars in dialogs would not render rounded corners correctly on some browsers. #TINY-9331
- It was possible to open links inside the editor if the editor root was noneditable. #TINY-9470
- Inline boundary was rendered for noneditable inline boundary elements. #TINY-9471
- Clicking on a disabled split button will no longer call the `onAction` callback. #TINY-9504
- The "Edit Link" dialog incorrectly retrieved the URL value when opened immediately after the link insertion. #TINY-7993

## 6.3.1 - 2022-12-06

### Fixed
- HTML in messages for the `WindowManager.alert` and `WindowManager.confirm` APIs were not properly sanitized. #TINY-3548

## 6.3.0 - 2022-11-23

### Added
- New `expand` function added to `tinymce.selection` which expands the selection around the nearest word. #TINY-9001
- New `expand` function added to `tinymce.dom.RangeUtils` to return a new range expanded around the nearest word. #TINY-9001
- New `color_map_background` and `color_map_foreground` options which set the base colors used in the `backcolor` and `forecolor` toolbar buttons and menu items. #TINY-9184
- Added optional `storageKey` property to `colorinput` component and `colorswatch` fancy menu item. #TINY-9184
- New `addView` function added to `editor.ui.registry` which makes it possible to register custom editor views. #TINY-9210
- New `ToggleView` command which makes it possible to hide or show registered custom views. #TINY-9210
- New `color_default_foreground` and `color_default_background` options to set the initial default color for the `forecolor` and `backcolor` toolbar buttons and menu items. #TINY-9183
- New `getTransparentElements` function added to `tinymce.html.Schema` to return a map object of transparent HTML elements. #TINY-9172
- Added `ToggleToolbarDrawer` event to subscribe to toolbar’s opening and closing. #TINY-9271
- Added `skipFocus` option to the `ToggleToolbarDrawer` command to preserve focus. #TINY-9337

### Changed
- Transparent elements, like anchors, are now allowed in the root of the editor body if they contain blocks. #TINY-9172
- Colorswatch keyboard navigation now starts on currently selected color if present in the colorswatch. #TINY-9283
- `setContent` is now allowed to accept any custom keys and values as a second options argument. #TINY-9143

### Improved
- Transparent elements, like anchors, can now contain block elements. #TINY-9172
- Colorswatch now displays a checkmark for selected color. #TINY-9283
- Color picker dialog now starts on the appropriate color for the cursor position. #TINY-9213

### Fixed
- Creating a list in a table cell when the caret is in front of an anchor element would not properly include the anchor in the list. #TINY-6853
- Parsing media content would cause a memory leak, which for example occurred when using the `getContent` API. #TINY-9186
- Dragging a noneditable element toward the bottom edge would cause the page to scroll up. #TINY-9025
- Range expanding capabilities would behave inconsistently depending on where the cursor was placed. #TINY-9029
- Compilation errors were thrown when using TypeScript 4.8. #TINY-9161
- Line separator scrolling in floating toolbars. #TINY-8948
- A double bottom border appeared on inline mode editor for the `tinymce-5` skin. #TINY-9108
- The editor header showed up even with no menubar and toolbar configured. #TINY-8819
- Inline text pattern no longer triggers if it matches only the end but not the start. #TINY-8947
- Matches of inline text patterns that are similar are now managed correctly. #TINY-8949
- Using `editor.selection.getContent({ format: 'text' })` or `editor.getContent({ format: 'text' })` would sometimes deselect selected radio buttons. #TINY-9213
- The context toolbar prevented the user from placing the cursor at the edges of the editor. #TINY-8890
- The Quick Insert context toolbar provided by the `quickbars` plugin showed when the cursor was in a fake block caret. #TINY-9190
- The `editor.selection.getRng()` API was not returning a proper range on hidden editors in Firefox. #TINY-9259
- The `editor.selection.getBookmark()` API was not returning a proper bookmark on hidden editors in Firefox. #TINY-9259
- Dragging a noneditable element before or after another noneditable element now works correctly. #TINY-9253
- The restored selection after a redo or undo action was not scrolled into view. #TINY-9222
- A newline could not be inserted when the selection was restored from a bookmark after an inline element with a `contenteditable="false"` attribute. #TINY-9194
- The global `tinymce.dom.styleSheetLoader` was not affected by the `content_css_cors` option. #TINY-6037
- The caret was moved to the previous line when a text pattern executed a `mceInsertContent` command on Enter key when running on Firefox. #TINY-9193
- The `autoresize` plugin used to cause infinite resize when `content_css` is set to `document`. #TINY-8872

## 6.2.0 - 2022-09-08

### Added
- New `text_patterns_lookup` option to provide additional text patterns dynamically. #TINY-8778
- New promotion element has been added to the default UI. It can be disabled using the new `promotion` option. #TINY-8840
- New `format_noneditable_selector` option to specify the `contenteditable="false"` elements that can be wrapped in a format. #TINY-8905
- Added `allow` as a valid attribute for the `iframe` element in the editor schema. #TINY-8939
- New `search` field in the `MenuButton` that shows a search field at the top of the menu, and refetches items when the search field updates. #TINY-8952

### Improved
- The formatter can now apply a format to a `contenteditable="false"` element by wrapping it. Configurable using the `format_noneditable_selector` option. #TINY-8905
- The autocompleter now supports a multiple character trigger using the new `trigger` configuration. #TINY-8887
- The formatter now applies some inline formats, such as color and font size, to list item elements when the entire item content is selected. #TINY-8961
- The installed and available plugin lists in the Help dialog are now sorted alphabetically. #TINY-9019
- Alignment can now be applied to more types of embedded media elements. #TINY-8687

### Changed
- The `@menubar-row-separator-color` oxide variable no longer affects the divider between the Menubar and Toolbar. It only controls the color of the separator lines drawn in multiline Menubars. #TINY-8632
- The `@toolbar-separator-color` oxide variable now affects the color of the separator between the Menubar and Toolbar only. #TINY-8632
- Available Premium plugins, which are listed by name in the Help dialog, are no longer translated. #TINY-9019

### Fixed
- The Autolink plugin did not work when text nodes in the content were fragmented. #TINY-3723
- Fixed multiple incorrect types on public APIs found while enabling TypeScript strict mode. #TINY-8806
- The number of blank lines returned from `editor.getContent({format: 'text'})` differed between browsers. #TINY-8579
- The editor focused via the `auto_focus` option was not scrolled into the viewport. #TINY-8785
- Adding spaces immediately after a `contenteditable="false"` block did not work properly in some circumstances. #TINY-8814
- Elements with only `data-*` custom attributes were sometimes removed when they should not be removed. #TINY-8755
- Selecting a figure with `class="image"` incorrectly highlighted the link toolbar button. #TINY-8832
- Specifying a single, non-default list style for the `advlist_bullet_styles` and `advlist_number_styles` options was not respected. #TINY-8721
- Fixed multiple issues that occurred when formatting `contenteditable` elements. #TINY-8905
- Spaces could be incorrectly added to `urlinput` dialog components (commonly but not exclusively presented in the *Insert/Edit Link* dialog) in certain cases. #TINY-8775
- The text patterns logic threw an error when there were fragmented text nodes in a paragraph. #TINY-8779
- Dragging a `contentEditable=false` element towards a document’s edge did not cause scrolling. #TINY-8874
- Parsing large documents no longer throws a `Maximum call stack size exceeded` exception. #TINY-6945
- DomParser filter matching was not checked between filters, which could lead to an exception in the parser. #TINY-8888
- `contenteditable="false"` lists can no longer be toggled; and `contenteditable="true"` list elements within these lists can no longer be indented, split into another list element, or appended to the previous list element by deletion. #TINY-8920
- Removed extra bottom padding in the context toolbar of the `tinymce-5` skin. #TINY-8980
- Fixed a regression where pressing **Enter** added or deleted content outside the selection. #TINY-9101
- Fixed a bug where pressing **Enter** deleted selected `contenteditable="false"` `<pre>` elements. #TINY-9101
- The `editor.insertContent()` API did not respect the `no_events` argument. #TINY-9140

### Deprecated
- The autocompleter configuration property, `ch`, has been deprecated. It will be removed in the next major release. Use the `trigger` property instead. #TINY-8887

## 6.1.2 - 2022-07-29

### Fixed
- Reverted the undo level fix in the `autolink` plugin as it caused duplicated content in some edge cases. #TINY-8936

## 6.1.1 - 2022-07-27

### Fixed
- Invalid special elements were not cleaned up correctly during sanitization. #TINY-8780
- An exception was thrown when deleting all content if the start or end of the document had a `contenteditable="false"` element. #TINY-8877
- When a sidebar was opened using the `sidebar_show` option, its associated toolbar button was not highlighted. #TINY-8873
- When converting a URL to a link, the `autolink` plugin did not fire an `ExecCommand` event, nor did it create an undo level. #TINY-8896
- Worked around a Firefox bug which resulted in cookies not being available inside the editor content. #TINY-8916
- `<pre>` content pasted into a `<pre>` block that had inline styles or was `noneditable` now merges correctly with the surrounding content. #TINY-8860
- After a `codesample` was pasted, the insertion point was placed incorrectly. #TINY-8861

## 6.1.0 - 2022-06-29

### Added
- New `sidebar_show` option to show the specified sidebar on initialization. #TINY-8710
- New `newline_behavior` option controls what happens when the Return or Enter key is pressed or the `mceInsertNewLine` command is used. #TINY-8458
- New `iframe_template_callback` option in the Media plugin. Patch provided by Namstel. #TINY-8684
- New `transparent` property for `iframe` dialog component. #TINY-8534
- New `removeAttributeFilter` and `removeNodeFilter` functions added to the DomParser and DOM Serializer APIs. #TINY-7847
- New `dispatchChange` function added to the UndoManager API to fire the change with current editor status as level and current undoManager layer as lastLevel. #TINY-8641

### Improved
- Clearer focus states for buttons while navigating with a keyboard. #TINY-8557
- Support annotating certain block elements directly when using the editor's Annotation API. #TINY-8698
- The `mceLink` command can now take the value `{ dialog: true }` to always open the link dialog. #TINY-8057
- All help dialog links to `https://www.tiny.cloud` now include `rel="noopener"` to avoid potential security issues. #TINY-8834

### Changed
- The `end_container_on_empty_block` option can now take a string of blocks, allowing the exiting of a blockquote element by pressing Enter or Return twice. #TINY-6559
- The default value for `end_container_on_empty_block` option has been changed to `'blockquote'`. #TINY-6559
- Link menu and toolbar buttons now always execute the `mceLink` command. #TINY-8057
- Toggling fullscreen mode when using the Fullscreen plugin now also fires the `ResizeEditor` event. #TINY-8701
- Getting the editor's text content now returns newlines instead of an empty string if more than one empty paragraph exists. #TINY-8578
- Custom elements are now treated as non-empty elements by the schema. #TINY-4784
- The autocompleter's menu HTML element is now positioned instead of the wrapper. #TINY-6476
- Choice menu items will now use the `'menuitemradio'` aria role to better reflect that only a single item can be active. #TINY-8602

### Fixed
- Some Template plugin option values were not escaped properly when doing replacement lookups with Regular Expressions. #TINY-7433
- Copy events were not dispatched in readonly mode. #TINY-6800
- `<pre>` tags were not preserved when copying and pasting. #TINY-7719
- The URL detection used for autolink and smart paste did not work if a path segment contained valid characters such as `!` and `:`. #TINY-8069
- In some cases pressing the Backspace or Delete key would incorrectly step into tables rather than remain outside. #TINY-8592
- Links opened when Alt+Enter or Option+Return was typed even when `preventDefault()` was called on the keydown event. #TINY-8661
- Inconsistent visual behavior between choosing Edit -> Select All and typing Ctrl+A or Cmd+A when a document contained an image. #TINY-4550
- Ctrl+Shift+Home/End or Cmd+Shift+Up-arrow/Down-arrow did not expand the selection to a `contenteditable="false"` element if the element was at the beginning or end of a document. #TINY-7795
- Triple-clicking did not select a paragraph in Google Chrome in some circumstances. #TINY-8215
- Images were not showing as selected when selected along with other content. #TINY-5947
- Selection direction was not stored or restored when getting or setting selection bookmarks. #TINY-8599
- When text within an inline boundary element was selected and the right-arrow key was pressed, the insertion point incorrectly moved to the left. #TINY-8601
- In some versions of Safari, the `editor.selection.isForward()` API could throw an exception due to an invalid selection. #TINY-8686
- The selection is no longer incorrectly moved inside a comment by the `editor.selection.normalize()` API. #TINY-7817
- The `InsertParagraph` or `mceInsertNewLine` commands did not delete the current selection like the native command does. #TINY-8606
- The `InsertLineBreak` command did not replace selected content. #TINY-8458
- If selected content straddled a parent and nested list, cutting the selection did not always set the list style to `'none'` on the parent list. #TINY-8078
- Delete operations could behave incorrectly if the selection contains a `contenteditable="false"` element located at the edge of content. #TINY-8729
- Spaces were not added correctly on some browsers when the insertion point was immediately before or after a `contenteditable="false"` block element. #TINY-8588
- Images that used a Data URI were corrupted when the data wasn't base64 encoded. #TINY-8337
- `uploadImages` no longer triggers two change events if there is a removal of images on upload. #TINY-8641
- Preview and Insert Template dialogs now display the correct content background color when using dark skins. #TINY-8534
- Dialogs no longer exceed window height on smaller screens. #TINY-8146
- UI components, such as dialogs, would in some cases cause the Esc keyup event to incorrectly trigger inside the editor. #TINY-7005
- Fixed incorrect word breaks in menus when the menu presented with a scrollbar. #TINY-8572
- Notifications did not properly reposition when toggling fullscreen mode. #TINY-8701
- Text alignments, such as flush left and centered, could not be applied to `<pre>` elements. #TINY-7715
- Indenting or outdenting list items inside a block element that was inside another list item did not work. #TINY-7209
- Changing the list type of a list within another block element altered the parent element that contained that list. #TINY-8068
- Pasting columns in tables could, in some circumstances, result in an invalid table. #TINY-8040
- Copying columns in tables could sometimes result in an invalid copy. #TINY-8040
- Changing table properties with the `table_style_by_css` option set to `false` would sometimes reset the table width. #TINY-8758
- Custom elements added to otherwise blank lines were removed during serialization. #TINY-4784
- The editor's autocompleter was not triggered at the start of nested list items. #TINY-8759
- Some function types in the TreeWalker API missed that it could return `undefined`. #TINY-8592
- Nuget packages for .NET and .NET Core are now configured to copy TinyMCE into `/wwwroot/lib/` when TinyMCE is installed into a project. #TINY-8611

## 6.0.3 - 2022-05-25

### Fixed
- Could not remove values when multiple cells were selected with the cell properties dialog. #TINY-8625
- Could not remove values when multiple rows were selected with the row properties dialog. #TINY-8625
- Empty lines that were formatted in a ranged selection using the `format_empty_lines` option were not kept in the serialized content. #TINY-8639
- The `s` element was missing from the default schema text inline elements. #TINY-8639
- Some text inline elements specified via the schema were not removed when empty by default. #TINY-8639

## 6.0.2 - 2022-04-27

### Fixed
- Some media elements wouldn't update when changing the source URL. #TINY-8660
- Inline toolbars flickered when switching between editors. #TINY-8594
- Multiple inline toolbars were shown if focused too quickly. #TINY-8503
- Added background and additional spacing for the text labeled buttons in the toolbar to improve visual clarity. #TINY-8617
- Toolbar split buttons with text used an incorrect width on touch devices. #TINY-8647

## 6.0.1 - 2022-03-23

### Fixed
- Fixed the dev ZIP missing the required `bin` scripts to build from the source. #TINY-8542
- Fixed a regression whereby text patterns couldn't be updated at runtime. #TINY-8540
- Fixed an issue where tables with colgroups could be copied incorrectly in some cases. #TINY-8568
- Naked buttons better adapt to various background colors, improved text contrast in notifications. #TINY-8533
- The autocompleter would not fire the `AutocompleterStart` event nor close the menu in some cases. #TINY-8552
- It wasn't possible to select text right after an inline noneditable element. #TINY-8567
- Fixed a double border showing for the `tinymce-5` skin when using `toolbar_location: 'bottom'`. #TINY-8564
- Clipboard content was not generated correctly when cutting and copying `contenteditable="false"` elements. #TINY-8563
- Fixed the box-shadow getting clipped in autocompletor popups. #TINY-8573
- The `buttonType` property did not work for dialog footer buttons. #TINY-8582
- Fix contrast ratio for error messages. #TINY-8586

## 6.0.0 - 2022-03-03

### Added
- New `editor.options` API to replace the old `editor.settings` and `editor.getParam` APIs. #TINY-8206
- New `editor.annotator.removeAll` API to remove all annotations by name. #TINY-8195
- New `Resource.unload` API to make it possible to unload resources. #TINY-8431
- New `FakeClipboard` API on the `tinymce` global. #TINY-8353
- New `dispatch()` function to replace the now deprecated `fire()` function in various APIs. #TINY-8102
- New `AutocompleterStart`, `AutocompleterUpdate` and `AutocompleterEnd` events. #TINY-8279
- New `mceAutocompleterClose`, `mceAutocompleterReload` commands. #TINY-8279
- New `mceInsertTableDialog` command to open the insert table dialog. #TINY-8273
- New `slider` dialog component. #TINY-8304
- New `imagepreview` dialog component, allowing preview and zoom of any image URL. #TINY-8333
- New `buttonType` property on dialog button components, supporting `toolbar` style in addition to `primary` and `secondary`. #TINY-8304
- The `tabindex` attribute is now copied from the target element to the iframe. #TINY-8315

### Improved
- New default theme styling for TinyMCE 6 facelift with old skin available as `tinymce-5` and `tinymce-5-dark`. #TINY-8373
- The default height of editor has been increased from `200px` to `400px` to improve the usability of the editor. #TINY-6860
- The upload results returned from the `editor.uploadImages()` API now includes a `removed` flag, reflecting if the image was removed after a failed upload. #TINY-7735
- The `ScriptLoader`, `StyleSheetLoader`, `AddOnManager`, `PluginManager` and `ThemeManager` APIs will now return a `Promise` when loading resources instead of using callbacks. #TINY-8325
- A `ThemeLoadError` event is now fired if the theme fails to load. #TINY-8325
- The `BeforeSetContent` event will now include the actual serialized content when passing in an `AstNode` to the `editor.setContent` API. #TINY-7996
- Improved support for placing the caret before or after noneditable elements within the editor. #TINY-8169
- Calls to `editor.selection.setRng` now update the caret position bookmark used when focus is returned to the editor. #TINY-8450
- The `emoticon` plugin dialog, toolbar and menu item has been updated to use the more accurate `Emojis` term. #TINY-7631
- The dialog `redial` API will now only rerender the changed components instead of the whole dialog. #TINY-8334
- The dialog API `setData` method now uses a deep merge algorithm to support partial nested objects. #TINY-8333
- The dialog spec `initialData` type is now `Partial<T>` to match the underlying implementation details. #TINY-8334
- Notifications no longer require a timeout to disable the close button. #TINY-6679
- The editor theme is now fetched in parallel with the icons, language pack and plugins. #TINY-8453

### Changed
- TinyMCE is now MIT licensed. #TINY-2316
- Moved the `paste` plugin's functionality to TinyMCE core. #TINY-8310
- The `paste_data_images` option now defaults to `true`. #TINY-8310
- Moved the `noneditable` plugin to TinyMCE core. #TINY-8311
- Renamed the `noneditable_noneditable_class` option to `noneditable_class`. #TINY-8311
- Renamed the `noneditable_editable_class` option to `editable_class`. #TINY-8311
- Moved the `textpattern` plugin to TinyMCE core. #TINY-8312
- Renamed the `textpattern_patterns` option to `text_patterns`. #TINY-8312
- Moved the `hr` plugin's functionality to TinyMCE core. #TINY-8313
- Moved the `print` plugin's functionality to TinyMCE core. #TINY-8314
- Moved non-UI table functionality to core. #TINY-8273
- The `DomParser` API no longer uses a custom parser internally and instead uses the native `DOMParser` API. #TINY-4627
- The `editor.getContent()` API can provide custom content by preventing and overriding `content` in the `BeforeGetContent` event. This makes it consistent with the `editor.selection.getContent()` API. #TINY-8018
- The `editor.setContent()` API can now be prevented using the `BeforeSetContent` event. This makes it consistent with the `editor.selection.setContent()` API. #TINY-8018
- Add-ons such as plugins and themes are no longer constructed using the `new` operator. #TINY-8256
- A number of APIs that were not proper classes, are no longer constructed using the `new` operator. #TINY-8322
- The Editor commands APIs will no longer fallback to executing the browsers native command functionality. #TINY-7829
- The Editor query command APIs will now return `false` or an empty string on removed editors. #TINY-7829
- The `mceAddEditor` and `mceToggleEditor` commands now take an object as their value to specify the id and editor options. #TINY-8138
- The `mceInsertTable` command can no longer open the insert table dialog. Use the `mceInsertTableDialog` command instead. #TINY-8273
- The `plugins` option now returns a `string` array instead of a space separated string. #TINY-8455
- The `media` plugin no longer treats `iframe`, `video`, `audio` or `object` elements as "special" and will validate the contents against the schema. #TINY-8382
- The `images_upload_handler` option is no longer passed a `success` or `failure` callback and instead requires a `Promise` to be returned with the upload result. #TINY-8325
- The `tinymce.settings` global property is no longer set upon initialization. #TINY-7359
- The `change` event is no longer fired on first modification. #TINY-6920
- The `GetContent` event will now always pass a `string` for the `content` property. #TINY-7996
- Changed the default tag for the strikethrough format to the `s` tag when using a html 5 schema. #TINY-8262
- The `strike` tag is automatically converted to the `s` tag when using a html 5 schema. #TINY-8262
- Aligning a table to the left or right will now use margin styling instead of float styling. #TINY-6558
- The `:` control character has been changed to `~` for the schema `valid_elements` and `extended_valid_elements` options. #TINY-6726
- The `primary` property on dialog buttons has been deprecated. Use the new `buttonType` property instead. #TINY-8304
- Changed the default statusbar element path delimiter from `»` to `›`. #TINY-8372
- Replaced the `Powered by Tiny` branding text with the Tiny logo. #TINY-8371
- The default minimum height of editor has been changed to 100px to prevent the UI disappearing while resizing. #TINY-6860
- RGB colors are no longer converted to hex values when parsing or serializing content. #TINY-8163
- Replaced the `isDisabled()` function with an `isEnabled()` function for various APIs. #TINY-8101
- Replaced the `enable()` and `disable()` functions with a `setEnabled(state)` function in various APIs. #TINY-8101
- Replaced the `disabled` property with an `enabled` property in various APIs. #TINY-8101
- Replaced the `disable(name)` and `enable(name)` functions with a `setEnabled(name, state)` function in the Dialog APIs. #TINY-8101
- Renamed the `tinymce.Env.os.isOSX` API to `tinymce.Env.os.isMacOS`. #TINY-8175
- Renamed the `tinymce.Env.browser.isChrome` API to `tinymce.Env.browser.isChromium` to better reflect its functionality. #TINY-8300
- Renamed the `getShortEndedElements` Schema API to `getVoidElements`. #TINY-8344
- Renamed the `font_formats` option to `font_family_formats`. #TINY-8328
- Renamed the `fontselect` toolbar button and `fontformats` menu item to `fontfamily`. #TINY-8328
- Renamed the `fontsize_formats` option to `font_size_formats`. #TINY-8328
- Renamed the `fontsizeselect` toolbar button and `fontsizes` menu item to `fontsize`. #TINY-8328
- Renamed the `formatselect` toolbar button and `blockformats` menu item to `blocks`. #TINY-8328
- Renamed the `styleselect` toolbar button and `formats` menu item to `styles`. #TINY-8328
- Renamed the `lineheight_formats` option to `line_height_formats`. #TINY-8328
- Renamed the `getWhiteSpaceElements()` function to `getWhitespaceElements()` in the `Schema` API. #TINY-8102
- Renamed the `mceInsertClipboardContent` command `content` property to `html` to better reflect what data is passed. #TINY-8310
- Renamed the `default_link_target` option to `link_default_target` for both `link` and `autolink` plugins. #TINY-4603
- Renamed the `rel_list` option to `link_rel_list` for the `link` plugin. #TINY-4603
- Renamed the `target_list` option to `link_target_list` for the `link` plugin. #TINY-4603
- The default value for the `link_default_protocol` option has been changed to `https` instead of `http`. #TINY-7824
- The default value for the `element_format` option has been changed to `html`. #TINY-8263
- The default value for the `schema` option has been changed to `html5`. #TINY-8261
- The default value for the `table_style_by_css` option has been changed to `true`. #TINY-8259
- The default value for the `table_use_colgroups` option has been changed to `true`. #TINY-8259

### Fixed
- The object returned from the `editor.fire()` API was incorrect if the editor had been removed. #TINY-8018
- The `editor.selection.getContent()` API did not respect the `no_events` argument. #TINY-8018
- The `editor.annotator.remove` API did not keep selection when removing the annotation. #TINY-8195
- The `GetContent` event was not fired when getting `tree` or `text` formats using the `editor.selection.getContent()` API. #TINY-8018
- The `beforeinput` and `input` events would sometimes not fire as expected when deleting content. #TINY-8168 #TINY-8329
- The `table` plugin would sometimes not correctly handle headers in the `tfoot` section. #TINY-8104
- The `silver` theme UI was incorrectly rendered before plugins had initialized. #TINY-8288
- The aria labels for the color picker dialog were not translated. #TINY-8381
- Fixed sub-menu items not read by screen readers. Patch contributed by westonkd. #TINY-8417
- Dialog labels and other text-based UI properties did not escape HTML markup. #TINY-7524
- Anchor elements would render incorrectly when using the `allow_html_in_named_anchor` option. #TINY-3799
- The `AstNode` HTML serializer did not serialize `pre` or `textarea` elements correctly when they contained newlines. #TINY-8446
- Fixed sub-menu items not read by screen readers. Patch contributed by westonkd. #TINY-8417
- The Home or End keys would move out of a editable element contained within a noneditable element. #TINY-8201
- Dialogs could not be opened in inline mode before the editor had been rendered. #TINY-8397
- Clicking on menu items could cause an unexpected console warning if the `onAction` function caused the menu to close. #TINY-8513
- Fixed various color and contrast issues for the dark skins. #TINY-8527

### Removed
- Removed support for Microsoft Internet Explorer 11. #TINY-8194 #TINY-8241
- Removed support for Microsoft Word from the opensource paste functionality. #TINY-7493
- Removed support for the `plugins` option allowing a mixture of a string array and of space separated strings. #TINY-8399
- Removed support for the deprecated `false` value for the `forced_root_block` option. #TINY-8260
- Removed the jQuery integration. #TINY-4519
- Removed the `imagetools` plugin, which is now classified as a Premium plugin. #TINY-8209
- Removed the `imagetools` dialog component. #TINY-8333
- Removed the `toc` plugin, which is now classified as a Premium plugin. #TINY-8250
- Removed the `tabfocus` plugin. #TINY-8315
- Removed the `textpattern` plugin's API as part of moving it to core. #TINY-8312
- Removed the `table` plugin's API. #TINY-8273
- Removed the callback for the `EditorUpload` API. #TINY-8325
- Removed the legacy browser detection properties from the `Env` API. #TINY-8162
- Removed the `filterNode` method from the `DomParser` API. #TINY-8249
- Removed the `SaxParser` API. #TINY-8218
- Removed the `tinymce.utils.Promise` API. #TINY-8241
- Removed the `toHex` function for the `DOMUtils` and `Styles` APIs. #TINY-8163
- Removed the `execCommand` handler function from the plugin and theme interfaces. #TINY-7829
- Removed the `editor.settings` property as it has been replaced by the new Options API. #TINY-8236
- Removed the `shortEnded` and `fixed` properties on `tinymce.html.Node` class. #TINY-8205
- Removed the `mceInsertRawHTML` command. #TINY-8214
- Removed the style field from the `image` plugin dialog advanced tab. #TINY-3422
- Removed the `paste_filter_drop` option as native drag and drop handling is no longer supported. #TINY-8511
- Removed the legacy `mobile` theme. #TINY-7832
- Removed the deprecated `$`, `Class`, `DomQuery` and `Sizzle` APIs. #TINY-4520 #TINY-8326
- Removed the deprecated `Color`, `JSON`, `JSONP` and `JSONRequest`. #TINY-8162
- Removed the deprecated `XHR` API. #TINY-8164
- Removed the deprecated `setIconStroke` Split Toolbar Button API. #TINY-8162
- Removed the deprecated `editors` property from `EditorManager`. #TINY-8162
- Removed the deprecated `execCallback` and `setMode` APIs from `Editor`. #TINY-8162
- Removed the deprecated `addComponents` and `dependencies` APIs from `AddOnManager`. #TINY-8162
- Removed the deprecated `clearInterval`, `clearTimeout`, `debounce`, `requestAnimationFrame`, `setInterval`, `setTimeout` and `throttle` APIs from `Delay`. #TINY-8162
- Removed the deprecated `Schema` options. #TINY-7821
- Removed the deprecated `file_browser_callback_types`, `force_hex_style_colors` and `images_dataimg_filter` options. #TINY-7823
- Removed the deprecated `filepicker_validator_handler`, `force_p_newlines`, `gecko_spellcheck`, `tab_focus`, `table_responsive_width` and `toolbar_drawer` options. #TINY-7820
- Removed the deprecated `media_scripts` option in the `media` plugin. #TINY-8421
- Removed the deprecated `editor_deselector`, `editor_selector`, `elements`, `mode` and `types` legacy TinyMCE init options. #TINY-7822
- Removed the deprecated `content_editable_state` and `padd_empty_with_br` options. #TINY-8400
- Removed the deprecated `autoresize_on_init` option from the `autoresize` plugin. #TINY-8400
- Removed the deprecated `fullpage`, `spellchecker`, `bbcode`, `legacyoutput`, `colorpicker`, `contextmenu` and `textcolor` plugins. #TINY-8192
- Removed the undocumented `editor.editorCommands.hasCustomCommand` API. #TINY-7829
- Removed the undocumented `mceResetDesignMode`, `mceRepaint` and `mceBeginUndoLevel` commands. #TINY-7829

### Deprecated
- The dialog button component's `primary` property has been deprecated and will be removed in the next major release. Use the new `buttonType` property instead. #TINY-8304
- The `fire()` function of `tinymce.Editor`, `tinymce.dom.EventUtils`, `tinymce.dom.DOMUtils`, `tinymce.util.Observable` and `tinymce.util.EventDispatcher` has been deprecated and will be removed in the next major release. Use the `dispatch()` function instead. #TINY-8102
- The `content` property on the `SetContent` event has been deprecated and will be removed in the next major release. #TINY-8457
- The return value of the `editor.setContent` API has been deprecated and will be removed in the next major release. #TINY-8457

## 5.10.3 - 2022-02-09

### Fixed
- Alignment would sometimes be removed on parent elements when changing alignment on certain inline nodes, such as images. #TINY-8308
- The `fullscreen` plugin would reset the scroll position when exiting fullscreen mode. #TINY-8418

## 5.10.2 - 2021-11-17

### Fixed
- Internal selectors were appearing in the style list when using the `importcss` plugin. #TINY-8238

## 5.10.1 - 2021-11-03

### Fixed
- The iframe aria help text was not read by some screen readers. #TINY-8171
- Clicking the `forecolor` or `backcolor` toolbar buttons would do nothing until selecting a color. #TINY-7836
- Crop functionality did not work in the `imagetools` plugin when the editor was rendered in a shadow root. #TINY-6387
- Fixed an exception thrown on Safari when closing the `searchreplace` plugin dialog. #TINY-8166
- The `autolink` plugin did not convert URLs to links when starting with a bracket. #TINY-8091
- The `autolink` plugin incorrectly created nested links in some cases. #TINY-8091
- Tables could have an incorrect height set on rows when rendered outside of the editor. #TINY-7699
- In certain circumstances, the table of contents plugin would incorrectly add an extra empty list item. #TINY-4636
- The insert table grid menu displayed an incorrect size when re-opening the grid. #TINY-6532
- The word count plugin was treating the zero width space character (`&#8203;`) as a word. #TINY-7484

## 5.10.0 - 2021-10-11

### Added
- Added a new `URI.isDomSafe(uri)` API to check if a URI is considered safe to be inserted into the DOM. #TINY-7998
- Added the `ESC` key code constant to the `VK` API. #TINY-7917
- Added a new `deprecation_warnings` setting for turning off deprecation console warning messages. #TINY-8049

### Improved
- The `element` argument of the `editor.selection.scrollIntoView()` API is now optional, and if it is not provided the current selection will be scrolled into view. #TINY-7291

### Changed
- The deprecated `scope` attribute is no longer added to `td` cells when converting a row to a header row. #TINY-7731
- The number of `col` elements is normalized to match the number of columns in a table after a table action. #TINY-8011

### Fixed
- Fixed a regression that caused block wrapper formats to apply and remove incorrectly when using a collapsed selection with multiple words. #TINY-8036
- Resizing table columns in some scenarios would resize the column to an incorrect position. #TINY-7731
- Inserting a table where the parent element had padding would cause the table width to be incorrect. #TINY-7991
- The resize backdrop element did not have the `data-mce-bogus="all"` attribute set to prevent it being included in output. #TINY-7854
- Resize handles appeared on top of dialogs and menus when using an inline editor. #TINY-3263
- Fixed the `autoresize` plugin incorrectly scrolling to the top of the editor content in some cases when changing content. #TINY-7291
- Fixed the `editor.selection.scrollIntoView()` type signature, as it incorrectly required an `Element` instead of `HTMLElement`. #TINY-7291
- Table cells that were both row and column headers did not retain the correct state when converting back to a regular row or column. #TINY-7709
- Clicking beside a non-editable element could cause the editor to incorrectly scroll to the top of the content. #TINY-7062
- Clicking in a table cell, with a non-editable element in an adjacent cell, incorrectly caused the non-editable element to be selected. #TINY-7736
- Split toolbar buttons incorrectly had nested `tabindex="-1"` attributes. #TINY-7879
- Fixed notifications rendering in the wrong place initially and when the page was scrolled. #TINY-7894
- Fixed an exception getting thrown when the number of `col` elements didn't match the number of columns in a table. #TINY-7041 #TINY-8011
- The table selection state could become incorrect after selecting a noneditable table cell. #TINY-8053
- As of Mozilla Firefox 91, toggling fullscreen mode with `toolbar_sticky` enabled would cause the toolbar to disappear. #TINY-7873
- Fixed URLs not cleaned correctly in some cases in the `link` and `image` plugins. #TINY-7998
- Fixed the `image` and `media` toolbar buttons incorrectly appearing to be in an inactive state in some cases. #TINY-3463
- Fixed the `editor.selection.selectorChanged` API not firing if the selector matched the current selection when registered in some cases. #TINY-3463
- Inserting content into a `contenteditable="true"` element that was contained within a `contenteditable="false"` element would move the selection to an incorrect location. #TINY-7842
- Dragging and dropping `contenteditable="false"` elements could result in the element being placed in an unexpected location. #TINY-7917
- Pressing the Escape key would not cancel a drag action that started on a `contenteditable="false"` element within the editor. #TINY-7917
- `video` and `audio` elements were unable to be played when the `media` plugin live embeds were enabled in some cases. #TINY-7674
- Pasting images would throw an exception if the clipboard `items` were not files (for example, screenshots taken from gnome-software). Patch contributed by cedric-anne. #TINY-8079

### Deprecated
- Several APIs have been deprecated. See the release notes section for information. #TINY-8023 #TINY-8063
- Several Editor settings have been deprecated. See the release notes section for information. #TINY-8086
- The Table of Contents and Image Tools plugins will be classified as Premium plugins in the next major release. #TINY-8087
- Word support in the `paste` plugin has been deprecated and will be removed in the next major release. #TINY-8087

## 5.9.2 - 2021-09-08

### Fixed
- Fixed an exception getting thrown when disabling events and setting content. #TINY-7956
- Delete operations could behave incorrectly if the selection crossed a table boundary. #TINY-7596

## 5.9.1 - 2021-08-27

### Fixed
- Published TinyMCE types failed to compile in strict mode. #TINY-7915
- The `TableModified` event sometimes didn't fire when performing certain table actions. #TINY-7916

## 5.9.0 - 2021-08-26

### Added
- Added a new `mceFocus` command that focuses the editor. Equivalent to using `editor.focus()`. #TINY-7373
- Added a new `mceTableToggleClass` command which toggles the provided class on the currently selected table. #TINY-7476
- Added a new `mceTableCellToggleClass` command which toggles the provided class on the currently selected table cells. #TINY-7476
- Added a new `tablecellvalign` toolbar button and menu item for vertical table cell alignment. #TINY-7477
- Added a new `tablecellborderwidth` toolbar button and menu item to change table cell border width. #TINY-7478
- Added a new `tablecellborderstyle` toolbar button and menu item to change table cell border style. #TINY-7478
- Added a new `tablecaption` toolbar button and menu item to toggle captions on tables. #TINY-7479
- Added a new `mceTableToggleCaption` command that toggles captions on a selected table. #TINY-7479
- Added a new `tablerowheader` toolbar button and menu item to toggle the header state of row cells. #TINY-7478
- Added a new `tablecolheader` toolbar button and menu item to toggle the header state of column cells. #TINY-7482
- Added a new `tablecellbordercolor` toolbar button and menu item to select table cell border colors, with an accompanying setting `table_border_color_map` to customize the available values. #TINY-7480
- Added a new `tablecellbackgroundcolor` toolbar button and menu item to select table cell background colors, with an accompanying setting `table_background_color_map` to customize the available values. #TINY-7480
- Added a new `language` menu item and toolbar button to add `lang` attributes to content, with an accompanying `content_langs` setting to specify the languages available. #TINY-6149
- A new `lang` format is now available that can be used with `editor.formatter`, or applied with the `Lang` editor command. #TINY-6149
- Added a new `language` icon for the `language` toolbar button. #TINY-7670
- Added a new `table-row-numbering` icon. #TINY-7327
- Added new plugin commands: `mceEmoticons` (Emoticons), `mceWordCount` (Word Count), and `mceTemplate` (Template). #TINY-7619
- Added a new `iframe_aria_text` setting to set the iframe title attribute. #TINY-1264
- Added a new DomParser `Node.children()` API to return all the children of a `Node`. #TINY-7756

### Improved
- Sticky toolbars can now be offset from the top of the page using the new `toolbar_sticky_offset` setting. #TINY-7337
- Fancy menu items now accept an `initData` property to allow custom initialization data. #TINY-7480
- Improved the load time of the `fullpage` plugin by using the existing editor schema rather than creating a new one. #TINY-6504
- Improved the performance when UI components are rendered. #TINY-7572
- The context toolbar no longer unnecessarily repositions to the top of large elements when scrolling. #TINY-7545
- The context toolbar will now move out of the way when it overlaps with the selection, such as in table cells. #TINY-7192
- The context toolbar now uses a short animation when transitioning between different locations. #TINY-7740
- `Env.browser` now uses the User-Agent Client Hints API where it is available. #TINY-7785
- Icons with a `-rtl` suffix in their name will now automatically be used when the UI is rendered in right-to-left mode. #TINY-7782
- The `formatter.match` API now accepts an optional `similar` parameter to check if the format partially matches. #TINY-7712
- The `formatter.formatChanged` API now supports providing format variables when listening for changes. #TINY-7713
- The formatter will now fire `FormatApply` and `FormatRemove` events for the relevant actions. #TINY-7713
- The `autolink` plugin link detection now permits custom protocols. #TINY-7714
- The `autolink` plugin valid link detection has been improved. #TINY-7714

### Changed
- Changed the load order so content CSS is loaded before the editor is populated with content. #TINY-7249
- Changed the `emoticons`, `wordcount`, `code`, `codesample`, and `template` plugins to open dialogs using commands. #TINY-7619
- The context toolbar will no longer show an arrow when it overlaps the content, such as in table cells. #TINY-7665
- The context toolbar will no longer overlap the statusbar for toolbars using `node` or `selection` positions. #TINY-7666

### Fixed
- The `editor.fire` API was incorrectly mutating the original `args` provided. #TINY-3254
- Unbinding an event handler did not take effect immediately while the event was firing. #TINY-7436
- Binding an event handler incorrectly took effect immediately while the event was firing. #TINY-7436
- Unbinding a native event handler inside the `remove` event caused an exception that blocked editor removal. #TINY-7730
- The `SetContent` event contained the incorrect `content` when using the `editor.selection.setContent()` API. #TINY-3254
- The editor content could be edited after calling `setProgressState(true)` in iframe mode. #TINY-7373
- Tabbing out of the editor after calling `setProgressState(true)` behaved inconsistently in iframe mode. #TINY-7373
- Flash of unstyled content while loading the editor because the content CSS was loaded after the editor content was rendered. #TINY-7249
- Partially transparent RGBA values provided in the `color_map` setting were given the wrong hex value. #TINY-7163
- HTML comments with mismatched quotes were parsed incorrectly under certain circumstances. #TINY-7589
- The editor could crash when inserting certain HTML content. #TINY-7756
- Inserting certain HTML content into the editor could result in invalid HTML once parsed. #TINY-7756
- Links in notification text did not show the correct mouse pointer. #TINY-7661
- Using the Tab key to navigate into the editor on Microsoft Internet Explorer 11 would incorrectly focus the toolbar. #TINY-3707
- The editor selection could be placed in an incorrect location when undoing or redoing changes in a document containing `contenteditable="false"` elements. #TINY-7663
- Menus and context menus were not closed when clicking into a different editor. #TINY-7399
- Context menus on Android were not displayed when more than one HTML element was selected. #TINY-7688
- Disabled nested menu items could still be opened. #TINY-7700
- The nested menu item chevron icon was not fading when the menu item was disabled. #TINY-7700
- `imagetools` buttons were incorrectly enabled for remote images without `imagetools_proxy` set. #TINY-7772
- Only table content would be deleted when partially selecting a table and content outside the table. #TINY-6044
- The table cell selection handling was incorrect in some cases when dealing with nested tables. #TINY-6298
- Removing a table row or column could result in the cursor getting placed in an invalid location. #TINY-7695
- Pressing the Tab key to navigate through table cells did not skip noneditable cells. #TINY-7705
- Clicking on a noneditable table cell did not show a visual selection like other noneditable elements. #TINY-7724
- Some table operations would incorrectly cause table row attributes and styles to be lost. #TINY-6666
- The selection was incorrectly lost when using the `mceTableCellType` and `mceTableRowType` commands. #TINY-6666
- The `mceTableRowType` was reversing the order of the rows when converting multiple header rows back to body rows. #TINY-6666
- The table dialog did not always respect the `table_style_with_css` option. #TINY-4926
- Pasting into a table with multiple cells selected could cause the content to be pasted in the wrong location. #TINY-7485
- The `TableModified` event was not fired when pasting cells into a table. #TINY-6939
- The table paste column before and after icons were not flipped in RTL mode. #TINY-7851
- Fixed table corruption when deleting a `contenteditable="false"` cell. #TINY-7891
- The `dir` attribute was being incorrectly applied to list items. #TINY-4589
- Applying selector formats would sometimes not apply the format correctly to elements in a list. #TINY-7393
- For formats that specify an attribute or style that should be removed, the formatter `match` API incorrectly returned `false`. #TINY-6149
- The type signature on the `formatter.matchNode` API had the wrong return type (was `boolean` but should have been `Formatter | undefined`). #TINY-6149
- The `formatter.formatChanged` API would ignore the `similar` parameter if another callback had already been registered for the same format. #TINY-7713
- The `formatter.formatChanged` API would sometimes not run the callback the first time the format was removed. #TINY-7713
- Base64 encoded images with spaces or line breaks in the data URI were not displayed correctly. Patch contributed by RoboBurned.

### Deprecated
- The `bbcode`, `fullpage`, `legacyoutput`, and `spellchecker` plugins have been deprecated and marked for removal in the next major release. #TINY-7260

## 5.8.2 - 2021-06-23

### Fixed
- Fixed an issue when pasting cells from tables containing `colgroup`s into tables without `colgroup`s. #TINY-6675
- Fixed an issue that could cause an invalid toolbar button state when multiple inline editors were on a single page. #TINY-6297

## 5.8.1 - 2021-05-20

### Fixed
- An unexpected exception was thrown when switching to readonly mode and adjusting the editor width. #TINY-6383
- Content could be lost when the `pagebreak_split_block` setting was enabled. #TINY-3388
- The `list-style-type: none;` style on nested list items was incorrectly removed when clearing formatting. #TINY-6264
- URLs were not always detected when pasting over a selection. Patch contributed by jwcooper. #TINY-6997
- Properties on the `OpenNotification` event were incorrectly namespaced. #TINY-7486

## 5.8.0 - 2021-05-06

### Added
- Added the `PAGE_UP` and `PAGE_DOWN` key code constants to the `VK` API. #TINY-4612
- The editor resize handle can now be controlled using the keyboard. #TINY-4823
- Added a new `fixed_toolbar_container_target` setting which renders the toolbar in the specified `HTMLElement`. Patch contributed by pvrobays.

### Improved
- The `inline_boundaries` feature now supports the `home`, `end`, `pageup`, and `pagedown` keys. #TINY-4612
- Updated the `formatter.matchFormat` API to support matching formats with variables in the `classes` property. #TINY-7227
- Added HTML5 `audio` and `video` elements to the default alignment formats. #TINY-6633
- Added support for alpha list numbering to the list properties dialog. #TINY-6891

### Changed
- Updated the `image` dialog to display the class list dropdown as full-width if the caption checkbox is not present. #TINY-6400
- Renamed the "H Align" and "V Align" input labels in the Table Cell Properties dialog to "Horizontal align" and "Vertical align" respectively. #TINY-7285

### Deprecated
- The undocumented `setIconStroke` Split Toolbar Button API has been deprecated and will be removed in a future release. #TINY-3551

### Fixed
- Fixed a bug where it wasn't possible to align nested list items. #TINY-6567
- The RGB fields in the color picker dialog were not staying in sync with the color palette and hue slider. #TINY-6952
- The color preview box in the color picker dialog was not correctly displaying the saturation and value of the chosen color. #TINY-6952
- The color picker dialog will now show an alert if it is submitted with an invalid hex color code. #TINY-2814
- Fixed a bug where the `TableModified` event was not fired when adding a table row with the Tab key. #TINY-7006
- Added missing `images_file_types` setting to the exported TypeScript types. #GH-6607
- Fixed a bug where lists pasted from Word with Roman numeral markers were not displayed correctly. Patch contributed by aautio. #GH-6620
- The `editor.insertContent` API was incorrectly handling nested `span` elements with matching styles. #TINY-6263
- The HTML5 `small` element could not be removed when clearing text formatting. #TINY-6633
- The Oxide button text transform variable was incorrectly using `capitalize` instead of `none`. Patch contributed by dakur. #GH-6341
- Fix dialog button text that was using title-style capitalization. #TINY-6816
- Table plugin could perform operations on tables containing the inline editor. #TINY-6625
- Fixed Tab key navigation inside table cells with a ranged selection. #TINY-6638
- The foreground and background toolbar button color indicator is no longer blurry. #TINY-3551
- Fixed a regression in the `tinymce.create()` API that caused issues when multiple objects were created. #TINY-7358
- Fixed the `LineHeight` command causing the `change` event to be fired inconsistently. #TINY-7048

## 5.7.1 - 2021-03-17

### Fixed
- Fixed the `help` dialog incorrectly linking to the changelog of TinyMCE 4 instead of TinyMCE 5. #TINY-7031
- Fixed a bug where error messages were displayed incorrectly in the image dialog. #TINY-7099
- Fixed an issue where URLs were not correctly filtered in some cases. #TINY-7025
- Fixed a bug where context menu items with names that contained uppercase characters were not displayed. #TINY-7072
- Fixed context menu items lacking support for the `disabled` and `shortcut` properties. #TINY-7073
- Fixed a regression where the width and height were incorrectly set when embedding content using the `media` dialog. #TINY-7074

## 5.7.0 - 2021-02-10

### Added
- Added IPv6 address support to the URI API. Patch contributed by dev7355608. #GH-4409
- Added new `structure` and `style` properties to the `TableModified` event to indicate what kinds of modifications were made. #TINY-6643
- Added `video` and `audio` live embed support for the `media` plugin. #TINY-6229
- Added the ability to resize `video` and `iframe` media elements. #TINY-6229
- Added a new `font_css` setting for adding fonts to both the editor and the parent document. #TINY-6199
- Added a new `ImageUploader` API to simplify uploading image data to the configured `images_upload_url` or `images_upload_handler`. #TINY-4601
- Added an Oxide variable to define the container background color in fullscreen mode. #TINY-6903
- Added Oxide variables for setting the toolbar background colors for inline and sticky toolbars. #TINY-6009
- Added a new `AfterProgressState` event that is fired after `editor.setProgressState` calls complete. #TINY-6686
- Added support for `table_column_resizing` when inserting or deleting columns. #TINY-6711

### Changed
- Changed table and table column copy behavior to retain an appropriate width when pasted. #TINY-6664
- Changed the `lists` plugin to apply list styles to all text blocks within a selection. #TINY-3755
- Changed the `advlist` plugin to log a console error message when the `list` plugin isn't enabled. #TINY-6585
- Changed the z-index of the `setProgressState(true)` throbber so it does not hide notifications. #TINY-6686
- Changed the type signature for `editor.selection.getRng()` incorrectly returning `null`. #TINY-6843
- Changed some `SaxParser` regular expressions to improve performance. #TINY-6823
- Changed `editor.setProgressState(true)` to close any open popups. #TINY-6686

### Fixed
- Fixed `codesample` highlighting performance issues for some languages. #TINY-6996
- Fixed an issue where cell widths were lost when merging table cells. #TINY-6901
- Fixed `col` elements incorrectly transformed to `th` elements when converting columns to header columns. #TINY-6715
- Fixed a number of table operations not working when selecting 2 table cells on Mozilla Firefox. #TINY-3897
- Fixed a memory leak by backporting an upstream Sizzle fix. #TINY-6859
- Fixed table `width` style was removed when copying. #TINY-6664
- Fixed focus lost while typing in the `charmap` or `emoticons` dialogs when the editor is rendered in a shadow root. #TINY-6904
- Fixed corruption of base64 URLs used in style attributes when parsing HTML. #TINY-6828
- Fixed the order of CSS precedence of `content_style` and `content_css` in the `preview` and `template` plugins. `content_style` now has precedence. #TINY-6529
- Fixed an issue where the image dialog tried to calculate image dimensions for an empty image URL. #TINY-6611
- Fixed an issue where `scope` attributes on table cells would not change as expected when merging or unmerging cells. #TINY-6486
- Fixed the plugin documentation links in the `help` plugin. #DOC-703
- Fixed events bound using `DOMUtils` not returning the correct result for `isDefaultPrevented` in some cases. #TINY-6834
- Fixed the "Dropped file type is not supported" notification incorrectly showing when using an inline editor. #TINY-6834
- Fixed an issue with external styles bleeding into TinyMCE. #TINY-6735
- Fixed an issue where parsing malformed comments could cause an infinite loop. #TINY-6864
- Fixed incorrect return types on `editor.selection.moveToBookmark`. #TINY-6504
- Fixed the type signature for `editor.selection.setCursorLocation()` incorrectly allowing a node with no `offset`. #TINY-6843
- Fixed incorrect behavior when editor is destroyed while loading stylesheets. #INT-2282
- Fixed figure elements incorrectly splitting from a valid parent element when editing the image within. #TINY-6592
- Fixed inserting multiple rows or columns in a table cloning from the incorrect source row or column. #TINY-6906
- Fixed an issue where new lines were not scrolled into view when pressing Shift+Enter or Shift+Return. #TINY-6964
- Fixed an issue where list elements would not be removed when outdenting using the Enter or Return key. #TINY-5974
- Fixed an issue where file extensions with uppercase characters were treated as invalid. #TINY-6940
- Fixed dialog block messages were not passed through TinyMCE's translation system. #TINY-6971

## 5.6.2 - 2020-12-08

### Fixed
- Fixed a UI rendering regression when the document body is using `display: flex`. #TINY-6783

## 5.6.1 - 2020-11-25

### Fixed
- Fixed the `mceTableRowType` and `mceTableCellType` commands were not firing the `newCell` event. #TINY-6692
- Fixed the HTML5 `s` element was not recognized when editing or clearing text formatting. #TINY-6681
- Fixed an issue where copying and pasting table columns resulted in invalid HTML when using colgroups. #TINY-6684
- Fixed an issue where the toolbar would render with the wrong width for inline editors in some situations. #TINY-6683

## 5.6.0 - 2020-11-18

### Added
- Added new `BeforeOpenNotification` and `OpenNotification` events which allow internal notifications to be captured and modified before display. #TINY-6528
- Added support for `block` and `unblock` methods on inline dialogs. #TINY-6487
- Added new `TableModified` event which is fired whenever changes are made to a table. #TINY-6629
- Added new `images_file_types` setting to determine which image file formats will be automatically processed into `img` tags on paste when using the `paste` plugin. #TINY-6306
- Added support for `images_file_types` setting in the image file uploader to determine which image file extensions are valid for upload. #TINY-6224
- Added new `format_empty_lines` setting to control if empty lines are formatted in a ranged selection. #TINY-6483
- Added template support to the `autocompleter` for customizing the autocompleter items. #TINY-6505
- Added new user interface `enable`, `disable`, and `isDisabled` methods. #TINY-6397
- Added new `closest` formatter API to get the closest matching selection format from a set of formats. #TINY-6479
- Added new `emojiimages` emoticons database that uses the twemoji CDN by default. #TINY-6021
- Added new `emoticons_database` setting to configure which emoji database to use. #TINY-6021
- Added new `name` field to the `style_formats` setting object to enable specifying a name for the format. #TINY-4239

### Changed
- Changed `readonly` mode to allow hyperlinks to be clickable. #TINY-6248

### Fixed
- Fixed the `change` event not firing after a successful image upload. #TINY-6586
- Fixed the type signature for the `entity_encoding` setting not accepting delimited lists. #TINY-6648
- Fixed layout issues when empty `tr` elements were incorrectly removed from tables. #TINY-4679
- Fixed image file extensions lost when uploading an image with an alternative extension, such as `.jfif`. #TINY-6622
- Fixed a security issue where URLs in attributes weren't correctly sanitized. #TINY-6518
- Fixed `DOMUtils.getParents` incorrectly including the shadow root in the array of elements returned. #TINY-6540
- Fixed an issue where the root document could be scrolled while an editor dialog was open inside a shadow root. #TINY-6363
- Fixed `getContent` with text format returning a new line when the editor is empty. #TINY-6281
- Fixed table column and row resizers not respecting the `data-mce-resize` attribute. #TINY-6600
- Fixed inserting a table via the `mceInsertTable` command incorrectly creating 2 undo levels. #TINY-6656
- Fixed nested tables with `colgroup` elements incorrectly always resizing the inner table. #TINY-6623
- Fixed the `visualchars` plugin causing the editor to steal focus when initialized. #TINY-6282
- Fixed `fullpage` plugin altering text content in `editor.getContent()`. #TINY-6541
- Fixed `fullscreen` plugin not working correctly with multiple editors and shadow DOM. #TINY-6280
- Fixed font size keywords such as `medium` not displaying correctly in font size menus. #TINY-6291
- Fixed an issue where some attributes in table cells were not copied over to new rows or columns. #TINY-6485
- Fixed incorrectly removing formatting on adjacent spaces when removing formatting on a ranged selection. #TINY-6268
- Fixed the `Cut` menu item not working in the latest version of Mozilla Firefox. #TINY-6615
- Fixed some incorrect types in the new TypeScript declaration file. #TINY-6413
- Fixed a regression where a fake offscreen selection element was incorrectly created for the editor root node. #TINY-6555
- Fixed an issue where menus would incorrectly collapse in small containers. #TINY-3321
- Fixed an issue where only one table column at a time could be converted to a header. #TINY-6326
- Fixed some minor memory leaks that prevented garbage collection for editor instances. #TINY-6570
- Fixed resizing a `responsive` table not working when using the column resize handles. #TINY-6601
- Fixed incorrectly calculating table `col` widths when resizing responsive tables. #TINY-6646
- Fixed an issue where spaces were not preserved in pre-blocks when getting text content. #TINY-6448
- Fixed a regression that caused the selection to be difficult to see in tables with backgrounds. #TINY-6495
- Fixed content pasted multiple times in the editor when using Microsoft Internet Explorer 11. Patch contributed by mattford. #GH-4905

## 5.5.1 - 2020-10-01

### Fixed
- Fixed pressing the down key near the end of a document incorrectly raising an exception. #TINY-6471
- Fixed incorrect Typescript types for the `Tools` API. #TINY-6475

## 5.5.0 - 2020-09-29

### Added
- Added a TypeScript declaration file to the bundle output for TinyMCE core. #TINY-3785
- Added new `table_column_resizing` setting to control how table columns are resized when using the resize bars. #TINY-6001
- Added the ability to remove images on a failed upload using the `images_upload_handler` failure callback. #TINY-6011
- Added `hasPlugin` function to the editor API to determine if a plugin exists or not. #TINY-766
- Added new `ToggleToolbarDrawer` command and query state handler to allow the toolbar drawer to be programmatically toggled and the toggle state to be checked. #TINY-6032
- Added the ability to use `colgroup` elements in tables. #TINY-6050
- Added a new setting `table_use_colgroups` for toggling whether colgroups are used in new tables. #TINY-6050
- Added the ability to delete and navigate HTML media elements without the `media` plugin. #TINY-4211
- Added `fullscreen_native` setting to the `fullscreen` plugin to enable use of the entire monitor. #TINY-6284
- Added table related oxide variables to the Style API for more granular control over table cell selection appearance. #TINY-6311
- Added new `toolbar_persist` setting to control the visibility of the inline toolbar. #TINY-4847
- Added new APIs to allow for programmatic control of the inline toolbar visibility. #TINY-4847
- Added the `origin` property to the `ObjectResized` and `ObjectResizeStart` events, to specify which handle the resize was performed on. #TINY-6242
- Added new StyleSheetLoader `unload` and `unloadAll` APIs to allow loaded stylesheets to be removed. #TINY-3926
- Added the `LineHeight` query command and action to the editor. #TINY-4843
- Added the `lineheight` toolbar and menu items, and added `lineheight` to the default format menu. #TINY-4843
- Added a new `contextmenu_avoid_overlap` setting to allow context menus to avoid overlapping matched nodes. #TINY-6036
- Added new listbox dialog UI component for rendering a dropdown that allows nested options. #TINY-2236
- Added back the ability to use nested items in the `image_class_list`, `link_class_list`, `link_list`, `table_class_list`, `table_cell_class_list`, and `table_row_class_list` settings. #TINY-2236

### Changed
- Changed how CSS manipulates table cells when selecting multiple cells to achieve a semi-transparent selection. #TINY-6311
- Changed the `target` property on fired events to use the native event target. The original target for an open shadow root can be obtained using `event.getComposedPath()`. #TINY-6128
- Changed the editor to clean-up loaded CSS stylesheets when all editors using the stylesheet have been removed. #TINY-3926
- Changed `imagetools` context menu icon for accessing the `image` dialog to use the `image` icon. #TINY-4141
- Changed the `editor.insertContent()` and `editor.selection.setContent()` APIs to retain leading and trailing whitespace. #TINY-5966
- Changed the `table` plugin `Column` menu to include the cut, copy and paste column menu items. #TINY-6374
- Changed the default table styles in the content CSS files to better support the styling options available in the `table` dialog. #TINY-6179

### Deprecated
- Deprecated the `Env.experimentalShadowDom` flag. #TINY-6128

### Fixed
- Fixed tables with no borders displaying with the default border styles in the `preview` dialog. #TINY-6179
- Fixed loss of whitespace when inserting content after a non-breaking space. #TINY-5966
- Fixed the `event.getComposedPath()` function throwing an exception for events fired from the editor. #TINY-6128
- Fixed notifications not appearing when the editor is within a ShadowRoot. #TINY-6354
- Fixed focus issues with inline dialogs when the editor is within a ShadowRoot. #TINY-6360
- Fixed the `template` plugin previews missing some content styles. #TINY-6115
- Fixed the `media` plugin not saving the alternative source url in some situations. #TINY-4113
- Fixed an issue where column resizing using the resize bars was inconsistent between fixed and relative table widths. #TINY-6001
- Fixed an issue where dragging and dropping within a table would select table cells. #TINY-5950
- Fixed up and down keyboard navigation not working for inline `contenteditable="false"` elements. #TINY-6226
- Fixed dialog not retrieving `close` icon from icon pack. #TINY-6445
- Fixed the `unlink` toolbar button not working when selecting multiple links. #TINY-4867
- Fixed the `link` dialog not showing the "Text to display" field in some valid cases. #TINY-5205
- Fixed the `DOMUtils.split()` API incorrectly removing some content. #TINY-6294
- Fixed pressing the escape key not focusing the editor when using multiple toolbars. #TINY-6230
- Fixed the `dirty` flag not being correctly set during an `AddUndo` event. #TINY-4707
- Fixed `editor.selection.setCursorLocation` incorrectly placing the cursor outside `pre` elements in some circumstances. #TINY-4058
- Fixed an exception being thrown when pressing the enter key inside pre elements while `br_in_pre` setting is false. #TINY-4058

## 5.4.2 - 2020-08-17

### Fixed
- Fixed the editor not resizing when resizing the browser window in fullscreen mode. #TINY-3511
- Fixed clicking on notifications causing inline editors to hide. #TINY-6058
- Fixed an issue where link URLs could not be deleted or edited in the link dialog in some cases. #TINY-4706
- Fixed a regression where setting the `anchor_top` or `anchor_bottom` options to `false` was not working. #TINY-6256
- Fixed the `anchor` plugin not supporting the `allow_html_in_named_anchor` option. #TINY-6236
- Fixed an exception thrown when removing inline formats that contained additional styles or classes. #TINY-6288
- Fixed an exception thrown when positioning the context toolbar on Internet Explorer 11 in some edge cases. #TINY-6271
- Fixed inline formats not removed when more than one `removeformat` format rule existed. #TINY-6216
- Fixed an issue where spaces were sometimes removed when removing formating on nearby text. #TINY-6251
- Fixed the list toolbar buttons not showing as active when a list is selected. #TINY-6286
- Fixed an issue where the UI would sometimes not be shown or hidden when calling the show or hide API methods on the editor. #TINY-6048
- Fixed the list type style not retained when copying list items. #TINY-6289
- Fixed the Paste plugin converting tabs in plain text to a single space character. A `paste_tab_spaces` option has been included for setting the number of spaces used to replace a tab character. #TINY-6237

## 5.4.1 - 2020-07-08

### Fixed
- Fixed the Search and Replace plugin incorrectly including zero-width caret characters in search results. #TINY-4599
- Fixed dragging and dropping unsupported files navigating the browser away from the editor. #TINY-6027
- Fixed undo levels not created on browser handled drop or paste events. #TINY-6027
- Fixed content in an iframe element parsing as DOM elements instead of text content. #TINY-5943
- Fixed Oxide checklist styles not showing when printing. #TINY-5139
- Fixed bug with `scope` attribute not being added to the cells of header rows. #TINY-6206

## 5.4.0 - 2020-06-30

### Added
- Added keyboard navigation support to menus and toolbars when the editor is in a ShadowRoot. #TINY-6152
- Added the ability for menus to be clicked when the editor is in an open shadow root. #TINY-6091
- Added the `Editor.ui.styleSheetLoader` API for loading stylesheets within the Document or ShadowRoot containing the editor UI. #TINY-6089
- Added the `StyleSheetLoader` module to the public API. #TINY-6100
- Added Oxide variables for styling the `select` element and headings in dialog content. #TINY-6070
- Added icons for `table` column and row cut, copy, and paste toolbar buttons. #TINY-6062
- Added all `table` menu items to the UI registry, so they can be used by name in other menus. #TINY-4866
- Added new `mceTableApplyCellStyle` command to the `table` plugin. #TINY-6004
- Added new `table` cut, copy, and paste column editor commands and menu items. #TINY-6006
- Added font related Oxide variables for secondary buttons, allowing for custom styling. #TINY-6061
- Added new `table_header_type` setting to control how table header rows are structured. #TINY-6007
- Added new `table_sizing_mode` setting to replace the `table_responsive_width` setting, which has now been deprecated. #TINY-6051
- Added new `mceTableSizingMode` command for changing the sizing mode of a table. #TINY-6000
- Added new `mceTableRowType`, `mceTableColType`, and `mceTableCellType` commands and value queries. #TINY-6150

### Changed
- Changed `advlist` toolbar buttons to only show a dropdown list if there is more than one option. #TINY-3194
- Changed `mceInsertTable` command and `insertTable` API method to take optional header rows and columns arguments. #TINY-6012
- Changed stylesheet loading, so that UI skin stylesheets can load in a ShadowRoot if required. #TINY-6089
- Changed the DOM location of menus so that they display correctly when the editor is in a ShadowRoot. #TINY-6093
- Changed the table plugin to correctly detect all valid header row structures. #TINY-6007

### Fixed
- Fixed tables with no defined width being converted to a `fixed` width table when modifying the table. #TINY-6051
- Fixed the `autosave` `isEmpty` API incorrectly detecting non-empty content as empty. #TINY-5953
- Fixed table `Paste row after` and `Paste row before` menu items not disabled when nothing was available to paste. #TINY-6006
- Fixed a selection performance issue with large tables on Microsoft Internet Explorer and Edge. #TINY-6057
- Fixed filters for screening commands from the undo stack to be case-insensitive. #TINY-5946
- Fixed `fullscreen` plugin now removes all classes when the editor is closed. #TINY-4048
- Fixed handling of mixed-case icon identifiers (names) for UI elements. #TINY-3854
- Fixed leading and trailing spaces lost when using `editor.selection.getContent({ format: 'text' })`. #TINY-5986
- Fixed an issue where changing the URL with the quicklink toolbar caused unexpected undo behavior. #TINY-5952
- Fixed an issue where removing formatting within a table cell would cause Internet Explorer 11 to scroll to the end of the table. #TINY-6049
- Fixed an issue where the `allow_html_data_urls` setting was not correctly applied. #TINY-5951
- Fixed the `autolink` feature so that it no longer treats a string with multiple "@" characters as an email address. #TINY-4773
- Fixed an issue where removing the editor would leave unexpected attributes on the target element. #TINY-4001
- Fixed the `link` plugin now suggest `mailto:` when the text contains an '@' and no slashes (`/`). #TINY-5941
- Fixed the `valid_children` check of custom elements now allows a wider range of characters in names. #TINY-5971

## 5.3.2 - 2020-06-10

### Fixed
- Fixed a regression introduced in 5.3.0, where `images_dataimg_filter` was no-longer called. #TINY-6086

## 5.3.1 - 2020-05-27

### Fixed
- Fixed the image upload error alert also incorrectly closing the image dialog. #TINY-6020
- Fixed editor content scrolling incorrectly on focus in Firefox by reverting default content CSS html and body heights added in 5.3.0. #TINY-6019

## 5.3.0 - 2020-05-21

### Added
- Added html and body height styles to the default oxide content CSS. #TINY-5978
- Added `uploadUri` and `blobInfo` to the data returned by `editor.uploadImages()`. #TINY-4579
- Added a new function to the `BlobCache` API to lookup a blob based on the base64 data and mime type. #TINY-5988
- Added the ability to search and replace within a selection. #TINY-4549
- Added the ability to set the list start position for ordered lists and added new `lists` context menu item. #TINY-3915
- Added `icon` as an optional config option to the toggle menu item API. #TINY-3345
- Added `auto` mode for `toolbar_location` which positions the toolbar and menu bar at the bottom if there is no space at the top. #TINY-3161

### Changed
- Changed the default `toolbar_location` to `auto`. #TINY-3161
- Changed toggle menu items and choice menu items to have a dedicated icon with the checkmark displayed on the far right side of the menu item. #TINY-3345
- Changed the `link`, `image`, and `paste` plugins to use Promises to reduce the bundle size. #TINY-4710
- Changed the default icons to be lazy loaded during initialization. #TINY-4729
- Changed the parsing of content so base64 encoded urls are converted to blob urls. #TINY-4727
- Changed context toolbars so they concatenate when more than one is suitable for the current selection. #TINY-4495
- Changed inline style element formats (strong, b, em, i, u, strike) to convert to a span on format removal if a `style` or `class` attribute is present. #TINY-4741

### Fixed
- Fixed the `selection.setContent()` API not running parser filters. #TINY-4002
- Fixed formats incorrectly applied or removed when table cells were selected. #TINY-4709
- Fixed the `quickimage` button not restricting the file types to images. #TINY-4715
- Fixed search and replace ignoring text in nested contenteditable elements. #TINY-5967
- Fixed resize handlers displaying in the wrong location sometimes for remote images. #TINY-4732
- Fixed table picker breaking in Firefox on low zoom levels. #TINY-4728
- Fixed issue with loading or pasting contents with large base64 encoded images on Safari. #TINY-4715
- Fixed supplementary special characters being truncated when inserted into the editor. Patch contributed by mlitwin. #TINY-4791
- Fixed toolbar buttons not set to disabled when the editor is in readonly mode. #TINY-4592
- Fixed the editor selection incorrectly changing when removing caret format containers. #TINY-3438
- Fixed bug where title, width, and height would be set to empty string values when updating an image and removing those attributes using the image dialog. #TINY-4786
- Fixed `ObjectResized` event firing when an object wasn't resized. #TINY-4161
- Fixed `ObjectResized` and `ObjectResizeStart` events incorrectly fired when adding or removing table rows and columns. #TINY-4829
- Fixed the placeholder not hiding when pasting content into the editor. #TINY-4828
- Fixed an issue where the editor would fail to load if local storage was disabled. #TINY-5935
- Fixed an issue where an uploaded image would reuse a cached image with a different mime type. #TINY-5988
- Fixed bug where toolbars and dialogs would not show if the body element was replaced (e.g. with Turbolinks). Patch contributed by spohlenz. #GH-5653
- Fixed an issue where multiple formats would be removed when removing a single format at the end of lines or on empty lines. #TINY-1170
- Fixed zero-width spaces incorrectly included in the `wordcount` plugin character count. #TINY-5991
- Fixed a regression introduced in 5.2.0 whereby the desktop `toolbar_mode` setting would incorrectly override the mobile default setting. #TINY-5998
- Fixed an issue where deleting all content in a single cell table would delete the entire table. #TINY-1044

## 5.2.2 - 2020-04-23

### Fixed
- Fixed an issue where anchors could not be inserted on empty lines. #TINY-2788
- Fixed text decorations (underline, strikethrough) not consistently inheriting the text color. #TINY-4757
- Fixed `format` menu alignment buttons inconsistently applying to images. #TINY-4057
- Fixed the floating toolbar drawer height collapsing when the editor is rendered in modal dialogs or floating containers. #TINY-4837
- Fixed `media` embed content not processing safely in some cases. #TINY-4857

## 5.2.1 - 2020-03-25

### Fixed
- Fixed the "is decorative" checkbox in the image dialog clearing after certain dialog events. #FOAM-11
- Fixed possible uncaught exception when a `style` attribute is removed using a content filter on `setContent`. #TINY-4742
- Fixed the table selection not functioning correctly in Microsoft Edge 44 or higher. #TINY-3862
- Fixed the table resize handles not functioning correctly in Microsoft Edge 44 or higher. #TINY-4160
- Fixed the floating toolbar drawer disconnecting from the toolbar when adding content in inline mode. #TINY-4725 #TINY-4765
- Fixed `readonly` mode not returning the appropriate boolean value. #TINY-3948
- Fixed the `forced_root_block_attrs` setting not applying attributes to new blocks consistently. #TINY-4564
- Fixed the editor incorrectly stealing focus during initialization in Microsoft Internet Explorer. #TINY-4697
- Fixed dialogs stealing focus when opening an alert or confirm dialog using an `onAction` callback. #TINY-4014
- Fixed inline dialogs incorrectly closing when clicking on an opened alert or confirm dialog. #TINY-4012
- Fixed the context toolbar overlapping the menu bar and toolbar. #TINY-4586
- Fixed notification and inline dialog positioning issues when using `toolbar_location: 'bottom'`. #TINY-4586
- Fixed the `colorinput` popup appearing offscreen on mobile devices. #TINY-4711
- Fixed special characters not being found when searching by "whole words only". #TINY-4522
- Fixed an issue where dragging images could cause them to be duplicated. #TINY-4195
- Fixed context toolbars activating without the editor having focus. #TINY-4754
- Fixed an issue where removing the background color of text did not always work. #TINY-4770
- Fixed an issue where new rows and columns in a table did not retain the style of the previous row or column. #TINY-4788

## 5.2.0 - 2020-02-13

### Added
- Added the ability to apply formats to spaces. #TINY-4200
- Added new `toolbar_location` setting to allow for positioning the menu and toolbar at the bottom of the editor. #TINY-4210
- Added new `toolbar_groups` setting to allow a custom floating toolbar group to be added to the toolbar when using `floating` toolbar mode. #TINY-4229
- Added new `link_default_protocol` setting to `link` and `autolink` plugin to allow a protocol to be used by default. #TINY-3328
- Added new `placeholder` setting to allow a placeholder to be shown when the editor is empty. #TINY-3917
- Added new `tinymce.dom.TextSeeker` API to allow searching text across different DOM nodes. #TINY-4200
- Added a drop shadow below the toolbar while in sticky mode and introduced Oxide variables to customize it when creating a custom skin. #TINY-4343
- Added `quickbars_image_toolbar` setting to allow for the image quickbar to be turned off. #TINY-4398
- Added iframe and img `loading` attribute to the default schema. Patch contributed by ataylor32. #GH-5112
- Added new `getNodeFilters`/`getAttributeFilters` functions to the `editor.serializer` instance. #TINY-4344
- Added new `a11y_advanced_options` setting to allow additional accessibility options to be added. #FOAM-11
- Added new accessibility options and behaviours to the image dialog using `a11y_advanced_options`. #FOAM-11
- Added the ability to use the window `PrismJS` instance for the `codesample` plugin instead of the bundled version to allow for styling custom languages. #TINY-4504
- Added error message events that fire when a resource loading error occurs. #TINY-4509

### Changed
- Changed the default schema to disallow `onchange` for select elements. #TINY-4614
- Changed default `toolbar_mode` value from false to `wrap`. The value false has been deprecated. #TINY-4617
- Changed `toolbar_drawer` setting to `toolbar_mode`. `toolbar_drawer` has been deprecated. #TINY-4416
- Changed iframe mode to set selection on content init if selection doesn't exist. #TINY-4139
- Changed table related icons to align them with the visual style of the other icons. #TINY-4341
- Changed and improved the visual appearance of the color input field. #TINY-2917
- Changed fake caret container to use `forced_root_block` when possible. #TINY-4190
- Changed the `requireLangPack` API to wait until the plugin has been loaded before loading the language pack. #TINY-3716
- Changed the formatter so `style_formats` are registered before the initial content is loaded into the editor. #TINY-4238
- Changed media plugin to use https protocol for media urls by default. #TINY-4577
- Changed the parser to treat CDATA nodes as bogus HTML comments to match the HTML parsing spec. A new `preserve_cdata` setting has been added to preserve CDATA nodes if required. #TINY-4625

### Fixed
- Fixed incorrect parsing of malformed/bogus HTML comments. #TINY-4625
- Fixed `quickbars` selection toolbar appearing on non-editable elements. #TINY-4359
- Fixed bug with alignment toolbar buttons sometimes not changing state correctly. #TINY-4139
- Fixed the `codesample` toolbar button not toggling when selecting code samples other than HTML. #TINY-4504
- Fixed content incorrectly scrolling to the top or bottom when pressing enter if when the content was already in view. #TINY-4162
- Fixed `scrollIntoView` potentially hiding elements behind the toolbar. #TINY-4162
- Fixed editor not respecting the `resize_img_proportional` setting due to legacy code. #TINY-4236
- Fixed flickering floating toolbar drawer in inline mode. #TINY-4210
- Fixed an issue where the template plugin dialog would be indefinitely blocked on a failed template load. #TINY-2766
- Fixed the `mscontrolselect` event not being unbound on IE/Edge. #TINY-4196
- Fixed Confirm dialog footer buttons so only the "Yes" button is highlighted. #TINY-4310
- Fixed `file_picker_callback` functionality for Image, Link and Media plugins. #TINY-4163
- Fixed issue where floating toolbar drawer sometimes would break if the editor is resized while the drawer is open. #TINY-4439
- Fixed incorrect `external_plugins` loading error message. #TINY-4503
- Fixed resize handler was not hidden for ARIA purposes. Patch contributed by Parent5446. #GH-5195
- Fixed an issue where content could be lost if a misspelled word was selected and spellchecking was disabled. #TINY-3899
- Fixed validation errors in the CSS where certain properties had the wrong default value. #TINY-4491
- Fixed an issue where forced root block attributes were not applied when removing a list. #TINY-4272
- Fixed an issue where the element path isn't being cleared when there are no parents. #TINY-4412
- Fixed an issue where width and height in svg icons containing `rect` elements were overridden by the CSS reset. #TINY-4408
- Fixed an issue where uploading images with `images_reuse_filename` enabled and that included a query parameter would generate an invalid URL. #TINY-4638
- Fixed the `closeButton` property not working when opening notifications. #TINY-4674
- Fixed keyboard flicker when opening a context menu on mobile. #TINY-4540
- Fixed issue where plus icon svg contained strokes. #TINY-4681

## 5.1.6 - 2020-01-28

### Fixed
- Fixed `readonly` mode not blocking all clicked links. #TINY-4572
- Fixed legacy font sizes being calculated inconsistently for the `FontSize` query command value. #TINY-4555
- Fixed changing a tables row from `Header` to `Body` incorrectly moving the row to the bottom of the table. #TINY-4593
- Fixed the context menu not showing in certain cases with hybrid devices. #TINY-4569
- Fixed the context menu opening in the wrong location when the target is the editor body. #TINY-4568
- Fixed the `image` plugin not respecting the `automatic_uploads` setting when uploading local images. #TINY-4287
- Fixed security issue related to parsing HTML comments and CDATA. #TINY-4544

## 5.1.5 - 2019-12-19

### Fixed
- Fixed the UI not working with hybrid devices that accept both touch and mouse events. #TNY-4521
- Fixed the `charmap` dialog initially focusing the first tab of the dialog instead of the search input field. #TINY-4342
- Fixed an exception being raised when inserting content if the caret was directly before or after a `contenteditable="false"` element. #TINY-4528
- Fixed a bug with pasting image URLs when paste as text is enabled. #TINY-4523

## 5.1.4 - 2019-12-11

### Fixed
- Fixed dialog contents disappearing when clicking a checkbox for right-to-left languages. #TINY-4518
- Fixed the `legacyoutput` plugin registering legacy formats after editor initialization, causing legacy content to be stripped on the initial load. #TINY-4447
- Fixed search and replace not cycling through results when searching using special characters. #TINY-4506
- Fixed the `visualchars` plugin converting HTML-like text to DOM elements in certain cases. #TINY-4507
- Fixed an issue with the `paste` plugin not sanitizing content in some cases. #TINY-4510
- Fixed HTML comments incorrectly being parsed in certain cases. #TINY-4511

## 5.1.3 - 2019-12-04

### Fixed
- Fixed sticky toolbar not undocking when fullscreen mode is activated. #TINY-4390
- Fixed the "Current Window" target not applying when updating links using the link dialog. #TINY-4063
- Fixed disabled menu items not highlighting when focused. #TINY-4339
- Fixed touch events passing through dialog collection items to the content underneath on Android devices. #TINY-4431
- Fixed keyboard navigation of the Help dialog's Keyboard Navigation tab. #TINY-4391
- Fixed search and replace dialog disappearing when finding offscreen matches on iOS devices. #TINY-4350
- Fixed performance issues where sticky toolbar was jumping while scrolling on slower browsers. #TINY-4475

## 5.1.2 - 2019-11-19

### Fixed
- Fixed desktop touch devices using `mobile` configuration overrides. #TINY-4345
- Fixed unable to disable the new scrolling toolbar feature. #TINY-4345
- Fixed touch events passing through any pop-up items to the content underneath on Android devices. #TINY-4367
- Fixed the table selector handles throwing JavaScript exceptions for non-table selections. #TINY-4338
- Fixed `cut` operations not removing selected content on Android devices when the `paste` plugin is enabled. #TINY-4362
- Fixed inline toolbar not constrained to the window width by default. #TINY-4314
- Fixed context toolbar split button chevrons pointing right when they should be pointing down. #TINY-4257
- Fixed unable to access the dialog footer in tabbed dialogs on small screens. #TINY-4360
- Fixed mobile table selectors were hard to select with touch by increasing the size. #TINY-4366
- Fixed mobile table selectors moving when moving outside the editor. #TINY-4366
- Fixed inline toolbars collapsing when using sliding toolbars. #TINY-4389
- Fixed block textpatterns not treating NBSPs as spaces. #TINY-4378
- Fixed backspace not merging blocks when the last element in the preceding block was a `contenteditable="false"` element. #TINY-4235
- Fixed toolbar buttons that only contain text labels overlapping on mobile devices. #TINY-4395
- Fixed quickbars quickimage picker not working on mobile. #TINY-4377
- Fixed fullscreen not resizing in an iOS WKWebView component. #TINY-4413

## 5.1.1 - 2019-10-28

### Fixed
- Fixed font formats containing spaces being wrapped in `&quot;` entities instead of single quotes. #TINY-4275
- Fixed alert and confirm dialogs losing focus when clicked. #TINY-4248
- Fixed clicking outside a modal dialog focusing on the document body. #TINY-4249
- Fixed the context toolbar not hiding when scrolled out of view. #TINY-4265

## 5.1.0 - 2019-10-17

### Added
- Added touch selector handles for table selections on touch devices. #TINY-4097
- Added border width field to Table Cell dialog. #TINY-4028
- Added touch event listener to media plugin to make embeds playable. #TINY-4093
- Added oxide styling options to notifications and tweaked the default variables. #TINY-4153
- Added additional padding to split button chevrons on touch devices, to make them easier to interact with. #TINY-4223
- Added new platform detection functions to `Env` and deprecated older detection properties. #TINY-4184
- Added `inputMode` config field to specify inputmode attribute of `input` dialog components. #TINY-4062
- Added new `inputMode` property to relevant plugins/dialogs. #TINY-4102
- Added new `toolbar_sticky` setting to allow the iframe menubar/toolbar to stick to the top of the window when scrolling. #TINY-3982

### Changed
- Changed default setting for `toolbar_drawer` to `floating`. #TINY-3634
- Changed mobile phones to use the `silver` theme by default. #TINY-3634
- Changed some editor settings to default to `false` on touch devices:
  - `menubar`(phones only). #TINY-4077
  - `table_grid`. #TINY-4075
  - `resize`. #TINY-4157
  - `object_resizing`. #TINY-4157
- Changed toolbars and context toolbars to sidescroll on mobile. #TINY-3894 #TINY-4107
- Changed context menus to render as horizontal menus on touch devices. #TINY-4107
- Changed the editor to use the `VisualViewport` API of the browser where possible. #TINY-4078
- Changed visualblocks toolbar button icon and renamed `paragraph` icon to `visualchars`. #TINY-4074
- Changed Oxide default for `@toolbar-button-chevron-color` to follow toolbar button icon color. #TINY-4153
- Changed the `urlinput` dialog component to use the `url` type attribute. #TINY-4102

### Fixed
- Fixed Safari desktop visual viewport fires resize on fullscreen breaking the restore function. #TINY-3976
- Fixed scroll issues on mobile devices. #TINY-3976
- Fixed context toolbar unable to refresh position on iOS12. #TINY-4107
- Fixed ctrl+left click not opening links on readonly mode and the preview dialog. #TINY-4138
- Fixed Slider UI component not firing `onChange` event on touch devices. #TINY-4092
- Fixed notifications overlapping instead of stacking. #TINY-3478
- Fixed inline dialogs positioning incorrectly when the page is scrolled. #TINY-4018
- Fixed inline dialogs and menus not repositioning when resizing. #TINY-3227
- Fixed inline toolbar incorrectly stretching to the full width when a width value was provided. #TINY-4066
- Fixed menu chevrons color to follow the menu text color. #TINY-4153
- Fixed table menu selection grid from staying black when using dark skins, now follows border color. #TINY-4153
- Fixed Oxide using the wrong text color variable for menubar button focused state. #TINY-4146
- Fixed the autoresize plugin not keeping the selection in view when resizing. #TINY-4094
- Fixed textpattern plugin throwing exceptions when using `forced_root_block: false`. #TINY-4172
- Fixed missing CSS fill styles for toolbar button icon active state. #TINY-4147
- Fixed an issue where the editor selection could end up inside a short ended element (such as `br`). #TINY-3999
- Fixed browser selection being lost in inline mode when opening split dropdowns. #TINY-4197
- Fixed backspace throwing an exception when using `forced_root_block: false`. #TINY-4099
- Fixed floating toolbar drawer expanding outside the bounds of the editor. #TINY-3941
- Fixed the autocompleter not activating immediately after a `br` or `contenteditable=false` element. #TINY-4194
- Fixed an issue where the autocompleter would incorrectly close on IE 11 in certain edge cases. #TINY-4205

## 5.0.16 - 2019-09-24

### Added
- Added new `referrer_policy` setting to add the `referrerpolicy` attribute when loading scripts or stylesheets. #TINY-3978
- Added a slight background color to dialog tab links when focused to aid keyboard navigation. #TINY-3877

### Fixed
- Fixed media poster value not updating on change. #TINY-4013
- Fixed openlink was not registered as a toolbar button. #TINY-4024
- Fixed failing to initialize if a script tag was used inside a SVG. #TINY-4087
- Fixed double top border showing on toolbar without menubar when toolbar_drawer is enabled. #TINY-4118
- Fixed unable to drag inline dialogs to the bottom of the screen when scrolled. #TINY-4154
- Fixed notifications appearing on top of the toolbar when scrolled in inline mode. #TINY-4159
- Fixed notifications displaying incorrectly on IE 11. #TINY-4169

## 5.0.15 - 2019-09-02

### Added
- Added a dark `content_css` skin to go with the dark UI skin. #TINY-3743

### Changed
- Changed the enabled state on toolbar buttons so they don't get the hover effect. #TINY-3974

### Fixed
- Fixed missing CSS active state on toolbar buttons. #TINY-3966
- Fixed `onChange` callback not firing for the colorinput dialog component. #TINY-3968
- Fixed context toolbars not showing in fullscreen mode. #TINY-4023

## 5.0.14 - 2019-08-19

### Added
- Added an API to reload the autocompleter menu with additional fetch metadata #MENTIONS-17

### Fixed
- Fixed missing toolbar button border styling options. #TINY-3965
- Fixed image upload progress notification closing before the upload is complete. #TINY-3963
- Fixed inline dialogs not closing on escape when no dialog component is in focus. #TINY-3936
- Fixed plugins not being filtered when defaulting to mobile on phones. #TINY-3537
- Fixed toolbar more drawer showing the content behind it when transitioning between opened and closed states. #TINY-3878
- Fixed focus not returning to the dialog after pressing the "Replace all" button in the search and replace dialog. #TINY-3961

### Removed
- Removed Oxide variable `@menubar-select-disabled-border-color` and replaced it with `@menubar-select-disabled-border`. #TINY-3965

## 5.0.13 - 2019-08-06

### Changed
- Changed modal dialogs to prevent dragging by default and added new `draggable_modal` setting to restore dragging. #TINY-3873
- Changed the nonbreaking plugin to insert nbsp characters wrapped in spans to aid in filtering. This can be disabled using the `nonbreaking_wrap` setting. #TINY-3647
- Changed backspace behaviour in lists to outdent nested list items when the cursor is at the start of the list item. #TINY-3651

### Fixed
- Fixed sidebar growing beyond editor bounds in IE 11. #TINY-3937
- Fixed issue with being unable to keyboard navigate disabled toolbar buttons. #TINY-3350
- Fixed issues with backspace and delete in nested contenteditable true and false elements. #TINY-3868
- Fixed issue with losing keyboard navigation in dialogs due to disabled buttons. #TINY-3914
- Fixed `MouseEvent.mozPressure is deprecated` warning in Firefox. #TINY-3919
- Fixed `default_link_target` not being respected when `target_list` is disabled. #TINY-3757
- Fixed mobile plugin filter to only apply to the mobile theme, rather than all mobile platforms. #TINY-3405
- Fixed focus switching to another editor during mode changes. #TINY-3852
- Fixed an exception being thrown when clicking on an uninitialized inline editor. #TINY-3925
- Fixed unable to keyboard navigate to dialog menu buttons. #TINY-3933
- Fixed dialogs being able to be dragged outside the window viewport. #TINY-3787
- Fixed inline dialogs appearing above modal dialogs. #TINY-3932

## 5.0.12 - 2019-07-18

### Added
- Added ability to utilize UI dialog panels inside other panels. #TINY-3305
- Added help dialog tab explaining keyboard navigation of the editor. #TINY-3603

### Changed
- Changed the "Find and Replace" design to an inline dialog. #TINY-3054

### Fixed
- Fixed issue where autolink spacebar event was not being fired on Edge. #TINY-3891
- Fixed table selection missing the background color. #TINY-3892
- Fixed removing shortcuts not working for function keys. #TINY-3871
- Fixed non-descriptive UI component type names. #TINY-3349
- Fixed UI registry components rendering as the wrong type when manually specifying a different type. #TINY-3385
- Fixed an issue where dialog checkbox, input, selectbox, textarea and urlinput components couldn't be disabled. #TINY-3708
- Fixed the context toolbar not using viable screen space in inline/distraction free mode. #TINY-3717
- Fixed the context toolbar overlapping the toolbar in various conditions. #TINY-3205
- Fixed IE11 edge case where items were being inserted into the wrong location. #TINY-3884

## 5.0.11 - 2019-07-04

### Fixed
- Fixed packaging errors caused by a rollup treeshaking bug (https://github.com/rollup/rollup/issues/2970). #TINY-3866
- Fixed the customeditor component not able to get data from the dialog api. #TINY-3866
- Fixed collection component tooltips not being translated. #TINY-3855

## 5.0.10 - 2019-07-02

### Added
- Added support for all HTML color formats in `color_map` setting. #TINY-3837

### Changed
- Changed backspace key handling to outdent content in appropriate circumstances. #TINY-3685
- Changed default palette for forecolor and backcolor to include some lighter colors suitable for highlights. #TINY-2865
- Changed the search and replace plugin to cycle through results. #TINY-3800

### Fixed
- Fixed inconsistent types causing some properties to be unable to be used in dialog components. #TINY-3778
- Fixed an issue in the Oxide skin where dialog content like outlines and shadows were clipped because of overflow hidden. #TINY-3566
- Fixed the search and replace plugin not resetting state when changing the search query. #TINY-3800
- Fixed backspace in lists not creating an undo level. #TINY-3814
- Fixed the editor to cancel loading in quirks mode where the UI is not supported. #TINY-3391
- Fixed applying fonts not working when the name contained spaces and numbers. #TINY-3801
- Fixed so that initial content is retained when initializing on list items. #TINY-3796
- Fixed inefficient font name and font size current value lookup during rendering. #TINY-3813
- Fixed mobile font copied into the wrong folder for the oxide-dark skin. #TINY-3816
- Fixed an issue where resizing the width of tables would produce inaccurate results. #TINY-3827
- Fixed a memory leak in the Silver theme. #TINY-3797
- Fixed alert and confirm dialogs using incorrect markup causing inconsistent padding. #TINY-3835
- Fixed an issue in the Table plugin with `table_responsive_width` not enforcing units when resizing. #TINY-3790
- Fixed leading, trailing and sequential spaces being lost when pasting plain text. #TINY-3726
- Fixed exception being thrown when creating relative URIs. #TINY-3851
- Fixed focus is no longer set to the editor content during mode changes unless the editor already had focus. #TINY-3852

## 5.0.9 - 2019-06-26

### Fixed
- Fixed print plugin not working in Firefox. #TINY-3834

## 5.0.8 - 2019-06-18

### Added
- Added back support for multiple toolbars. #TINY-2195
- Added support for .m4a files to the media plugin. #TINY-3750
- Added new base_url and suffix editor init options. #TINY-3681

### Fixed
- Fixed incorrect padding for select boxes with visible values. #TINY-3780
- Fixed selection incorrectly changing when programmatically setting selection on contenteditable false elements. #TINY-3766
- Fixed sidebar background being transparent. #TINY-3727
- Fixed the build to remove duplicate iife wrappers. #TINY-3689
- Fixed bogus autocompleter span appearing in content when the autocompleter menu is shown. #TINY-3752
- Fixed toolbar font size select not working with legacyoutput plugin. #TINY-2921
- Fixed the legacyoutput plugin incorrectly aligning images. #TINY-3660
- Fixed remove color not working when using the legacyoutput plugin. #TINY-3756
- Fixed the font size menu applying incorrect sizes when using the legacyoutput plugin. #TINY-3773
- Fixed scrollIntoView not working when the parent window was out of view. #TINY-3663
- Fixed the print plugin printing from the wrong window in IE11. #TINY-3762
- Fixed content CSS loaded over CORS not loading in the preview plugin with content_css_cors enabled. #TINY-3769
- Fixed the link plugin missing the default "None" option for link list. #TINY-3738
- Fixed small dot visible with menubar and toolbar disabled in inline mode. #TINY-3623
- Fixed space key properly inserts a nbsp before/after block elements. #TINY-3745
- Fixed native context menu not showing with images in IE11. #TINY-3392
- Fixed inconsistent browser context menu image selection. #TINY-3789

## 5.0.7 - 2019-06-05

### Added
- Added new toolbar button and menu item for inserting tables via dialog. #TINY-3636
- Added new API for adding/removing/changing tabs in the Help dialog. #TINY-3535
- Added highlighting of matched text in autocompleter items. #TINY-3687
- Added the ability for autocompleters to work with matches that include spaces. #TINY-3704
- Added new `imagetools_fetch_image` callback to allow custom implementations for cors loading of images. #TINY-3658
- Added `'http'` and `https` options to `link_assume_external_targets` to prepend `http://` or `https://` prefixes when URL does not contain a protocol prefix. Patch contributed by francoisfreitag. #GH-4335

### Changed
- Changed annotations navigation to work the same as inline boundaries. #TINY-3396
- Changed tabpanel API by adding a `name` field and changing relevant methods to use it. #TINY-3535

### Fixed
- Fixed text color not updating all color buttons when choosing a color. #TINY-3602
- Fixed the autocompleter not working with fragmented text. #TINY-3459
- Fixed the autosave plugin no longer overwrites window.onbeforeunload. #TINY-3688
- Fixed infinite loop in the paste plugin when IE11 takes a long time to process paste events. Patch contributed by lRawd. #GH-4987
- Fixed image handle locations when using `fixed_toolbar_container`. Patch contributed by t00. #GH-4966
- Fixed the autoresize plugin not firing `ResizeEditor` events. #TINY-3587
- Fixed editor in fullscreen mode not extending to the bottom of the screen. #TINY-3701
- Fixed list removal when pressing backspace after the start of the list item. #TINY-3697
- Fixed autocomplete not triggering from compositionend events. #TINY-3711
- Fixed `file_picker_callback` could not set the caption field on the insert image dialog. #TINY-3172
- Fixed the autocompleter menu showing up after a selection had been made. #TINY-3718
- Fixed an exception being thrown when a file or number input has focus during initialization. Patch contributed by t00. #GH-2194

## 5.0.6 - 2019-05-22

### Added
- Added `icons_url` editor settings to enable icon packs to be loaded from a custom url. #TINY-3585
- Added `image_uploadtab` editor setting to control the visibility of the upload tab in the image dialog. #TINY-3606
- Added new api endpoints to the wordcount plugin and improved character count logic. #TINY-3578

### Changed
- Changed plugin, language and icon loading errors to log in the console instead of a notification. #TINY-3585

### Fixed
- Fixed the textpattern plugin not working with fragmented text. #TINY-3089
- Fixed various toolbar drawer accessibility issues and added an animation. #TINY-3554
- Fixed issues with selection and ui components when toggling readonly mode. #TINY-3592
- Fixed so readonly mode works with inline editors. #TINY-3592
- Fixed docked inline toolbar positioning when scrolled. #TINY-3621
- Fixed initial value not being set on bespoke select in quickbars and toolbar drawer. #TINY-3591
- Fixed so that nbsp entities aren't trimmed in white-space: pre-line elements. #TINY-3642
- Fixed `mceInsertLink` command inserting spaces instead of url encoded characters. #GH-4990
- Fixed text content floating on top of dialogs in IE11. #TINY-3640

## 5.0.5 - 2019-05-09

### Added
- Added menu items to match the forecolor/backcolor toolbar buttons. #TINY-2878
- Added default directionality based on the configured language. #TINY-2621
- Added styles, icons and tests for rtl mode. #TINY-2621

### Fixed
- Fixed autoresize not working with floating elements or when media elements finished loading. #TINY-3545
- Fixed incorrect vertical caret positioning in IE 11. #TINY-3188
- Fixed submenu anchoring hiding overflowed content. #TINY-3564

### Removed
- Removed unused and hidden validation icons to avoid displaying phantom tooltips. #TINY-2329

## 5.0.4 - 2019-04-23

### Added
- Added back URL dialog functionality, which is now available via `editor.windowManager.openUrl()`. #TINY-3382
- Added the missing throbber functionality when calling `editor.setProgressState(true)`. #TINY-3453
- Added function to reset the editor content and undo/dirty state via `editor.resetContent()`. #TINY-3435
- Added the ability to set menu buttons as active. #TINY-3274
- Added `editor.mode` API, featuring a custom editor mode API. #TINY-3406
- Added better styling to floating toolbar drawer. #TINY-3479
- Added the new premium plugins to the Help dialog plugins tab. #TINY-3496
- Added the linkchecker context menu items to the default configuration. #TINY-3543

### Fixed
- Fixed image context menu items showing on placeholder images. #TINY-3280
- Fixed dialog labels and text color contrast within notifications/alert banners to satisfy WCAG 4.5:1 contrast ratio for accessibility. #TINY-3351
- Fixed selectbox and colorpicker items not being translated. #TINY-3546
- Fixed toolbar drawer sliding mode to correctly focus the editor when tabbing via keyboard navigation. #TINY-3533
- Fixed positioning of the styleselect menu in iOS while using the mobile theme. #TINY-3505
- Fixed the menubutton `onSetup` callback to be correctly executed when rendering the menu buttons. #TINY-3547
- Fixed `default_link_target` setting to be correctly utilized when creating a link. #TINY-3508
- Fixed colorpicker floating marginally outside its container. #TINY-3026
- Fixed disabled menu items displaying as active when hovered. #TINY-3027

### Removed
- Removed redundant mobile wrapper. #TINY-3480

## 5.0.3 - 2019-03-19

### Changed
- Changed empty nested-menu items within the style formats menu to be disabled or hidden if the value of `style_formats_autohide` is `true`. #TINY-3310
- Changed the entire phrase 'Powered by Tiny' in the status bar to be a link instead of just the word 'Tiny'. #TINY-3366
- Changed `formatselect`, `styleselect` and `align` menus to use the `mceToggleFormat` command internally. #TINY-3428

### Fixed
- Fixed toolbar keyboard navigation to work as expected when `toolbar_drawer` is configured. #TINY-3432
- Fixed text direction buttons to display the correct pressed state in selections that have no explicit `dir` property. #TINY-3138
- Fixed the mobile editor to clean up properly when removed. #TINY-3445
- Fixed quickbar toolbars to add an empty box to the screen when it is set to `false`. #TINY-3439
- Fixed an issue where pressing the **Delete/Backspace** key at the edge of tables was creating incorrect selections. #TINY-3371
- Fixed an issue where dialog collection items (emoticon and special character dialogs) couldn't be selected with touch devices. #TINY-3444
- Fixed a type error introduced in TinyMCE version 5.0.2 when calling `editor.getContent()` with nested bookmarks. #TINY-3400
- Fixed an issue that prevented default icons from being overridden. #TINY-3449
- Fixed an issue where **Home/End** keys wouldn't move the caret correctly before or after `contenteditable=false` inline elements. #TINY-2995
- Fixed styles to be preserved in IE 11 when editing via the `fullpage` plugin. #TINY-3464
- Fixed the `link` plugin context toolbar missing the open link button. #TINY-3461
- Fixed inconsistent dialog component spacing. #TINY-3436

## 5.0.2 - 2019-03-05

### Added
- Added presentation and document presets to `htmlpanel` dialog component. #TINY-2694
- Added missing fixed_toolbar_container setting has been reimplemented in the Silver theme. #TINY-2712
- Added a new toolbar setting `toolbar_drawer` that moves toolbar groups which overflow the editor width into either a `sliding` or `floating` toolbar section. #TINY-2874

### Changed
- Updated the build process to include package lock files in the dev distribution archive. #TINY-2870

### Fixed
- Fixed inline dialogs did not have aria attributes. #TINY-2694
- Fixed default icons are now available in the UI registry, allowing use outside of toolbar buttons. #TINY-3307
- Fixed a memory leak related to select toolbar items. #TINY-2874
- Fixed a memory leak due to format changed listeners that were never unbound. #TINY-3191
- Fixed an issue where content may have been lost when using permanent bookmarks. #TINY-3400
- Fixed the quicklink toolbar button not rendering in the quickbars plugin. #TINY-3125
- Fixed an issue where menus were generating invalid HTML in some cases. #TINY-3323
- Fixed an issue that could cause the mobile theme to show a blank white screen when the editor was inside an `overflow:hidden` element. #TINY-3407
- Fixed mobile theme using a transparent background and not taking up the full width on iOS. #TINY-3414
- Fixed the template plugin dialog missing the description field. #TINY-3337
- Fixed input dialog components using an invalid default type attribute. #TINY-3424
- Fixed an issue where backspace/delete keys after/before pagebreak elements wouldn't move the caret. #TINY-3097
- Fixed an issue in the table plugin where menu items and toolbar buttons weren't showing correctly based on the selection. #TINY-3423
- Fixed inconsistent button focus styles in Firefox. #TINY-3377
- Fixed the resize icon floating left when all status bar elements were disabled. #TINY-3340
- Fixed the resize handle to not show in fullscreen mode. #TINY-3404

## 5.0.1 - 2019-02-21

### Added
- Added H1-H6 toggle button registration to the silver theme. #TINY-3070
- Added code sample toolbar button will now toggle on when the cursor is in a code section. #TINY-3040
- Added new settings to the emoticons plugin to allow additional emoticons to be added. #TINY-3088

### Fixed
- Fixed an issue where adding links to images would replace the image with text. #TINY-3356
- Fixed an issue where the inline editor could use fractional pixels for positioning. #TINY-3202
- Fixed an issue where uploading non-image files in the Image Plugin upload tab threw an error. #TINY-3244
- Fixed an issue in the media plugin that was causing the source url and height/width to be lost in certain circumstances. #TINY-2858
- Fixed an issue with the Context Toolbar not being removed when clicking outside of the editor. #TINY-2804
- Fixed an issue where clicking 'Remove link' wouldn't remove the link in certain circumstances. #TINY-3199
- Fixed an issue where the media plugin would fail when parsing dialog data. #TINY-3218
- Fixed an issue where retrieving the selected content as text didn't create newlines. #TINY-3197
- Fixed incorrect keyboard shortcuts in the Help dialog for Windows. #TINY-3292
- Fixed an issue where JSON serialization could produce invalid JSON. #TINY-3281
- Fixed production CSS including references to source maps. #TINY-3920
- Fixed development CSS was not included in the development zip. #TINY-3920
- Fixed the autocompleter matches predicate not matching on the start of words by default. #TINY-3306
- Fixed an issue where the page could be scrolled with modal dialogs open. #TINY-2252
- Fixed an issue where autocomplete menus would show an icon margin when no items had icons. #TINY-3329
- Fixed an issue in the quickbars plugin where images incorrectly showed the text selection toolbar. #TINY-3338
- Fixed an issue that caused the inline editor to fail to render when the target element already had focus. #TINY-3353

### Removed
- Removed paste as text notification banner and paste_plaintext_inform setting. #POW-102

## 5.0.0 - 2019-02-04

Full documentation for the version 5 features and changes is available at https://www.tiny.cloud/docs/tinymce/5/release-notes/release-notes50/

### Added
- Added links and registered names with * to denote premium plugins in Plugins tab of Help dialog. #TINY-3223

### Changed
- Changed Tiny 5 mobile skin to look more uniform with desktop. #TINY-2650
- Blacklisted table, th and td as inline editor target. #TINY-717

### Fixed
- Fixed an issue where tab panel heights weren't sizing properly on smaller screens and weren't updating on resize. #TINY-3242
- Fixed image tools not having any padding between the label and slider. #TINY-3220
- Fixed context toolbar toggle buttons not showing the correct state. #TINY-3022
- Fixed missing separators in the spellchecker context menu between the suggestions and actions. #TINY-3217
- Fixed notification icon positioning in alert banners. #TINY-2196
- Fixed a typo in the word count plugin name. #TINY-3062
- Fixed charmap and emoticons dialogs not having a primary button. #TINY-3233
- Fixed an issue where resizing wouldn't work correctly depending on the box-sizing model. #TINY-3278

## 5.0.0-rc-2 - 2019-01-22

### Added
- Added screen reader accessibility for sidebar and statusbar. #TINY-2699

### Changed
- Changed formatting menus so they are registered and made the align toolbar button use an icon instead of text. #TINY-2880
- Changed checkboxes to use a boolean for its state, instead of a string. #TINY-2848
- Updated the textpattern plugin to properly support nested patterns and to allow running a command with a value for a pattern with a start and an end. #TINY-2991
- Updated Emoticons and Charmap dialogs to be screen reader accessible. #TINY-2693

### Fixed
- Fixed the link dialog such that it will now retain class attributes when updating links. #TINY-2825
- Fixed "Find and replace" not showing in the "Edit" menu by default. #TINY-3061
- Fixed dropdown buttons missing the 'type' attribute, which could cause forms to be incorrectly submitted. #TINY-2826
- Fixed emoticon and charmap search not returning expected results in certain cases. #TINY-3084
- Fixed blank rel_list values throwing an exception in the link plugin. #TINY-3149

### Removed
- Removed unnecessary 'flex' and unused 'colspan' properties from the new dialog APIs. #TINY-2973

## 5.0.0-rc-1 - 2019-01-08

### Added
- Added editor settings functionality to specify title attributes for toolbar groups. #TINY-2690
- Added icons instead of button text to improve Search and Replace dialog footer appearance. #TINY-2654
- Added `tox-dialog__table` instead of `mce-table-striped` class to enhance Help dialog appearance. #TINY-2360
- Added title attribute to iframes so, screen readers can announce iframe labels. #TINY-2692
- Added a wordcount menu item, that defaults to appearing in the tools menu. #TINY-2877

### Changed
- Updated the font select dropdown logic to try to detect the system font stack and show "System Font" as the font name. #TINY-2710
- Updated the autocompleter to only show when it has matched items. #TINY-2350
- Updated SizeInput labels to "Height" and "Width" instead of Dimensions. #TINY-2833
- Updated the build process to minify and generate ASCII only output for the emoticons database. #TINY-2744

### Fixed
- Fixed readonly mode not fully disabling editing content. #TINY-2287
- Fixed accessibility issues with the font select, font size, style select and format select toolbar dropdowns. #TINY-2713
- Fixed accessibility issues with split dropdowns. #TINY-2697
- Fixed the legacyoutput plugin to be compatible with TinyMCE 5.0. #TINY-2301
- Fixed icons not showing correctly in the autocompleter popup. #TINY-3029
- Fixed an issue where preview wouldn't show anything in Edge under certain circumstances. #TINY-3035
- Fixed the height being incorrectly calculated for the autoresize plugin. #TINY-2807

## 5.0.0-beta-1 - 2018-11-30

### Added
- Added a new `addNestedMenuItem()` UI registry function and changed all nested menu items to use the new registry functions. #TINY-2230
- Added title attribute to color swatch colors. #TINY-2669
- Added anchorbar component to anchor inline toolbar dialogs to instead of the toolbar. #TINY-2040
- Added support for toolbar<n> and toolbar array config options to be squashed into a single toolbar and not create multiple toolbars. #TINY-2195
- Added error handling for when forced_root_block config option is set to true. #TINY-2261
- Added functionality for the removed_menuitems config option. #TINY-2184
- Added the ability to use a string to reference menu items in menu buttons and submenu items. #TINY-2253

### Changed
- Changed the name of the "inlite" plugin to "quickbars". #TINY-2831
- Changed the background color icon to highlight background icon. #TINY-2258
- Changed Help dialog to be accessible to screen readers. #TINY-2687
- Changed the color swatch to save selected custom colors to local storage for use across sessions. #TINY-2722
- Changed `WindowManager` API - methods `getParams`, `setParams` and `getWindows`, and the legacy `windows` property, have been removed. `alert` and `confirm` dialogs are no longer tracked in the window list. #TINY-2603

### Fixed
- Fixed an inline mode issue where the save plugin upon saving can cause content loss. #TINY-2659
- Fixed an issue in IE 11 where calling selection.getContent() would return an empty string when the editor didn't have focus. #TINY-2325

### Removed
- Removed compat3x plugin. #TINY-2815

## 5.0.0-preview-4 - 2018-11-12

### Added
- Added width and height placeholder text to image and media dialog dimensions input. #AP-296
- Added the ability to keyboard navigate through menus, toolbars, sidebar and the status bar sequentially. #AP-381
- Added translation capability back to the editor's UI. #AP-282
- Added `label` component type for dialogs to group components under a label.

### Changed
- Changed the editor resize handle so that it should be disabled when the autoresize plugin is turned on. #AP-424
- Changed UI text for microcopy improvements. #TINY-2281

### Fixed
- Fixed distraction free plugin. #AP-470
- Fixed contents of the input field being selected on focus instead of just recieving an outline highlight. #AP-464
- Fixed styling issues with dialogs and menus in IE 11. #AP-456
- Fixed custom style format control not honoring custom formats. #AP-393
- Fixed context menu not appearing when clicking an image with a caption. #AP-382
- Fixed directionality of UI when using an RTL language. #AP-423
- Fixed page responsiveness with multiple inline editors. #AP-430
- Fixed empty toolbar groups appearing through invalid configuration of the `toolbar` property. #AP-450
- Fixed text not being retained when updating links through the link dialog. #AP-293
- Fixed edit image context menu, context toolbar and toolbar items being incorrectly enabled when selecting invalid images. #AP-323
- Fixed emoji type ahead being shown when typing URLs. #AP-366
- Fixed toolbar configuration properties incorrectly expecting string arrays instead of strings. #AP-342
- Fixed the block formatting toolbar item not showing a "Formatting" title when there is no selection. #AP-321
- Fixed clicking disabled toolbar buttons hiding the toolbar in inline mode. #AP-380
- Fixed `EditorResize` event not being fired upon editor resize. #AP-327
- Fixed tables losing styles when updating through the dialog. #AP-368
- Fixed context toolbar positioning to be more consistent near the edges of the editor. #AP-318
- Fixed table of contents plugin now works with v5 toolbar APIs correctly. #AP-347
- Fixed the `link_context_toolbar` configuration not disabling the context toolbar. #AP-458
- Fixed the link context toolbar showing incorrect relative links. #AP-435
- Fixed the alignment of the icon in alert banner dialog components. #TINY-2220
- Fixed the visual blocks and visual char menu options not displaying their toggled state. #TINY-2238
- Fixed the editor not displaying as fullscreen when toggled. #TINY-2237

### Removed
- Removed the tox-custom-editor class that was added to the wrapping element of codemirror. #TINY-2211

## 5.0.0-preview-3 - 2018-10-18

### Changed
- Changed editor layout to use modern CSS properties over manually calculating dimensions. #AP-324
- Changed `autoresize_min_height` and `autoresize_max_height` configurations to `min_height` and `max_height`. #AP-324
- Changed `Whole word` label in Search and Replace dialog to `Find whole words only`. #AP-387

### Fixed
- Fixed bugs with editor width jumping when resizing and the iframe not resizing to smaller than 150px in height. #AP-324
- Fixed mobile theme bug that prevented the editor from loading. #AP-404
- Fixed long toolbar groups extending outside of the editor instead of wrapping.
- Fixed dialog titles so they are now proper case. #AP-384
- Fixed color picker default to be #000000 instead of #ff00ff. #AP-216
- Fixed "match case" option on the Find and Replace dialog is no longer selected by default. #AP-298
- Fixed vertical alignment of toolbar icons. #DES-134
- Fixed toolbar icons not appearing on IE11. #DES-133

## 5.0.0-preview-2 - 2018-10-10

### Added
- Added swatch is now shown for colorinput fields, instead of the colorpicker directly. #AP-328
- Added fontformats and fontsizes menu items. #AP-390

### Changed
- Changed configuration of color options has been simplified to `color_map`, `color_cols`, and `custom_colors`. #AP-328
- Changed `height` configuration to apply to the editor frame (including menubar, toolbar, status bar) instead of the content area. #AP-324

### Fixed
- Fixed styleselect not updating the displayed item as the cursor moved. #AP-388
- Fixed preview iframe not expanding to the dialog size. #AP-252
- Fixed 'meta' shortcuts not translated into platform-specific text. #AP-270
- Fixed tabbed dialogs (Charmap and Emoticons) shrinking when no search results returned.
- Fixed a bug where alert banner icons were not retrieved from icon pack. #AP-330
- Fixed component styles to flex so they fill large dialogs. #AP-252
- Fixed editor flashing unstyled during load (still in progress). #AP-349

### Removed
- Removed `colorpicker` plugin, it is now in the theme. #AP-328
- Removed `textcolor` plugin, it is now in the theme. #AP-328

## 5.0.0-preview-1 - 2018-10-01

Developer preview 1.

Initial list of features and changes is available at https://www.tiny.cloud/docs/tinymce/5/release-notes/release-notes50/.

## 4.9.11 - 2020-07-13

### Fixed
- Fixed the `selection.setContent()` API not running parser filters. #TINY-4002
- Fixed content in an iframe element parsing as DOM elements instead of text content. #TINY-5943
- Fixed up and down keyboard navigation not working for inline `contenteditable="false"` elements. #TINY-6226

## 4.9.10 - 2020-04-23

### Fixed
- Fixed an issue where the editor selection could end up inside a short ended element (eg br). #TINY-3999
- Fixed a security issue related to CDATA sanitization during parsing. #TINY-4669
- Fixed `media` embed content not processing safely in some cases. #TINY-4857

## 4.9.9 - 2020-03-25

### Fixed
- Fixed the table selection not functioning correctly in Microsoft Edge 44 or higher. #TINY-3862
- Fixed the table resize handles not functioning correctly in Microsoft Edge 44 or higher. #TINY-4160
- Fixed the `forced_root_block_attrs` setting not applying attributes to new blocks consistently. #TINY-4564
- Fixed the editor failing to initialize if a script tag was used inside an SVG. #TINY-4087

## 4.9.8 - 2020-01-28

### Fixed
- Fixed the `mobile` theme failing to load due to a bundling issue. #TINY-4613
- Fixed security issue related to parsing HTML comments and CDATA. #TINY-4544

## 4.9.7 - 2019-12-19

### Fixed
- Fixed the `visualchars` plugin converting HTML-like text to DOM elements in certain cases. #TINY-4507
- Fixed an issue with the `paste` plugin not sanitizing content in some cases. #TINY-4510
- Fixed HTML comments incorrectly being parsed in certain cases. #TINY-4511

## 4.9.6 - 2019-09-02

### Fixed
- Fixed image browse button sometimes displaying the browse window twice. #TINY-3959

## 4.9.5 - 2019-07-02

### Changed
- Changed annotations navigation to work the same as inline boundaries. #TINY-3396

### Fixed
- Fixed the print plugin printing from the wrong window in IE11. #TINY-3762
- Fixed an exception being thrown when a file or number input has focus during initialization. Patch contributed by t00. #GH-2194
- Fixed positioning of the styleselect menu in iOS while using the mobile theme. #TINY-3505
- Fixed native context menu not showing with images in IE11. #TINY-3392
- Fixed selection incorrectly changing when programmatically setting selection on contenteditable false elements. #TINY-3766
- Fixed image browse button not working on touch devices. #TINY-3751
- Fixed so that nbsp entities aren't trimmed in white-space: pre-line elements. #TINY-3642
- Fixed space key properly inserts a nbsp before/after block elements. #TINY-3745
- Fixed infinite loop in the paste plugin when IE11 takes a long time to process paste events. Patch contributed by lRawd. #GH-4987

## 4.9.4 - 2019-03-20

### Fixed
- Fixed an issue where **Home/End** keys wouldn't move the caret correctly before or after `contenteditable=false` inline elements. #TINY-2995
- Fixed an issue where content may have been lost when using permanent bookmarks. #TINY-3400
- Fixed the mobile editor to clean up properly when removed. #TINY-3445
- Fixed an issue where retrieving the selected content as text didn't create newlines. #TINY-3197
- Fixed an issue where typing space between images would cause issues with nbsp not being inserted. #TINY-3346

## 4.9.3 - 2019-01-31

### Added
- Added a visualchars_default_state setting to the Visualchars Plugin. Patch contributed by mat3e.

### Fixed
- Fixed a bug where scrolling on a page with more than one editor would cause a ResizeWindow event to fire. #TINY-3247
- Fixed a bug where if a plugin threw an error during initialisation the whole editor would fail to load. #TINY-3243
- Fixed a bug where getContent would include bogus elements when valid_elements setting was set up in a specific way. #TINY-3213
- Fixed a bug where only a few function key names could be used when creating keyboard shortcuts. #TINY-3146
- Fixed a bug where it wasn't possible to enter spaces into an editor after pressing shift+enter. #TINY-3099
- Fixed a bug where no caret would be rendered after backspacing to a contenteditable false element. #TINY-2998
- Fixed a bug where deletion to/from indented lists would leave list fragments in the editor. #TINY-2981

## 4.9.2 - 2018-12-17

### Fixed
- Fixed a bug with pressing the space key on IE 11 would result in nbsp characters being inserted between words at the end of a block. #TINY-2996
- Fixed a bug where character composition using quote and space on US International keyboards would produce a space instead of a quote. #TINY-2999
- Fixed a bug where remove format wouldn't remove the inner most inline element in some situations. #TINY-2982
- Fixed a bug where outdenting an list item would affect attributes on other list items within the same list. #TINY-2971
- Fixed a bug where the DomParser filters wouldn't be applied for elements created when parsing invalid html. #TINY-2978
- Fixed a bug where setProgressState wouldn't automatically close floating ui elements like menus. #TINY-2896
- Fixed a bug where it wasn't possible to navigate out of a figcaption element using the arrow keys. #TINY-2894
- Fixed a bug where enter key before an image inside a link would remove the image. #TINY-2780

## 4.9.1 - 2018-12-04

### Added
- Added functionality to insert html to the replacement feature of the Textpattern Plugin. #TINY-2839

### Fixed
- Fixed a bug where `editor.selection.getContent({format: 'text'})` didn't work as expected in IE11 on an unfocused editor. #TINY-2862
- Fixed a bug in the Textpattern Plugin where the editor would get an incorrect selection after inserting a text pattern on Safari. #TINY-2838
- Fixed a bug where the space bar didn't work correctly in editors with the forced_root_block setting set to false. #TINY-2816

## 4.9.0 - 2018-11-27

### Added
- Added a replace feature to the Textpattern Plugin. #TINY-1908
- Added functionality to the Lists Plugin that improves the indentation logic. #TINY-1790

### Fixed
- Fixed a bug where it wasn't possible to delete/backspace when the caret was between a contentEditable=false element and a BR. #TINY-2372
- Fixed a bug where copying table cells without a text selection would fail to copy anything. #TINY-1789
- Implemented missing `autosave_restore_when_empty` functionality in the Autosave Plugin. Patch contributed by gzzo. #GH-4447
- Reduced insertion of unnecessary nonbreaking spaces in the editor. #TINY-1879

## 4.8.5 - 2018-10-30

### Added
- Added a content_css_cors setting to the editor that adds the crossorigin="anonymous" attribute to link tags added by the StyleSheetLoader. #TINY-1909

### Fixed
- Fixed a bug where trying to remove formatting with a collapsed selection range would throw an exception. #GH-4636
- Fixed a bug in the image plugin that caused updating figures to split contenteditable elements. #GH-4563
- Fixed a bug that was causing incorrect viewport calculations for fixed position UI elements. #TINY-1897
- Fixed a bug where inline formatting would cause the delete key to do nothing. #TINY-1900

## 4.8.4 - 2018-10-23

### Added
- Added support for the HTML5 `main` element. #TINY-1877

### Changed
- Changed the keyboard shortcut to move focus to contextual toolbars to Ctrl+F9. #TINY-1812

### Fixed
- Fixed a bug where content css could not be loaded from another domain. #TINY-1891
- Fixed a bug on FireFox where the cursor would get stuck between two contenteditable false inline elements located inside of the same block element divided by a BR. #TINY-1878
- Fixed a bug with the insertContent method where nonbreaking spaces would be inserted incorrectly. #TINY-1868
- Fixed a bug where the toolbar of the inline editor would not be visible in some scenarios. #TINY-1862
- Fixed a bug where removing the editor while more than one notification was open would throw an error. #TINY-1845
- Fixed a bug where the menubutton would be rendered on top of the menu if the viewport didn't have enough height. #TINY-1678
- Fixed a bug with the annotations api where annotating collapsed selections caused problems. #TBS-2449
- Fixed a bug where wbr elements were being transformed into whitespace when using the Paste Plugin's paste as text setting. #GH-4638
- Fixed a bug where the Search and Replace didn't replace spaces correctly. #GH-4632
- Fixed a bug with sublist items not persisting selection. #GH-4628
- Fixed a bug with mceInsertRawHTML command not working as expected. #GH-4625

## 4.8.3 - 2018-09-13

### Fixed
- Fixed a bug where the Wordcount Plugin didn't correctly count words within tables on IE11. #TINY-1770
- Fixed a bug where it wasn't possible to move the caret out of a table on IE11 and Firefox. #TINY-1682
- Fixed a bug where merging empty blocks didn't work as expected, sometimes causing content to be deleted. #TINY-1781
- Fixed a bug where the Textcolor Plugin didn't show the correct current color. #TINY-1810
- Fixed a bug where clear formatting with a collapsed selection would sometimes clear formatting from more content than expected. #TINY-1813 #TINY-1821
- Fixed a bug with the Table Plugin where it wasn't possible to keyboard navigate to the caption. #TINY-1818

## 4.8.2 - 2018-08-09

### Changed
- Moved annotator from "experimental" to "annotator" object on editor. #TBS-2398
- Improved the multiclick normalization across browsers. #TINY-1788

### Fixed
- Fixed a bug where running getSelectedBlocks with a collapsed selection between block elements would produce incorrect results. #TINY-1787
- Fixed a bug where the ScriptLoaders loadScript method would not work as expected in FireFox when loaded on the same page as a ShadowDOM polyfill. #TINY-1786
- Removed reference to ShadowDOM event.path as Blink based browsers now support event.composedPath. #TINY-1785
- Fixed a bug where a reference to localStorage would throw an "access denied" error in IE11 with strict security settings. #TINY-1782
- Fixed a bug where pasting using the toolbar button on an inline editor in IE11 would cause a looping behaviour. #TINY-1768

## 4.8.1 - 2018-07-26

### Fixed
- Fixed a bug where the content of inline editors was being cleaned on every call of `editor.save()`. #TINY-1783
- Fixed a bug where the arrow of the Inlite Theme toolbar was being rendered incorrectly in RTL mode. #TINY-1776
- Fixed a bug with the Paste Plugin where pasting after inline contenteditable false elements moved the caret to the end of the line. #TINY-1758

## 4.8.0 - 2018-06-27

### Added
- Added new "experimental" object in editor, with initial Annotator API. #TBS-2374

### Fixed
- Fixed a bug where deleting paragraphs inside of table cells would delete the whole table cell. #TINY-1759
- Fixed a bug in the Table Plugin where removing row height set on the row properties dialog did not update the table. #TINY-1730
- Fixed a bug with the font select toolbar item didn't update correctly. #TINY-1683
- Fixed a bug where all bogus elements would not be deleted when removing an inline editor. #TINY-1669

## 4.7.13 - 2018-05-16

### Added
- Added missing code menu item from the default menu config. #TINY-1648
- Added new align button for combining the separate align buttons into a menu button. #TINY-1652

### Fixed
- Fixed a bug where Edge 17 wouldn't be able to select images or tables. #TINY-1679
- Fixed issue where whitespace wasn't preserved when the editor was initialized on pre elements. #TINY-1649
- Fixed a bug with the fontselect dropdowns throwing an error if the editor was hidden in Firefox. #TINY-1664
- Fixed a bug where it wasn't possible to merge table cells on IE 11. #TINY-1671
- Fixed a bug where textcolor wasn't applying properly on IE 11 in some situations. #TINY-1663
- Fixed a bug where the justifyfull command state wasn't working correctly. #TINY-1677
- Fixed a bug where the styles wasn't updated correctly when resizing some tables. #TINY-1668

## 4.7.12 - 2018-05-03

### Added
- Added an option to filter out image svg data urls.
- Added support for html5 details and summary elements.

### Changed
- Changed so the mce-abs-layout-item css rule targets html instead of body. Patch contributed by nazar-pc.

### Fixed
- Fixed a bug where the "read" step on the mobile theme was still present on android mobile browsers.
- Fixed a bug where all images in the editor document would reload on any editor change.
- Fixed a bug with the Table Plugin where ObjectResized event wasn't being triggered on column resize.
- Fixed so the selection is set to the first suitable caret position after editor.setContent called.
- Fixed so links with xlink:href attributes are filtered correctly to prevent XSS.
- Fixed a bug on IE11 where pasting content into an inline editor initialized on a heading element would create new editable elements.
- Fixed a bug where readonly mode would not work as expected when the editor contained contentEditable=true elements.
- Fixed a bug where the Link Plugin would throw an error when used together with the webcomponents polyfill. Patch contributed by 4esnog.
- Fixed a bug where the "Powered by TinyMCE" branding link would break on XHTML pages. Patch contributed by tistre.
- Fixed a bug where the same id would be used in the blobcache for all pasted images. Patch contributed by thorn0.

## 4.7.11 - 2018-04-11

### Added
- Added a new imagetools_credentials_hosts option to the Imagetools Plugin.

### Fixed
- Fixed a bug where toggling a list containing empty LIs would throw an error. Patch contributed by bradleyke.
- Fixed a bug where applying block styles to a text with the caret at the end of the paragraph would select all text in the paragraph.
- Fixed a bug where toggling on the Spellchecker Plugin would trigger isDirty on the editor.
- Fixed a bug where it was possible to enter content into selection bookmark spans.
- Fixed a bug where if a non paragraph block was configured in forced_root_block the editor.getContent method would return incorrect values with an empty editor.
- Fixed a bug where dropdown menu panels stayed open and fixed in position when dragging dialog windows.
- Fixed a bug where it wasn't possible to extend table cells with the space button in Safari.
- Fixed a bug where the setupeditor event would thrown an error when using the Compat3x Plugin.
- Fixed a bug where an error was thrown in FontInfo when called on a detached element.

## 4.7.10 - 2018-04-03

### Added
- Added normalization of triple clicks across browsers in the editor.
- Added a `hasFocus` method to the editor that checks if the editor has focus.
- Added correct icon to the Nonbreaking Plugin menu item.

### Fixed
- Fixed so the `getContent`/`setContent` methods work even if the editor is not initialized.
- Fixed a bug with the Media Plugin where query strings were being stripped from youtube links.
- Fixed a bug where image styles were changed/removed when opening and closing the Image Plugin dialog.
- Fixed a bug in the Table Plugin where some table cell styles were not correctly added to the content html.
- Fixed a bug in the Spellchecker Plugin where it wasn't possible to change the spellchecker language.
- Fixed so the the unlink action in the Link Plugin has a menu item and can be added to the contextmenu.
- Fixed a bug where it wasn't possible to keyboard navigate to the start of an inline element on a new line within the same block element.
- Fixed a bug with the Text Color Plugin where if used with an inline editor located at the bottom of the screen the colorpicker could appear off screen.
- Fixed a bug with the UndoManager where undo levels were being added for nbzwsp characters.
- Fixed a bug with the Table Plugin where the caret would sometimes be lost when keyboard navigating up through a table.
- Fixed a bug where FontInfo.getFontFamily would throw an error when called on a removed editor.
- Fixed a bug in Firefox where undo levels were not being added correctly for some specific operations.
- Fixed a bug where initializing an inline editor inside of a table would make the whole table resizeable.
- Fixed a bug where the fake cursor that appears next to tables on Firefox was positioned incorrectly when switching to fullscreen.
- Fixed a bug where zwsp's weren't trimmed from the output from `editor.getContent({ format: 'text' })`.
- Fixed a bug where the fontsizeselect/fontselect toolbar items showed the body info rather than the first possible caret position info on init.
- Fixed a bug where it wasn't possible to select all content if the editor only contained an inline boundary element.
- Fixed a bug where `content_css` urls with query strings wasn't working.
- Fixed a bug in the Table Plugin where some table row styles were removed when changing other styles in the row properties dialog.

### Removed
- Removed the "read" step from the mobile theme.

## 4.7.9 - 2018-02-27

### Fixed
- Fixed a bug where the editor target element didn't get the correct style when removing the editor.

## 4.7.8 - 2018-02-26

### Fixed
- Fixed an issue with the Help Plugin where the menuitem name wasn't lowercase.
- Fixed an issue on MacOS where text and bold text did not have the same line-height in the autocomplete dropdown in the Link Plugin dialog.
- Fixed a bug where the "paste as text" option in the Paste Plugin didn't work.
- Fixed a bug where dialog list boxes didn't get positioned correctly in documents with scroll.
- Fixed a bug where the Inlite Theme didn't use the Table Plugin api to insert correct tables.
- Fixed a bug where the Inlite Theme panel didn't hide on blur in a correct way.
- Fixed a bug where placing the cursor before a table in Firefox would scroll to the bottom of the table.
- Fixed a bug where selecting partial text in table cells with rowspans and deleting would produce faulty tables.
- Fixed a bug where the Preview Plugin didn't work on Safari due to sandbox security.
- Fixed a bug where table cell selection using the keyboard threw an error.
- Fixed so the font size and font family doesn't toggle the text but only sets the selected format on the selected text.
- Fixed so the built-in spellchecking on Chrome and Safari creates an undo level when replacing words.

## 4.7.7 - 2018-02-19

### Added
- Added a border style selector to the advanced tab of the Image Plugin.
- Added better controls for default table inserted by the Table Plugin.
- Added new `table_responsive_width` option to the Table Plugin that controls whether to use pixel or percentage widths.

### Fixed
- Fixed a bug where the Link Plugin text didn't update when a URL was pasted using the context menu.
- Fixed a bug with the Spellchecker Plugin where using "Add to dictionary" in the context menu threw an error.
- Fixed a bug in the Media Plugin where the preview node for iframes got default width and height attributes that interfered with width/height styles.
- Fixed a bug where backslashes were being added to some font family names in Firefox in the fontselect toolbar item.
- Fixed a bug where errors would be thrown when trying to remove an editor that had not yet been fully initialized.
- Fixed a bug where the Imagetools Plugin didn't update the images atomically.
- Fixed a bug where the Fullscreen Plugin was throwing errors when being used on an inline editor.
- Fixed a bug where drop down menus weren't positioned correctly in inline editors on scroll.
- Fixed a bug with a semicolon missing at the end of the bundled javascript files.
- Fixed a bug in the Table Plugin with cursor navigation inside of tables where the cursor would sometimes jump into an incorrect table cells.
- Fixed a bug where indenting a table that is a list item using the "Increase indent" button would create a nested table.
- Fixed a bug where text nodes containing only whitespace were being wrapped by paragraph elements.
- Fixed a bug where whitespace was being inserted after br tags inside of paragraph tags.
- Fixed a bug where converting an indented paragraph to a list item would cause the list item to have extra padding.
- Fixed a bug where Copy/Paste in an editor with a lot of content would cause the editor to scroll to the top of the content in IE11.
- Fixed a bug with a memory leak in the DragHelper. Path contributed by ben-mckernan.
- Fixed a bug where the advanced tab in the Media Plugin was being shown even if it didn't contain anything. Patch contributed by gabrieeel.
- Fixed an outdated eventname in the EventUtils. Patch contributed by nazar-pc.
- Fixed an issue where the Json.parse function would throw an error when being used on a page with strict CSP settings.
- Fixed so you can place the curser before and after table elements within the editor in Firefox and Edge/IE.

## 4.7.6 - 2018-01-29

### Fixed
- Fixed a bug in the jquery integration where it threw an error saying that "global is not defined".
- Fixed a bug where deleting a table cell whose previous sibling was set to contenteditable false would create a corrupted table.
- Fixed a bug where highlighting text in an unfocused editor did not work correctly in IE11/Edge.
- Fixed a bug where the table resize handles were not being repositioned when activating the Fullscreen Plugin.
- Fixed a bug where the Imagetools Plugin dialog didn't honor editor RTL settings.
- Fixed a bug where block elements weren't being merged correctly if you deleted from after a contenteditable false element to the beginning of another block element.
- Fixed a bug where TinyMCE didn't work with module loaders like webpack.

## 4.7.5 - 2018-01-22

### Fixed
- Fixed bug with the Codesample Plugin where it wasn't possible to edit codesamples when the editor was in inline mode.
- Fixed bug where focusing on the status bar broke the keyboard navigation functionality.
- Fixed bug where an error would be thrown on Edge by the Table Plugin when pasting using the PowerPaste Plugin.
- Fixed bug in the Table Plugin where selecting row border style from the dropdown menu in advanced row properties would throw an error.
- Fixed bug with icons being rendered incorrectly on Chrome on Mac OS.
- Fixed bug in the Textcolor Plugin where the font color and background color buttons wouldn't trigger an ExecCommand event.
- Fixed bug in the Link Plugin where the url field wasn't forced LTR.
- Fixed bug where the Nonbreaking Plugin incorrectly inserted spaces into tables.
- Fixed bug with the inline theme where the toolbar wasn't repositioned on window resize.

## 4.7.4 - 2017-12-05

### Fixed
- Fixed bug in the Nonbreaking Plugin where the nonbreaking_force_tab setting was being ignored.
- Fixed bug in the Table Plugin where changing row height incorrectly converted column widths to pixels.
- Fixed bug in the Table Plugin on Edge and IE11 where resizing the last column after resizing the table would cause invalid column heights.
- Fixed bug in the Table Plugin where keyboard navigation was not normalized between browsers.
- Fixed bug in the Table Plugin where the colorpicker button would show even without defining the colorpicker_callback.
- Fixed bug in the Table Plugin where it wasn't possible to set the cell background color.
- Fixed bug where Firefox would throw an error when intialising an editor on an element that is hidden or not yet added to the DOM.
- Fixed bug where Firefox would throw an error when intialising an editor inside of a hidden iframe.

## 4.7.3 - 2017-11-23

### Added
- Added functionality to open the Codesample Plugin dialog when double clicking on a codesample. Patch contributed by dakuzen.

### Fixed
- Fixed bug where undo/redo didn't work correctly with some formats and caret positions.
- Fixed bug where the color picker didn't show up in Table Plugin dialogs.
- Fixed bug where it wasn't possible to change the width of a table through the Table Plugin dialog.
- Fixed bug where the Charmap Plugin couldn't insert some special characters.
- Fixed bug where editing a newly inserted link would not actually edit the link but insert a new link next to it.
- Fixed bug where deleting all content in a table cell made it impossible to place the caret into it.
- Fixed bug where the vertical alignment field in the Table Plugin cell properties dialog didn't do anything.
- Fixed bug where an image with a caption showed two sets of resize handles in IE11.
- Fixed bug where pressing the enter button inside of an h1 with contenteditable set to true would sometimes produce a p tag.
- Fixed bug with backspace not working as expected before a noneditable element.
- Fixed bug where operating on tables with invalid rowspans would cause an error to be thrown.
- Fixed so a real base64 representation of the image is available on the blobInfo that the images_upload_handler gets called with.
- Fixed so the image upload tab is available when the images_upload_handler is defined (and not only when the images_upload_url is defined).

## 4.7.2 - 2017-11-07

### Added
- Added newly rewritten Table Plugin.
- Added support for attributes with colon in valid_elements and addValidElements.
- Added support for dailymotion short url in the Media Plugin. Patch contributed by maat8.
- Added support for converting to half pt when converting font size from px to pt. Patch contributed by danny6514.
- Added support for location hash to the Autosave plugin to make it work better with SPAs using hash routing.
- Added support for merging table cells when pasting a table into another table.

### Changed
- Changed so the language packs are only loaded once. Patch contributed by 0xor1.
- Simplified the css for inline boundaries selection by switching to an attribute selector.

### Fixed
- Fixed bug where an error would be thrown on editor initialization if the window.getSelection() returned null.
- Fixed bug where holding down control or alt keys made the keyboard navigation inside an inline boundary not work as expected.
- Fixed bug where applying formats in IE11 produced extra, empty paragraphs in the editor.
- Fixed bug where the Word Count Plugin didn't count some mathematical operators correctly.
- Fixed bug where removing an inline editor removed the element that the editor had been initialized on.
- Fixed bug where setting the selection to the end of an editable container caused some formatting problems.
- Fixed bug where an error would be thrown sometimes when an editor was removed because of the selection bookmark was being stored asynchronously.
- Fixed a bug where an editor initialized on an empty list did not contain any valid cursor positions.
- Fixed a bug with the Context Menu Plugin and webkit browsers on Mac where right-clicking inside a table would produce an incorrect selection.
- Fixed bug where the Image Plugin constrain proportions setting wasn't working as expected.
- Fixed bug where deleting the last character in a span with decorations produced an incorrect element when typing.
- Fixed bug where focusing on inline editors made the toolbar flicker when moving between elements quickly.
- Fixed bug where the selection would be stored incorrectly in inline editors when the mouseup event was fired outside the editor body.
- Fixed bug where toggling bold at the end of an inline boundary would toggle off the whole word.
- Fixed bug where setting the skin to false would not stop the loading of some skin css files.
- Fixed bug in mobile theme where pinch-to-zoom would break after exiting the editor.
- Fixed bug where sublists of a fully selected list would not be switched correctly when changing list style.
- Fixed bug where inserting media by source would break the UndoManager.
- Fixed bug where inserting some content into the editor with a specific selection would replace some content incorrectly.
- Fixed bug where selecting all content with ctrl+a in IE11 caused problems with untoggling some formatting.
- Fixed bug where the Search and Replace Plugin left some marker spans in the editor when undoing and redoing after replacing some content.
- Fixed bug where the editor would not get a scrollbar when using the Fullscreen and Autoresize plugins together.
- Fixed bug where the font selector would stop working correctly after selecting fonts three times.
- Fixed so pressing the enter key inside of an inline boundary inserts a br after the inline boundary element.
- Fixed a bug where it wasn't possible to use tab navigation inside of a table that was inside of a list.
- Fixed bug where end_container_on_empty_block would incorrectly remove elements.
- Fixed bug where content_styles weren't added to the Preview Plugin iframe.
- Fixed so the beforeSetContent/beforeGetContent events are preventable.
- Fixed bug where changing height value in Table Plugin advanced tab didn't do anything.
- Fixed bug where it wasn't possible to remove formatting from content in beginning of table cell.

## 4.7.1 - 2017-10-09

### Fixed
- Fixed bug where theme set to false on an inline editor produced an extra div element after the target element.
- Fixed bug where the editor drag icon was misaligned with the branding set to false.
- Fixed bug where doubled menu items were not being removed as expected with the removed_menuitems setting.
- Fixed bug where the Table of contents plugin threw an error when initialized.
- Fixed bug where it wasn't possible to add inline formats to text selected right to left.
- Fixed bug where the paste from plain text mode did not work as expected.
- Fixed so the style previews do not set color and background color when selected.
- Fixed bug where the Autolink plugin didn't work as expected with some formats applied on an empty editor.
- Fixed bug where the Textpattern plugin were throwing errors on some patterns.
- Fixed bug where the Save plugin saved all editors instead of only the active editor. Patch contributed by dannoe.

## 4.7.0 - 2017-10-03

### Added
- Added new mobile ui that is specifically designed for mobile devices.

### Changed
- Updated the default skin to be more modern and white since white is preferred by most implementations.
- Restructured the default menus to be more similar to common office suites like Google Docs.

### Fixed
- Fixed so theme can be set to false on both inline and iframe editor modes.
- Fixed bug where inline editor would add/remove the visualblocks css multiple times.
- Fixed bug where selection wouldn't be properly restored when editor lost focus and commands where invoked.
- Fixed bug where toc plugin would generate id:s for headers even though a toc wasn't inserted into the content.
- Fixed bug where is wasn't possible to drag/drop contents within the editor if paste_data_images where set to true.
- Fixed bug where getParam and close in WindowManager would get the first opened window instead of the last opened window.
- Fixed bug where delete would delete between cells inside a table in Firefox.

## 4.6.7 - 2017-09-18

### Added
- Added some missing translations to Image, Link and Help plugins.

### Fixed
- Fixed bug where paste wasn't working in IOS.
- Fixed bug where the Word Count Plugin didn't count some mathematical operators correctly.
- Fixed bug where inserting a list in a table caused the cell to expand in height.
- Fixed bug where pressing enter in a list located inside of a table deleted list items instead of inserting new list item.
- Fixed bug where copy and pasting table cells produced inconsistent results.
- Fixed bug where initializing an editor with an ID of 'length' would throw an exception.
- Fixed bug where it was possible to split a non merged table cell.
- Fixed bug where copy and pasting a list with a very specific selection into another list would produce a nested list.
- Fixed bug where copy and pasting ordered lists sometimes produced unordered lists.
- Fixed bug where padded elements inside other elements would be treated as empty.
- Fixed so you can resize images inside a figure element.
- Fixed bug where an inline TinyMCE editor initialized on a table did not set selection on load in Chrome.
- Fixed the positioning of the inlite toolbar when the target element wasn't big enough to fit the toolbar.

## 4.6.6 - 2017-08-30

### Fixed
- Fixed so that notifications wrap long text content instead of bleeding outside the notification element.
- Fixed so the content_style css is added after the skin and custom stylesheets.
- Fixed bug where it wasn't possible to remove a table with the Cut button.
- Fixed bug where the center format wasn't getting the same font size as the other formats in the format preview.
- Fixed bug where the wordcount plugin wasn't counting hyphenated words correctly.
- Fixed bug where all content pasted into the editor was added to the end of the editor.
- Fixed bug where enter keydown on list item selection only deleted content and didn't create a new line.
- Fixed bug where destroying the editor while the content css was still loading caused error notifications on Firefox.
- Fixed bug where undoing cut operation in IE11 left some unwanted html in the editor content.
- Fixed bug where enter keydown would throw an error in IE11.
- Fixed bug where duplicate instances of an editor were added to the editors array when using the createEditor API.
- Fixed bug where the formatter applied formats on the wrong content when spellchecker was activated.
- Fixed bug where switching formats would reset font size on child nodes.
- Fixed bug where the table caption element weren't always the first descendant to the table tag.
- Fixed bug where pasting some content into the editor on chrome some newlines were removed.
- Fixed bug where it wasn't possible to remove a list if a list item was a table element.
- Fixed bug where copy/pasting partial selections of tables wouldn't produce a proper table.
- Fixed bug where the searchreplace plugin could not find consecutive spaces.
- Fixed bug where background color wasn't applied correctly on some partially selected contents.

## 4.6.5 - 2017-08-02

### Added
- Added new inline_boundaries_selector that allows you to specify the elements that should have boundaries.
- Added new local upload feature this allows the user to upload images directly from the image dialog.
- Added a new api for providing meta data for plugins. It will show up in the help dialog if it's provided.

### Fixed
- Fixed so that the notifications created by the notification manager are more screen reader accessible.
- Fixed bug where changing the list format on multiple selected lists didn't change all of the lists.
- Fixed bug where the nonbreaking plugin would insert multiple undo levels when pressing the tab key.
- Fixed bug where delete/backspace wouldn't render a caret when all editor contents where deleted.
- Fixed bug where delete/backspace wouldn't render a caret if the deleted element was a single contentEditable false element.
- Fixed bug where the wordcount plugin wouldn't count words correctly if word where typed after applying a style format.
- Fixed bug where the wordcount plugin would count mathematical formulas as multiple words for example 1+1=2.
- Fixed bug where formatting of triple clicked blocks on Chrome/Safari would result in styles being added outside the visual selection.
- Fixed bug where paste would add the contents to the end of the editor area when inline mode was used.
- Fixed bug where toggling off bold formatting on text entered in a new paragraph would add an extra line break.
- Fixed bug where autolink plugin would only produce a link on every other consecutive link on Firefox.
- Fixed bug where it wasn't possible to select all contents if the content only had one pre element.
- Fixed bug where sizzle would produce lagging behavior on some sites due to repaints caused by feature detection.
- Fixed bug where toggling off inline formats wouldn't include the space on selected contents with leading or trailing spaces.
- Fixed bug where the cut operation in UI wouldn't work in Chrome.
- Fixed bug where some legacy editor initialization logic would throw exceptions about editor settings not being defined.
- Fixed bug where it wasn't possible to apply text color to links if they where part of a non collapsed selection.
- Fixed bug where an exception would be thrown if the user selected a video element and then moved the focus outside the editor.
- Fixed bug where list operations didn't work if there where block elements inside the list items.
- Fixed bug where applying block formats to lists wrapped in block elements would apply to all elements in that wrapped block.

## 4.6.4 - 2017-06-13

### Fixed
- Fixed bug where the editor would move the caret when clicking on the scrollbar next to a content editable false block.
- Fixed bug where the text color select dropdowns wasn't placed correctly when they didn't fit the width of the screen.
- Fixed bug where the default editor line height wasn't working for mixed font size contents.
- Fixed bug where the content css files for inline editors were loaded multiple times for multiple editor instances.
- Fixed bug where the initial value of the font size/font family dropdowns wasn't displayed.
- Fixed bug where the I18n api was not supporting arrays as the translation replacement values.
- Fixed bug where chrome would display "The given range isn't in document." errors for invalid ranges passed to setRng.
- Fixed bug where the compat3x plugin wasn't working since the global tinymce references wasn't resolved correctly.
- Fixed bug where the preview plugin wasn't encoding the base url passed into the iframe contents producing a xss bug.
- Fixed bug where the dom parser/serializer wasn't handling some special elements like noframes, title and xmp.
- Fixed bug where the dom parser/serializer wasn't handling cdata sections with comments inside.
- Fixed bug where the editor would scroll to the top of the editable area if a dialog was closed in inline mode.
- Fixed bug where the link dialog would not display the right rel value if rel_list was configured.
- Fixed bug where the context menu would select images on some platforms but not others.
- Fixed bug where the filenames of images were not retained on dragged and drop into the editor from the desktop.
- Fixed bug where the paste plugin would misrepresent newlines when pasting plain text and having forced_root_block configured.
- Fixed so that the error messages for the imagetools plugin is more human readable.
- Fixed so the internal validate setting for the parser/serializer can't be set from editor initialization settings.

## 4.6.3 - 2017-05-30

### Fixed
- Fixed bug where the arrow keys didn't work correctly when navigating on nested inline boundary elements.
- Fixed bug where delete/backspace didn't work correctly on nested inline boundary elements.
- Fixed bug where image editing didn't work on subsequent edits of the same image.
- Fixed bug where charmap descriptions wouldn't properly wrap if they exceeded the width of the box.
- Fixed bug where the default image upload handler only accepted 200 as a valid http status code.
- Fixed so rel on target=_blank links gets forced with only noopener instead of both noopener and noreferrer.

## 4.6.2 - 2017-05-23

### Fixed
- Fixed bug where the SaxParser would run out of memory on very large documents.
- Fixed bug with formatting like font size wasn't applied to del elements.
- Fixed bug where various api calls would be throwing exceptions if they where invoked on a removed editor instance.
- Fixed bug where the branding position would be incorrect if the editor was inside a hidden tab and then later showed.
- Fixed bug where the color levels feature in the imagetools dialog wasn't working properly.
- Fixed bug where imagetools dialog wouldn't pre-load images from CORS domains, before trying to prepare them for editing.
- Fixed bug where the tab key would move the caret to the next table cell if being pressed inside a list inside a table.
- Fixed bug where the cut/copy operations would loose parent context like the current format etc.
- Fixed bug with format preview not working on invalid elements excluded by valid_elements.
- Fixed bug where blocks would be merged in incorrect order on backspace/delete.
- Fixed bug where zero length text nodes would cause issues with the undo logic if there where iframes present.
- Fixed bug where the font size/family select lists would throw errors if the first node was a comment.
- Fixed bug with csp having to allow local script evaluation since it was used to detect global scope.
- Fixed bug where CSP required a relaxed option for javascript: URLs in unsupported legacy browsers.
- Fixed bug where a fake caret would be rendered for td with the contenteditable=false.
- Fixed bug where typing would be blocked on IE 11 when within a nested contenteditable=true/false structure.

## 4.6.1 - 2017-05-10

### Added
- Added configuration option to list plugin to disable tab indentation.

### Fixed
- Fixed bug where format change on very specific content could cause the selection to change.
- Fixed bug where TinyMCE could not be lazyloaded through jquery integration.
- Fixed bug where entities in style attributes weren't decoded correctly on paste in webkit.
- Fixed bug where fontsize_formats option had been renamed incorrectly.
- Fixed bug with broken backspace/delete behaviour between contenteditable=false blocks.
- Fixed bug where it wasn't possible to backspace to the previous line with the inline boundaries functionality turned on.
- Fixed bug where is wasn't possible to move caret left and right around a linked image with the inline boundaries functionality turned on.
- Fixed bug where pressing enter after/before hr element threw exception. Patch contributed bradleyke.
- Fixed so the CSS in the visualblocks plugin doesn't overwrite background color. Patch contributed by Christian Rank.
- Fixed bug where multibyte characters weren't encoded correctly. Patch contributed by James Tarkenton.
- Fixed bug where shift-click to select within contenteditable=true fields wasn't working.

## 4.6.0 - 2017-05-04

### Added
- Added an inline boundary caret position feature that makes it easier to type at the beginning/end of links/code elements.
- Added a help plugin that adds a button and a dialog showing the editor shortcuts and loaded plugins.
- Added an inline_boundaries option that allows you to disable the inline boundary feature if it's not desired.
- Added a new ScrollIntoView event that allows you to override the default scroll to element behavior.
- Added role and aria- attributes as valid elements in the default valid elements config.
- Added new internal flag for PastePreProcess/PastePostProcess this is useful to know if the paste was coming from an external source.
- Added new ignore function to UndoManager this works similar to transact except that it doesn't add an undo level by default.

### Fixed
- Fixed so that urls gets retained for images when being edited. This url is then passed on to the upload handler.
- Fixed so that the editors would be initialized on readyState interactive instead of complete.
- Fixed so that the init event of the editor gets fired once all contentCSS files have been properly loaded.
- Fixed so that width/height of the editor gets taken from the textarea element if it's explicitly specified in styles.
- Fixed so that keep_styles set to false no longer clones class/style from the previous paragraph on enter.
- Fixed so that the default line-height is 1.2em to avoid zwnbsp characters from producing text rendering glitches on Windows.
- Fixed so that loading errors of content css gets presented by a notification message.
- Fixed so figure image elements can be linked when selected this wraps the figure image in a anchor element.
- Fixed bug where it wasn't possible to copy/paste rows with colspans by using the table copy/paste feature.
- Fixed bug where the protect setting wasn't properly applied to header/footer parts when using the fullpage plugin.
- Fixed bug where custom formats that specified upper case element names where not applied correctly.
- Fixed bug where some screen readers weren't reading buttons due to an aria specific fix for IE 8.
- Fixed bug where cut wasn't working correctly on iOS due to it's clipboard API not working correctly.
- Fixed bug where Edge would paste div elements instead of paragraphs when pasting plain text.
- Fixed bug where the textpattern plugin wasn't dealing with trailing punctuations correctly.
- Fixed bug where image editing would some times change the image format from jpg to png.
- Fixed bug where some UI elements could be inserted into the toolbar even if they where not registered.
- Fixed bug where it was possible to click the TD instead of the character in the character map and that caused an exception.
- Fixed bug where the font size/font family dropdowns would sometimes show an incorrect value due to css not being loaded in time.
- Fixed bug with the media plugin inserting undefined instead of retaining size when media_dimensions was set to false.
- Fixed bug with deleting images when forced_root_blocks where set to false.
- Fixed bug where input focus wasn't properly handled on nested content editable elements.
- Fixed bug where Chrome/Firefox would throw an exception when selecting images due to recent change of setBaseAndExtent support.
- Fixed bug where malformed blobs would throw exceptions now they are simply ignored.
- Fixed bug where backspace/delete wouldn't work properly in some cases where all contents was selected in WebKit.
- Fixed bug with Angular producing errors since it was expecting events objects to be patched with their custom properties.
- Fixed bug where the formatter would apply formatting to spellchecker errors now all bogus elements are excluded.
- Fixed bug with backspace/delete inside table caption elements wouldn't behave properly on IE 11.
- Fixed bug where typing after a contenteditable false inline element could move the caret to the end of that element.
- Fixed bug where backspace before/after contenteditable false blocks wouldn't properly remove the right element.
- Fixed bug where backspace before/after contenteditable false inline elements wouldn't properly empty the current block element.
- Fixed bug where vertical caret navigation with a custom line-height would sometimes match incorrect positions.
- Fixed bug with paste on Edge where character encoding wasn't handled properly due to a browser bug.
- Fixed bug with paste on Edge where extra fragment data was inserted into the contents when pasting.
- Fixed bug with pasting contents when having a whole block element selected on WebKit could cause WebKit spans to appear.
- Fixed bug where the visualchars plugin wasn't working correctly showing invisible nbsp characters.
- Fixed bug where browsers would hang if you tried to load some malformed html contents.
- Fixed bug where the init call promise wouldn't resolve if the specified selector didn't find any matching elements.
- Fixed bug where the Schema isValidChild function was case sensitive.

### Removed
- Dropped support for IE 8-10 due to market share and lack of support from Microsoft. See tinymce docs for details.

## 4.5.3 - 2017-02-01

### Added
- Added keyboard navigation for menu buttons when the menu is in focus.
- Added api to the list plugin for setting custom classes/attributes on lists.
- Added validation for the anchor plugin input field according to W3C id naming specifications.

### Fixed
- Fixed bug where media placeholders were removed after resize with the forced_root_block setting set to false.
- Fixed bug where deleting selections with similar sibling nodes sometimes deleted the whole document.
- Fixed bug with inlite theme where several toolbars would appear scrolling when more than one instance of the editor was in use.
- Fixed bug where the editor would throw error with the fontselect plugin on hidden editor instances in Firefox.
- Fixed bug where the background color would not stretch to the font size.
- Fixed bug where font size would be removed when changing background color.
- Fixed bug where the undomanager trimmed away whitespace between nodes on undo/redo.
- Fixed bug where media_dimensions=false in media plugin caused the editor to throw an error.
- Fixed bug where IE was producing font/u elements within links on paste.
- Fixed bug where some button tooltips were broken when compat3x was in use.
- Fixed bug where backspace/delete/typeover would remove the caption element.
- Fixed bug where powerspell failed to function when compat3x was enabled.
- Fixed bug where it wasn't possible to apply sub/sup on text with large font size.
- Fixed bug where pre tags with spaces weren't treated as content.
- Fixed bug where Meta+A would select the entire document instead of all contents in nested ce=true elements.

## 4.5.2 - 2017-01-04

### Fixed
- Added missing keyboard shortcut description for the underline menu item in the format menu.
- Fixed bug where external blob urls wasn't properly handled by editor upload logic. Patch contributed by David Oviedo.
- Fixed bug where urls wasn't treated as a single word by the wordcount plugin.
- Fixed bug where nbsp characters wasn't treated as word delimiters by the wordcount plugin.
- Fixed bug where editor instance wasn't properly passed to the format preview logic. Patch contributed by NullQuery.
- Fixed bug where the fake caret wasn't hidden when you moved selection to a cE=false element.
- Fixed bug where it wasn't possible to edit existing code sample blocks.
- Fixed bug where it wasn't possible to delete editor contents if the selection included an empty block.
- Fixed bug where the formatter wasn't expanding words on some international characters. Patch contributed by Martin Larochelle.
- Fixed bug where the open link feature wasn't working correctly on IE 11.
- Fixed bug where enter before/after a cE=false block wouldn't properly padd the paragraph with an br element.
- Fixed so font size and font family select boxes always displays a value by using the runtime style as a fallback.
- Fixed so missing plugins will be logged to console as warnings rather than halting the initialization of the editor.
- Fixed so splitbuttons become normal buttons in advlist plugin if styles are empty. Patch contributed by René Schleusner.
- Fixed so you can multi insert rows/cols by selecting table cells and using insert rows/columns.

## 4.5.1 - 2016-12-07

### Fixed
- Fixed bug where the lists plugin wouldn't initialize without the advlist plugins if served from cdn.
- Fixed bug where selectors with "*" would cause the style format preview to throw an error.
- Fixed bug with toggling lists off on lists with empty list items would throw an error.
- Fixed bug where editing images would produce non existing blob uris.
- Fixed bug where the offscreen toc selection would be treated as the real toc element.
- Fixed bug where the aria level attribute for element path would have an incorrect start index.
- Fixed bug where the offscreen selection of cE=false that where very wide would be shown onscreen. Patch contributed by Steven Bufton.
- Fixed so the default_link_target gets applied to links created by the autolink plugin.
- Fixed so that the name attribute gets removed by the anchor plugin if editing anchors.

## 4.5.0 - 2016-11-23

### Added
- Added new toc plugin allows you to insert table of contents based on editor headings.
- Added new auto complete menu to all url fields. Adds history, link to anchors etc.
- Added new sidebar api that allows you to add custom sidebar panels and buttons to toggle these.
- Added new insert menu button that allows you to have multiple insert functions under the same menu button.
- Added new open link feature to ctrl+click, alt+enter and context menu.
- Added new media_embed_handler option to allow the media plugin to be populated with custom embeds.
- Added new support for editing transparent images using the image tools dialog.
- Added new images_reuse_filename option to allow filenames of images to be retained for upload.
- Added new security feature where links with target="_blank" will by default get rel="noopener noreferrer".
- Added new allow_unsafe_link_target to allow you to opt-out of the target="_blank" security feature.
- Added new style_formats_autohide option to automatically hide styles based on context.
- Added new codesample_content_css option to specify where the code sample prism css is loaded from.
- Added new support for Japanese/Chinese word count following the unicode standards on this.
- Added new fragmented undo levels this dramatically reduces flicker on contents with iframes.
- Added new live previews for complex elements like table or lists.

### Fixed
- Fixed bug where it wasn't possible to properly tab between controls in a dialog with a disabled form item control.
- Fixed bug where firefox would generate a rectangle on elements produced after/before a cE=false elements.
- Fixed bug with advlist plugin not switching list element format properly in some edge cases.
- Fixed bug where col/rowspans wasn't correctly computed by the table plugin in some cases.
- Fixed bug where the table plugin would thrown an error if object_resizing was disabled.
- Fixed bug where some invalid markup would cause issues when running in XHTML mode. Patch contributed by Charles Bourasseau.
- Fixed bug where the fullscreen class wouldn't be removed properly when closing dialogs.
- Fixed bug where the PastePlainTextToggle event wasn't fired by the paste plugin when the state changed.
- Fixed bug where table the row type wasn't properly updated in table row dialog. Patch contributed by Matthias Balmer.
- Fixed bug where select all and cut wouldn't place caret focus back to the editor in WebKit. Patch contributed by Daniel Jalkut.
- Fixed bug where applying cell/row properties to multiple cells/rows would reset other unchanged properties.
- Fixed bug where some elements in the schema would have redundant/incorrect children.
- Fixed bug where selector and target options would cause issues if used together.
- Fixed bug where drag/drop of images from desktop on chrome would thrown an error.
- Fixed bug where cut on WebKit/Blink wouldn't add an undo level.
- Fixed bug where IE 11 would scroll to the cE=false elements when they where selected.
- Fixed bug where keys like F5 wouldn't work when a cE=false element was selected.
- Fixed bug where the undo manager wouldn't stop the typing state when commands where executed.
- Fixed bug where unlink on wrapped links wouldn't work properly.
- Fixed bug with drag/drop of images on WebKit where the image would be deleted form the source editor.
- Fixed bug where the visual characters mode would be disabled when contents was extracted from the editor.
- Fixed bug where some browsers would toggle of formats applied to the caret when clicking in the editor toolbar.
- Fixed bug where the custom theme function wasn't working correctly.
- Fixed bug where image option for custom buttons required you to have icon specified as well.
- Fixed bug where the context menu and contextual toolbars would be visible at the same time and sometimes overlapping.
- Fixed bug where the noneditable plugin would double wrap elements when using the noneditable_regexp option.
- Fixed bug where tables would get padding instead of margin when you used the indent button.
- Fixed bug where the charmap plugin wouldn't properly insert non breaking spaces.
- Fixed bug where the color previews in color input boxes wasn't properly updated.
- Fixed bug where the list items of previous lists wasn't merged in the right order.
- Fixed bug where it wasn't possible to drag/drop inline-block cE=false elements on IE 11.
- Fixed bug where some table cell merges would produce incorrect rowspan/colspan.
- Fixed so the font size of the editor defaults to 14px instead of 11px this can be overridden by custom css.
- Fixed so wordcount is debounced to reduce cpu hogging on larger texts.
- Fixed so tinymce global gets properly exported as a module when used with some module bundlers.
- Fixed so it's possible to specify what css properties you want to preview on specific formats.
- Fixed so anchors are contentEditable=false while within the editor.
- Fixed so selected contents gets wrapped in a inline code element by the codesample plugin.
- Fixed so conditional comments gets properly stripped independent of case. Patch contributed by Georgii Dolzhykov.
- Fixed so some escaped css sequences gets properly handled. Patch contributed by Georgii Dolzhykov.
- Fixed so notifications with the same message doesn't get displayed at the same time.
- Fixed so F10 can be used as an alternative key to focus to the toolbar.
- Fixed various api documentation issues and typos.

### Removed
- Removed layer plugin since it wasn't really ported from 3.x and there doesn't seem to be much use for it.
- Removed moxieplayer.swf from the media plugin since it wasn't used by the media plugin.
- Removed format state from the advlist plugin to be more consistent with common word processors.

## 4.4.3 - 2016-09-01

### Fixed
- Fixed bug where copy would produce an exception on Chrome.
- Fixed bug where deleting lists on IE 11 would merge in correct text nodes.
- Fixed bug where deleting partial lists with indentation wouldn't cause proper normalization.

## 4.4.2 - 2016-08-25

### Added
- Added new importcss_exclusive option to disable unique selectors per group.
- Added new group specific selector_converter option to importcss plugin.
- Added new codesample_languages option to apply custom languages to codesample plugin.
- Added new codesample_dialog_width/codesample_dialog_height options.

### Fixed
- Fixed bug where fullscreen button had an incorrect keyboard shortcut.
- Fixed bug where backspace/delete wouldn't work correctly from a block to a cE=false element.
- Fixed bug where smartpaste wasn't detecting links with special characters in them like tilde.
- Fixed bug where the editor wouldn't get proper focus if you clicked on a cE=false element.
- Fixed bug where it wasn't possible to copy/paste table rows that had merged cells.
- Fixed bug where merging cells could some times produce invalid col/rowspan attibute values.
- Fixed bug where getBody would sometimes thrown an exception now it just returns null if the iframe is clobbered.
- Fixed bug where drag/drop of cE=false element wasn't properly constrained to viewport.
- Fixed bug where contextmenu on Mac would collapse any selection to a caret.
- Fixed bug where rtl mode wasn't rendered properly when loading a language pack with the rtl flag.
- Fixed bug where Kamer word bounderies would be stripped from contents.
- Fixed bug where lists would sometimes render two dots or numbers on the same line.
- Fixed bug where the skin_url wasn't used by the inlite theme.
- Fixed so data attributes are ignored when comparing formats in the formatter.
- Fixed so it's possible to disable inline toolbars in the inlite theme.
- Fixed so template dialog gets resized if it doesn't fit the window viewport.

## 4.4.1 - 2016-07-26

### Added
- Added smart_paste option to paste plugin to allow disabling the paste behavior if needed.

### Fixed
- Fixed bug where png urls wasn't properly detected by the smart paste logic.
- Fixed bug where the element path wasn't working properly when multiple editor instances where used.
- Fixed bug with creating lists out of multiple paragraphs would just create one list item instead of multiple.
- Fixed bug where scroll position wasn't properly handled by the inlite theme to place the toolbar properly.
- Fixed bug where multiple instances of the editor using the inlite theme didn't render the toolbar properly.
- Fixed bug where the shortcut label for fullscreen mode didn't match the actual shortcut key.
- Fixed bug where it wasn't possible to select cE=false blocks using touch devices on for example iOS.
- Fixed bug where it was possible to select the child image within a cE=false on IE 11.
- Fixed so inserts of html containing lists doesn't merge with any existing lists unless it's a paste operation.

## 4.4.0 - 2016-06-30

### Added
- Added new inlite theme this is a more lightweight inline UI.
- Added smarter paste logic that auto detects urls in the clipboard and inserts images/links based on that.
- Added a better image resize algorithm for better image quality in the imagetools plugin.

### Fixed
- Fixed bug where it wasn't possible to drag/dropping cE=false elements on FF.
- Fixed bug where backspace/delete before/after a cE=false block would produce a new paragraph.
- Fixed bug where list style type css property wasn't preserved when indenting lists.
- Fixed bug where merging of lists where done even if the list style type was different.
- Fixed bug where the image_dataimg_filter function wasn't used when pasting images.
- Fixed bug where nested editable within a non editable element would cause scroll on focus in Chrome.
- Fixed so invalid targets for inline mode is blocked on initialization. We only support elements that can have children.

## 4.3.13 - 2016-06-08

### Added
- Added characters with a diacritical mark to charmap plugin. Patch contributed by Dominik Schilling.
- Added better error handling if the image proxy service would produce errors.

### Fixed
- Fixed issue with pasting list items into list items would produce nested list rather than a merged list.
- Fixed bug where table selection could get stuck in selection mode for inline editors.
- Fixed bug where it was possible to place the caret inside the resize grid elements.
- Fixed bug where it wasn't possible to place in elements horizontally adjacent cE=false blocks.
- Fixed bug where multiple notifications wouldn't be properly placed on screen.
- Fixed bug where multiple editor instance of the same id could be produces in some specific integrations.

## 4.3.12 - 2016-05-10

### Fixed
- Fixed bug where focus calls couldn't be made inside the editors PostRender event handler.
- Fixed bug where some translations wouldn't work as expected due to a bug in editor.translate.
- Fixed bug where the node change event could fire with a node out side the root of the editor.
- Fixed bug where Chrome wouldn't properly present the keyboard paste clipboard details when paste was clicked.
- Fixed bug where merged cells in tables couldn't be selected from right to left.
- Fixed bug where insert row wouldn't properly update a merged cells rowspan property.
- Fixed bug where the color input boxes preview field wasn't properly set on initialization.
- Fixed bug where IME composition inside table cells wouldn't work as expected on IE 11.
- Fixed so all shadow dom support is under and experimental flag due to flaky browser support.

## 4.3.11 - 2016-04-25

### Fixed
- Fixed bug where it wasn't possible to insert empty blocks though the API unless they where padded.
- Fixed bug where you couldn't type the Euro character on Windows.
- Fixed bug where backspace/delete from a cE=false element to a text block didn't work properly.
- Fixed bug where the text color default grid would render incorrectly.
- Fixed bug where the codesample plugin wouldn't load the css in the editor for multiple editors.
- Fixed so the codesample plugin textarea gets focused by default.

## 4.3.10 - 2016-04-12

### Fixed
- Fixed bug where the key "y" on WebKit couldn't be entered due to conflict with keycode for F10 on keypress.

## 4.3.9 - 2016-04-12

### Added
- Added support for focusing the contextual toolbars using keyboard.
- Added keyboard support for slider UI controls. You can no increase/decrease using arrow keys.
- Added url pattern matching for Dailymotion to media plugin. Patch contributed by Bertrand Darbon.
- Added body_class to template plugin preview. Patch contributed by Milen Petrinski.
- Added options to better override textcolor pickers with custom colors. Patch contributed by Xavier Boubert.
- Added visual arrows to inline contextual toolbars so that they point to the element being active.

### Changed
- Changed the Meta+Shift+F shortcut to Ctrl+Shift+F since Czech, Slovak, Polish languages used the first one for input.

### Fixed
- Fixed so toolbars for tables or other larger elements get better positioned below the scrollable viewport.
- Fixed bug where it was possible to click links inside cE=false blocks.
- Fixed bug where event targets wasn't properly handled in Safari Technical Preview.
- Fixed bug where drag/drop text in FF 45 would make the editor caret invisible.
- Fixed bug where the remove state wasn't properly set on editor instances when detected as clobbered.
- Fixed bug where offscreen selection of some cE=false elements would render onscreen. Patch contributed by Steven Bufton
- Fixed bug where enter would clone styles out side the root on editors inside a span. Patch contributed by ChristophKaser.
- Fixed bug where drag/drop of images into the editor didn't work correctly in FF.
- Fixed so the first item in panels for the imagetools dialog gets proper keyboard focus.

## 4.3.8 - 2016-03-15

### Fixed
- Fixed bug where inserting HR at the end of a block element would produce an extra empty block.
- Fixed bug where links would be clickable when readonly mode was enabled.
- Fixed bug where the formatter would normalize to the wrong node on very specific content.
- Fixed bug where some nested list items couldn't be indented properly.
- Fixed bug where links where clickable in the preview dialog.
- Fixed so the alt attribute doesn't get padded with an empty value by default.
- Fixed so nested alignment works more correctly. You will now alter the alignment to the closest block parent.

## 4.3.7 - 2016-03-02

### Fixed
- Fixed bug where incorrect icons would be rendered for imagetools edit and color levels.
- Fixed bug where navigation using arrow keys inside a SelectBox didn't move up/down.
- Fixed bug where the visualblocks plugin would render borders round internal UI elements.

## 4.3.6 - 2016-03-01

### Added
- Added new paste_remember_plaintext_info option to allow a global disable of the plain text mode notification.
- Added new PastePlainTextToggle event that fires when plain text mode toggles on/off.

### Fixed
- Fixed bug where it wasn't possible to select media elements since the drag logic would snap it to mouse cursor.
- Fixed bug where it was hard to place the caret inside nested cE=true elements when the outer cE=false element was focused.
- Fixed bug where editors wouldn't properly initialize if both selector and mode where used.
- Fixed bug where IME input inside table cells would switch the IME off.
- Fixed bug where selection inside the first table cell would cause the whole table cell to get selected.
- Fixed bug where error handling of images being uploaded wouldn't properly handle faulty statuses.
- Fixed bug where inserting contents before a HR would cause an exception to be thrown.
- Fixed bug where copy/paste of Excel data would be inserted as an image.
- Fixed caret position issues with copy/paste of inline block cE=false elements.
- Fixed issues with various menu item focus bugs in Chrome. Where the focused menu bar item wasn't properly blurred.
- Fixed so the notifications have a solid background since it would be hard to read if there where text under it.
- Fixed so notifications gets animated similar to the ones used by dialogs.
- Fixed so larger images that gets pasted is handled better.
- Fixed so the window close button is more uniform on various platform and also increased it's hit area.

## 4.3.5 - 2016-02-11

Npm version bump due to package not being fully updated.

## 4.3.4 - 2016-02-11

### Added
- Added new OpenWindow/CloseWindow events that gets fired when windows open/close.
- Added new NewCell/NewRow events that gets fired when table cells/rows are created.
- Added new Promise return value to tinymce.init makes it easier to handle initialization.

### Fixed
- Fixed various bugs with drag/drop of contentEditable:false elements.
- Fixed bug where deleting of very specific nested list items would result in an odd list.
- Fixed bug where lists would get merged with adjacent lists outside the editable inline root.
- Fixed bug where MS Edge would crash when closing a dialog then clicking a menu item.
- Fixed bug where table cell selection would add undo levels.
- Fixed bug where table cell selection wasn't removed when inline editor where removed.
- Fixed bug where table cell selection wouldn't work properly on nested tables.
- Fixed bug where table merge menu would be available when merging between thead and tbody.
- Fixed bug where table row/column resize wouldn't get properly removed when the editor was removed.
- Fixed bug where Chrome would scroll to the editor if there where a empty hash value in document url.
- Fixed bug where the cache suffix wouldn't work correctly with the importcss plugin.
- Fixed bug where selection wouldn't work properly on MS Edge on Windows Phone 10.
- Fixed so adjacent pre blocks gets joined into one pre block since that seems like the user intent.
- Fixed so events gets properly dispatched in shadow dom. Patch provided by Nazar Mokrynskyi.

### Removed
- Removed the jQuery version the jQuery plugin is now moved into the main package.
- Removed jscs from build process since eslint can now handle code style checking.

## 4.3.3 - 2016-01-14

### Added
- Added new table_resize_bars configuration setting.  This setting allows you to disable the table resize bars.
- Added new beforeInitialize event to tinymce.util.XHR lets you modify XHR properties before open. Patch contributed by Brent Clintel.
- Added new autolink_pattern setting to autolink plugin. Enables you to override the default autolink formats. Patch contributed by Ben Tiedt.
- Added new charmap option that lets you override the default charmap of the charmap plugin.
- Added new charmap_append option that lets you add new characters to the default charmap of the charmap plugin.
- Added new insertCustomChar event that gets fired when a character is inserted by the charmap plugin.

### Fixed
- Fixed bug where table cells started with a superfluous &nbsp; in IE10+.
- Fixed bug where table plugin would retain all BR tags when cells were merged.
- Fixed bug where media plugin would strip underscores from youtube urls.
- Fixed bug where IME input would fail on IE 11 if you typed within a table.
- Fixed bug where double click selection of a word would remove the space before the word on insert contents.
- Fixed bug where table plugin would produce exceptions when hovering tables with invalid structure.
- Fixed bug where fullscreen wouldn't scroll back to it's original position when untoggled.
- Fixed so the template plugins templates setting can be a function that gets a callback that can provide templates.

## 4.3.2 - 2015-12-14

### Fixed
- Fixed bug where the resize bars for table cells were not affected by the object_resizing property.
- Fixed bug where the contextual table toolbar would appear incorrectly if TinyMCE was initialized inline inside a table.
- Fixed bug where resizing table cells did not fire a node change event or add an undo level.
- Fixed bug where double click selection of text on IE 11 wouldn't work properly.
- Fixed bug where codesample plugin would incorrectly produce br elements inside code elements.
- Fixed bug where media plugin would strip dashes from youtube urls.
- Fixed bug where it was possible to move the caret into the table resize bars.
- Fixed bug where drag/drop into a cE=false element was possible on IE.

## 4.3.1 - 2015-11-30

### Fixed
- Fixed so it's possible to disable the table inline toolbar by setting it to false or an empty string.
- Fixed bug where it wasn't possible to resize some tables using the drag handles.
- Fixed bug where unique id:s would clash for multiple editor instances and cE=false selections.
- Fixed bug where the same plugin could be initialized multiple times.
- Fixed bug where the table inline toolbars would be displayed at the same time as the image toolbars.
- Fixed bug where the table selection rect wouldn't be removed when selecting another control element.

## 4.3.0 - 2015-11-23

### Added
- Added new table column/row resize support. Makes it a lot more easy to resize the columns/rows in a table.
- Added new table inline toolbar. Makes it easier to for example add new rows or columns to a table.
- Added new notification API. Lets you display floating notifications to the end user.
- Added new codesample plugin that lets you insert syntax highlighted pre elements into the editor.
- Added new image_caption to images. Lets you create images with captions using a HTML5 figure/figcaption elements.
- Added new live previews of embeded videos. Lets you play the video right inside the editor.
- Added new setDirty method and "dirty" event to the editor. Makes it easier to track the dirty state change.
- Added new setMode method to Editor instances that lets you dynamically switch between design/readonly.
- Added new core support for contentEditable=false elements within the editor overrides the browsers broken behavior.

### Changed
- Rewrote the noneditable plugin to use the new contentEditable false core logic.

### Fixed
- Fixed so the dirty state doesn't set to false automatically when the undo index is set to 0.
- Fixed the Selection.placeCaretAt so it works better on IE when the coordinate is between paragraphs.
- Fixed bug where data-mce-bogus="all" element contents where counted by the word count plugin.
- Fixed bug where contentEditable=false elements would be indented by the indent buttons.
- Fixed bug where images within contentEditable=false would be selected in WebKit on mouse click.
- Fixed bug in DOMUntils split method where the replacement parameter wouldn't work on specific cases.
- Fixed bug where the importcss plugin would import classes from the skin content css file.
- Fixed so all button variants have a wrapping span for it's text to make it easier to skin.
- Fixed so it's easier to exit pre block using the arrow keys.
- Fixed bug where listboxes with fix widths didn't render correctly.

## 4.2.8 - 2015-11-13

### Fixed
- Fixed bug where it was possible to delete tables as the inline root element if all columns where selected.
- Fixed bug where the UI buttons active state wasn't properly updated due to recent refactoring of that logic.

## 4.2.7 - 2015-10-27

### Fixed
- Fixed bug where backspace/delete would remove all formats on the last paragraph character in WebKit/Blink.
- Fixed bug where backspace within a inline format element with a bogus caret container would move the caret.
- Fixed bug where backspace/delete on selected table cells wouldn't add an undo level.
- Fixed bug where script tags embedded within the editor could sometimes get a mce- prefix prepended to them
- Fixed bug where validate: false option could produce an error to be thrown from the Serialization step.
- Fixed bug where inline editing of a table as the root element could let the user delete that table.
- Fixed bug where inline editing of a table as the root element wouldn't properly handle enter key.
- Fixed bug where inline editing of a table as the root element would normalize the selection incorrectly.
- Fixed bug where inline editing of a list as the root element could let the user delete that list.
- Fixed bug where inline editing of a list as the root element could let the user split that list.
- Fixed bug where resize handles would be rendered on editable root elements such as table.

## 4.2.6 - 2015-09-28

### Added
- Added capability to set request headers when using XHRs.
- Added capability to upload local images automatically default delay is set to 30 seconds after editing images.
- Added commands ids mceEditImage, mceAchor and mceMedia to be avaiable from execCommand.
- Added Edge browser to saucelabs grunt task. Patch contributed by John-David Dalton.

### Fixed
- Fixed bug where blob uris not produced by tinymce would produce HTML invalid markup.
- Fixed bug where selection of contents of a nearly empty editor in Edge would sometimes fail.
- Fixed bug where color styles woudln't be retained on copy/paste in Blink/Webkit.
- Fixed bug where the table plugin would throw an error when inserting rows after a child table.
- Fixed bug where the template plugin wouldn't handle functions as variable replacements.
- Fixed bug where undo/redo sometimes wouldn't work properly when applying formatting collapsed ranges.
- Fixed bug where shift+delete wouldn't do a cut operation on Blink/WebKit.
- Fixed bug where cut action wouldn't properly store the before selection bookmark for the undo level.
- Fixed bug where backspace in side an empty list element on IE would loose editor focus.
- Fixed bug where the save plugin wouldn't enable the buttons when a change occurred.
- Fixed bug where Edge wouldn't initialize the editor if a document.domain was specified.
- Fixed bug where enter key before nested images would sometimes not properly expand the previous block.
- Fixed bug where the inline toolbars wouldn't get properly hidden when blurring the editor instance.
- Fixed bug where Edge would paste Chinese characters on some Windows 10 installations.
- Fixed bug where IME would loose focus on IE 11 due to the double trailing br bug fix.
- Fixed bug where the proxy url in imagetools was incorrect. Patch contributed by Wong Ho Wang.

## 4.2.5 - 2015-08-31

### Added
- Added fullscreen capability to embedded youtube and vimeo videos.

### Fixed
- Fixed bug where the uploadImages call didn't work on IE 10.
- Fixed bug where image place holders would be uploaded by uploadImages call.
- Fixed bug where images marked with bogus would be uploaded by the uploadImages call.
- Fixed bug where multiple calls to uploadImages would result in decreased performance.
- Fixed bug where pagebreaks were editable to imagetools patch contributed by Rasmus Wallin.
- Fixed bug where the element path could cause too much recursion exception.
- Fixed bug for domains containing ".min". Patch contributed by Loïc Février.
- Fixed so validation of external links to accept a number after www. Patch contributed by Victor Carvalho.
- Fixed so the charmap is exposed though execCommand. Patch contributed by Matthew Will.
- Fixed so that the image uploads are concurrent for improved performance.
- Fixed various grammar problems in inline documentation. Patches provided by nikolas.

## 4.2.4 - 2015-08-17

### Added
- Added picture as a valid element to the HTML 5 schema. Patch contributed by Adam Taylor.

### Fixed
- Fixed bug where contents would be duplicated on drag/drop within the same editor.
- Fixed bug where floating/alignment of images on Edge wouldn't work properly.
- Fixed bug where it wasn't possible to drag images on IE 11.
- Fixed bug where image selection on Edge would sometimes fail.
- Fixed bug where contextual toolbars icons wasn't rendered properly when using the toolbar_items_size.
- Fixed bug where searchreplace dialog doesn't get prefilled with the selected text.
- Fixed bug where fragmented matches wouldn't get properly replaced by the searchreplace plugin.
- Fixed bug where enter key wouldn't place the caret if was after a trailing space within an inline element.
- Fixed bug where the autolink plugin could produce multiple links for the same text on Gecko.
- Fixed bug where EditorUpload could sometimes throw an exception if the blob wasn't found.
- Fixed xss issues with media plugin not properly filtering out some script attributes.

## 4.2.3 - 2015-07-30

### Fixed
- Fixed bug where image selection wasn't possible on Edge due to incompatible setBaseAndExtend API.
- Fixed bug where image blobs urls where not properly destroyed by the imagetools plugin.
- Fixed bug where keyboard shortcuts wasn't working correctly on IE 8.
- Fixed skin issue where the borders of panels where not visible on IE 8.

## 4.2.2 - 2015-07-22

### Fixed
- Fixed bug where float panels were not being hidden on inline editor blur when fixed_toolbar_container config option was in use.
- Fixed bug where combobox states wasn't properly updated if contents where updated without keyboard.
- Fixed bug where pasting into textbox or combobox would move the caret to the end of text.
- Fixed bug where removal of bogus span elements before block elements would remove whitespace between nodes.
- Fixed bug where repositioning of inline toolbars where async and producing errors if the editor was removed from DOM to early. Patch by iseulde.
- Fixed bug where element path wasn't working correctly. Patch contributed by iseulde.
- Fixed bug where menus wasn't rendered correctly when custom images where added to a menu. Patch contributed by Naim Hammadi.

## 4.2.1 - 2015-06-29

### Fixed
- Fixed bug where back/forward buttons in the browser would render blob images as broken images.
- Fixed bug where Firefox would throw regexp to big error when replacing huge base64 chunks.
- Fixed bug rendering issues with resize and context toolbars not being placed properly until next animation frame.
- Fixed bug where the rendering of the image while cropping would some times not be centered correctly.
- Fixed bug where listbox items with submenus would me selected as active.
- Fixed bug where context menu where throwing an error when rendering.
- Fixed bug where resize both option wasn't working due to resent addClass API change. Patch contributed by Jogai.
- Fixed bug where a hideAll call for container rendered inline toolbars would throw an error.
- Fixed bug where onclick event handler on combobox could cause issues if element.id was a function by some polluting libraries.
- Fixed bug where listboxes wouldn't get proper selected sub menu item when using link_list or image_list.
- Fixed so the UI controls are as wide as 4.1.x to avoid wrapping controls in toolbars.
- Fixed so the imagetools dialog is adaptive for smaller screen sizes.

## 4.2.0 - 2015-06-25

### Added
- Added new flat default skin to make the UI more modern.
- Added new imagetools plugin, lets you crop/resize and apply filters to images.
- Added new contextual toolbars support to the API lets you add floating toolbars for specific CSS selectors.
- Added new promise feature fill as tinymce.util.Promise.
- Added new built in image upload feature lets you upload any base64 encoded image within the editor as files.

### Fixed
- Fixed bug where resize handles would appear in the right position in the wrong editor when switching between resizable content in different inline editors.
- Fixed bug where tables would not be inserted in inline mode due to previous float panel fix.
- Fixed bug where floating panels would remain open when focus was lost on inline editors.
- Fixed bug where cut command on Chrome would thrown a browser security exception.
- Fixed bug where IE 11 sometimes would report an incorrect size for images in the image dialog.
- Fixed bug where it wasn't possible to remove inline formatting at the end of block elements.
- Fixed bug where it wasn't possible to delete table cell contents when cell selection was vertical.
- Fixed bug where table cell wasn't emptied from block elements if delete/backspace where pressed in empty cell.
- Fixed bug where cmd+shift+arrow didn't work correctly on Firefox mac when selecting to start/end of line.
- Fixed bug where removal of bogus elements would sometimes remove whitespace between nodes.
- Fixed bug where the resize handles wasn't updated when the main window was resized.
- Fixed so script elements gets removed by default to prevent possible XSS issues in default config implementations.
- Fixed so the UI doesn't need manual reflows when using non native layout managers.
- Fixed so base64 encoded images doesn't slow down the editor on modern browsers while editing.
- Fixed so all UI elements uses touch events to improve mobile device support.
- Removed the touch click quirks patch for iOS since it did more harm than good.
- Removed the non proportional resize handles since. Unproportional resize can still be done by holding the shift key.

## 4.1.10 - 2015-05-05

### Fixed
- Fixed bug where plugins loaded with compat3x would sometimes throw errors when loading using the jQuery version.
- Fixed bug where extra empty paragraphs would get deleted in WebKit/Blink due to recent Quriks fix.
- Fixed bug where the editor wouldn't work properly on IE 12 due to some required browser sniffing.
- Fixed bug where formatting shortcut keys where interfering with Mac OS X screenshot keys.
- Fixed bug where the caret wouldn't move to the next/previous line boundary on Cmd+Left/Right on Gecko.
- Fixed bug where it wasn't possible to remove formats from very specific nested contents.
- Fixed bug where undo levels wasn't produced when typing letters using the shift or alt+ctrl modifiers.
- Fixed bug where the dirty state wasn't properly updated when typing using the shift or alt+ctrl modifiers.
- Fixed bug where an error would be thrown if an autofocused editor was destroyed quickly after its initialization. Patch provided by thorn0.
- Fixed issue with dirty state not being properly updated on redo operation.
- Fixed issue with entity decoder not handling incorrectly written numeric entities.
- Fixed issue where some PI element values wouldn't be properly encoded.

## 4.1.9 - 2015-03-10

### Fixed
- Fixed bug where indentation wouldn't work properly for non list elements.
- Fixed bug with image plugin not pulling the image dimensions out correctly if a custom document_base_url was used.
- Fixed bug where ctrl+alt+[1-9] would conflict with the AltGr+[1-9] on Windows. New shortcuts is ctrl+shift+[1-9].
- Fixed bug with removing formatting on nodes in inline mode would sometimes include nodes outside the editor body.
- Fixed bug where extra nbsp:s would be inserted when you replaced a word surrounded by spaces using insertContent.
- Fixed bug with pasting from Google Docs would produce extra strong elements and line feeds.

## 4.1.8 - 2015-03-05

### Added
- Added new html5 sizes attribute to img elements used together with srcset.
- Added new elementpath option that makes it possible to disable the element path but keep the statusbar.
- Added new option table_style_by_css for the table plugin to set table styling with css rather than table attributes.
- Added new link_assume_external_targets option to prompt the user to prepend http:// prefix if the supplied link does not contain a protocol prefix.
- Added new image_prepend_url option to allow a custom base path/url to be added to images.
- Added new table_appearance_options option to make it possible to disable some options.
- Added new image_title option to make it possible to alter the title of the image, disabled by default.

### Fixed
- Fixed bug where selection starting from out side of the body wouldn't produce a proper selection range on IE 11.
- Fixed bug where pressing enter twice before a table moves the cursor in the table and causes a javascript error.
- Fixed bug where advanced image styles were not respected.
- Fixed bug where the less common Shift+Delete didn't produce a proper cut operation on WebKit browsers.
- Fixed bug where image/media size constrain logic would produce NaN when handling non number values.
- Fixed bug where internal classes where removed by the removeformat command.
- Fixed bug with creating links table cell contents with a specific selection would throw a exceptions on WebKit/Blink.
- Fixed bug where valid_classes option didn't work as expected according to docs. Patch provided by thorn0.
- Fixed bug where jQuery plugin would patch the internal methods multiple times. Patch provided by Drew Martin.
- Fixed bug where backspace key wouldn't delete the current selection of newly formatted content.
- Fixed bug where type over of inline formatting elements wouldn't properly keep the format on WebKit/Blink.
- Fixed bug where selection needed to be properly normalized on modern IE versions.
- Fixed bug where Command+Backspace didn't properly delete the whole line of text but the previous word.
- Fixed bug where UI active states wheren't properly updated on IE if you placed caret within the current range.
- Fixed bug where delete/backspace on WebKit/Blink would remove span elements created by the user.
- Fixed bug where delete/backspace would produce incorrect results when deleting between two text blocks with br elements.
- Fixed bug where captions where removed when pasting from MS Office.
- Fixed bug where lists plugin wouldn't properly remove fully selected nested lists.
- Fixed bug where the ttf font used for icons would throw an warning message on Gecko on Mac OS X.
- Fixed a bug where applying a color to text did not update the undo/redo history.
- Fixed so shy entities gets displayed when using the visualchars plugin.
- Fixed so removeformat removes ins/del by default since these might be used for strikethough.
- Fixed so multiple language packs can be loaded and added to the global I18n data structure.
- Fixed so transparent color selection gets treated as a normal color selection. Patch contributed by Alexander Hofbauer.
- Fixed so it's possible to disable autoresize_overflow_padding, autoresize_bottom_margin options by setting them to false.
- Fixed so the charmap plugin shows the description of the character in the dialog. Patch contributed by Jelle Hissink.
- Removed address from the default list of block formats since it tends to be missused.
- Fixed so the pre block format is called preformatted to make it more verbose.
- Fixed so it's possible to context scope translation strings this isn't needed most of the time.
- Fixed so the max length of the width/height input fields of the media dialog is 5 instead of 3.
- Fixed so drag/dropped contents gets properly processed by paste plugin since it's basically a paste. Patch contributed by Greg Fairbanks.
- Fixed so shortcut keys for headers is ctrl+alt+[1-9] instead of ctrl+[1-9] since these are for switching tabs in the browsers.
- Fixed so "u" doesn't get converted into a span element by the legacy input filter. Since this is now a valid HTML5 element.
- Fixed font families in order to provide appropriate web-safe fonts.

## 4.1.7 - 2014-11-27

### Added
- Added HTML5 schema support for srcset, source and picture. Patch contributed by mattheu.
- Added new cache_suffix setting to enable cache busting by producing unique urls.
- Added new paste_convert_word_fake_lists option to enable users to disable the fake lists convert logic.

### Fixed
- Fixed so advlist style changes adds undo levels for each change.
- Fixed bug where WebKit would sometimes produce an exception when the autolink plugin where looking for URLs.
- Fixed bug where IE 7 wouldn't be rendered properly due to aggressive css compression.
- Fixed bug where DomQuery wouldn't accept window as constructor element.
- Fixed bug where the color picker in 3.x dialogs wouldn't work properly. Patch contributed by Callidior.
- Fixed bug where the image plugin wouldn't respect the document_base_url.
- Fixed bug where the jQuery plugin would fail to append to elements named array prototype names.

## 4.1.6 - 2014-10-08

### Changed
- Replaced jake with grunt since it is more mainstream and has better plugin support.

### Fixed
- Fixed bug with clicking on the scrollbar of the iframe would cause a JS error to be thrown.
- Fixed bug where null would produce an exception if you passed it to selection.setRng.
- Fixed bug where Ctrl/Cmd+Tab would indent the current list item if you switched tabs in the browser.
- Fixed bug where pasting empty cells from Excel would result in a broken table.
- Fixed bug where it wasn't possible to switch back to default list style type.
- Fixed issue where the select all quirk fix would fire for other modifiers than Ctrl/Cmd combinations.


## 4.1.5 - 2014-09-09

### Fixed
- Fixed bug where sometimes the resize rectangles wouldn't properly render on images on WebKit/Blink.
- Fixed bug in list plugin where delete/backspace would merge empty LI elements in lists incorrectly.
- Fixed bug where empty list elements would result in empty LI elements without it's parent container.
- Fixed bug where backspace in empty caret formatted element could produce an type error exception of Gecko.
- Fixed bug where lists pasted from word with a custom start index above 9 wouldn't be properly handled.
- Fixed bug where tabfocus plugin would tab out of the editor instance even if the default action was prevented.
- Fixed bug where tabfocus wouldn't tab properly to other adjacent editor instances.
- Fixed bug where the DOMUtils setStyles wouldn't properly removed or update the data-mce-style attribute.
- Fixed bug where dialog select boxes would be placed incorrectly if document.body wasn't statically positioned.
- Fixed bug where pasting would sometimes scroll to the top of page if the user was using the autoresize plugin.
- Fixed bug where caret wouldn't be properly rendered by Chrome when clicking on the iframes documentElement.
- Fixed so custom images for menubutton/splitbutton can be provided. Patch contributed by Naim Hammadi.
- Fixed so the default action of windows closing can be prevented by blocking the default action of the close event.
- Fixed so nodeChange and focus of the editor isn't automatically performed when opening sub dialogs.

## 4.1.4 - 2014-08-21

### Added
- Added new media_filter_html option to media plugin that blocks any conditional comments, scripts etc within a video element.
- Added new content_security_policy option allows you to set custom policy for iframe contents. Patch contributed by Francois Chagnon.

### Fixed
- Fixed bug where activate/deactivate events wasn't firing properly when switching between editors.
- Fixed bug where placing the caret on iOS was difficult due to a WebKit bug with touch events.
- Fixed bug where the resize helper wouldn't render properly on older IE versions.
- Fixed bug where resizing images inside tables on older IE versions would sometimes fail depending mouse position.
- Fixed bug where editor.insertContent would produce an exception when inserting select/option elements.
- Fixed bug where extra empty paragraphs would be produced if block elements where inserted inside span elements.
- Fixed bug where the spellchecker menu item wouldn't be properly checked if spell checking was started before it was rendered.
- Fixed bug where the DomQuery filter function wouldn't remove non elements from collection.
- Fixed bug where document with custom document.domain wouldn't properly render the editor.
- Fixed bug where IE 8 would throw exception when trying to enter invalid color values into colorboxes.
- Fixed bug where undo manager could incorrectly add an extra undo level when custom resize handles was removed.
- Fixed bug where it wouldn't be possible to alter cell properties properly on table cells on IE 8.
- Fixed so the color picker button in table dialog isn't shown unless you include the colorpicker plugin or add your own custom color picker.
- Fixed so activate/deactivate events fire when windowManager opens a window since.
- Fixed so the table advtab options isn't separated by an underscore to normalize naming with image_advtab option.
- Fixed so the table cell dialog has proper padding when the advanced tab in disabled.

## 4.1.3 - 2014-07-29

### Added
- Added event binding logic to tinymce.util.XHR making it possible to override headers and settings before any request is made.

### Fixed
- Fixed bug where drag events wasn't fireing properly on older IE versions since the event handlers where bound to document.
- Fixed bug where drag/dropping contents within the editor on IE would force the contents into plain text mode even if it was internal content.
- Fixed bug where IE 7 wouldn't open menus properly due to a resize bug in the browser auto closing them immediately.
- Fixed bug where the DOMUtils getPos logic wouldn't produce a valid coordinate inside the body if the body was positioned non static.
- Fixed bug where the element path and format state wasn't properly updated if you had the wordcount plugin enabled.
- Fixed bug where a comment at the beginning of source would produce an exception in the formatter logic.
- Fixed bug where setAttrib/getAttrib on null would throw exception together with any hooked attributes like style.
- Fixed bug where table sizes wasn't properly retained when copy/pasting on WebKit/Blink.
- Fixed bug where WebKit/Blink would produce colors in RGB format instead of the forced HEX format when deleting contents.
- Fixed bug where the width attribute wasn't updated on tables if you changed the size inside the table dialog.
- Fixed bug where control selection wasn't properly handled when the caret was placed directly after an image.
- Fixed bug where selecting the contents of table cells using the selection.select method wouldn't place the caret properly.
- Fixed bug where the selection state for images wasn't removed when placing the caret right after an image on WebKit/Blink.
- Fixed bug where all events wasn't properly unbound when and editor instance was removed or destroyed by some external innerHTML call.
- Fixed bug where it wasn't possible or very hard to select images on iOS when the onscreen keyboard was visible.
- Fixed so auto_focus can take a boolean argument this will auto focus the last initialized editor might be useful for single inits.
- Fixed so word auto detect lists logic works better for faked lists that doesn't have specific markup.
- Fixed so nodeChange gets fired on mouseup as it used to before 4.1.1 we optimized that event to fire less often.

### Removed
- Removed the finish menu item from spellchecker menu since it's redundant you can stop spellchecking by toggling menu item or button.

## 4.1.2 - 2014-07-15

### Added
- Added offset/grep to DomQuery class works basically the same as it's jQuery equivalent.

### Fixed
- Fixed bug where backspace/delete or setContent with an empty string would remove header data when using the fullpage plugin.
- Fixed bug where tinymce.remove with a selector not matching any editors would remove all editors.
- Fixed bug where resizing of the editor didn't work since the theme was calling setStyles instead of setStyle.
- Fixed bug where IE 7 would fail to append html fragments to iframe document when using DomQuery.
- Fixed bug where the getStyle DOMUtils method would produce an exception if it was called with null as it's element.
- Fixed bug where the paste plugin would remove the element if the none of the paste_webkit_styles rules matched the current style.
- Fixed bug where contextmenu table items wouldn't work properly on IE since it would some times fire an incorrect selection change.
- Fixed bug where the padding/border values wasn't used in the size calculation for the body size when using autoresize. Patch contributed by Matt Whelan.
- Fixed bug where conditional word comments wouldn't be properly removed when pasting plain text.
- Fixed bug where resizing would sometime fail on IE 11 when the mouseup occurred inside the resizable element.
- Fixed so the iframe gets initialized without any inline event handlers for better CSP support. Patch contributed by Matt Whelan.
- Fixed so the tinymce.dom.Sizzle is the latest version of sizzle this resolves the document context bug.

## 4.1.1 - 2014-07-08

### Fixed
- Fixed bug where pasting plain text on some WebKit versions would result in an empty line.
- Fixed bug where resizing images inside tables on IE 11 wouldn't work properly.
- Fixed bug where IE 11 would sometimes throw "Invalid argument" exception when editor contents was set to an empty string.
- Fixed bug where document.activeElement would throw exceptions on IE 9 when that element was hidden or removed from dom.
- Fixed bug where WebKit/Blink sometimes produced br elements with the Apple-interchange-newline class.
- Fixed bug where table cell selection wasn't properly removed when copy/pasting table cells.
- Fixed bug where pasting nested list items from Word wouldn't produce proper semantic nested lists.
- Fixed bug where right clicking using the contextmenu plugin on WebKit/Blink on Mac OS X would select the target current word or line.
- Fixed bug where it wasn't possible to alter table cell properties on IE 8 using the context menu.
- Fixed bug where the resize helper wouldn't be correctly positioned on older IE versions.
- Fixed bug where fullpage plugin would produce an error if you didn't specify a doctype encoding.
- Fixed bug where anchor plugin would get the name/id of the current element even if it wasn't anchor element.
- Fixed bug where visual aids for tables wouldn't be properly disabled when changing the border size.
- Fixed bug where some control selection events wasn't properly fired on older IE versions.
- Fixed bug where table cell selection on older IE versions would prevent resizing of images.
- Fixed bug with paste_data_images paste option not working properly on modern IE versions.
- Fixed bug where custom elements with underscores in the name wasn't properly parsed/serialized.
- Fixed bug where applying inline formats to nested list elements would produce an incorrect formatting result.
- Fixed so it's possible to hide items from elements path by using preventDefault/stopPropagation.
- Fixed so inline mode toolbar gets rendered right aligned if the editable element positioned to the documents right edge.
- Fixed so empty inline elements inside empty block elements doesn't get removed if configured to be kept intact.
- Fixed so DomQuery parentsUntil/prevUntil/nextUntil supports selectors/elements/filters etc.
- Fixed so legacyoutput plugin overrides fontselect and fontsizeselect controls and handles font elements properly.

## 4.1.0 - 2014-06-18

### Added
- Added new file_picker_callback option to replace the old file_browser_callback the latter will still work though.
- Added new custom colors to textcolor plugin will be displayed if a color picker is provided also shows the latest colors.
- Added new color_picker_callback option to enable you to add custom color pickers to the editor.
- Added new advanced tabs to table/cell/row dialogs to enable you to select colors for border/background.
- Added new colorpicker plugin that lets you select colors from a hsv color picker.
- Added new tinymce.util.Color class to handle color parsing and converting.
- Added new colorpicker UI widget element lets you add a hsv color picker to any form/window.
- Added new textpattern plugin that allows you to use markdown like text patterns to format contents.
- Added new resize helper element that shows the current width & height while resizing.
- Added new "once" method to Editor and EventDispatcher enables since callback execution events.
- Added new jQuery like class under tinymce.dom.DomQuery it's exposed on editor instances (editor.$) and globally under (tinymce.$).

### Fixed
- Fixed so the default resize method for images are proportional shift/ctrl can be used to make an unproportional size.
- Fixed bug where the image_dimensions option of the image plugin would cause exceptions when it tried to update the size.
- Fixed bug where table cell dialog class field wasn't properly updated when editing an a table cell with an existing class.
- Fixed bug where Safari on Mac would produce webkit-fake-url for pasted images so these are now removed.
- Fixed bug where the nodeChange event would get fired before the selection was changed when clicking inside the current selection range.
- Fixed bug where valid_classes option would cause exception when it removed internal prefixed classes like mce-item-.
- Fixed bug where backspace would cause navigation in IE 8 on an inline element and after a caret formatting was applied.
- Fixed so placeholder images produced by the media plugin gets selected when inserted/edited.
- Fixed so it's possible to drag in images when the paste_data_images option is enabled. Might be useful for mail clients.
- Fixed so images doesn't get a width/height applied if the image_dimensions option is set to false useful for responsive contents.
- Fixed so it's possible to pass in an optional arguments object for the nodeChanged function to be passed to all nodechange event listeners.
- Fixed bug where media plugin embed code didn't update correctly.<|MERGE_RESOLUTION|>--- conflicted
+++ resolved
@@ -24,11 +24,8 @@
 - Changed the color of `@dialog-table-border-color`, and added right padding to the first cell of dialog table. #TINY-9380
 
 ### Fixed
-<<<<<<< HEAD
 - Sometimes the editor would finish initializing before the silver theme would have finished loading. #TINY-9556 
-=======
 - The searchreplace modal would close incorrectly when clicking outside of the alert that pops up when no match is found. #TINY-9443
->>>>>>> 235165ec
 - Color picker on toolbar would not update when changing forecolor or backcolor from menu. #TINY-9439
 - The `onSetup` api function would not run when defining custom group toolbar button. #TINY-9496
 - An element could be dropped onto the decendants of a noneditable element. #TINY-9364
