# Changelog
All notable changes to this project will be documented in this file.

The format is based on [Keep a Changelog](https://keepachangelog.com/en/1.0.0/),
and this project adheres to [Semantic Versioning](https://semver.org/spec/v2.0.0.html).

## Unreleased

### Added
- The `inline_boundaries` feature now supports the `home`, `end`, `pageup` and `pagedown` keys #TINY-4612
- Added new `PAGE_UP` and `PAGE_DOWN` key code constants to the `VK` API
- Added support for alpha list numbering to the `lists` plugin #TINY-6891
<<<<<<< HEAD
- Added a new `fixed_toolbar_container_element` setting which accepts an HTMLElement to render the toolbar in
=======
- The editor resize handle can now be controlled using the keyboard #TINY-4823

### Changed
- Renamed the "H Align" and "V Align" input labels in the Table Cell Properties dialog to "Horizontal align" and "Vertical align" respectively #TINY-7285
>>>>>>> 84ce865e

### Fixed
- The RGB fields in the color picker dialog were not staying in sync with the color palette and hue slider #TINY-6952
- The color preview box in the color picker dialog was not correctly displaying the saturation and value of the chosen color #TINY-6952
- The color picker dialog will now show an alert if it is submitted with an invalid hex color code #TINY-2814
- Fixed a bug where the `TableModified` event was not fired when adding a table row via the Tab key #TINY-7006
- Added missing type for `images_file_types` setting #GH-6607
- The Oxide button text transform variable was incorrectly using `capitalize` instead of `none`. Patch contributed by dakur #GH-6341
- Fix dialog button text that was using title-style capitalization #TINY-6816

## 5.7.1 - 2021-03-17

### Fixed
- Fixed the `help` dialog incorrectly linking to the changelog of TinyMCE 4 instead of TinyMCE 5 #TINY-7031
- Fixed a bug where error messages were displayed incorrectly in the image dialog #TINY-7099
- Fixed an issue where URLs were not correctly filtered in some cases #TINY-7025
- Fixed a bug where context menu items with names that contained uppercase characters were not displayed #TINY-7072
- Fixed context menu items lacking support for the `disabled` and `shortcut` properties #TINY-7073
- Fixed a regression where the width and height were incorrectly set when embedding content using the `media` dialog #TINY-7074

## 5.7.0 - 2021-02-10

### Added
- Added IPv6 address support to the URI API. Patch contributed by dev7355608 #GH-4409
- Added new `structure` and `style` properties to the `TableModified` event to indicate what kinds of modifications were made #TINY-6643
- Added `video` and `audio` live embed support for the `media` plugin #TINY-6229
- Added the ability to resize `video` and `iframe` media elements #TINY-6229
- Added a new `font_css` setting for adding fonts to both the editor and the parent document #TINY-6199
- Added a new `ImageUploader` API to simplify uploading image data to the configured `images_upload_url` or `images_upload_handler` #TINY-4601
- Added an Oxide variable to define the container background color in fullscreen mode #TINY-6903
- Added Oxide variables for setting the toolbar background colors for inline and sticky toolbars #TINY-6009
- Added a new `AfterProgressState` event that is fired after `editor.setProgressState` calls complete #TINY-6686
- Added support for `table_column_resizing` when inserting or deleting columns #TINY-6711

### Changed
- Changed table and table column copy behavior to retain an appropriate width when pasted #TINY-6664
- Changed the `lists` plugin to apply list styles to all text blocks within a selection #TINY-3755
- Changed the `advlist` plugin to log a console error message when the `list` plugin isn't enabled #TINY-6585
- Changed the z-index of the `setProgressState(true)` throbber so it does not hide notifications #TINY-6686
- Changed the type signature for `editor.selection.getRng()` incorrectly returning `null` #TINY-6843
- Changed some `SaxParser` regular expressions to improve performance #TINY-6823
- Changed `editor.setProgressState(true)` to close any open popups #TINY-6686

### Fixed
- Fixed `codesample` highlighting performance issues for some languages #TINY-6996
- Fixed an issue where cell widths were lost when merging table cells #TINY-6901
- Fixed `col` elements incorrectly transformed to `th` elements when converting columns to header columns #TINY-6715
- Fixed a number of table operations not working when selecting 2 table cells on Mozilla Firefox #TINY-3897
- Fixed a memory leak by backporting an upstream Sizzle fix #TINY-6859
- Fixed table `width` style was removed when copying #TINY-6664
- Fixed focus lost while typing in the `charmap` or `emoticons` dialogs when the editor is rendered in a shadow root #TINY-6904
- Fixed corruption of base64 URLs used in style attributes when parsing HTML #TINY-6828
- Fixed the order of CSS precedence of `content_style` and `content_css` in the `preview` and `template` plugins. `content_style` now has precedence #TINY-6529
- Fixed an issue where the image dialog tried to calculate image dimensions for an empty image URL #TINY-6611
- Fixed an issue where `scope` attributes on table cells would not change as expected when merging or unmerging cells #TINY-6486
- Fixed the plugin documentation links in the `help` plugin #DOC-703
- Fixed events bound using `DOMUtils` not returning the correct result for `isDefaultPrevented` in some cases #TINY-6834
- Fixed the "Dropped file type is not supported" notification incorrectly showing when using an inline editor #TINY-6834
- Fixed an issue with external styles bleeding into TinyMCE #TINY-6735
- Fixed an issue where parsing malformed comments could cause an infinite loop #TINY-6864
- Fixed incorrect return types on `editor.selection.moveToBookmark` #TINY-6504
- Fixed the type signature for `editor.selection.setCursorLocation()` incorrectly allowing a node with no `offset` #TINY-6843
- Fixed incorrect behavior when editor is destroyed while loading stylesheets #INT-2282
- Fixed figure elements incorrectly splitting from a valid parent element when editing the image within #TINY-6592
- Fixed inserting multiple rows or columns in a table cloning from the incorrect source row or column #TINY-6906
- Fixed an issue where new lines were not scrolled into view when pressing Shift+Enter or Shift+Return #TINY-6964
- Fixed an issue where list elements would not be removed when outdenting using the Enter or Return key #TINY-5974
- Fixed an issue where file extensions with uppercase characters were treated as invalid #TINY-6940
- Fixed dialog block messages were not passed through TinyMCE's translation system #TINY-6971

## 5.6.2 - 2020-12-08

### Fixed
- Fixed a UI rendering regression when the document body is using `display: flex` #TINY-6783

## 5.6.1 - 2020-11-25

### Fixed
- Fixed the `mceTableRowType` and `mceTableCellType` commands were not firing the `newCell` event #TINY-6692
- Fixed the HTML5 `s` element was not recognized when editing or clearing text formatting #TINY-6681
- Fixed an issue where copying and pasting table columns resulted in invalid HTML when using colgroups #TINY-6684
- Fixed an issue where the toolbar would render with the wrong width for inline editors in some situations #TINY-6683

## 5.6.0 - 2020-11-18

### Added
- Added new `BeforeOpenNotification` and `OpenNotification` events which allow internal notifications to be captured and modified before display #TINY-6528
- Added support for `block` and `unblock` methods on inline dialogs #TINY-6487
- Added new `TableModified` event which is fired whenever changes are made to a table #TINY-6629
- Added new `images_file_types` setting to determine which image file formats will be automatically processed into `img` tags on paste when using the `paste` plugin #TINY-6306
- Added support for `images_file_types` setting in the image file uploader to determine which image file extensions are valid for upload #TINY-6224
- Added new `format_empty_lines` setting to control if empty lines are formatted in a ranged selection #TINY-6483
- Added template support to the `autocompleter` for customizing the autocompleter items #TINY-6505
- Added new user interface `enable`, `disable`, and `isDisabled` methods #TINY-6397
- Added new `closest` formatter API to get the closest matching selection format from a set of formats #TINY-6479
- Added new `emojiimages` emoticons database that uses the twemoji CDN by default #TINY-6021
- Added new `emoticons_database` setting to configure which emoji database to use #TINY-6021
- Added new `name` field to the `style_formats` setting object to enable specifying a name for the format #TINY-4239

### Changed
- Changed `readonly` mode to allow hyperlinks to be clickable #TINY-6248

### Fixed
- Fixed the `change` event not firing after a successful image upload #TINY-6586
- Fixed the type signature for the `entity_encoding` setting not accepting delimited lists #TINY-6648
- Fixed layout issues when empty `tr` elements were incorrectly removed from tables #TINY-4679
- Fixed image file extensions lost when uploading an image with an alternative extension, such as `.jfif` #TINY-6622
- Fixed a security issue where URLs in attributes weren't correctly sanitized #TINY-6518
- Fixed `DOMUtils.getParents` incorrectly including the shadow root in the array of elements returned #TINY-6540
- Fixed an issue where the root document could be scrolled while an editor dialog was open inside a shadow root #TINY-6363
- Fixed `getContent` with text format returning a new line when the editor is empty #TINY-6281
- Fixed table column and row resizers not respecting the `data-mce-resize` attribute #TINY-6600
- Fixed inserting a table via the `mceInsertTable` command incorrectly creating 2 undo levels #TINY-6656
- Fixed nested tables with `colgroup` elements incorrectly always resizing the inner table #TINY-6623
- Fixed the `visualchars` plugin causing the editor to steal focus when initialized #TINY-6282
- Fixed `fullpage` plugin altering text content in `editor.getContent()` #TINY-6541
- Fixed `fullscreen` plugin not working correctly with multiple editors and shadow DOM #TINY-6280
- Fixed font size keywords such as `medium` not displaying correctly in font size menus #TINY-6291
- Fixed an issue where some attributes in table cells were not copied over to new rows or columns #TINY-6485
- Fixed incorrectly removing formatting on adjacent spaces when removing formatting on a ranged selection #TINY-6268
- Fixed the `Cut` menu item not working in the latest version of Mozilla Firefox #TINY-6615
- Fixed some incorrect types in the new TypeScript declaration file #TINY-6413
- Fixed a regression where a fake offscreen selection element was incorrectly created for the editor root node #TINY-6555
- Fixed an issue where menus would incorrectly collapse in small containers #TINY-3321
- Fixed an issue where only one table column at a time could be converted to a header #TINY-6326
- Fixed some minor memory leaks that prevented garbage collection for editor instances #TINY-6570
- Fixed resizing a `responsive` table not working when using the column resize handles #TINY-6601
- Fixed incorrectly calculating table `col` widths when resizing responsive tables #TINY-6646
- Fixed an issue where spaces were not preserved in pre-blocks when getting text content #TINY-6448
- Fixed a regression that caused the selection to be difficult to see in tables with backgrounds #TINY-6495
- Fixed content pasted multiple times in the editor when using Microsoft Internet Explorer 11. Patch contributed by mattford #GH-4905

## 5.5.1 - 2020-10-01

### Fixed
- Fixed pressing the down key near the end of a document incorrectly raising an exception #TINY-6471
- Fixed incorrect Typescript types for the `Tools` API #TINY-6475

## 5.5.0 - 2020-09-29

### Added
- Added a TypeScript declaration file to the bundle output for TinyMCE core #TINY-3785
- Added new `table_column_resizing` setting to control how table columns are resized when using the resize bars #TINY-6001
- Added the ability to remove images on a failed upload using the `images_upload_handler` failure callback #TINY-6011
- Added `hasPlugin` function to the editor API to determine if a plugin exists or not #TINY-766
- Added new `ToggleToolbarDrawer` command and query state handler to allow the toolbar drawer to be programmatically toggled and the toggle state to be checked #TINY-6032
- Added the ability to use `colgroup` elements in tables #TINY-6050
- Added a new setting `table_use_colgroups` for toggling whether colgroups are used in new tables #TINY-6050
- Added the ability to delete and navigate HTML media elements without the `media` plugin #TINY-4211
- Added `fullscreen_native` setting to the `fullscreen` plugin to enable use of the entire monitor #TINY-6284
- Added table related oxide variables to the Style API for more granular control over table cell selection appearance #TINY-6311
- Added new `toolbar_persist` setting to control the visibility of the inline toolbar #TINY-4847
- Added new APIs to allow for programmatic control of the inline toolbar visibility #TINY-4847
- Added the `origin` property to the `ObjectResized` and `ObjectResizeStart` events, to specify which handle the resize was performed on #TINY-6242
- Added new StyleSheetLoader `unload` and `unloadAll` APIs to allow loaded stylesheets to be removed #TINY-3926
- Added the `LineHeight` query command and action to the editor #TINY-4843
- Added the `lineheight` toolbar and menu items, and added `lineheight` to the default format menu #TINY-4843
- Added a new `contextmenu_avoid_overlap` setting to allow context menus to avoid overlapping matched nodes #TINY-6036
- Added new listbox dialog UI component for rendering a dropdown that allows nested options #TINY-2236
- Added back the ability to use nested items in the `image_class_list`, `link_class_list`, `link_list`, `table_class_list`, `table_cell_class_list`, and `table_row_class_list` settings #TINY-2236

### Changed
- Changed how CSS manipulates table cells when selecting multiple cells to achieve a semi-transparent selection #TINY-6311
- Changed the `target` property on fired events to use the native event target. The original target for an open shadow root can be obtained using `event.getComposedPath()` #TINY-6128
- Changed the editor to clean-up loaded CSS stylesheets when all editors using the stylesheet have been removed #TINY-3926
- Changed `imagetools` context menu icon for accessing the `image` dialog to use the `image` icon #TINY-4141
- Changed the `editor.insertContent()` and `editor.selection.setContent()` APIs to retain leading and trailing whitespace #TINY-5966
- Changed the `table` plugin `Column` menu to include the cut, copy and paste column menu items #TINY-6374
- Changed the default table styles in the content CSS files to better support the styling options available in the `table` dialog #TINY-6179

### Deprecated
- Deprecated the `Env.experimentalShadowDom` flag #TINY-6128

### Fixed
- Fixed tables with no borders displaying with the default border styles in the `preview` dialog #TINY-6179
- Fixed loss of whitespace when inserting content after a non-breaking space #TINY-5966
- Fixed the `event.getComposedPath()` function throwing an exception for events fired from the editor #TINY-6128
- Fixed notifications not appearing when the editor is within a ShadowRoot #TINY-6354
- Fixed focus issues with inline dialogs when the editor is within a ShadowRoot #TINY-6360
- Fixed the `template` plugin previews missing some content styles #TINY-6115
- Fixed the `media` plugin not saving the alternative source url in some situations #TINY-4113
- Fixed an issue where column resizing using the resize bars was inconsistent between fixed and relative table widths #TINY-6001
- Fixed an issue where dragging and dropping within a table would select table cells #TINY-5950
- Fixed up and down keyboard navigation not working for inline `contenteditable="false"` elements #TINY-6226
- Fixed dialog not retrieving `close` icon from icon pack #TINY-6445
- Fixed the `unlink` toolbar button not working when selecting multiple links #TINY-4867
- Fixed the `link` dialog not showing the "Text to display" field in some valid cases #TINY-5205
- Fixed the `DOMUtils.split()` API incorrectly removing some content #TINY-6294
- Fixed pressing the escape key not focusing the editor when using multiple toolbars #TINY-6230
- Fixed the `dirty` flag not being correctly set during an `AddUndo` event #TINY-4707
- Fixed `editor.selection.setCursorLocation` incorrectly placing the cursor outside `pre` elements in some circumstances #TINY-4058
- Fixed an exception being thrown when pressing the enter key inside pre elements while `br_in_pre` setting is false #TINY-4058

## 5.4.2 - 2020-08-17

### Fixed
- Fixed the editor not resizing when resizing the browser window in fullscreen mode #TINY-3511
- Fixed clicking on notifications causing inline editors to hide #TINY-6058
- Fixed an issue where link URLs could not be deleted or edited in the link dialog in some cases #TINY-4706
- Fixed a regression where setting the `anchor_top` or `anchor_bottom` options to `false` was not working #TINY-6256
- Fixed the `anchor` plugin not supporting the `allow_html_in_named_anchor` option #TINY-6236
- Fixed an exception thrown when removing inline formats that contained additional styles or classes #TINY-6288
- Fixed an exception thrown when positioning the context toolbar on Internet Explorer 11 in some edge cases #TINY-6271
- Fixed inline formats not removed when more than one `removeformat` format rule existed #TINY-6216
- Fixed an issue where spaces were sometimes removed when removing formating on nearby text #TINY-6251
- Fixed the list toolbar buttons not showing as active when a list is selected #TINY-6286
- Fixed an issue where the UI would sometimes not be shown or hidden when calling the show or hide API methods on the editor #TINY-6048
- Fixed the list type style not retained when copying list items #TINY-6289
- Fixed the Paste plugin converting tabs in plain text to a single space character. A `paste_tab_spaces` option has been included for setting the number of spaces used to replace a tab character #TINY-6237

## 5.4.1 - 2020-07-08

### Fixed
- Fixed the Search and Replace plugin incorrectly including zero-width caret characters in search results #TINY-4599
- Fixed dragging and dropping unsupported files navigating the browser away from the editor #TINY-6027
- Fixed undo levels not created on browser handled drop or paste events #TINY-6027
- Fixed content in an iframe element parsing as DOM elements instead of text content #TINY-5943
- Fixed Oxide checklist styles not showing when printing #TINY-5139
- Fixed bug with `scope` attribute not being added to the cells of header rows #TINY-6206

## 5.4.0 - 2020-06-30

### Added
- Added keyboard navigation support to menus and toolbars when the editor is in a ShadowRoot #TINY-6152
- Added the ability for menus to be clicked when the editor is in an open shadow root #TINY-6091
- Added the `Editor.ui.styleSheetLoader` API for loading stylesheets within the Document or ShadowRoot containing the editor UI #TINY-6089
- Added the `StyleSheetLoader` module to the public API #TINY-6100
- Added Oxide variables for styling the `select` element and headings in dialog content #TINY-6070
- Added icons for `table` column and row cut, copy, and paste toolbar buttons #TINY-6062
- Added all `table` menu items to the UI registry, so they can be used by name in other menus #TINY-4866
- Added new `mceTableApplyCellStyle` command to the `table` plugin #TINY-6004
- Added new `table` cut, copy, and paste column editor commands and menu items #TINY-6006
- Added font related Oxide variables for secondary buttons, allowing for custom styling #TINY-6061
- Added new `table_header_type` setting to control how table header rows are structured #TINY-6007
- Added new `table_sizing_mode` setting to replace the `table_responsive_width` setting, which has now been deprecated #TINY-6051
- Added new `mceTableSizingMode` command for changing the sizing mode of a table #TINY-6000
- Added new `mceTableRowType`, `mceTableColType`, and `mceTableCellType` commands and value queries #TINY-6150

### Changed
- Changed `advlist` toolbar buttons to only show a dropdown list if there is more than one option #TINY-3194
- Changed `mceInsertTable` command and `insertTable` API method to take optional header rows and columns arguments #TINY-6012
- Changed stylesheet loading, so that UI skin stylesheets can load in a ShadowRoot if required #TINY-6089
- Changed the DOM location of menus so that they display correctly when the editor is in a ShadowRoot #TINY-6093
- Changed the table plugin to correctly detect all valid header row structures #TINY-6007

### Fixed
- Fixed tables with no defined width being converted to a `fixed` width table when modifying the table #TINY-6051
- Fixed the `autosave` `isEmpty` API incorrectly detecting non-empty content as empty #TINY-5953
- Fixed table `Paste row after` and `Paste row before` menu items not disabled when nothing was available to paste #TINY-6006
- Fixed a selection performance issue with large tables on Microsoft Internet Explorer and Edge #TINY-6057
- Fixed filters for screening commands from the undo stack to be case-insensitive #TINY-5946
- Fixed `fullscreen` plugin now removes all classes when the editor is closed #TINY-4048
- Fixed handling of mixed-case icon identifiers (names) for UI elements #TINY-3854
- Fixed leading and trailing spaces lost when using `editor.selection.getContent({ format: 'text' })` #TINY-5986
- Fixed an issue where changing the URL with the quicklink toolbar caused unexpected undo behavior #TINY-5952
- Fixed an issue where removing formatting within a table cell would cause Internet Explorer 11 to scroll to the end of the table #TINY-6049
- Fixed an issue where the `allow_html_data_urls` setting was not correctly applied #TINY-5951
- Fixed the `autolink` feature so that it no longer treats a string with multiple "@" characters as an email address #TINY-4773
- Fixed an issue where removing the editor would leave unexpected attributes on the target element #TINY-4001
- Fixed the `link` plugin now suggest `mailto:` when the text contains an '@' and no slashes (`/`) #TINY-5941
- Fixed the `valid_children` check of custom elements now allows a wider range of characters in names #TINY-5971

## 5.3.2 - 2020-06-10

### Fixed
- Fixed a regression introduced in 5.3.0, where `images_dataimg_filter` was no-longer called #TINY-6086

## 5.3.1 - 2020-05-27

### Fixed
- Fixed the image upload error alert also incorrectly closing the image dialog #TINY-6020
- Fixed editor content scrolling incorrectly on focus in Firefox by reverting default content CSS html and body heights added in 5.3.0 #TINY-6019

## 5.3.0 - 2020-05-21

### Added
- Added html and body height styles to the default oxide content CSS #TINY-5978
- Added `uploadUri` and `blobInfo` to the data returned by `editor.uploadImages()` #TINY-4579
- Added a new function to the `BlobCache` API to lookup a blob based on the base64 data and mime type #TINY-5988
- Added the ability to search and replace within a selection #TINY-4549
- Added the ability to set the list start position for ordered lists and added new `lists` context menu item #TINY-3915
- Added `icon` as an optional config option to the toggle menu item API #TINY-3345
- Added `auto` mode for `toolbar_location` which positions the toolbar and menu bar at the bottom if there is no space at the top #TINY-3161

### Changed
- Changed the default `toolbar_location` to `auto` #TINY-3161
- Changed toggle menu items and choice menu items to have a dedicated icon with the checkmark displayed on the far right side of the menu item #TINY-3345
- Changed the `link`, `image`, and `paste` plugins to use Promises to reduce the bundle size #TINY-4710
- Changed the default icons to be lazy loaded during initialization #TINY-4729
- Changed the parsing of content so base64 encoded urls are converted to blob urls #TINY-4727
- Changed context toolbars so they concatenate when more than one is suitable for the current selection #TINY-4495
- Changed inline style element formats (strong, b, em, i, u, strike) to convert to a span on format removal if a `style` or `class` attribute is present #TINY-4741

### Fixed
- Fixed the `selection.setContent()` API not running parser filters #TINY-4002
- Fixed formats incorrectly applied or removed when table cells were selected #TINY-4709
- Fixed the `quickimage` button not restricting the file types to images #TINY-4715
- Fixed search and replace ignoring text in nested contenteditable elements #TINY-5967
- Fixed resize handlers displaying in the wrong location sometimes for remote images #TINY-4732
- Fixed table picker breaking in Firefox on low zoom levels #TINY-4728
- Fixed issue with loading or pasting contents with large base64 encoded images on Safari #TINY-4715
- Fixed supplementary special characters being truncated when inserted into the editor. Patch contributed by mlitwin. #TINY-4791
- Fixed toolbar buttons not set to disabled when the editor is in readonly mode #TINY-4592
- Fixed the editor selection incorrectly changing when removing caret format containers #TINY-3438
- Fixed bug where title, width, and height would be set to empty string values when updating an image and removing those attributes using the image dialog #TINY-4786
- Fixed `ObjectResized` event firing when an object wasn't resized #TINY-4161
- Fixed `ObjectResized` and `ObjectResizeStart` events incorrectly fired when adding or removing table rows and columns #TINY-4829
- Fixed the placeholder not hiding when pasting content into the editor #TINY-4828
- Fixed an issue where the editor would fail to load if local storage was disabled #TINY-5935
- Fixed an issue where an uploaded image would reuse a cached image with a different mime type #TINY-5988
- Fixed bug where toolbars and dialogs would not show if the body element was replaced (e.g. with Turbolinks). Patch contributed by spohlenz #GH-5653
- Fixed an issue where multiple formats would be removed when removing a single format at the end of lines or on empty lines #TINY-1170
- Fixed zero-width spaces incorrectly included in the `wordcount` plugin character count #TINY-5991
- Fixed a regression introduced in 5.2.0 whereby the desktop `toolbar_mode` setting would incorrectly override the mobile default setting #TINY-5998
- Fixed an issue where deleting all content in a single cell table would delete the entire table #TINY-1044

## 5.2.2 - 2020-04-23

### Fixed
- Fixed an issue where anchors could not be inserted on empty lines #TINY-2788
- Fixed text decorations (underline, strikethrough) not consistently inheriting the text color #TINY-4757
- Fixed `format` menu alignment buttons inconsistently applying to images #TINY-4057
- Fixed the floating toolbar drawer height collapsing when the editor is rendered in modal dialogs or floating containers #TINY-4837
- Fixed `media` embed content not processing safely in some cases #TINY-4857

## 5.2.1 - 2020-03-25

### Fixed
- Fixed the "is decorative" checkbox in the image dialog clearing after certain dialog events #FOAM-11
- Fixed possible uncaught exception when a `style` attribute is removed using a content filter on `setContent` #TINY-4742
- Fixed the table selection not functioning correctly in Microsoft Edge 44 or higher #TINY-3862
- Fixed the table resize handles not functioning correctly in Microsoft Edge 44 or higher #TINY-4160
- Fixed the floating toolbar drawer disconnecting from the toolbar when adding content in inline mode #TINY-4725 #TINY-4765
- Fixed `readonly` mode not returning the appropriate boolean value #TINY-3948
- Fixed the `forced_root_block_attrs` setting not applying attributes to new blocks consistently #TINY-4564
- Fixed the editor incorrectly stealing focus during initialization in Microsoft Internet Explorer #TINY-4697
- Fixed dialogs stealing focus when opening an alert or confirm dialog using an `onAction` callback #TINY-4014
- Fixed inline dialogs incorrectly closing when clicking on an opened alert or confirm dialog #TINY-4012
- Fixed the context toolbar overlapping the menu bar and toolbar #TINY-4586
- Fixed notification and inline dialog positioning issues when using `toolbar_location: 'bottom'` #TINY-4586
- Fixed the `colorinput` popup appearing offscreen on mobile devices #TINY-4711
- Fixed special characters not being found when searching by "whole words only" #TINY-4522
- Fixed an issue where dragging images could cause them to be duplicated #TINY-4195
- Fixed context toolbars activating without the editor having focus #TINY-4754
- Fixed an issue where removing the background color of text did not always work #TINY-4770
- Fixed an issue where new rows and columns in a table did not retain the style of the previous row or column #TINY-4788

## 5.2.0 - 2020-02-13

### Added
- Added the ability to apply formats to spaces #TINY-4200
- Added new `toolbar_location` setting to allow for positioning the menu and toolbar at the bottom of the editor #TINY-4210
- Added new `toolbar_groups` setting to allow a custom floating toolbar group to be added to the toolbar when using `floating` toolbar mode #TINY-4229
- Added new `link_default_protocol` setting to `link` and `autolink` plugin to allow a protocol to be used by default #TINY-3328
- Added new `placeholder` setting to allow a placeholder to be shown when the editor is empty #TINY-3917
- Added new `tinymce.dom.TextSeeker` API to allow searching text across different DOM nodes #TINY-4200
- Added a drop shadow below the toolbar while in sticky mode and introduced Oxide variables to customize it when creating a custom skin #TINY-4343
- Added `quickbars_image_toolbar` setting to allow for the image quickbar to be turned off #TINY-4398
- Added iframe and img `loading` attribute to the default schema. Patch contributed by ataylor32. #GH-5112
- Added new `getNodeFilters`/`getAttributeFilters` functions to the `editor.serializer` instance #TINY-4344
- Added new `a11y_advanced_options` setting to allow additional accessibility options to be added #FOAM-11
- Added new accessibility options and behaviours to the image dialog using `a11y_advanced_options` #FOAM-11
- Added the ability to use the window `PrismJS` instance for the `codesample` plugin instead of the bundled version to allow for styling custom languages #TINY-4504
- Added error message events that fire when a resource loading error occurs #TINY-4509

### Changed
- Changed the default schema to disallow `onchange` for select elements #TINY-4614
- Changed default `toolbar_mode` value from false to `wrap`. The value false has been deprecated #TINY-4617
- Changed `toolbar_drawer` setting to `toolbar_mode`. `toolbar_drawer` has been deprecated #TINY-4416
- Changed iframe mode to set selection on content init if selection doesn't exist #TINY-4139
- Changed table related icons to align them with the visual style of the other icons #TINY-4341
- Changed and improved the visual appearance of the color input field #TINY-2917
- Changed fake caret container to use `forced_root_block` when possible #TINY-4190
- Changed the `requireLangPack` API to wait until the plugin has been loaded before loading the language pack #TINY-3716
- Changed the formatter so `style_formats` are registered before the initial content is loaded into the editor #TINY-4238
- Changed media plugin to use https protocol for media urls by default #TINY-4577
- Changed the parser to treat CDATA nodes as bogus HTML comments to match the HTML parsing spec. A new `preserve_cdata` setting has been added to preserve CDATA nodes if required #TINY-4625

### Fixed
- Fixed incorrect parsing of malformed/bogus HTML comments #TINY-4625
- Fixed `quickbars` selection toolbar appearing on non-editable elements #TINY-4359
- Fixed bug with alignment toolbar buttons sometimes not changing state correctly #TINY-4139
- Fixed the `codesample` toolbar button not toggling when selecting code samples other than HTML #TINY-4504
- Fixed content incorrectly scrolling to the top or bottom when pressing enter if when the content was already in view #TINY-4162
- Fixed `scrollIntoView` potentially hiding elements behind the toolbar #TINY-4162
- Fixed editor not respecting the `resize_img_proportional` setting due to legacy code #TINY-4236
- Fixed flickering floating toolbar drawer in inline mode #TINY-4210
- Fixed an issue where the template plugin dialog would be indefinitely blocked on a failed template load #TINY-2766
- Fixed the `mscontrolselect` event not being unbound on IE/Edge #TINY-4196
- Fixed Confirm dialog footer buttons so only the "Yes" button is highlighted #TINY-4310
- Fixed `file_picker_callback` functionality for Image, Link and Media plugins #TINY-4163
- Fixed issue where floating toolbar drawer sometimes would break if the editor is resized while the drawer is open #TINY-4439
- Fixed incorrect `external_plugins` loading error message #TINY-4503
- Fixed resize handler was not hidden for ARIA purposes. Patch contributed by Parent5446. #GH-5195
- Fixed an issue where content could be lost if a misspelled word was selected and spellchecking was disabled #TINY-3899
- Fixed validation errors in the CSS where certain properties had the wrong default value #TINY-4491
- Fixed an issue where forced root block attributes were not applied when removing a list #TINY-4272
- Fixed an issue where the element path isn't being cleared when there are no parents #TINY-4412
- Fixed an issue where width and height in svg icons containing `rect` elements were overridden by the CSS reset #TINY-4408
- Fixed an issue where uploading images with `images_reuse_filename` enabled and that included a query parameter would generate an invalid URL #TINY-4638
- Fixed the `closeButton` property not working when opening notifications #TINY-4674
- Fixed keyboard flicker when opening a context menu on mobile #TINY-4540
- Fixed issue where plus icon svg contained strokes #TINY-4681

## 5.1.6 - 2020-01-28

### Fixed
- Fixed `readonly` mode not blocking all clicked links #TINY-4572
- Fixed legacy font sizes being calculated inconsistently for the `FontSize` query command value #TINY-4555
- Fixed changing a tables row from `Header` to `Body` incorrectly moving the row to the bottom of the table #TINY-4593
- Fixed the context menu not showing in certain cases with hybrid devices #TINY-4569
- Fixed the context menu opening in the wrong location when the target is the editor body #TINY-4568
- Fixed the `image` plugin not respecting the `automatic_uploads` setting when uploading local images #TINY-4287
- Fixed security issue related to parsing HTML comments and CDATA #TINY-4544

## 5.1.5 - 2019-12-19

### Fixed
- Fixed the UI not working with hybrid devices that accept both touch and mouse events #TNY-4521
- Fixed the `charmap` dialog initially focusing the first tab of the dialog instead of the search input field #TINY-4342
- Fixed an exception being raised when inserting content if the caret was directly before or after a `contenteditable="false"` element #TINY-4528
- Fixed a bug with pasting image URLs when paste as text is enabled #TINY-4523

## 5.1.4 - 2019-12-11

### Fixed
- Fixed dialog contents disappearing when clicking a checkbox for right-to-left languages #TINY-4518
- Fixed the `legacyoutput` plugin registering legacy formats after editor initialization, causing legacy content to be stripped on the initial load #TINY-4447
- Fixed search and replace not cycling through results when searching using special characters #TINY-4506
- Fixed the `visualchars` plugin converting HTML-like text to DOM elements in certain cases #TINY-4507
- Fixed an issue with the `paste` plugin not sanitizing content in some cases #TINY-4510
- Fixed HTML comments incorrectly being parsed in certain cases #TINY-4511

## 5.1.3 - 2019-12-04

### Fixed
- Fixed sticky toolbar not undocking when fullscreen mode is activated #TINY-4390
- Fixed the "Current Window" target not applying when updating links using the link dialog #TINY-4063
- Fixed disabled menu items not highlighting when focused #TINY-4339
- Fixed touch events passing through dialog collection items to the content underneath on Android devices #TINY-4431
- Fixed keyboard navigation of the Help dialog's Keyboard Navigation tab #TINY-4391
- Fixed search and replace dialog disappearing when finding offscreen matches on iOS devices #TINY-4350
- Fixed performance issues where sticky toolbar was jumping while scrolling on slower browsers #TINY-4475

## 5.1.2 - 2019-11-19

### Fixed
- Fixed desktop touch devices using `mobile` configuration overrides #TINY-4345
- Fixed unable to disable the new scrolling toolbar feature #TINY-4345
- Fixed touch events passing through any pop-up items to the content underneath on Android devices #TINY-4367
- Fixed the table selector handles throwing JavaScript exceptions for non-table selections #TINY-4338
- Fixed `cut` operations not removing selected content on Android devices when the `paste` plugin is enabled #TINY-4362
- Fixed inline toolbar not constrained to the window width by default #TINY-4314
- Fixed context toolbar split button chevrons pointing right when they should be pointing down #TINY-4257
- Fixed unable to access the dialog footer in tabbed dialogs on small screens #TINY-4360
- Fixed mobile table selectors were hard to select with touch by increasing the size #TINY-4366
- Fixed mobile table selectors moving when moving outside the editor #TINY-4366
- Fixed inline toolbars collapsing when using sliding toolbars #TINY-4389
- Fixed block textpatterns not treating NBSPs as spaces #TINY-4378
- Fixed backspace not merging blocks when the last element in the preceding block was a `contenteditable="false"` element #TINY-4235
- Fixed toolbar buttons that only contain text labels overlapping on mobile devices #TINY-4395
- Fixed quickbars quickimage picker not working on mobile #TINY-4377
- Fixed fullscreen not resizing in an iOS WKWebView component #TINY-4413

## 5.1.1 - 2019-10-28

### Fixed
- Fixed font formats containing spaces being wrapped in `&quot;` entities instead of single quotes #TINY-4275
- Fixed alert and confirm dialogs losing focus when clicked #TINY-4248
- Fixed clicking outside a modal dialog focusing on the document body #TINY-4249
- Fixed the context toolbar not hiding when scrolled out of view #TINY-4265

## 5.1.0 - 2019-10-17

### Added
- Added touch selector handles for table selections on touch devices #TINY-4097
- Added border width field to Table Cell dialog #TINY-4028
- Added touch event listener to media plugin to make embeds playable #TINY-4093
- Added oxide styling options to notifications and tweaked the default variables #TINY-4153
- Added additional padding to split button chevrons on touch devices, to make them easier to interact with #TINY-4223
- Added new platform detection functions to `Env` and deprecated older detection properties #TINY-4184
- Added `inputMode` config field to specify inputmode attribute of `input` dialog components #TINY-4062
- Added new `inputMode` property to relevant plugins/dialogs #TINY-4102
- Added new `toolbar_sticky` setting to allow the iframe menubar/toolbar to stick to the top of the window when scrolling #TINY-3982

### Changed
- Changed default setting for `toolbar_drawer` to `floating` #TINY-3634
- Changed mobile phones to use the `silver` theme by default #TINY-3634
- Changed some editor settings to default to `false` on touch devices:
  - `menubar`(phones only) #TINY-4077
  - `table_grid` #TINY-4075
  - `resize` #TINY-4157
  - `object_resizing` #TINY-4157
- Changed toolbars and context toolbars to sidescroll on mobile #TINY-3894 #TINY-4107
- Changed context menus to render as horizontal menus on touch devices #TINY-4107
- Changed the editor to use the `VisualViewport` API of the browser where possible #TINY-4078
- Changed visualblocks toolbar button icon and renamed `paragraph` icon to `visualchars` #TINY-4074
- Changed Oxide default for `@toolbar-button-chevron-color` to follow toolbar button icon color #TINY-4153
- Changed the `urlinput` dialog component to use the `url` type attribute #TINY-4102

### Fixed
- Fixed Safari desktop visual viewport fires resize on fullscreen breaking the restore function #TINY-3976
- Fixed scroll issues on mobile devices #TINY-3976
- Fixed context toolbar unable to refresh position on iOS12 #TINY-4107
- Fixed ctrl+left click not opening links on readonly mode and the preview dialog #TINY-4138
- Fixed Slider UI component not firing `onChange` event on touch devices #TINY-4092
- Fixed notifications overlapping instead of stacking #TINY-3478
- Fixed inline dialogs positioning incorrectly when the page is scrolled #TINY-4018
- Fixed inline dialogs and menus not repositioning when resizing #TINY-3227
- Fixed inline toolbar incorrectly stretching to the full width when a width value was provided #TINY-4066
- Fixed menu chevrons color to follow the menu text color #TINY-4153
- Fixed table menu selection grid from staying black when using dark skins, now follows border color #TINY-4153
- Fixed Oxide using the wrong text color variable for menubar button focused state #TINY-4146
- Fixed the autoresize plugin not keeping the selection in view when resizing #TINY-4094
- Fixed textpattern plugin throwing exceptions when using `forced_root_block: false` #TINY-4172
- Fixed missing CSS fill styles for toolbar button icon active state #TINY-4147
- Fixed an issue where the editor selection could end up inside a short ended element (such as `br`) #TINY-3999
- Fixed browser selection being lost in inline mode when opening split dropdowns #TINY-4197
- Fixed backspace throwing an exception when using `forced_root_block: false` #TINY-4099
- Fixed floating toolbar drawer expanding outside the bounds of the editor #TINY-3941
- Fixed the autocompleter not activating immediately after a `br` or `contenteditable=false` element #TINY-4194
- Fixed an issue where the autocompleter would incorrectly close on IE 11 in certain edge cases #TINY-4205

## 5.0.16 - 2019-09-24

### Added
- Added new `referrer_policy` setting to add the `referrerpolicy` attribute when loading scripts or stylesheets #TINY-3978
- Added a slight background color to dialog tab links when focused to aid keyboard navigation #TINY-3877

### Fixed
- Fixed media poster value not updating on change #TINY-4013
- Fixed openlink was not registered as a toolbar button #TINY-4024
- Fixed failing to initialize if a script tag was used inside a SVG #TINY-4087
- Fixed double top border showing on toolbar without menubar when toolbar_drawer is enabled #TINY-4118
- Fixed unable to drag inline dialogs to the bottom of the screen when scrolled #TINY-4154
- Fixed notifications appearing on top of the toolbar when scrolled in inline mode #TINY-4159
- Fixed notifications displaying incorrectly on IE 11 #TINY-4169

## 5.0.15 - 2019-09-02

### Added
- Added a dark `content_css` skin to go with the dark UI skin #TINY-3743

### Changed
- Changed the enabled state on toolbar buttons so they don't get the hover effect #TINY-3974

### Fixed
- Fixed missing CSS active state on toolbar buttons #TINY-3966
- Fixed `onChange` callback not firing for the colorinput dialog component #TINY-3968
- Fixed context toolbars not showing in fullscreen mode #TINY-4023

## 5.0.14 - 2019-08-19

### Added
- Added an API to reload the autocompleter menu with additional fetch metadata #MENTIONS-17

### Fixed
- Fixed missing toolbar button border styling options #TINY-3965
- Fixed image upload progress notification closing before the upload is complete #TINY-3963
- Fixed inline dialogs not closing on escape when no dialog component is in focus #TINY-3936
- Fixed plugins not being filtered when defaulting to mobile on phones #TINY-3537
- Fixed toolbar more drawer showing the content behind it when transitioning between opened and closed states #TINY-3878
- Fixed focus not returning to the dialog after pressing the "Replace all" button in the search and replace dialog #TINY-3961

### Removed
- Removed Oxide variable `@menubar-select-disabled-border-color` and replaced it with `@menubar-select-disabled-border` #TINY-3965

## 5.0.13 - 2019-08-06

### Changed
- Changed modal dialogs to prevent dragging by default and added new `draggable_modal` setting to restore dragging #TINY-3873
- Changed the nonbreaking plugin to insert nbsp characters wrapped in spans to aid in filtering. This can be disabled using the `nonbreaking_wrap` setting #TINY-3647
- Changed backspace behaviour in lists to outdent nested list items when the cursor is at the start of the list item #TINY-3651

### Fixed
- Fixed sidebar growing beyond editor bounds in IE 11 #TINY-3937
- Fixed issue with being unable to keyboard navigate disabled toolbar buttons #TINY-3350
- Fixed issues with backspace and delete in nested contenteditable true and false elements #TINY-3868
- Fixed issue with losing keyboard navigation in dialogs due to disabled buttons #TINY-3914
- Fixed `MouseEvent.mozPressure is deprecated` warning in Firefox #TINY-3919
- Fixed `default_link_target` not being respected when `target_list` is disabled #TINY-3757
- Fixed mobile plugin filter to only apply to the mobile theme, rather than all mobile platforms #TINY-3405
- Fixed focus switching to another editor during mode changes #TINY-3852
- Fixed an exception being thrown when clicking on an uninitialized inline editor #TINY-3925
- Fixed unable to keyboard navigate to dialog menu buttons #TINY-3933
- Fixed dialogs being able to be dragged outside the window viewport #TINY-3787
- Fixed inline dialogs appearing above modal dialogs #TINY-3932

## 5.0.12 - 2019-07-18

### Added
- Added ability to utilize UI dialog panels inside other panels #TINY-3305
- Added help dialog tab explaining keyboard navigation of the editor #TINY-3603

### Changed
- Changed the "Find and Replace" design to an inline dialog #TINY-3054

### Fixed
- Fixed issue where autolink spacebar event was not being fired on Edge #TINY-3891
- Fixed table selection missing the background color #TINY-3892
- Fixed removing shortcuts not working for function keys #TINY-3871
- Fixed non-descriptive UI component type names #TINY-3349
- Fixed UI registry components rendering as the wrong type when manually specifying a different type #TINY-3385
- Fixed an issue where dialog checkbox, input, selectbox, textarea and urlinput components couldn't be disabled #TINY-3708
- Fixed the context toolbar not using viable screen space in inline/distraction free mode #TINY-3717
- Fixed the context toolbar overlapping the toolbar in various conditions #TINY-3205
- Fixed IE11 edge case where items were being inserted into the wrong location #TINY-3884

## 5.0.11 - 2019-07-04

### Fixed
- Fixed packaging errors caused by a rollup treeshaking bug (https://github.com/rollup/rollup/issues/2970) #TINY-3866
- Fixed the customeditor component not able to get data from the dialog api #TINY-3866
- Fixed collection component tooltips not being translated #TINY-3855

## 5.0.10 - 2019-07-02

### Added
- Added support for all HTML color formats in `color_map` setting #TINY-3837

### Changed
- Changed backspace key handling to outdent content in appropriate circumstances #TINY-3685
- Changed default palette for forecolor and backcolor to include some lighter colors suitable for highlights #TINY-2865
- Changed the search and replace plugin to cycle through results #TINY-3800

### Fixed
- Fixed inconsistent types causing some properties to be unable to be used in dialog components #TINY-3778
- Fixed an issue in the Oxide skin where dialog content like outlines and shadows were clipped because of overflow hidden #TINY-3566
- Fixed the search and replace plugin not resetting state when changing the search query #TINY-3800
- Fixed backspace in lists not creating an undo level #TINY-3814
- Fixed the editor to cancel loading in quirks mode where the UI is not supported #TINY-3391
- Fixed applying fonts not working when the name contained spaces and numbers #TINY-3801
- Fixed so that initial content is retained when initializing on list items #TINY-3796
- Fixed inefficient font name and font size current value lookup during rendering #TINY-3813
- Fixed mobile font copied into the wrong folder for the oxide-dark skin #TINY-3816
- Fixed an issue where resizing the width of tables would produce inaccurate results #TINY-3827
- Fixed a memory leak in the Silver theme #TINY-3797
- Fixed alert and confirm dialogs using incorrect markup causing inconsistent padding #TINY-3835
- Fixed an issue in the Table plugin with `table_responsive_width` not enforcing units when resizing #TINY-3790
- Fixed leading, trailing and sequential spaces being lost when pasting plain text #TINY-3726
- Fixed exception being thrown when creating relative URIs #TINY-3851
- Fixed focus is no longer set to the editor content during mode changes unless the editor already had focus #TINY-3852

## 5.0.9 - 2019-06-26

### Fixed
- Fixed print plugin not working in Firefox #TINY-3834

## 5.0.8 - 2019-06-18

### Added
- Added back support for multiple toolbars #TINY-2195
- Added support for .m4a files to the media plugin #TINY-3750
- Added new base_url and suffix editor init options #TINY-3681

### Fixed
- Fixed incorrect padding for select boxes with visible values #TINY-3780
- Fixed selection incorrectly changing when programmatically setting selection on contenteditable false elements #TINY-3766
- Fixed sidebar background being transparent #TINY-3727
- Fixed the build to remove duplicate iife wrappers #TINY-3689
- Fixed bogus autocompleter span appearing in content when the autocompleter menu is shown #TINY-3752
- Fixed toolbar font size select not working with legacyoutput plugin #TINY-2921
- Fixed the legacyoutput plugin incorrectly aligning images #TINY-3660
- Fixed remove color not working when using the legacyoutput plugin #TINY-3756
- Fixed the font size menu applying incorrect sizes when using the legacyoutput plugin #TINY-3773
- Fixed scrollIntoView not working when the parent window was out of view #TINY-3663
- Fixed the print plugin printing from the wrong window in IE11 #TINY-3762
- Fixed content CSS loaded over CORS not loading in the preview plugin with content_css_cors enabled #TINY-3769
- Fixed the link plugin missing the default "None" option for link list #TINY-3738
- Fixed small dot visible with menubar and toolbar disabled in inline mode #TINY-3623
- Fixed space key properly inserts a nbsp before/after block elements #TINY-3745
- Fixed native context menu not showing with images in IE11 #TINY-3392
- Fixed inconsistent browser context menu image selection #TINY-3789

## 5.0.7 - 2019-06-05

### Added
- Added new toolbar button and menu item for inserting tables via dialog #TINY-3636
- Added new API for adding/removing/changing tabs in the Help dialog #TINY-3535
- Added highlighting of matched text in autocompleter items #TINY-3687
- Added the ability for autocompleters to work with matches that include spaces #TINY-3704
- Added new `imagetools_fetch_image` callback to allow custom implementations for cors loading of images #TINY-3658
- Added `'http'` and `https` options to `link_assume_external_targets` to prepend `http://` or `https://` prefixes when URL does not contain a protocol prefix. Patch contributed by francoisfreitag. #GH-4335

### Changed
- Changed annotations navigation to work the same as inline boundaries #TINY-3396
- Changed tabpanel API by adding a `name` field and changing relevant methods to use it #TINY-3535

### Fixed
- Fixed text color not updating all color buttons when choosing a color #TINY-3602
- Fixed the autocompleter not working with fragmented text #TINY-3459
- Fixed the autosave plugin no longer overwrites window.onbeforeunload #TINY-3688
- Fixed infinite loop in the paste plugin when IE11 takes a long time to process paste events. Patch contributed by lRawd. #GH-4987
- Fixed image handle locations when using `fixed_toolbar_container`. Patch contributed by t00. #GH-4966
- Fixed the autoresize plugin not firing `ResizeEditor` events #TINY-3587
- Fixed editor in fullscreen mode not extending to the bottom of the screen #TINY-3701
- Fixed list removal when pressing backspace after the start of the list item #TINY-3697
- Fixed autocomplete not triggering from compositionend events #TINY-3711
- Fixed `file_picker_callback` could not set the caption field on the insert image dialog #TINY-3172
- Fixed the autocompleter menu showing up after a selection had been made #TINY-3718
- Fixed an exception being thrown when a file or number input has focus during initialization. Patch contributed by t00 #GH-2194

## 5.0.6 - 2019-05-22

### Added
- Added `icons_url` editor settings to enable icon packs to be loaded from a custom url #TINY-3585
- Added `image_uploadtab` editor setting to control the visibility of the upload tab in the image dialog #TINY-3606
- Added new api endpoints to the wordcount plugin and improved character count logic #TINY-3578

### Changed
- Changed plugin, language and icon loading errors to log in the console instead of a notification #TINY-3585

### Fixed
- Fixed the textpattern plugin not working with fragmented text #TINY-3089
- Fixed various toolbar drawer accessibility issues and added an animation #TINY-3554
- Fixed issues with selection and ui components when toggling readonly mode #TINY-3592
- Fixed so readonly mode works with inline editors #TINY-3592
- Fixed docked inline toolbar positioning when scrolled #TINY-3621
- Fixed initial value not being set on bespoke select in quickbars and toolbar drawer #TINY-3591
- Fixed so that nbsp entities aren't trimmed in white-space: pre-line elements #TINY-3642
- Fixed `mceInsertLink` command inserting spaces instead of url encoded characters #GH-4990
- Fixed text content floating on top of dialogs in IE11 #TINY-3640

## 5.0.5 - 2019-05-09

### Added
- Added menu items to match the forecolor/backcolor toolbar buttons #TINY-2878
- Added default directionality based on the configured language #TINY-2621
- Added styles, icons and tests for rtl mode #TINY-2621

### Fixed
- Fixed autoresize not working with floating elements or when media elements finished loading #TINY-3545
- Fixed incorrect vertical caret positioning in IE 11 #TINY-3188
- Fixed submenu anchoring hiding overflowed content #TINY-3564

### Removed
- Removed unused and hidden validation icons to avoid displaying phantom tooltips #TINY-2329

## 5.0.4 - 2019-04-23

### Added
- Added back URL dialog functionality, which is now available via `editor.windowManager.openUrl()` #TINY-3382
- Added the missing throbber functionality when calling `editor.setProgressState(true)` #TINY-3453
- Added function to reset the editor content and undo/dirty state via `editor.resetContent()` #TINY-3435
- Added the ability to set menu buttons as active #TINY-3274
- Added `editor.mode` API, featuring a custom editor mode API #TINY-3406
- Added better styling to floating toolbar drawer #TINY-3479
- Added the new premium plugins to the Help dialog plugins tab #TINY-3496
- Added the linkchecker context menu items to the default configuration #TINY-3543

### Fixed
- Fixed image context menu items showing on placeholder images #TINY-3280
- Fixed dialog labels and text color contrast within notifications/alert banners to satisfy WCAG 4.5:1 contrast ratio for accessibility #TINY-3351
- Fixed selectbox and colorpicker items not being translated #TINY-3546
- Fixed toolbar drawer sliding mode to correctly focus the editor when tabbing via keyboard navigation #TINY-3533
- Fixed positioning of the styleselect menu in iOS while using the mobile theme #TINY-3505
- Fixed the menubutton `onSetup` callback to be correctly executed when rendering the menu buttons #TINY-3547
- Fixed `default_link_target` setting to be correctly utilized when creating a link #TINY-3508
- Fixed colorpicker floating marginally outside its container #TINY-3026
- Fixed disabled menu items displaying as active when hovered #TINY-3027

### Removed
- Removed redundant mobile wrapper #TINY-3480

## 5.0.3 - 2019-03-19

### Changed
- Changed empty nested-menu items within the style formats menu to be disabled or hidden if the value of `style_formats_autohide` is `true` #TINY-3310
- Changed the entire phrase 'Powered by Tiny' in the status bar to be a link instead of just the word 'Tiny' #TINY-3366
- Changed `formatselect`, `styleselect` and `align` menus to use the `mceToggleFormat` command internally #TINY-3428

### Fixed
- Fixed toolbar keyboard navigation to work as expected when `toolbar_drawer` is configured #TINY-3432
- Fixed text direction buttons to display the correct pressed state in selections that have no explicit `dir` property #TINY-3138
- Fixed the mobile editor to clean up properly when removed #TINY-3445
- Fixed quickbar toolbars to add an empty box to the screen when it is set to `false` #TINY-3439
- Fixed an issue where pressing the **Delete/Backspace** key at the edge of tables was creating incorrect selections #TINY-3371
- Fixed an issue where dialog collection items (emoticon and special character dialogs) couldn't be selected with touch devices #TINY-3444
- Fixed a type error introduced in TinyMCE version 5.0.2 when calling `editor.getContent()` with nested bookmarks #TINY-3400
- Fixed an issue that prevented default icons from being overridden #TINY-3449
- Fixed an issue where **Home/End** keys wouldn't move the caret correctly before or after `contenteditable=false` inline elements #TINY-2995
- Fixed styles to be preserved in IE 11 when editing via the `fullpage` plugin #TINY-3464
- Fixed the `link` plugin context toolbar missing the open link button #TINY-3461
- Fixed inconsistent dialog component spacing #TINY-3436

## 5.0.2 - 2019-03-05

### Added
- Added presentation and document presets to `htmlpanel` dialog component #TINY-2694
- Added missing fixed_toolbar_container setting has been reimplemented in the Silver theme #TINY-2712
- Added a new toolbar setting `toolbar_drawer` that moves toolbar groups which overflow the editor width into either a `sliding` or `floating` toolbar section #TINY-2874

### Changed
- Updated the build process to include package lock files in the dev distribution archive #TINY-2870

### Fixed
- Fixed inline dialogs did not have aria attributes #TINY-2694
- Fixed default icons are now available in the UI registry, allowing use outside of toolbar buttons #TINY-3307
- Fixed a memory leak related to select toolbar items #TINY-2874
- Fixed a memory leak due to format changed listeners that were never unbound #TINY-3191
- Fixed an issue where content may have been lost when using permanent bookmarks #TINY-3400
- Fixed the quicklink toolbar button not rendering in the quickbars plugin #TINY-3125
- Fixed an issue where menus were generating invalid HTML in some cases #TINY-3323
- Fixed an issue that could cause the mobile theme to show a blank white screen when the editor was inside an `overflow:hidden` element #TINY-3407
- Fixed mobile theme using a transparent background and not taking up the full width on iOS #TINY-3414
- Fixed the template plugin dialog missing the description field #TINY-3337
- Fixed input dialog components using an invalid default type attribute #TINY-3424
- Fixed an issue where backspace/delete keys after/before pagebreak elements wouldn't move the caret #TINY-3097
- Fixed an issue in the table plugin where menu items and toolbar buttons weren't showing correctly based on the selection #TINY-3423
- Fixed inconsistent button focus styles in Firefox #TINY-3377
- Fixed the resize icon floating left when all status bar elements were disabled #TINY-3340
- Fixed the resize handle to not show in fullscreen mode #TINY-3404

## 5.0.1 - 2019-02-21

### Added
- Added H1-H6 toggle button registration to the silver theme #TINY-3070
- Added code sample toolbar button will now toggle on when the cursor is in a code section #TINY-3040
- Added new settings to the emoticons plugin to allow additional emoticons to be added #TINY-3088

### Fixed
- Fixed an issue where adding links to images would replace the image with text #TINY-3356
- Fixed an issue where the inline editor could use fractional pixels for positioning #TINY-3202
- Fixed an issue where uploading non-image files in the Image Plugin upload tab threw an error. #TINY-3244
- Fixed an issue in the media plugin that was causing the source url and height/width to be lost in certain circumstances #TINY-2858
- Fixed an issue with the Context Toolbar not being removed when clicking outside of the editor #TINY-2804
- Fixed an issue where clicking 'Remove link' wouldn't remove the link in certain circumstances #TINY-3199
- Fixed an issue where the media plugin would fail when parsing dialog data #TINY-3218
- Fixed an issue where retrieving the selected content as text didn't create newlines #TINY-3197
- Fixed incorrect keyboard shortcuts in the Help dialog for Windows #TINY-3292
- Fixed an issue where JSON serialization could produce invalid JSON #TINY-3281
- Fixed production CSS including references to source maps #TINY-3920
- Fixed development CSS was not included in the development zip #TINY-3920
- Fixed the autocompleter matches predicate not matching on the start of words by default #TINY-3306
- Fixed an issue where the page could be scrolled with modal dialogs open #TINY-2252
- Fixed an issue where autocomplete menus would show an icon margin when no items had icons #TINY-3329
- Fixed an issue in the quickbars plugin where images incorrectly showed the text selection toolbar #TINY-3338
- Fixed an issue that caused the inline editor to fail to render when the target element already had focus #TINY-3353

### Removed
- Removed paste as text notification banner and paste_plaintext_inform setting #POW-102

## 5.0.0 - 2019-02-04

Full documentation for the version 5 features and changes is available at https://www.tiny.cloud/docs/release-notes/

### Added
- Added links and registered names with * to denote premium plugins in Plugins tab of Help dialog #TINY-3223

### Changed
- Changed Tiny 5 mobile skin to look more uniform with desktop #TINY-2650
- Blacklisted table, th and td as inline editor target #TINY-717

### Fixed
- Fixed an issue where tab panel heights weren't sizing properly on smaller screens and weren't updating on resize #TINY-3242
- Fixed image tools not having any padding between the label and slider #TINY-3220
- Fixed context toolbar toggle buttons not showing the correct state #TINY-3022
- Fixed missing separators in the spellchecker context menu between the suggestions and actions #TINY-3217
- Fixed notification icon positioning in alert banners #TINY-2196
- Fixed a typo in the word count plugin name #TINY-3062
- Fixed charmap and emoticons dialogs not having a primary button #TINY-3233
- Fixed an issue where resizing wouldn't work correctly depending on the box-sizing model #TINY-3278

## 5.0.0-rc-2 - 2019-01-22

### Added
- Added screen reader accessibility for sidebar and statusbar #TINY-2699

### Changed
- Changed formatting menus so they are registered and made the align toolbar button use an icon instead of text #TINY-2880
- Changed checkboxes to use a boolean for its state, instead of a string #TINY-2848
- Updated the textpattern plugin to properly support nested patterns and to allow running a command with a value for a pattern with a start and an end #TINY-2991
- Updated Emoticons and Charmap dialogs to be screen reader accessible #TINY-2693

### Fixed
- Fixed the link dialog such that it will now retain class attributes when updating links #TINY-2825
- Fixed "Find and replace" not showing in the "Edit" menu by default #TINY-3061
- Fixed dropdown buttons missing the 'type' attribute, which could cause forms to be incorrectly submitted #TINY-2826
- Fixed emoticon and charmap search not returning expected results in certain cases #TINY-3084
- Fixed blank rel_list values throwing an exception in the link plugin #TINY-3149

### Removed
- Removed unnecessary 'flex' and unused 'colspan' properties from the new dialog APIs #TINY-2973

## 5.0.0-rc-1 - 2019-01-08

### Added
- Added editor settings functionality to specify title attributes for toolbar groups #TINY-2690
- Added icons instead of button text to improve Search and Replace dialog footer appearance #TINY-2654
- Added `tox-dialog__table` instead of `mce-table-striped` class to enhance Help dialog appearance #TINY-2360
- Added title attribute to iframes so, screen readers can announce iframe labels #TINY-2692
- Added a wordcount menu item, that defaults to appearing in the tools menu #TINY-2877

### Changed
- Updated the font select dropdown logic to try to detect the system font stack and show "System Font" as the font name #TINY-2710
- Updated the autocompleter to only show when it has matched items #TINY-2350
- Updated SizeInput labels to "Height" and "Width" instead of Dimensions #TINY-2833
- Updated the build process to minify and generate ASCII only output for the emoticons database #TINY-2744

### Fixed
- Fixed readonly mode not fully disabling editing content #TINY-2287
- Fixed accessibility issues with the font select, font size, style select and format select toolbar dropdowns #TINY-2713
- Fixed accessibility issues with split dropdowns #TINY-2697
- Fixed the legacyoutput plugin to be compatible with TinyMCE 5.0 #TINY-2301
- Fixed icons not showing correctly in the autocompleter popup #TINY-3029
- Fixed an issue where preview wouldn't show anything in Edge under certain circumstances #TINY-3035
- Fixed the height being incorrectly calculated for the autoresize plugin #TINY-2807

## 5.0.0-beta-1 - 2018-11-30

### Added
- Added a new `addNestedMenuItem()` UI registry function and changed all nested menu items to use the new registry functions #TINY-2230
- Added title attribute to color swatch colors #TINY-2669
- Added anchorbar component to anchor inline toolbar dialogs to instead of the toolbar #TINY-2040
- Added support for toolbar<n> and toolbar array config options to be squashed into a single toolbar and not create multiple toolbars #TINY-2195
- Added error handling for when forced_root_block config option is set to true #TINY-2261
- Added functionality for the removed_menuitems config option #TINY-2184
- Added the ability to use a string to reference menu items in menu buttons and submenu items #TINY-2253

### Changed
- Changed the name of the "inlite" plugin to "quickbars" #TINY-2831
- Changed the background color icon to highlight background icon #TINY-2258
- Changed Help dialog to be accessible to screen readers #TINY-2687
- Changed the color swatch to save selected custom colors to local storage for use across sessions #TINY-2722
- Changed `WindowManager` API - methods `getParams`, `setParams` and `getWindows`, and the legacy `windows` property, have been removed. `alert` and `confirm` dialogs are no longer tracked in the window list. #TINY-2603

### Fixed
- Fixed an inline mode issue where the save plugin upon saving can cause content loss #TINY-2659
- Fixed an issue in IE 11 where calling selection.getContent() would return an empty string when the editor didn't have focus #TINY-2325

### Removed
- Removed compat3x plugin #TINY-2815

## 5.0.0-preview-4 - 2018-11-12

### Added
- Added width and height placeholder text to image and media dialog dimensions input #AP-296
- Added the ability to keyboard navigate through menus, toolbars, sidebar and the status bar sequentially #AP-381
- Added translation capability back to the editor's UI #AP-282
- Added `label` component type for dialogs to group components under a label

### Changed
- Changed the editor resize handle so that it should be disabled when the autoresize plugin is turned on #AP-424
- Changed UI text for microcopy improvements #TINY-2281

### Fixed
- Fixed distraction free plugin #AP-470
- Fixed contents of the input field being selected on focus instead of just recieving an outline highlight #AP-464
- Fixed styling issues with dialogs and menus in IE 11 #AP-456
- Fixed custom style format control not honoring custom formats #AP-393
- Fixed context menu not appearing when clicking an image with a caption #AP-382
- Fixed directionality of UI when using an RTL language #AP-423
- Fixed page responsiveness with multiple inline editors #AP-430
- Fixed empty toolbar groups appearing through invalid configuration of the `toolbar` property #AP-450
- Fixed text not being retained when updating links through the link dialog #AP-293
- Fixed edit image context menu, context toolbar and toolbar items being incorrectly enabled when selecting invalid images #AP-323
- Fixed emoji type ahead being shown when typing URLs #AP-366
- Fixed toolbar configuration properties incorrectly expecting string arrays instead of strings #AP-342
- Fixed the block formatting toolbar item not showing a "Formatting" title when there is no selection #AP-321
- Fixed clicking disabled toolbar buttons hiding the toolbar in inline mode #AP-380
- Fixed `EditorResize` event not being fired upon editor resize #AP-327
- Fixed tables losing styles when updating through the dialog #AP-368
- Fixed context toolbar positioning to be more consistent near the edges of the editor #AP-318
- Fixed table of contents plugin now works with v5 toolbar APIs correctly #AP-347
- Fixed the `link_context_toolbar` configuration not disabling the context toolbar #AP-458
- Fixed the link context toolbar showing incorrect relative links #AP-435
- Fixed the alignment of the icon in alert banner dialog components #TINY-2220
- Fixed the visual blocks and visual char menu options not displaying their toggled state #TINY-2238
- Fixed the editor not displaying as fullscreen when toggled #TINY-2237

### Removed
- Removed the tox-custom-editor class that was added to the wrapping element of codemirror #TINY-2211

## 5.0.0-preview-3 - 2018-10-18

### Changed
- Changed editor layout to use modern CSS properties over manually calculating dimensions #AP-324
- Changed `autoresize_min_height` and `autoresize_max_height` configurations to `min_height` and `max_height` #AP-324
- Changed `Whole word` label in Search and Replace dialog to `Find whole words only` #AP-387

### Fixed
- Fixed bugs with editor width jumping when resizing and the iframe not resizing to smaller than 150px in height #AP-324
- Fixed mobile theme bug that prevented the editor from loading #AP-404
- Fixed long toolbar groups extending outside of the editor instead of wrapping
- Fixed dialog titles so they are now proper case #AP-384
- Fixed color picker default to be #000000 instead of #ff00ff #AP-216
- Fixed "match case" option on the Find and Replace dialog is no longer selected by default #AP-298
- Fixed vertical alignment of toolbar icons #DES-134
- Fixed toolbar icons not appearing on IE11 #DES-133

## 5.0.0-preview-2 - 2018-10-10

### Added
- Added swatch is now shown for colorinput fields, instead of the colorpicker directly #AP-328
- Added fontformats and fontsizes menu items #AP-390

### Changed
- Changed configuration of color options has been simplified to `color_map`, `color_cols`, and `custom_colors` #AP-328
- Changed `height` configuration to apply to the editor frame (including menubar, toolbar, status bar) instead of the content area #AP-324

### Fixed
- Fixed styleselect not updating the displayed item as the cursor moved #AP-388
- Fixed preview iframe not expanding to the dialog size #AP-252
- Fixed 'meta' shortcuts not translated into platform-specific text #AP-270
- Fixed tabbed dialogs (Charmap and Emoticons) shrinking when no search results returned
- Fixed a bug where alert banner icons were not retrieved from icon pack. #AP-330
- Fixed component styles to flex so they fill large dialogs. #AP-252
- Fixed editor flashing unstyled during load (still in progress). #AP-349

### Removed
- Removed `colorpicker` plugin, it is now in the theme #AP-328
- Removed `textcolor` plugin, it is now in the theme #AP-328

## 5.0.0-preview-1 - 2018-10-01

Developer preview 1

Initial list of features and changes is available at https://tiny.cloud/docs-preview/release-notes/new-features/

## 4.9.11 - 2020-07-13

### Fixed
- Fixed the `selection.setContent()` API not running parser filters #TINY-4002
- Fixed content in an iframe element parsing as DOM elements instead of text content #TINY-5943
- Fixed up and down keyboard navigation not working for inline `contenteditable="false"` elements #TINY-6226

## 4.9.10 - 2020-04-23

### Fixed
- Fixed an issue where the editor selection could end up inside a short ended element (eg br) #TINY-3999
- Fixed a security issue related to CDATA sanitization during parsing #TINY-4669
- Fixed `media` embed content not processing safely in some cases #TINY-4857

## 4.9.9 - 2020-03-25

### Fixed
- Fixed the table selection not functioning correctly in Microsoft Edge 44 or higher #TINY-3862
- Fixed the table resize handles not functioning correctly in Microsoft Edge 44 or higher #TINY-4160
- Fixed the `forced_root_block_attrs` setting not applying attributes to new blocks consistently #TINY-4564
- Fixed the editor failing to initialize if a script tag was used inside an SVG #TINY-4087

## 4.9.8 - 2020-01-28

### Fixed
- Fixed the `mobile` theme failing to load due to a bundling issue #TINY-4613
- Fixed security issue related to parsing HTML comments and CDATA #TINY-4544

## 4.9.7 - 2019-12-19

### Fixed
- Fixed the `visualchars` plugin converting HTML-like text to DOM elements in certain cases #TINY-4507
- Fixed an issue with the `paste` plugin not sanitizing content in some cases #TINY-4510
- Fixed HTML comments incorrectly being parsed in certain cases #TINY-4511

## 4.9.6 - 2019-09-02

### Fixed
- Fixed image browse button sometimes displaying the browse window twice #TINY-3959

## 4.9.5 - 2019-07-02

### Changed
- Changed annotations navigation to work the same as inline boundaries #TINY-3396

### Fixed
- Fixed the print plugin printing from the wrong window in IE11 #TINY-3762
- Fixed an exception being thrown when a file or number input has focus during initialization. Patch contributed by t00 #GH-2194
- Fixed positioning of the styleselect menu in iOS while using the mobile theme #TINY-3505
- Fixed native context menu not showing with images in IE11 #TINY-3392
- Fixed selection incorrectly changing when programmatically setting selection on contenteditable false elements #TINY-3766
- Fixed image browse button not working on touch devices #TINY-3751
- Fixed so that nbsp entities aren't trimmed in white-space: pre-line elements #TINY-3642
- Fixed space key properly inserts a nbsp before/after block elements #TINY-3745
- Fixed infinite loop in the paste plugin when IE11 takes a long time to process paste events. Patch contributed by lRawd. #GH-4987

## 4.9.4 - 2019-03-20

### Fixed
- Fixed an issue where **Home/End** keys wouldn't move the caret correctly before or after `contenteditable=false` inline elements #TINY-2995
- Fixed an issue where content may have been lost when using permanent bookmarks #TINY-3400
- Fixed the mobile editor to clean up properly when removed #TINY-3445
- Fixed an issue where retrieving the selected content as text didn't create newlines #TINY-3197
- Fixed an issue where typing space between images would cause issues with nbsp not being inserted. #TINY-3346

## 4.9.3 - 2019-01-31

### Added
- Added a visualchars_default_state setting to the Visualchars Plugin. Patch contributed by mat3e.

### Fixed
- Fixed a bug where scrolling on a page with more than one editor would cause a ResizeWindow event to fire. #TINY-3247
- Fixed a bug where if a plugin threw an error during initialisation the whole editor would fail to load. #TINY-3243
- Fixed a bug where getContent would include bogus elements when valid_elements setting was set up in a specific way. #TINY-3213
- Fixed a bug where only a few function key names could be used when creating keyboard shortcuts. #TINY-3146
- Fixed a bug where it wasn't possible to enter spaces into an editor after pressing shift+enter. #TINY-3099
- Fixed a bug where no caret would be rendered after backspacing to a contenteditable false element. #TINY-2998
- Fixed a bug where deletion to/from indented lists would leave list fragments in the editor. #TINY-2981

## 4.9.2 - 2018-12-17

### Fixed
- Fixed a bug with pressing the space key on IE 11 would result in nbsp characters being inserted between words at the end of a block. #TINY-2996
- Fixed a bug where character composition using quote and space on US International keyboards would produce a space instead of a quote. #TINY-2999
- Fixed a bug where remove format wouldn't remove the inner most inline element in some situations. #TINY-2982
- Fixed a bug where outdenting an list item would affect attributes on other list items within the same list. #TINY-2971
- Fixed a bug where the DomParser filters wouldn't be applied for elements created when parsing invalid html. #TINY-2978
- Fixed a bug where setProgressState wouldn't automatically close floating ui elements like menus. #TINY-2896
- Fixed a bug where it wasn't possible to navigate out of a figcaption element using the arrow keys. #TINY-2894
- Fixed a bug where enter key before an image inside a link would remove the image. #TINY-2780

## 4.9.1 - 2018-12-04

### Added
- Added functionality to insert html to the replacement feature of the Textpattern Plugin. #TINY-2839

### Fixed
- Fixed a bug where `editor.selection.getContent({format: 'text'})` didn't work as expected in IE11 on an unfocused editor. #TINY-2862
- Fixed a bug in the Textpattern Plugin where the editor would get an incorrect selection after inserting a text pattern on Safari. #TINY-2838
- Fixed a bug where the space bar didn't work correctly in editors with the forced_root_block setting set to false. #TINY-2816

## 4.9.0 - 2018-11-27

### Added
- Added a replace feature to the Textpattern Plugin. #TINY-1908
- Added functionality to the Lists Plugin that improves the indentation logic. #TINY-1790

### Fixed
- Fixed a bug where it wasn't possible to delete/backspace when the caret was between a contentEditable=false element and a BR. #TINY-2372
- Fixed a bug where copying table cells without a text selection would fail to copy anything. #TINY-1789
- Implemented missing `autosave_restore_when_empty` functionality in the Autosave Plugin. Patch contributed by gzzo. #GH-4447
- Reduced insertion of unnecessary nonbreaking spaces in the editor. #TINY-1879

## 4.8.5 - 2018-10-30

### Added
- Added a content_css_cors setting to the editor that adds the crossorigin="anonymous" attribute to link tags added by the StyleSheetLoader. #TINY-1909

### Fixed
- Fixed a bug where trying to remove formatting with a collapsed selection range would throw an exception. #GH-4636
- Fixed a bug in the image plugin that caused updating figures to split contenteditable elements. #GH-4563
- Fixed a bug that was causing incorrect viewport calculations for fixed position UI elements. #TINY-1897
- Fixed a bug where inline formatting would cause the delete key to do nothing. #TINY-1900

## 4.8.4 - 2018-10-23

### Added
- Added support for the HTML5 `main` element. #TINY-1877

### Changed
- Changed the keyboard shortcut to move focus to contextual toolbars to Ctrl+F9. #TINY-1812

### Fixed
- Fixed a bug where content css could not be loaded from another domain. #TINY-1891
- Fixed a bug on FireFox where the cursor would get stuck between two contenteditable false inline elements located inside of the same block element divided by a BR. #TINY-1878
- Fixed a bug with the insertContent method where nonbreaking spaces would be inserted incorrectly. #TINY-1868
- Fixed a bug where the toolbar of the inline editor would not be visible in some scenarios. #TINY-1862
- Fixed a bug where removing the editor while more than one notification was open would throw an error. #TINY-1845
- Fixed a bug where the menubutton would be rendered on top of the menu if the viewport didn't have enough height. #TINY-1678
- Fixed a bug with the annotations api where annotating collapsed selections caused problems. #TBS-2449
- Fixed a bug where wbr elements were being transformed into whitespace when using the Paste Plugin's paste as text setting. #GH-4638
- Fixed a bug where the Search and Replace didn't replace spaces correctly. #GH-4632
- Fixed a bug with sublist items not persisting selection. #GH-4628
- Fixed a bug with mceInsertRawHTML command not working as expected. #GH-4625

## 4.8.3 - 2018-09-13

### Fixed
- Fixed a bug where the Wordcount Plugin didn't correctly count words within tables on IE11. #TINY-1770
- Fixed a bug where it wasn't possible to move the caret out of a table on IE11 and Firefox. #TINY-1682
- Fixed a bug where merging empty blocks didn't work as expected, sometimes causing content to be deleted. #TINY-1781
- Fixed a bug where the Textcolor Plugin didn't show the correct current color. #TINY-1810
- Fixed a bug where clear formatting with a collapsed selection would sometimes clear formatting from more content than expected. #TINY-1813 #TINY-1821
- Fixed a bug with the Table Plugin where it wasn't possible to keyboard navigate to the caption. #TINY-1818

## 4.8.2 - 2018-08-09

### Changed
- Moved annotator from "experimental" to "annotator" object on editor. #TBS-2398
- Improved the multiclick normalization across browsers. #TINY-1788

### Fixed
- Fixed a bug where running getSelectedBlocks with a collapsed selection between block elements would produce incorrect results. #TINY-1787
- Fixed a bug where the ScriptLoaders loadScript method would not work as expected in FireFox when loaded on the same page as a ShadowDOM polyfill. #TINY-1786
- Removed reference to ShadowDOM event.path as Blink based browsers now support event.composedPath. #TINY-1785
- Fixed a bug where a reference to localStorage would throw an "access denied" error in IE11 with strict security settings. #TINY-1782
- Fixed a bug where pasting using the toolbar button on an inline editor in IE11 would cause a looping behaviour. #TINY-1768

## 4.8.1 - 2018-07-26

### Fixed
- Fixed a bug where the content of inline editors was being cleaned on every call of `editor.save()`. #TINY-1783
- Fixed a bug where the arrow of the Inlite Theme toolbar was being rendered incorrectly in RTL mode. #TINY-1776
- Fixed a bug with the Paste Plugin where pasting after inline contenteditable false elements moved the caret to the end of the line. #TINY-1758

## 4.8.0 - 2018-06-27

### Added
- Added new "experimental" object in editor, with initial Annotator API. #TBS-2374

### Fixed
- Fixed a bug where deleting paragraphs inside of table cells would delete the whole table cell. #TINY-1759
- Fixed a bug in the Table Plugin where removing row height set on the row properties dialog did not update the table. #TINY-1730
- Fixed a bug with the font select toolbar item didn't update correctly. #TINY-1683
- Fixed a bug where all bogus elements would not be deleted when removing an inline editor. #TINY-1669

## 4.7.13 - 2018-05-16

### Added
- Added missing code menu item from the default menu config. #TINY-1648
- Added new align button for combining the separate align buttons into a menu button. #TINY-1652

### Fixed
- Fixed a bug where Edge 17 wouldn't be able to select images or tables. #TINY-1679
- Fixed issue where whitespace wasn't preserved when the editor was initialized on pre elements. #TINY-1649
- Fixed a bug with the fontselect dropdowns throwing an error if the editor was hidden in Firefox. #TINY-1664
- Fixed a bug where it wasn't possible to merge table cells on IE 11. #TINY-1671
- Fixed a bug where textcolor wasn't applying properly on IE 11 in some situations. #TINY-1663
- Fixed a bug where the justifyfull command state wasn't working correctly. #TINY-1677
- Fixed a bug where the styles wasn't updated correctly when resizing some tables. #TINY-1668

## 4.7.12 - 2018-05-03

### Added
- Added an option to filter out image svg data urls.
- Added support for html5 details and summary elements.

### Changed
- Changed so the mce-abs-layout-item css rule targets html instead of body. Patch contributed by nazar-pc.

### Fixed
- Fixed a bug where the "read" step on the mobile theme was still present on android mobile browsers.
- Fixed a bug where all images in the editor document would reload on any editor change.
- Fixed a bug with the Table Plugin where ObjectResized event wasn't being triggered on column resize.
- Fixed so the selection is set to the first suitable caret position after editor.setContent called.
- Fixed so links with xlink:href attributes are filtered correctly to prevent XSS.
- Fixed a bug on IE11 where pasting content into an inline editor initialized on a heading element would create new editable elements.
- Fixed a bug where readonly mode would not work as expected when the editor contained contentEditable=true elements.
- Fixed a bug where the Link Plugin would throw an error when used together with the webcomponents polyfill. Patch contributed by 4esnog.
- Fixed a bug where the "Powered by TinyMCE" branding link would break on XHTML pages. Patch contributed by tistre.
- Fixed a bug where the same id would be used in the blobcache for all pasted images. Patch contributed by thorn0.

## 4.7.11 - 2018-04-11

### Added
- Added a new imagetools_credentials_hosts option to the Imagetools Plugin.

### Fixed
- Fixed a bug where toggling a list containing empty LIs would throw an error. Patch contributed by bradleyke.
- Fixed a bug where applying block styles to a text with the caret at the end of the paragraph would select all text in the paragraph.
- Fixed a bug where toggling on the Spellchecker Plugin would trigger isDirty on the editor.
- Fixed a bug where it was possible to enter content into selection bookmark spans.
- Fixed a bug where if a non paragraph block was configured in forced_root_block the editor.getContent method would return incorrect values with an empty editor.
- Fixed a bug where dropdown menu panels stayed open and fixed in position when dragging dialog windows.
- Fixed a bug where it wasn't possible to extend table cells with the space button in Safari.
- Fixed a bug where the setupeditor event would thrown an error when using the Compat3x Plugin.
- Fixed a bug where an error was thrown in FontInfo when called on a detached element.

## 4.7.10 - 2018-04-03

### Added
- Added normalization of triple clicks across browsers in the editor.
- Added a `hasFocus` method to the editor that checks if the editor has focus.
- Added correct icon to the Nonbreaking Plugin menu item.

### Fixed
- Fixed so the `getContent`/`setContent` methods work even if the editor is not initialized.
- Fixed a bug with the Media Plugin where query strings were being stripped from youtube links.
- Fixed a bug where image styles were changed/removed when opening and closing the Image Plugin dialog.
- Fixed a bug in the Table Plugin where some table cell styles were not correctly added to the content html.
- Fixed a bug in the Spellchecker Plugin where it wasn't possible to change the spellchecker language.
- Fixed so the the unlink action in the Link Plugin has a menu item and can be added to the contextmenu.
- Fixed a bug where it wasn't possible to keyboard navigate to the start of an inline element on a new line within the same block element.
- Fixed a bug with the Text Color Plugin where if used with an inline editor located at the bottom of the screen the colorpicker could appear off screen.
- Fixed a bug with the UndoManager where undo levels were being added for nbzwsp characters.
- Fixed a bug with the Table Plugin where the caret would sometimes be lost when keyboard navigating up through a table.
- Fixed a bug where FontInfo.getFontFamily would throw an error when called on a removed editor.
- Fixed a bug in Firefox where undo levels were not being added correctly for some specific operations.
- Fixed a bug where initializing an inline editor inside of a table would make the whole table resizeable.
- Fixed a bug where the fake cursor that appears next to tables on Firefox was positioned incorrectly when switching to fullscreen.
- Fixed a bug where zwsp's weren't trimmed from the output from `editor.getContent({ format: 'text' })`.
- Fixed a bug where the fontsizeselect/fontselect toolbar items showed the body info rather than the first possible caret position info on init.
- Fixed a bug where it wasn't possible to select all content if the editor only contained an inline boundary element.
- Fixed a bug where `content_css` urls with query strings wasn't working.
- Fixed a bug in the Table Plugin where some table row styles were removed when changing other styles in the row properties dialog.

### Removed
- Removed the "read" step from the mobile theme.

## 4.7.9 - 2018-02-27

### Fixed
- Fixed a bug where the editor target element didn't get the correct style when removing the editor.

## 4.7.8 - 2018-02-26

### Fixed
- Fixed an issue with the Help Plugin where the menuitem name wasn't lowercase.
- Fixed an issue on MacOS where text and bold text did not have the same line-height in the autocomplete dropdown in the Link Plugin dialog.
- Fixed a bug where the "paste as text" option in the Paste Plugin didn't work.
- Fixed a bug where dialog list boxes didn't get positioned correctly in documents with scroll.
- Fixed a bug where the Inlite Theme didn't use the Table Plugin api to insert correct tables.
- Fixed a bug where the Inlite Theme panel didn't hide on blur in a correct way.
- Fixed a bug where placing the cursor before a table in Firefox would scroll to the bottom of the table.
- Fixed a bug where selecting partial text in table cells with rowspans and deleting would produce faulty tables.
- Fixed a bug where the Preview Plugin didn't work on Safari due to sandbox security.
- Fixed a bug where table cell selection using the keyboard threw an error.
- Fixed so the font size and font family doesn't toggle the text but only sets the selected format on the selected text.
- Fixed so the built-in spellchecking on Chrome and Safari creates an undo level when replacing words.

## 4.7.7 - 2018-02-19

### Added
- Added a border style selector to the advanced tab of the Image Plugin.
- Added better controls for default table inserted by the Table Plugin.
- Added new `table_responsive_width` option to the Table Plugin that controls whether to use pixel or percentage widths.

### Fixed
- Fixed a bug where the Link Plugin text didn't update when a URL was pasted using the context menu.
- Fixed a bug with the Spellchecker Plugin where using "Add to dictionary" in the context menu threw an error.
- Fixed a bug in the Media Plugin where the preview node for iframes got default width and height attributes that interfered with width/height styles.
- Fixed a bug where backslashes were being added to some font family names in Firefox in the fontselect toolbar item.
- Fixed a bug where errors would be thrown when trying to remove an editor that had not yet been fully initialized.
- Fixed a bug where the Imagetools Plugin didn't update the images atomically.
- Fixed a bug where the Fullscreen Plugin was throwing errors when being used on an inline editor.
- Fixed a bug where drop down menus weren't positioned correctly in inline editors on scroll.
- Fixed a bug with a semicolon missing at the end of the bundled javascript files.
- Fixed a bug in the Table Plugin with cursor navigation inside of tables where the cursor would sometimes jump into an incorrect table cells.
- Fixed a bug where indenting a table that is a list item using the "Increase indent" button would create a nested table.
- Fixed a bug where text nodes containing only whitespace were being wrapped by paragraph elements.
- Fixed a bug where whitespace was being inserted after br tags inside of paragraph tags.
- Fixed a bug where converting an indented paragraph to a list item would cause the list item to have extra padding.
- Fixed a bug where Copy/Paste in an editor with a lot of content would cause the editor to scroll to the top of the content in IE11.
- Fixed a bug with a memory leak in the DragHelper. Path contributed by ben-mckernan.
- Fixed a bug where the advanced tab in the Media Plugin was being shown even if it didn't contain anything. Patch contributed by gabrieeel.
- Fixed an outdated eventname in the EventUtils. Patch contributed by nazar-pc.
- Fixed an issue where the Json.parse function would throw an error when being used on a page with strict CSP settings.
- Fixed so you can place the curser before and after table elements within the editor in Firefox and Edge/IE.

## 4.7.6 - 2018-01-29

### Fixed
- Fixed a bug in the jquery integration where it threw an error saying that "global is not defined".
- Fixed a bug where deleting a table cell whose previous sibling was set to contenteditable false would create a corrupted table.
- Fixed a bug where highlighting text in an unfocused editor did not work correctly in IE11/Edge.
- Fixed a bug where the table resize handles were not being repositioned when activating the Fullscreen Plugin.
- Fixed a bug where the Imagetools Plugin dialog didn't honor editor RTL settings.
- Fixed a bug where block elements weren't being merged correctly if you deleted from after a contenteditable false element to the beginning of another block element.
- Fixed a bug where TinyMCE didn't work with module loaders like webpack.

## 4.7.5 - 2018-01-22

### Fixed
- Fixed bug with the Codesample Plugin where it wasn't possible to edit codesamples when the editor was in inline mode.
- Fixed bug where focusing on the status bar broke the keyboard navigation functionality.
- Fixed bug where an error would be thrown on Edge by the Table Plugin when pasting using the PowerPaste Plugin.
- Fixed bug in the Table Plugin where selecting row border style from the dropdown menu in advanced row properties would throw an error.
- Fixed bug with icons being rendered incorrectly on Chrome on Mac OS.
- Fixed bug in the Textcolor Plugin where the font color and background color buttons wouldn't trigger an ExecCommand event.
- Fixed bug in the Link Plugin where the url field wasn't forced LTR.
- Fixed bug where the Nonbreaking Plugin incorrectly inserted spaces into tables.
- Fixed bug with the inline theme where the toolbar wasn't repositioned on window resize.

## 4.7.4 - 2017-12-05

### Fixed
- Fixed bug in the Nonbreaking Plugin where the nonbreaking_force_tab setting was being ignored.
- Fixed bug in the Table Plugin where changing row height incorrectly converted column widths to pixels.
- Fixed bug in the Table Plugin on Edge and IE11 where resizing the last column after resizing the table would cause invalid column heights.
- Fixed bug in the Table Plugin where keyboard navigation was not normalized between browsers.
- Fixed bug in the Table Plugin where the colorpicker button would show even without defining the colorpicker_callback.
- Fixed bug in the Table Plugin where it wasn't possible to set the cell background color.
- Fixed bug where Firefox would throw an error when intialising an editor on an element that is hidden or not yet added to the DOM.
- Fixed bug where Firefox would throw an error when intialising an editor inside of a hidden iframe.

## 4.7.3 - 2017-11-23

### Added
- Added functionality to open the Codesample Plugin dialog when double clicking on a codesample. Patch contributed by dakuzen.

### Fixed
- Fixed bug where undo/redo didn't work correctly with some formats and caret positions.
- Fixed bug where the color picker didn't show up in Table Plugin dialogs.
- Fixed bug where it wasn't possible to change the width of a table through the Table Plugin dialog.
- Fixed bug where the Charmap Plugin couldn't insert some special characters.
- Fixed bug where editing a newly inserted link would not actually edit the link but insert a new link next to it.
- Fixed bug where deleting all content in a table cell made it impossible to place the caret into it.
- Fixed bug where the vertical alignment field in the Table Plugin cell properties dialog didn't do anything.
- Fixed bug where an image with a caption showed two sets of resize handles in IE11.
- Fixed bug where pressing the enter button inside of an h1 with contenteditable set to true would sometimes produce a p tag.
- Fixed bug with backspace not working as expected before a noneditable element.
- Fixed bug where operating on tables with invalid rowspans would cause an error to be thrown.
- Fixed so a real base64 representation of the image is available on the blobInfo that the images_upload_handler gets called with.
- Fixed so the image upload tab is available when the images_upload_handler is defined (and not only when the images_upload_url is defined).

## 4.7.2 - 2017-11-07

### Added
- Added newly rewritten Table Plugin.
- Added support for attributes with colon in valid_elements and addValidElements.
- Added support for dailymotion short url in the Media Plugin. Patch contributed by maat8.
- Added support for converting to half pt when converting font size from px to pt. Patch contributed by danny6514.
- Added support for location hash to the Autosave plugin to make it work better with SPAs using hash routing.
- Added support for merging table cells when pasting a table into another table.

### Changed
- Changed so the language packs are only loaded once. Patch contributed by 0xor1.
- Simplified the css for inline boundaries selection by switching to an attribute selector.

### Fixed
- Fixed bug where an error would be thrown on editor initialization if the window.getSelection() returned null.
- Fixed bug where holding down control or alt keys made the keyboard navigation inside an inline boundary not work as expected.
- Fixed bug where applying formats in IE11 produced extra, empty paragraphs in the editor.
- Fixed bug where the Word Count Plugin didn't count some mathematical operators correctly.
- Fixed bug where removing an inline editor removed the element that the editor had been initialized on.
- Fixed bug where setting the selection to the end of an editable container caused some formatting problems.
- Fixed bug where an error would be thrown sometimes when an editor was removed because of the selection bookmark was being stored asynchronously.
- Fixed a bug where an editor initialized on an empty list did not contain any valid cursor positions.
- Fixed a bug with the Context Menu Plugin and webkit browsers on Mac where right-clicking inside a table would produce an incorrect selection.
- Fixed bug where the Image Plugin constrain proportions setting wasn't working as expected.
- Fixed bug where deleting the last character in a span with decorations produced an incorrect element when typing.
- Fixed bug where focusing on inline editors made the toolbar flicker when moving between elements quickly.
- Fixed bug where the selection would be stored incorrectly in inline editors when the mouseup event was fired outside the editor body.
- Fixed bug where toggling bold at the end of an inline boundary would toggle off the whole word.
- Fixed bug where setting the skin to false would not stop the loading of some skin css files.
- Fixed bug in mobile theme where pinch-to-zoom would break after exiting the editor.
- Fixed bug where sublists of a fully selected list would not be switched correctly when changing list style.
- Fixed bug where inserting media by source would break the UndoManager.
- Fixed bug where inserting some content into the editor with a specific selection would replace some content incorrectly.
- Fixed bug where selecting all content with ctrl+a in IE11 caused problems with untoggling some formatting.
- Fixed bug where the Search and Replace Plugin left some marker spans in the editor when undoing and redoing after replacing some content.
- Fixed bug where the editor would not get a scrollbar when using the Fullscreen and Autoresize plugins together.
- Fixed bug where the font selector would stop working correctly after selecting fonts three times.
- Fixed so pressing the enter key inside of an inline boundary inserts a br after the inline boundary element.
- Fixed a bug where it wasn't possible to use tab navigation inside of a table that was inside of a list.
- Fixed bug where end_container_on_empty_block would incorrectly remove elements.
- Fixed bug where content_styles weren't added to the Preview Plugin iframe.
- Fixed so the beforeSetContent/beforeGetContent events are preventable.
- Fixed bug where changing height value in Table Plugin advanced tab didn't do anything.
- Fixed bug where it wasn't possible to remove formatting from content in beginning of table cell.

## 4.7.1 - 2017-10-09

### Fixed
- Fixed bug where theme set to false on an inline editor produced an extra div element after the target element.
- Fixed bug where the editor drag icon was misaligned with the branding set to false.
- Fixed bug where doubled menu items were not being removed as expected with the removed_menuitems setting.
- Fixed bug where the Table of contents plugin threw an error when initialized.
- Fixed bug where it wasn't possible to add inline formats to text selected right to left.
- Fixed bug where the paste from plain text mode did not work as expected.
- Fixed so the style previews do not set color and background color when selected.
- Fixed bug where the Autolink plugin didn't work as expected with some formats applied on an empty editor.
- Fixed bug where the Textpattern plugin were throwing errors on some patterns.
- Fixed bug where the Save plugin saved all editors instead of only the active editor. Patch contributed by dannoe.

## 4.7.0 - 2017-10-03

### Added
- Added new mobile ui that is specifically designed for mobile devices.

### Changed
- Updated the default skin to be more modern and white since white is preferred by most implementations.
- Restructured the default menus to be more similar to common office suites like Google Docs.

### Fixed
- Fixed so theme can be set to false on both inline and iframe editor modes.
- Fixed bug where inline editor would add/remove the visualblocks css multiple times.
- Fixed bug where selection wouldn't be properly restored when editor lost focus and commands where invoked.
- Fixed bug where toc plugin would generate id:s for headers even though a toc wasn't inserted into the content.
- Fixed bug where is wasn't possible to drag/drop contents within the editor if paste_data_images where set to true.
- Fixed bug where getParam and close in WindowManager would get the first opened window instead of the last opened window.
- Fixed bug where delete would delete between cells inside a table in Firefox.

## 4.6.7 - 2017-09-18

### Added
- Added some missing translations to Image, Link and Help plugins.

### Fixed
- Fixed bug where paste wasn't working in IOS.
- Fixed bug where the Word Count Plugin didn't count some mathematical operators correctly.
- Fixed bug where inserting a list in a table caused the cell to expand in height.
- Fixed bug where pressing enter in a list located inside of a table deleted list items instead of inserting new list item.
- Fixed bug where copy and pasting table cells produced inconsistent results.
- Fixed bug where initializing an editor with an ID of 'length' would throw an exception.
- Fixed bug where it was possible to split a non merged table cell.
- Fixed bug where copy and pasting a list with a very specific selection into another list would produce a nested list.
- Fixed bug where copy and pasting ordered lists sometimes produced unordered lists.
- Fixed bug where padded elements inside other elements would be treated as empty.
- Fixed so you can resize images inside a figure element.
- Fixed bug where an inline TinyMCE editor initialized on a table did not set selection on load in Chrome.
- Fixed the positioning of the inlite toolbar when the target element wasn't big enough to fit the toolbar.

## 4.6.6 - 2017-08-30

### Fixed
- Fixed so that notifications wrap long text content instead of bleeding outside the notification element.
- Fixed so the content_style css is added after the skin and custom stylesheets.
- Fixed bug where it wasn't possible to remove a table with the Cut button.
- Fixed bug where the center format wasn't getting the same font size as the other formats in the format preview.
- Fixed bug where the wordcount plugin wasn't counting hyphenated words correctly.
- Fixed bug where all content pasted into the editor was added to the end of the editor.
- Fixed bug where enter keydown on list item selection only deleted content and didn't create a new line.
- Fixed bug where destroying the editor while the content css was still loading caused error notifications on Firefox.
- Fixed bug where undoing cut operation in IE11 left some unwanted html in the editor content.
- Fixed bug where enter keydown would throw an error in IE11.
- Fixed bug where duplicate instances of an editor were added to the editors array when using the createEditor API.
- Fixed bug where the formatter applied formats on the wrong content when spellchecker was activated.
- Fixed bug where switching formats would reset font size on child nodes.
- Fixed bug where the table caption element weren't always the first descendant to the table tag.
- Fixed bug where pasting some content into the editor on chrome some newlines were removed.
- Fixed bug where it wasn't possible to remove a list if a list item was a table element.
- Fixed bug where copy/pasting partial selections of tables wouldn't produce a proper table.
- Fixed bug where the searchreplace plugin could not find consecutive spaces.
- Fixed bug where background color wasn't applied correctly on some partially selected contents.

## 4.6.5 - 2017-08-02

### Added
- Added new inline_boundaries_selector that allows you to specify the elements that should have boundaries.
- Added new local upload feature this allows the user to upload images directly from the image dialog.
- Added a new api for providing meta data for plugins. It will show up in the help dialog if it's provided.

### Fixed
- Fixed so that the notifications created by the notification manager are more screen reader accessible.
- Fixed bug where changing the list format on multiple selected lists didn't change all of the lists.
- Fixed bug where the nonbreaking plugin would insert multiple undo levels when pressing the tab key.
- Fixed bug where delete/backspace wouldn't render a caret when all editor contents where deleted.
- Fixed bug where delete/backspace wouldn't render a caret if the deleted element was a single contentEditable false element.
- Fixed bug where the wordcount plugin wouldn't count words correctly if word where typed after applying a style format.
- Fixed bug where the wordcount plugin would count mathematical formulas as multiple words for example 1+1=2.
- Fixed bug where formatting of triple clicked blocks on Chrome/Safari would result in styles being added outside the visual selection.
- Fixed bug where paste would add the contents to the end of the editor area when inline mode was used.
- Fixed bug where toggling off bold formatting on text entered in a new paragraph would add an extra line break.
- Fixed bug where autolink plugin would only produce a link on every other consecutive link on Firefox.
- Fixed bug where it wasn't possible to select all contents if the content only had one pre element.
- Fixed bug where sizzle would produce lagging behavior on some sites due to repaints caused by feature detection.
- Fixed bug where toggling off inline formats wouldn't include the space on selected contents with leading or trailing spaces.
- Fixed bug where the cut operation in UI wouldn't work in Chrome.
- Fixed bug where some legacy editor initialization logic would throw exceptions about editor settings not being defined.
- Fixed bug where it wasn't possible to apply text color to links if they where part of a non collapsed selection.
- Fixed bug where an exception would be thrown if the user selected a video element and then moved the focus outside the editor.
- Fixed bug where list operations didn't work if there where block elements inside the list items.
- Fixed bug where applying block formats to lists wrapped in block elements would apply to all elements in that wrapped block.

## 4.6.4 - 2017-06-13

### Fixed
- Fixed bug where the editor would move the caret when clicking on the scrollbar next to a content editable false block.
- Fixed bug where the text color select dropdowns wasn't placed correctly when they didn't fit the width of the screen.
- Fixed bug where the default editor line height wasn't working for mixed font size contents.
- Fixed bug where the content css files for inline editors were loaded multiple times for multiple editor instances.
- Fixed bug where the initial value of the font size/font family dropdowns wasn't displayed.
- Fixed bug where the I18n api was not supporting arrays as the translation replacement values.
- Fixed bug where chrome would display "The given range isn't in document." errors for invalid ranges passed to setRng.
- Fixed bug where the compat3x plugin wasn't working since the global tinymce references wasn't resolved correctly.
- Fixed bug where the preview plugin wasn't encoding the base url passed into the iframe contents producing a xss bug.
- Fixed bug where the dom parser/serializer wasn't handling some special elements like noframes, title and xmp.
- Fixed bug where the dom parser/serializer wasn't handling cdata sections with comments inside.
- Fixed bug where the editor would scroll to the top of the editable area if a dialog was closed in inline mode.
- Fixed bug where the link dialog would not display the right rel value if rel_list was configured.
- Fixed bug where the context menu would select images on some platforms but not others.
- Fixed bug where the filenames of images were not retained on dragged and drop into the editor from the desktop.
- Fixed bug where the paste plugin would misrepresent newlines when pasting plain text and having forced_root_block configured.
- Fixed so that the error messages for the imagetools plugin is more human readable.
- Fixed so the internal validate setting for the parser/serializer can't be set from editor initialization settings.

## 4.6.3 - 2017-05-30

### Fixed
- Fixed bug where the arrow keys didn't work correctly when navigating on nested inline boundary elements.
- Fixed bug where delete/backspace didn't work correctly on nested inline boundary elements.
- Fixed bug where image editing didn't work on subsequent edits of the same image.
- Fixed bug where charmap descriptions wouldn't properly wrap if they exceeded the width of the box.
- Fixed bug where the default image upload handler only accepted 200 as a valid http status code.
- Fixed so rel on target=_blank links gets forced with only noopener instead of both noopener and noreferrer.

## 4.6.2 - 2017-05-23

### Fixed
- Fixed bug where the SaxParser would run out of memory on very large documents.
- Fixed bug with formatting like font size wasn't applied to del elements.
- Fixed bug where various api calls would be throwing exceptions if they where invoked on a removed editor instance.
- Fixed bug where the branding position would be incorrect if the editor was inside a hidden tab and then later showed.
- Fixed bug where the color levels feature in the imagetools dialog wasn't working properly.
- Fixed bug where imagetools dialog wouldn't pre-load images from CORS domains, before trying to prepare them for editing.
- Fixed bug where the tab key would move the caret to the next table cell if being pressed inside a list inside a table.
- Fixed bug where the cut/copy operations would loose parent context like the current format etc.
- Fixed bug with format preview not working on invalid elements excluded by valid_elements.
- Fixed bug where blocks would be merged in incorrect order on backspace/delete.
- Fixed bug where zero length text nodes would cause issues with the undo logic if there where iframes present.
- Fixed bug where the font size/family select lists would throw errors if the first node was a comment.
- Fixed bug with csp having to allow local script evaluation since it was used to detect global scope.
- Fixed bug where CSP required a relaxed option for javascript: URLs in unsupported legacy browsers.
- Fixed bug where a fake caret would be rendered for td with the contenteditable=false.
- Fixed bug where typing would be blocked on IE 11 when within a nested contenteditable=true/false structure.

## 4.6.1 - 2017-05-10

### Added
- Added configuration option to list plugin to disable tab indentation.

### Fixed
- Fixed bug where format change on very specific content could cause the selection to change.
- Fixed bug where TinyMCE could not be lazyloaded through jquery integration.
- Fixed bug where entities in style attributes weren't decoded correctly on paste in webkit.
- Fixed bug where fontsize_formats option had been renamed incorrectly.
- Fixed bug with broken backspace/delete behaviour between contenteditable=false blocks.
- Fixed bug where it wasn't possible to backspace to the previous line with the inline boundaries functionality turned on.
- Fixed bug where is wasn't possible to move caret left and right around a linked image with the inline boundaries functionality turned on.
- Fixed bug where pressing enter after/before hr element threw exception. Patch contributed bradleyke.
- Fixed so the CSS in the visualblocks plugin doesn't overwrite background color. Patch contributed by Christian Rank.
- Fixed bug where multibyte characters weren't encoded correctly. Patch contributed by James Tarkenton.
- Fixed bug where shift-click to select within contenteditable=true fields wasn't working.

## 4.6.0 - 2017-05-04

### Added
- Added an inline boundary caret position feature that makes it easier to type at the beginning/end of links/code elements.
- Added a help plugin that adds a button and a dialog showing the editor shortcuts and loaded plugins.
- Added an inline_boundaries option that allows you to disable the inline boundary feature if it's not desired.
- Added a new ScrollIntoView event that allows you to override the default scroll to element behavior.
- Added role and aria- attributes as valid elements in the default valid elements config.
- Added new internal flag for PastePreProcess/PastePostProcess this is useful to know if the paste was coming from an external source.
- Added new ignore function to UndoManager this works similar to transact except that it doesn't add an undo level by default.

### Fixed
- Fixed so that urls gets retained for images when being edited. This url is then passed on to the upload handler.
- Fixed so that the editors would be initialized on readyState interactive instead of complete.
- Fixed so that the init event of the editor gets fired once all contentCSS files have been properly loaded.
- Fixed so that width/height of the editor gets taken from the textarea element if it's explicitly specified in styles.
- Fixed so that keep_styles set to false no longer clones class/style from the previous paragraph on enter.
- Fixed so that the default line-height is 1.2em to avoid zwnbsp characters from producing text rendering glitches on Windows.
- Fixed so that loading errors of content css gets presented by a notification message.
- Fixed so figure image elements can be linked when selected this wraps the figure image in a anchor element.
- Fixed bug where it wasn't possible to copy/paste rows with colspans by using the table copy/paste feature.
- Fixed bug where the protect setting wasn't properly applied to header/footer parts when using the fullpage plugin.
- Fixed bug where custom formats that specified upper case element names where not applied correctly.
- Fixed bug where some screen readers weren't reading buttons due to an aria specific fix for IE 8.
- Fixed bug where cut wasn't working correctly on iOS due to it's clipboard API not working correctly.
- Fixed bug where Edge would paste div elements instead of paragraphs when pasting plain text.
- Fixed bug where the textpattern plugin wasn't dealing with trailing punctuations correctly.
- Fixed bug where image editing would some times change the image format from jpg to png.
- Fixed bug where some UI elements could be inserted into the toolbar even if they where not registered.
- Fixed bug where it was possible to click the TD instead of the character in the character map and that caused an exception.
- Fixed bug where the font size/font family dropdowns would sometimes show an incorrect value due to css not being loaded in time.
- Fixed bug with the media plugin inserting undefined instead of retaining size when media_dimensions was set to false.
- Fixed bug with deleting images when forced_root_blocks where set to false.
- Fixed bug where input focus wasn't properly handled on nested content editable elements.
- Fixed bug where Chrome/Firefox would throw an exception when selecting images due to recent change of setBaseAndExtent support.
- Fixed bug where malformed blobs would throw exceptions now they are simply ignored.
- Fixed bug where backspace/delete wouldn't work properly in some cases where all contents was selected in WebKit.
- Fixed bug with Angular producing errors since it was expecting events objects to be patched with their custom properties.
- Fixed bug where the formatter would apply formatting to spellchecker errors now all bogus elements are excluded.
- Fixed bug with backspace/delete inside table caption elements wouldn't behave properly on IE 11.
- Fixed bug where typing after a contenteditable false inline element could move the caret to the end of that element.
- Fixed bug where backspace before/after contenteditable false blocks wouldn't properly remove the right element.
- Fixed bug where backspace before/after contenteditable false inline elements wouldn't properly empty the current block element.
- Fixed bug where vertical caret navigation with a custom line-height would sometimes match incorrect positions.
- Fixed bug with paste on Edge where character encoding wasn't handled properly due to a browser bug.
- Fixed bug with paste on Edge where extra fragment data was inserted into the contents when pasting.
- Fixed bug with pasting contents when having a whole block element selected on WebKit could cause WebKit spans to appear.
- Fixed bug where the visualchars plugin wasn't working correctly showing invisible nbsp characters.
- Fixed bug where browsers would hang if you tried to load some malformed html contents.
- Fixed bug where the init call promise wouldn't resolve if the specified selector didn't find any matching elements.
- Fixed bug where the Schema isValidChild function was case sensitive.

### Removed
- Dropped support for IE 8-10 due to market share and lack of support from Microsoft. See tinymce docs for details.

## 4.5.3 - 2017-02-01

### Added
- Added keyboard navigation for menu buttons when the menu is in focus.
- Added api to the list plugin for setting custom classes/attributes on lists.
- Added validation for the anchor plugin input field according to W3C id naming specifications.

### Fixed
- Fixed bug where media placeholders were removed after resize with the forced_root_block setting set to false.
- Fixed bug where deleting selections with similar sibling nodes sometimes deleted the whole document.
- Fixed bug with inlite theme where several toolbars would appear scrolling when more than one instance of the editor was in use.
- Fixed bug where the editor would throw error with the fontselect plugin on hidden editor instances in Firefox.
- Fixed bug where the background color would not stretch to the font size.
- Fixed bug where font size would be removed when changing background color.
- Fixed bug where the undomanager trimmed away whitespace between nodes on undo/redo.
- Fixed bug where media_dimensions=false in media plugin caused the editor to throw an error.
- Fixed bug where IE was producing font/u elements within links on paste.
- Fixed bug where some button tooltips were broken when compat3x was in use.
- Fixed bug where backspace/delete/typeover would remove the caption element.
- Fixed bug where powerspell failed to function when compat3x was enabled.
- Fixed bug where it wasn't possible to apply sub/sup on text with large font size.
- Fixed bug where pre tags with spaces weren't treated as content.
- Fixed bug where Meta+A would select the entire document instead of all contents in nested ce=true elements.

## 4.5.2 - 2017-01-04

### Fixed
- Added missing keyboard shortcut description for the underline menu item in the format menu.
- Fixed bug where external blob urls wasn't properly handled by editor upload logic. Patch contributed by David Oviedo.
- Fixed bug where urls wasn't treated as a single word by the wordcount plugin.
- Fixed bug where nbsp characters wasn't treated as word delimiters by the wordcount plugin.
- Fixed bug where editor instance wasn't properly passed to the format preview logic. Patch contributed by NullQuery.
- Fixed bug where the fake caret wasn't hidden when you moved selection to a cE=false element.
- Fixed bug where it wasn't possible to edit existing code sample blocks.
- Fixed bug where it wasn't possible to delete editor contents if the selection included an empty block.
- Fixed bug where the formatter wasn't expanding words on some international characters. Patch contributed by Martin Larochelle.
- Fixed bug where the open link feature wasn't working correctly on IE 11.
- Fixed bug where enter before/after a cE=false block wouldn't properly padd the paragraph with an br element.
- Fixed so font size and font family select boxes always displays a value by using the runtime style as a fallback.
- Fixed so missing plugins will be logged to console as warnings rather than halting the initialization of the editor.
- Fixed so splitbuttons become normal buttons in advlist plugin if styles are empty. Patch contributed by René Schleusner.
- Fixed so you can multi insert rows/cols by selecting table cells and using insert rows/columns.

## 4.5.1 - 2016-12-07

### Fixed
- Fixed bug where the lists plugin wouldn't initialize without the advlist plugins if served from cdn.
- Fixed bug where selectors with "*" would cause the style format preview to throw an error.
- Fixed bug with toggling lists off on lists with empty list items would throw an error.
- Fixed bug where editing images would produce non existing blob uris.
- Fixed bug where the offscreen toc selection would be treated as the real toc element.
- Fixed bug where the aria level attribute for element path would have an incorrect start index.
- Fixed bug where the offscreen selection of cE=false that where very wide would be shown onscreen. Patch contributed by Steven Bufton.
- Fixed so the default_link_target gets applied to links created by the autolink plugin.
- Fixed so that the name attribute gets removed by the anchor plugin if editing anchors.

## 4.5.0 - 2016-11-23

### Added
- Added new toc plugin allows you to insert table of contents based on editor headings.
- Added new auto complete menu to all url fields. Adds history, link to anchors etc.
- Added new sidebar api that allows you to add custom sidebar panels and buttons to toggle these.
- Added new insert menu button that allows you to have multiple insert functions under the same menu button.
- Added new open link feature to ctrl+click, alt+enter and context menu.
- Added new media_embed_handler option to allow the media plugin to be populated with custom embeds.
- Added new support for editing transparent images using the image tools dialog.
- Added new images_reuse_filename option to allow filenames of images to be retained for upload.
- Added new security feature where links with target="_blank" will by default get rel="noopener noreferrer".
- Added new allow_unsafe_link_target to allow you to opt-out of the target="_blank" security feature.
- Added new style_formats_autohide option to automatically hide styles based on context.
- Added new codesample_content_css option to specify where the code sample prism css is loaded from.
- Added new support for Japanese/Chinese word count following the unicode standards on this.
- Added new fragmented undo levels this dramatically reduces flicker on contents with iframes.
- Added new live previews for complex elements like table or lists.

### Fixed
- Fixed bug where it wasn't possible to properly tab between controls in a dialog with a disabled form item control.
- Fixed bug where firefox would generate a rectangle on elements produced after/before a cE=false elements.
- Fixed bug with advlist plugin not switching list element format properly in some edge cases.
- Fixed bug where col/rowspans wasn't correctly computed by the table plugin in some cases.
- Fixed bug where the table plugin would thrown an error if object_resizing was disabled.
- Fixed bug where some invalid markup would cause issues when running in XHTML mode. Patch contributed by Charles Bourasseau.
- Fixed bug where the fullscreen class wouldn't be removed properly when closing dialogs.
- Fixed bug where the PastePlainTextToggle event wasn't fired by the paste plugin when the state changed.
- Fixed bug where table the row type wasn't properly updated in table row dialog. Patch contributed by Matthias Balmer.
- Fixed bug where select all and cut wouldn't place caret focus back to the editor in WebKit. Patch contributed by Daniel Jalkut.
- Fixed bug where applying cell/row properties to multiple cells/rows would reset other unchanged properties.
- Fixed bug where some elements in the schema would have redundant/incorrect children.
- Fixed bug where selector and target options would cause issues if used together.
- Fixed bug where drag/drop of images from desktop on chrome would thrown an error.
- Fixed bug where cut on WebKit/Blink wouldn't add an undo level.
- Fixed bug where IE 11 would scroll to the cE=false elements when they where selected.
- Fixed bug where keys like F5 wouldn't work when a cE=false element was selected.
- Fixed bug where the undo manager wouldn't stop the typing state when commands where executed.
- Fixed bug where unlink on wrapped links wouldn't work properly.
- Fixed bug with drag/drop of images on WebKit where the image would be deleted form the source editor.
- Fixed bug where the visual characters mode would be disabled when contents was extracted from the editor.
- Fixed bug where some browsers would toggle of formats applied to the caret when clicking in the editor toolbar.
- Fixed bug where the custom theme function wasn't working correctly.
- Fixed bug where image option for custom buttons required you to have icon specified as well.
- Fixed bug where the context menu and contextual toolbars would be visible at the same time and sometimes overlapping.
- Fixed bug where the noneditable plugin would double wrap elements when using the noneditable_regexp option.
- Fixed bug where tables would get padding instead of margin when you used the indent button.
- Fixed bug where the charmap plugin wouldn't properly insert non breaking spaces.
- Fixed bug where the color previews in color input boxes wasn't properly updated.
- Fixed bug where the list items of previous lists wasn't merged in the right order.
- Fixed bug where it wasn't possible to drag/drop inline-block cE=false elements on IE 11.
- Fixed bug where some table cell merges would produce incorrect rowspan/colspan.
- Fixed so the font size of the editor defaults to 14px instead of 11px this can be overridden by custom css.
- Fixed so wordcount is debounced to reduce cpu hogging on larger texts.
- Fixed so tinymce global gets properly exported as a module when used with some module bundlers.
- Fixed so it's possible to specify what css properties you want to preview on specific formats.
- Fixed so anchors are contentEditable=false while within the editor.
- Fixed so selected contents gets wrapped in a inline code element by the codesample plugin.
- Fixed so conditional comments gets properly stripped independent of case. Patch contributed by Georgii Dolzhykov.
- Fixed so some escaped css sequences gets properly handled. Patch contributed by Georgii Dolzhykov.
- Fixed so notifications with the same message doesn't get displayed at the same time.
- Fixed so F10 can be used as an alternative key to focus to the toolbar.
- Fixed various api documentation issues and typos.

### Removed
- Removed layer plugin since it wasn't really ported from 3.x and there doesn't seem to be much use for it.
- Removed moxieplayer.swf from the media plugin since it wasn't used by the media plugin.
- Removed format state from the advlist plugin to be more consistent with common word processors.

## 4.4.3 - 2016-09-01

### Fixed
- Fixed bug where copy would produce an exception on Chrome.
- Fixed bug where deleting lists on IE 11 would merge in correct text nodes.
- Fixed bug where deleting partial lists with indentation wouldn't cause proper normalization.

## 4.4.2 - 2016-08-25

### Added
- Added new importcss_exclusive option to disable unique selectors per group.
- Added new group specific selector_converter option to importcss plugin.
- Added new codesample_languages option to apply custom languages to codesample plugin.
- Added new codesample_dialog_width/codesample_dialog_height options.

### Fixed
- Fixed bug where fullscreen button had an incorrect keyboard shortcut.
- Fixed bug where backspace/delete wouldn't work correctly from a block to a cE=false element.
- Fixed bug where smartpaste wasn't detecting links with special characters in them like tilde.
- Fixed bug where the editor wouldn't get proper focus if you clicked on a cE=false element.
- Fixed bug where it wasn't possible to copy/paste table rows that had merged cells.
- Fixed bug where merging cells could some times produce invalid col/rowspan attibute values.
- Fixed bug where getBody would sometimes thrown an exception now it just returns null if the iframe is clobbered.
- Fixed bug where drag/drop of cE=false element wasn't properly constrained to viewport.
- Fixed bug where contextmenu on Mac would collapse any selection to a caret.
- Fixed bug where rtl mode wasn't rendered properly when loading a language pack with the rtl flag.
- Fixed bug where Kamer word bounderies would be stripped from contents.
- Fixed bug where lists would sometimes render two dots or numbers on the same line.
- Fixed bug where the skin_url wasn't used by the inlite theme.
- Fixed so data attributes are ignored when comparing formats in the formatter.
- Fixed so it's possible to disable inline toolbars in the inlite theme.
- Fixed so template dialog gets resized if it doesn't fit the window viewport.

## 4.4.1 - 2016-07-26

### Added
- Added smart_paste option to paste plugin to allow disabling the paste behavior if needed.

### Fixed
- Fixed bug where png urls wasn't properly detected by the smart paste logic.
- Fixed bug where the element path wasn't working properly when multiple editor instances where used.
- Fixed bug with creating lists out of multiple paragraphs would just create one list item instead of multiple.
- Fixed bug where scroll position wasn't properly handled by the inlite theme to place the toolbar properly.
- Fixed bug where multiple instances of the editor using the inlite theme didn't render the toolbar properly.
- Fixed bug where the shortcut label for fullscreen mode didn't match the actual shortcut key.
- Fixed bug where it wasn't possible to select cE=false blocks using touch devices on for example iOS.
- Fixed bug where it was possible to select the child image within a cE=false on IE 11.
- Fixed so inserts of html containing lists doesn't merge with any existing lists unless it's a paste operation.

## 4.4.0 - 2016-06-30

### Added
- Added new inlite theme this is a more lightweight inline UI.
- Added smarter paste logic that auto detects urls in the clipboard and inserts images/links based on that.
- Added a better image resize algorithm for better image quality in the imagetools plugin.

### Fixed
- Fixed bug where it wasn't possible to drag/dropping cE=false elements on FF.
- Fixed bug where backspace/delete before/after a cE=false block would produce a new paragraph.
- Fixed bug where list style type css property wasn't preserved when indenting lists.
- Fixed bug where merging of lists where done even if the list style type was different.
- Fixed bug where the image_dataimg_filter function wasn't used when pasting images.
- Fixed bug where nested editable within a non editable element would cause scroll on focus in Chrome.
- Fixed so invalid targets for inline mode is blocked on initialization. We only support elements that can have children.

## 4.3.13 - 2016-06-08

### Added
- Added characters with a diacritical mark to charmap plugin. Patch contributed by Dominik Schilling.
- Added better error handling if the image proxy service would produce errors.

### Fixed
- Fixed issue with pasting list items into list items would produce nested list rather than a merged list.
- Fixed bug where table selection could get stuck in selection mode for inline editors.
- Fixed bug where it was possible to place the caret inside the resize grid elements.
- Fixed bug where it wasn't possible to place in elements horizontally adjacent cE=false blocks.
- Fixed bug where multiple notifications wouldn't be properly placed on screen.
- Fixed bug where multiple editor instance of the same id could be produces in some specific integrations.

## 4.3.12 - 2016-05-10

### Fixed
- Fixed bug where focus calls couldn't be made inside the editors PostRender event handler.
- Fixed bug where some translations wouldn't work as expected due to a bug in editor.translate.
- Fixed bug where the node change event could fire with a node out side the root of the editor.
- Fixed bug where Chrome wouldn't properly present the keyboard paste clipboard details when paste was clicked.
- Fixed bug where merged cells in tables couldn't be selected from right to left.
- Fixed bug where insert row wouldn't properly update a merged cells rowspan property.
- Fixed bug where the color input boxes preview field wasn't properly set on initialization.
- Fixed bug where IME composition inside table cells wouldn't work as expected on IE 11.
- Fixed so all shadow dom support is under and experimental flag due to flaky browser support.

## 4.3.11 - 2016-04-25

### Fixed
- Fixed bug where it wasn't possible to insert empty blocks though the API unless they where padded.
- Fixed bug where you couldn't type the Euro character on Windows.
- Fixed bug where backspace/delete from a cE=false element to a text block didn't work properly.
- Fixed bug where the text color default grid would render incorrectly.
- Fixed bug where the codesample plugin wouldn't load the css in the editor for multiple editors.
- Fixed so the codesample plugin textarea gets focused by default.

## 4.3.10 - 2016-04-12

### Fixed
- Fixed bug where the key "y" on WebKit couldn't be entered due to conflict with keycode for F10 on keypress.

## 4.3.9 - 2016-04-12

### Added
- Added support for focusing the contextual toolbars using keyboard.
- Added keyboard support for slider UI controls. You can no increase/decrease using arrow keys.
- Added url pattern matching for Dailymotion to media plugin. Patch contributed by Bertrand Darbon.
- Added body_class to template plugin preview. Patch contributed by Milen Petrinski.
- Added options to better override textcolor pickers with custom colors. Patch contributed by Xavier Boubert.
- Added visual arrows to inline contextual toolbars so that they point to the element being active.

### Changed
- Changed the Meta+Shift+F shortcut to Ctrl+Shift+F since Czech, Slovak, Polish languages used the first one for input.

### Fixed
- Fixed so toolbars for tables or other larger elements get better positioned below the scrollable viewport.
- Fixed bug where it was possible to click links inside cE=false blocks.
- Fixed bug where event targets wasn't properly handled in Safari Technical Preview.
- Fixed bug where drag/drop text in FF 45 would make the editor caret invisible.
- Fixed bug where the remove state wasn't properly set on editor instances when detected as clobbered.
- Fixed bug where offscreen selection of some cE=false elements would render onscreen. Patch contributed by Steven Bufton
- Fixed bug where enter would clone styles out side the root on editors inside a span. Patch contributed by ChristophKaser.
- Fixed bug where drag/drop of images into the editor didn't work correctly in FF.
- Fixed so the first item in panels for the imagetools dialog gets proper keyboard focus.

## 4.3.8 - 2016-03-15

### Fixed
- Fixed bug where inserting HR at the end of a block element would produce an extra empty block.
- Fixed bug where links would be clickable when readonly mode was enabled.
- Fixed bug where the formatter would normalize to the wrong node on very specific content.
- Fixed bug where some nested list items couldn't be indented properly.
- Fixed bug where links where clickable in the preview dialog.
- Fixed so the alt attribute doesn't get padded with an empty value by default.
- Fixed so nested alignment works more correctly. You will now alter the alignment to the closest block parent.

## 4.3.7 - 2016-03-02

### Fixed
- Fixed bug where incorrect icons would be rendered for imagetools edit and color levels.
- Fixed bug where navigation using arrow keys inside a SelectBox didn't move up/down.
- Fixed bug where the visualblocks plugin would render borders round internal UI elements.

## 4.3.6 - 2016-03-01

### Added
- Added new paste_remember_plaintext_info option to allow a global disable of the plain text mode notification.
- Added new PastePlainTextToggle event that fires when plain text mode toggles on/off.

### Fixed
- Fixed bug where it wasn't possible to select media elements since the drag logic would snap it to mouse cursor.
- Fixed bug where it was hard to place the caret inside nested cE=true elements when the outer cE=false element was focused.
- Fixed bug where editors wouldn't properly initialize if both selector and mode where used.
- Fixed bug where IME input inside table cells would switch the IME off.
- Fixed bug where selection inside the first table cell would cause the whole table cell to get selected.
- Fixed bug where error handling of images being uploaded wouldn't properly handle faulty statuses.
- Fixed bug where inserting contents before a HR would cause an exception to be thrown.
- Fixed bug where copy/paste of Excel data would be inserted as an image.
- Fixed caret position issues with copy/paste of inline block cE=false elements.
- Fixed issues with various menu item focus bugs in Chrome. Where the focused menu bar item wasn't properly blurred.
- Fixed so the notifications have a solid background since it would be hard to read if there where text under it.
- Fixed so notifications gets animated similar to the ones used by dialogs.
- Fixed so larger images that gets pasted is handled better.
- Fixed so the window close button is more uniform on various platform and also increased it's hit area.

## 4.3.5 - 2016-02-11

Npm version bump due to package not being fully updated.

## 4.3.4 - 2016-02-11

### Added
- Added new OpenWindow/CloseWindow events that gets fired when windows open/close.
- Added new NewCell/NewRow events that gets fired when table cells/rows are created.
- Added new Promise return value to tinymce.init makes it easier to handle initialization.

### Fixed
- Fixed various bugs with drag/drop of contentEditable:false elements.
- Fixed bug where deleting of very specific nested list items would result in an odd list.
- Fixed bug where lists would get merged with adjacent lists outside the editable inline root.
- Fixed bug where MS Edge would crash when closing a dialog then clicking a menu item.
- Fixed bug where table cell selection would add undo levels.
- Fixed bug where table cell selection wasn't removed when inline editor where removed.
- Fixed bug where table cell selection wouldn't work properly on nested tables.
- Fixed bug where table merge menu would be available when merging between thead and tbody.
- Fixed bug where table row/column resize wouldn't get properly removed when the editor was removed.
- Fixed bug where Chrome would scroll to the editor if there where a empty hash value in document url.
- Fixed bug where the cache suffix wouldn't work correctly with the importcss plugin.
- Fixed bug where selection wouldn't work properly on MS Edge on Windows Phone 10.
- Fixed so adjacent pre blocks gets joined into one pre block since that seems like the user intent.
- Fixed so events gets properly dispatched in shadow dom. Patch provided by Nazar Mokrynskyi.

### Removed
- Removed the jQuery version the jQuery plugin is now moved into the main package.
- Removed jscs from build process since eslint can now handle code style checking.

## 4.3.3 - 2016-01-14

### Added
- Added new table_resize_bars configuration setting.  This setting allows you to disable the table resize bars.
- Added new beforeInitialize event to tinymce.util.XHR lets you modify XHR properties before open. Patch contributed by Brent Clintel.
- Added new autolink_pattern setting to autolink plugin. Enables you to override the default autolink formats. Patch contributed by Ben Tiedt.
- Added new charmap option that lets you override the default charmap of the charmap plugin.
- Added new charmap_append option that lets you add new characters to the default charmap of the charmap plugin.
- Added new insertCustomChar event that gets fired when a character is inserted by the charmap plugin.

### Fixed
- Fixed bug where table cells started with a superfluous &nbsp; in IE10+.
- Fixed bug where table plugin would retain all BR tags when cells were merged.
- Fixed bug where media plugin would strip underscores from youtube urls.
- Fixed bug where IME input would fail on IE 11 if you typed within a table.
- Fixed bug where double click selection of a word would remove the space before the word on insert contents.
- Fixed bug where table plugin would produce exceptions when hovering tables with invalid structure.
- Fixed bug where fullscreen wouldn't scroll back to it's original position when untoggled.
- Fixed so the template plugins templates setting can be a function that gets a callback that can provide templates.

## 4.3.2 - 2015-12-14

### Fixed
- Fixed bug where the resize bars for table cells were not affected by the object_resizing property.
- Fixed bug where the contextual table toolbar would appear incorrectly if TinyMCE was initialized inline inside a table.
- Fixed bug where resizing table cells did not fire a node change event or add an undo level.
- Fixed bug where double click selection of text on IE 11 wouldn't work properly.
- Fixed bug where codesample plugin would incorrectly produce br elements inside code elements.
- Fixed bug where media plugin would strip dashes from youtube urls.
- Fixed bug where it was possible to move the caret into the table resize bars.
- Fixed bug where drag/drop into a cE=false element was possible on IE.

## 4.3.1 - 2015-11-30

### Fixed
- Fixed so it's possible to disable the table inline toolbar by setting it to false or an empty string.
- Fixed bug where it wasn't possible to resize some tables using the drag handles.
- Fixed bug where unique id:s would clash for multiple editor instances and cE=false selections.
- Fixed bug where the same plugin could be initialized multiple times.
- Fixed bug where the table inline toolbars would be displayed at the same time as the image toolbars.
- Fixed bug where the table selection rect wouldn't be removed when selecting another control element.

## 4.3.0 - 2015-11-23

### Added
- Added new table column/row resize support. Makes it a lot more easy to resize the columns/rows in a table.
- Added new table inline toolbar. Makes it easier to for example add new rows or columns to a table.
- Added new notification API. Lets you display floating notifications to the end user.
- Added new codesample plugin that lets you insert syntax highlighted pre elements into the editor.
- Added new image_caption to images. Lets you create images with captions using a HTML5 figure/figcaption elements.
- Added new live previews of embeded videos. Lets you play the video right inside the editor.
- Added new setDirty method and "dirty" event to the editor. Makes it easier to track the dirty state change.
- Added new setMode method to Editor instances that lets you dynamically switch between design/readonly.
- Added new core support for contentEditable=false elements within the editor overrides the browsers broken behavior.

### Changed
- Rewrote the noneditable plugin to use the new contentEditable false core logic.

### Fixed
- Fixed so the dirty state doesn't set to false automatically when the undo index is set to 0.
- Fixed the Selection.placeCaretAt so it works better on IE when the coordinate is between paragraphs.
- Fixed bug where data-mce-bogus="all" element contents where counted by the word count plugin.
- Fixed bug where contentEditable=false elements would be indented by the indent buttons.
- Fixed bug where images within contentEditable=false would be selected in WebKit on mouse click.
- Fixed bug in DOMUntils split method where the replacement parameter wouldn't work on specific cases.
- Fixed bug where the importcss plugin would import classes from the skin content css file.
- Fixed so all button variants have a wrapping span for it's text to make it easier to skin.
- Fixed so it's easier to exit pre block using the arrow keys.
- Fixed bug where listboxes with fix widths didn't render correctly.

## 4.2.8 - 2015-11-13

### Fixed
- Fixed bug where it was possible to delete tables as the inline root element if all columns where selected.
- Fixed bug where the UI buttons active state wasn't properly updated due to recent refactoring of that logic.

## 4.2.7 - 2015-10-27

### Fixed
- Fixed bug where backspace/delete would remove all formats on the last paragraph character in WebKit/Blink.
- Fixed bug where backspace within a inline format element with a bogus caret container would move the caret.
- Fixed bug where backspace/delete on selected table cells wouldn't add an undo level.
- Fixed bug where script tags embedded within the editor could sometimes get a mce- prefix prepended to them
- Fixed bug where validate: false option could produce an error to be thrown from the Serialization step.
- Fixed bug where inline editing of a table as the root element could let the user delete that table.
- Fixed bug where inline editing of a table as the root element wouldn't properly handle enter key.
- Fixed bug where inline editing of a table as the root element would normalize the selection incorrectly.
- Fixed bug where inline editing of a list as the root element could let the user delete that list.
- Fixed bug where inline editing of a list as the root element could let the user split that list.
- Fixed bug where resize handles would be rendered on editable root elements such as table.

## 4.2.6 - 2015-09-28

### Added
- Added capability to set request headers when using XHRs.
- Added capability to upload local images automatically default delay is set to 30 seconds after editing images.
- Added commands ids mceEditImage, mceAchor and mceMedia to be avaiable from execCommand.
- Added Edge browser to saucelabs grunt task. Patch contributed by John-David Dalton.

### Fixed
- Fixed bug where blob uris not produced by tinymce would produce HTML invalid markup.
- Fixed bug where selection of contents of a nearly empty editor in Edge would sometimes fail.
- Fixed bug where color styles woudln't be retained on copy/paste in Blink/Webkit.
- Fixed bug where the table plugin would throw an error when inserting rows after a child table.
- Fixed bug where the template plugin wouldn't handle functions as variable replacements.
- Fixed bug where undo/redo sometimes wouldn't work properly when applying formatting collapsed ranges.
- Fixed bug where shift+delete wouldn't do a cut operation on Blink/WebKit.
- Fixed bug where cut action wouldn't properly store the before selection bookmark for the undo level.
- Fixed bug where backspace in side an empty list element on IE would loose editor focus.
- Fixed bug where the save plugin wouldn't enable the buttons when a change occurred.
- Fixed bug where Edge wouldn't initialize the editor if a document.domain was specified.
- Fixed bug where enter key before nested images would sometimes not properly expand the previous block.
- Fixed bug where the inline toolbars wouldn't get properly hidden when blurring the editor instance.
- Fixed bug where Edge would paste Chinese characters on some Windows 10 installations.
- Fixed bug where IME would loose focus on IE 11 due to the double trailing br bug fix.
- Fixed bug where the proxy url in imagetools was incorrect. Patch contributed by Wong Ho Wang.

## 4.2.5 - 2015-08-31

### Added
- Added fullscreen capability to embedded youtube and vimeo videos.

### Fixed
- Fixed bug where the uploadImages call didn't work on IE 10.
- Fixed bug where image place holders would be uploaded by uploadImages call.
- Fixed bug where images marked with bogus would be uploaded by the uploadImages call.
- Fixed bug where multiple calls to uploadImages would result in decreased performance.
- Fixed bug where pagebreaks were editable to imagetools patch contributed by Rasmus Wallin.
- Fixed bug where the element path could cause too much recursion exception.
- Fixed bug for domains containing ".min". Patch contributed by Loïc Février.
- Fixed so validation of external links to accept a number after www. Patch contributed by Victor Carvalho.
- Fixed so the charmap is exposed though execCommand. Patch contributed by Matthew Will.
- Fixed so that the image uploads are concurrent for improved performance.
- Fixed various grammar problems in inline documentation. Patches provided by nikolas.

## 4.2.4 - 2015-08-17

### Added
- Added picture as a valid element to the HTML 5 schema. Patch contributed by Adam Taylor.

### Fixed
- Fixed bug where contents would be duplicated on drag/drop within the same editor.
- Fixed bug where floating/alignment of images on Edge wouldn't work properly.
- Fixed bug where it wasn't possible to drag images on IE 11.
- Fixed bug where image selection on Edge would sometimes fail.
- Fixed bug where contextual toolbars icons wasn't rendered properly when using the toolbar_items_size.
- Fixed bug where searchreplace dialog doesn't get prefilled with the selected text.
- Fixed bug where fragmented matches wouldn't get properly replaced by the searchreplace plugin.
- Fixed bug where enter key wouldn't place the caret if was after a trailing space within an inline element.
- Fixed bug where the autolink plugin could produce multiple links for the same text on Gecko.
- Fixed bug where EditorUpload could sometimes throw an exception if the blob wasn't found.
- Fixed xss issues with media plugin not properly filtering out some script attributes.

## 4.2.3 - 2015-07-30

### Fixed
- Fixed bug where image selection wasn't possible on Edge due to incompatible setBaseAndExtend API.
- Fixed bug where image blobs urls where not properly destroyed by the imagetools plugin.
- Fixed bug where keyboard shortcuts wasn't working correctly on IE 8.
- Fixed skin issue where the borders of panels where not visible on IE 8.

## 4.2.2 - 2015-07-22

### Fixed
- Fixed bug where float panels were not being hidden on inline editor blur when fixed_toolbar_container config option was in use.
- Fixed bug where combobox states wasn't properly updated if contents where updated without keyboard.
- Fixed bug where pasting into textbox or combobox would move the caret to the end of text.
- Fixed bug where removal of bogus span elements before block elements would remove whitespace between nodes.
- Fixed bug where repositioning of inline toolbars where async and producing errors if the editor was removed from DOM to early. Patch by iseulde.
- Fixed bug where element path wasn't working correctly. Patch contributed by iseulde.
- Fixed bug where menus wasn't rendered correctly when custom images where added to a menu. Patch contributed by Naim Hammadi.

## 4.2.1 - 2015-06-29

### Fixed
- Fixed bug where back/forward buttons in the browser would render blob images as broken images.
- Fixed bug where Firefox would throw regexp to big error when replacing huge base64 chunks.
- Fixed bug rendering issues with resize and context toolbars not being placed properly until next animation frame.
- Fixed bug where the rendering of the image while cropping would some times not be centered correctly.
- Fixed bug where listbox items with submenus would me selected as active.
- Fixed bug where context menu where throwing an error when rendering.
- Fixed bug where resize both option wasn't working due to resent addClass API change. Patch contributed by Jogai.
- Fixed bug where a hideAll call for container rendered inline toolbars would throw an error.
- Fixed bug where onclick event handler on combobox could cause issues if element.id was a function by some polluting libraries.
- Fixed bug where listboxes wouldn't get proper selected sub menu item when using link_list or image_list.
- Fixed so the UI controls are as wide as 4.1.x to avoid wrapping controls in toolbars.
- Fixed so the imagetools dialog is adaptive for smaller screen sizes.

## 4.2.0 - 2015-06-25

### Added
- Added new flat default skin to make the UI more modern.
- Added new imagetools plugin, lets you crop/resize and apply filters to images.
- Added new contextual toolbars support to the API lets you add floating toolbars for specific CSS selectors.
- Added new promise feature fill as tinymce.util.Promise.
- Added new built in image upload feature lets you upload any base64 encoded image within the editor as files.

### Fixed
- Fixed bug where resize handles would appear in the right position in the wrong editor when switching between resizable content in different inline editors.
- Fixed bug where tables would not be inserted in inline mode due to previous float panel fix.
- Fixed bug where floating panels would remain open when focus was lost on inline editors.
- Fixed bug where cut command on Chrome would thrown a browser security exception.
- Fixed bug where IE 11 sometimes would report an incorrect size for images in the image dialog.
- Fixed bug where it wasn't possible to remove inline formatting at the end of block elements.
- Fixed bug where it wasn't possible to delete table cell contents when cell selection was vertical.
- Fixed bug where table cell wasn't emptied from block elements if delete/backspace where pressed in empty cell.
- Fixed bug where cmd+shift+arrow didn't work correctly on Firefox mac when selecting to start/end of line.
- Fixed bug where removal of bogus elements would sometimes remove whitespace between nodes.
- Fixed bug where the resize handles wasn't updated when the main window was resized.
- Fixed so script elements gets removed by default to prevent possible XSS issues in default config implementations.
- Fixed so the UI doesn't need manual reflows when using non native layout managers.
- Fixed so base64 encoded images doesn't slow down the editor on modern browsers while editing.
- Fixed so all UI elements uses touch events to improve mobile device support.
- Removed the touch click quirks patch for iOS since it did more harm than good.
- Removed the non proportional resize handles since. Unproportional resize can still be done by holding the shift key.

## 4.1.10 - 2015-05-05

### Fixed
- Fixed bug where plugins loaded with compat3x would sometimes throw errors when loading using the jQuery version.
- Fixed bug where extra empty paragraphs would get deleted in WebKit/Blink due to recent Quriks fix.
- Fixed bug where the editor wouldn't work properly on IE 12 due to some required browser sniffing.
- Fixed bug where formatting shortcut keys where interfering with Mac OS X screenshot keys.
- Fixed bug where the caret wouldn't move to the next/previous line boundary on Cmd+Left/Right on Gecko.
- Fixed bug where it wasn't possible to remove formats from very specific nested contents.
- Fixed bug where undo levels wasn't produced when typing letters using the shift or alt+ctrl modifiers.
- Fixed bug where the dirty state wasn't properly updated when typing using the shift or alt+ctrl modifiers.
- Fixed bug where an error would be thrown if an autofocused editor was destroyed quickly after its initialization. Patch provided by thorn0.
- Fixed issue with dirty state not being properly updated on redo operation.
- Fixed issue with entity decoder not handling incorrectly written numeric entities.
- Fixed issue where some PI element values wouldn't be properly encoded.

## 4.1.9 - 2015-03-10

### Fixed
- Fixed bug where indentation wouldn't work properly for non list elements.
- Fixed bug with image plugin not pulling the image dimensions out correctly if a custom document_base_url was used.
- Fixed bug where ctrl+alt+[1-9] would conflict with the AltGr+[1-9] on Windows. New shortcuts is ctrl+shift+[1-9].
- Fixed bug with removing formatting on nodes in inline mode would sometimes include nodes outside the editor body.
- Fixed bug where extra nbsp:s would be inserted when you replaced a word surrounded by spaces using insertContent.
- Fixed bug with pasting from Google Docs would produce extra strong elements and line feeds.

## 4.1.8 - 2015-03-05

### Added
- Added new html5 sizes attribute to img elements used together with srcset.
- Added new elementpath option that makes it possible to disable the element path but keep the statusbar.
- Added new option table_style_by_css for the table plugin to set table styling with css rather than table attributes.
- Added new link_assume_external_targets option to prompt the user to prepend http:// prefix if the supplied link does not contain a protocol prefix.
- Added new image_prepend_url option to allow a custom base path/url to be added to images.
- Added new table_appearance_options option to make it possible to disable some options.
- Added new image_title option to make it possible to alter the title of the image, disabled by default.

### Fixed
- Fixed bug where selection starting from out side of the body wouldn't produce a proper selection range on IE 11.
- Fixed bug where pressing enter twice before a table moves the cursor in the table and causes a javascript error.
- Fixed bug where advanced image styles were not respected.
- Fixed bug where the less common Shift+Delete didn't produce a proper cut operation on WebKit browsers.
- Fixed bug where image/media size constrain logic would produce NaN when handling non number values.
- Fixed bug where internal classes where removed by the removeformat command.
- Fixed bug with creating links table cell contents with a specific selection would throw a exceptions on WebKit/Blink.
- Fixed bug where valid_classes option didn't work as expected according to docs. Patch provided by thorn0.
- Fixed bug where jQuery plugin would patch the internal methods multiple times. Patch provided by Drew Martin.
- Fixed bug where backspace key wouldn't delete the current selection of newly formatted content.
- Fixed bug where type over of inline formatting elements wouldn't properly keep the format on WebKit/Blink.
- Fixed bug where selection needed to be properly normalized on modern IE versions.
- Fixed bug where Command+Backspace didn't properly delete the whole line of text but the previous word.
- Fixed bug where UI active states wheren't properly updated on IE if you placed caret within the current range.
- Fixed bug where delete/backspace on WebKit/Blink would remove span elements created by the user.
- Fixed bug where delete/backspace would produce incorrect results when deleting between two text blocks with br elements.
- Fixed bug where captions where removed when pasting from MS Office.
- Fixed bug where lists plugin wouldn't properly remove fully selected nested lists.
- Fixed bug where the ttf font used for icons would throw an warning message on Gecko on Mac OS X.
- Fixed a bug where applying a color to text did not update the undo/redo history.
- Fixed so shy entities gets displayed when using the visualchars plugin.
- Fixed so removeformat removes ins/del by default since these might be used for strikethough.
- Fixed so multiple language packs can be loaded and added to the global I18n data structure.
- Fixed so transparent color selection gets treated as a normal color selection. Patch contributed by Alexander Hofbauer.
- Fixed so it's possible to disable autoresize_overflow_padding, autoresize_bottom_margin options by setting them to false.
- Fixed so the charmap plugin shows the description of the character in the dialog. Patch contributed by Jelle Hissink.
- Removed address from the default list of block formats since it tends to be missused.
- Fixed so the pre block format is called preformatted to make it more verbose.
- Fixed so it's possible to context scope translation strings this isn't needed most of the time.
- Fixed so the max length of the width/height input fields of the media dialog is 5 instead of 3.
- Fixed so drag/dropped contents gets properly processed by paste plugin since it's basically a paste. Patch contributed by Greg Fairbanks.
- Fixed so shortcut keys for headers is ctrl+alt+[1-9] instead of ctrl+[1-9] since these are for switching tabs in the browsers.
- Fixed so "u" doesn't get converted into a span element by the legacy input filter. Since this is now a valid HTML5 element.
- Fixed font families in order to provide appropriate web-safe fonts.

## 4.1.7 - 2014-11-27

### Added
- Added HTML5 schema support for srcset, source and picture. Patch contributed by mattheu.
- Added new cache_suffix setting to enable cache busting by producing unique urls.
- Added new paste_convert_word_fake_lists option to enable users to disable the fake lists convert logic.

### Fixed
- Fixed so advlist style changes adds undo levels for each change.
- Fixed bug where WebKit would sometimes produce an exception when the autolink plugin where looking for URLs.
- Fixed bug where IE 7 wouldn't be rendered properly due to aggressive css compression.
- Fixed bug where DomQuery wouldn't accept window as constructor element.
- Fixed bug where the color picker in 3.x dialogs wouldn't work properly. Patch contributed by Callidior.
- Fixed bug where the image plugin wouldn't respect the document_base_url.
- Fixed bug where the jQuery plugin would fail to append to elements named array prototype names.

## 4.1.6 - 2014-10-08

### Changed
- Replaced jake with grunt since it is more mainstream and has better plugin support.

### Fixed
- Fixed bug with clicking on the scrollbar of the iframe would cause a JS error to be thrown.
- Fixed bug where null would produce an exception if you passed it to selection.setRng.
- Fixed bug where Ctrl/Cmd+Tab would indent the current list item if you switched tabs in the browser.
- Fixed bug where pasting empty cells from Excel would result in a broken table.
- Fixed bug where it wasn't possible to switch back to default list style type.
- Fixed issue where the select all quirk fix would fire for other modifiers than Ctrl/Cmd combinations.


## 4.1.5 - 2014-09-09

### Fixed
- Fixed bug where sometimes the resize rectangles wouldn't properly render on images on WebKit/Blink.
- Fixed bug in list plugin where delete/backspace would merge empty LI elements in lists incorrectly.
- Fixed bug where empty list elements would result in empty LI elements without it's parent container.
- Fixed bug where backspace in empty caret formatted element could produce an type error exception of Gecko.
- Fixed bug where lists pasted from word with a custom start index above 9 wouldn't be properly handled.
- Fixed bug where tabfocus plugin would tab out of the editor instance even if the default action was prevented.
- Fixed bug where tabfocus wouldn't tab properly to other adjacent editor instances.
- Fixed bug where the DOMUtils setStyles wouldn't properly removed or update the data-mce-style attribute.
- Fixed bug where dialog select boxes would be placed incorrectly if document.body wasn't statically positioned.
- Fixed bug where pasting would sometimes scroll to the top of page if the user was using the autoresize plugin.
- Fixed bug where caret wouldn't be properly rendered by Chrome when clicking on the iframes documentElement.
- Fixed so custom images for menubutton/splitbutton can be provided. Patch contributed by Naim Hammadi.
- Fixed so the default action of windows closing can be prevented by blocking the default action of the close event.
- Fixed so nodeChange and focus of the editor isn't automatically performed when opening sub dialogs.

## 4.1.4 - 2014-08-21

### Added
- Added new media_filter_html option to media plugin that blocks any conditional comments, scripts etc within a video element.
- Added new content_security_policy option allows you to set custom policy for iframe contents. Patch contributed by Francois Chagnon.

### Fixed
- Fixed bug where activate/deactivate events wasn't firing properly when switching between editors.
- Fixed bug where placing the caret on iOS was difficult due to a WebKit bug with touch events.
- Fixed bug where the resize helper wouldn't render properly on older IE versions.
- Fixed bug where resizing images inside tables on older IE versions would sometimes fail depending mouse position.
- Fixed bug where editor.insertContent would produce an exception when inserting select/option elements.
- Fixed bug where extra empty paragraphs would be produced if block elements where inserted inside span elements.
- Fixed bug where the spellchecker menu item wouldn't be properly checked if spell checking was started before it was rendered.
- Fixed bug where the DomQuery filter function wouldn't remove non elements from collection.
- Fixed bug where document with custom document.domain wouldn't properly render the editor.
- Fixed bug where IE 8 would throw exception when trying to enter invalid color values into colorboxes.
- Fixed bug where undo manager could incorrectly add an extra undo level when custom resize handles was removed.
- Fixed bug where it wouldn't be possible to alter cell properties properly on table cells on IE 8.
- Fixed so the color picker button in table dialog isn't shown unless you include the colorpicker plugin or add your own custom color picker.
- Fixed so activate/deactivate events fire when windowManager opens a window since.
- Fixed so the table advtab options isn't separated by an underscore to normalize naming with image_advtab option.
- Fixed so the table cell dialog has proper padding when the advanced tab in disabled.

## 4.1.3 - 2014-07-29

### Added
- Added event binding logic to tinymce.util.XHR making it possible to override headers and settings before any request is made.

### Fixed
- Fixed bug where drag events wasn't fireing properly on older IE versions since the event handlers where bound to document.
- Fixed bug where drag/dropping contents within the editor on IE would force the contents into plain text mode even if it was internal content.
- Fixed bug where IE 7 wouldn't open menus properly due to a resize bug in the browser auto closing them immediately.
- Fixed bug where the DOMUtils getPos logic wouldn't produce a valid coordinate inside the body if the body was positioned non static.
- Fixed bug where the element path and format state wasn't properly updated if you had the wordcount plugin enabled.
- Fixed bug where a comment at the beginning of source would produce an exception in the formatter logic.
- Fixed bug where setAttrib/getAttrib on null would throw exception together with any hooked attributes like style.
- Fixed bug where table sizes wasn't properly retained when copy/pasting on WebKit/Blink.
- Fixed bug where WebKit/Blink would produce colors in RGB format instead of the forced HEX format when deleting contents.
- Fixed bug where the width attribute wasn't updated on tables if you changed the size inside the table dialog.
- Fixed bug where control selection wasn't properly handled when the caret was placed directly after an image.
- Fixed bug where selecting the contents of table cells using the selection.select method wouldn't place the caret properly.
- Fixed bug where the selection state for images wasn't removed when placing the caret right after an image on WebKit/Blink.
- Fixed bug where all events wasn't properly unbound when and editor instance was removed or destroyed by some external innerHTML call.
- Fixed bug where it wasn't possible or very hard to select images on iOS when the onscreen keyboard was visible.
- Fixed so auto_focus can take a boolean argument this will auto focus the last initialized editor might be useful for single inits.
- Fixed so word auto detect lists logic works better for faked lists that doesn't have specific markup.
- Fixed so nodeChange gets fired on mouseup as it used to before 4.1.1 we optimized that event to fire less often.

### Removed
- Removed the finish menu item from spellchecker menu since it's redundant you can stop spellchecking by toggling menu item or button.

## 4.1.2 - 2014-07-15

### Added
- Added offset/grep to DomQuery class works basically the same as it's jQuery equivalent.

### Fixed
- Fixed bug where backspace/delete or setContent with an empty string would remove header data when using the fullpage plugin.
- Fixed bug where tinymce.remove with a selector not matching any editors would remove all editors.
- Fixed bug where resizing of the editor didn't work since the theme was calling setStyles instead of setStyle.
- Fixed bug where IE 7 would fail to append html fragments to iframe document when using DomQuery.
- Fixed bug where the getStyle DOMUtils method would produce an exception if it was called with null as it's element.
- Fixed bug where the paste plugin would remove the element if the none of the paste_webkit_styles rules matched the current style.
- Fixed bug where contextmenu table items wouldn't work properly on IE since it would some times fire an incorrect selection change.
- Fixed bug where the padding/border values wasn't used in the size calculation for the body size when using autoresize. Patch contributed by Matt Whelan.
- Fixed bug where conditional word comments wouldn't be properly removed when pasting plain text.
- Fixed bug where resizing would sometime fail on IE 11 when the mouseup occurred inside the resizable element.
- Fixed so the iframe gets initialized without any inline event handlers for better CSP support. Patch contributed by Matt Whelan.
- Fixed so the tinymce.dom.Sizzle is the latest version of sizzle this resolves the document context bug.

## 4.1.1 - 2014-07-08

### Fixed
- Fixed bug where pasting plain text on some WebKit versions would result in an empty line.
- Fixed bug where resizing images inside tables on IE 11 wouldn't work properly.
- Fixed bug where IE 11 would sometimes throw "Invalid argument" exception when editor contents was set to an empty string.
- Fixed bug where document.activeElement would throw exceptions on IE 9 when that element was hidden or removed from dom.
- Fixed bug where WebKit/Blink sometimes produced br elements with the Apple-interchange-newline class.
- Fixed bug where table cell selection wasn't properly removed when copy/pasting table cells.
- Fixed bug where pasting nested list items from Word wouldn't produce proper semantic nested lists.
- Fixed bug where right clicking using the contextmenu plugin on WebKit/Blink on Mac OS X would select the target current word or line.
- Fixed bug where it wasn't possible to alter table cell properties on IE 8 using the context menu.
- Fixed bug where the resize helper wouldn't be correctly positioned on older IE versions.
- Fixed bug where fullpage plugin would produce an error if you didn't specify a doctype encoding.
- Fixed bug where anchor plugin would get the name/id of the current element even if it wasn't anchor element.
- Fixed bug where visual aids for tables wouldn't be properly disabled when changing the border size.
- Fixed bug where some control selection events wasn't properly fired on older IE versions.
- Fixed bug where table cell selection on older IE versions would prevent resizing of images.
- Fixed bug with paste_data_images paste option not working properly on modern IE versions.
- Fixed bug where custom elements with underscores in the name wasn't properly parsed/serialized.
- Fixed bug where applying inline formats to nested list elements would produce an incorrect formatting result.
- Fixed so it's possible to hide items from elements path by using preventDefault/stopPropagation.
- Fixed so inline mode toolbar gets rendered right aligned if the editable element positioned to the documents right edge.
- Fixed so empty inline elements inside empty block elements doesn't get removed if configured to be kept intact.
- Fixed so DomQuery parentsUntil/prevUntil/nextUntil supports selectors/elements/filters etc.
- Fixed so legacyoutput plugin overrides fontselect and fontsizeselect controls and handles font elements properly.

## 4.1.0 - 2014-06-18

### Added
- Added new file_picker_callback option to replace the old file_browser_callback the latter will still work though.
- Added new custom colors to textcolor plugin will be displayed if a color picker is provided also shows the latest colors.
- Added new color_picker_callback option to enable you to add custom color pickers to the editor.
- Added new advanced tabs to table/cell/row dialogs to enable you to select colors for border/background.
- Added new colorpicker plugin that lets you select colors from a hsv color picker.
- Added new tinymce.util.Color class to handle color parsing and converting.
- Added new colorpicker UI widget element lets you add a hsv color picker to any form/window.
- Added new textpattern plugin that allows you to use markdown like text patterns to format contents.
- Added new resize helper element that shows the current width & height while resizing.
- Added new "once" method to Editor and EventDispatcher enables since callback execution events.
- Added new jQuery like class under tinymce.dom.DomQuery it's exposed on editor instances (editor.$) and globally under (tinymce.$).

### Fixed
- Fixed so the default resize method for images are proportional shift/ctrl can be used to make an unproportional size.
- Fixed bug where the image_dimensions option of the image plugin would cause exceptions when it tried to update the size.
- Fixed bug where table cell dialog class field wasn't properly updated when editing an a table cell with an existing class.
- Fixed bug where Safari on Mac would produce webkit-fake-url for pasted images so these are now removed.
- Fixed bug where the nodeChange event would get fired before the selection was changed when clicking inside the current selection range.
- Fixed bug where valid_classes option would cause exception when it removed internal prefixed classes like mce-item-.
- Fixed bug where backspace would cause navigation in IE 8 on an inline element and after a caret formatting was applied.
- Fixed so placeholder images produced by the media plugin gets selected when inserted/edited.
- Fixed so it's possible to drag in images when the paste_data_images option is enabled. Might be useful for mail clients.
- Fixed so images doesn't get a width/height applied if the image_dimensions option is set to false useful for responsive contents.
- Fixed so it's possible to pass in an optional arguments object for the nodeChanged function to be passed to all nodechange event listeners.
- Fixed bug where media plugin embed code didn't update correctly.<|MERGE_RESOLUTION|>--- conflicted
+++ resolved
@@ -10,14 +10,11 @@
 - The `inline_boundaries` feature now supports the `home`, `end`, `pageup` and `pagedown` keys #TINY-4612
 - Added new `PAGE_UP` and `PAGE_DOWN` key code constants to the `VK` API
 - Added support for alpha list numbering to the `lists` plugin #TINY-6891
-<<<<<<< HEAD
+- The editor resize handle can now be controlled using the keyboard #TINY-4823
 - Added a new `fixed_toolbar_container_element` setting which accepts an HTMLElement to render the toolbar in
-=======
-- The editor resize handle can now be controlled using the keyboard #TINY-4823
 
 ### Changed
 - Renamed the "H Align" and "V Align" input labels in the Table Cell Properties dialog to "Horizontal align" and "Vertical align" respectively #TINY-7285
->>>>>>> 84ce865e
 
 ### Fixed
 - The RGB fields in the color picker dialog were not staying in sync with the color palette and hue slider #TINY-6952
